v2.8.7 (XXXX-XX-XX)
-------------------

<<<<<<< HEAD
=======
* fixed potential race condition between compactor and collector threads

>>>>>>> e57eb2e2
* fix removal of temporary directories on arangosh exit

* javadoc-style comments in Foxx services are no longer interpreted as
  Foxx comments outside of controller/script/exports files (#1748)

* removed remaining references to class syntax for Foxx Model and Repository
  from the documentation

* added a safe-guard for corrupted master-pointer


v2.8.6 (2016-03-23)
-------------------

* arangosh can now execute JavaScript script files that contain a shebang
  in the first line of the file. This allows executing script files directly.

  Provided there is a script file `/path/to/script.js` with the shebang
  `#!arangosh --javascript.execute`:

      > cat /path/to/script.js
      #!arangosh --javascript.execute 
      print("hello from script.js");

  If the script file is made executable

      > chmod a+x /path/to/script.js

  it can be invoked on the shell directly and use arangosh for its execution:
      
      > /path/to/script.js
      hello from script.js
  
  This did not work in previous versions of ArangoDB, as the whole script contents
  (including the shebang) were treated as JavaScript code. 
  Now shebangs in script files will now be ignored for all files passed to arangosh's 
  `--javascript.execute` parameter.
  
  The alternative way of executing a JavaScript file with arangosh still works:

      > arangosh --javascript.execute /path/to/script.js
      hello from script.js

* added missing reset of traversal state for nested traversals.
  The state of nested traversals (a traversal in an AQL query that was
  located in a repeatedly executed subquery or inside another FOR loop)
  was not reset properly, so that multiple invocations of the same nested
  traversal with different start vertices led to the nested traversal
  always using the start vertex provided on the first invocation.

* fixed issue #1781: ArangoDB startup time increased tremendously

* fixed issue #1783: SIGHUP should rotate the log


v2.8.5 (2016-03-11)
-------------------

* Add OpenSSL handler for TLS V1.2 as suggested by kurtkincaid in #1771

* fixed issue #1765 (The webinterface should display the correct query time)
  and #1770 (Display ACTUAL query time in aardvark's AQL editor)

* Windows: the unhandled exception handler now calls the windows logging
  facilities directly without locks.
  This fixes lockups on crashes from the logging framework.

* improve nullptr handling in logger.

* added new endpoint "srv://" for DNS service records

* `org/arangodb/request` no longer sets the content-type header to the
  string "undefined" when no content-type header should be sent (issue #1776)


v2.8.4 (2016-03-01)
-------------------

* global modules are no longer incorrectly resolved outside the ArangoDB
  JavaScript directory or the Foxx service's root directory (issue #1577)

* improved error messages from Foxx and JavaScript (issues #1564, #1565, #1744)


v2.8.3 (2016-02-22)
-------------------

* fixed AQL filter condition collapsing for deeply-nested cases, potentially
  enabling usage of indexes in some dedicated cases

* added parentheses in AQL explain command output to correctly display precedence
  of logical and arithmetic operators

* Foxx Model event listeners defined on the model are now correctly invoked by
  the Repository methods (issue #1665)

* Deleting a Foxx service in the frontend should now always succeed even if the
  files no longer exist on the file system (issue #1358)

* Routing actions loaded from the database no longer throw exceptions when
  trying to load other modules using "require"

* The `org/arangodb/request` response object now sets a property `json` to the
  parsed JSON response body in addition to overwriting the `body` property when
  the request was made using the `json` option.

* Improved Windows stability

* Fixed a bug in the interactive API documentation that would escape slashes
  in document-handle fields. Document handles are now provided as separate
  fields for collection name and document key.


v2.8.2 (2016-02-09)
-------------------

* the continuous replication applier will now prevent the master's WAL logfiles
  from being removed if they are still needed by the applier on the slave. This
  should help slaves that suffered from masters garbage collection WAL logfiles
  which would have been needed by the slave later.

  The initial synchronization will block removal of still needed WAL logfiles
  on the master for 10 minutes initially, and will extend this period when further
  requests are made to the master. Initial synchronization hands over its handle
  for blocking logfile removal to the continuous replication when started via
  the *setupReplication* function. In this case, continuous replication will
  extend the logfile removal blocking period for the required WAL logfiles when 
  the slave makes additional requests.

  All handles that block logfile removal will time out automatically after at
  most 5 minutes should a master not be contacted by the slave anymore (e.g. in
  case the slave's replication is turned off, the slaves loses the connection
  to the master or the slave goes down).

* added all-in-one function *setupReplication* to synchronize data from master 
  to slave and start the continuous replication:

      require("org/arangodb/replication").setupReplication(configuration);

  The command will return when the initial synchronization is finished and the 
  continuous replication has been started, or in case the initial synchronization 
  has failed. 

  If the initial synchronization is successful, the command will store the given 
  configuration on the slave. It also configures the continuous replication to start 
  automatically if the slave is restarted, i.e. *autoStart* is set to *true*.

  If the command is run while the slave's replication applier is already running, 
  it will first stop the running applier, drop its configuration and do a 
  resynchronization of data with the master. It will then use the provided configration, 
  overwriting any previously existing replication configuration on the slave.

  The following example demonstrates how to use the command for setting up replication
  for the *_system* database. Note that it should be run on the slave and not the
  master:

      db._useDatabase("_system");
      require("org/arangodb/replication").setupReplication({
        endpoint: "tcp://master.domain.org:8529",
        username: "myuser",
        password: "mypasswd",
        verbose: false,
        includeSystem: false,
        incremental: true,
        autoResync: true
      });

* the *sync* and *syncCollection* functions now always start the data synchronization
  as an asynchronous server job. The call to *sync* or *syncCollection* will block
  until synchronization is either complete or has failed with an error. The functions
  will automatically poll the slave periodically for status updates.

  The main benefit is that the connection to the slave does not need to stay open
  permanently and is thus not affected by timeout issues. Additionally the caller does 
  not need to query the synchronization status from the slave manually as this is
  now performed automatically by these functions.

* fixed undefined behavior when explaining some types of AQL traversals, fixed
  display of some types of traversals in AQL explain output


v2.8.1 (2016-01-29)
-------------------

* Improved AQL Pattern matching by allowing to specify a different traversal
  direction for one or many of the edge collections.

      FOR v, e, p IN OUTBOUND @start @@ec1, INBOUND @@ec2, @@ec3

  will traverse *ec1* and *ec3* in the OUTBOUND direction and for *ec2* it will use
  the INBOUND direction. These directions can be combined in arbitrary ways, the
  direction defined after *IN [steps]* will we used as default direction and can
  be overriden for specific collections.
  This feature is only available for collection lists, it is not possible to
  combine it with graph names.

* detect more types of transaction deadlocks early

* fixed display of relational operators in traversal explain output 

* fixed undefined behavior in AQL function `PARSE_IDENTIFIER`

* added "engines" field to Foxx services generated in the admin interface

* added AQL function `IS_SAME_COLLECTION`:

  *IS_SAME_COLLECTION(collection, document)*: Return true if *document* has the same
  collection id as the collection specified in *collection*. *document* can either be
  a [document handle](../Glossary/README.md#document-handle) string, or a document with
  an *_id* attribute. The function does not validate whether the collection actually
  contains the specified document, but only compares the name of the specified collection
  with the collection name part of the specified document.
  If *document* is neither an object with an *id* attribute nor a *string* value,
  the function will return *null* and raise a warning.

      /* true */
      IS_SAME_COLLECTION('_users', '_users/my-user')
      IS_SAME_COLLECTION('_users', { _id: '_users/my-user' })

      /* false */ 
      IS_SAME_COLLECTION('_users', 'foobar/baz')
      IS_SAME_COLLECTION('_users', { _id: 'something/else' })


v2.8.0 (2016-01-25)
-------------------

* avoid recursive locking


v2.8.0-beta8 (2016-01-19)
-------------------------

* improved internal datafile statistics for compaction and compaction triggering
  conditions, preventing excessive growth of collection datafiles under some
  workloads. This should also fix issue #1596.

* renamed AQL optimizer rule `remove-collect-into` to `remove-collect-variables`

* fixed primary and edge index lookups prematurely aborting searches when the
  specified id search value contained a different collection than the collection
  the index was created for


v2.8.0-beta7 (2016-01-06)
-------------------------

* added vm.runInThisContext

* added AQL keyword `AGGREGATE` for use in AQL `COLLECT` statement

  Using `AGGREGATE` allows more efficient aggregation (incrementally while building
  the groups) than previous versions of AQL, which built group aggregates afterwards
  from the total of all group values.

  `AGGREGATE` can be used inside a `COLLECT` statement only. If used, it must follow
  the declaration of grouping keys:

      FOR doc IN collection
        COLLECT gender = doc.gender AGGREGATE minAge = MIN(doc.age), maxAge = MAX(doc.age)
        RETURN { gender, minAge, maxAge }

  or, if no grouping keys are used, it can follow the `COLLECT` keyword:
      
      FOR doc IN collection
        COLLECT AGGREGATE minAge = MIN(doc.age), maxAge = MAX(doc.age)
        RETURN { minAge, maxAge }

  Only specific expressions are allowed on the right-hand side of each `AGGREGATE` 
  assignment:

  - on the top level the expression must be a call to one of the supported aggregation 
    functions `LENGTH`, `MIN`, `MAX`, `SUM`, `AVERAGE`, `STDDEV_POPULATION`, `STDDEV_SAMPLE`, 
    `VARIANCE_POPULATION`, or `VARIANCE_SAMPLE`

  - the expression must not refer to variables introduced in the `COLLECT` itself

* Foxx: mocha test paths with wildcard characters (asterisks) now work on Windows

* reserved AQL keyword `NONE` for future use

* web interface: fixed a graph display bug concerning dashboard view

* web interface: fixed several bugs during the dashboard initialize process

* web interface: included several bugfixes: #1597, #1611, #1623

* AQL query optimizer now converts `LENGTH(collection-name)` to an optimized 
  expression that returns the number of documents in a collection

* adjusted the behavior of the expansion (`[*]`) operator in AQL for non-array values

  In ArangoDB 2.8, calling the expansion operator on a non-array value will always
  return an empty array. Previous versions of ArangoDB expanded non-array values by
  calling the `TO_ARRAY()` function for the value, which for example returned an 
  array with a single value for boolean, numeric and string input values, and an array
  with the object's values for an object input value. This behavior was inconsistent
  with how the expansion operator works for the array indexes in 2.8, so the behavior
  is now unified:

  - if the left-hand side operand of `[*]` is an array, the array will be returned as 
    is when calling `[*]` on it
  - if the left-hand side operand of `[*]` is not an array, an empty array will be
    returned by `[*]`

  AQL queries that rely on the old behavior can be changed by either calling `TO_ARRAY`
  explicitly or by using the `[*]` at the correct position.

  The following example query will change its result in 2.8 compared to 2.7:

      LET values = "foo" RETURN values[*]    

  In 2.7 the query has returned the array `[ "foo" ]`, but in 2.8 it will return an
  empty array `[ ]`. To make it return the array `[ "foo" ]` again, an explicit
  `TO_ARRAY` function call is needed in 2.8 (which in this case allows the removal
  of the `[*]` operator altogether). This also works in 2.7:

      LET values = "foo" RETURN TO_ARRAY(values)

  Another example:

      LET values = [ { name: "foo" }, { name: "bar" } ]
      RETURN values[*].name[*]

  The above returned `[ [ "foo" ], [ "bar" ] ] in 2.7. In 2.8 it will return 
  `[ [ ], [ ] ]`, because the value of `name` is not an array. To change the results
  to the 2.7 style, the query can be changed to

      LET values = [ { name: "foo" }, { name: "bar" } ]
      RETURN values[* RETURN TO_ARRAY(CURRENT.name)]

  The above also works in 2.7. 
  The following types of queries won't change:

      LET values = [ 1, 2, 3 ] RETURN values[*] 
      LET values = [ { name: "foo" }, { name: "bar" } ] RETURN values[*].name
      LET values = [ { names: [ "foo", "bar" ] }, { names: [ "baz" ] } ] RETURN values[*].names[*]
      LET values = [ { names: [ "foo", "bar" ] }, { names: [ "baz" ] } ] RETURN values[*].names[**]

* slightly adjusted V8 garbage collection strategy so that collection eventually
  happens in all contexts that hold V8 external references to documents and
  collections.

  also adjusted default value of `--javascript.gc-frequency` from 10 seconds to
  15 seconds, as less internal operations are carried out in JavaScript.

* fixes for AQL optimizer and traversal

* added `--create-collection-type` option to arangoimp
 
  This allows specifying the type of the collection to be created when 
  `--create-collection` is set to `true`. 

* Foxx export cache should no longer break if a broken app is loaded in the
  web admin interface.


v2.8.0-beta2 (2015-12-16)
-------------------------

* added AQL query optimizer rule "sort-in-values"

  This rule pre-sorts the right-hand side operand of the `IN` and `NOT IN`
  operators so the operation can use a binary search with logarithmic complexity
  instead of a linear search. The rule is applied when the right-hand side
  operand of an `IN` or `NOT IN` operator in a filter condition is a variable that 
  is defined in a different loop/scope than the operator itself. Additionally,
  the filter condition must consist of solely the `IN` or `NOT IN` operation 
  in order to avoid any side-effects. 

* changed collection status terminology in web interface for collections for 
  which an unload request has been issued from `in the process of being unloaded`
  to `will be unloaded`.

* unloading a collection via the web interface will now trigger garbage collection
  in all v8 contexts and force a WAL flush. This increases the chances of perfoming
  the unload faster.

* added the following attributes to the result of `collection.figures()` and the
  corresponding HTTP API at `PUT /_api/collection/<name>/figures`:

  - `documentReferences`: The number of references to documents in datafiles
    that JavaScript code currently holds. This information can be used for
    debugging compaction and unload issues.
  - `waitingFor`: An optional string value that contains information about
    which object type is at the head of the collection's cleanup queue. This 
    information can be used for debugging compaction and unload issues.
  - `compactionStatus.time`: The point in time the compaction for the collection
    was last executed. This information can be used for debugging compaction
    issues.
  - `compactionStatus.message`: The action that was performed when the compaction
    was last run for the collection. This information can be used for debugging
    compaction issues.

  Note: `waitingFor` and `compactionStatus` may be empty when called on a coordinator
  in a cluster.

* the compaction will now provide queryable status info that can be used to track
  its progress. The compaction status is displayed in the web interface, too.

* better error reporting for arangodump and arangorestore

* arangodump will now fail by default when trying to dump edges that
  refer to already dropped collections. This can be circumvented by 
  specifying the option `--force true` when invoking arangodump

* fixed cluster upgrade procedure

* the AQL functions `NEAR` and `WITHIN` now have stricter validations
  for their input parameters `limit`, `radius` and `distance`. They may now throw
  exceptions when invalid parameters are passed that may have not led
  to exceptions in previous versions.

* deprecation warnings now log stack traces

* Foxx: improved backwards compatibility with 2.5 and 2.6

  - reverted Model and Repository back to non-ES6 "classes" because of
    compatibility issues when using the extend method with a constructor

  - removed deprecation warnings for extend and controller.del

  - restored deprecated method Model.toJSONSchema

  - restored deprecated `type`, `jwt` and `sessionStorageApp` options
    in Controller#activateSessions

* Fixed a deadlock problem in the cluster


v2.8.0-beta1 (2015-12-06)
-------------------------

* added AQL function `IS_DATESTRING(value)`

  Returns true if *value* is a string that can be used in a date function. 
  This includes partial dates such as *2015* or *2015-10* and strings containing
  invalid dates such as *2015-02-31*. The function will return false for all 
  non-string values, even if some of them may be usable in date functions.


v2.8.0-alpha1 (2015-12-03)
--------------------------

* added AQL keywords `GRAPH`, `OUTBOUND`, `INBOUND` and `ANY` for use in graph 
  traversals, reserved AQL keyword `ALL` for future use

  Usage of these keywords as collection names, variable names or attribute names
  in AQL queries will not be possible without quoting. For example, the following
  AQL query will still work as it uses a quoted collection name and a quoted
  attribute name:

      FOR doc IN `OUTBOUND`
        RETURN doc.`any`

* issue #1593: added AQL `POW` function for exponentation

* added cluster execution site info in explain output for AQL queries

* replication improvements:

  - added `autoResync` configuration parameter for continuous replication. 
 
    When set to `true`, a replication slave will automatically trigger a full data 
    re-synchronization with the master when the master cannot provide the log data 
    the slave had asked for. Note that `autoResync` will only work when the option
    `requireFromPresent` is also set to `true` for the continuous replication, or
    when the continuous syncer is started and detects that no start tick is present.
    
    Automatic re-synchronization may transfer a lot of data from the master to the
    slave and may be expensive. It is therefore turned off by default. 
    When turned off, the slave will never perform an automatic re-synchronization
    with the master.

  - added `idleMinWaitTime` and `idleMaxWaitTime` configuration parameters for
    continuous replication. 

    These parameters can be used to control the minimum and maximum wait time the 
    slave will (intentionally) idle and not poll for master log changes in case the 
    master had sent the full logs already. 
    The `idleMaxWaitTime` value will only be used when `adapativePolling` is set
    to `true`. When `adaptivePolling` is disable, only `idleMinWaitTime` will be
    used as a constant time span in which the slave will not poll the master for
    further changes. The default values are 0.5 seconds for `idleMinWaitTime` and
    2.5 seconds for `idleMaxWaitTime`, which correspond to the hard-coded values
    used in previous versions of ArangoDB.

  - added `initialSyncMaxWaitTime` configuration parameter for initial and continuous
    replication

    This option controls the maximum wait time (in seconds) that the initial 
    synchronization will wait for a response from the master when fetching initial 
    collection data. If no response is received within this time period, the initial
    synchronization will give up and fail. This option is also relevant for 
    continuous replication in case *autoResync* is set to *true*, as then the
    continuous replication may trigger a full data re-synchronization in case
    the master cannot the log data the slave had asked for.

  - HTTP requests sent from the slave to the master during initial synchronization
    will now be retried if they fail with connection problems.
 
  - the initial synchronization now logs its progress so it can be queried using
    the regular replication status check APIs.

  - added `async` attribute for `sync` and `syncCollection` operations called from
    the ArangoShell. Setthing this attribute to `true` will make the synchronization 
    job on the server go into the background, so that the shell does not block. The
    status of the started asynchronous synchronization job can be queried from the 
    ArangoShell like this:

        /* starts initial synchronization */
        var replication = require("org/arangodb/replication");
        var id = replication.sync({
          endpoint: "tcp://master.domain.org:8529",
          username: "myuser",
          password: "mypasswd",
          async: true
       });

       /* now query the id of the returned async job and print the status */
       print(replication.getSyncResult(id));

    The result of `getSyncResult()` will be `false` while the server-side job
    has not completed, and different to `false` if it has completed. When it has
    completed, all job result details will be returned by the call to `getSyncResult()`.


* fixed non-deterministic query results in some cluster queries

* fixed issue #1589

* return HTTP status code 410 (gone) instead of HTTP 408 (request timeout) for
  server-side operations that are canceled / killed. Sending 410 instead of 408
  prevents clients from re-starting the same (canceled) operation. Google Chrome
  for example sends the HTTP request again in case it is responded with an HTTP
  408, and this is exactly the opposite of the desired behavior when an operation
  is canceled / killed by the user.

* web interface: queries in AQL editor now cancelable

* web interface: dashboard - added replication information

* web interface: AQL editor now supports bind parameters

* added startup option `--server.hide-product-header` to make the server not send
  the HTTP response header `"Server: ArangoDB"` in its HTTP responses. By default,
  the option is turned off so the header is still sent as usual.

* added new AQL function `UNSET_RECURSIVE` to recursively unset attritutes from 
  objects/documents

* switched command-line editor in ArangoShell and arangod to linenoise-ng
 
* added automatic deadlock detection for transactions

  In case a deadlock is detected, a multi-collection operation may be rolled back
  automatically and fail with error 29 (`deadlock detected`). Client code for
  operations containing more than one collection should be aware of this potential
  error and handle it accordingly, either by giving up or retrying the transaction.

* Added C++ implementations for the AQL arithmetic operations and the following 
  AQL functions:
  - ABS
  - APPEND
  - COLLECTIONS
  - CURRENT_DATABASE
  - DOCUMENT
  - EDGES
  - FIRST
  - FIRST_DOCUMENT
  - FIRST_LIST
  - FLATTEN
  - FLOOR
  - FULLTEXT
  - LAST
  - MEDIAN
  - MERGE_RECURSIVE
  - MINUS
  - NEAR
  - NOT_NULL
  - NTH
  - PARSE_IDENTIFIER
  - PERCENTILE
  - POP
  - POSITION
  - PUSH
  - RAND
  - RANGE
  - REMOVE_NTH
  - REMOVE_VALUE
  - REMOVE_VALUES
  - ROUND
  - SHIFT
  - SQRT
  - STDDEV_POPULATION
  - STDDEV_SAMPLE
  - UNSHIFT
  - VARIANCE_POPULATION
  - VARIANCE_SAMPLE
  - WITHIN
  - ZIP 

* improved performance of skipping over many documents in an AQL query when no
  indexes and no filters are used, e.g.

      FOR doc IN collection
        LIMIT 1000000, 10
        RETURN doc

* Added array indexes

  Hash indexes and skiplist indexes can now optionally be defined for array values 
  so they index individual array members.
  
  To define an index for array values, the attribute name is extended with the
  expansion operator `[*]` in the index definition:
  
      arangosh> db.colName.ensureHashIndex("tags[*]");
  
  When given the following document
  
      { tags: [ "AQL", "ArangoDB", "Index" ] }

  the index will now contain the individual values `"AQL"`, `"ArangoDB"` and `"Index"`.
  
  Now the index can be used for finding all documents having `"ArangoDB"` somewhere in their
  tags array using the following AQL query:
    
      FOR doc IN colName 
        FILTER "ArangoDB" IN doc.tags[*] 
        RETURN doc

* rewrote AQL query optimizer rule `use-index-range` and renamed it to `use-indexes`.
  The name change affects rule names in the optimizer's output.

* rewrote AQL execution node `IndexRangeNode` and renamed it to `IndexNode`. The name
  change affects node names in the optimizer's explain output.

* added convenience function `db._explain(query)` for human-readable explanation
  of AQL queries

* module resolution as used by `require` now behaves more like in node.js

* the `org/arangodb/request` module now returns response bodies for error responses
  by default. The old behaviour of not returning bodies for error responses can be
  re-enabled by explicitly setting the option `returnBodyOnError` to `false` (#1437)


v2.7.6 (XXXX-XX-XX)
-------------------

* detect more types of transaction deadlocks early


v2.7.5 (2016-01-22)
-------------------

* backported automatic deadlock detection for transactions

  In case a deadlock is detected, a multi-collection operation may be rolled back
  automatically and fail with error 29 (`deadlock detected`). Client code for
  operations containing more than one collection should be aware of this potential
  error and handle it accordingly, either by giving up or retrying the transaction.

* improved internal datafile statistics for compaction and compaction triggering
  conditions, preventing excessive growth of collection datafiles under some
  workloads. This should also fix issue #1596.

* Foxx export cache should no longer break if a broken app is loaded in the
  web admin interface.

* Foxx: removed some incorrect deprecation warnings.

* Foxx: mocha test paths with wildcard characters (asterisks) now work on Windows


v2.7.4 (2015-12-21)
-------------------

* slightly adjusted V8 garbage collection strategy so that collection eventually
  happens in all contexts that hold V8 external references to documents and
  collections.

* added the following attributes to the result of `collection.figures()` and the
  corresponding HTTP API at `PUT /_api/collection/<name>/figures`:

  - `documentReferences`: The number of references to documents in datafiles
    that JavaScript code currently holds. This information can be used for
    debugging compaction and unload issues.
  - `waitingFor`: An optional string value that contains information about
    which object type is at the head of the collection's cleanup queue. This 
    information can be used for debugging compaction and unload issues.
  - `compactionStatus.time`: The point in time the compaction for the collection
    was last executed. This information can be used for debugging compaction
    issues.
  - `compactionStatus.message`: The action that was performed when the compaction
    was last run for the collection. This information can be used for debugging
    compaction issues.

  Note: `waitingFor` and `compactionStatus` may be empty when called on a coordinator
  in a cluster.

* the compaction will now provide queryable status info that can be used to track
  its progress. The compaction status is displayed in the web interface, too.


v2.7.3 (2015-12-17)
-------------------

* fixed some replication value conversion issues when replication applier properties
  were set via ArangoShell

* fixed disappearing of documents for collections transferred via `sync` or
  `syncCollection` if the collection was dropped right before synchronization 
  and drop and (re-)create collection markers were located in the same WAL file


* fixed an issue where overwriting the system sessions collection would break
  the web interface when authentication is enabled

v2.7.2 (2015-12-01)
-------------------

* replication improvements:

  - added `autoResync` configuration parameter for continuous replication. 
 
    When set to `true`, a replication slave will automatically trigger a full data 
    re-synchronization with the master when the master cannot provide the log data 
    the slave had asked for. Note that `autoResync` will only work when the option
    `requireFromPresent` is also set to `true` for the continuous replication, or
    when the continuous syncer is started and detects that no start tick is present.
    
    Automatic re-synchronization may transfer a lot of data from the master to the
    slave and may be expensive. It is therefore turned off by default. 
    When turned off, the slave will never perform an automatic re-synchronization
    with the master.

  - added `idleMinWaitTime` and `idleMaxWaitTime` configuration parameters for
    continuous replication. 

    These parameters can be used to control the minimum and maximum wait time the 
    slave will (intentionally) idle and not poll for master log changes in case the 
    master had sent the full logs already. 
    The `idleMaxWaitTime` value will only be used when `adapativePolling` is set
    to `true`. When `adaptivePolling` is disable, only `idleMinWaitTime` will be
    used as a constant time span in which the slave will not poll the master for
    further changes. The default values are 0.5 seconds for `idleMinWaitTime` and
    2.5 seconds for `idleMaxWaitTime`, which correspond to the hard-coded values
    used in previous versions of ArangoDB.

  - added `initialSyncMaxWaitTime` configuration parameter for initial and continuous
    replication

    This option controls the maximum wait time (in seconds) that the initial 
    synchronization will wait for a response from the master when fetching initial 
    collection data. If no response is received within this time period, the initial
    synchronization will give up and fail. This option is also relevant for 
    continuous replication in case *autoResync* is set to *true*, as then the
    continuous replication may trigger a full data re-synchronization in case
    the master cannot the log data the slave had asked for.

  - HTTP requests sent from the slave to the master during initial synchronization
    will now be retried if they fail with connection problems.
 
  - the initial synchronization now logs its progress so it can be queried using
    the regular replication status check APIs.

* fixed non-deterministic query results in some cluster queries

* added missing lock instruction for primary index in compactor size calculation

* fixed issue #1589

* fixed issue #1583

* fixed undefined behavior when accessing the top level of a document with the `[*]`
  operator

* fixed potentially invalid pointer access in shaper when the currently accessed
  document got re-located by the WAL collector at the very same time

* Foxx: optional configuration options no longer log validation errors when assigned
  empty values (#1495)

* Foxx: constructors provided to Repository and Model sub-classes via extend are
  now correctly called (#1592)


v2.7.1 (2015-11-07)
-------------------

* switch to linenoise next generation

* exclude `_apps` collection from replication

  The slave has its own `_apps` collection which it populates on server start.
  When replicating data from the master to the slave, the data from the master may
  clash with the slave's own data in the `_apps` collection. Excluding the `_apps`
  collection from replication avoids this.

* disable replication appliers when starting in modes `--upgrade`, `--no-server`
  and `--check-upgrade`

* more detailed output in arango-dfdb

* fixed "no start tick" issue in replication applier
        
  This error could occur after restarting a slave server after a shutdown
  when no data was ever transferred from the master to the slave via the
  continuous replication

* fixed problem during SSL client connection abort that led to scheduler thread 
  staying at 100% CPU saturation

* fixed potential segfault in AQL `NEIGHBORS` function implementation when C++ function
  variant was used and collection names were passed as strings

* removed duplicate target for some frontend JavaScript files from the Makefile

* make AQL function `MERGE()` work on a single array parameter, too.
  This allows combining the attributes of multiple objects from an array into
  a single object, e.g.

      RETURN MERGE([ 
        { foo: 'bar' }, 
        { quux: 'quetzalcoatl', ruled: true }, 
        { bar: 'baz', foo: 'done' }
      ])

  will now return:

      {
        "foo": "done",
        "quux": "quetzalcoatl",
        "ruled": true,
        "bar": "baz"
      }

* fixed potential deadlock in collection status changing on Windows 

* fixed hard-coded `incremental` parameter in shell implementation of
  `syncCollection` function in replication module

* fix for GCC5: added check for '-stdlib' option


v2.7.0 (2015-10-09)
-------------------

* fixed request statistics aggregation
  When arangod was started in supervisor mode, the request statistics always showed
  0 requests, as the statistics aggregation thread did not run then.

* read server configuration files before dropping privileges. this ensures that
  the SSL keyfile specified in the configuration can be read with the server's start
  privileges (i.e. root when using a standard ArangoDB package).

* fixed replication with a 2.6 replication configuration and issues with a 2.6 master

* raised default value of `--server.descriptors-minimum` to 1024

* allow Foxx apps to be installed underneath URL path `/_open/`, so they can be
  (intentionally) accessed without authentication. 

* added *allowImplicit* sub-attribute in collections declaration of transactions.
  The *allowImplicit* attributes allows making transactions fail should they
  read-access a collection that was not explicitly declared in the *collections* 
  array of the transaction.

* added "special" password ARANGODB_DEFAULT_ROOT_PASSWORD. If you pass
  ARANGODB_DEFAULT_ROOT_PASSWORD as password, it will read the password
  from the environment variable ARANGODB_DEFAULT_ROOT_PASSWORD


v2.7.0-rc2 (2015-09-22)
-----------------------

* fix over-eager datafile compaction

  This should reduce the need to compact directly after loading a collection when a
  collection datafile contained many insertions and updates for the same documents. It
  should also prevent from re-compacting already merged datafiles in case not many
  changes were made. Compaction will also make fewer index lookups than before.

* added `syncCollection()` function in module `org/arangodb/replication`

  This allows synchronizing the data of a single collection from a master to a slave
  server. Synchronization can either restore the whole collection by transferring all
  documents from the master to the slave, or incrementally by only transferring documents
  that differ. This is done by partitioning the collection's entire key space into smaller
  chunks and comparing the data chunk-wise between master and slave. Only chunks that are
  different will be re-transferred.

  The `syncCollection()` function can be used as follows:

      require("org/arangodb/replication").syncCollection(collectionName, options);

  e.g.

      require("org/arangodb/replication").syncCollection("myCollection", {
        endpoint: "tcp://127.0.0.1:8529",  /* master */
        username: "root",                  /* username for master */
        password: "secret",                /* password for master */
        incremental: true                  /* use incremental mode */
      });


* additionally allow the following characters in document keys:

  `(` `)` `+` `,` `=` `;` `$` `!` `*` `'` `%`


v2.7.0-rc1 (2015-09-17)
-----------------------

* removed undocumented server-side-only collection functions:
  * collection.OFFSET()
  * collection.NTH()
  * collection.NTH2()
  * collection.NTH3()

* upgraded Swagger to version 2.0 for the Documentation
 
  This gives the user better prepared test request structures.
  More conversions will follow so finally client libraries can be auto-generated.

* added extra AQL functions for date and time calculation and manipulation. 
  These functions were contributed by GitHub users @CoDEmanX and @friday. 
  A big thanks for their work! 

  The following extra date functions are available from 2.7 on:

  * `DATE_DAYOFYEAR(date)`: Returns the day of year number of *date*.
    The return values range from 1 to 365, or 366 in a leap year respectively.

  * `DATE_ISOWEEK(date)`: Returns the ISO week date of *date*. 
    The return values range from 1 to 53. Monday is considered the first day of the week. 
    There are no fractional weeks, thus the last days in December may belong to the first 
    week of the next year, and the first days in January may be part of the previous year's
    last week.

  * `DATE_LEAPYEAR(date)`: Returns whether the year of *date* is a leap year.

  * `DATE_QUARTER(date)`: Returns the quarter of the given date (1-based):
    * 1: January, February, March
    * 2: April, May, June
    * 3: July, August, September
    * 4: October, November, December

  - *DATE_DAYS_IN_MONTH(date)*: Returns the number of days in *date*'s month (28..31).
    
  * `DATE_ADD(date, amount, unit)`: Adds *amount* given in *unit* to *date* and
    returns the calculated date.

    *unit* can be either of the following to specify the time unit to add or
    subtract (case-insensitive):
    - y, year, years
    - m, month, months
    - w, week, weeks
    - d, day, days
    - h, hour, hours
    - i, minute, minutes
    - s, second, seconds
    - f, millisecond, milliseconds

    *amount* is the number of *unit*s to add (positive value) or subtract
    (negative value).

  * `DATE_SUBTRACT(date, amount, unit)`: Subtracts *amount* given in *unit* from
    *date* and returns the calculated date.
    
    It works the same as `DATE_ADD()`, except that it subtracts. It is equivalent
    to calling `DATE_ADD()` with a negative amount, except that `DATE_SUBTRACT()`
    can also subtract ISO durations. Note that negative ISO durations are not
    supported (i.e. starting with `-P`, like `-P1Y`).

  * `DATE_DIFF(date1, date2, unit, asFloat)`: Calculate the difference
    between two dates in given time *unit*, optionally with decimal places.
    Returns a negative value if *date1* is greater than *date2*.

  * `DATE_COMPARE(date1, date2, unitRangeStart, unitRangeEnd)`: Compare two
    partial dates and return true if they match, false otherwise. The parts to
    compare are defined by a range of time units.
    
    The full range is: years, months, days, hours, minutes, seconds, milliseconds.
    Pass the unit to start from as *unitRangeStart*, and the unit to end with as
    *unitRangeEnd*. All units in between will be compared. Leave out *unitRangeEnd*
    to only compare *unitRangeStart*.

  * `DATE_FORMAT(date, format)`: Format a date according to the given format string.
    It supports the following placeholders (case-insensitive):
    - %t: timestamp, in milliseconds since midnight 1970-01-01
    - %z: ISO date (0000-00-00T00:00:00.000Z)
    - %w: day of week (0..6)
    - %y: year (0..9999)
    - %yy: year (00..99), abbreviated (last two digits)
    - %yyyy: year (0000..9999), padded to length of 4
    - %yyyyyy: year (-009999 .. +009999), with sign prefix and padded to length of 6
    - %m: month (1..12)
    - %mm: month (01..12), padded to length of 2
    - %d: day (1..31)
    - %dd: day (01..31), padded to length of 2
    - %h: hour (0..23)
    - %hh: hour (00..23), padded to length of 2
    - %i: minute (0..59)
    - %ii: minute (00..59), padded to length of 2
    - %s: second (0..59)
    - %ss: second (00..59), padded to length of 2
    - %f: millisecond (0..999)
    - %fff: millisecond (000..999), padded to length of 3
    - %x: day of year (1..366)
    - %xxx: day of year (001..366), padded to length of 3
    - %k: ISO week date (1..53)
    - %kk: ISO week date (01..53), padded to length of 2
    - %l: leap year (0 or 1)
    - %q: quarter (1..4)
    - %a: days in month (28..31)
    - %mmm: abbreviated English name of month (Jan..Dec)
    - %mmmm: English name of month (January..December)
    - %www: abbreviated English name of weekday (Sun..Sat)
    - %wwww: English name of weekday (Sunday..Saturday)
    - %&: special escape sequence for rare occasions
    - %%: literal %
    - %: ignored

* new WAL logfiles and datafiles are now created non-sparse
    
  This prevents SIGBUS signals being raised when memory of a sparse datafile is accessed 
  and the disk is full and the accessed file part is not actually disk-backed. In
  this case the mapped memory region is not necessarily backed by physical memory, and
  accessing the memory may raise SIGBUS and crash arangod.

* the `internal.download()` function and the module `org/arangodb/request` used some 
  internal library function that handled the sending of HTTP requests from inside of
  ArangoDB. This library unconditionally set an HTTP header `Accept-Encoding: gzip`
  in all outgoing HTTP requests. 

  This has been fixed in 2.7, so `Accept-Encoding: gzip` is not set automatically anymore.
  Additionally, the header `User-Agent: ArangoDB` is not set automatically either. If
  client applications desire to send these headers, they are free to add it when
  constructing the requests using the `download` function or the request module.
  
* fixed issue #1436: org/arangodb/request advertises deflate without supporting it 

* added template string generator function `aqlQuery` for generating AQL queries

  This can be used to generate safe AQL queries with JavaScript parameter
  variables or expressions easily:

      var name = 'test';
      var attributeName = '_key';
      var query = aqlQuery`FOR u IN users FILTER u.name == ${name} RETURN u.${attributeName}`;
      db._query(query);

* report memory usage for document header data (revision id, pointer to data etc.)
  in `db.collection.figures()`. The memory used for document headers will now
  show up in the already existing attribute `indexes.size`. Due to that, the index
  sizes reported by `figures()` in 2.7 will be higher than those reported by 2.6,
  but the 2.7 values are more accurate.

* IMPORTANT CHANGE: the filenames in dumps created by arangodump now contain
  not only the name of the dumped collection, but also an additional 32-digit hash
  value. This is done to prevent overwriting dump files in case-insensitive file
  systems when there exist multiple collections with the same name (but with
  different cases). 
  
  For example, if a database has two collections: `test` and `Test`, previous
  versions of ArangoDB created the files 
  
  * `test.structure.json` and `test.data.json` for collection `test`
  * `Test.structure.json` and `Test.data.json` for collection `Test`

  This did not work for case-insensitive filesystems, because the files for the
  second collection would have overwritten the files of the first. arangodump in 
  2.7 will create the following filenames instead:

  * `test_098f6bcd4621d373cade4e832627b4f6.structure.json` and `test_098f6bcd4621d373cade4e832627b4f6.data.json`
  * `Test_0cbc6611f5540bd0809a388dc95a615b.structure.json` and `Test_0cbc6611f5540bd0809a388dc95a615b.data.json`

  These filenames will be unambiguous even in case-insensitive filesystems.

* IMPORTANT CHANGE: make arangod actually close lingering client connections 
  when idle for at least the duration specified via `--server.keep-alive-timeout`. 
  In previous versions of ArangoDB, connections were not closed by the server 
  when the timeout was reached and the client was still connected. Now the 
  connection is properly closed by the server in case of timeout. Client
  applications relying on the old behavior may now need to reconnect to the
  server when their idle connections time out and get closed (note: connections 
  being idle for a long time may be closed by the OS or firewalls anyway - 
  client applications should be aware of that and try to reconnect).

* IMPORTANT CHANGE: when starting arangod, the server will drop the process 
  privileges to the specified values in options `--server.uid` and `--server.gid` 
  instantly after parsing the startup options.

  That means when either `--server.uid` or `--server.gid` are set, the privilege
  change will happen earlier. This may prevent binding the server to an endpoint 
  with a port number lower than 1024 if the arangodb user has no privileges
  for that. Previous versions of ArangoDB changed the privileges later, so some
  startup actions were still carried out under the invoking user (i.e. likely 
  *root* when started via init.d or system scripts) and especially binding to
  low port numbers was still possible there.

  The default privileges for user *arangodb* will not be sufficient for binding
  to port numbers lower than 1024. To have an ArangoDB 2.7 bind to a port number 
  lower than 1024, it needs to be started with either a different privileged user,
  or the privileges of the *arangodb* user have to raised manually beforehand.

* added AQL optimizer rule `patch-update-statements`

* Linux startup scripts and systemd configuration for arangod now try to
  adjust the NOFILE (number of open files) limits for the process. The limit
  value is set to 131072 (128k) when ArangoDB is started via start/stop 
  commands

* When ArangoDB is started/stopped manually via the start/stop commands, the
  main process will wait for up to 10 seconds after it forks the supervisor
  and arangod child processes. If the startup fails within that period, the
  start/stop script will fail with an exit code other than zero. If the
  startup of the supervisor or arangod is still ongoing after 10 seconds, 
  the main program will still return with exit code 0. The limit of 10 seconds
  is arbitrary because the time required for a startup is not known in advance.

* added startup option `--database.throw-collection-not-loaded-error`

  Accessing a not-yet loaded collection will automatically load a collection
  on first access. This flag controls what happens in case an operation
  would need to wait for another thread to finalize loading a collection. If
  set to *true*, then the first operation that accesses an unloaded collection
  will load it. Further threads that try to access the same collection while
  it is still loading immediately fail with an error (1238, *collection not loaded*). 
  This is to prevent all server threads from being blocked while waiting on the
  same collection to finish loading. When the first thread has completed loading 
  the collection, the collection becomes regularly available, and all operations
  from that point on can be carried out normally, and error 1238 will not be
  thrown anymore for that collection.

  If set to *false*, the first thread that accesses a not-yet loaded collection
  will still load it. Other threads that try to access the collection while
  loading will not fail with error 1238 but instead block until the collection
  is fully loaded. This configuration might lead to all server threads being
  blocked because they are all waiting for the same collection to complete
  loading. Setting the option to *true* will prevent this from happening, but
  requires clients to catch error 1238 and react on it (maybe by scheduling 
  a retry for later).

  The default value is *false*.

* added better control-C support in arangosh

  When CTRL-C is pressed in arangosh, it will now print a `^C` first. Pressing
  CTRL-C again will reset the prompt if something was entered before, or quit
  arangosh if no command was entered directly before.
  
  This affects the arangosh version build with Readline-support only (Linux 
  and MacOS).

  The MacOS version of ArangoDB for Homebrew now depends on Readline, too. The
  Homebrew formula has been changed accordingly.
  When self-compiling ArangoDB on MacOS without Homebrew, Readline now is a
  prerequisite.

* increased default value for collection-specific `indexBuckets` value from 1 to 8

  Collections created from 2.7 on will use the new default value of `8` if not 
  overridden on collection creation or later using 
  `collection.properties({ indexBuckets: ... })`.

  The `indexBuckets` value determines the number of buckets to use for indexes of
  type `primary`, `hash` and `edge`. Having multiple index buckets allows splitting
  an index into smaller components, which can be filled in parallel when a collection
  is loading. Additionally, resizing and reallocation of indexes are faster and
  less intrusive if the index uses multiple buckets, because resize and reallocation
  will affect only data in a single bucket instead of all index values.

  The index buckets will be filled in parallel when loading a collection if the collection 
  has an `indexBuckets` value greater than 1 and the collection contains a significant 
  amount of documents/edges (the current threshold is 256K documents but this value
  may change in future versions of ArangoDB).

* changed HTTP client to use poll instead of select on Linux and MacOS

  This affects the ArangoShell and user-defined JavaScript code running inside 
  arangod that initiates its own HTTP calls.

  Using poll instead of select allows using arbitrary high file descriptors
  (bigger than the compiled in FD_SETSIZE). Server connections are still handled using 
  epoll, which has never been affected by FD_SETSIZE.

* implemented AQL `LIKE` function using ICU regexes

* added `RETURN DISTINCT` for AQL queries to return unique results:

      FOR doc IN collection
        RETURN DISTINCT doc.status
        
  This change also introduces `DISTINCT` as an AQL keyword. 

* removed `createNamedQueue()` and `addJob()` functions from org/arangodb/tasks

* use less locks and more atomic variables in the internal dispatcher
  and V8 context handling implementations. This leads to improved throughput in 
  some ArangoDB internals and allows for higher HTTP request throughput for
  many operations.

  A short overview of the improvements can be found here:

  https://www.arangodb.com/2015/08/throughput-enhancements/

* added shorthand notation for attribute names in AQL object literals:

      LET name = "Peter"
      LET age = 42
      RETURN { name, age }

  The above is the shorthand equivalent of the generic form
      
      LET name = "Peter"
      LET age = 42
      RETURN { name : name, age : age }

* removed configure option `--enable-timings`

  This option did not have any effect.

* removed configure option `--enable-figures`

  This option previously controlled whether HTTP request statistics code was
  compiled into ArangoDB or not. The previous default value was `true` so 
  statistics code was available in official packages. Setting the option to 
  `false` led to compile errors so it is doubtful the default value was
  ever changed. By removing the option some internal statistics code was also
  simplified.

* removed run-time manipulation methods for server endpoints:

  * `db._removeEndpoint()` 
  * `db._configureEndpoint()`
  * HTTP POST `/_api/endpoint`
  * HTTP DELETE `/_api/endpoint`

* AQL query result cache

  The query result cache can optionally cache the complete results of all or selected AQL queries.
  It can be operated in the following modes:

  * `off`: the cache is disabled. No query results will be stored
  * `on`: the cache will store the results of all AQL queries unless their `cache`
    attribute flag is set to `false`
  * `demand`: the cache will store the results of AQL queries that have their
    `cache` attribute set to `true`, but will ignore all others

  The mode can be set at server startup using the `--database.query-cache-mode` configuration
  option and later changed at runtime.

  The following HTTP REST APIs have been added for controlling the query cache:

  * HTTP GET `/_api/query-cache/properties`: returns the global query cache configuration
  * HTTP PUT `/_api/query-cache/properties`: modifies the global query cache configuration
  * HTTP DELETE `/_api/query-cache`: invalidates all results in the query cache
  
  The following JavaScript functions have been added for controlling the query cache:

  * `require("org/arangodb/aql/cache").properties()`: returns the global query cache configuration
  * `require("org/arangodb/aql/cache").properties(properties)`: modifies the global query cache configuration
  * `require("org/arangodb/aql/cache").clear()`: invalidates all results in the query cache

* do not link arangoimp against V8

* AQL function call arguments optimization

  This will lead to arguments in function calls inside AQL queries not being copied but passed
  by reference. This may speed up calls to functions with bigger argument values or queries that
  call functions a lot of times.

* upgraded V8 version to 4.3.61

* removed deprecated AQL `SKIPLIST` function.

  This function was introduced in older versions of ArangoDB with a less powerful query optimizer to
  retrieve data from a skiplist index using a `LIMIT` clause. It was marked as deprecated in ArangoDB
  2.6.

  Since ArangoDB 2.3 the behavior of the `SKIPLIST` function can be emulated using regular AQL 
  constructs, e.g. 

      FOR doc IN @@collection 
        FILTER doc.value >= @value 
        SORT doc.value DESC 
        LIMIT 1 
        RETURN doc

* the `skip()` function for simple queries does not accept negative input any longer. 
  This feature was deprecated in 2.6.0.

* fix exception handling

  In some cases JavaScript exceptions would re-throw without information of the original problem.
  Now the original exception is logged for failure analysis.
 
* based REST API method PUT `/_api/simple/all` on the cursor API and make it use AQL internally.

  The change speeds up this REST API method and will lead to additional query information being
  returned by the REST API. Clients can use this extra information or ignore it.

* Foxx Queue job success/failure handlers arguments have changed from `(jobId, jobData, result, jobFailures)` to `(result, jobData, job)`.

* added Foxx Queue job options `repeatTimes`, `repeatUntil` and `repeatDelay` to automatically re-schedule jobs when they are completed.

* added Foxx manifest configuration type `password` to mask values in the web interface.

* fixed default values in Foxx manifest configurations sometimes not being used as defaults.

* fixed optional parameters in Foxx manifest configurations sometimes not being cleared correctly.

* Foxx dependencies can now be marked as optional using a slightly more verbose syntax in your manifest file.

* converted Foxx constructors to ES6 classes so you can extend them using class syntax.

* updated aqb to 2.0.

* updated chai to 3.0.

* Use more madvise calls to speed up things when memory is tight, in particular
  at load time but also for random accesses later.

* Overhauled web interface
  
  The web interface now has a new design.

  The API documentation for ArangoDB has been moved from "Tools" to "Links" in the web interface.

  The "Applications" tab in the web interfaces has been renamed to "Services".


v2.6.11 (XXXX-XX-XX)
--------------------

* fixed potentially invalid pointer access in shaper when the currently accessed
  document got re-located by the WAL collector at the very same time


v2.6.10 (2015-11-10)
--------------------

* disable replication appliers when starting in modes `--upgrade`, `--no-server`
  and `--check-upgrade`

* more detailed output in arango-dfdb

* fixed potential deadlock in collection status changing on Windows 

* issue #1521: Can't dump/restore with user and password


v2.6.9 (2015-09-29)
-------------------

* added "special" password ARANGODB_DEFAULT_ROOT_PASSWORD. If you pass
  ARANGODB_DEFAULT_ROOT_PASSWORD as password, it will read the password
  from the environment variable ARANGODB_DEFAULT_ROOT_PASSWORD

* fixed failing AQL skiplist, sort and limit combination

  When using a Skiplist index on an attribute (say "a") and then using sort
  and skip on this attribute caused the result to be empty e.g.:
    
    require("internal").db.test.ensureSkiplist("a");
    require("internal").db._query("FOR x IN test SORT x.a LIMIT 10, 10");

  Was always empty no matter how many documents are stored in test.
  This is now fixed.

v2.6.8 (2015-09-09)
-------------------

* ARM only:

  The ArangoDB packages for ARM require the kernel to allow unaligned memory access.
  How the kernel handles unaligned memory access is configurable at runtime by
  checking and adjusting the contents `/proc/cpu/alignment`.

  In order to operate on ARM, ArangoDB requires the bit 1 to be set. This will
  make the kernel trap and adjust unaligned memory accesses. If this bit is not
  set, the kernel may send a SIGBUS signal to ArangoDB and terminate it.

  To set bit 1 in `/proc/cpu/alignment` use the following command as a privileged
  user (e.g. root):

      echo "2" > /proc/cpu/alignment

  Note that this setting affects all user processes and not just ArangoDB. Setting
  the alignment with the above command will also not make the setting permanent,
  so it will be lost after a restart of the system. In order to make the setting
  permanent, it should be executed during system startup or before starting arangod.

  The ArangoDB start/stop scripts do not adjust the alignment setting, but rely on 
  the environment to have the correct alignment setting already. The reason for this
  is that the alignment settings also affect all other user processes (which ArangoDB
  is not aware of) and thus may have side-effects outside of ArangoDB. It is therefore
  more reasonable to have the system administrator carry out the change.


v2.6.7 (2015-08-25)
-------------------

* improved AssocMulti index performance when resizing. 

  This makes the edge index perform less I/O when under memory pressure.


v2.6.6 (2015-08-23)
-------------------

* added startup option `--server.additional-threads` to create separate queues
  for slow requests.


v2.6.5 (2015-08-17)
-------------------

* added startup option `--database.throw-collection-not-loaded-error`

  Accessing a not-yet loaded collection will automatically load a collection
  on first access. This flag controls what happens in case an operation
  would need to wait for another thread to finalize loading a collection. If
  set to *true*, then the first operation that accesses an unloaded collection
  will load it. Further threads that try to access the same collection while
  it is still loading immediately fail with an error (1238, *collection not loaded*). 
  This is to prevent all server threads from being blocked while waiting on the
  same collection to finish loading. When the first thread has completed loading 
  the collection, the collection becomes regularly available, and all operations
  from that point on can be carried out normally, and error 1238 will not be
  thrown anymore for that collection.

  If set to *false*, the first thread that accesses a not-yet loaded collection
  will still load it. Other threads that try to access the collection while
  loading will not fail with error 1238 but instead block until the collection
  is fully loaded. This configuration might lead to all server threads being
  blocked because they are all waiting for the same collection to complete
  loading. Setting the option to *true* will prevent this from happening, but
  requires clients to catch error 1238 and react on it (maybe by scheduling 
  a retry for later).

  The default value is *false*.

* fixed busy wait loop in scheduler threads that sometimes consumed 100% CPU while
  waiting for events on connections closed unexpectedly by the client side

* handle attribute `indexBuckets` when restoring collections via arangorestore. 
  Previously the `indexBuckets` attribute value from the dump was ignored, and the
   server default value for `indexBuckets` was used when restoring a collection.

* fixed "EscapeValue already set error" crash in V8 actions that might have occurred when
  canceling V8-based operations.


v2.6.4 (2015-08-01)
-------------------

* V8: Upgrade to version 4.1.0.27 - this is intended to be the stable V8 version.

* fixed issue #1424: Arango shell should not processing arrows pushing on keyboard


v2.6.3 (2015-07-21)
-------------------

* issue #1409: Document values with null character truncated


v2.6.2 (2015-07-04)
-------------------

* fixed issue #1383: bindVars for HTTP API doesn't work with empty string

* fixed handling of default values in Foxx manifest configurations

* fixed handling of optional parameters in Foxx manifest configurations

* fixed a reference error being thrown in Foxx queues when a function-based job type is used that is not available and no options object is passed to queue.push


v2.6.1 (2015-06-24)
-------------------

* Add missing swagger files to cmake build. fixes #1368

* fixed documentation errors


v2.6.0 (2015-06-20)
-------------------

* using negative values for `SimpleQuery.skip()` is deprecated. 
  This functionality will be removed in future versions of ArangoDB.

* The following simple query functions are now deprecated:

  * collection.near
  * collection.within 
  * collection.geo 
  * collection.fulltext
  * collection.range 
  * collection.closedRange 

  This also lead to the following REST API methods being deprecated from now on:

  * PUT /_api/simple/near
  * PUT /_api/simple/within
  * PUT /_api/simple/fulltext
  * PUT /_api/simple/range

  It is recommended to replace calls to these functions or APIs with equivalent AQL queries, 
  which are more flexible because they can be combined with other operations:

      FOR doc IN NEAR(@@collection, @latitude, @longitude, @limit) 
        RETURN doc

      FOR doc IN WITHIN(@@collection, @latitude, @longitude, @radius, @distanceAttributeName)
        RETURN doc

      FOR doc IN FULLTEXT(@@collection, @attributeName, @queryString, @limit) 
        RETURN doc
  
      FOR doc IN @@collection 
        FILTER doc.value >= @left && doc.value < @right 
        LIMIT @skip, @limit 
        RETURN doc`
  
  The above simple query functions and REST API methods may be removed in future versions 
  of ArangoDB.

* deprecated now-obsolete AQL `SKIPLIST` function

  The function was introduced in older versions of ArangoDB with a less powerful query optimizer to
  retrieve data from a skiplist index using a `LIMIT` clause.

  Since 2.3 the same goal can be achieved by using regular AQL constructs, e.g. 

      FOR doc IN collection FILTER doc.value >= @value SORT doc.value DESC LIMIT 1 RETURN doc

* fixed issues when switching the database inside tasks and during shutdown of database cursors 

  These features were added during 2.6 alpha stage so the fixes affect devel/2.6-alpha builds only

* issue #1360: improved foxx-manager help

* added `--enable-tcmalloc` configure option.

  When this option is set, arangod and the client tools will be linked against tcmalloc, which replaces
  the system allocator. When the option is set, a tcmalloc library must be present on the system under
  one of the names `libtcmalloc`, `libtcmalloc_minimal` or `libtcmalloc_debug`. 

  As this is a configure option, it is supported for manual builds on Linux-like systems only. tcmalloc
  support is currently experimental.

* issue #1353: Windows: HTTP API - incorrect path in errorMessage

* issue #1347: added option `--create-database` for arangorestore. 
  
  Setting this option to `true` will now create the target database if it does not exist. When creating
  the target database, the username and passwords passed to arangorestore will be used to create an 
  initial user for the new database.

* issue #1345: advanced debug information for User Functions

* issue #1341: Can't use bindvars in UPSERT 

* fixed vulnerability in JWT implementation.

* changed default value of option `--database.ignore-datafile-errors` from `true` to `false`

  If the new default value of `false` is used, then arangod will refuse loading collections that contain
  datafiles with CRC mismatches or other errors. A collection with datafile errors will then become 
  unavailable. This prevents follow up errors from happening.
  
  The only way to access such collection is to use the datafile debugger (arango-dfdb) and try to repair 
  or truncate the datafile with it.

  If `--database.ignore-datafile-errors` is set to `true`, then collections will become available
  even if parts of their data cannot be loaded. This helps availability, but may cause (partial) data
  loss and follow up errors.

* added server startup option `--server.session-timeout` for controlling the timeout of user sessions
  in the web interface

* add sessions and cookie authentication for ArangoDB's web interface

  ArangoDB's built-in web interface now uses sessions. Session information ids are stored in cookies,
  so clients using the web interface must accept cookies in order to use it

* web interface: display query execution time in AQL editor

* web interface: renamed AQL query *submit* button to *execute*

* web interface: added query explain feature in AQL editor

* web interface: demo page added. only working if demo data is available, hidden otherwise

* web interface: added support for custom app scripts with optional arguments and results

* web interface: mounted apps that need to be configured are now indicated in the app overview

* web interface: added button for running tests to app details

* web interface: added button for configuring app dependencies to app details

* web interface: upgraded API documentation to use Swagger 2

* INCOMPATIBLE CHANGE

  removed startup option `--log.severity`

  The docs for `--log.severity` mentioned lots of severities (e.g. `exception`, `technical`, `functional`, `development`) 
  but only a few severities (e.g. `all`, `human`) were actually used, with `human` being the default and `all` enabling the 
  additional logging of requests. So the option pretended to control a lot of things which it actually didn't. Additionally,
  the option `--log.requests-file` was around for a long time already, also controlling request logging. 

  Because the `--log.severity` option effectively did not control that much, it was removed. A side effect of removing the
  option is that 2.5 installations which used `--log.severity all` will not log requests after the upgrade to 2.6. This can
  be adjusted by setting the `--log.requests-file` option.

* add backtrace to fatal log events

* added optional `limit` parameter for AQL function `FULLTEXT`

* make fulltext index also index text values contained in direct sub-objects of the indexed 
  attribute.

  Previous versions of ArangoDB only indexed the attribute value if it was a string. Sub-attributes
  of the index attribute were ignored when fulltext indexing.

  Now, if the index attribute value is an object, the object's values will each be included in the
  fulltext index if they are strings. If the index attribute value is an array, the array's values
  will each be included in the fulltext index if they are strings.

  For example, with a fulltext index present on the `translations` attribute, the following text
  values will now be indexed:

      var c = db._create("example");
      c.ensureFulltextIndex("translations");
      c.insert({ translations: { en: "fox", de: "Fuchs", fr: "renard", ru: "лиса" } });
      c.insert({ translations: "Fox is the English translation of the German word Fuchs" });
      c.insert({ translations: [ "ArangoDB", "document", "database", "Foxx" ] });

      c.fulltext("translations", "лиса").toArray();       // returns only first document
      c.fulltext("translations", "Fox").toArray();        // returns first and second documents
      c.fulltext("translations", "prefix:Fox").toArray(); // returns all three documents

* added batch document removal and lookup commands:

      collection.lookupByKeys(keys)
      collection.removeByKeys(keys)

  These commands can be used to perform multi-document lookup and removal operations efficiently
  from the ArangoShell. The argument to these operations is an array of document keys.

  Also added HTTP APIs for batch document commands:

  * PUT /_api/simple/lookup-by-keys
  * PUT /_api/simple/remove-by-keys

* properly prefix document address URLs with the current database name for calls to the REST
  API method GET `/_api/document?collection=...` (that method will return partial URLs to all 
  documents in the collection). 

  Previous versions of ArangoDB returned the URLs starting with `/_api/` but without the current 
  database name, e.g. `/_api/document/mycollection/mykey`. Starting with 2.6, the response URLs
  will include the database name as well, e.g. `/_db/_system/_api/document/mycollection/mykey`.

* added dedicated collection export HTTP REST API

  ArangoDB now provides a dedicated collection export API, which can take snapshots of entire
  collections more efficiently than the general-purpose cursor API. The export API is useful
  to transfer the contents of an entire collection to a client application. It provides optional
  filtering on specific attributes.
  
  The export API is available at endpoint `POST /_api/export?collection=...`. The API has the
  same return value structure as the already established cursor API (`POST /_api/cursor`). 

  An introduction to the export API is given in this blog post:
  http://jsteemann.github.io/blog/2015/04/04/more-efficient-data-exports/

* subquery optimizations for AQL queries

  This optimization avoids copying intermediate results into subqueries that are not required
  by the subquery.

  A brief description can be found here:
  http://jsteemann.github.io/blog/2015/05/04/subquery-optimizations/

* return value optimization for AQL queries
  
  This optimization avoids copying the final query result inside the query's main `ReturnNode`.

  A brief description can be found here:
  http://jsteemann.github.io/blog/2015/05/04/return-value-optimization-for-aql/

* speed up AQL queries containing big `IN` lists for index lookups

  `IN` lists used for index lookups had performance issues in previous versions of ArangoDB.
  These issues have been addressed in 2.6 so using bigger `IN` lists for filtering is much
  faster.

  A brief description can be found here:
  http://jsteemann.github.io/blog/2015/05/07/in-list-improvements/

* allow `@` and `.` characters in document keys, too

  This change also leads to document keys being URL-encoded when returned in HTTP `location` 
  response headers.

* added alternative implementation for AQL COLLECT

  The alternative method uses a hash table for grouping and does not require its input elements
  to be sorted. It will be taken into account by the optimizer for `COLLECT` statements that do
  not use an `INTO` clause. 
  
  In case a `COLLECT` statement can use the hash table variant, the optimizer will create an extra 
  plan for it at the beginning of the planning phase. In this plan, no extra `SORT` node will be
  added in front of the `COLLECT` because the hash table variant of `COLLECT` does not require
  sorted input. Instead, a `SORT` node will be added after it to sort its output. This `SORT` node
  may be optimized away again in later stages. If the sort order of the result is irrelevant to
  the user, adding an extra `SORT null` after a hash `COLLECT` operation will allow the optimizer to
  remove the sorts altogether.
  
  In addition to the hash table variant of `COLLECT`, the optimizer will modify the original plan
  to use the regular `COLLECT` implementation. As this implementation requires sorted input, the
  optimizer will insert a `SORT` node in front of the `COLLECT`. This `SORT` node may be optimized
  away in later stages.
  
  The created plans will then be shipped through the regular optimization pipeline. In the end,
  the optimizer will pick the plan with the lowest estimated total cost as usual. The hash table
  variant does not require an up-front sort of the input, and will thus be preferred over the
  regular `COLLECT` if the optimizer estimates many input elements for the `COLLECT` node and 
  cannot use an index to sort them.

  The optimizer can be explicitly told to use the regular *sorted* variant of `COLLECT` by
  suffixing a `COLLECT` statement with `OPTIONS { "method" : "sorted" }`. This will override the
  optimizer guesswork and only produce the *sorted* variant of `COLLECT`.

  A blog post on the new `COLLECT` implementation can be found here:
  http://jsteemann.github.io/blog/2015/04/22/collecting-with-a-hash-table/

* refactored HTTP REST API for cursors 

  The HTTP REST API for cursors (`/_api/cursor`) has been refactored to improve its performance
  and use less memory.

  A post showing some of the performance improvements can be found here:
  http://jsteemann.github.io/blog/2015/04/01/improvements-for-the-cursor-api/

* simplified return value syntax for data-modification AQL queries

  ArangoDB 2.4 since version allows to return results from data-modification AQL queries. The
  syntax for this was quite limited and verbose:
  
      FOR i IN 1..10
        INSERT { value: i } IN test
        LET inserted = NEW
        RETURN inserted

  The `LET inserted = NEW RETURN inserted` was required literally to return the inserted 
  documents. No calculations could be made using the inserted documents. 

  This is now more flexible. After a data-modification clause (e.g. `INSERT`, `UPDATE`, `REPLACE`,
  `REMOVE`, `UPSERT`) there can follow any number of `LET` calculations. These calculations can 
  refer to the pseudo-values `OLD` and `NEW` that are created by the data-modification statements.
  
  This allows returning projections of inserted or updated documents, e.g.:

      FOR i IN 1..10
        INSERT { value: i } IN test
        RETURN { _key: NEW._key, value: i }

  Still not every construct is allowed after a data-modification clause. For example, no functions
  can be called that may access documents.

  More information can be found here:
  http://jsteemann.github.io/blog/2015/03/27/improvements-for-data-modification-queries/

* added AQL `UPSERT` statement

  This adds an `UPSERT` statement to AQL that is a combination of both `INSERT` and `UPDATE` /
  `REPLACE`. The `UPSERT` will search for a matching document using a user-provided example.
  If no document matches the example, the *insert* part of the `UPSERT` statement will be
  executed. If there is a match, the *update* / *replace* part will be carried out:

      UPSERT { page: 'index.html' }                 /* search example */
        INSERT { page: 'index.html', pageViews: 1 } /* insert part */
        UPDATE { pageViews: OLD.pageViews + 1 }     /* update part */
        IN pageViews

  `UPSERT` can be used with an `UPDATE` or `REPLACE` clause. The `UPDATE` clause will perform
  a partial update of the found document, whereas the `REPLACE` clause will replace the found
  document entirely. The `UPDATE` or `REPLACE` parts can refer to the pseudo-value `OLD`, which
  contains all attributes of the found document.

  `UPSERT` statements can optionally return values. In the following query, the return
  attribute `found` will return the found document before the `UPDATE` was applied. If no
  document was found, `found` will contain a value of `null`. The `updated` result attribute will
  contain the inserted / updated document:
      
      UPSERT { page: 'index.html' }                 /* search example */
        INSERT { page: 'index.html', pageViews: 1 } /* insert part */
        UPDATE { pageViews: OLD.pageViews + 1 }     /* update part */
        IN pageViews
        RETURN { found: OLD, updated: NEW }

  A more detailed description of `UPSERT` can be found here:
  http://jsteemann.github.io/blog/2015/03/27/preview-of-the-upsert-command/

* adjusted default configuration value for `--server.backlog-size` from 10 to 64.

* issue #1231: bug xor feature in AQL: LENGTH(null) == 4 

  This changes the behavior of the AQL `LENGTH` function as follows:

  - if the single argument to `LENGTH()` is `null`, then the result will now be `0`. In previous
    versions of ArangoDB, the result of `LENGTH(null)` was `4`.

  - if the single argument to `LENGTH()` is `true`, then the result will now be `1`. In previous
    versions of ArangoDB, the result of `LENGTH(true)` was `4`.

  - if the single argument to `LENGTH()` is `false`, then the result will now be `0`. In previous
    versions of ArangoDB, the result of `LENGTH(false)` was `5`.

  The results of `LENGTH()` with string, numeric, array object argument values do not change.

* issue #1298: Bulk import if data already exists (#1298)

  This change extends the HTTP REST API for bulk imports as follows:

  When documents are imported and the `_key` attribute is specified for them, the import can be
  used for inserting and updating/replacing documents. Previously, the import could be used for
  inserting new documents only, and re-inserting a document with an existing key would have failed
  with a *unique key constraint violated* error.

  The above behavior is still the default. However, the API now allows controlling the behavior
  in case of a unique key constraint error via the optional URL parameter `onDuplicate`. 
  
  This parameter can have one of the following values:
    
  - `error`: when a unique key constraint error occurs, do not import or update the document but
    report an error. This is the default.
    
  - `update`: when a unique key constraint error occurs, try to (partially) update the existing
    document with the data specified in the import. This may still fail if the document would
    violate secondary unique indexes. Only the attributes present in the import data will be
    updated and other attributes already present will be preserved. The number of updated documents
    will be reported in the `updated` attribute of the HTTP API result.

  - `replace`: when a unique key constraint error occurs, try to fully replace the existing
    document with the data specified in the import. This may still fail if the document would
    violate secondary unique indexes. The number of replaced documents will be reported in the 
    `updated` attribute of the HTTP API result.

  - `ignore`: when a unique key constraint error occurs, ignore this error. There will be no
    insert, update or replace for the particular document. Ignored documents will be reported
    separately in the `ignored` attribute of the HTTP API result.

  The result of the HTTP import API will now contain the attributes `ignored` and `updated`, which
  contain the number of ignored and updated documents respectively. These attributes will contain a
  value of zero unless the `onDuplicate` URL parameter is set to either `update` or `replace`
  (in this case the `updated` attribute may contain non-zero values) or `ignore` (in this case the
  `ignored` attribute may contain a non-zero value).

  To support the feature, arangoimp also has a new command line option `--on-duplicate` which can
  have one of the values `error`, `update`, `replace`, `ignore`. The default value is `error`.

  A few examples for using arangoimp with the `--on-duplicate` option can be found here:
  http://jsteemann.github.io/blog/2015/04/14/updating-documents-with-arangoimp/

* changed behavior of `db._query()` in the ArangoShell:

  if the command's result is printed in the shell, the first 10 results will be printed. Previously
  only a basic description of the underlying query result cursor was printed. Additionally, if the
  cursor result contains more than 10 results, the cursor is assigned to a global variable `more`,
  which can be used to iterate over the cursor result. 

  Example:

      arangosh [_system]> db._query("FOR i IN 1..15 RETURN i")
      [object ArangoQueryCursor, count: 15, hasMore: true]

      [ 
        1, 
        2, 
        3, 
        4, 
        5, 
        6, 
        7, 
        8, 
        9, 
        10 
      ]

      type 'more' to show more documents


      arangosh [_system]> more
      [object ArangoQueryCursor, count: 15, hasMore: false]

      [ 
        11, 
        12, 
        13, 
        14, 
        15 
      ]

* Disallow batchSize value 0 in HTTP `POST /_api/cursor`:

  The HTTP REST API `POST /_api/cursor` does not accept a `batchSize` parameter value of 
  `0` any longer. A batch size of 0 never made much sense, but previous versions of ArangoDB
  did not check for this value. Now creating a cursor using a `batchSize` value 0 will
  result in an HTTP 400 error response

* REST Server: fix memory leaks when failing to add jobs

* 'EDGES' AQL Function

  The AQL function `EDGES` got a new fifth option parameter.
  Right now only one option is available: 'includeVertices'. This is a boolean parameter
  that allows to modify the result of the `EDGES` function.
  Default is 'includeVertices: false' which does not have any effect.
  'includeVertices: true' modifies the result, such that
  {vertex: <vertexDocument>, edge: <edgeDocument>} is returned.

* INCOMPATIBLE CHANGE:

  The result format of the AQL function `NEIGHBORS` has been changed.
  Before it has returned an array of objects containing 'vertex' and 'edge'.
  Now it will only contain the vertex directly.
  Also an additional option 'includeData' has been added.
  This is used to define if only the 'vertex._id' value should be returned (false, default),
  or if the vertex should be looked up in the collection and the complete JSON should be returned
  (true).
  Using only the id values can lead to significantly improved performance if this is the only information
  required.

  In order to get the old result format prior to ArangoDB 2.6, please use the function EDGES instead.
  Edges allows for a new option 'includeVertices' which, set to true, returns exactly the format of NEIGHBORS.
  Example:
  
      NEIGHBORS(<vertexCollection>, <edgeCollection>, <vertex>, <direction>, <example>)

  This can now be achieved by:
      
      EDGES(<edgeCollection>, <vertex>, <direction>, <example>, {includeVertices: true})

  If you are nesting several NEIGHBORS steps you can speed up their performance in the following way:

  Old Example:

  FOR va IN NEIGHBORS(Users, relations, 'Users/123', 'outbound') FOR vc IN NEIGHBORS(Products, relations, va.vertex._id, 'outbound') RETURN vc

  This can now be achieved by:

  FOR va IN NEIGHBORS(Users, relations, 'Users/123', 'outbound') FOR vc IN NEIGHBORS(Products, relations, va, 'outbound', null, {includeData: true}) RETURN vc
                                                                                                          ^^^^                  ^^^^^^^^^^^^^^^^^^^
                                                                                                  Use intermediate directly     include Data for final

* INCOMPATIBLE CHANGE:

  The AQL function `GRAPH_NEIGHBORS` now provides an additional option `includeData`.
  This option allows controlling whether the function should return the complete vertices
  or just their IDs. Returning only the IDs instead of the full vertices can lead to
  improved performance .

  If provided, `includeData` is set to `true`, all vertices in the result will be returned
  with all their attributes. The default value of `includeData` is `false`.
  This makes the default function results incompatible with previous versions of ArangoDB. 

  To get the old result style in ArangoDB 2.6, please set the options as follows in calls
  to `GRAPH_NEIGHBORS`:
  
      GRAPH_NEIGHBORS(<graph>, <vertex>, { includeData: true })

* INCOMPATIBLE CHANGE:
  
  The AQL function `GRAPH_COMMON_NEIGHBORS` now provides an additional option `includeData`.
  This option allows controlling whether the function should return the complete vertices
  or just their IDs. Returning only the IDs instead of the full vertices can lead to
  improved performance .

  If provided, `includeData` is set to `true`, all vertices in the result will be returned
  with all their attributes. The default value of `includeData` is `false`.
  This makes the default function results incompatible with previous versions of ArangoDB. 

  To get the old result style in ArangoDB 2.6, please set the options as follows in calls
  to `GRAPH_COMMON_NEIGHBORS`:
  
      GRAPH_COMMON_NEIGHBORS(<graph>, <vertexExamples1>, <vertexExamples2>, { includeData: true }, { includeData: true })

* INCOMPATIBLE CHANGE:

  The AQL function `GRAPH_SHORTEST_PATH` now provides an additional option `includeData`.
  This option allows controlling whether the function should return the complete vertices
  and edges or just their IDs. Returning only the IDs instead of full vertices and edges
  can lead to improved performance .

  If provided, `includeData` is set to `true`, all vertices and edges in the result will 
  be returned with all their attributes. There is also an optional parameter `includePath` of 
  type object.
  It has two optional sub-attributes `vertices` and `edges`, both of type boolean.
  Both can be set individually and the result will include all vertices on the path if
  `includePath.vertices == true` and all edges if `includePath.edges == true` respectively.
  
  The default value of `includeData` is `false`, and paths are now excluded by default.
  This makes the default function results incompatible with previous versions of ArangoDB. 

  To get the old result style in ArangoDB 2.6, please set the options as follows in calls
  to `GRAPH_SHORTEST_PATH`:
  
      GRAPH_SHORTEST_PATH(<graph>, <source>, <target>, { includeData: true, includePath: { edges: true, vertices: true } })

  The attributes `startVertex` and `vertex` that were present in the results of `GRAPH_SHORTEST_PATH`
  in previous versions of ArangoDB will not be produced in 2.6. To calculate these attributes in 2.6,
  please extract the first and last elements from the `vertices` result attribute.

* INCOMPATIBLE CHANGE:

  The AQL function `GRAPH_DISTANCE_TO` will now return only the id the destination vertex 
  in the `vertex` attribute, and not the full vertex data with all vertex attributes.

* INCOMPATIBLE CHANGE:

  All graph measurements functions in JavaScript module `general-graph` that calculated a 
  single figure previously returned an array containing just the figure. Now these functions 
  will return the figure directly and not put it inside an array.

  The affected functions are:

  * `graph._absoluteEccentricity`
  * `graph._eccentricity`
  * `graph._absoluteCloseness`
  * `graph._closeness`
  * `graph._absoluteBetweenness`
  * `graph._betweenness`
  * `graph._radius`
  * `graph._diameter`

* Create the `_graphs` collection in new databases with `waitForSync` attribute set to `false`

  The previous `waitForSync` value was `true`, so default the behavior when creating and dropping
  graphs via the HTTP REST API changes as follows if the new settings are in effect:

  * `POST /_api/graph` by default returns `HTTP 202` instead of `HTTP 201`
  * `DELETE /_api/graph/graph-name` by default returns `HTTP 202` instead of `HTTP 201`

  If the `_graphs` collection still has its `waitForSync` value set to `true`, then the HTTP status
  code will not change.

* Upgraded ICU to version 54; this increases performance in many places.
  based on https://code.google.com/p/chromium/issues/detail?id=428145

* added support for HTTP push aka chunked encoding

* issue #1051: add info whether server is running in service or user mode?

  This will add a "mode" attribute to the result of the result of HTTP GET `/_api/version?details=true`
  
  "mode" can have the following values:

  - `standalone`: server was started manually (e.g. on command-line)
  - `service`: service is running as Windows service, in daemon mode or under the supervisor

* improve system error messages in Windows port

* increased default value of `--server.request-timeout` from 300 to 1200 seconds for client tools
  (arangosh, arangoimp, arangodump, arangorestore)

* increased default value of `--server.connect-timeout` from 3 to 5 seconds for client tools
  (arangosh, arangoimp, arangodump, arangorestore)

* added startup option `--server.foxx-queues-poll-interval`

  This startup option controls the frequency with which the Foxx queues manager is checking
  the queue (or queues) for jobs to be executed.

  The default value is `1` second. Lowering this value will result in the queue manager waking
  up and checking the queues more frequently, which may increase CPU usage of the server. 
  When not using Foxx queues, this value can be raised to save some CPU time.

* added startup option `--server.foxx-queues`

  This startup option controls whether the Foxx queue manager will check queue and job entries.
  Disabling this option can reduce server load but will prevent jobs added to Foxx queues from
  being processed at all.

  The default value is `true`, enabling the Foxx queues feature.

* make Foxx queues really database-specific.

  Foxx queues were and are stored in a database-specific collection `_queues`. However, a global
  cache variable for the queues led to the queue names being treated database-independently, which
  was wrong.

  Since 2.6, Foxx queues names are truly database-specific, so the same queue name can be used in
  two different databases for two different queues. Until then, it is advisable to think of queues
  as already being database-specific, and using the database name as a queue name prefix to be
  avoid name conflicts, e.g.:

      var queueName = "myQueue";
      var Foxx = require("org/arangodb/foxx");
      Foxx.queues.create(db._name() + ":" + queueName);

* added support for Foxx queue job types defined as app scripts.

  The old job types introduced in 2.4 are still supported but are known to cause issues in 2.5
  and later when the server is restarted or the job types are not defined in every thread.

  The new job types avoid this issue by storing an explicit mount path and script name rather
  than an assuming the job type is defined globally. It is strongly recommended to convert your
  job types to the new script-based system.

* renamed Foxx sessions option "sessionStorageApp" to "sessionStorage". The option now also accepts session storages directly.

* Added the following JavaScript methods for file access:
  * fs.copyFile() to copy single files
  * fs.copyRecursive() to copy directory trees
  * fs.chmod() to set the file permissions (non-Windows only)

* Added process.env for accessing the process environment from JavaScript code

* Cluster: kickstarter shutdown routines will more precisely follow the shutdown of its nodes.

* Cluster: don't delete agency connection objects that are currently in use.

* Cluster: improve passing along of HTTP errors

* fixed issue #1247: debian init script problems

* multi-threaded index creation on collection load

  When a collection contains more than one secondary index, they can be built in memory in
  parallel when the collection is loaded. How many threads are used for parallel index creation
  is determined by the new configuration parameter `--database.index-threads`. If this is set
  to 0, indexes are built by the opening thread only and sequentially. This is equivalent to 
  the behavior in 2.5 and before.

* speed up building up primary index when loading collections

* added `count` attribute to `parameters.json` files of collections. This attribute indicates 
  the number of live documents in the collection on unload. It is read when the collection is 
  (re)loaded to determine the initial size for the collection's primary index

* removed remainders of MRuby integration, removed arangoirb

* simplified `controllers` property in Foxx manifests. You can now specify a filename directly
  if you only want to use a single file mounted at the base URL of your Foxx app.

* simplified `exports` property in Foxx manifests. You can now specify a filename directly if
  you only want to export variables from a single file in your Foxx app.

* added support for node.js-style exports in Foxx exports. Your Foxx exports file can now export
  arbitrary values using the `module.exports` property instead of adding properties to the
  `exports` object.

* added `scripts` property to Foxx manifests. You should now specify the `setup` and `teardown`
  files as properties of the `scripts` object in your manifests and can define custom,
  app-specific scripts that can be executed from the web interface or the CLI.

* added `tests` property to Foxx manifests. You can now define test cases using the `mocha`
  framework which can then be executed inside ArangoDB.

* updated `joi` package to 6.0.8.

* added `extendible` package.

* added Foxx model lifecycle events to repositories. See #1257.

* speed up resizing of edge index.

* allow to split an edge index into buckets which are resized individually.
  This is controlled by the `indexBuckets` attribute in the `properties`
  of the collection.

* fix a cluster deadlock bug in larger clusters by marking a thread waiting
  for a lock on a DBserver as blocked


v2.5.6 (XXXX-XX-XX)
-------------------

* potentially fixed issue #1313: Wrong metric calculation at dashboard

  Escape whitespace in process name when scanning /proc/pid/stats
    
  This fixes statistics values read from that file

* Fixed variable naming in AQL `COLLECT INTO` results in case the COLLECT is placed 
  in a subquery which itself is followed by other constructs that require variables


v2.5.5 (2015-05-29)
-------------------

* fixed vulnerability in JWT implementation.

* fixed format string for reading /proc/pid/stat

* take into account barriers used in different V8 contexts


v2.5.4 (2015-05-14)
-------------------

* added startup option `--log.performance`: specifying this option at startup will log
  performance-related info messages, mainly timings via the regular logging mechanisms

* cluster fixes

* fix for recursive copy under Windows


v2.5.3 (2015-04-29)
-------------------

* Fix fs.move to work across filesystem borders; Fixes Foxx app installation problems;
  issue #1292. 

* Fix Foxx app install when installed on a different drive on Windows

* issue #1322: strange AQL result

* issue #1318: Inconsistent db._create() syntax

* issue #1315: queries to a collection fail with an empty response if the 
  collection contains specific JSON data

* issue #1300: Make arangodump not fail if target directory exists but is empty

* allow specifying higher values than SOMAXCONN for `--server.backlog-size`

  Previously, arangod would not start when a `--server.backlog-size` value was 
  specified that was higher than the platform's SOMAXCONN header value.

  Now, arangod will use the user-provided value for `--server.backlog-size` and
  pass it to the listen system call even if the value is higher than SOMAXCONN. 
  If the user-provided value is higher than SOMAXCONN, arangod will log a warning 
  on startup.

* Fixed a cluster deadlock bug. Mark a thread that is in a RemoteBlock as
  blocked to allow for additional dispatcher threads to be started.

* Fix locking in cluster by using another ReadWriteLock class for collections.

* Add a second DispatcherQueue for AQL in the cluster. This fixes a
  cluster-AQL thread explosion bug.


v2.5.2 (2015-04-11)
-------------------

* modules stored in _modules are automatically flushed when changed

* added missing query-id parameter in documentation of HTTP DELETE `/_api/query` endpoint

* added iterator for edge index in AQL queries

  this change may lead to less edges being read when used together with a LIMIT clause

* make graph viewer in web interface issue less expensive queries for determining
  a random vertex from the graph, and for determining vertex attributes

* issue #1285: syntax error, unexpected $undefined near '@_to RETURN obj

  this allows AQL bind parameter names to also start with underscores

* moved /_api/query to C++

* issue #1289: Foxx models created from database documents expose an internal method

* added `Foxx.Repository#exists`

* parallelize initialization of V8 context in multiple threads

* fixed a possible crash when the debug-level was TRACE

* cluster: do not initialize statistics collection on each
  coordinator, this fixes a race condition at startup

* cluster: fix a startup race w.r.t. the _configuration collection

* search for db:// JavaScript modules only after all local files have been
  considered, this speeds up the require command in a cluster considerably

* general cluster speedup in certain areas


v2.5.1 (2015-03-19)
-------------------

* fixed bug that caused undefined behavior when an AQL query was killed inside
  a calculation block 

* fixed memleaks in AQL query cleanup in case out-of-memory errors are thrown

* by default, Debian and RedHat packages are built with debug symbols

* added option `--database.ignore-logfile-errors`

  This option controls how collection datafiles with a CRC mismatch are treated.

  If set to `false`, CRC mismatch errors in collection datafiles will lead
  to a collection not being loaded at all. If a collection needs to be loaded
  during WAL recovery, the WAL recovery will also abort (if not forced with
  `--wal.ignore-recovery-errors true`). Setting this flag to `false` protects
  users from unintentionally using a collection with corrupted datafiles, from
  which only a subset of the original data can be recovered.

  If set to `true`, CRC mismatch errors in collection datafiles will lead to
  the datafile being partially loaded. All data up to until the mismatch will
  be loaded. This will enable users to continue with collection datafiles
  that are corrupted, but will result in only a partial load of the data.
  The WAL recovery will still abort when encountering a collection with a 
  corrupted datafile, at least if `--wal.ignore-recovery-errors` is not set to
  `true`.

  The default value is *true*, so for collections with corrupted datafiles
  there might be partial data loads once the WAL recovery has finished. If
  the WAL recovery will need to load a collection with a corrupted datafile,
  it will still stop when using the default values.

* INCOMPATIBLE CHANGE:

  make the arangod server refuse to start if during startup it finds a non-readable
  `parameter.json` file for a database or a collection.

  Stopping the startup process in this case requires manual intervention (fixing
  the unreadable files), but prevents follow-up errors due to ignored databases or
  collections from happening.

* datafiles and `parameter.json` files written by arangod are now created with read and write
  privileges for the arangod process user, and with read and write privileges for the arangod
  process group. 
  
  Previously, these files were created with user read and write permissions only.

* INCOMPATIBLE CHANGE:

  abort WAL recovery if one of the collection's datafiles cannot be opened

* INCOMPATIBLE CHANGE:

  never try to raise the privileges after dropping them, this can lead to a race condition while
  running the recovery

  If you require to run ArangoDB on a port lower than 1024, you must run ArangoDB as root.

* fixed inefficiencies in `remove` methods of general-graph module

* added option `--database.slow-query-threshold` for controlling the default AQL slow query
  threshold value on server start

* add system error strings for Windows on many places

* rework service startup so we announce 'RUNNING' only when we're finished starting.

* use the Windows eventlog for FATAL and ERROR - log messages

* fix service handling in NSIS Windows installer, specify human readable name

* add the ICU_DATA environment variable to the fatal error messages

* fixed issue #1265: arangod crashed with SIGSEGV

* fixed issue #1241: Wildcards in examples


v2.5.0 (2015-03-09)
-------------------

* installer fixes for Windows

* fix for downloading Foxx

* fixed issue #1258: http pipelining not working? 


v2.5.0-beta4 (2015-03-05)
-------------------------

* fixed issue #1247: debian init script problems


v2.5.0-beta3 (2015-02-27)
-------------------------

* fix Windows install path calculation in arango

* fix Windows logging of long strings

* fix possible undefinedness of const strings in Windows


v2.5.0-beta2 (2015-02-23)
-------------------------

* fixed issue #1256: agency binary not found #1256 

* fixed issue #1230: API: document/col-name/_key and cursor return different floats

* front-end: dashboard tries not to (re)load statistics if user has no access

* V8: Upgrade to version 3.31.74.1

* etcd: Upgrade to version 2.0 - This requires go 1.3 to compile at least.

* refuse to startup if ICU wasn't initialized, this will i.e. prevent errors from being printed, 
  and libraries from being loaded.

* front-end: unwanted removal of index table header after creating new index

* fixed issue #1248: chrome: applications filtering not working

* fixed issue #1198: queries remain in aql editor (front-end) if you navigate through different tabs

* Simplify usage of Foxx

  Thanks to our user feedback we learned that Foxx is a powerful, yet rather complicated concept.
  With this release we tried to make it less complicated while keeping all its strength.
  That includes a rewrite of the documentation as well as some code changes as listed below:

  * Moved Foxx applications to a different folder.

    The naming convention now is: <app-path>/_db/<dbname>/<mountpoint>/APP
    Before it was: <app-path>/databases/<dbname>/<appname>:<appversion>
    This caused some trouble as apps where cached based on name and version and updates did not apply.
    Hence the path on filesystem and the app's access URL had no relation to one another.
    Now the path on filesystem is identical to the URL (except for slashes and the appended APP)

  * Rewrite of Foxx routing

    The routing of Foxx has been exposed to major internal changes we adjusted because of user feedback.
    This allows us to set the development mode per mountpoint without having to change paths and hold
    apps at separate locations.

  * Foxx Development mode

    The development mode used until 2.4 is gone. It has been replaced by a much more mature version.
    This includes the deprecation of the javascript.dev-app-path parameter, which is useless since 2.5.
    Instead of having two separate app directories for production and development, apps now reside in 
    one place, which is used for production as well as for development.
    Apps can still be put into development mode, changing their behavior compared to production mode.
    Development mode apps are still reread from disk at every request, and still they ship more debug 
    output.

    This change has also made the startup options `--javascript.frontend-development-mode` and 
    `--javascript.dev-app-path` obsolete. The former option will not have any effect when set, and the
    latter option is only read and used during the upgrade to 2.5 and does not have any effects later.

  * Foxx install process

    Installing Foxx apps has been a two step process: import them into ArangoDB and mount them at a
    specific mountpoint. These operations have been joined together. You can install an app at one
    mountpoint, that's it. No fetch, mount, unmount, purge cycle anymore. The commands have been 
    simplified to just:

    * install: get your Foxx app up and running
    * uninstall: shut it down and erase it from disk

  * Foxx error output

    Until 2.4 the errors produced by Foxx were not optimal. Often, the error message was just
    `unable to parse manifest` and contained only an internal stack trace.
    In 2.5 we made major improvements there, including a much more fine-grained error output that
    helps you debug your Foxx apps. The error message printed is now much closer to its source and 
    should help you track it down.

    Also we added the default handlers for unhandled errors in Foxx apps:

    * You will get a nice internal error page whenever your Foxx app is called but was not installed
      due to any error
    * You will get a proper error message when having an uncaught error appears in any app route

    In production mode the messages above will NOT contain any information about your Foxx internals
    and are safe to be exposed to third party users.
    In development mode the messages above will contain the stacktrace (if available), making it easier for
    your in-house devs to track down errors in the application.

* added `console` object to Foxx apps. All Foxx apps now have a console object implementing
  the familiar Console API in their global scope, which can be used to log diagnostic
  messages to the database.

* added `org/arangodb/request` module, which provides a simple API for making HTTP requests
  to external services.

* added optimizer rule `propagate-constant-attributes`

  This rule will look inside `FILTER` conditions for constant value equality comparisons, 
  and insert the constant values in other places in `FILTER`s. For example, the rule will
  insert `42` instead of `i.value` in the second `FILTER` of the following query:

      FOR i IN c1 FOR j IN c2 FILTER i.value == 42 FILTER j.value == i.value RETURN 1

* added `filtered` value to AQL query execution statistics

  This value indicates how many documents were filtered by `FilterNode`s in the AQL query.
  Note that `IndexRangeNode`s can also filter documents by selecting only the required ranges
  from the index. The `filtered` value will not include the work done by `IndexRangeNode`s, 
  but only the work performed by `FilterNode`s.

* added support for sparse hash and skiplist indexes

  Hash and skiplist indexes can optionally be made sparse. Sparse indexes exclude documents
  in which at least one of the index attributes is either not set or has a value of `null`.
 
  As such documents are excluded from sparse indexes, they may contain fewer documents than
  their non-sparse counterparts. This enables faster indexing and can lead to reduced memory
  usage in case the indexed attribute does occur only in some, but not all documents of the 
  collection. Sparse indexes will also reduce the number of collisions in non-unique hash
  indexes in case non-existing or optional attributes are indexed.

  In order to create a sparse index, an object with the attribute `sparse` can be added to
  the index creation commands:

      db.collection.ensureHashIndex(attributeName, { sparse: true }); 
      db.collection.ensureHashIndex(attributeName1, attributeName2, { sparse: true }); 
      db.collection.ensureUniqueConstraint(attributeName, { sparse: true }); 
      db.collection.ensureUniqueConstraint(attributeName1, attributeName2, { sparse: true }); 

      db.collection.ensureSkiplist(attributeName, { sparse: true }); 
      db.collection.ensureSkiplist(attributeName1, attributeName2, { sparse: true }); 
      db.collection.ensureUniqueSkiplist(attributeName, { sparse: true }); 
      db.collection.ensureUniqueSkiplist(attributeName1, attributeName2, { sparse: true }); 

  Note that in place of the above specialized index creation commands, it is recommended to use
  the more general index creation command `ensureIndex`:

  ```js
  db.collection.ensureIndex({ type: "hash", sparse: true, unique: true, fields: [ attributeName ] });
  db.collection.ensureIndex({ type: "skiplist", sparse: false, unique: false, fields: [ "a", "b" ] });
  ```

  When not explicitly set, the `sparse` attribute defaults to `false` for new indexes. 
  
  This causes a change in behavior when creating a unique hash index without specifying the 
  sparse flag: in 2.4, unique hash indexes were implicitly sparse, always excluding `null` values. 
  There was no option to control this behavior, and sparsity was neither supported for non-unique
  hash indexes nor skiplists in 2.4. This implicit sparsity of unique hash indexes was considered
  an inconsistency, and therefore the behavior was cleaned up in 2.5. As of 2.5, indexes will
  only be created sparse if sparsity is explicitly requested. Existing unique hash indexes from 2.4 
  or before will automatically be migrated so they are still sparse after the upgrade to 2.5.
   
  Geo indexes are implicitly sparse, meaning documents without the indexed location attribute or
  containing invalid location coordinate values will be excluded from the index automatically. This
  is also a change when compared to pre-2.5 behavior, when documents with missing or invalid
  coordinate values may have caused errors on insertion when the geo index' `unique` flag was set
  and its `ignoreNull` flag was not. 
  
  This was confusing and has been rectified in 2.5. The method `ensureGeoConstaint()` now does the 
  same as `ensureGeoIndex()`. Furthermore, the attributes `constraint`, `unique`, `ignoreNull` and 
  `sparse` flags are now completely ignored when creating geo indexes.

  The same is true for fulltext indexes. There is no need to specify non-uniqueness or sparsity for 
  geo or fulltext indexes. They will always be non-unique and sparse.

  As sparse indexes may exclude some documents, they cannot be used for every type of query. 
  Sparse hash indexes cannot be used to find documents for which at least one of the indexed 
  attributes has a value of `null`. For example, the following AQL query cannot use a sparse 
  index, even if one was created on attribute `attr`:

      FOR doc In collection 
        FILTER doc.attr == null 
        RETURN doc

  If the lookup value is non-constant, a sparse index may or may not be used, depending on
  the other types of conditions in the query. If the optimizer can safely determine that
  the lookup value cannot be `null`, a sparse index may be used. When uncertain, the optimizer
  will not make use of a sparse index in a query in order to produce correct results.
 
  For example, the following queries cannot use a sparse index on `attr` because the optimizer
  will not know beforehand whether the comparison values for `doc.attr` will include `null`:

      FOR doc In collection 
        FILTER doc.attr == SOME_FUNCTION(...) 
        RETURN doc

      FOR other IN otherCollection 
        FOR doc In collection 
          FILTER doc.attr == other.attr 
          RETURN doc

  Sparse skiplist indexes can be used for sorting if the optimizer can safely detect that the 
  index range does not include `null` for any of the index attributes. 

* inspection of AQL data-modification queries will now detect if the data-modification part
  of the query can run in lockstep with the data retrieval part of the query, or if the data
  retrieval part must be executed before the data modification can start.

  Executing the two in lockstep allows using much smaller buffers for intermediate results 
  and starts the actual data-modification operations much earlier than if the two phases
  were executed separately.

* Allow dynamic attribute names in AQL object literals
  
  This allows using arbitrary expressions to construct attribute names in object
  literals specified in AQL queries. To disambiguate expressions and other unquoted 
  attribute names, dynamic attribute names need to be enclosed in brackets (`[` and `]`).
  Example:

      FOR i IN 1..100
        RETURN { [ CONCAT('value-of-', i) ] : i }

* make AQL optimizer rule "use-index-for-sort" remove sort also in case a non-sorted
  index (e.g. a hash index) is used for only equality lookups and all sort attributes
  are covered by the index.

  Example that does not require an extra sort (needs hash index on `value`):

      FOR doc IN collection FILTER doc.value == 1 SORT doc.value RETURN doc

  Another example that does not require an extra sort (with hash index on `value1`, `value2`):

      FOR doc IN collection FILTER doc.value1 == 1 && doc.value2 == 2 SORT doc.value1, doc.value2 RETURN doc

* make AQL optimizer rule "use-index-for-sort" remove sort also in case the sort criteria
  excludes the left-most index attributes, but the left-most index attributes are used
  by the index for equality-only lookups.

  Example that can use the index for sorting (needs skiplist index on `value1`, `value2`):

      FOR doc IN collection FILTER doc.value1 == 1 SORT doc.value2 RETURN doc

* added selectivity estimates for primary index, edge index, and hash index

  The selectivity estimates are returned by the `GET /_api/index` REST API method
  in a sub-attribute `selectivityEstimate` for each index that supports it. This
  attribute will be omitted for indexes that do not provide selectivity estimates.
  If provided, the selectivity estimate will be a numeric value between 0 and 1.

  Selectivity estimates will also be reported in the result of `collection.getIndexes()`
  for all indexes that support this. If no selectivity estimate can be determined for 
  an index, the attribute `selectivityEstimate` will be omitted here, too.

  The web interface also shows selectivity estimates for each index that supports this.

  Currently the following index types can provide selectivity estimates:
  - primary index
  - edge index
  - hash index (unique and non-unique)

  No selectivity estimates will be provided when running in cluster mode.

* fixed issue #1226: arangod log issues

* added additional logger if arangod is started in foreground mode on a tty

* added AQL optimizer rule "move-calculations-down"

* use exclusive native SRWLocks on Windows instead of native mutexes

* added AQL functions `MD5`, `SHA1`, and `RANDOM_TOKEN`.

* reduced number of string allocations when parsing certain AQL queries

  parsing numbers (integers or doubles) does not require a string allocation
  per number anymore

* RequestContext#bodyParam now accepts arbitrary joi schemas and rejects invalid (but well-formed) request bodies.

* enforce that AQL user functions are wrapped inside JavaScript function () declarations

  AQL user functions were always expected to be wrapped inside a JavaScript function, but previously 
  this was not enforced when registering a user function. Enforcing the AQL user functions to be contained
  inside functions prevents functions from doing some unexpected things that may have led to undefined
  behavior.

* Windows service uninstalling: only remove service if it points to the currently running binary,
  or --force was specified.

* Windows (debug only): print stacktraces on crash and run minidump

* Windows (cygwin): if you run arangosh in a cygwin shell or via ssh we will detect this and use
  the appropriate output functions.

* Windows: improve process management

* fix IPv6 reverse ip lookups - so far we only did IPv4 addresses.

* improve join documentation, add outer join example

* run jslint for unit tests too, to prevent "memory leaks" by global js objects with native code.

* fix error logging for exceptions - we wouldn't log the exception message itself so far.

* improve error reporting in the http client (Windows & *nix)

* improve error reports in cluster

* Standard errors can now contain custom messages.


v2.4.7 (XXXX-XX-XX)
-------------------

* fixed issue #1282: Geo WITHIN_RECTANGLE for nested lat/lng 


v2.4.6 (2015-03-18)
-------------------

* added option `--database.ignore-logfile-errors`

  This option controls how collection datafiles with a CRC mismatch are treated.

  If set to `false`, CRC mismatch errors in collection datafiles will lead
  to a collection not being loaded at all. If a collection needs to be loaded
  during WAL recovery, the WAL recovery will also abort (if not forced with
  `--wal.ignore-recovery-errors true`). Setting this flag to `false` protects
  users from unintentionally using a collection with corrupted datafiles, from
  which only a subset of the original data can be recovered.

  If set to `true`, CRC mismatch errors in collection datafiles will lead to
  the datafile being partially loaded. All data up to until the mismatch will
  be loaded. This will enable users to continue with a collection datafiles
  that are corrupted, but will result in only a partial load of the data.
  The WAL recovery will still abort when encountering a collection with a 
  corrupted datafile, at least if `--wal.ignore-recovery-errors` is not set to
  `true`.

  The default value is *true*, so for collections with corrupted datafiles
  there might be partial data loads once the WAL recovery has finished. If
  the WAL recovery will need to load a collection with a corrupted datafile,
  it will still stop when using the default values.

* INCOMPATIBLE CHANGE:

  make the arangod server refuse to start if during startup it finds a non-readable
  `parameter.json` file for a database or a collection.

  Stopping the startup process in this case requires manual intervention (fixing
  the unreadable files), but prevents follow-up errors due to ignored databases or
  collections from happening.

* datafiles and `parameter.json` files written by arangod are now created with read and write
  privileges for the arangod process user, and with read and write privileges for the arangod
  process group. 
  
  Previously, these files were created with user read and write permissions only.

* INCOMPATIBLE CHANGE:

  abort WAL recovery if one of the collection's datafiles cannot be opened

* INCOMPATIBLE CHANGE:

  never try to raise the privileges after dropping them, this can lead to a race condition while
  running the recovery

  If you require to run ArangoDB on a port lower than 1024, you must run ArangoDB as root.

* fixed inefficiencies in `remove` methods of general-graph module

* added option `--database.slow-query-threshold` for controlling the default AQL slow query
  threshold value on server start


v2.4.5 (2015-03-16)
-------------------

* added elapsed time to HTTP request logging output (`--log.requests-file`)

* added AQL current and slow query tracking, killing of AQL queries

  This change enables retrieving the list of currently running AQL queries inside the selected database.
  AQL queries with an execution time beyond a certain threshold can be moved to a "slow query" facility
  and retrieved from there. Queries can also be killed by specifying the query id.

  This change adds the following HTTP REST APIs:

  - `GET /_api/query/current`: for retrieving the list of currently running queries
  - `GET /_api/query/slow`: for retrieving the list of slow queries
  - `DELETE /_api/query/slow`: for clearing the list of slow queries
  - `GET /_api/query/properties`: for retrieving the properties for query tracking
  - `PUT /_api/query/properties`: for adjusting the properties for query tracking
  - `DELETE /_api/query/<id>`: for killing an AQL query

  The following JavaScript APIs have been added:

  - require("org/arangodb/aql/queries").current();
  - require("org/arangodb/aql/queries").slow();
  - require("org/arangodb/aql/queries").clearSlow();
  - require("org/arangodb/aql/queries").properties();
  - require("org/arangodb/aql/queries").kill();

* fixed issue #1265: arangod crashed with SIGSEGV

* fixed issue #1241: Wildcards in examples

* fixed comment parsing in Foxx controllers


v2.4.4 (2015-02-24)
-------------------

* fixed the generation template for foxx apps. It now does not create deprecated functions anymore

* add custom visitor functionality for `GRAPH_NEIGHBORS` function, too

* increased default value of traversal option *maxIterations* to 100 times of its previous
  default value


v2.4.3 (2015-02-06)
-------------------

* fix multi-threading with openssl when running under Windows

* fix timeout on socket operations when running under Windows

* Fixed an error in Foxx routing which caused some apps that worked in 2.4.1 to fail with status 500: `undefined is not a function` errors in 2.4.2
  This error was occurring due to seldom internal rerouting introduced by the malformed application handler. 


v2.4.2 (2015-01-30)
-------------------

* added custom visitor functionality for AQL traversals
  
  This allows more complex result processing in traversals triggered by AQL. A few examples
  are shown in [this article](http://jsteemann.github.io/blog/2015/01/28/using-custom-visitors-in-aql-graph-traversals/).

* improved number of results estimated for nodes of type EnumerateListNode and SubqueryNode
  in AQL explain output

* added AQL explain helper to explain arbitrary AQL queries

  The helper function prints the query execution plan and the indexes to be used in the
  query. It can be invoked from the ArangoShell or the web interface as follows:

      require("org/arangodb/aql/explainer").explain(query);

* enable use of indexes for certain AQL conditions with non-equality predicates, in 
  case the condition(s) also refer to indexed attributes

  The following queries will now be able to use indexes:

      FILTER a.indexed == ... && a.indexed != ...
      FILTER a.indexed == ... && a.nonIndexed != ...
      FILTER a.indexed == ... && ! (a.indexed == ...)
      FILTER a.indexed == ... && ! (a.nonIndexed == ...)
      FILTER a.indexed == ... && ! (a.indexed != ...)
      FILTER a.indexed == ... && ! (a.nonIndexed != ...)
      FILTER (a.indexed == ... && a.nonIndexed == ...) || (a.indexed == ... && a.nonIndexed == ...)
      FILTER (a.indexed == ... && a.nonIndexed != ...) || (a.indexed == ... && a.nonIndexed != ...)

* Fixed spuriously occurring "collection not found" errors when running queries on local
  collections on a cluster DB server

* Fixed upload of Foxx applications to the server for apps exceeding approx. 1 MB zipped.

* Malformed Foxx applications will now return a more useful error when any route is requested.

  In Production a Foxx app mounted on /app will display an html page on /app/* stating a 503 Service temporarily not available.
  It will not state any information about your Application.
  Before it was a 404 Not Found without any information and not distinguishable from a correct not found on your route.

  In Development Mode the html page also contains information about the error occurred.

* Unhandled errors thrown in Foxx routes are now handled by the Foxx framework itself.
  
  In Production the route will return a status 500 with a body {error: "Error statement"}.
  In Development the route will return a status 500 with a body {error: "Error statement", stack: "..."}

  Before, it was status 500 with a plain text stack including ArangoDB internal routing information.
  
* The Applications tab in web interface will now request development apps more often. 
  So if you have a fixed a syntax error in your app it should always be visible after reload.


v2.4.1 (2015-01-19)
-------------------

* improved WAL recovery output

* fixed certain OR optimizations in AQL optimizer

* better diagnostics for arangoimp

* fixed invalid result of HTTP REST API method `/_admin/foxx/rescan`

* fixed possible segmentation fault when passing a Buffer object into a V8 function 
  as a parameter

* updated AQB module to 1.8.0.


v2.4.0 (2015-01-13)
-------------------

* updated AQB module to 1.7.0.

* fixed V8 integration-related crashes

* make `fs.move(src, dest)` also fail when both `src` and `dest` are
  existing directories. This ensures the same behavior of the move operation 
  on different platforms.

* fixed AQL insert operation for multi-shard collections in cluster

* added optional return value for AQL data-modification queries.
  This allows returning the documents inserted, removed or updated with the query, e.g.

      FOR doc IN docs REMOVE doc._key IN docs LET removed = OLD RETURN removed
      FOR doc IN docs INSERT { } IN docs LET inserted = NEW RETURN inserted
      FOR doc IN docs UPDATE doc._key WITH { } IN docs LET previous = OLD RETURN previous
      FOR doc IN docs UPDATE doc._key WITH { } IN docs LET updated = NEW RETURN updated

  The variables `OLD` and `NEW` are automatically available when a `REMOVE`, `INSERT`,
  `UPDATE` or `REPLACE` statement is immediately followed by a `LET` statement.
  Note that the `LET` and `RETURN` statements in data-modification queries are not as
  flexible as the general versions of `LET` and `RETURN`. When returning documents from
  data-modification operations, only a single variable can be assigned using `LET`, and
  the assignment can only be either `OLD` or `NEW`, but not an arbitrary expression. The
  `RETURN` statement also allows using the just-created variable only, and no arbitrary
  expressions.


v2.4.0-beta1 (2014-12-26)
--------------------------

* fixed superstates in FoxxGenerator

* fixed issue #1065: Aardvark: added creation of documents and edges with _key property

* fixed issue #1198: Aardvark: current AQL editor query is now cached

* Upgraded V8 version from 3.16.14 to 3.29.59

  The built-in version of V8 has been upgraded from 3.16.14 to 3.29.59.
  This activates several ES6 (also dubbed *Harmony* or *ES.next*) features in
  ArangoDB, both in the ArangoShell and the ArangoDB server. They can be
  used for scripting and in server-side actions such as Foxx routes, traversals
  etc.

  The following ES6 features are available in ArangoDB 2.4 by default:

  * iterators
  * the `of` operator
  * symbols
  * predefined collections types (Map, Set etc.)
  * typed arrays

  Many other ES6 features are disabled by default, but can be made available by
  starting arangod or arangosh with the appropriate options:

  * arrow functions
  * proxies
  * generators
  * String, Array, and Number enhancements
  * constants
  * enhanced object and numeric literals

  To activate all these ES6 features in arangod or arangosh, start it with 
  the following options:

      arangosh --javascript.v8-options="--harmony --harmony_generators"

  More details on the available ES6 features can be found in 
  [this blog](https://jsteemann.github.io/blog/2014/12/19/using-es6-features-in-arangodb/).

* Added Foxx generator for building Hypermedia APIs

  A more detailed description is [here](https://www.arangodb.com/2014/12/08/building-hypermedia-apis-foxxgenerator)

* New `Applications` tab in web interface:

  The `applications` tab got a complete redesign. 
  It will now only show applications that are currently running on ArangoDB. 
  For a selected application, a new detailed view has been created.
  This view provides a better overview of the app: 
  * author
  * license
  * version
  * contributors
  * download links
  * API documentation

  To install a new application, a new dialog is now available. 
  It provides the features already available in the console application `foxx-manager` plus some more: 
  * install an application from Github
  * install an application from a zip file
  * install an application from ArangoDB's application store
  * create a new application from scratch: this feature uses a generator to
    create a Foxx application with pre-defined CRUD methods for a given list
    of collections. The generated Foxx app can either be downloaded as a zip file or 
    be installed on the server. Starting with a new Foxx app has never been easier.

* fixed issue #1102: Aardvark: Layout bug in documents overview 

  The documents overview was entirely destroyed in some situations on Firefox. 
  We replaced the plugin we used there.

* fixed issue #1168: Aardvark: pagination buttons jumping

* fixed issue #1161: Aardvark: Click on Import JSON imports previously uploaded file

* removed configure options `--enable-all-in-one-v8`, `--enable-all-in-one-icu`,
  and `--enable-all-in-one-libev`.

* global internal rename to fix naming incompatibilities with JSON:
 
  Internal functions with names containing `array` have been renamed to `object`, 
  internal functions with names containing `list` have been renamed to `array`.
  The renaming was mainly done in the C++ parts. The documentation has also been
  adjusted so that the correct JSON type names are used in most places.
  
  The change also led to the addition of a few function aliases in AQL:

  * `TO_LIST` now is an alias of the new `TO_ARRAY`
  * `IS_LIST` now is an alias of the new `IS_ARRAY`
  * `IS_DOCUMENT` now is an alias of the new `IS_OBJECT`

  The changed also renamed the option `mergeArrays` to `mergeObjects` for AQL 
  data-modification query options and HTTP document modification API

* AQL: added optimizer rule "remove-filter-covered-by-index"
  
  This rule removes FilterNodes and CalculationNodes from an execution plan if the
  filter is already covered by a previous IndexRangeNode. Removing the CalculationNode
  and the FilterNode will speed up query execution because the query requires less
  computation.

* AQL: added optimizer rule "remove-sort-rand"
  
  This rule removes a `SORT RAND()` expression from a query and moves the random
  iteration into the appropriate `EnumerateCollectionNode`. This is more efficient
  than individually enumerating and then sorting randomly.

* AQL: range optimizations for IN and OR

  This change enables usage of indexes for several additional cases. Filters containing
  the `IN` operator can now make use of indexes, and multiple OR- or AND-combined filter
  conditions can now also use indexes if the filters are accessing the same indexed
  attribute.

  Here are a few examples of queries that can now use indexes but couldn't before:

    FOR doc IN collection
      FILTER doc.indexedAttribute == 1 || doc.indexedAttribute > 99
      RETURN doc
    
    FOR doc IN collection
      FILTER doc.indexedAttribute IN [ 3, 42 ] || doc.indexedAttribute > 99
      RETURN doc

    FOR doc IN collection
      FILTER (doc.indexedAttribute > 2 && doc.indexedAttribute < 10) ||
             (doc.indexedAttribute > 23 && doc.indexedAttribute < 42)
      RETURN doc

* fixed issue #500: AQL parentheses issue

  This change allows passing subqueries as AQL function parameters without using
  duplicate brackets (e.g. `FUNC(query)` instead of `FUNC((query))`

* added optional `COUNT` clause to AQL `COLLECT`

  This allows more efficient group count calculation queries, e.g.

      FOR doc IN collection
        COLLECT age = doc.age WITH COUNT INTO length 
        RETURN { age: age, count: length }

  A count-only query is also possible:
      
      FOR doc IN collection
        COLLECT WITH COUNT INTO length 
        RETURN length

* fixed missing makeDirectory when fetching a Foxx application from a zip file

* fixed issue #1134: Change the default endpoint to localhost

  This change will modify the IP address ArangoDB listens on to 127.0.0.1 by default.
  This will make new ArangoDB installations unaccessible from clients other than
  localhost unless changed. This is a security feature. 

  To make ArangoDB accessible from any client, change the server's configuration 
  (`--server.endpoint`) to either `tcp://0.0.0.0:8529` or the server's publicly
  visible IP address.

* deprecated `Repository#modelPrototype`. Use `Repository#model` instead.

* IMPORTANT CHANGE: by default, system collections are included in replication and all
  replication API return values. This will lead to user accounts and credentials
  data being replicated from master to slave servers. This may overwrite 
  slave-specific database users.

  If this is undesired, the `_users` collection can be excluded from replication
  easily by setting the `includeSystem` attribute to `false` in the following commands:

  * replication.sync({ includeSystem: false });
  * replication.applier.properties({ includeSystem: false });

  This will exclude all system collections (including `_aqlfunctions`, `_graphs` etc.)
  from the initial synchronization and the continuous replication.

  If this is also undesired, it is also possible to specify a list of collections to
  exclude from the initial synchronization and the continuous replication using the
  `restrictCollections` attribute, e.g.:
  
      replication.applier.properties({ 
        includeSystem: true,
        restrictType: "exclude",
        restrictCollections: [ "_users", "_graphs", "foo" ] 
      });

  The HTTP API methods for fetching the replication inventory and for dumping collections
  also support the `includeSystem` control flag via a URL parameter.

* removed DEPRECATED replication methods:
  * `replication.logger.start()`
  * `replication.logger.stop()`
  * `replication.logger.properties()`
  * HTTP PUT `/_api/replication/logger-start` 
  * HTTP PUT `/_api/replication/logger-stop` 
  * HTTP GET `/_api/replication/logger-config` 
  * HTTP PUT `/_api/replication/logger-config` 

* fixed issue #1174, which was due to locking problems in distributed
  AQL execution

* improved cluster locking for AQL avoiding deadlocks

* use DistributeNode for modifying queries with REPLACE and UPDATE, if
  possible


v2.3.6 (2015-XX-XX)
-------------------

* fixed AQL subquery optimization that produced wrong result when multiple subqueries 
  directly followed each other and and a directly following `LET` statement did refer
  to any but the first subquery.


v2.3.5 (2015-01-16)
-------------------

* fixed intermittent 404 errors in Foxx apps after mounting or unmounting apps

* fixed issue #1200: Expansion operator results in "Cannot call method 'forEach' of null"

* fixed issue #1199: Cannot unlink root node of plan


v2.3.4 (2014-12-23)
-------------------

* fixed cerberus path for MyArangoDB


v2.3.3 (2014-12-17)
-------------------

* fixed error handling in instantiation of distributed AQL queries, this 
  also fixes a bug in cluster startup with many servers

* issue #1185: parse non-fractional JSON numbers with exponent (e.g. `4e-261`)

* issue #1159: allow --server.request-timeout and --server.connect-timeout of 0


v2.3.2 (2014-12-09)
-------------------

* fixed issue #1177: Fix bug in the user app's storage

* fixed issue #1173: AQL Editor "Save current query" resets user password

* fixed missing makeDirectory when fetching a Foxx application from a zip file

* put in warning about default changed: fixed issue #1134: Change the default endpoint to localhost

* fixed issue #1163: invalid fullCount value returned from AQL

* fixed range operator precedence 

* limit default maximum number of plans created by AQL optimizer to 256 (from 1024)

* make AQL optimizer not generate an extra plan if an index can be used, but modify
  existing plans in place

* fixed AQL cursor ttl (time-to-live) issue

  Any user-specified cursor ttl value was not honored since 2.3.0.

* fixed segfault in AQL query hash index setup with unknown shapes

* fixed memleaks

* added AQL optimizer rule for removing `INTO` from a `COLLECT` statement if not needed

* fixed issue #1131

  This change provides the `KEEP` clause for `COLLECT ... INTO`. The `KEEP` clause
  allows controlling which variables will be kept in the variable created by `INTO`.
  
* fixed issue #1147, must protect dispatcher ID for etcd

v2.3.1 (2014-11-28)
-------------------

* recreate password if missing during upgrade

* fixed issue #1126

* fixed non-working subquery index optimizations

* do not restrict summary of Foxx applications to 60 characters

* fixed display of "required" path parameters in Foxx application documentation

* added more optimizations of constants values in AQL FILTER conditions

* fixed invalid or-to-in optimization for FILTERs containing comparisons
  with boolean values

* fixed replication of `_graphs` collection

* added AQL list functions `PUSH`, `POP`, `UNSHIFT`, `SHIFT`, `REMOVE_VALUES`,
  `REMOVE_VALUE`, `REMOVE_NTH` and `APPEND`

* added AQL functions `CALL` and `APPLY` to dynamically call other functions

* fixed AQL optimizer cost estimation for LIMIT node

* prevent Foxx queues from permanently writing to the journal even when
  server is idle

* fixed AQL COLLECT statement with INTO clause, which copied more variables
  than v2.2 and thus lead to too much memory consumption. 
  This deals with #1107.

* fixed AQL COLLECT statement, this concerned every COLLECT statement, 
  only the first group had access to the values of the variables before 
  the COLLECT statement. This deals with #1127.

* fixed some AQL internals, where sometimes too many items were
  fetched from upstream in the presence of a LIMIT clause. This should
  generally improve performance.


v2.3.0 (2014-11-18)
-------------------

* fixed syslog flags. `--log.syslog` is deprecated and setting it has no effect, 
  `--log.facility` now works as described. Application name has been changed from
  `triagens` to `arangod`. It can be changed using `--log.application`. The syslog
  will only contain the actual log message. The datetime prefix is omitted.

* fixed deflate in SimpleHttpClient

* fixed issue #1104: edgeExamples broken or changed 

* fixed issue #1103: Error while importing user queries

* fixed issue #1100: AQL: HAS() fails on doc[attribute_name] 

* fixed issue #1098: runtime error when creating graph vertex

* hide system applications in **Applications** tab by default

  Display of system applications can be toggled by using the *system applications* 
  toggle in the UI.

* added HTTP REST API for managing tasks (`/_api/tasks`)

* allow passing character lists as optional parameter to AQL functions `TRIM`,
  `LTRIM` and `RTRIM`

  These functions now support trimming using custom character lists. If no character
  lists are specified, all whitespace characters will be removed as previously:

      TRIM("  foobar\t \r\n ")         // "foobar"
      TRIM(";foo;bar;baz, ", "; ")     // "foo;bar;baz"

* added AQL string functions `LTRIM`, `RTRIM`, `FIND_FIRST`, `FIND_LAST`, `SPLIT`, 
  `SUBSTITUTE`

* added AQL functions `ZIP`, `VALUES` and `PERCENTILE`

* made AQL functions `CONCAT` and `CONCAT_SEPARATOR` work with list arguments

* dynamically create extra dispatcher threads if required

* fixed issue #1097: schemas in the API docs no longer show required properties as optional


v2.3.0-beta2 (2014-11-08)
-------------------------

* front-end: new icons for uploading and downloading JSON documents into a collection

* front-end: fixed documents pagination css display error

* front-end: fixed flickering of the progress view

* front-end: fixed missing event for documents filter function

* front-end: jsoneditor: added CMD+Return (Mac) CTRL+Return (Linux/Win) shortkey for 
  saving a document

* front-end: added information tooltip for uploading json documents.

* front-end: added database management view to the collapsed navigation menu

* front-end: added collection truncation feature

* fixed issue #1086: arangoimp: Odd errors if arguments are not given properly

* performance improvements for AQL queries that use JavaScript-based expressions
  internally

* added AQL geo functions `WITHIN_RECTANGLE` and `IS_IN_POLYGON`

* fixed non-working query results download in AQL editor of web interface

* removed debug print message in AQL editor query export routine

* fixed issue #1075: Aardvark: user name required even if auth is off #1075 

  The fix for this prefills the username input field with the current user's
  account name if any and `root` (the default username) otherwise. Additionally,
  the tooltip text has been slightly adjusted.

* fixed issue #1069: Add 'raw' link to swagger ui so that the raw swagger 
  json can easily be retrieved

  This adds a link to the Swagger API docs to an application's detail view in
  the **Applications** tab of the web interface. The link produces the Swagger
  JSON directly. If authentication is turned on, the link requires authentication,
  too.

* documentation updates


v2.3.0-beta1 (2014-11-01)
-------------------------

* added dedicated `NOT IN` operator for AQL

  Previously, a `NOT IN` was only achievable by writing a negated `IN` condition:
   
      FOR i IN ... FILTER ! (i IN [ 23, 42 ]) ...

  This can now alternatively be expressed more intuitively as follows:

      FOR i IN ... FILTER i NOT IN [ 23, 42 ] ...

* added alternative logical operator syntax for AQL

  Previously, the logical operators in AQL could only be written as:
  - `&&`: logical and
  - `||`: logical or
  - `!`: negation

  ArangoDB 2.3 introduces the alternative variants for these operators:
  - `AND`: logical and
  - `OR`: logical or
  - `NOT`: negation

  The new syntax is just an alternative to the old syntax, allowing easier 
  migration from SQL. The old syntax is still fully supported and will be.

* improved output of `ArangoStatement.parse()` and POST `/_api/query`

  If an AQL query can be parsed without problems, The return value of 
  `ArangoStatement.parse()` now contains an attribute `ast` with the abstract
  syntax tree of the query (before optimizations). Though this is an internal
  representation of the query and is subject to change, it can be used to inspect
  how ArangoDB interprets a given query.

* improved `ArangoStatement.explain()` and POST `/_api/explain`

  The commands for explaining AQL queries have been improved.

* added command-line option `--javascript.v8-contexts` to control the number of 
  V8 contexts created in arangod.
  
  Previously, the number of V8 contexts was equal to the number of server threads
  (as specified by option `--server.threads`). 

  However, it may be sensible to create different amounts of threads and V8
  contexts. If the option is not specified, the number of V8 contexts created
  will be equal to the number of server threads. Thus no change in configuration
  is required to keep the old behavior.
  
  If you are using the default config files or merge them with your local config
  files, please review if the default number of server threads is okay in your
  environment. Additionally you should verify that the number of V8 contexts
  created (as specified in option `--javascript.v8-contexts`) is okay.

* the number of server.threads specified is now the minimum of threads
  started. There are situation in which threads are waiting for results of
  distributed database servers. In this case the number of threads is
  dynamically increased.

* removed index type "bitarray"

  Bitarray indexes were only half-way documented and integrated in previous versions 
  of ArangoDB so their benefit was limited. The support for bitarray indexes has
  thus been removed in ArangoDB 2.3. It is not possible to create indexes of type
  "bitarray" with ArangoDB 2.3.

  When a collection is opened that contains a bitarray index definition created 
  with a previous version of ArangoDB, ArangoDB will ignore it and log the following
  warning:

      index type 'bitarray' is not supported in this version of ArangoDB and is ignored 

  Future versions of ArangoDB may automatically remove such index definitions so the
  warnings will eventually disappear.

* removed internal "_admin/modules/flush" in order to fix requireApp

* added basic support for handling binary data in Foxx

  Requests with binary payload can be processed in Foxx applications by
  using the new method `res.rawBodyBuffer()`. This will return the unparsed request
  body as a Buffer object.

  There is now also the method `req.requestParts()` available in Foxx to retrieve
  the individual components of a multipart HTTP request.

  Buffer objects can now be used when setting the response body of any Foxx action.
  Additionally, `res.send()` has been added as a convenience method for returning 
  strings, JSON objects or buffers from a Foxx action:

      res.send("<p>some HTML</p>");
      res.send({ success: true });
      res.send(new Buffer("some binary data"));

  The convenience method `res.sendFile()` can now be used to easily return the
  contents of a file from a Foxx action:

      res.sendFile(applicationContext.foxxFilename("image.png"));

  `fs.write` now accepts not only strings but also Buffer objects as second parameter:

      fs.write(filename, "some data");
      fs.write(filename, new Buffer("some binary data"));

  `fs.readBuffer` can be used to return the contents of a file in a Buffer object.

* improved performance of insertion into non-unique hash indexes significantly in case
  many duplicate keys are used in the index

* issue #1042: set time zone in log output

  the command-line option `--log.use-local-time` was added to print dates and times in
  the server-local timezone instead of UTC

* command-line options that require a boolean value now validate the
  value given on the command-line

  This prevents issues if no value is specified for an option that 
  requires a boolean value. For example, the following command-line would 
  have caused trouble in 2.2, because `--server.endpoint` would have been 
  used as the value for the `--server.disable-authentication` options
  (which requires a boolean value):
  
      arangod --server.disable-authentication --server.endpoint tcp://127.0.0.1:8529 data

  In 2.3, running this command will fail with an error and requires to
  be modified to:

      arangod --server.disable-authentication true --server.endpoint tcp://127.0.0.1:8529 data

* improved performance of CSV import in arangoimp

* fixed issue #1027: Stack traces are off-by-one

* fixed issue #1026: Modules loaded in different files within the same app 
  should refer to the same module

* fixed issue #1025: Traversal not as expected in undirected graph

* added a _relation function in the general-graph module.
 
  This deprecated _directedRelation and _undirectedRelation.
  ArangoDB does not offer any constraints for undirected edges
  which caused some confusion of users how undirected relations
  have to be handled. Relation now only supports directed relations
  and the user can actively simulate undirected relations.

* changed return value of Foxx.applicationContext#collectionName:

  Previously, the function could return invalid collection names because
  invalid characters were not replaced in the application name prefix, only
  in the collection name passed.

  Now, the function replaces invalid characters also in the application name
  prefix, which might to slightly different results for application names that
  contained any characters outside the ranges [a-z], [A-Z] and [0-9].

* prevent XSS in AQL editor and logs view

* integrated tutorial into ArangoShell and web interface

* added option `--backslash-escape` for arangoimp when running CSV file imports

* front-end: added download feature for (filtered) documents

* front-end: added download feature for the results of a user query

* front-end: added function to move documents to another collection

* front-end: added sort-by attribute to the documents filter

* front-end: added sorting feature to database, graph management and user management view.

* issue #989: front-end: Databases view not refreshing after deleting a database

* issue #991: front-end: Database search broken

* front-end: added infobox which shows more information about a document (_id, _rev, _key) or
  an edge (_id, _rev, _key, _from, _to). The from and to attributes are clickable and redirect
  to their document location.

* front-end: added edit-mode for deleting multiple documents at the same time.

* front-end: added delete button to the detailed document/edge view.

* front-end: added visual feedback for saving documents/edges inside the editor (error/success).

* front-end: added auto-focusing for the first input field in a modal.

* front-end: added validation for user input in a modal.

* front-end: user defined queries are now stored inside the database and are bound to the current
  user, instead of using the local storage functionality of the browsers. The outcome of this is
  that user defined queries are now independently usable from any device. Also queries can now be
  edited through the standard document editor of the front-end through the _users collection.

* front-end: added import and export functionality for user defined queries.

* front-end: added new keywords and functions to the aql-editor theme

* front-end: applied tile-style to the graph view

* front-end: now using the new graph api including multi-collection support

* front-end: foxx apps are now deletable

* front-end: foxx apps are now installable and updateable through github, if github is their
  origin.

* front-end: added foxx app version control. Multiple versions of a single foxx app are now
  installable and easy to manage and are also arranged in groups.

* front-end: the user-set filter of a collection is now stored until the user navigates to
  another collection.

* front-end: fetching and filtering of documents, statistics, and query operations are now
  handled with asynchronous ajax calls.

* front-end: added progress indicator if the front-end is waiting for a server operation.

* front-end: fixed wrong count of documents in the documents view of a collection.

* front-end: fixed unexpected styling of the manage db view and navigation.

* front-end: fixed wrong handling of select fields in a modal view.

* front-end: fixed wrong positioning of some tooltips.

* automatically call `toJSON` function of JavaScript objects (if present)
  when serializing them into database documents. This change allows
  storing JavaScript date objects in the database in a sensible manner.


v2.2.7 (2014-11-19)
-------------------

* fixed issue #998: Incorrect application URL for non-system Foxx apps

* fixed issue #1079: AQL editor: keyword WITH in UPDATE query is not highlighted

* fix memory leak in cluster nodes

* fixed registration of AQL user-defined functions in Web UI (JS shell)

* fixed error display in Web UI for certain errors
  (now error message is printed instead of 'undefined')

* fixed issue #1059: bug in js module console

* fixed issue #1056: "fs": zip functions fail with passwords

* fixed issue #1063: Docs: measuring unit of --wal.logfile-size?

* fixed issue #1062: Docs: typo in 14.2 Example data 


v2.2.6 (2014-10-20)
-------------------

* fixed issue #972: Compilation Issue

* fixed issue #743: temporary directories are now unique and one can read
  off the tool that created them, if empty, they are removed atexit

* Highly improved performance of all AQL GRAPH_* functions.

* Orphan collections in general graphs can now be found via GRAPH_VERTICES
  if either "any" or no direction is defined

* Fixed documentation for AQL function GRAPH_NEIGHBORS.
  The option "vertexCollectionRestriction" is meant to filter the target
  vertices only, and should not filter the path.

* Fixed a bug in GRAPH_NEIGHBORS which enforced only empty results
  under certain conditions


v2.2.5 (2014-10-09)
-------------------

* fixed issue #961: allow non-JSON values in undocument request bodies

* fixed issue 1028: libicu is now statically linked

* fixed cached lookups of collections on the server, which may have caused spurious
  problems after collection rename operations


v2.2.4 (2014-10-01)
-------------------

* fixed accessing `_from` and `_to` attributes in `collection.byExample` and 
  `collection.firstExample`

  These internal attributes were not handled properly in the mentioned functions, so 
  searching for them did not always produce documents

* fixed issue #1030: arangoimp 2.2.3 crashing, not logging on large Windows CSV file 

* fixed issue #1025: Traversal not as expected in undirected graph

* fixed issue #1020

  This requires re-introducing the startup option `--database.force-sync-properties`.

  This option can again be used to force fsyncs of collection, index and database properties 
  stored as JSON strings on disk in files named `parameter.json`. Syncing these files after
  a write may be necessary if the underlying storage does not sync file contents by itself
  in a "sensible" amount of time after a file has been written and closed.

  The default value is `true` so collection, index and database properties will always be
  synced to disk immediately. This affects creating, renaming and dropping collections as 
  well as creating and dropping databases and indexes. Each of these operations will perform
  an additional fsync on the `parameter.json` file if the option is set to `true`. 

  It might be sensible to set this option to `false` for workloads that create and drop a 
  lot of collections (e.g. test runs).

  Document operations such as creating, updating and dropping documents are not affected
  by this option.

* fixed issue #1016: AQL editor bug

* fixed issue #1014: WITHIN function returns wrong distance

* fixed AQL shortest path calculation in function `GRAPH_SHORTEST_PATH` to return
  complete vertex objects instead of just vertex ids

* allow changing of attributes of documents stored in server-side JavaScript variables 

  Previously, the following did not work:

      var doc = db.collection.document(key);
      doc._key = "abc"; // overwriting internal attributes not supported
      doc.value = 123;  // overwriting existing attributes not supported 

  Now, modifying documents stored in server-side variables (e.g. `doc` in the above case)
  is supported. Modifying the variables will not update the documents in the database,
  but will modify the JavaScript object (which can be written back to the database using
  `db.collection.update` or `db.collection.replace`)

* fixed issue #997: arangoimp apparently doesn't support files >2gig on Windows

  large file support (requires using `_stat64` instead of `stat`) is now supported on 
  Windows


v2.2.3 (2014-09-02)
-------------------

* added `around` for Foxx controller

* added `type` option for HTTP API `GET /_api/document?collection=...`

  This allows controlling the type of results to be returned. By default, paths to
  documents will be returned, e.g. 

      [
        `/_api/document/test/mykey1`,
        `/_api/document/test/mykey2`,
        ...
      ]

  To return a list of document ids instead of paths, the `type` URL parameter can be 
  set to `id`:

      [
        `test/mykey1`,
        `test/mykey2`,
        ...
      ]

  To return a list of document keys only, the `type` URL parameter can be set to `key`:

      [
        `mykey1`,
        `mykey2`,
        ...
      ]


* properly capitalize HTTP response header field names in case the `x-arango-async`
  HTTP header was used in a request.

* fixed several documentation issues

* speedup for several general-graph functions, AQL functions starting with `GRAPH_`
  and traversals


v2.2.2 (2014-08-08)
-------------------

* allow storing non-reserved attribute names starting with an underscore

  Previous versions of ArangoDB parsed away all attribute names that started with an 
  underscore (e.g. `_test', '_foo', `_bar`) on all levels of a document (root level
  and sub-attribute levels). While this behavior was documented, it was unintuitive and
  prevented storing documents inside other documents, e.g.:

      {
        "_key" : "foo",
        "_type" : "mydoc",
        "references" : [
          {
            "_key" : "something",
            "_rev" : "...",
            "value" : 1
          },
          { 
            "_key" : "something else",
            "_rev" : "...",
            "value" : 2
          }
        ]
      }

  In the above example, previous versions of ArangoDB removed all attributes and
  sub-attributes that started with underscores, meaning the embedded documents would lose
  some of their attributes. 2.2.2 should preserve such attributes, and will also allow
  storing user-defined attribute names on the top-level even if they start with underscores
  (such as `_type` in the above example).

* fix conversion of JavaScript String, Number and Boolean objects to JSON.

  Objects created in JavaScript using `new Number(...)`, `new String(...)`, or
  `new Boolean(...)` were not converted to JSON correctly.

* fixed a race condition on task registration (i.e. `require("org/arangodb/tasks").register()`)

  this race condition led to undefined behavior when a just-created task with no offset and
  no period was instantly executed and deleted by the task scheduler, before the `register`
  function returned to the caller.

* changed run-tests.sh to execute all suitable tests.

* switch to new version of gyp

* fixed upgrade button


v2.2.1 (2014-07-24)
-------------------

* fixed hanging write-ahead log recovery for certain cases that involved dropping
  databases

* fixed issue with --check-version: when creating a new database the check failed

* issue #947 Foxx applicationContext missing some properties

* fixed issue with --check-version: when creating a new database the check failed

* added startup option `--wal.suppress-shape-information`

  Setting this option to `true` will reduce memory and disk space usage and require
  less CPU time when modifying documents or edges. It should therefore be turned on
  for standalone ArangoDB servers. However, for servers that are used as replication
  masters, setting this option to `true` will effectively disable the usage of the
  write-ahead log for replication, so it should be set to `false` for any replication
  master servers.

  The default value for this option is `false`. 

* added optional `ttl` attribute to specify result cursor expiration for HTTP API method 
  `POST /_api/cursor` 

  The `ttl` attribute can be used to prevent cursor results from timing out too early.

* issue #947: Foxx applicationContext missing some properties

* (reported by Christian Neubauer): 

  The problem was that in Google's V8, signed and unsigned chars are not always declared cleanly.
  so we need to force v8 to compile with forced signed chars which is done by the Flag:
    -fsigned-char
  at least it is enough to follow the instructions of compiling arango on rasperry 
  and add "CFLAGS='-fsigned-char'" to the make command of V8 and remove the armv7=0

* Fixed a bug with the replication client. In the case of single document
  transactions the collection was not write locked.


v2.2.0 (2014-07-10)
-------------------

* The replication methods `logger.start`, `logger.stop` and `logger.properties` are
  no-ops in ArangoDB 2.2 as there is no separate replication logger anymore. Data changes
  are logged into the write-ahead log in ArangoDB 2.2, and not separately by the 
  replication logger. The replication logger object is still there in ArangoDB 2.2 to
  ensure backwards-compatibility, however, logging cannot be started, stopped or 
  configured anymore. Using any of these methods will do nothing.

  This also affects the following HTTP API methods:
  - `PUT /_api/replication/logger-start`
  - `PUT /_api/replication/logger-stop`
  - `GET /_api/replication/logger-config` 
  - `PUT /_api/replication/logger-config`

  Using any of these methods is discouraged from now on as they will be removed in 
  future versions of ArangoDB.

* INCOMPATIBLE CHANGE: replication of transactions has changed. Previously, transactions
  were logged on a master in one big block and shipped to a slave in one block, too.
  Now transactions will be logged and replicated as separate entries, allowing transactions
  to be bigger and also ensure replication progress.
  
  This change also affects the behavior of the `stop` method of the replication applier.
  If the replication applier is now stopped manually using the `stop` method and later 
  restarted using the `start` method, any transactions that were unfinished at the
  point of stopping will be aborted on a slave, even if they later commit on the master.

  In ArangoDB 2.2, stopping the replication applier manually should be avoided unless the
  goal is to stop replication permanently or to do a full resync with the master anyway.
  If the replication applier still must be stopped, it should be made sure that the
  slave has fetched and applied all pending operations from a master, and that no 
  extra transactions are started on the master before the `stop` command on the slave
  is executed.

  Replication of transactions in ArangoDB 2.2 might also lock the involved collections on
  the slave while a transaction is either committed or aborted on the master and the
  change has been replicated to the slave. This change in behavior may be important for
  slave servers that are used for read-scaling. In order to avoid long lasting collection
  locks on the slave, transactions should be kept small.

  The `_replication` system collection is not used anymore in ArangoDB 2.2 and its usage is
  discouraged.

* INCOMPATIBLE CHANGE: the figures reported by the `collection.figures` method
  now only reflect documents and data contained in the journals and datafiles of
  collections. Documents or deletions contained only in the write-ahead log will
  not influence collection figures until the write-ahead log garbage collection
  kicks in. The figures for a collection might therefore underreport the total
  resource usage of a collection.

  Additionally, the attributes `lastTick` and `uncollectedLogfileEntries` have been
  added to the result of the `figures` operation and the HTTP API method 
  `PUT /_api/collection/figures`

* added `insert` method as an alias for `save`. Documents can now be inserted into
  a collection using either method:
  
      db.test.save({ foo: "bar" }); 
      db.test.insert({ foo: "bar" }); 

* added support for data-modification AQL queries

* added AQL keywords `INSERT`, `UPDATE`, `REPLACE` and `REMOVE` (and `WITH`) to
  support data-modification AQL queries.
  
  Unquoted usage of these keywords for attribute names in AQL queries will likely
  fail in ArangoDB 2.2. If any such attribute name needs to be used in a query, it
  should be enclosed in backticks to indicate the usage of a literal attribute
  name. 

  For example, the following query will fail in ArangoDB 2.2 with a parse error:

      FOR i IN foo RETURN i.remove

  and needs to be rewritten like this:

      FOR i IN foo RETURN i.`remove`

* disallow storing of JavaScript objects that contain JavaScript native objects
  of type `Date`, `Function`, `RegExp` or `External`, e.g.

      db.test.save({ foo: /bar/ });
      db.test.save({ foo: new Date() });

  will now print

      Error: <data> cannot be converted into JSON shape: could not shape document

  Previously, objects of these types were silently converted into an empty object
  (i.e. `{ }`).

  To store such objects in a collection, explicitly convert them into strings 
  like this:

      db.test.save({ foo: String(/bar/) });
      db.test.save({ foo: String(new Date()) });

* The replication methods `logger.start`, `logger.stop` and `logger.properties` are
  no-ops in ArangoDB 2.2 as there is no separate replication logger anymore. Data changes
  are logged into the write-ahead log in ArangoDB 2.2, and not separately by the 
  replication logger. The replication logger object is still there in ArangoDB 2.2 to
  ensure backwards-compatibility, however, logging cannot be started, stopped or 
  configured anymore. Using any of these methods will do nothing.

  This also affects the following HTTP API methods:
  - `PUT /_api/replication/logger-start`
  - `PUT /_api/replication/logger-stop`
  - `GET /_api/replication/logger-config` 
  - `PUT /_api/replication/logger-config`

  Using any of these methods is discouraged from now on as they will be removed in 
  future versions of ArangoDB.

* INCOMPATIBLE CHANGE: replication of transactions has changed. Previously, transactions
  were logged on a master in one big block and shipped to a slave in one block, too.
  Now transactions will be logged and replicated as separate entries, allowing transactions
  to be bigger and also ensure replication progress.
  
  This change also affects the behavior of the `stop` method of the replication applier.
  If the replication applier is now stopped manually using the `stop` method and later 
  restarted using the `start` method, any transactions that were unfinished at the
  point of stopping will be aborted on a slave, even if they later commit on the master.

  In ArangoDB 2.2, stopping the replication applier manually should be avoided unless the
  goal is to stop replication permanently or to do a full resync with the master anyway.
  If the replication applier still must be stopped, it should be made sure that the
  slave has fetched and applied all pending operations from a master, and that no 
  extra transactions are started on the master before the `stop` command on the slave
  is executed.

  Replication of transactions in ArangoDB 2.2 might also lock the involved collections on
  the slave while a transaction is either committed or aborted on the master and the
  change has been replicated to the slave. This change in behavior may be important for
  slave servers that are used for read-scaling. In order to avoid long lasting collection
  locks on the slave, transactions should be kept small.

  The `_replication` system collection is not used anymore in ArangoDB 2.2 and its usage is
  discouraged.

* INCOMPATIBLE CHANGE: the figures reported by the `collection.figures` method
  now only reflect documents and data contained in the journals and datafiles of
  collections. Documents or deletions contained only in the write-ahead log will
  not influence collection figures until the write-ahead log garbage collection
  kicks in. The figures for a collection might therefore underreport the total
  resource usage of a collection.

  Additionally, the attributes `lastTick` and `uncollectedLogfileEntries` have been
  added to the result of the `figures` operation and the HTTP API method 
  `PUT /_api/collection/figures`

* added `insert` method as an alias for `save`. Documents can now be inserted into
  a collection using either method:
  
      db.test.save({ foo: "bar" }); 
      db.test.insert({ foo: "bar" }); 

* added support for data-modification AQL queries

* added AQL keywords `INSERT`, `UPDATE`, `REPLACE` and `REMOVE` (and `WITH`) to
  support data-modification AQL queries.
  
  Unquoted usage of these keywords for attribute names in AQL queries will likely
  fail in ArangoDB 2.2. If any such attribute name needs to be used in a query, it
  should be enclosed in backticks to indicate the usage of a literal attribute
  name. 

  For example, the following query will fail in ArangoDB 2.2 with a parse error:

      FOR i IN foo RETURN i.remove

  and needs to be rewritten like this:

      FOR i IN foo RETURN i.`remove`

* disallow storing of JavaScript objects that contain JavaScript native objects
  of type `Date`, `Function`, `RegExp` or `External`, e.g.

      db.test.save({ foo: /bar/ });
      db.test.save({ foo: new Date() });

  will now print

      Error: <data> cannot be converted into JSON shape: could not shape document

  Previously, objects of these types were silently converted into an empty object
  (i.e. `{ }`).

  To store such objects in a collection, explicitly convert them into strings 
  like this:

      db.test.save({ foo: String(/bar/) });
      db.test.save({ foo: String(new Date()) });

* honor startup option `--server.disable-statistics` when deciding whether or not
  to start periodic statistics collection jobs

  Previously, the statistics collection jobs were started even if the server was
  started with the `--server.disable-statistics` flag being set to `true`

* removed startup option `--random.no-seed`

  This option had no effect in previous versions of ArangoDB and was thus removed.

* removed startup option `--database.remove-on-drop`

  This option was used for debugging only.

* removed startup option `--database.force-sync-properties`

  This option is now superfluous as collection properties are now stored in the 
  write-ahead log.

* introduced write-ahead log

  All write operations in an ArangoDB server instance are automatically logged
  to the server's write-ahead log. The write-ahead log is a set of append-only 
  logfiles, and it is used in case of a crash recovery and for replication.
  Data from the write-ahead log will eventually be moved into the journals or
  datafiles of collections, allowing the server to remove older write-ahead log 
  logfiles. Figures of collections will be updated when data are moved from the
  write-ahead log into the journals or datafiles of collections.

  Cross-collection transactions in ArangoDB should benefit considerably by this
  change, as less writes than in previous versions are required to ensure the data 
  of multiple collections are atomically and durably committed. All data-modifying 
  operations inside transactions (insert, update, remove) will write their 
  operations into the write-ahead log directly, making transactions with multiple 
  operations also require less physical memory than in previous versions of ArangoDB,
  that required all transaction data to fit into RAM.
  
  The `_trx` system collection is not used anymore in ArangoDB 2.2 and its usage is
  discouraged.

  The data in the write-ahead log can also be used in the replication context.
  The `_replication` collection that was used in previous versions of ArangoDB to 
  store all changes on the server is not used anymore in ArangoDB 2.2. Instead, 
  slaves can read from a master's write-ahead log to get informed about most
  recent changes. This removes the need to store data-modifying operations in 
  both the actual place and the `_replication` collection. 

* removed startup option `--server.disable-replication-logger`

  This option is superfluous in ArangoDB 2.2. There is no dedicated replication
  logger in ArangoDB 2.2. There is now always the write-ahead log, and it is also
  used as the server's replication log. Specifying the startup option
  `--server.disable-replication-logger` will do nothing in ArangoDB 2.2, but the
  option should not be used anymore as it might be removed in a future version.

* changed behavior of replication logger

  There is no dedicated replication logger in ArangoDB 2.2 as there is the 
  write-ahead log now. The existing APIs for starting and stopping the replication
  logger still exist in ArangoDB 2.2 for downwards-compatibility, but calling
  the start or stop operations are no-ops in ArangoDB 2.2. When querying the
  replication logger status via the API, the server will always report that the
  replication logger is running. Configuring the replication logger is a no-op 
  in ArangoDB 2.2, too. Changing the replication logger configuration has no
  effect. Instead, the write-ahead log configuration can be changed.

* removed MRuby integration for arangod

  ArangoDB had an experimental MRuby integration in some of the publish builds.
  This wasn't continuously developed, and so it has been removed in ArangoDB 2.2.

  This change has led to the following startup options being superfluous:

  - `--ruby.gc-interval`
  - `--ruby.action-directory`
  - `--ruby.modules-path`
  - `--ruby.startup-directory`

  Specifying these startup options will do nothing in ArangoDB 2.2, but the 
  options should be avoided from now on as they might be removed in future versions.

* reclaim index memory when last document in collection is deleted

  Previously, deleting documents from a collection did not lead to index sizes being
  reduced. Instead, the already allocated index memory was re-used when a collection
  was refilled.

  Now, index memory for primary indexes and hash indexes is reclaimed instantly when
  the last document from a collection is removed.
  
* inlined and optimized functions in hash indexes

* added AQL TRANSLATE function

  This function can be used to perform lookups from static lists, e.g.

      LET countryNames = { US: "United States", UK: "United Kingdom", FR: "France" }
      RETURN TRANSLATE("FR", countryNames) 

* fixed datafile debugger

* fixed check-version for empty directory

* moved try/catch block to the top of routing chain

* added mountedApp function for foxx-manager

* fixed issue #883: arango 2.1 - when starting multi-machine cluster, UI web 
  does not change to cluster overview

* fixed dfdb: should not start any other V8 threads

* cleanup of version-check, added module org/arangodb/database-version,
  added --check-version option

* fixed issue #881: [2.1.0] Bombarded (every 10 sec or so) with 
  "WARNING format string is corrupt" when in non-system DB Dashboard

* specialized primary index implementation to allow faster hash table 
  rebuilding and reduce lookups in datafiles for the actual value of `_key`.

* issue #862: added `--overwrite` option to arangoimp

* removed number of property lookups for documents during AQL queries that
  access documents

* prevent buffering of long print results in arangosh's and arangod's print
  command

  this change will emit buffered intermediate print results and discard the
  output buffer to quickly deliver print results to the user, and to prevent
  constructing very large buffers for large results

* removed sorting of attribute names for use in a collection's shaper

  sorting attribute names was done on document insert to keep attributes 
  of a collection in sorted order for faster comparisons. The sort order
  of attributes was only used in one particular and unlikely case, so it
  was removed. Collections with many different attribute names should 
  benefit from this change by faster inserts and slightly less memory usage.

* fixed a bug in arangodump which got the collection name in _from and _to
  attributes of edges wrong (all were "_unknown")

* fixed a bug in arangorestore which did not recognize wrong _from and _to
  attributes of edges

* improved error detection and reporting in arangorestore


v2.1.1 (2014-06-06)
-------------------

* fixed dfdb: should not start any other V8 threads

* signature for collection functions was modified

  The basic change was the substitution of the input parameter of the
  function by an generic options object which can contain multiple
  option parameter of the function.
  Following functions were modified
  remove
  removeBySample
  replace
  replaceBySample
  update
  updateBySample
  
  Old signature is yet supported but it will be removed in future versions 

v2.1.0 (2014-05-29)
-------------------

* implemented upgrade procedure for clusters

* fixed communication issue with agency which prevented reconnect
  after an agent failure

* fixed cluster dashboard in the case that one but not all servers
  in the cluster are down

* fixed a bug with coordinators creating local database objects
  in the wrong order (_system needs to be done first)

* improved cluster dashboard


v2.1.0-rc2 (2014-05-25)
-----------------------

* fixed issue #864: Inconsistent behavior of AQL REVERSE(list) function


v2.1.0-rc1 (XXXX-XX-XX)
-----------------------

* added server-side periodic task management functions:

  - require("org/arangodb/tasks").register(): registers a periodic task
  - require("org/arangodb/tasks").unregister(): unregisters and removes a 
    periodic task
  - require("org/arangodb/tasks").get(): retrieves a specific tasks or all
    existing tasks

  the previous undocumented function `internal.definePeriodic` is now
  deprecated and will be removed in a future release.

* decrease the size of some seldom used system collections on creation. 

  This will make these collections use less disk space and mapped memory.

* added AQL date functions

* added AQL FLATTEN() list function

* added index memory statistics to `db.<collection>.figures()` function

  The `figures` function will now return a sub-document `indexes`, which lists
  the number of indexes in the `count` sub-attribute, and the total memory
  usage of the indexes in bytes in the `size` sub-attribute.

* added AQL CURRENT_DATABASE() function

  This function returns the current database's name.

* added AQL CURRENT_USER() function

  This function returns the current user from an AQL query. The current user is the
  username that was specified in the `Authorization` HTTP header of the request. If
  authentication is turned off or the query was executed outside a request context,
  the function will return `null`.

* fixed issue #796: Searching with newline chars broken?

  fixed slightly different handling of backslash escape characters in a few
  AQL functions. Now handling of escape sequences should be consistent, and 
  searching for newline characters should work the same everywhere

* added OpenSSL version check for configure

  It will report all OpenSSL versions < 1.0.1g as being too old.
  `configure` will only complain about an outdated OpenSSL version but not stop.

* require C++ compiler support (requires g++ 4.8, clang++ 3.4 or Visual Studio 13)

* less string copying returning JSONified documents from ArangoDB, e.g. via
  HTTP GET `/_api/document/<collection>/<document>`

* issue #798: Lower case http headers from arango
        
  This change allows returning capitalized HTTP headers, e.g.
  `Content-Length` instead of `content-length`.
  The HTTP spec says that headers are case-insensitive, but
  in fact several clients rely on a specific case in response
  headers.
  This change will capitalize HTTP headers if the `X-Arango-Version`
  request header is sent by the client and contains a value of at
  least `20100` (for version 2.1). The default value for the
  compatibility can also be set at server start, using the
  `--server.default-api-compatibility` option.

* simplified usage of `db._createStatement()`

  Previously, the function could not be called with a query string parameter as 
  follows:

      db._createStatement(queryString);

  Calling it as above resulted in an error because the function expected an
  object as its parameter. From now on, it's possible to call the function with 
  just the query string.

* make ArangoDB not send back a `WWW-Authenticate` header to a client in case the
  client sends the `X-Omit-WWW-Authenticate` HTTP header.

  This is done to prevent browsers from showing their built-in HTTP authentication 
  dialog for AJAX requests that require authentication.
  ArangoDB will still return an HTTP 401 (Unauthorized) if the request doesn't
  contain valid credentials, but it will omit the `WWW-Authenticate` header, 
  allowing clients to bypass the browser's authentication dialog.

* added REST API method HTTP GET `/_api/job/job-id` to query the status of an
  async job without potentially fetching it from the list of done jobs

* fixed non-intuitive behavior in jobs API: previously, querying the status
  of an async job via the API HTTP PUT `/_api/job/job-id` removed a currently 
  executing async job from the list of queryable jobs on the server.
  Now, when querying the result of an async job that is still executing, 
  the job is kept in the list of queryable jobs so its result can be fetched
  by a subsequent request.

* use a new data structure for the edge index of an edge collection. This
  improves the performance for the creation of the edge index and in 
  particular speeds up removal of edges in graphs. Note however that
  this change might change the order in which edges starting at 
  or ending in a vertex are returned. However, this order was never
  guaranteed anyway and it is not sensible to guarantee any particular 
  order.

* provide a size hint to edge and hash indexes when initially filling them
  this will lead to less re-allocations when populating these indexes
    
  this may speed up building indexes when opening an existing collection

* don't requeue identical context methods in V8 threads in case a method is 
  already registered

* removed arangod command line option `--database.remove-on-compacted`

* export the sort attribute for graph traversals to the HTTP interface

* add support for arangodump/arangorestore for clusters


v2.0.8 (XXXX-XX-XX)
-------------------

* fixed too-busy iteration over skiplists

  Even when a skiplist query was restricted by a limit clause, the skiplist
  index was queried without the limit. this led to slower-than-necessary
  execution times.

* fixed timeout overflows on 32 bit systems

  this bug has led to problems when select was called with a high timeout
  value (2000+ seconds) on 32bit systems that don't have a forgiving select
  implementation. when the call was made on these systems, select failed
  so no data would be read or sent over the connection

  this might have affected some cluster-internal operations.

* fixed ETCD issues on 32 bit systems

  ETCD was non-functional on 32 bit systems at all. The first call to the
  watch API crashed it. This was because atomic operations worked on data
  structures that were not properly aligned on 32 bit systems. 

* fixed issue #848: db.someEdgeCollection.inEdge does not return correct 
  value when called the 2nd time after a .save to the edge collection


v2.0.7 (2014-05-05)
-------------------

* issue #839: Foxx Manager missing "unfetch"

* fixed a race condition at startup

  this fixes undefined behavior in case the logger was involved directly at 
  startup, before the logger initialization code was called. This should have
  occurred only for code that was executed before the invocation of main(), 
  e.g. during ctor calls of statically defined objects.


v2.0.6 (2014-04-22)
-------------------

* fixed issue #835: arangosh doesn't show correct database name



v2.0.5 (2014-04-21)
-------------------

* Fixed a caching problem in IE JS Shell

* added cancelation for async jobs

* upgraded to new gyp for V8

* new Windows installer


v2.0.4 (2014-04-14)
-------------------

* fixed cluster authentication front-end issues for Firefox and IE, there are
  still problems with Chrome


v2.0.3 (2014-04-14)
-------------------

* fixed AQL optimizer bug

* fixed front-end issues

* added password change dialog


v2.0.2 (2014-04-06)
-------------------

* during cluster startup, do not log (somewhat expected) connection errors with
  log level error, but with log level info

* fixed dashboard modals

* fixed connection check for cluster planning front end: firefox does 
  not support async:false

* document how to persist a cluster plan in order to relaunch an existing
  cluster later


v2.0.1 (2014-03-31)
-------------------

* make ArangoDB not send back a `WWW-Authenticate` header to a client in case the
  client sends the `X-Omit-WWW-Authenticate` HTTP header.

  This is done to prevent browsers from showing their built-in HTTP authentication 
  dialog for AJAX requests that require authentication.
  ArangoDB will still return an HTTP 401 (Unauthorized) if the request doesn't
  contain valid credentials, but it will omit the `WWW-Authenticate` header, 
  allowing clients to bypass the browser's authentication dialog.

* fixed isses in arango-dfdb:

  the dfdb was not able to unload certain system collections, so these couldn't be
  inspected with the dfdb sometimes. Additionally, it did not truncate corrupt
  markers from datafiles under some circumstances

* added `changePassword` attribute for users

* fixed non-working "save" button in collection edit view of web interface
  clicking the save button did nothing. one had to press enter in one of the input
  fields to send modified form data

* fixed V8 compile error on MacOS X

* prevent `body length: -9223372036854775808` being logged in development mode for
  some Foxx HTTP responses

* fixed several bugs in web interface dashboard

* fixed issue #783: coffee script not working in manifest file

* fixed issue #783: coffee script not working in manifest file

* fixed issue #781: Cant save current query from AQL editor ui

* bumped version in `X-Arango-Version` compatibility header sent by arangosh and other
  client tools from `1.5` to `2.0`.

* fixed startup options for arango-dfdb, added details option for arango-dfdb

* fixed display of missing error messages and codes in arangosh

* when creating a collection via the web interface, the collection type was always 
  "document", regardless of the user's choice


v2.0.0 (2014-03-10)
-------------------

* first 2.0 release


v2.0.0-rc2 (2014-03-07)
-----------------------

* fixed cluster authorization


v2.0.0-rc1 (2014-02-28)
-----------------------

* added sharding :-)

* added collection._dbName attribute to query the name of the database from a collection

  more detailed documentation on the sharding and cluster features can be found in the user 
  manual, section **Sharding**

* INCOMPATIBLE CHANGE: using complex values in AQL filter conditions with operators other
  than equality (e.g. >=, >, <=, <) will disable usage of skiplist indexes for filter 
  evaluation.
  
  For example, the following queries will be affected by change:

      FOR doc IN docs FILTER doc.value < { foo: "bar" } RETURN doc
      FOR doc IN docs FILTER doc.value >= [ 1, 2, 3 ] RETURN doc

  The following queries will not be affected by the change:
      
      FOR doc IN docs FILTER doc.value == 1 RETURN doc
      FOR doc IN docs FILTER doc.value == "foo" RETURN doc
      FOR doc IN docs FILTER doc.value == [ 1, 2, 3 ] RETURN doc
      FOR doc IN docs FILTER doc.value == { foo: "bar" } RETURN doc

* INCOMPATIBLE CHANGE: removed undocumented method `collection.saveOrReplace`
  
  this feature was never advertised nor documented nor tested.

* INCOMPATIBLE CHANGE: removed undocumented REST API method `/_api/simple/BY-EXAMPLE-HASH`

  this feature was never advertised nor documented nor tested.

* added explicit startup parameter `--server.reuse-address`

  This flag can be used to control whether sockets should be acquired with the SO_REUSEADDR 
  flag.
  
  Regardless of this setting, sockets on Windows are always acquired using the
  SO_EXCLUSIVEADDRUSE flag.

* removed undocumented REST API method GET `/_admin/database-name`

* added user validation API at POST `/_api/user/<username>`

* slightly improved users management API in `/_api/user`:

  Previously, when creating a new user via HTTP POST, the username needed to be 
  passed in an attribute `username`. When users were returned via this API,
  the usernames were returned in an attribute named `user`. This was slightly
  confusing and was changed in 2.0 as follows:

  - when adding a user via HTTP POST, the username can be specified in an attribute 
  `user`. If this attribute is not used, the API will look into the attribute `username`
  as before and use that value.
  - when users are returned via HTTP GET, the usernames are still returned in an
    attribute `user`.

  This change should be fully downwards-compatible with the previous version of the API.

* added AQL SLICE function to extract slices from lists

* made module loader more node compatible

* the startup option `--javascript.package-path` for arangosh is now deprecated and does
  nothing. Using it will not cause an error, but the option is ignored.

* added coffee script support

* Several UI improvements.

* Exchanged icons in the graphviewer toolbar

* always start networking and HTTP listeners when starting the server (even in 
  console mode)

* allow vertex and edge filtering with user-defined functions in TRAVERSAL,
  TRAVERSAL_TREE and SHORTEST_PATH AQL functions:

      // using user-defined AQL functions for edge and vertex filtering
      RETURN TRAVERSAL(friends, friendrelations, "friends/john", "outbound", {
        followEdges: "myfunctions::checkedge",
        filterVertices: "myfunctions::checkvertex"
      })

      // using the following custom filter functions
      var aqlfunctions = require("org/arangodb/aql/functions");
      aqlfunctions.register("myfunctions::checkedge", function (config, vertex, edge, path) { 
        return (edge.type !== 'dislikes'); // don't follow these edges
      }, false);

      aqlfunctions.register("myfunctions::checkvertex", function (config, vertex, path) { 
        if (vertex.isDeleted || ! vertex.isActive) {
          return [ "prune", "exclude" ]; // exclude these and don't follow them
        }
        return [ ]; // include everything else
      }, false);

* fail if invalid `strategy`, `order` or `itemOrder` attribute values
  are passed to the AQL TRAVERSAL function. Omitting these attributes 
  is not considered an error, but specifying an invalid value for any
  of these attributes will make an AQL query fail.

* issue #751: Create database through API should return HTTP status code 201

  By default, the server now returns HTTP 201 (created) when creating a new
  database successfully. To keep compatibility with older ArangoDB versions, the
  startup parameter `--server.default-api-compatibility` can be set to a value
  of `10400` to indicate API compatibility with ArangoDB 1.4. The compatibility
  can also be enforced by setting the `X-Arango-Version` HTTP header in a 
  client request to this API on a per-request basis.

* allow direct access from the `db` object to collections whose names start 
  with an underscore (e.g. db._users).

  Previously, access to such collections via the `db` object was possible from
  arangosh, but not from arangod (and thus Foxx and actions). The only way
  to access such collections from these places was via the `db._collection(<name>)`
  workaround.

* allow `\n` (as well as `\r\n`) as line terminator in batch requests sent to 
  `/_api/batch` HTTP API.

* use `--data-binary` instead of `--data` parameter in generated cURL examples

* issue #703: Also show path of logfile for fm.config()

* issue #675: Dropping a collection used in "graph" module breaks the graph

* added "static" Graph.drop() method for graphs API

* fixed issue #695: arangosh server.password error

* use pretty-printing in `--console` mode by default

* simplified ArangoDB startup options

  Some startup options are now superfluous or their usage is simplified. The
  following options have been changed:

  * `--javascript.modules-path`: this option has been removed. The modules paths
    are determined by arangod and arangosh automatically based on the value of 
    `--javascript.startup-directory`.

    If the option is set on startup, it is ignored so startup will not abort with
    an error `unrecognized option`.

  * `--javascript.action-directory`: this option has been removed. The actions
    directory is determined by arangod automatically based on the value of
    `--javascript.startup-directory`.

    If the option is set on startup, it is ignored so startup will not abort with
    an error `unrecognized option`.

  * `--javascript.package-path`: this option is still available but it is not
    required anymore to set the standard package paths (e.g. `js/npm`). arangod
    will automatically use this standard package path regardless of whether it
    was specified via the options.

    It is possible to use this option to add additional package paths to the
    standard value.

  Configuration files included with arangod are adjusted accordingly.

* layout of the graphs tab adapted to better fit with the other tabs

* database selection is moved to the bottom right corner of the web interface

* removed priority queue index type

  this feature was never advertised nor documented nor tested.

* display internal attributes in document source view of web interface

* removed separate shape collections

  When upgrading to ArangoDB 2.0, existing collections will be converted to include
  shapes and attribute markers in the datafiles instead of using separate files for
  shapes.

  When a collection is converted, existing shapes from the SHAPES directory will
  be written to a new datafile in the collection directory, and the SHAPES directory
  will be removed afterwards.

  This saves up to 2 MB of memory and disk space for each collection 
  (savings are higher, the less different shapes there are in a collection). 
  Additionally, one less file descriptor per opened collection will be used.

  When creating a new collection, the amount of sync calls may be reduced. The same
  may be true for documents with yet-unknown shapes. This may help performance
  in these cases.

* added AQL functions `NTH` and `POSITION`

* added signal handler for arangosh to save last command in more cases

* added extra prompt placeholders for arangosh:
  - `%e`: current endpoint
  - `%u`: current user

* added arangosh option `--javascript.gc-interval` to control amount of 
  garbage collection performed by arangosh

* fixed issue #651: Allow addEdge() to take vertex ids in the JS library

* removed command-line option `--log.format`

  In previous versions, this option did not have an effect for most log messages, so
  it got removed.

* removed C++ logger implementation

  Logging inside ArangoDB is now done using the LOG_XXX() macros. The LOGGER_XXX()
  macros are gone.

* added collection status "loading"


v1.4.16 (XXXX-XX-XX)
--------------------

* fixed too eager datafile deletion

  this issue could have caused a crash when the compaction had marked datafiles as obsolete
  and they were removed while "old" temporary query results still pointed to the old datafile
  positions

* fixed issue #826: Replication fails when a collection's configuration changes


v1.4.15 (2014-04-19)
--------------------

* bugfix for AQL query optimizer
       
  the following type of query was too eagerly optimized, leading to errors in code-generation:
              
      LET a = (FOR i IN [] RETURN i) LET b = (FOR i IN [] RETURN i) RETURN 1
                           
  the problem occurred when both lists in the subqueries were empty. In this case invalid code
  was generated and the query couldn't be executed.


v1.4.14 (2014-04-05)
--------------------

* fixed race conditions during shape / attribute insertion

  A race condition could have led to spurious `cannot find attribute #xx` or
  `cannot find shape #xx` (where xx is a number) warning messages being logged 
  by the server. This happened when a new attribute was inserted and at the same 
  time was queried by another thread.

  Also fixed a race condition that may have occurred when a thread tried to
  access the shapes / attributes hash tables while they were resized. In this
  cases, the shape / attribute may have been hashed to a wrong slot.

* fixed a memory barrier / cpu synchronization problem with libev, affecting
  Windows with Visual Studio 2013 (probably earlier versions are affected, too)
  
  The issue is described in detail here:
  http://lists.schmorp.de/pipermail/libev/2014q1/002318.html


v1.4.13 (2014-03-14)
--------------------

* added diagnostic output for Foxx application upload

* allow dump & restore from ArangoDB 1.4 with an ArangoDB 2.0 server

* allow startup options `temp-path` and `default-language` to be specified from the arangod
  configuration file and not only from the command line

* fixed too eager compaction
  
  The compaction will now wait for several seconds before trying to re-compact the same
  collection. Additionally, some other limits have been introduced for the compaction.
 

v1.4.12 (2014-03-05)
--------------------

* fixed display bug in web interface which caused the following problems:
  - documents were displayed in web interface as being empty
  - document attributes view displayed many attributes with content "undefined"
  - document source view displayed many attributes with name "TYPEOF" and value "undefined"
  - an alert popping up in the browser with message "Datatables warning..."
  
* re-introduced old-style read-write locks to supports Windows versions older than
  Windows 2008R2 and Windows 7. This should re-enable support for Windows Vista and
  Windows 2008.


v1.4.11 (2014-02-27)
--------------------

* added SHORTEST_PATH AQL function 

  this calculates the shortest paths between two vertices, using the Dijkstra
  algorithm, employing a min-heap

  By default, ArangoDB does not know the distance between any two vertices and
  will use a default distance of 1. A custom distance function can be registered
  as an AQL user function to make the distance calculation use any document 
  attributes or custom logic:
    
      RETURN SHORTEST_PATH(cities, motorways, "cities/CGN", "cities/MUC", "outbound", {
        paths: true,
        distance: "myfunctions::citydistance"
      }) 

      // using the following custom distance function
      var aqlfunctions = require("org/arangodb/aql/functions");
      aqlfunctions.register("myfunctions::distance", function (config, vertex1, vertex2, edge) { 
        return Math.sqrt(Math.pow(vertex1.x - vertex2.x) + Math.pow(vertex1.y - vertex2.y));
      }, false);

* fixed bug in Graph.pathTo function

* fixed small memleak in AQL optimizer

* fixed access to potentially uninitialized variable when collection had a cap constraint


v1.4.10 (2014-02-21)
--------------------

* fixed graph constructor to allow graph with some parameter to be used

* added node.js "events" and "stream"

* updated npm packages

* added loading of .json file

* Fixed http return code in graph api with waitForSync parameter.

* Fixed documentation in graph, simple and index api.

* removed 2 tests due to change in ruby library.

* issue #756: set access-control-expose-headers on CORS response

  the following headers are now whitelisted by ArangoDB in CORS responses:
  - etag
  - content-encoding
  - content-length
  - location
  - server
  - x-arango-errors
  - x-arango-async-id


v1.4.9 (2014-02-07)
-------------------

* return a document's current etag in response header for HTTP HEAD requests on
  documents that return an HTTP 412 (precondition failed) error. This allows
  retrieving the document's current revision easily.

* added AQL function `SKIPLIST` to directly access skiplist indexes from AQL
  
  This is a shortcut method to use a skiplist index for retrieving specific documents in 
  indexed order. The function capability is rather limited, but it may be used
  for several cases to speed up queries. The documents are returned in index order if
  only one condition is used.

      /* return all documents with mycollection.created > 12345678 */
      FOR doc IN SKIPLIST(mycollection, { created: [[ '>', 12345678 ]] })
        RETURN doc

      /* return first document with mycollection.created > 12345678 */
      FOR doc IN SKIPLIST(mycollection, { created: [[ '>', 12345678 ]] }, 0, 1)
        RETURN doc

      /* return all documents with mycollection.created between 12345678 and 123456790 */
      FOR doc IN SKIPLIST(mycollection, { created: [[ '>', 12345678 ], [ '<=', 123456790 ]] })
        RETURN doc

      /* return all documents with mycollection.a equal 1 and .b equal 2 */
      FOR doc IN SKIPLIST(mycollection, { a: [[ '==', 1 ]], b: [[ '==', 2 ]] })
        RETURN doc

  The function requires a skiplist index with the exact same attributes to 
  be present on the specified collection. All attributes present in the skiplist
  index must be specified in the conditions specified for the `SKIPLIST` function.
  Attribute declaration order is important, too: attributes must be specified in the 
  same order in the condition as they have been declared in the skiplist index.

* added command-line option `--server.disable-authentication-unix-sockets`
  
  with this option, authentication can be disabled for all requests coming
  in via UNIX domain sockets, enabling clients located on the same host as
  the ArangoDB server to connect without authentication.
  Other connections (e.g. TCP/IP) are not affected by this option.
 
  The default value for this option is `false`.
  Note: this option is only supported on platforms that support Unix domain
  sockets.

* call global arangod instance destructor on shutdown

* issue #755: TRAVERSAL does not use strategy, order and itemOrder options

  these options were not honored when configuring a traversal via the AQL
  TRAVERSAL function. Now, these options are used if specified.

* allow vertex and edge filtering with user-defined functions in TRAVERSAL,
  TRAVERSAL_TREE and SHORTEST_PATH AQL functions:

      // using user-defined AQL functions for edge and vertex filtering
      RETURN TRAVERSAL(friends, friendrelations, "friends/john", "outbound", {
        followEdges: "myfunctions::checkedge",
        filterVertices: "myfunctions::checkvertex"
      })

      // using the following custom filter functions
      var aqlfunctions = require("org/arangodb/aql/functions");
      aqlfunctions.register("myfunctions::checkedge", function (config, vertex, edge, path) { 
        return (edge.type !== 'dislikes'); // don't follow these edges
      }, false);

      aqlfunctions.register("myfunctions::checkvertex", function (config, vertex, path) { 
        if (vertex.isDeleted || ! vertex.isActive) {
          return [ "prune", "exclude" ]; // exclude these and don't follow them
        }
        return [ ]; // include everything else
      }, false);

* issue #748: add vertex filtering to AQL's TRAVERSAL[_TREE]() function


v1.4.8 (2014-01-31)
-------------------

* install foxx apps in the web interface

* fixed a segfault in the import API


v1.4.7 (2014-01-23)
-------------------

* issue #744: Add usage example arangoimp from Command line

* issue #738: added __dirname, __filename pseudo-globals. Fixes #733. (@by pluma)

* mount all Foxx applications in system apps directory on startup


v1.4.6 (2014-01-20)
-------------------

* issue #736: AQL function to parse collection and key from document handle

* added fm.rescan() method for Foxx-Manager

* fixed issue #734: foxx cookie and route problem

* added method `fm.configJson` for arangosh

* include `startupPath` in result of API `/_api/foxx/config`


v1.4.5 (2014-01-15)
-------------------

* fixed issue #726: Alternate Windows Install Method

* fixed issue #716: dpkg -P doesn't remove everything

* fixed bugs in description of HTTP API `_api/index`

* fixed issue #732: Rest API GET revision number
 
* added missing documentation for several methods in HTTP API `/_api/edge/...`

* fixed typos in description of HTTP API `_api/document`

* defer evaluation of AQL subqueries and logical operators (lazy evaluation)

* Updated font in WebFrontend, it now contains a version that renders properly on Windows

* generally allow function return values as call parameters to AQL functions

* fixed potential deadlock in global context method execution

* added override file "arangod.conf.local" (and co)


v1.4.4 (2013-12-24)
-------------------

* uid and gid are now set in the scripts, there is no longer a separate config file for 
  arangod when started from a script

* foxx-manager is now an alias for arangosh

* arango-dfdb is now an alias for arangod, moved from bin to sbin

* changed from readline to linenoise for Windows

* added --install-service and --uninstall-service for Windows

* removed --daemon and --supervisor for Windows

* arangosh and arangod now uses the config-file which maps the binary name, i. e. if you
  rename arangosh to foxx-manager it will use the config file foxx-manager.conf

* fixed lock file for Windows

* fixed issue #711, #687: foxx-manager throws internal errors

* added `--server.ssl-protocol` option for client tools
  this allows connecting from arangosh, arangoimp, arangoimp etc. to an ArangoDB
  server that uses a non-default value for `--server.ssl-protocol`. The default
  value for the SSL protocol is 4 (TLSv1). If the server is configured to use a
  different protocol, it was not possible to connect to it with the client tools.

* added more detailed request statistics 

  This adds the number of async-executed HTTP requests plus the number of HTTP
  requests per individual HTTP method type.

* added `--force` option for arangorestore
  this option allows continuing a restore operation even if the server reports errors
  in the middle of the restore operation

* better error reporting for arangorestore
  in case the server returned an HTTP error, arangorestore previously reported this
  error as `internal error` without any details only. Now server-side errors are
  reported by arangorestore with the server's error message

* include more system collections in dumps produced by arangodump
  previously some system collections were intentionally excluded from dumps, even if the
  dump was run with `--include-system-collections`. for example, the collections `_aal`,
  `_modules`, `_routing`, and `_users` were excluded. This makes sense in a replication
  context but not always in a dump context.
  When specifying `--include-system-collections`, arangodump will now include the above-
  mentioned collections in the dump, too. Some other system collections are still excluded
  even when the dump is run with `--include-system-collections`, for example `_replication`
  and `_trx`.

* fixed issue #701: ArangoStatement undefined in arangosh

* fixed typos in configuration files


v1.4.3 (2013-11-25)
-------------------

* fixed a segfault in the AQL optimizer, occurring when a constant non-list value was
  used on the right-hand side of an IN operator that had a collection attribute on the
  left-hand side

* issue #662:
 
  Fixed access violation errors (crashes) in the Windows version, occurring under some
  circumstances when accessing databases with multiple clients in parallel

* fixed issue #681: Problem with ArchLinux PKGBUILD configuration


v1.4.2 (2013-11-20)
-------------------

* fixed issue #669: Tiny documentation update

* ported Windows version to use native Windows API SRWLocks (slim read-write locks) 
  and condition variables instead of homemade versions

  MSDN states the following about the compatibility of SRWLocks and Condition Variables:

      Minimum supported client:
      Windows Server 2008 [desktop apps | Windows Store apps]

      Minimum supported server:
      Windows Vista [desktop apps | Windows Store apps]
  
* fixed issue #662: ArangoDB on Windows hanging

  This fixes a deadlock issue that occurred on Windows when documents were written to
  a collection at the same time when some other thread tried to drop the collection.

* fixed file-based logging in Windows
 
  the logger complained on startup if the specified log file already existed

* fixed startup of server in daemon mode (`--daemon` startup option)

* fixed a segfault in the AQL optimizer

* issue #671: Method graph.measurement does not exist

* changed Windows condition variable implementation to use Windows native
  condition variables
  
  This is an attempt to fix spurious Windows hangs as described in issue #662.

* added documentation for JavaScript traversals 

* added --code-page command-line option for Windows version of arangosh

* fixed a problem when creating edges via the web interface.

  The problem only occurred if a collection was created with type "document
  collection" via the web interface, and afterwards was dropped and re-created
  with type "edge collection". If the web interface page was not reloaded,
  the old collection type (document) was cached, making the subsequent creation
  of edges into the (seeming-to-be-document) collection fail.

  The fix is to not cache the collection type in the web interface. Users of
  an older version of the web interface can reload the collections page if they
  are affected.

* fixed a caching problem in arangosh: if a collection was created using the web
  interface, and then removed via arangosh, arangosh did not actually drop the
  collection due to caching.

  Because the `drop` operation was not carried out, this caused misleading error
  messages when trying to re-create the collection (e.g. `cannot create collection:
  duplicate name`).

* fixed ALT-introduced characters for arangosh console input on Windows

  The Windows readline port was not able to handle characters that are built
  using CTRL or ALT keys. Regular characters entered using the CTRL or ALT keys
  were silently swallowed and not passed to the terminal input handler.
  
  This did not seem to cause problems for the US keyboard layout, but was a
  severe issue for keyboard layouts that require the ALT (or ALT-GR) key to 
  construct characters. For example, entering the character `{` with a German
  keyboard layout requires pressing ALT-GR + 9. 

* fixed issue #665: Hash/skiplist combo madness bit my ass

  this fixes a problem with missing/non-deterministic rollbacks of inserts in
  case of a unique constraint violation into a collection with multiple secondary
  indexes (with at least one of them unique)

* fixed issue #664: ArangoDB installer on Windows requires drive c:

* partly fixed issue #662: ArangoDB on Windows hanging

  This fixes dropping databases on Windows. In previous 1.4 versions on Windows,
  one shape collection file was not unloaded and removed when dropping a database,
  leaving one directory and one shape collection file in the otherwise-dropped
  database directory.

* fixed issue #660: updated documentation on indexes


v1.4.1 (2013-11-08)
-------------------

* performance improvements for skip-list deletes


v1.4.1-rc1 (2013-11-07)
-----------------------

* fixed issue #635: Web-Interface should have a "Databases" Menu for Management

* fixed issue #624: Web-Interface is missing a Database selector

* fixed segfault in bitarray query

* fixed issue #656: Cannot create unique index through web interface

* fixed issue #654: bitarray index makes server down

* fixed issue #653: Slow query

* fixed issue #650: Randomness of any() should be improved

* made AQL `DOCUMENT()` function polymorphic and work with just one parameter.

  This allows using the `DOCUMENT` function like this:

      DOCUMENT('users/john') 
      DOCUMENT([ 'users/john', 'users/amy' ]) 

  in addition to the existing use cases:

      DOCUMENT(users, 'users/john')
      DOCUMENT(users, 'john')
      DOCUMENT(users, [ 'users/john' ])
      DOCUMENT(users, [ 'users/john', 'users/amy' ])
      DOCUMENT(users, [ 'john', 'amy' ])

* simplified usage of ArangoDB batch API

  It is not necessary anymore to send the batch boundary in the HTTP `Content-Type`
  header. Previously, the batch API expected the client to send a Content-Type header
  of`multipart/form-data; boundary=<some boundary value>`. This is still supported in
  ArangoDB 2.0, but clients can now also omit this header. If the header is not 
  present in a client request, ArangoDB will ignore the request content type and
  read the MIME boundary from the beginning of the request body.

  This also allows using the batch API with the Swagger "Try it out" feature (which is
  not too good at sending a different or even dynamic content-type request header).

* added API method GET `/_api/database/user` 

  This returns the list of databases a specific user can see without changing the
  username/passwd.

* issue #424: Documentation about IDs needs to be upgraded


v1.4.0 (2013-10-29)
-------------------

* fixed issue #648: /batch API is missing from Web Interface API Documentation (Swagger)

* fixed issue #647: Icon tooltips missing

* fixed issue #646: index creation in web interface

* fixed issue #645: Allow jumping from edge to linked vertices

* merged PR for issue #643: Some minor corrections and a link to "Downloads"

* fixed issue #642: Completion of error handling

* fixed issue #639: compiling v1.4 on maverick produces warnings on -Wstrict-null-sentinel

* fixed issue #634: Web interface bug: Escape does not always propagate

* fixed issue #620: added startup option `--server.default-api-compatibility`

  This adds the following changes to the ArangoDB server and clients:
  - the server provides a new startup option `--server.default-api-compatibility`.
    This option can be used to determine the compatibility of (some) server API
    return values. The value for this parameter is a server version number,
    calculated as follows: `10000 * major + 100 * minor` (e.g. `10400` for ArangoDB
    1.3). The default value is `10400` (1.4), the minimum allowed value is `10300`
    (1.3).

    When setting this option to a value lower than the current server version,
    the server might respond with old-style results to "old" clients, increasing
    compatibility with "old" (non-up-to-date) clients.

  - the server will on each incoming request check for an HTTP header 
    `x-arango-version`. Clients can optionally set this header to the API
    version number they support. For example, if a client sends the HTTP header
    `x-arango-version: 10300`, the server will pick this up and might send ArangoDB
    1.3-style responses in some situations.

    Setting either the startup parameter or using the HTTP header (or both) allows
    running "old" clients with newer versions of ArangoDB, without having to adjust
    the clients too much.

  - the `location` headers returned by the server for the APIs `/_api/document/...` 
    and `/_api/collection/...` will have different values depending on the used API
    version. If the API compatibility is `10300`, the `location` headers returned
    will look like this:

        location: /_api/document/....

    whereas when an API compatibility of `10400` or higher is used, the `location`
    headers will look like this:

        location: /_db/<database name>/_api/document/...

  Please note that even in the presence of this, old API versions still may not 
  be supported forever by the server. 
  
* fixed issue #643: Some minor corrections and a link to "Downloads" by @frankmayer

* started issue #642: Completion of error handling

* fixed issue #639: compiling v1.4 on maverick produces warnings on 
  -Wstrict-null-sentinel 

* fixed issue #621: Standard Config needs to be fixed

* added function to manage indexes (web interface)

* improved server shutdown time by signaling shutdown to applicationserver,
  logging, cleanup and compactor threads

* added foxx-manager `replace` command

* added foxx-manager `installed` command (a more intuitive alias for `list`) 

* fixed issue #617: Swagger API is missing '/_api/version'

* fixed issue #615: Swagger API: Some commands have no parameter entry forms

* fixed issue #614: API : Typo in : Request URL /_api/database/current

* fixed issue #609: Graph viz tool - different background color 

* fixed issue #608: arangosh config files - eventually missing in the manual

* fixed issue #607: Admin interface: no core documentation

* fixed issue #603: Aardvark Foxx App Manager 

* fixed a bug in type-mapping between AQL user functions and the AQL layer

  The bug caused errors like the following when working with collection documents
  in an AQL user function:

      TypeError: Cannot assign to read only property '_id' of #<ShapedJson>

* create less system collections when creating a new database

  This is achieved by deferring collection creation until the collections are actually
  needed by ArangoDB. The following collections are affected by the change:
  - `_fishbowl`
  - `_structures`


v1.4.0-beta2 (2013-10-14)
-------------------------

* fixed compaction on Windows 

  The compaction on Windows did not ftruncate the cleaned datafiles to a smaller size.
  This has been fixed so not only the content of the files is cleaned but also files
  are re-created with potentially smaller sizes.

* only the following system collections will be excluded from replication from now on:
  - `_replication`
  - `_trx`
  - `_users`
  - `_aal`
  - `_fishbowl`
  - `_modules`
  - `_routing`

  Especially the following system collections will now be included in replication:
  - `_aqlfunctions`
  - `_graphs`
  
  In previous versions of ArangoDB, all system collections were excluded from the 
  replication.

  The change also caused a change in the replication logger and applier:
  in previous versions of ArangoDB, only a collection's id was logged for an operation.
  This has not caused problems for non-system collections but for system collections 
  there ids might differ. In addition to a collection id ArangoDB will now also log the
  name of a collection for each replication event.

  The replication applier will now look for the collection name attribute in logged
  events preferably.

* added database selection to arango-dfdb

* provide foxx-manager, arangodump, and arangorestore in Windows build

* ArangoDB 1.4 will refuse to start if option `--javascript.app-path` is not set.

* added startup option `--server.allow-method-override`

  This option can be set to allow overriding the HTTP request method in a request using
  one of the following custom headers:

  - x-http-method-override
  - x-http-method
  - x-method-override

  This allows bypassing proxies and tools that would otherwise just let certain types of
  requests pass. Enabling this option may impose a security risk, so it should only be
  used in very controlled environments.

  The default value for this option is `false` (no method overriding allowed).

* added "details" URL parameter for bulk import API
  
  Setting the `details` URL parameter to `true` in a call to POST `/_api/import` will make
  the import return details about non-imported documents in the `details` attribute. If
  `details` is `false` or omitted, no `details` attribute will be present in the response.
  This is the same behavior that previous ArangoDB versions exposed.

* added "complete" option for bulk import API
 
  Setting the `complete` URL parameter to `true` in a call to POST `/_api/import` will make
  the import completely fail if at least one of documents cannot be imported successfully.

  It defaults to `false`, which will make ArangoDB continue importing the other documents
  from the import even if some documents cannot be imported. This is the same behavior that
  previous ArangoDB versions exposed.

* added missing swagger documentation for `/_api/log`

* calling `/_api/logs` (or `/_admin/logs`) is only permitted from the `_system` database now.
  
  Calling this API method for/from other database will result in an HTTP 400.

' ported fix from https://github.com/novus/nvd3/commit/0894152def263b8dee60192f75f66700cea532cc
  
  This prevents JavaScript errors from occurring in Chrome when in the admin interface, 
  section "Dashboard".

* show current database name in web interface (bottom right corner)

* added missing documentation for /_api/import in swagger API docs 

* allow specification of database name for replication sync command replication applier

  This allows syncing from a master database with a different name than the slave database.

* issue #601: Show DB in prompt

  arangosh now displays the database name as part of the prompt by default.
  
  Can change the prompt by using the `--prompt` option, e.g.

      > arangosh --prompt "my db is named \"%d\"> "


v1.4.0-beta1 (2013-10-01)
-------------------------

* make the Foxx manager use per-database app directories

  Each database now has its own subdirectory for Foxx applications. Each database
  can thus use different Foxx applications if required. A Foxx app for a specific
  database resides in `<app-path>/databases/<database-name>/<app-name>`.

  System apps are shared between all databases. They reside in `<app-path>/system/<app-name>`.

* only trigger an engine reset in development mode for URLs starting with `/dev/`

  This prevents ArangoDB from reloading all Foxx applications when it is not
  actually necessary.

* changed error code from 10 (bad parameter) to 1232 (invalid key generator) for 
  errors that are due to an invalid key generator specification when creating a new
  collection

* automatic detection of content-type / mime-type for Foxx assets based on filenames,
  added possibility to override auto detection

* added endpoint management API at `/_api/endpoint`

* changed HTTP return code of PUT `/_api/cursor` from 400 to 404 in case a
  non-existing cursor is referred to

* issue #360: added support for asynchronous requests

  Incoming HTTP requests with the headers `x-arango-async: true` or 
  `x-arango-async: store` will be answered by the server instantly with a generic 
  HTTP 202 (Accepted) response. 
  
  The actual requests will be queued and processed by the server asynchronously, 
  allowing the client to continue sending other requests without waiting for the
  server to process the actually requested operation.

  The exact point in time when a queued request is executed is undefined. If an
  error occurs during execution of an asynchronous request, the client will not
  be notified by the server.

  The maximum size of the asynchronous task queue can be controlled using the new
  option `--scheduler.maximal-queue-size`. If the queue contains this many number of
  tasks and a new asynchronous request comes in, the server will reject it with an
  HTTP 500 (internal server error) response.
  
  Results of incoming requests marked with header `x-arango-async: true` will be
  discarded by the server immediately. Clients have no way of accessing the result
  of such asynchronously executed request. This is just _fire and forget_.

  To later retrieve the result of an asynchronously executed request, clients can
  mark a request with the header `x-arango-async: keep`. This makes the server
  store the result of the request in memory until explicitly fetched by a client
  via the `/_api/job` API. The `/_api/job` API also provides methods for basic
  inspection of which pending or already finished requests there are on the server,
  plus ways for garbage collecting unneeded results.

* Added new option `--scheduler.maximal-queue-size`.

* issue #590: Manifest Lint

* added data dump and restore tools, arangodump and arangorestore.

  arangodump can be used to create a logical dump of an ArangoDB database, or
  just dedicated collections. It can be used to dump both a collection's structure
  (properties and indexes) and data (documents).

  arangorestore can be used to restore data from a dump created with arangodump.
  arangorestore currently does not re-create any indexes, and doesn't yet handle
  referenced documents in edges properly when doing just partial restores.
  This will be fixed until 1.4 stable.
  
* introduced `--server.database` option for arangosh, arangoimp, and arangob.

  The option allows these client tools to use a certain database for their actions.
  In arangosh, the current database can be switched at any time using the command

      db._useDatabase(<name>);

  When no database is specified, all client tools will assume they should use the
  default database `_system`. This is done for downwards-compatibility reasons.

* added basic multi database support (alpha)

  New databases can be created using the REST API POST `/_api/database` and the
  shell command `db._createDatabase(<name>)`.

  The default database in ArangoDB is called `_system`. This database is always
  present and cannot be deleted by the user. When an older version of ArangoDB is
  upgraded to 1.4, the previously only database will automatically become the
  `_system` database.

  New databases can be created with the above commands, and can be deleted with the
  REST API DELETE `/_api/database/<name>` or the shell command `db._dropDatabase(<name>);`.

  Deleting databases is still unstable in ArangoDB 1.4 alpha and might crash the
  server. This will be fixed until 1.4 stable.

  To access a specific database via the HTTP REST API, the `/_db/<name>/` prefix 
  can be used in all URLs. ArangoDB will check if an incoming request starts with
  this prefix, and will automatically pick the database name from it. If the prefix
  is not there, ArangoDB will assume the request is made for the default database 
  (`_system`). This is done for downwards-compatibility reasons.

  That means, the following URL pathnames are logically identical:

      /_api/document/mycollection/1234
      /_db/_system/document/mycollection/1234

  To access a different database (e.g. `test`), the URL pathname would look like this:

      /_db/test/document/mycollection/1234

  New databases can also be created and existing databases can only be dropped from
  within the default database (`_system`). It is not possible to drop the `_system`
  database itself.

  Cross-database operations are unintended and unsupported. The intention of the
  multi-database feature is to have the possibility to have a few databases managed
  by ArangoDB in parallel, but to only access one database at a time from a connection 
  or a request.

  When accessing the web interface via the URL pathname `/_admin/html/` or `/_admin/aardvark`,
  the web interface for the default database (`_system`) will be displayed.
  To access the web interface for a different database, the database name can be
  put into the URLs as a prefix, e.g. `/_db/test/_admin/html` or 
  `/_db/test/_admin/aardvark`.

  All internal request handlers and also all user-defined request handlers and actions
  (including Foxx) will only get to see the unprefixed URL pathnames (i.e. excluding
  any database name prefix). This is to ensure downwards-compatibility.

  To access the name of the requested database from any action (including Foxx), use
  use `req.database`.

  For example, when calling the URL `/myapp/myaction`, the content of `req.database`
  will be `_system` (the default database because no database got specified) and the
  content of `req.url` will be `/myapp/myaction`.
  
  When calling the URL `/_db/test/myapp/myaction`, the content of `req.database` will be 
  `test`, and the content of `req.url` will still be `/myapp/myaction`.
   
* Foxx now excludes files starting with . (dot) when bundling assets

  This mitigates problems with editor swap files etc.

* made the web interface a Foxx application

  This change caused the files for the web interface to be moved from `html/admin` to
  `js/apps/aardvark` in the file system.

  The base URL for the admin interface changed from `_admin/html/index.html` to
  `_admin/aardvark/index.html`.

  The "old" redirection to `_admin/html/index.html` will now produce a 404 error. 
  
  When starting ArangoDB with the `--upgrade` option, this will automatically be remedied 
  by putting in a redirection from `/` to `/_admin/aardvark/index.html`, and from 
  `/_admin/html/index.html` to `/_admin/aardvark/index.html`.

  This also obsoletes the following configuration (command-line) options:
  - `--server.admin-directory`
  - `--server.disable-admin-interface`

  when using these now obsolete options when the server is started, no error is produced
  for downwards-compatibility.

* changed User-Agent value sent by arangoimp, arangosh, and arangod from "VOC-Agent" to 
  "ArangoDB"

* changed journal file creation behavior as follows:

  Previously, a journal file for a collection was always created when a collection was
  created. When a journal filled up and became full, the current journal was made a
  datafile, and a new (empty) journal was created automatically. There weren't many
  intended situations when a collection did not have at least one journal.

  This is changed now as follows:
  - when a collection is created, no journal file will be created automatically
  - when there is a write into a collection without a journal, the journal will be
    created lazily
  - when there is a write into a collection with a full journal, a new journal will
    be created automatically

  From the end user perspective, nothing should have changed, except that there is now
  less disk usage for empty collections. Disk usage of infrequently updated collections 
  might also be reduced significantly by running the `rotate()` method of a collection, 
  and not writing into a collection subsequently.

* added method `collection.rotate()`

  This allows premature rotation of a collection's current journal file into a (read-only)
  datafile. The purpose of using `rotate()` is to prematurely allow compaction (which is 
  performed on datafiles only) on data, even if the journal was not filled up completely.

  Using `rotate()` may make sense in the following scenario:

      c = db._create("test");
      for (i = 0; i < 1000; ++i) {
        c.save(...); // insert lots of data here
      }

      ...
      c.truncate(); // collection is now empty
      // only data in datafiles will be compacted by following compaction runs
      // all data in the current journal would not be compacted

      // calling rotate will make the current journal a datafile, and thus make it
      // eligible for compaction
      c.rotate(); 

  Using `rotate()` may also be useful when data in a collection is known to not change
  in the immediate future. After having completed all write operations on a collection,
  performing a `rotate()` will reduce the size of the current journal to the actually
  required size (remember that journals are pre-allocated with a specific size) before
  making the journal a datafile. Thus `rotate()` may cause disk space savings, even if
  the datafiles does not qualify for compaction after rotation.

  Note: rotating the journal is asynchronous, so that the actual rotation may be executed
  after `rotate()` returns to the caller.

* changed compaction to merge small datafiles together (up to 3 datafiles are merged in 
  a compaction run)

  In the regular case, this should leave less small datafiles stay around on disk and allow
  using less file descriptors in total.

* added AQL MINUS function

* added AQL UNION_DISTINCT function (more efficient than combination of `UNIQUE(UNION())`)

* updated mruby to 2013-08-22

* issue #587: Add db._create() in help for startup arangosh

* issue #586: Share a link on installation instructions in the User Manual 

* issue #585: Bison 2.4 missing on Mac for custom build

* issue #584: Web interface images broken in devel

* issue #583: Small documentation update

* issue #581: Parameter binding for attributes

* issue #580: Small improvements (by @guidoreina) 

* issue #577: Missing documentation for collection figures in implementor manual

* issue #576: Get disk usage for collections and graphs

  This extends the result of the REST API for /_api/collection/figures with
  the attributes `compactors.count`, `compactors.fileSize`, `shapefiles.count`,
  and `shapefiles.fileSize`.

* issue #575: installing devel version on mac (low prio)

* issue #574: Documentation (POST /_admin/routing/reload)

* issue #558: HTTP cursors, allow count to ignore LIMIT


v1.4.0-alpha1 (2013-08-02)
--------------------------

* added replication. check online manual for details.

* added server startup options `--server.disable-replication-logger` and 
  `--server.disable-replication-applier`

* removed action deployment tool, this now handled with Foxx and its manager or
  by kaerus node utility

* fixed a server crash when using byExample / firstExample inside a transaction
  and the collection contained a usable hash/skiplist index for the example

* defineHttp now only expects a single context

* added collection detail dialog (web interface)

  Shows collection properties, figures (datafiles, journals, attributes, etc.)
  and indexes.

* added documents filter (web interface)

  Allows searching for documents based on attribute values. One or many filter
  conditions can be defined, using comparison operators such as '==', '<=', etc.

* improved AQL editor (web interface)

  Editor supports keyboard shortcuts (Submit, Undo, Redo, Select).
  Editor allows saving and reusing of user-defined queries.
  Added example queries to AQL editor.
  Added comment button.

* added document import (web interface)

  Allows upload of JSON-data from files. Files must have an extension of .json.

* added dashboard (web interface)

  Shows the status of replication and multiple system charts, e.g.
  Virtual Memory Size, Request Time, HTTP Connections etc.

* added API method `/_api/graph` to query all graphs with all properties.

* added example queries in web interface AQL editor

* added arango.reconnect(<host>) method for arangosh to dynamically switch server or
  user name

* added AQL range operator `..`

  The `..` operator can be used to easily iterate over a sequence of numeric
  values. It will produce a list of values in the defined range, with both bounding 
  values included.

  Example:

      2010..2013

  will produce the following result:

      [ 2010, 2011, 2012, 2013 ]

* added AQL RANGE function

* added collection.first(count) and collection.last(count) document access functions
  
  These functions allow accessing the first or last n documents in a collection. The order
  is determined by document insertion/update time.

* added AQL INTERSECTION function

* INCOMPATIBLE CHANGE: changed AQL user function namespace resolution operator from `:` to `::`

  AQL user-defined functions were introduced in ArangoDB 1.3, and the namespace resolution
  operator for them was the single colon (`:`). A function call looked like this:

      RETURN mygroup:myfunc()

  The single colon caused an ambiguity in the AQL grammar, making it indistinguishable from
  named attributes or the ternary operator in some cases, e.g.

      { mygroup:myfunc ? mygroup:myfunc }

  The change of the namespace resolution operator from `:` to `::` fixes this ambiguity.

  Existing user functions in the database will be automatically fixed when starting ArangoDB
  1.4 with the `--upgrade` option. However, queries using user-defined functions need to be
  adjusted on the client side to use the new operator.

* allow multiple AQL LET declarations separated by comma, e.g.
  LET a = 1, b = 2, c = 3

* more useful AQL error messages

  The error position (line/column) is more clearly indicated for parse errors.
  Additionally, if a query references a collection that cannot be found, the error
  message will give a hint on the collection name

* changed return value for AQL `DOCUMENT` function in case document is not found
  
  Previously, when the AQL `DOCUMENT` function was called with the id of a document and
  the document could not be found, it returned `undefined`. This value is not part of the
  JSON type system and this has caused some problems.
  Starting with ArangoDB 1.4, the `DOCUMENT` function will return `null` if the document
  looked for cannot be found.

  In case the function is called with a list of documents, it will continue to return all
  found documents, and will not return `null` for non-found documents. This has not changed.

* added single line comments for AQL

  Single line comments can be started with a double forward slash: `//`.
  They end at the end of the line, or the end of the query string, whichever is first.

* fixed documentation issues #567, #568, #571.

* added collection.checksum(<withData>) method to calculate CRC checksums for
  collections

  This can be used to 
  - check if data in a collection has changed
  - compare the contents of two collections on different ArangoDB instances

* issue #565: add description line to aal.listAvailable()

* fixed several out-of-memory situations when double freeing or invalid memory
  accesses could happen

* less msyncing during the creation of collections

  This is achieved by not syncing the initial (standard) markers in shapes collections.
  After all standard markers are written, the shapes collection will get synced.

* renamed command-line option `--log.filter` to `--log.source-filter` to avoid
  misunderstandings

* introduced new command-line option `--log.content-filter` to optionally restrict 
  logging to just specific log messages (containing the filter string, case-sensitive).
  
  For example, to filter on just log entries which contain `ArangoDB`, use:
  
      --log.content-filter "ArangoDB"

* added optional command-line option `--log.requests-file` to log incoming HTTP
  requests to a file.

  When used, all HTTP requests will be logged to the specified file, containing the
  client IP address, HTTP method, requests URL, HTTP response code, and size of the
  response body.

* added a signal handler for SIGUSR1 signal: 

  when ArangoDB receives this signal, it will respond all further incoming requests
  with an HTTP 503 (Service Unavailable) error. This will be the case until another
  SIGUSR1 signal is caught. This will make ArangoDB start serving requests regularly
  again. Note: this is not implemented on Windows.

* limited maximum request URI length to 16384 bytes:

  Incoming requests with longer request URIs will be responded to with an HTTP
  414 (Request-URI Too Long) error.

* require version 1.0 or 1.1 in HTTP version signature of requests sent by clients:
  
  Clients sending requests with a non-HTTP 1.0 or non-HTTP 1.1 version number will
  be served with an HTTP 505 (HTTP Version Not Supported) error.

* updated manual on indexes:  

  using system attributes such as `_id`, `_key`, `_from`, `_to`, `_rev` in indexes is
  disallowed and will be rejected by the server. This was the case since ArangoDB 1.3,
  but was not properly documented.

* issue #563: can aal become a default object?

  aal is now a prefab object in arangosh

* prevent certain system collections from being renamed, dropped, or even unloaded.

  Which restrictions there are for which system collections may vary from release to
  release, but users should in general not try to modify system collections directly
  anyway. 
  
  Note: there are no such restrictions for user-created collections.

* issue #559: added Foxx documentation to user manual

* added server startup option `--server.authenticate-system-only`. This option can be
  used to restrict the need for HTTP authentication to internal functionality and APIs,
  such as `/_api/*` and `/_admin/*`. 
  Setting this option to `true` will thus force authentication for the ArangoDB APIs 
  and the web interface, but allow unauthenticated requests for other URLs (including
  user defined actions and Foxx applications).
  The default value of this option is `false`, meaning that if authentication is turned
  on, authentication is still required for *all* incoming requests. Only by setting the
  option to `true` this restriction is lifted and authentication becomes required for
  URLs starting with `/_` only.

  Please note that authentication still needs to be enabled regularly by setting the
  `--server.disable-authentication` parameter to `false`. Otherwise no authentication 
  will be required for any URLs as before.

* protect collections against unloading when there are still document barriers around.

* extended cap constraints to optionally limit the active data size in a collection to
  a specific number of bytes.

  The arguments for creating a cap constraint are now:
  `collection.ensureCapConstraint(<count>, <byteSize>);`

  It is supported to specify just a count as in ArangoDB 1.3 and before, to specify 
  just a fileSize, or both. The first met constraint will trigger the automated
  document removal.

* added `db._exists(doc)` and `collection.exists(doc)` for easy document existence checks

* added API `/_api/current-database` to retrieve information about the database the
  client is currently connected to (note: the API `/_api/current-database` has been
  removed in the meantime. The functionality is accessible via `/_api/database/current` 
  now).

* ensure a proper order of tick values in datafiles/journals/compactors.
  any new files written will have the _tick values of their markers in order. for
  older files, there are edge cases at the beginning and end of the datafiles when
  _tick values are not properly in order.

* prevent caching of static pages in PathHandler. 
  whenever a static page is requested that is served by the general PathHandler, the
  server will respond to HTTP GET requests with a "Cache-Control: max-age=86400" header.

* added "doCompact" attribute when creating collections and to collection.properties().
  The attribute controls whether collection datafiles are compacted.

* changed the HTTP return code from 400 to 404 for some cases when there is a referral 
  to a non-existing collection or document.

* introduced error code 1909 `too many iterations` that is thrown when graph traversals
  hit the `maxIterations` threshold.

* optionally limit traversals to a certain number of iterations
  the limitation can be achieved via the traversal API by setting the `maxIterations` 
  attribute, and also via the AQL `TRAVERSAL` and `TRAVERSAL_TREE` functions by setting
  the same attribute. If traversals are not limited by the end user, a server-defined
  limit for `maxIterations` may be used to prevent server-side traversals from running
  endlessly.

* added graph traversal API at `/_api/traversal`

* added "API" link in web interface, pointing to REST API generated with Swagger

* moved "About" link in web interface into "links" menu

* allow incremental access to the documents in a collection from out of AQL
  this allows reading documents from a collection chunks when a full collection scan
  is required. memory usage might be must lower in this case and queries might finish
  earlier if there is an additional LIMIT statement

* changed AQL COLLECT to use a stable sort, so any previous SORT order is preserved

* issue #547: Javascript error in the web interface

* issue #550: Make AQL graph functions support key in addition to id

* issue #526: Unable to escape when an errorneous command is entered into the js shell

* issue #523: Graph and vertex methods for the javascript api
 
* issue #517: Foxx: Route parameters with capital letters fail

* issue #512: Binded Parameters for LIMIT


v1.3.3 (2013-08-01)
-------------------

* issue #570: updateFishbowl() fails once

* updated and fixed generated examples

* issue #559: added Foxx documentation to user manual

* added missing error reporting for errors that happened during import of edges


v1.3.2 (2013-06-21)
-------------------

* fixed memleak in internal.download()

* made the shape-collection journal size adaptive:
  if too big shapes come in, a shape journal will be created with a big-enough size
  automatically. the maximum size of a shape journal is still restricted, but to a 
  very big value that should never be reached in practice.

* fixed a segfault that occurred when inserting documents with a shape size bigger
  than the default shape journal size (2MB)

* fixed a locking issue in collection.truncate()

* fixed value overflow in accumulated filesizes reported by collection.figures()

* issue #545: AQL FILTER unnecessary (?) loop

* issue #549: wrong return code with --daemon


v1.3.1 (2013-05-24)
-------------------

* removed currently unused _ids collection

* fixed usage of --temp-path in aranogd and arangosh

* issue #540: suppress return of temporary internal variables in AQL

* issue #530: ReferenceError: ArangoError is not a constructor

* issue #535: Problem with AQL user functions javascript API

* set --javascript.app-path for test execution to prevent startup error

* issue #532: Graph _edgesCache returns invalid data?

* issue #531: Arangod errors

* issue #529: Really weird transaction issue

* fixed usage of --temp-path in aranogd and arangosh


v1.3.0 (2013-05-10)
-------------------

* fixed problem on restart ("datafile-xxx is not sealed") when server was killed
  during a compaction run

* fixed leak when using cursors with very small batchSize

* issue #508: `unregistergroup` function not mentioned in http interface docs

* issue #507: GET /_api/aqlfunction returns code inside parentheses

* fixed issue #489: Bug in aal.install

* fixed issue 505: statistics not populated on MacOS


v1.3.0-rc1 (2013-04-24)
-----------------------

* updated documentation for 1.3.0

* added node modules and npm packages

* changed compaction to only compact datafiles with more at least 10% of dead
  documents (byte size-wise)

* issue #498: fixed reload of authentication info when using 
  `require("org/arangodb/users").reload()`

* issue #495: Passing an empty array to create a document results in a 
  "phantom" document

* added more precision for requests statistics figures

* added "sum" attribute for individual statistics results in statistics API
  at /_admin/statistics

* made "limit" an optional parameter in AQL function NEAR().
  limit can now be either omitted completely, or set to 0. If so, an internal
  default value (currently 100) will be applied for the limit.

* issue #481

* added "attributes.count" to output of `collection.figures()`
  this also affects the REST API /_api/collection/<name>/figures

* added IndexedPropertyGetter for ShapedJson objects

* added API for user-defined AQL functions

* issue #475: A better error message for deleting a non-existent graph

* issue #474: Web interface problems with the JS Shell
 
* added missing documentation for AQL UNION function

* added transaction support. 
  This provides ACID transactions for ArangoDB. Transactions can be invoked
  using the `db._executeTransaction()` function, or the `/_api/transaction`
  REST API.

* switched to semantic versioning (at least for alpha & alpha naming)

* added saveOrReplace() for server-side JS

v1.3.alpha1 (2013-04-05)
------------------------

* cleanup of Module, Package, ArangoApp and modules "internal", "fs", "console"

* use Error instead of string in throw to allow stack-trace

* issue #454: error while creation of Collection

* make `collection.count()` not recalculate the number of documents on the fly, but
  use some internal document counters.

* issue #457: invalid string value in web interface

* make datafile id (datafile->_fid) identical to the numeric part of the filename.
  E.g. the datafile `journal-123456.db` will now have a datafile marker with the same
  fid (i.e. `123456`) instead of a different value. This change will only affect
  datafiles that are created with 1.3 and not any older files.
  The intention behind this change is to make datafile debugging easier.

* consistently discard document attributes with reserved names (system attributes)
  but without any known meaning, for example `_test`, `_foo`, ...

  Previously, these attributes were saved with the document regularly in some cases,
  but were discarded in other cases. 
  Now these attributes are discarded consistently. "Real" system attributes such as
  `_key`, `_from`, `_to` are not affected and will work as before.
  
  Additionally, attributes with an empty name (``) are discarded when documents are
  saved.

  Though using reserved or empty attribute names in documents was not really and 
  consistently supported in previous versions of ArangoDB, this change might cause 
  an incompatibility for clients that rely on this feature.

* added server startup flag `--database.force-sync-properties` to force syncing of
  collection properties on collection creation, deletion and on property update.
  The default value is true to mimic the behavior of previous versions of ArangoDB.
  If set to false, collection properties are written to disk but no call to sync()
  is made.

* added detailed output of server version and components for REST APIs
  `/_admin/version` and `/_api/version`. To retrieve this extended information,
  call the REST APIs with URL parameter `details=true`.

* issue #443: For git-based builds include commit hash in version

* adjust startup log output to be more compact, less verbose

* set the required minimum number of file descriptors to 256.
  On server start, this number is enforced on systems that have rlimit. If the limit
  cannot be enforced, starting the server will fail.
  Note: 256 is considered to be the absolute minimum value. Depending on the use case
  for ArangoDB, a much higher number of file descriptors should be used.

  To avoid checking & potentially changing the number of maximum open files, use the
  startup option `--server.descriptors-minimum 0`

* fixed shapedjson to json conversion for special numeric values (NaN, +inf, -inf).
  Before, "NaN", "inf", or "-inf" were written into the JSONified output, but these 
  values are not allowed in JSON. Now, "null" is written to the JSONified output as
  required.

* added AQL functions VARIANCE_POPULATION(), VARIANCE_SAMPLE(), STDDEV_POPULATION(),
  STDDEV_SAMPLE(), AVERAGE(), MEDIAN() to calculate statistical values for lists

* added AQL SQRT() function

* added AQL TRIM(), LEFT() and RIGHT() string functions

* fixed issue #436: GET /_api/document on edge
 
* make AQL REVERSE() and LENGTH() functions work on strings, too

* disabled DOT generation in `make doxygen`. this speeds up docs generation

* renamed startup option `--dispatcher.report-intervall` to `--dispatcher.report-interval`

* renamed startup option `--scheduler.report-intervall` to `--scheduler.report-interval`

* slightly changed output of REST API method /_admin/log.
  Previously, the log messages returned also contained the date and log level, now
  they will only contain the log message, and no date and log level information.
  This information can be re-created by API users from the `timestamp` and `level`
  attributes of the result.

* removed configure option `--enable-zone-debug`
  memory zone debugging is now automatically turned on when compiling with ArangoDB
  `--enable-maintainer-mode`

* removed configure option `--enable-arangob`
  arangob is now always included in the build


v1.2.3 (XXXX-XX-XX)
-------------------

* added optional parameter `edgexamples` for AQL function EDGES() and NEIGHBORS()

* added AQL function NEIGHBORS()
 
* added freebsd support

* fixed firstExample() query with `_id` and `_key` attributes

* issue triAGENS/ArangoDB-PHP#55: AQL optimizer may have mis-optimized duplicate 
  filter statements with limit


v1.2.2 (2013-03-26)
-------------------

* fixed save of objects with common sub-objects

* issue #459: fulltext internal memory allocation didn't scale well
  This fix improves loading times for collections with fulltext indexes that have
  lots of equal words indexed.

* issue #212: auto-increment support

  The feature can be used by creating a collection with the extra `keyOptions`
  attribute as follows:

      db._create("mycollection", { keyOptions: { type: "autoincrement", offset: 1, increment: 10, allowUserKeys: true } });

  The `type` attribute will make sure the keys will be auto-generated if no 
  `_key` attribute is specified for a document.

  The `allowUserKeys` attribute determines whether users might still supply own 
  `_key` values with documents or if this is considered an error.

  The `increment` value determines the actual increment value, whereas the `offset` 
  value can be used to seed to value sequence with a specific starting value. 
  This will be useful later in a multi-master setup, when multiple servers can use
  different auto-increment seed values and thus generate non-conflicting auto-increment values.

  The default values currently are:

  - `allowUserKeys`: `true`
  - `offset`: `0`
  - `increment`: `1`

  The only other available key generator type currently is `traditional`. 
  The `traditional` key generator will auto-generate keys in a fashion as ArangoDB 
  always did (some increasing integer value, with a more or less unpredictable
  increment value).

  Note that for the `traditional` key generator there is only the option to disallow 
  user-supplied keys and give the server the sole responsibility for key generation.
  This can be achieved by setting the `allowUserKeys` property to `false`.

  This change also introduces the following errors that API implementors may want to check
  the return values for:

  - 1222: `document key unexpected`: will be raised when a document is created with
    a `_key` attribute, but the underlying collection was set up with the `keyOptions`
    attribute `allowUserKeys: false`.

  - 1225: `out of keys`: will be raised when the auto-increment key generator runs
    out of keys. This may happen when the next key to be generated is 2^64 or higher.
    In practice, this will only happen if the values for `increment` or `offset` are
    not set appropriately, or if users are allowed to supply own keys, those keys
    are near the 2^64 threshold, and later the auto-increment feature kicks in and
    generates keys that cross that threshold.

    In practice it should not occur with proper configuration and proper usage of the
    collections.

  This change may also affect the following REST APIs:
  - POST `/_api/collection`: the server does now accept the optional `keyOptions` 
    attribute in the second parameter
  - GET `/_api/collection/properties`: will return the `keyOptions` attribute as part
    of the collection's properties. The previous optional attribute `createOptions` 
    is now gone.

* fixed `ArangoStatement.explain()` method with bind variables

* fixed misleading "cursor not found" error message in arangosh that occurred when
  `count()` was called for client-side cursors

* fixed handling of empty attribute names, which may have crashed the server under
  certain circumstances before

* fixed usage of invalid pointer in error message output when index description could
  not be opened


v1.2.1 (2013-03-14)
-------------------

* issue #444: please darken light color in arangosh

* issue #442: pls update post install info on osx

* fixed conversion of special double values (NaN, -inf, +inf) when converting from 
  shapedjson to JSON

* fixed compaction of markers (location of _key was not updated correctly in memory,
  leading to _keys pointing to undefined memory after datafile rotation)

* fixed edge index key pointers to use document master pointer plus offset instead
  of direct _key address

* fixed case when server could not create any more journal or compactor files. 
  Previously a wrong status code may have been returned, and not being able to create
  a new compactor file may have led to an infinite loop with error message
  "could not create compactor".
 
* fixed value truncation for numeric filename parts when renaming datafiles/journals


v1.2.0 (2013-03-01)
-------------------

* by default statistics are now switch off; in order to enable comment out
  the "disable-statistics = yes" line in "arangod.conf"

* fixed issue #435: csv parser skips data at buffer border

* added server startup option `--server.disable-statistics` to turn off statistics
  gathering without recompilation of ArangoDB.
  This partly addresses issue #432.

* fixed dropping of indexes without collection name, e.g.
  `db.xxx.dropIndex("123456");`
  Dropping an index like this failed with an assertion error.
 
* fixed issue #426: arangoimp should be able to import edges into edge collections

* fixed issue #425: In case of conflict ArangoDB returns HTTP 400 Bad request 
  (with 1207 Error) instead of HTTP 409 Conflict

* fixed too greedy token consumption in AQL for negative values:
  e.g. in the statement `RETURN { a: 1 -2 }` the minus token was consumed as part 
  of the value `-2`, and not interpreted as the binary arithmetic operator


v1.2.beta3 (2013-02-22)
-----------------------

* issue #427: ArangoDB Importer Manual has no navigation links (previous|home|next)

* issue #319: Documentation missing for Emergency console and incomplete for datafile debugger.

* issue #370: add documentation for reloadRouting and flushServerModules

* issue #393: added REST API for user management at /_api/user

* issue #393, #128: added simple cryptographic functions for user actions in module "crypto":
  * require("org/arangodb/crypto").md5()
  * require("org/arangodb/crypto").sha256()
  * require("org/arangodb/crypto").rand()

* added replaceByExample() Javascript and REST API method

* added updateByExample() Javascript and REST API method

* added optional "limit" parameter for removeByExample() Javascript and REST API method

* fixed issue #413

* updated bundled V8 version from 3.9.4 to 3.16.14.1
  Note: the Windows version used a more recent version (3.14.0.1) and was not updated.

* fixed issue #404: keep original request url in request object


v1.2.beta2 (2013-02-15)
-----------------------

* fixed issue #405: 1.2 compile warnings

* fixed issue #333: [debian] Group "arangodb" is not used when starting vie init.d script

* added optional parameter 'excludeSystem' to GET /_api/collection
  This parameter can be used to disable returning system collections in the list
  of all collections.

* added AQL functions KEEP() and UNSET()

* fixed issue #348: "HTTP Interface for Administration and Monitoring" 
  documentation errors.

* fix stringification of specific positive int64 values. Stringification of int64
  values with the upper 32 bits cleared and the 33rd bit set were broken.

* issue #395:  Collection properties() function should return 'isSystem' for 
  Javascript and REST API

* make server stop after upgrade procedure when invoked with `--upgrade option`.
  When started with the `--upgrade` option, the server will perfom
  the upgrade, and then exit with a status code indicating the result of the
  upgrade (0 = success, 1 = failure). To start the server regularly in either 
  daemon or console mode, the `--upgrade` option must not be specified.
  This change was introduced to allow init.d scripts check the result of
  the upgrade procedure, even in case an upgrade was successful.
  this was introduced as part of issue #391.

* added AQL function EDGES()

* added more crash-protection when reading corrupted collections at startup

* added documentation for AQL function CONTAINS()

* added AQL function LIKE()

* replaced redundant error return code 1520 (Unable to open collection) with error code
  1203 (Collection not found). These error codes have the same meanings, but one of
  them was returned from AQL queries only, the other got thrown by other parts of
  ArangoDB. Now, error 1203 (Collection not found) is used in AQL too in case a 
  non-existing collection is used.

v1.2.beta1 (2013-02-01)
-----------------------

* fixed issue #382: [Documentation error] Maschine... should be Machine...
 
* unified history file locations for arangod, arangosh, and arangoirb.
  - The readline history for arangod (emergency console) is now stored in file
    $HOME/.arangod. It was stored in $HOME/.arango before.
  - The readline history for arangosh is still stored in $HOME/.arangosh.
  - The readline history for arangoirb is now stored in $HOME/.arangoirb. It was
    stored in $HOME/.arango-mrb before.

* fixed issue #381: _users user should have a unique constraint

* allow negative list indexes in AQL to access elements from the end of a list,
  e.g. ```RETURN values[-1]``` will return the last element of the `values` list.

* collection ids, index ids, cursor ids, and document revision ids created and 
  returned by ArangoDB are now returned as strings with numeric content inside. 
  This is done to prevent some value overrun/truncation in any part of the
  complete client/server workflow. 
  In ArangoDB 1.1 and before, these values were previously returned as 
  (potentially very big) integer values. This may cause problems (clipping, overrun,
  precision loss) for clients that do not support big integers natively and store 
  such values in IEEE754 doubles internally. This type loses precision after about
  52 bits and is thus not safe to hold an id.
  Javascript and 32 bit-PHP are examples for clients that may cause such problems. 
  Therefore, ids are now returned by ArangoDB as strings, with the string
  content being the integer value as before. 

  Example for documents ("_rev" attribute):
  - Document returned by ArangoDB 1.1: { "_rev": 1234, ... } 
  - Document returned by ArangoDB 1.2: { "_rev": "1234", ... } 
  
  Example for collections ("id" attribute / "_id" property):
  - Collection returned by ArangoDB 1.1: { "id": 9327643, "name": "test", ... } 
  - Collection returned by ArangoDB 1.2: { "id": "9327643", "name": "test", ... }

  Example for cursors ("id" attribute):
  - Collection returned by ArangoDB 1.1: { "id": 11734292, "hasMore": true, ... } 
  - Collection returned by ArangoDB 1.2: { "id": "11734292", "hasMore": true, ... }

* global variables are not automatically available anymore when starting the 
  arangod Javascript emergency console (i.e. ```arangod --console```). 
  
  Especially, the variables `db`, `edges`, and `internal` are not available 
  anymore. `db` and `internal` can be made available in 1.2 by
  ```var db = require("org/arangodb").db;``` and
  ```var internal = require("internal");```, respectively.
  The reason for this change is to get rid of global variables in the server
  because this will allow more specific inclusion of functionality.

  For convenience, the global variable `db` is still available by default in 
  arangosh. The global variable `edges`, which since ArangoDB 1.1 was kind of
  a redundant wrapper of `db`, has been removed in 1.2 completely.
  Please use `db` instead, and if creating an edge collection, use the explicit
  ```db._createEdgeCollection()``` command.

* issue #374: prevent endless redirects when calling admin interface with 
  unexpected URLs

* issue #373: TRAVERSAL() `trackPaths` option does not work. Instead `paths` does work

* issue #358: added support for CORS

* honor optional waitForSync property for document removal, replace, update, and
  save operations in arangosh. The waitForSync parameter for these operations
  was previously honored by the REST API and on the server-side, but not when
  the waitForSync parameter was specified for a document operation in arangosh.

* calls to db.collection.figures() and /_api/collection/<collection>/figures now 
  additionally return the number of shapes used in the collection in the
  extra attribute "shapes.count"

* added AQL TRAVERSAL_TREE() function to return a hierarchical result from a traversal

* added AQL TRAVERSAL() function to return the results from a traversal

* added AQL function ATTRIBUTES() to return the attribute names of a document

* removed internal server-side AQL functions from global scope. 

  Now the AQL internal functions can only be accessed via the exports of the 
  ahuacatl module, which can be included via ```require("org/arangodb/ahuacatl")```.
  It shouldn't be necessary for clients to access this module at all, but 
  internal code may use this module.

  The previously global AQL-related server-side functions were moved to the 
  internal namespace. This produced the following function name changes on 
  the server:

     old name              new name
     ------------------------------------------------------
     AHUACATL_RUN       => require("internal").AQL_QUERY
     AHUACATL_EXPLAIN   => require("internal").AQL_EXPLAIN
     AHUACATL_PARSE     => require("internal").AQL_PARSE

  Again, clients shouldn't have used these functions at all as there is the
  ArangoStatement object to execute AQL queries.

* fixed issue #366: Edges index returns strange description

* added AQL function MATCHES() to check a document against a list of examples

* added documentation and tests for db.collection.removeByExample

* added --progress option for arangoimp. This will show the percentage of the input
  file that has been processed by arangoimp while the import is still running. It can
  be used as a rough indicator of progress for the entire import.

* make the server log documents that cannot be imported via /_api/import into the
  logfile using the warning log level. This may help finding illegal documents in big
  import runs.

* check on server startup whether the database directory and all collection directories
  are writable. if not, the server startup will be aborted. this prevents serious
  problems with collections being non-writable and this being detected at some pointer
  after the server has been started

* allow the following AQL constructs: FUNC(...)[...], FUNC(...).attribute

* fixed issue #361: Bug in Admin Interface. Header disappears when clicking new collection

* Added in-memory only collections

  Added collection creation parameter "isVolatile": 
  if set to true, the collection is created as an in-memory only collection, 
  meaning that all document data of that collection will reside in memory only, 
  and will not be stored permanently to disk. 
  This means that all collection data will be lost when the collection is unloaded 
  or the server is shut down.
  As this collection type does not have datafile disk overhead for the regular 
  document operations, it may be faster than normal disk-backed collections. The
  actual performance gains strongly depend on the underlying OS, filesystem, and 
  settings though.
  This collection type should be used for caches only and not for any sensible data
  that cannot be re-created otherwise.
  Some platforms, namely Windows, currently do not support this collection type.
  When creating an in-memory collection on such platform, an error message will be
  returned by ArangoDB telling the user the platform does not support it.

  Note: in-memory collections are an experimental feature. The feature might
  change drastically or even be removed altogether in a future version of ArangoDB.

* fixed issue #353: Please include "pretty print" in Emergency Console

* fixed issue #352: "pretty print" console.log
  This was achieved by adding the dump() function for the "internal" object

* reduced insertion time for edges index
  Inserting into the edges index now avoids costly comparisons in case of a hash 
  collision, reducing the prefilling/loading timer for bigger edge collections

* added fulltext queries to AQL via FULLTEXT() function. This allows search 
  fulltext indexes from an AQL query to find matching documents

* added fulltext index type. This index type allows indexing words and prefixes of
  words from a specific document attribute. The index can be queries using a
  SimpleQueryFull object, the HTTP REST API at /_api/simple/fulltext, or via AQL

* added collection.revision() method to determine whether a collection has changed. 
  The revision method returns a revision string that can be used by client programs
  for equality/inequality comparisons. The value returned by the revision method
  should be treated by clients as an opaque string and clients should not try to
  figure out the sense of the revision id. This is still useful enough to check
  whether data in a collection has changed.

* issue #346: adaptively determine NUMBER_HEADERS_PER_BLOCK

* issue #338: arangosh cursor positioning problems

* issue #326: use limit optimization with filters

* issue #325: use index to avoid sorting

* issue #324: add limit optimization to AQL

* removed arango-password script and added Javascript functionality to add/delete
  users instead. The functionality is contained in module `users` and can be invoked
  as follows from arangosh and arangod:
  * require("users").save("name", "passwd");
  * require("users").replace("name", "newPasswd");
  * require("users").remove("name");
  * require("users").reload();
  These functions are intentionally not offered via the web interface.
  This also addresses issue #313

* changed print output in arangosh and the web interface for JSON objects.
  Previously, printing a JSON object in arangosh resulted in the attribute values
  being printed as proper JSON, but attribute names were printed unquoted and
  unescaped. This was fine for the purpose of arangosh, but lead to invalid
  JSON being produced. Now, arangosh will produce valid JSON that can be used
  to send it back to ArangoDB or use it with arangoimp etc.

* fixed issue #300: allow importing documents via the REST /_api/import API 
  from a JSON list, too.
  So far, the API only supported importing from a format that had one JSON object
  on each line. This is sometimes inconvenient, e.g. when the result of an AQL
  query or any other list is to be imported. This list is a JSON list and does not
  necessary have a document per line if pretty-printed.
  arangoimp now supports the JSON list format, too. However, the format requires
  arangoimp and the server to read the entire dataset at once. If the dataset is
  too big (bigger than --max-upload-size) then the import will be rejected. Even if
  increased, the entire list must fit in memory on both the client and the server,
  and this may be more resource-intensive than importing individual lines in chunks.

* removed unused parameter --reuse-ids for arangoimp. This parameter did not have
  any effect in 1.2, was never publicly announced and did evil (TM) things.

* fixed issue #297 (partly): added whitespace between command line and
  command result in arangosh, added shell colors for better usability

* fixed issue #296: system collections not usable from AQL

* fixed issue #295: deadlock on shutdown

* fixed issue #293: AQL queries should exploit edges index

* fixed issue #292: use index when filtering on _key in AQL

* allow user-definable document keys
  users can now define their own document keys by using the _key attribute
  when creating new documents or edges. Once specified, the value of _key is
  immutable.
  The restrictions for user-defined key values are:
  * the key must be at most 254 bytes long
  * it must consist of the letters a-z (lower or upper case), the digits 0-9,
    the underscore (_) or dash (-) characters only
  * any other characters, especially multi-byte sequences, whitespace or
    punctuation characters cannot be used inside key values

  Specifying a document key is optional when creating new documents. If no
  document key is specified, ArangoDB will create a document key itself.
  There are no guarantees about the format and pattern of auto-generated document
  keys other than the above restrictions.
  Clients should therefore treat auto-generated document keys as opaque values.
  Keys can be used to look up and reference documents, e.g.:
  * saving a document: `db.users.save({ "_key": "fred", ... })`
  * looking up a document: `db.users.document("fred")`
  * referencing other documents: `edges.relations.save("users/fred", "users/john", ...)`

  This change is downwards-compatible to ArangoDB 1.1 because in ArangoDB 1.1 
  users were not able to define their own keys. If the user does not supply a _key
  attribute when creating a document, ArangoDB 1.2 will still generate a key of
  its own as ArangoDB 1.1 did. However, all documents returned by ArangoDB 1.2 will 
  include a _key attribute and clients should be able to handle that (e.g. by
  ignoring it if not needed). Documents returned will still include the _id attribute
  as in ArangoDB 1.1.

* require collection names everywhere where a collection id was allowed in 
  ArangoDB 1.1 & 1.0
  This change requires clients to use a collection name in place of a collection id 
  at all places the client deals with collections.
  Examples:
  * creating edges: the _from and _to attributes must now contain collection names instead
    of collection ids: `edges.relations.save("test/my-key1", "test/my-key2", ...)`
  * retrieving edges: the returned _from and _to attributes now will contain collection
    names instead of ids, too: _from: `test/fred` instead of `1234/3455`
  * looking up documents: db.users.document("fred") or db._document("users/fred")
  
  Collection names must be used in REST API calls instead of collection ids, too.
  This change is thus not completely downwards-compatible to ArangoDB 1.1. ArangoDB 1.1
  required users to use collection ids in many places instead of collection names.
  This was unintuitive and caused overhead in cases when just the collection name was
  known on client-side but not its id. This overhead can now be avoided so clients can
  work with the collection names directly. There is no need to work with collection ids
  on the client side anymore. 
  This change will likely require adjustments to API calls issued by clients, and also
  requires a change in how clients handle the _id value of returned documents. Previously,
  the _id value of returned documents contained the collection id, a slash separator and
  the document number. Since 1.2, _id will contain the collection name, a slash separator
  and the document key. The same applies to the _from and _to attribute values of edges
  that are returned by ArangoDB.

  Also removed (now unnecessary) location header in responses of the collections REST API.
  The location header was previously returned because it was necessary for clients.
  When clients created a collection, they specified the collection name. The collection
  id was generated on the server, but the client needed to use the server-generated
  collection id for further API calls, e.g. when creating edges etc. Therefore, the
  full collection URL, also containing the collection id, was returned by the server in
  responses to the collection API, in the HTTP location header.
  Returning the location header has become unnecessary in ArangoDB 1.2 because users
  can access collections by name and do not need to care about collection ids.


v1.1.3 (2013-XX-XX)
-------------------

* fix case when an error message was looked up for an error code but no error
  message was found. In this case a NULL ptr was returned and not checked everywhere.
  The place this error popped up was when inserting into a non-unique hash index
  failed with a specific, invalid error code.

* fixed issue #381:  db._collection("_users").getIndexes();

* fixed issue #379: arango-password fatal issue javscript.startup-directory 

* fixed issue #372: Command-Line Options for the Authentication and Authorization


v1.1.2 (2013-01-20)
-------------------

* upgraded to mruby 2013-01-20 583983385b81c21f82704b116eab52d606a609f4

* fixed issue #357: Some spelling and grammar errors

* fixed issue #355: fix quotes in pdf manual
 
* fixed issue #351: Strange arangosh error message for long running query 

* fixed randomly hanging connections in arangosh on MacOS

* added "any" query method: this returns a random document from a collection. It
  is also available via REST HTTP at /_api/simple/any.

* added deployment tool

* added getPeerVertex

* small fix for logging of long messages: the last character of log messages longer
  than 256 bytes was not logged.

* fixed truncation of human-readable log messages for web interface: the trailing \0
  byte was not appended for messages longer than 256 bytes

* fixed issue #341: ArangoDB crashes when stressed with Batch jobs
  Contrary to the issue title, this did not have anything to do with batch jobs but
  with too high memory usage. The memory usage of ArangoDB is now reduced for cases
   when there are lots of small collections with few documents each

* started with issue #317: Feature Request (from Google Groups): DATE handling

* backported issue #300: Extend arangoImp to Allow importing resultset-like 
  (list of documents) formatted files

* fixed issue #337: "WaitForSync" on new collection does not work on Win/X64

* fixed issue #336: Collections REST API docs

* fixed issue #335: mmap errors due to wrong memory address calculation 

* fixed issue #332: arangoimp --use-ids parameter seems to have no impact

* added option '--server.disable-authentication' for arangosh as well. No more passwd
  prompts if not needed

* fixed issue #330: session logging for arangosh

* fixed issue #329: Allow passing script file(s) as parameters for arangosh to run

* fixed issue #328: 1.1 compile warnings

* fixed issue #327: Javascript parse errors in front end


v1.1.1 (2012-12-18)
-------------------

* fixed issue #339: DELETE /_api/cursor/cursor-identifier return incollect errorNum

  The fix for this has led to a signature change of the function actions.resultNotFound().
  The meaning of parameter #3 for This function has changed from the error message string
  to the error code. The error message string is now parameter #4.
  Any client code that uses this function in custom actions must be adjusted.

* fixed issue #321: Problem upgrading arangodb 1.0.4 to 1.1.0 with Homebrew (OSX 10.8.2)

* fixed issue #230: add navigation and search for online documentation

* fixed issue #315: Strange result in PATH

* fixed issue #323: Wrong function returned in error message of AQL CHAR_LENGTH()

* fixed some log errors on startup / shutdown due to pid file handling and changing
  of directories


v1.1.0 (2012-12-05)
-------------------

* WARNING:
  arangod now performs a database version check at startup. It will look for a file
  named "VERSION" in its database directory. If the file is not present, arangod will
  perform an automatic upgrade of the database directory. This should be the normal
  case when upgrading from ArangoDB 1.0 to ArangoDB 1.1.

  If the VERSION file is present but is from an older version of ArangoDB, arangod 
  will refuse to start and ask the user to run a manual upgrade first. A manual upgrade
  can be performed by starting arangod with the option `--upgrade`. 

  This upgrade procedure shall ensure that users have full control over when they 
  perform any updates/upgrades of their data, and can plan backups accordingly. The
  procedure also guarantees that the server is not run without any required system
  collections or with in incompatible data state.

* added AQL function DOCUMENT() to retrieve a document by its _id value

* fixed issue #311: fixed segfault on unload 

* fixed issue #309: renamed stub "import" button from web interface

* fixed issue #307: added WaitForSync column in collections list in in web interface 

* fixed issue #306: naming in web interface 

* fixed issue #304: do not clear AQL query text input when switching tabs in
  web interface

* fixed issue #303: added documentation about usage of var keyword in web interface

* fixed issue #301: PATCH does not work in web interface

# fixed issue #269: fix make distclean & clean

* fixed issue #296: system collections not usable from AQL

* fixed issue #295: deadlock on shutdown

* added collection type label to web interface

* fixed issue #290: the web interface now disallows creating non-edges in edge collections
  when creating collections via the web interface, the collection type must also be
  specified (default is document collection)

* fixed issue #289: tab-completion does not insert any spaces

* fixed issue #282: fix escaping in web interface

* made AQL function NOT_NULL take any number of arguments. Will now return its
  first argument that is not null, or null if all arguments are null. This is downwards
  compatible.

* changed misleading AQL function name NOT_LIST() to FIRST_LIST() and slightly changed
  the behavior. The function will now return its first argument that is a list, or null 
  if none of the arguments are lists.
  This is mostly downwards-compatible. The only change to the previous implementation in
  1.1-beta will happen if two arguments were passed and the 1st and 2nd arguments were 
  both no lists. In previous 1.1, the 2nd argument was returned as is, but now null 
  will be returned.

* add AQL function FIRST_DOCUMENT(), with same behavior as FIRST_LIST(), but working
  with documents instead of lists.

* added UPGRADING help text

* fixed issue #284: fixed Javascript errors when adding edges/vertices without own
  attributes

* fixed issue #283: AQL LENGTH() now works on documents, too

* fixed issue #281: documentation for skip lists shows wrong example

* fixed AQL optimizer bug, related to OR-combined conditions that filtered on the
  same attribute but with different conditions

* fixed issue #277: allow usage of collection names when creating edges
  the fix of this issue also implies validation of collection names / ids passed to
  the REST edge create method. edges with invalid collection ids or names in the
  "from" or "to" values will be rejected and not saved


v1.1.beta2 (2012-11-13)
-----------------------

* fixed arangoirb compilation

* fixed doxygen


v1.1.beta1 (2012-10-24)
-----------------------

* fixed AQL optimizer bug

* WARNING:
  - the user has changed from "arango" to "arangodb", the start script has changed from
    "arangod" to "arangodb", the database directory has changed from "/var/arangodb" to
    "/var/lib/arangodb" to be compliant with various Linux policies

  - In 1.1, we have introduced types for collections: regular documents go into document
    collections, and edges go into edge collections. The prefixing (db.xxx vs. edges.xxx) 
    works slightly different in 1.1: edges.xxx can still be used to access collections, 
    however, it will not determine the type of existing collections anymore. To create an 
    edge collection 1.1, you can use db._createEdgeCollection() or edges._create(). 
    And there's of course also db._createDocumentCollection(). 
    db._create() is also still there and will create a document collection by default, 
    whereas edges._create() will create an edge collection.

  - the admin web interface that was previously available via the simple URL suffix / 
    is now available via a dedicated URL suffix only: /_admin/html
    The reason for this is that routing and URLs are now subject to changes by the end user,
    and only URLs parts prefixed with underscores (e.g. /_admin or /_api) are reserved
    for ArangoDB's internal usage.

* the server now handles requests with invalid Content-Length header values as follows:
  - if Content-Length is negative, the server will respond instantly with HTTP 411
    (length required)

  - if Content-Length is positive but shorter than the supplied body, the server will
    respond with HTTP 400 (bad request)

  - if Content-Length is positive but longer than the supplied body, the server will
    wait for the client to send the missing bytes. The server allows 90 seconds for this
    and will close the connection if the client does not send the remaining data

  - if Content-Length is bigger than the maximum allowed size (512 MB), the server will 
    fail with HTTP 413 (request entity too large).

  - if the length of the HTTP headers is greater than the maximum allowed size (1 MB),
    the server will fail with HTTP 431 (request header fields too large)

* issue #265: allow optional base64 encoding/decoding of action response data

* issue #252: create _modules collection using arango-upgrade (note: arango-upgrade was
  finally replaced by the `--upgrade` option for arangod)

* issue #251: allow passing arbitrary options to V8 engine using new command line option:
  --javascript.v8-options. Using this option, the Harmony features or other settings in
  v8 can be enabled if the end user requires them

* issue #248: allow AQL optimizer to pull out completely uncorrelated subqueries to the
  top level, resulting in less repeated evaluation of the subquery

* upgraded to Doxygen 1.8.0

* issue #247: added AQL function MERGE_RECURSIVE

* issue #246: added clear() function in arangosh

* issue #245: Documentation: Central place for naming rules/limits inside ArangoDB

* reduced size of hash index elements by 50 %, allowing more index elements to fit in 
  memory

* issue #235: GUI Shell throws Error:ReferenceError: db is not defined

* issue #229: methods marked as "under construction" 

* issue #228: remove unfinished APIs (/_admin/config/*) 

* having the OpenSSL library installed is now a prerequisite to compiling ArangoDB
  Also removed the --enable-ssl configure option because ssl is always required.

* added AQL functions TO_LIST, NOT_LIST

* issue #224: add optional Content-Id for batch requests

* issue #221: more documentation on AQL explain functionality. Also added
  ArangoStatement.explain() client method

* added db._createStatement() method on server as well (was previously available
  on the client only)

* issue #219: continue in case of "document not found" error in PATHS() function

* issue #213: make waitForSync overridable on specific actions

* changed AQL optimizer to use indexes in more cases. Previously, indexes might
  not have been used when in a reference expression the inner collection was 
  specified last. Example: FOR u1 IN users FOR u2 IN users FILTER u1._id == u2._id
  Previously, this only checked whether an index could be used for u2._id (not
  possible). It was not checked whether an index on u1._id could be used (possible).
  Now, for expressions that have references/attribute names on both sides of the
  above as above, indexes are checked for both sides.
  
* issue #204: extend the CSV import by TSV and by user configurable 
  separator character(s)

* issue #180: added support for batch operations

* added startup option --server.backlog-size
  this allows setting the value of the backlog for the listen() system call.
  the default value is 10, the maximum value is platform-dependent

* introduced new configure option "--enable-maintainer-mode" for
  ArangoDB maintainers. this option replaces the previous compile switches
  --with-boost-test, --enable-bison, --enable-flex and --enable-errors-dependency
  the individual configure options have been removed. --enable-maintainer-mode
  turns them all on.

* removed potentially unused configure option --enable-memfail

* fixed issue #197: HTML web interface calls /_admin/user-manager/session

* fixed issue #195: VERSION file in database directory

* fixed issue #193: REST API HEAD request returns a message body on 404

* fixed issue #188: intermittent issues with 1.0.0
  (server-side cursors not cleaned up in all cases, pthreads deadlock issue)

* issue #189: key store should use ISO datetime format bug 

* issue #187: run arango-upgrade on server start (note: arango-upgrade was finally
  replaced by the `--upgrade` option for arangod)n

* fixed issue #183: strange unittest error

* fixed issue #182: manual pages

* fixed issue #181: use getaddrinfo

* moved default database directory to "/var/lib/arangodb" in accordance with 
  http://www.pathname.com/fhs/pub/fhs-2.3.html

* fixed issue #179: strange text in import manual

* fixed issue #178: test for aragoimp is missing

* fixed issue #177: a misleading error message was returned if unknown variables
  were used in certain positions in an AQL query.

* fixed issue #176: explain how to use AQL from the arangosh

* issue #175: re-added hidden (and deprecated) option --server.http-port. This 
  option is only there to be downwards-compatible to Arango 1.0.

* fixed issue #174: missing Documentation for `within`

* fixed issue #170: add db.<coll_name>.all().toArray() to arangosh help screen

* fixed issue #169: missing argument in Simple Queries

* added program arango-upgrade. This program must be run after installing ArangoDB
  and after upgrading from a previous version of ArangoDB. The arango-upgrade script
  will ensure all system collections are created and present in the correct state.
  It will also perform any necessary data updates.
  Note: arango-upgrade was finally replaced by the `--upgrade` option for arangod.

* issue #153: edge collection should be a flag for a collection
  collections now have a type so that the distinction between document and edge 
  collections can now be done at runtime using a collection's type value.
  A collection's type can be queried in Javascript using the <collection>.type() method. 
  
  When new collections are created using db._create(), they will be document 
  collections by default. When edge._create() is called, an edge collection will be created.
  To explicitly create a collection of a specific/different type, use the methods 
  _createDocumentCollection() or _createEdgeCollection(), which are available for
  both the db and the edges object.
  The Javascript objects ArangoEdges and ArangoEdgesCollection have been removed
  completely.
  All internal and test code has been adjusted for this, and client code
  that uses edges.* should also still work because edges is still there and creates
  edge collections when _create() is called.
  
  INCOMPATIBLE CHANGE: Client code might still need to be changed in the following aspect:
  Previously, collections did not have a type so documents and edges could be inserted
  in the same collection. This is now disallowed. Edges can only be inserted into
  edge collections now. As there were no collection types in 1.0, ArangoDB will perform
  an automatic upgrade when migrating from 1.0 to 1.1.
  The automatic upgrade will check every collection and determine its type as follows:
  - if among the first 50 documents in the collection there are documents with
    attributes "_from" and "_to", the collection is typed as an edge collection
  - if among the first 50 documents in the collection there are no documents with
    attributes "_from" and "_to", the collection is made as a document collection

* issue #150: call V8 garbage collection on server periodically

* issue #110: added support for partial updates

  The REST API for documents now offers an HTTP PATCH method to partially update
  documents. Overwriting/replacing documents is still available via the HTTP PUT method
  as before. The Javascript API in the shell also offers a new update() method in extension to
  the previously existing replace() method.


v1.0.4 (2012-11-12)
-------------------

* issue #275: strange error message in arangosh 1.0.3 at startup


v1.0.3 (2012-11-08)
-------------------

* fixed AQL optimizer bug

* issue #273: fixed segfault in arangosh on HTTP 40x 

* issue #265: allow optional base64 encoding/decoding of action response data

* issue #252: _modules collection not created automatically


v1.0.2 (2012-10-22)
-------------------

* repository CentOS-X.Y moved to CentOS-X, same for Debian

* bugfix for rollback from edges

* bugfix for hash indexes

* bugfix for StringBuffer::erase_front

* added autoload for modules

* added AQL function TO_LIST


v1.0.1 (2012-09-30)
-------------------

* draft for issue #165: front-end application howto

* updated mruby to cf8fdea4a6598aa470e698e8cbc9b9b492319d

* fix for issue #190: install doesn't create log directory

* fix for issue #194: potential race condition between creating and dropping collections

* fix for issue #193: REST API HEAD request returns a message body on 404

* fix for issue #188: intermittent issues with 1.0.0 

* fix for issue #163: server cannot create collection because of abandoned files
  
* fix for issue #150: call V8 garbage collection on server periodically 


v1.0.0 (2012-08-17)
-------------------

* fix for issue #157: check for readline and ncurses headers, not only libraries


v1.0.beta4 (2012-08-15)
-----------------------

* fix for issue #152: fix memleak for barriers


v1.0.beta3 (2012-08-10)
-----------------------

* fix for issue #151: Memleak, collection data not removed

* fix for issue #149: Inconsistent port for admin interface

* fix for issue #163: server cannot create collection because of abandoned files

* fix for issue #157: check for readline and ncurses headers, not only libraries

* fix for issue #108: db.<collection>.truncate() inefficient

* fix for issue #109: added startup note about cached collection names and how to
  refresh them

* fix for issue #156: fixed memleaks in /_api/import

* fix for issue #59: added tests for /_api/import

* modified return value for calls to /_api/import: now, the attribute "empty" is 
  returned as well, stating the number of empty lines in the input. Also changed the
  return value of the error code attribute ("errorNum") from 1100 ("corrupted datafile")
  to 400 ("bad request") in case invalid/unexpected JSON data was sent to the server. 
  This error code is more appropriate as no datafile is broken but just input data is
  incorrect.

* fix for issue #152: Memleak for barriers

* fix for issue #151: Memleak, collection data not removed

* value of --database.maximal-journal-size parameter is now validated on startup. If
  value is smaller than the minimum value (currently 1048576), an error is thrown and
  the server will not start. Before this change, the global value of maximal journal 
  size was not validated at server start, but only on collection level

* increased sleep value in statistics creation loop from 10 to 500 microseconds. This
  reduces accuracy of statistics values somewhere after the decimal points but saves
  CPU time.

* avoid additional sync() calls when writing partial shape data (attribute name data) 
  to disk. sync() will still be called when the shape marker (will be written after
  the attributes) is written to disk 

* issue #147: added flag --database.force-sync-shapes to force synching of shape data
  to disk. The default value is true so it is the same behavior as in version 1.0.
  if set to false, shape data is synched to disk if waitForSync for the collection is
  set to true, otherwise, shape data is not synched.
  
* fix for issue #145: strange issue on Travis: added epsilon for numeric comparison in
  geo index

* fix for issue #136: adjusted message during indexing

* issue #131: added timeout for HTTP keep-alive connections. The default value is 300 
  seconds. There is a startup parameter server.keep-alive-timeout to configure the value. 
  Setting it to 0 will disable keep-alive entirely on the server.

* fix for issue #137: AQL optimizer should use indexes for ref accesses with 
  2 named attributes


v1.0.beta2 (2012-08-03)
-----------------------

* fix for issue #134: improvements for centos RPM

* fixed problem with disable-admin-interface in config file


v1.0.beta1 (2012-07-29)
-----------------------

* fixed issue #118: We need a collection "debugger"

* fixed issue #126: Access-Shaper must be cached

* INCOMPATIBLE CHANGE: renamed parameters "connect-timeout" and "request-timeout" 
  for arangosh and arangoimp to "--server.connect-timeout" and "--server.request-timeout"

* INCOMPATIBLE CHANGE: authorization is now required on the server side
  Clients sending requests without HTTP authorization will be rejected with HTTP 401
  To allow backwards compatibility, the server can be started with the option
  "--server.disable-authentication"

* added options "--server.username" and "--server.password" for arangosh and arangoimp
  These parameters must be used to specify the user and password to be used when
  connecting to the server. If no password is given on the command line, arangosh/
  arangoimp will interactively prompt for a password.
  If no user name is specified on the command line, the default user "root" will be
  used.

* added startup option "--server.ssl-cipher-list" to determine which ciphers to
  use in SSL context. also added SSL_OP_CIPHER_SERVER_PREFERENCE to SSL default 
  options so ciphers are tried in server and not in client order

* changed default SSL protocol to TLSv1 instead of SSLv2

* changed log-level of SSL-related messages

* added SSL connections if server is compiled with OpenSSL support. Use --help-ssl

* INCOMPATIBLE CHANGE: removed startup option "--server.admin-port". 
  The new endpoints feature (see --server.endpoint) allows opening multiple endpoints 
  anyway, and the distinction between admin and "other" endpoints can be emulated 
  later using privileges.

* INCOMPATIBLE CHANGE: removed startup options "--port", "--server.port", and 
  "--server.http-port" for arangod. 
  These options have been replaced by the new "--server.endpoint" parameter
  
* INCOMPATIBLE CHANGE: removed startup option "--server" for arangosh and arangoimp.
  These options have been replaced by the new "--server.endpoint" parameter

* Added "--server.endpoint" option to arangod, arangosh, and arangoimp.
  For arangod, this option allows specifying the bind endpoints for the server
  The server can be bound to one or multiple endpoints at once. For arangosh
  and arangoimp, the option specifies the server endpoint to connect to.
  The following endpoint syntax is currently supported:
  - tcp://host:port or http@tcp://host:port (HTTP over IPv4)
  - tcp://[host]:port or http@tcp://[host]:port (HTTP over IPv6)
  - ssl://host:port or http@tcp://host:port (HTTP over SSL-encrypted IPv4)
  - ssl://[host]:port or http@tcp://[host]:port (HTTP over SSL-encrypted IPv6)
  - unix:///path/to/socket or http@unix:///path/to/socket (HTTP over UNIX socket)

  If no port is specified, the default port of 8529 will be used.

* INCOMPATIBLE CHANGE: removed startup options "--server.require-keep-alive" and 
  "--server.secure-require-keep-alive". 
  The server will now behave as follows which should be more conforming to the 
  HTTP standard:
  * if a client sends a "Connection: close" header, the server will close the
    connection
  * if a client sends a "Connection: keep-alive" header, the server will not
    close the connection
  * if a client does not send any "Connection" header, the server will assume
    "keep-alive" if the request was an HTTP/1.1 request, and "close" if the
    request was an HTTP/1.0 request

* (minimal) internal optimizations for HTTP request parsing and response header 
  handling

* fixed Unicode unescaping bugs for \f and surrogate pairs in BasicsC/strings.c

* changed implementation of TRI_BlockCrc32 algorithm to use 8 bytes at a time

* fixed issue #122: arangod doesn't start if <log.file> cannot be created

* fixed issue #121: wrong collection size reported

* fixed issue #98: Unable to change journalSize

* fixed issue #88: fds not closed

* fixed escaping of document data in HTML admin front end

* added HTTP basic authentication, this is always turned on

* added server startup option --server.disable-admin-interface to turn off the
  HTML admin interface

* honor server startup option --database.maximal-journal-size when creating new
  collections without specific journalsize setting. Previously, these
  collections were always created with journal file sizes of 32 MB and the
  --database.maximal-journal-size setting was ignored

* added server startup option --database.wait-for-sync to control the default
  behavior

* renamed "--unit-tests" to "--javascript.unit-tests"


v1.0.alpha3 (2012-06-30)
------------------------

* fixed issue #116: createCollection=create option doesn't work

* fixed issue #115: Compilation issue under OSX 10.7 Lion & 10.8 Mountain Lion
  (homebrew)

* fixed issue #114: image not found

* fixed issue #111: crash during "make unittests"

* fixed issue #104: client.js -> ARANGO_QUIET is not defined


v1.0.alpha2 (2012-06-24)
------------------------

* fixed issue #112: do not accept document with duplicate attribute names

* fixed issue #103: Should we cleanup the directory structure

* fixed issue #100: "count" attribute exists in cursor response with "count:
  false"

* fixed issue #84 explain command 

* added new MRuby version (2012-06-02)

* added --log.filter

* cleanup of command line options:
** --startup.directory => --javascript.startup-directory
** --quite => --quiet
** --gc.interval => --javascript.gc-interval
** --startup.modules-path => --javascript.modules-path
** --action.system-directory => --javascript.action-directory
** --javascript.action-threads => removed (is now the same pool as --server.threads)

* various bug-fixes

* support for import

* added option SKIP_RANGES=1 for make unittests

* fixed several range-related assertion failures in the AQL query optimizer

* fixed AQL query optimizations for some edge cases (e.g. nested subqueries with
  invalid constant filter expressions)


v1.0.alpha1 (2012-05-28)
------------------------

Alpha Release of ArangoDB 1.0<|MERGE_RESOLUTION|>--- conflicted
+++ resolved
@@ -1,11 +1,8 @@
 v2.8.7 (XXXX-XX-XX)
 -------------------
 
-<<<<<<< HEAD
-=======
 * fixed potential race condition between compactor and collector threads
 
->>>>>>> e57eb2e2
 * fix removal of temporary directories on arangosh exit
 
 * javadoc-style comments in Foxx services are no longer interpreted as
