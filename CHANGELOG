<<<<<<< HEAD
v3.3.11 (XXXX-XX-XX)
--------------------

* added arangodb inspector
=======
v3.3.11 (2018-XX-XX)
--------------------

* fixed internal issue #2256: ui, document id not showing up when deleting a document

* fixed internal issue #2163: wrong labels within foxx validation of service 
  input parameters

* fixed internal issue #2160: fixed misplaced tooltips in indices view

>>>>>>> 0eb4577a

v3.3.10 (2018-06-04)
--------------------

* make optimizer rule "remove-filter-covered-by-index" not stop after removing
  a sub-condition from a FILTER statement, but pass the optimized FILTER
  statement again into the optimizer rule for further optimizations.
  This allows optimizing away some more FILTER conditions than before.

* allow accessing /_admin/status URL on followers too in active failover setup

* fix cluster COLLECT optimization for attributes that were in "sorted" variant of
  COLLECT and that were provided by a sorted index on the collected attribute

* apply fulltext index optimization rule for multiple fulltext searches in
  the same query

  this fixes https://stackoverflow.com/questions/50496274/two-fulltext-searches-on-arangodb-cluster-v8-is-involved

* validate `_from` and `_to` values of edges on updates consistently

* fixed issue #5400: Unexpected AQL Result

* fixed issue #5429: Frequent 'updated local foxx repository' messages

* fixed issue #5252: Empty result if FULLTEXT() is used together with LIMIT offset

* fixed issue #5035: fixed a vulnerability issue within the web ui's index view

* inception was ignoring leader's configuration


v3.3.9 (2018-05-17)
-------------------

* added `/_admin/repair/distributeShardsLike` that repairs collections with
  distributeShardsLike where the shards aren't actually distributed like in the
  prototype collection, as could happen due to internal issue #1770

* fixed Foxx queues bug when queues are created in a request handler with an
  ArangoDB authentication header

* upgraded arangosync version to 0.5.1

* upgraded arangodb starter version to 0.11.3

* fix cluster upgrading issue introduced in 3.3.8

  the issue made arangod crash when starting a DB server with option
  `--database.auto-upgrade true`

* fix C++ implementation of AQL ZIP function to return each distinct attribute
  name only once. The previous implementation added non-unique attribute names
  multiple times, which led to follow-up issues.
  Now if an attribute name occurs multiple times in the input list of attribute
  names, it will only be incorporated once into the result object, with the
  value that corresponds to the first occurrence.
  This fix also changes the V8 implementation of the ZIP function, which now
  will always return the first value for non-unique attribute names and not the
  last occurring value.

* self heal during a Foxx service install, upgrade or replace no longer breaks
  the respective operation

* make /_api/index, /_api/database and /_api/user REST handlers use the scheduler's
  internal queue, so they do not run in an I/O handling thread

* fixed issue #4919: C++ implementation of LIKE function now matches the old and
  correct behavior of the JavaScript implementation.

* added REST API endpoint /_admin/server/availability for monitoring purposes

* UI: fixed an unreasonable event bug within the modal view engine

* fixed issue #3811: gharial api is now checking existence of _from and _to vertices
  during edge creation

* fixed internal issue #2149: number of documents in the UI is not adjusted after
  moving them

* fixed internal issue #2150: UI - loading a saved query does not update the list
  of bind parameters

* fixed internal issue #2147 - fixed database filter in UI

* fixed issue #4934: Wrong used GeoIndex depending on FILTER order

* added `query` and `aql.literal` helpers to `@arangodb` module.

* remove post-sort from GatherNode in cluster AQL queries that do use indexes
  for filtering but that do not require a sorted result

  This optimization can speed up gathering data from multiple shards, because
  it allows to remove a merge sort of the individual shards' results.

* extend the already existing "reduce-extraction-to-projection" AQL optimizer
  rule for RocksDB to provide projections of up to 5 document attributes. The
  previous implementation only supported a projection for a single document
  attribute. The new implementation will extract up to 5 document attributes from
  a document while scanning a collection via an EnumerateCollectionNode.
  Additionally the new version of the optimizer rule can also produce projections
  when scanning an index via an IndexNode.
  The optimization is benefial especially for huge documents because it will copy
  out only the projected attributes from the document instead of copying the entire
  document data from the storage engine.

  When applied, the explainer will show the projected attributes in a `projections`
  remark for an EnumerateCollectionNode or IndexNode. The optimization is limited
  to the RocksDB storage engine.

* added index-only optimization for AQL queries that can satisfy the retrieval of
  all required document attributes directly from an index.

  This optimization will be triggered for the RocksDB engine if an index is used
  that covers all required attributes of the document used later on in the query.
  If applied, it will save retrieving the actual document data (which would require
  an extra lookup in RocksDB), but will instead build the document data solely
  from the index values found. It will only be applied when using up to 5 attributes
  from the document, and only if the rest of the document data is not used later
  on in the query.

  The optimization is currently available for the RocksDB engine for the index types
  primary, edge, hash, skiplist and persistent.

  If the optimization is applied, it will show up as "index only" in an AQL
  query's execution plan for an IndexNode.

* added scan-only optimization for AQL queries that iterate over collections or
  indexes and that do not need to return the actual document values.

  Not fetching the document values from the storage engine will provide a
  considerable speedup when using the RocksDB engine, but may also help a bit
  in case of the MMFiles engine. The optimization will only be applied when
  full-scanning or index-scanning a collection without refering to any of its
  documents later on, and, for an IndexNode, if all filter conditions for the
  documents of the collection are covered by the index.

  If the optimization is applied, it will show up as "scan only" in an AQL
  query's execution plan for an EnumerateCollectionNode or an IndexNode.

* extend existing "collect-in-cluster" optimizer rule to run grouping, counting
  and deduplication on the DB servers in several cases, so that the coordinator
  will only need to sum up the potentially smaller results from the individual shards.

  The following types of COLLECT queries are covered now:
  - RETURN DISTINCT expr
  - COLLECT WITH COUNT INTO ...
  - COLLECT var1 = expr1, ..., varn = exprn (WITH COUNT INTO ...), without INTO or KEEP
  - COLLECT var1 = expr1, ..., varn = exprn AGGREGATE ..., without INTO or KEEP, for
    aggregate functions COUNT/LENGTH, SUM, MIN and MAX.

* honor specified COLLECT method in AQL COLLECT options

  for example, when the user explicitly asks for the COLLECT method
  to be `sorted`, the optimizer will now not produce an alternative
  version of the plan using the hash method.

  additionally, if the user explcitly asks for the COLLECT method to
  be `hash`, the optimizer will now change the existing plan to use
  the hash method if possible instead of just creating an alternative
  plan.

  `COLLECT ... OPTIONS { method: 'sorted' }` => always use sorted method
  `COLLECT ... OPTIONS { method: 'hash' }`   => use hash if this is technically possible
  `COLLECT ...` (no options)                 => create a plan using sorted, and another plan using hash method

* added bulk document lookups for MMFiles engine, which will improve the performance
  of document lookups from an inside an index in case the index lookup produces many 
  documents


v3.3.8 (2018-04-24)
-------------------

* included version of ArangoDB Starter (`arangodb` binary) updated to v0.10.11,
  see [Starter changelog](https://github.com/arangodb-helper/arangodb/blob/master/CHANGELOG.md)

* added arangod startup option `--dump-options` to print all configuration parameters
  as a JSON object

* fixed: (Enterprise only) If you restore a SmartGraph where the collections
  are still existing and are supposed to be dropped on restore we ended up in
  duplicate name error. This is now gone and the SmartGraph is correctly restored.

* fix lookups by `_id` in smart graph edge collections

* improve startup resilience in case there are datafile errors (MMFiles)

  also allow repairing broken VERSION files automatically on startup by
  specifying the option `--database.ignore-datafile-errors true`

* fix issue #4582: UI query editor now supports usage of empty string as bind parameter value

* fixed internal issue #2148: Number of documents found by filter is misleading in web UI

* added startup option `--database.required-directory-state`

  using this option it is possible to require the database directory to be
  in a specific state on startup. the options for this value are:

  - non-existing: database directory must not exist
  - existing: database directory must exist
  - empty: database directory must exist but be empty
  - populated: database directory must exist and contain specific files already
  - any: any state allowed

* field "$schema" in Foxx manifest.json files no longer produce warnings

* added `@arangodb/locals` module to expose the Foxx service context as an
  alternative to using `module.context` directly.

* supervision can be put into maintenance mode


v3.3.7 (2018-04-11)
-------------------

* added hidden option `--query.registry-ttl` to control the lifetime of cluster AQL
  query parts

* fixed internal issue #2237: AQL queries on collections with replicationFactor:
  "satellite" crashed arangod in single server mode

* fixed restore of satellite collections: replicationFactor was set to 1 during
  restore

* fixed dump and restore of smart graphs:
  a) The dump will not include the hidden shadow collections anymore, they were dumped
     accidentially and only contain duplicated data.
  b) Restore will now ignore hidden shadow collections as all data is contained
     in the smart-edge collection. You can manually include these collections from an
     old dump (3.3.5 or earlier) by using `--force`.
  c) Restore of a smart-graph will now create smart collections properly instead
     of getting into `TIMEOUT_IN_CLUSTER_OPERATION`

* fixed issue in AQL query optimizer rule "restrict-to-single-shard", which
  may have sent documents to a wrong shard in AQL INSERT queries that specified
  the value for `_key` using an expression (and not a constant value)
  Important: if you were affected by this bug in v3.3.5 it is required that you
  recreate your dataset in v3.3.6 (i.e. dumping and restoring) instead of doing
  a simple binary upgrade

* added /_admin/status HTTP API for debugging purposes

* added ArangoShell helper function for packaging all information about an
  AQL query so it can be run and analyzed elsewhere:

  query = "FOR doc IN mycollection FILTER doc.value > 42 RETURN doc";
  require("@arangodb/aql/explainer").debugDump("/tmp/query-debug-info", query);

  Entitled users can send the generated file to the ArangoDB support to facilitate
  reproduction and debugging.

* added hidden option `--server.ask-jwt-secret`. This is an internal option
  for debugging and should not be exposed to end-users.

* fix for internal issue #2215. supervision will now wait for agent to
  fully prepare before adding 10 second grace period after leadership change

* fixed internal issue #2215's FailedLeader timeout bug


v3.3.5 (2018-03-28)
-------------------

* fixed issue #4934: Wrong used GeoIndex depending on FILTER order

* make build id appear in startup log message alongside with other version info

* make AQL data modification operations that are sent to all shards and that are
  supposed to return values (i.e. `RETURN OLD` or `RETURN NEW`) not return fake
  empty result rows if the document to be updated/replaced/removed was not present
  on the target shard

* added AQL optimizer rule `restrict-to-single-shard`

  This rule will kick in if a collection operation (index lookup or data
  modification operation) will only affect a single shard, and the operation can be
  restricted to the single shard and is not applied for all shards. This optimization
  can be applied for queries that access a collection only once in the query, and that
  do not use traversals, shortest path queries and that do not access collection data
  dynamically using the `DOCUMENT`, `FULLTEXT`, `NEAR` or `WITHIN` AQL functions.
  Additionally, the optimizer will only pull off this optimization if can safely
  determine the values of all the collection's shard keys from the query, and when the
  shard keys are covered by a single index (this is always true if the shard key is
  the default `_key`)

* display missing attributes of GatherNodes in AQL explain output

* make AQL optimizer rule `undistribute-remove-after-enum-coll` fire in a few
  more cases in which it is possible

* slightly improve index selection for the RocksDB engine when there are multiple
  competing indexes with the same attribute prefixes, but different amount of
  attributes covered. In this case, the more specialized index will be preferred
  now

* fix issue #4924: removeFollower now prefers to remove the last follower(s)

* added "collect-in-cluster" optimizer rule to have COLLECT WITH COUNT queries
  without grouping being executed on the DB servers and the coordinator only summing
  up the counts from the individual shards

* fixed issue #4900: Nested FOR query uses index but ignores other filters

* properly exit v8::Context in one place where it was missing before

* added hidden option `--cluster.index-create-timeout` for controlling the
  default value of the index creation timeout in cluster
  under normal circumstances, this option does not need to be adjusted

* increase default timeout for index creation in cluster to 3600s

* fixed issue #4843: Query-Result has more Docs than the Collection itself

* fixed the behavior of ClusterInfo when waiting for current to catch
  up with plan in create collection.

* fixed issue #4827: COLLECT on edge _to field doesn't group distinct values as expected (MMFiles)


v3.3.4 (2018-03-01)
-------------------

* fix AQL `fullCount` result value in some cluster cases when it was off a bit

* fix issue #4651: Simple query taking forever until a request timeout error

* fix issue #4657: fixed incomplete content type header

* Vastly improved the Foxx Store UI

* fix issue #4677: AQL WITH with bind parameters results in "access after data-modification"
  for two independent UPSERTs

* remove unused startup option `--ldap.permissions-attribute-name`

* fix issue #4457: create /var/tmp/arangod with correct user in supervisor mode

* remove long disfunctional admin/long_echo handler

* fixed Foxx API:

  * PUT /_api/foxx/service: Respect force flag
  * PATCH /_api/foxx/service: Check whether a service under given mount exists

* internal issue #1726: supervision failed to remove multiple servers
  from health monitoring at once.

* more information from inception, why agent is activated

* fixed a bug where supervision tried to deal with shards of virtual collections

* Behaviour of permissions for databases and collections changed:
  The new fallback rule for databases for which an access level is not explicitly specified:
  Choose the higher access level of:
    * A wildcard database grant
    * A database grant on the `_system` database
  The new fallback rule for collections for which an access level is not explicitly specified:
  Choose the higher access level of:
    * Any wildcard access grant in the same database, or on "*/*"
    * The access level for the current database
    * The access level for the `_system` database

* fix internal issue 1770: collection creation using distributeShardsLike yields
  errors and did not distribute shards correctly in the following cases:
  1. If numberOfShards * replicationFactor % nrDBServers != 0
     (shards * replication is not divisible by DBServers).
  2. If there was failover / move shard case on the leading collection
     and creating the follower collection afterwards.

* fix timeout issues in replication client expiration

* added missing edge filter to neighbors-only traversals
  in case a filter condition was moved into the traverser and the traversal was
  executed in breadth-first mode and was returning each visited vertex exactly
  once, and there was a filter on the edges of the path and the resulting vertices
  and edges were not used later, the edge filter was not applied

* fixed issue #4160: Run arangod with "--database.auto-upgrade" option always crash silently without error log

* fix internal issue #1848: AQL optimizer was trying to resolve attribute accesses
  to attributes of constant object values at query compile time, but only did so far
  the very first attribute in each object

  this fixes https://stackoverflow.com/questions/48648737/beginner-bug-in-for-loops-from-objects

* fix inconvenience: If we want to start server with a non-existing
  --javascript.app-path it will now be created (if possible)

* fixed: REST API `POST _api/foxx` now returns HTTP code 201 on success, as documented.
         returned 200 before.

* fixed: REST API `PATCH _api/foxx/dependencies` now updates the existing dependencies
         instead of replacing them.

* fixed: Foxx upload of single javascript file. You now can upload via http-url pointing
         to a javascript file.

* fixed issue #4395: If your foxx app includes an `APP` folder it got
         accidently removed by selfhealing this is not the case anymore.

* fixed internal issue #1969 - command apt-get purge/remove arangodb3e was failing


v3.3.3 (2018-01-26)
-------------------

* fix issue #4272: VERSION file keeps disappearing

* fix internal issue #81: quotation marks disappeared when switching table/json
  editor in the query editor ui

* added option `--rocksdb.throttle` to control whether write-throttling is enabled
  Write-throttling is turned on by default, to reduce chances of compactions getting
  too far behind and blocking incoming writes.

* fixed issue #4308: Crash when getter for error.name throws an error (on Windows)

* UI: fixed a query editor caching and parsing issue

* Fixed internal issue #1683: fixes an UI issue where a collection name gets wrongly cached
  within the documents overview of a collection.

* Fixed an issue with the index estimates in RocksDB in the case a transaction is aborted.
  Former the index estimates were modified if the transaction commited or not.
  Now they will only be modified if the transaction commited successfully.

* UI: optimized login view for very small screen sizes

* UI: optimized error messages for invalid query bind parameter

* Truncate in RocksDB will now do intermediate commits every 10.000 documents
  if truncate fails or the server crashes during this operation all deletes
  that have been commited so far are persisted.

* make the default value of `--rocksdb.block-cache-shard-bits` use the RocksDB
  default value. This will mostly mean the default number block cache shard
  bits is lower than before, allowing each shard to store more data and cause
  less evictions from block cache

* UI: optimized login view for very small screen sizes

* issue #4222: Permission error preventing AQL query import / export on webui

* UI: optimized error messages for invalid query bind parameter

* UI: upgraded swagger ui to version 3.9.0

* issue #3504: added option `--force-same-database` for arangorestore

  with this option set to true, it is possible to make any arangorestore attempt
  fail if the specified target database does not match the database name
  specified in the source dump's "dump.json" file. it can thus be used to
  prevent restoring data into the "wrong" database

  The option is set to `false` by default to ensure backwards-compatibility

* make the default value of `--rocksdb.block-cache-shard-bits` use the RocksDB
  default value. This will mostly mean the default number block cache shard
  bits is lower than before, allowing each shard to store more data and cause
  less evictions from block cache

* fixed issue #4255: AQL SORT consuming too much memory

* fixed incorrect persistence of RAFT vote and term


v3.3.2 (2018-01-04)
-------------------

* fixed issue #4199: Internal failure: JavaScript exception in file 'arangosh.js'
  at 98,7: ArangoError 4: Expecting type String

* fixed issue in agency supervision with a good server being left in
  failedServers

* distinguish isReady and allInSync in clusterInventory

* fixed issue #4197: AQL statement not working in 3.3.1 when upgraded from 3.2.10

* do not reuse collection ids when restoring collections from a dump, but assign
  new collection ids, this should prevent collection id conflicts

* fix issue #4393: broken handling of unix domain sockets in
  JS_Download

v3.3.1 (2017-12-28)
-------------------

* UI: displayed wrong wfs property for a collection when using RocksDB as
  storage engine

* added `--ignore-missing` option to arangoimp
  this option allows importing lines with less fields than specified in the CSV
  header line

* changed misleading error message from "no leader" to "not a leader"

* optimize usage of AQL FULLTEXT index function to a FOR loop with index
  usage in some cases
  When the optimization is applied, this especially speeds up fulltext index
  queries in the cluster

* UI: improved the behavior during collection creation in a cluster environment

* Agency lockup fixes for very small machines.

* Agency performance improvement by finer grained locking.

* Use steady_clock in agency whereever possible.

* Agency prevent Supervision thread crash.

* Fix agency integer overflow in timeout calculation.


v3.3.0 (2012-12-14)
-------------------

* release version

* added a missing try/catch block in the supervision thread


v3.3.rc8 (2017-12-12)
---------------------

* UI: fixed broken foxx configuration keys. Some valid configuration values
  could not be edited via the ui.

* UI: Shard distribution view now has an accordion view instead of displaying
  all shards of all collections at once.

* UI: pressing the return key inside a select2 box no longer triggers the modals

* UI: coordinators and db servers are now in sorted order (ascending)


v3.3.rc7 (2017-12-07)
---------------------

* fixed issue #3741: fix terminal color output in Windows

* UI: fixed issue #3822: disabled name input field for system collections

* fixed issue #3640: limit in subquery

* fixed issue #3745: Invalid result when using OLD object with array attribute in UPSERT statement

* UI: edge collections were wrongly added to from and to vertices select box during graph creation

* UI: added not found views for documents and collections

* UI: using default user database api during database creation now

* UI: the graph viewer backend now picks one random start vertex of the
  first 1000 documents instead of calling any(). The implementation of
  "any" is known to scale bad on huge collections with RocksDB.

* UI: fixed disappearing of the navigation label in some case special case

* UI: the graph viewer now displays updated label values correctly.
  Additionally the included node/edge editor now closes automatically
	after a successful node/edge update.

* fixed issue #3917: traversals with high maximal depth take extremely long
  in planning phase.


v3.3.rc4 (2017-11-28)
---------------------

* minor bug-fixes


v3.3.rc3 (2017-11-24)
---------------------

* bug-fixes


v3.3.rc2 (2017-11-22)
---------------------

* UI: document/edge editor now remembering their modes (e.g. code or tree)

* UI: optimized error messages for invalid graph definitions. Also fixed a
  graph renderer cleanup error.

* UI: added a delay within the graph viewer while changing the colors of the
  graph. Necessary due different browser behaviour.

* added options `--encryption.keyfile` and `--encryption.key-generator` to arangodump
  and arangorestore

* UI: the graph viewer now displays updated label values correctly.
  Additionally the included node/edge editor now closes automatically
	after a successful node/edge update.

* removed `--recycle-ids` option for arangorestore

  using that option could have led to problems on the restore, with potential
  id conflicts between the originating server (the source dump server) and the
  target server (the restore server)


v3.3.rc1 (2017-11-17)
---------------------

* add readonly mode REST API

* allow compilation of ArangoDB source code with g++ 7

* upgrade minimum required g++ compiler version to g++ 5.4
  That means ArangoDB source code will not compile with g++ 4.x or g++ < 5.4 anymore.

* AQL: during a traversal if a vertex is not found. It will not print an ERROR to the log and continue
  with a NULL value, but will register a warning at the query and continue with a NULL value.
  The situation is not desired as an ERROR as ArangoDB can store edges pointing to non-existing
  vertex which is perfectly valid, but it may be a n issue on the data model, so users
  can directly see it on the query now and do not "by accident" have to check the LOG output.


v3.3.beta1 (2017-11-07)
-----------------------

* introduce `enforceReplicationFactor`: An optional parameter controlling
  if the server should bail out during collection creation if there are not
  enough DBServers available for the desired `replicationFactor`.

* fixed issue #3516: Show execution time in arangosh

  this change adds more dynamic prompt components for arangosh
  The following components are now available for dynamic prompts,
  settable via the `--console.prompt` option in arangosh:

  - '%t': current time as timestamp
  - '%a': elpased time since ArangoShell start in seconds
  - '%p': duration of last command in seconds
  - '%d': name of current database
  - '%e': current endpoint
  - '%E': current endpoint without protocol
  - '%u': current user

  The time a command takes can be displayed easily by starting arangosh with `--console.prompt "%p> "`.

* make the ArangoShell refill its collection cache when a yet-unknown collection
  is first accessed. This fixes the following problem:

      arangosh1> db._collections();  // shell1 lists all collections
      arangosh2> db._create("test"); // shell2 now creates a new collection 'test'
      arangosh1> db.test.insert({}); // shell1 is not aware of the collection created
                                     // in shell2, so the insert will fail

* incremental transfer of initial collection data now can handle partial
  responses for a chunk, allowing the leader/master to send smaller chunks
  (in terms of HTTP response size) and limit memory usage

* initial creation of shards for cluster collections is now faster with
  replicationFactor values bigger than 1. this is achieved by an optimization
  for the case when the collection on the leader is still empty

* potential fix for issue #3517: several "filesystem full" errors in logs
  while there's a lot of disk space

* added C++ implementations for AQL function `SUBSTRING()`, `LEFT()`, `RIGHT()` and `TRIM()`


v3.3.milestone2 (2017-10-19)
----------------------------

* added new replication module

* make AQL `DISTINCT` not change the order of the results it is applied on

* show C++ function name of call site in ArangoDB log output

  This requires option `--log.line-number` to be set to *true*

* fixed issue #3408: Hard crash in query for pagination

* UI: fixed unresponsive events in cluster shards view

* UI: added word wrapping to query editor

* fixed issue #3395: AQL: cannot instantiate CollectBlock with undetermined
  aggregation method

* minimum number of V8 contexts in console mode must be 2, not 1. this is
  required to ensure the console gets one dedicated V8 context and all other
  operations have at least one extra context. This requirement was not enforced
  anymore.

* UI: fixed wrong user attribute name validation, issue #3228

* make AQL return a proper error message in case of a unique key constraint
  violation. previously it only returned the generic "unique constraint violated"
  error message but omitted the details about which index caused the problem.

  This addresses https://stackoverflow.com/questions/46427126/arangodb-3-2-unique-constraint-violation-id-or-key

* fix potential overflow in CRC marker check when a corrupted CRC marker
  is found at the very beginning of an MMFiles datafile


v3.3.milestone1 (2017-10-11)
----------------------------

* added option `--server.local-authentication`

* UI: added user roles

* added config option `--log.color` to toggle colorful logging to terminal

* added config option `--log.thread-name` to additionally log thread names

* usernames must not start with `:role:`, added new options:
    --server.authentication-timeout
    --ldap.roles-attribute-name
    --ldap.roles-transformation
    --ldap.roles-search
    --ldap.superuser-role
    --ldap.roles-include
    --ldap.roles-exclude

* performance improvements for full collection scans and a few other operations
  in MMFiles engine

* added `--rocksdb.encryption-key-generator` for enterprise

* removed `--compat28` parameter from arangodump and replication API

  older ArangoDB versions will no longer be supported by these tools.

* increase the recommended value for `/proc/sys/vm/max_map_count` to a value
  eight times as high as the previous recommended value. Increasing the
  values helps to prevent an ArangoDB server from running out of memory mappings.

  The raised minimum recommended value may lead to ArangoDB showing some startup
  warnings as follows:

      WARNING {memory} maximum number of memory mappings per process is 65530, which seems too low. it is recommended to set it to at least 512000
      WARNING {memory} execute 'sudo sysctl -w "vm.max_map_count=512000"'


v3.2.7 (2017-11-13)
-------------------

* Cluster customers, which have upgraded from 3.1 to 3.2 need to upgrade
  to 3.2.7. The cluster supervision is otherwise not operational.

* Fixed issue #3597: AQL with path filters returns unexpected results
  In some cases breadth first search in combination with vertex filters
  yields wrong result, the filter was not applied correctly.

* enable JEMalloc background thread for purging and returning unused memory
  back to the operating system (Linux only)

* fixed some undefined behavior in some internal value caches for AQL GatherNodes
  and SortNodes, which could have led to sorted results being effectively not
  correctly sorted.

* make the replication applier for the RocksDB engine start automatically after a
  restart of the server if the applier was configured with its `autoStart` property
  set to `true`. previously the replication appliers were only automatically restarted
  at server start for the MMFiles engine.

* fixed arangodump batch size adaptivity in cluster mode and upped default batch size
  for arangodump

  these changes speed up arangodump in cluster context

* smart graphs now return a proper inventory in response to replication inventory
  requests

* fixed issue #3618: Inconsistent behavior of OR statement with object bind parameters

* only users with read/write rights on the "_system" database can now execute
  "_admin/shutdown" as well as modify properties of the write-ahead log (WAL)

* increase default maximum number of V8 contexts to at least 16 if not explicitly
  configured otherwise.
  the procedure for determining the actual maximum value of V8 contexts is unchanged
  apart from the value `16` and works as follows:
  - if explicitly set, the value of the configuration option `--javascript.v8-contexts`
    is used as the maximum number of V8 contexts
  - when the option is not set, the maximum number of V8 contexts is determined
    by the configuration option `--server.threads` if that option is set. if
    `--server.threads` is not set, then the maximum number of V8 contexts is the
    server's reported hardware concurrency (number of processors visible
    to the arangod process). if that would result in a maximum value of less than 16
    in any of these two cases, then the maximum value will be increased to 16.

* fixed issue #3447: ArangoError 1202: AQL: NotFound: (while executing) when
  updating collection

* potential fix for issue #3581: Unexpected "rocksdb unique constraint
  violated" with unique hash index

* fixed geo index optimizer rule for geo indexes with a single (array of coordinates)
  attribute.

* improved the speed of the shards overview in cluster (API endpoint /_api/cluster/shardDistribution API)
  It is now guaranteed to return after ~2 seconds even if the entire cluster is unresponsive.

* fix agency precondition check for complex objects
  this fixes issues with several CAS operations in the agency

* several fixes for agency restart and shutdown

* the cluster-internal representation of planned collection objects is now more
  lightweight than before, using less memory and not allocating any cache for indexes
  etc.

* fixed issue #3403: How to kill long running AQL queries with the browser console's
  AQL (display issue)

* fixed issue #3549: server reading ENGINE config file fails on common standard
  newline character

* UI: fixed error notifications for collection modifications

* several improvements for the truncate operation on collections:

  * the timeout for the truncate operation was increased in cluster mode in
    order to prevent too frequent "could not truncate collection" errors

  * after a truncate operation, collections in MMFiles still used disk space.
    to reclaim disk space used by truncated collection, the truncate actions
    in the web interface and from the ArangoShell now issue an extra WAL flush
    command (in cluster mode, this command is also propagated to all servers).
    the WAL flush allows all servers to write out any pending operations into the
    datafiles of the truncated collection. afterwards, a final journal rotate
    command is sent, which enables the compaction to entirely remove all datafiles
    and journals for the truncated collection, so that all disk space can be
    reclaimed

  * for MMFiles a special method will be called after a truncate operation so that
    all indexes of the collection can free most of their memory. previously some
    indexes (hash and skiplist indexes) partially kept already allocated memory
    in order to avoid future memory allocations

  * after a truncate operation in the RocksDB engine, an additional compaction
    will be triggered for the truncated collection. this compaction removes all
    deletions from the key space so that follow-up scans over the collection's key
    range do not have to filter out lots of already-removed values

  These changes make truncate operations potentially more time-consuming than before,
  but allow for memory/disk space savings afterwards.

* enable JEMalloc background threads for purging and returning unused memory
  back to the operating system (Linux only)

  JEMalloc will create its background threads on demand. The number of background
  threads is capped by the number of CPUs or active arenas. The background threads run
  periodically and purge unused memory pages, allowing memory to be returned to the
  operating system.

  This change will make the arangod process create several additional threads.
  It is accompanied by an increased `TasksMax` value in the systemd service configuration
  file for the arangodb3 service.

* upgraded bundled V8 engine to bugfix version v5.7.492.77

  this upgrade fixes a memory leak in upstream V8 described in
  https://bugs.chromium.org/p/v8/issues/detail?id=5945 that will result in memory
  chunks only getting uncommitted but not unmapped


v3.2.6 (2017-10-26)
-------------------

* UI: fixed event cleanup in cluster shards view

* UI: reduced cluster dashboard api calls

* fixed a permission problem that prevented collection contents to be displayed
  in the web interface

* removed posix_fadvise call from RocksDB's PosixSequentialFile::Read(). This is
  consistent with Facebook PR 2573 (#3505)

  this fix should improve the performance of the replication with the RocksDB
  storage engine

* allow changing of collection replication factor for existing collections

* UI: replicationFactor of a collection is now changeable in a cluster
  environment

* several fixes for the cluster agency

* fixed undefined behavior in the RocksDB-based geo index

* fixed Foxxmaster failover

* purging or removing the Debian/Ubuntu arangodb3 packages now properly stops
  the arangod instance before actuallying purging or removing


v3.2.5 (2017-10-16)
-------------------

* general-graph module and _api/gharial now accept cluster options
  for collection creation. It is now possible to set replicationFactor and
  numberOfShards for all collections created via this graph object.
  So adding a new collection will not result in a singleShard and
  no replication anymore.

* fixed issue #3408: Hard crash in query for pagination

* minimum number of V8 contexts in console mode must be 2, not 1. this is
  required to ensure the console gets one dedicated V8 context and all other
  operations have at least one extra context. This requirement was not enforced
  anymore.

* fixed issue #3395: AQL: cannot instantiate CollectBlock with undetermined
  aggregation method

* UI: fixed wrong user attribute name validation, issue #3228

* fix potential overflow in CRC marker check when a corrupted CRC marker
  is found at the very beginning of an MMFiles datafile

* UI: fixed unresponsive events in cluster shards view

* Add statistics about the V8 context counts and number of available/active/busy
  threads we expose through the server statistics interface.


v3.2.4 (2017-09-26)
-------------------

* UI: no default index selected during index creation

* UI: added replicationFactor option during SmartGraph creation

* make the MMFiles compactor perform less writes during normal compaction
  operation

  This partially fixes issue #3144

* make the MMFiles compactor configurable

  The following options have been added:

* `--compaction.db-sleep-time`: sleep interval between two compaction runs
    (in s)
  * `--compaction.min-interval"`: minimum sleep time between two compaction
     runs (in s)
  * `--compaction.min-small-data-file-size`: minimal filesize threshold
    original datafiles have to be below for a compaction
  * `--compaction.dead-documents-threshold`: minimum unused count of documents
    in a datafile
  * `--compaction.dead-size-threshold`: how many bytes of the source data file
    are allowed to be unused at most
  * `--compaction.dead-size-percent-threshold`: how many percent of the source
    datafile should be unused at least
  * `--compaction.max-files`: Maximum number of files to merge to one file
  * `--compaction.max-result-file-size`: how large may the compaction result
    file become (in bytes)
  * `--compaction.max-file-size-factor`: how large the resulting file may
    be in comparison to the collection's `--database.maximal-journal-size' setting`

* fix downwards-incompatibility in /_api/explain REST handler

* fix Windows implementation for fs.getTempPath() to also create a
  sub-directory as we do on linux

* fixed a multi-threading issue in cluster-internal communication

* performance improvements for traversals and edge lookups

* removed internal memory zone handling code. the memory zones were a leftover
  from the early ArangoDB days and did not provide any value in the current
  implementation.

* (Enterprise only) added `skipInaccessibleCollections` option for AQL queries:
  if set, AQL queries (especially graph traversals) will treat collections to
  which a user has no access rights to as if these collections were empty.

* adjusted scheduler thread handling to start and stop less threads in
  normal operations

* leader-follower replication catchup code has been rewritten in C++

* early stage AQL optimization now also uses the C++ implementations of
  AQL functions if present. Previously it always referred to the JavaScript
  implementations and ignored the C++ implementations. This change gives
  more flexibility to the AQL optimizer.

* ArangoDB tty log output is now colored for log messages with levels
  FATAL, ERR and WARN.

* changed the return values of AQL functions `REGEX_TEST` and `REGEX_REPLACE`
  to `null` when the input regex is invalid. Previous versions of ArangoDB
  partly returned `false` for invalid regexes and partly `null`.

* added `--log.role` option for arangod

  When set to `true`, this option will make the ArangoDB logger print a single
  character with the server's role into each logged message. The roles are:

  - U: undefined/unclear (used at startup)
  - S: single server
  - C: coordinator
  - P: primary
  - A: agent

  The default value for this option is `false`, so no roles will be logged.


v3.2.3 (2017-09-07)
-------------------

* fixed issue #3106: orphan collections could not be registered in general-graph module

* fixed wrong selection of the database inside the internal cluster js api

* added startup option `--server.check-max-memory-mappings` to make arangod check
  the number of memory mappings currently used by the process and compare it with
  the maximum number of allowed mappings as determined by /proc/sys/vm/max_map_count

  The default value is `true`, so the checks will be performed. When the current
  number of mappings exceeds 90% of the maximum number of mappings, the creation
  of further V8 contexts will be deferred.

  Note that this option is effective on Linux systems only.

* arangoimp now has a `--remove-attribute` option

* added V8 context lifetime control options
  `--javascript.v8-contexts-max-invocations` and `--javascript.v8-contexts-max-age`

  These options allow specifying after how many invocations a used V8 context is
  disposed, or after what time a V8 context is disposed automatically after its
  creation. If either of the two thresholds is reached, an idl V8 context will be
  disposed.

  The default value of `--javascript.v8-contexts-max-invocations` is 0, meaning that
  the maximum number of invocations per context is unlimited. The default value
  for `--javascript.v8-contexts-max-age` is 60 seconds.

* fixed wrong UI cluster health information

* fixed issue #3070: Add index in _jobs collection

* fixed issue #3125: HTTP Foxx API JSON parsing

* fixed issue #3120: Foxx queue: job isn't running when server.authentication = true

* fixed supervision failure detection and handling, which happened with simultaneous
  agency leadership change


v3.2.2 (2017-08-23)
-------------------

* make "Rebalance shards" button work in selected database only, and not make
  it rebalance the shards of all databases

* fixed issue #2847: adjust the response of the DELETE `/_api/users/database/*` calls

* fixed issue #3075: Error when upgrading arangoDB on linux ubuntu 16.04

* fixed a buffer overrun in linenoise console input library for long input strings

* increase size of the linenoise input buffer to 8 KB

* abort compilation if the detected GCC or CLANG isn't in the range of compilers
  we support

* fixed spurious cluster hangups by always sending AQL-query related requests
  to the correct servers, even after failover or when a follower drops

  The problem with the previous shard-based approach was that responsibilities
  for shards may change from one server to another at runtime, after the query
  was already instanciated. The coordinator and other parts of the query then
  sent further requests for the query to the servers now responsible for the
  shards.
  However, an AQL query must send all further requests to the same servers on
  which the query was originally instanciated, even in case of failover.
  Otherwise this would potentially send requests to servers that do not know
  about the query, and would also send query shutdown requests to the wrong
  servers, leading to abandoned queries piling up and using resources until
  they automatically time out.

* fixed issue with RocksDB engine acquiring the collection count values too
  early, leading to the collection count values potentially being slightly off
  even in exclusive transactions (for which the exclusive access should provide
  an always-correct count value)

* fixed some issues in leader-follower catch-up code, specifically for the
  RocksDB engine

* make V8 log fatal errors to syslog before it terminates the process.
  This change is effective on Linux only.

* fixed issue with MMFiles engine creating superfluous collection journals
  on shutdown

* fixed issue #3067: Upgrade from 3.2 to 3.2.1 reset autoincrement keys

* fixed issue #3044: ArangoDB server shutdown unexpectedly

* fixed issue #3039: Incorrect filter interpretation

* fixed issue #3037: Foxx, internal server error when I try to add a new service

* improved MMFiles fulltext index document removal performance
  and fulltext index query performance for bigger result sets

* ui: fixed a display bug within the slow and running queries view

* ui: fixed a bug when success event triggers twice in a modal

* ui: fixed the appearance of the documents filter

* ui: graph vertex collections not restricted to 10 anymore

* fixed issue #2835: UI detection of JWT token in case of server restart or upgrade

* upgrade jemalloc version to 5.0.1

  This fixes problems with the memory allocator returing "out of memory" when
  calling munmap to free memory in order to return it to the OS.

  It seems that calling munmap on Linux can increase the number of mappings, at least
  when a region is partially unmapped. This can lead to the process exceeding its
  maximum number of mappings, and munmap and future calls to mmap returning errors.

  jemalloc version 5.0.1 does not have the `--enable-munmap` configure option anymore,
  so the problem is avoided. To return memory to the OS eventually, jemalloc 5's
  background purge threads are used on Linux.

* fixed issue #2978: log something more obvious when you log a Buffer

* fixed issue #2982: AQL parse error?

* fixed issue #3125: HTTP Foxx API Json parsing

v3.2.1 (2017-08-09)
-------------------

* added C++ implementations for AQL functions `LEFT()`, `RIGHT()` and `TRIM()`

* fixed docs for issue #2968: Collection _key autoincrement value increases on error

* fixed issue #3011: Optimizer rule reduce-extraction-to-projection breaks queries

* Now allowing to restore users in a sharded environment as well
  It is still not possible to restore collections that are sharded
  differently than by _key.

* fixed an issue with restoring of system collections and user rights.
  It was not possible to restore users into an authenticated server.

* fixed issue #2977: Documentation for db._createDatabase is wrong

* ui: added bind parameters to slow query history view

* fixed issue #1751: Slow Query API should provide bind parameters, webui should display them

* ui: fixed a bug when moving multiple documents was not possible

* fixed docs for issue #2968: Collection _key autoincrement value increases on error

* AQL CHAR_LENGTH(null) returns now 0. Since AQL TO_STRING(null) is '' (string of length 0)

* ui: now supports single js file upload for Foxx services in addition to zip files

* fixed a multi-threading issue in the agency when callElection was called
  while the Supervision was calling updateSnapshot

* added startup option `--query.tracking-with-bindvars`

  This option controls whether the list of currently running queries
  and the list of slow queries should contain the bind variables used
  in the queries or not.

  The option can be changed at runtime using the commands

      // enables tracking of bind variables
      // set to false to turn tracking of bind variables off
      var value = true;
      require("@arangodb/aql/queries").properties({
        trackBindVars: value
      });

* index selectivity estimates are now available in the cluster as well

* fixed issue #2943: loadIndexesIntoMemory not returning the same structure
  as the rest of the collection APIs

* fixed issue #2949: ArangoError 1208: illegal name

* fixed issue #2874: Collection properties do not return `isVolatile`
  attribute

* potential fix for issue #2939: Segmentation fault when starting
  coordinator node

* fixed issue #2810: out of memory error when running UPDATE/REPLACE
  on medium-size collection

* fix potential deadlock errors in collector thread

* disallow the usage of volatile collections in the RocksDB engine
  by throwing an error when a collection is created with attribute
  `isVolatile` set to `true`.
  Volatile collections are unsupported by the RocksDB engine, so
  creating them should not succeed and silently create a non-volatile
  collection

* prevent V8 from issuing SIGILL instructions when it runs out of memory

  Now arangod will attempt to log a FATAL error into its logfile in case V8
  runs out of memory. In case V8 runs out of memory, it will still terminate the
  entire process. But at least there should be something in the ArangoDB logs
  indicating what the problem was. Apart from that, the arangod process should
  now be exited with SIGABRT rather than SIGILL as it shouldn't return into the
  V8 code that aborted the process with `__builtin_trap`.

  this potentially fixes issue #2920: DBServer crashing automatically post upgrade to 3.2

* Foxx queues and tasks now ensure that the scripts in them run with the same
  permissions as the Foxx code who started the task / queue

* fixed issue #2928: Offset problems

* fixed issue #2876: wrong skiplist index usage in edge collection

* fixed issue #2868: cname missing from logger-follow results in rocksdb

* fixed issue #2889: Traversal query using incorrect collection id

* fixed issue #2884: AQL traversal uniqueness constraints "propagating" to other traversals? Weird results

* arangoexport: added `--query` option for passing an AQL query to export the result

* fixed issue #2879: No result when querying for the last record of a query

* ui: allows now to edit default access level for collections in database
  _system for all users except the root user.

* The _users collection is no longer accessible outside the arngod process, _queues is always read-only

* added new option "--rocksdb.max-background-jobs"

* removed options "--rocksdb.max-background-compactions", "--rocksdb.base-background-compactions" and "--rocksdb.max-background-flushes"

* option "--rocksdb.compaction-read-ahead-size" now defaults to 2MB

* change Windows build so that RocksDB doesn't enforce AVX optimizations by default
  This fixes startup crashes on servers that do not have AVX CPU extensions

* speed up RocksDB secondary index creation and dropping

* removed RocksDB note in Geo index docs


v3.2.0 (2017-07-20)
-------------------

* fixed UI issues

* fixed multi-threading issues in Pregel

* fixed Foxx resilience

* added command-line option `--javascript.allow-admin-execute`

  This option can be used to control whether user-defined JavaScript code
  is allowed to be executed on server by sending via HTTP to the API endpoint
  `/_admin/execute`  with an authenticated user account.
  The default value is `false`, which disables the execution of user-defined
  code. This is also the recommended setting for production. In test environments,
  it may be convenient to turn the option on in order to send arbitrary setup
  or teardown commands for execution on the server.


v3.2.beta6 (2017-07-18)
-----------------------

* various bugfixes


v3.2.beta5 (2017-07-16)
-----------------------

* numerous bugfixes


v3.2.beta4 (2017-07-04)
-----------------------

* ui: fixed document view _from and _to linking issue for special characters

* added function `db._parse(query)` for parsing an AQL query and returning information about it

* fixed one medium priority and two low priority security user interface
  issues found by owasp zap.

* ui: added index deduplicate options

* ui: fixed renaming of collections for the rocksdb storage engine

* documentation and js fixes for secondaries

* RocksDB storage format was changed, users of the previous beta/alpha versions
  must delete the database directory and re-import their data

* enabled permissions on database and collection level

* added and changed some user related REST APIs
    * added `PUT /_api/user/{user}/database/{database}/{collection}` to change collection permission
    * added `GET /_api/user/{user}/database/{database}/{collection}`
    * added optional `full` parameter to the `GET /_api/user/{user}/database/` REST call

* added user functions in the arangoshell `@arangodb/users` module
    * added `grantCollection` and `revokeCollection` functions
    * added `permission(user, database, collection)` to retrieve collection specific rights

* added "deduplicate" attribute for array indexes, which controls whether inserting
  duplicate index values from the same document into a unique array index will lead to
  an error or not:

      // with deduplicate = true, which is the default value:
      db._create("test");
      db.test.ensureIndex({ type: "hash", fields: ["tags[*]"], deduplicate: true });
      db.test.insert({ tags: ["a", "b"] });
      db.test.insert({ tags: ["c", "d", "c"] }); // will work, because deduplicate = true
      db.test.insert({ tags: ["a"] }); // will fail

      // with deduplicate = false
      db._create("test");
      db.test.ensureIndex({ type: "hash", fields: ["tags[*]"], deduplicate: false });
      db.test.insert({ tags: ["a", "b"] });
      db.test.insert({ tags: ["c", "d", "c"] }); // will not work, because deduplicate = false
      db.test.insert({ tags: ["a"] }); // will fail

  The "deduplicate" attribute is now also accepted by the index creation HTTP
  API endpoint POST /_api/index and is returned by GET /_api/index.

* added optimizer rule "remove-filters-covered-by-traversal"

* Debian/Ubuntu installer: make messages about future package upgrades more clear

* fix a hangup in VST

  The problem happened when the two first chunks of a VST message arrived
  together on a connection that was newly switched to VST.

* fix deletion of outdated WAL files in RocksDB engine

* make use of selectivity estimates in hash, skiplist and persistent indexes
  in RocksDB engine

* changed VM overcommit recommendation for user-friendliness

* fix a shutdown bug in the cluster: a destroyed query could still be active

* do not terminate the entire server process if a temp file cannot be created
  (Windows only)

* fix log output in the front-end, it stopped in case of too many messages


v3.2.beta3 (2017-06-27)
-----------------------

* numerous bugfixes


v3.2.beta2 (2017-06-20)
-----------------------

* potentially fixed issue #2559: Duplicate _key generated on insertion

* fix invalid results (too many) when a skipping LIMIT was used for a
  traversal. `LIMIT x` or `LIMIT 0, x` were not affected, but `LIMIT s, x`
  may have returned too many results

* fix races in SSL communication code

* fix invalid locking in JWT authentication cache, which could have
  crashed the server

* fix invalid first group results for sorted AQL COLLECT when LIMIT
  was used

* fix potential race, which could make arangod hang on startup

* removed `exception` field from transaction error result; users should throw
  explicit `Error` instances to return custom exceptions (addresses issue #2561)

* fixed issue #2613: Reduce log level when Foxx manager tries to self heal missing database

* add a read only mode for users and collection level authorization

* removed `exception` field from transaction error result; users should throw
  explicit `Error` instances to return custom exceptions (addresses issue #2561)

* fixed issue #2677: Foxx disabling development mode creates non-deterministic service bundle

* fixed issue #2684: Legacy service UI not working


v3.2.beta1 (2017-06-12)
-----------------------

* provide more context for index errors (addresses issue #342)

* arangod now validates several OS/environment settings on startup and warns if
  the settings are non-ideal. Most of the checks are executed on Linux systems only.

* fixed issue #2515: The replace-or-with-in optimization rule might prevent use of indexes

* added `REGEX_REPLACE` AQL function

* the RocksDB storage format was changed, users of the previous alpha versions
  must delete the database directory and re-import their data

* added server startup option `--query.fail-on-warning`

  setting this option to `true` will abort any AQL query with an exception if
  it causes a warning at runtime. The value can be overridden per query by
  setting the `failOnWarning` attribute in a query's options.

* added --rocksdb.num-uncompressed-levels to adjust number of non-compressed levels

* added checks for memory managment and warn (i. e. if hugepages are enabled)

* set default SSL cipher suite string to "HIGH:!EXPORT:!aNULL@STRENGTH"

* fixed issue #2469: Authentication = true does not protect foxx-routes

* fixed issue #2459: compile success but can not run with rocksdb

* `--server.maximal-queue-size` is now an absolute maximum. If the queue is
  full, then 503 is returned. Setting it to 0 means "no limit".

* (Enterprise only) added authentication against an LDAP server

* fixed issue #2083: Foxx services aren't distributed to all coordinators

* fixed issue #2384: new coordinators don't pick up existing Foxx services

* fixed issue #2408: Foxx service validation causes unintended side-effects

* extended HTTP API with routes for managing Foxx services

* added distinction between hasUser and authorized within Foxx
  (cluster internal requests are authorized requests but don't have a user)

* arangoimp now has a `--threads` option to enable parallel imports of data

* PR #2514: Foxx services that can't be fixed by self-healing now serve a 503 error

* added `time` function to `@arangodb` module


v3.2.alpha4 (2017-04-25)
------------------------

* fixed issue #2450: Bad optimization plan on simple query

* fixed issue #2448: ArangoDB Web UI takes no action when Delete button is clicked

* fixed issue #2442: Frontend shows already deleted databases during login

* added 'x-content-type-options: nosniff' to avoid MSIE bug

* set default value for `--ssl.protocol` from TLSv1 to TLSv1.2.

* AQL breaking change in cluster:
  The SHORTEST_PATH statement using edge-collection names instead
  of a graph name now requires to explicitly name the vertex-collection names
  within the AQL query in the cluster. It can be done by adding `WITH <name>`
  at the beginning of the query.

  Example:
  ```
  FOR v,e IN OUTBOUND SHORTEST_PATH @start TO @target edges [...]
  ```

  Now has to be:

  ```
  WITH vertices
  FOR v,e IN OUTBOUND SHORTEST_PATH @start TO @target edges [...]
  ```

  This change is due to avoid dead-lock sitations in clustered case.
  An error stating the above is included.

* add implicit use of geo indexes when using SORT/FILTER in AQL, without
  the need to use the special-purpose geo AQL functions `NEAR` or `WITHIN`.

  the special purpose `NEAR` AQL function can now be substituted with the
  following AQL (provided there is a geo index present on the `doc.latitude`
  and `doc.longitude` attributes):

      FOR doc in geoSort
        SORT DISTANCE(doc.latitude, doc.longitude, 0, 0)
        LIMIT 5
        RETURN doc

  `WITHIN` can be substituted with the following AQL:

      FOR doc in geoFilter
        FILTER DISTANCE(doc.latitude, doc.longitude, 0, 0) < 2000
        RETURN doc

  Compared to using the special purpose AQL functions this approach has the
  advantage that it is more composable, and will also honor any `LIMIT` values
  used in the AQL query.

* potential fix for shutdown hangs on OSX

* added KB, MB, GB prefix for integer parameters, % for integer parameters
  with a base value

* added JEMALLOC 4.5.0

* added `--vm.resident-limit` and `--vm.path` for file-backed memory mapping
  after reaching a configurable maximum RAM size

* try recommended limit for file descriptors in case of unlimited
  hard limit

* issue #2413: improve logging in case of lock timeout and deadlocks

* added log topic attribute to /_admin/log api

* removed internal build option `USE_DEV_TIMERS`

  Enabling this option activated some proprietary timers for only selected
  events in arangod. Instead better use `perf` to gather timings.


v3.2.alpha3 (2017-03-22)
------------------------

* increase default collection lock timeout from 30 to 900 seconds

* added function `db._engine()` for retrieval of storage engine information at
  server runtime

  There is also an HTTP REST handler at GET /_api/engine that returns engine
  information.

* require at least cmake 3.2 for building ArangoDB

* make arangod start with less V8 JavaScript contexts

  This speeds up the server start (a little bit) and makes it use less memory.
  Whenever a V8 context is needed by a Foxx action or some other operation and
  there is no usable V8 context, a new one will be created dynamically now.

  Up to `--javascript.v8-contexts` V8 contexts will be created, so this option
  will change its meaning. Previously as many V8 contexts as specified by this
  option were created at server start, and the number of V8 contexts did not
  change at runtime. Now up to this number of V8 contexts will be in use at the
  same time, but the actual number of V8 contexts is dynamic.

  The garbage collector thread will automatically delete unused V8 contexts after
  a while. The number of spare contexts will go down to as few as configured in
  the new option `--javascript.v8-contexts-minimum`. Actually that many V8 contexts
  are also created at server start.

  The first few requests in new V8 contexts will take longer than in contexts
  that have been there already. Performance may therefore suffer a bit for the
  initial requests sent to ArangoDB or when there are only few but performance-
  critical situations in which new V8 contexts will be created. If this is a
  concern, it can easily be fixed by setting `--javascipt.v8-contexts-minimum`
  and `--javascript.v8-contexts` to a relatively high value, which will guarantee
  that many number of V8 contexts to be created at startup and kept around even
  when unused.

  Waiting for an unused V8 context will now also abort if no V8 context can be
  acquired/created after 120 seconds.

* improved diagnostic messages written to logfiles by supervisor process

* fixed issue #2367

* added "bindVars" to attributes of currently running and slow queries

* added "jsonl" as input file type for arangoimp

* upgraded version of bundled zlib library from 1.2.8 to 1.2.11

* added input file type `auto` for arangoimp so it can automatically detect the
  type of the input file from the filename extension

* fixed variables parsing in GraphQL

* added `--translate` option for arangoimp to translate attribute names from
  the input files to attriubte names expected by ArangoDB

  The `--translate` option can be specified multiple times (once per translation
  to be executed). The following example renames the "id" column from the input
  file to "_key", and the "from" column to "_from", and the "to" column to "_to":

      arangoimp --type csv --file data.csv --translate "id=_key" --translate "from=_from" --translate "to=_to"

  `--translate` works for CSV and TSV inputs only.

* changed default value for `--server.max-packet-size` from 128 MB to 256 MB

* fixed issue #2350

* fixed issue #2349

* fixed issue #2346

* fixed issue #2342

* change default string truncation length from 80 characters to 256 characters for
  `print`/`printShell` functions in ArangoShell and arangod. This will emit longer
  prefixes of string values before truncating them with `...`, which is helpful
  for debugging.

* always validate incoming JSON HTTP requests for duplicate attribute names

  Incoming JSON data with duplicate attribute names will now be rejected as
  invalid. Previous versions of ArangoDB only validated the uniqueness of
  attribute names inside incoming JSON for some API endpoints, but not
  consistently for all APIs.

* don't let read-only transactions block the WAL collector

* allow passing own `graphql-sync` module instance to Foxx GraphQL router

* arangoexport can now export to csv format

* arangoimp: fixed issue #2214

* Foxx: automatically add CORS response headers

* added "OPTIONS" to CORS `access-control-allow-methods` header

* Foxx: Fix arangoUser sometimes not being set correctly

* fixed issue #1974


v3.2.alpha2 (2017-02-20)
------------------------

* ui: fixed issue #2065

* ui: fixed a dashboard related memory issue

* Internal javascript rest actions will now hide their stack traces to the client
  unless maintainer mode is activated. Instead they will always log to the logfile

* Removed undocumented internal HTTP API:
  * PUT _api/edges

  The documented GET _api/edges and the undocumented POST _api/edges remains unmodified.

* updated V8 version to 5.7.0.0

* change undocumented behaviour in case of invalid revision ids in
  If-Match and If-None-Match headers from 400 (BAD) to 412 (PRECONDITION
  FAILED).

* change undocumented behaviour in case of invalid revision ids in
  JavaScript document operations from 1239 ("illegal document revision")
  to 1200 ("conflict").

* added data export tool, arangoexport.

  arangoexport can be used to export collections to json, jsonl or xml
  and export a graph or collections to xgmml.

* fixed a race condition when closing a connection

* raised default hard limit on threads for very small to 64

* fixed negative counting of http connection in UI


v3.2.alpha1 (2017-02-05)
------------------------

* added figure `httpRequests` to AQL query statistics

* removed revisions cache intermediate layer implementation

* obsoleted startup options `--database.revision-cache-chunk-size` and
  `--database.revision-cache-target-size`

* fix potential port number over-/underruns

* added startup option `--log.shorten-filenames` for controlling whether filenames
  in log messages should be shortened to just the filename with the absolute path

* removed IndexThreadFeature, made `--database.index-threads` option obsolete

* changed index filling to make it more parallel, dispatch tasks to boost::asio

* more detailed stacktraces in Foxx apps

* generated Foxx services now use swagger tags


v3.1.24 (XXXX-XX-XX)
--------------------

* fixed one more LIMIT issue in traversals


v3.1.23 (2017-06-19)
--------------------

* potentially fixed issue #2559: Duplicate _key generated on insertion

* fix races in SSL communication code

* fix invalid results (too many) when a skipping LIMIT was used for a
  traversal. `LIMIT x` or `LIMIT 0, x` were not affected, but `LIMIT s, x`
  may have returned too many results

* fix invalid first group results for sorted AQL COLLECT when LIMIT
  was used

* fix invalid locking in JWT authentication cache, which could have
  crashed the server

* fix undefined behavior in traverser when traversals were used inside
  a FOR loop


v3.1.22 (2017-06-07)
--------------------

* fixed issue #2505: Problem with export + report of a bug

* documented changed behavior of WITH

* fixed ui glitch in aardvark

* avoid agency compaction bug

* fixed issue #2283: disabled proxy communication internally


v3.1.21 (2017-05-22)
--------------------

* fixed issue #2488:  AQL operator IN error when data use base64 chars

* more randomness in seeding RNG

v3.1.20 (2016-05-16)
--------------------

* fixed incorrect sorting for distributeShardsLike

* improve reliability of AgencyComm communication with Agency

* fixed shard numbering bug, where ids were erouneously incremented by 1

* remove an unnecessary precondition in createCollectionCoordinator

* funny fail rotation fix

* fix in SimpleHttpClient for correct advancement of readBufferOffset

* forward SIG_HUP in supervisor process to the server process to fix logrotaion
  You need to stop the remaining arangod server process manually for the upgrade to work.


v3.1.19 (2017-04-28)
--------------------

* Fixed a StackOverflow issue in Traversal and ShortestPath. Occured if many (>1000) input
  values in a row do not return any result. Fixes issue: #2445

* fixed issue #2448

* fixed issue #2442

* added 'x-content-type-options: nosniff' to avoid MSIE bug

* fixed issue #2441

* fixed issue #2440

* Fixed a StackOverflow issue in Traversal and ShortestPath. Occured if many (>1000) input
  values in a row do not return any result. Fixes issue: #2445

* fix occasional hanging shutdowns on OS X


v3.1.18 (2017-04-18)
--------------------

* fixed error in continuous synchronization of collections

* fixed spurious hangs on server shutdown

* better error messages during restore collection

* completely overhaul supervision. More detailed tests

* Fixed a dead-lock situation in cluster traversers, it could happen in
  rare cases if the computation on one DBServer could be completed much earlier
  than the other server. It could also be restricted to SmartGraphs only.

* (Enterprise only) Fixed a bug in SmartGraph DepthFirstSearch. In some
  more complicated queries, the maxDepth limit of 1 was not considered strictly
  enough, causing the traverser to do unlimited depth searches.

* fixed issue #2415

* fixed issue #2422

* fixed issue #1974


v3.1.17 (2017-04-04)
--------------------

* (Enterprise only) fixed a bug where replicationFactor was not correctly
  forwarded in SmartGraph creation.

* fixed issue #2404

* fixed issue #2397

* ui - fixed smart graph option not appearing

* fixed issue #2389

* fixed issue #2400


v3.1.16 (2017-03-27)
--------------------

* fixed issue #2392

* try to raise file descriptors to at least 8192, warn otherwise

* ui - aql editor improvements + updated ace editor version (memory leak)

* fixed lost HTTP requests

* ui - fixed some event issues

* avoid name resolution when given connection string is a valid ip address

* helps with issue #1842, bug in COLLECT statement in connection with LIMIT.

* fix locking bug in cluster traversals

* increase lock timeout defaults

* increase various cluster timeouts

* limit default target size for revision cache to 1GB, which is better for
  tight RAM situations (used to be 40% of (totalRAM - 1GB), use
  --database.revision-cache-target-size <VALUEINBYTES> to get back the
  old behaviour

* fixed a bug with restarted servers indicating status as "STARTUP"
  rather that "SERVING" in Nodes UI.


v3.1.15 (2017-03-20)
--------------------

* add logrotate configuration as requested in #2355

* fixed issue #2376

* ui - changed document api due a chrome bug

* ui - fixed a submenu bug

* added endpoint /_api/cluster/endpoints in cluster case to get all
  coordinator endpoints

* fix documentation of /_api/endpoint, declaring this API obsolete.

* Foxx response objects now have a `type` method for manipulating the content-type header

* Foxx tests now support `xunit` and `tap` reporters


v3.1.14 (2017-03-13)
--------------------

* ui - added feature request (multiple start nodes within graph viewer) #2317

* added missing locks to authentication cache methods

* ui - added feature request (multiple start nodes within graph viewer) #2317

* ui - fixed wrong merge of statistics information from different coordinators

* ui - fixed issue #2316

* ui - fixed wrong protocol usage within encrypted environment

* fixed compile error on Mac Yosemite

* minor UI fixes


v3.1.13 (2017-03-06)
--------------------

* fixed variables parsing in GraphQL

* fixed issue #2214

* fixed issue #2342

* changed thread handling to queue only user requests on coordinator

* use exponential backoff when waiting for collection locks

* repair short name server lookup in cluster in the case of a removed
  server


v3.1.12 (2017-02-28)
--------------------

* disable shell color escape sequences on Windows

* fixed issue #2326

* fixed issue #2320

* fixed issue #2315

* fixed a race condition when closing a connection

* raised default hard limit on threads for very small to 64

* fixed negative counting of http connection in UI

* fixed a race when renaming collections

* fixed a race when dropping databases


v3.1.11 (2017-02-17)
--------------------

* fixed a race between connection closing and sending out last chunks of data to clients
  when the "Connection: close" HTTP header was set in requests

* ui: optimized smart graph creation usability

* ui: fixed #2308

* fixed a race in async task cancellation via `require("@arangodb/tasks").unregisterTask()`

* fixed spuriously hanging threads in cluster AQL that could sit idle for a few minutes

* fixed potential numeric overflow for big index ids in index deletion API

* fixed sort issue in cluster, occurring when one of the local sort buffers of a
  GatherNode was empty

* reduce number of HTTP requests made for certain kinds of join queries in cluster,
  leading to speedup of some join queries

* supervision deals with demised coordinators correctly again

* implement a timeout in TraverserEngineRegistry

* agent communication reduced in large batches of append entries RPCs

* inception no longer estimates RAFT timings

* compaction in agents has been moved to a separate thread

* replicated logs hold local timestamps

* supervision jobs failed leader and failed follower revisited for
  function in precarious stability situations

* fixed bug in random number generator for 64bit int


v3.1.10 (2017-02-02)
--------------------

* updated versions of bundled node modules:
  - joi: from 8.4.2 to 9.2.0
  - joi-to-json-schema: from 2.2.0 to 2.3.0
  - sinon: from 1.17.4 to 1.17.6
  - lodash: from 4.13.1 to 4.16.6

* added shortcut for AQL ternary operator
  instead of `condition ? true-part : false-part` it is now possible to also use a
  shortcut variant `condition ? : false-part`, e.g.

      FOR doc IN docs RETURN doc.value ?: 'not present'

  instead of

      FOR doc IN docs RETURN doc.value ? doc.value : 'not present'

* fixed wrong sorting order in cluster, if an index was used to sort with many
  shards.

* added --replication-factor, --number-of-shards and --wait-for-sync to arangobench

* turn on UTF-8 string validation for VelocyPack values received via VST connections

* fixed issue #2257

* upgraded Boost version to 1.62.0

* added optional detail flag for db.<collection>.count()
  setting the flag to `true` will make the count operation returned the per-shard
  counts for the collection:

      db._create("test", { numberOfShards: 10 });
      for (i = 0; i < 1000; ++i) {
        db.test.insert({value: i});
      }
      db.test.count(true);

      {
        "s100058" : 99,
        "s100057" : 103,
        "s100056" : 100,
        "s100050" : 94,
        "s100055" : 90,
        "s100054" : 122,
        "s100051" : 109,
        "s100059" : 99,
        "s100053" : 95,
        "s100052" : 89
      }

* added optional memory limit for AQL queries:

      db._query("FOR i IN 1..100000 SORT i RETURN i", {}, { options: { memoryLimit: 100000 } });

  This option limits the default maximum amount of memory (in bytes) that a single
  AQL query can use.
  When a single AQL query reaches the specified limit value, the query will be
  aborted with a *resource limit exceeded* exception. In a cluster, the memory
  accounting is done per shard, so the limit value is effectively a memory limit per
  query per shard.

  The global limit value can be overriden per query by setting the *memoryLimit*
  option value for individual queries when running an AQL query.

* added server startup option `--query.memory-limit`

* added convenience function to create vertex-centric indexes.

  Usage: `db.collection.ensureVertexCentricIndex("label", {type: "hash", direction: "outbound"})`
  That will create an index that can be used on OUTBOUND with filtering on the
  edge attribute `label`.

* change default log output for tools to stdout (instead of stderr)

* added option -D to define a configuration file environment key=value

* changed encoding behavior for URLs encoded in the C++ code of ArangoDB:
  previously the special characters `-`, `_`, `~` and `.` were returned as-is
  after URL-encoding, now `.` will be encoded to be `%2e`.
  This also changes the behavior of how incoming URIs are processed: previously
  occurrences of `..` in incoming request URIs were collapsed (e.g. `a/../b/` was
  collapsed to a plain `b/`). Now `..` in incoming request URIs are not collapsed.

* Foxx request URL suffix is no longer unescaped

* @arangodb/request option json now defaults to `true` if the response body is not empty and encoding is not explicitly set to `null` (binary).
  The option can still be set to `false` to avoid unnecessary attempts at parsing the response as JSON.

* Foxx configuration values for unknown options will be discarded when saving the configuration in production mode using the web interface

* module.context.dependencies is now immutable

* process.stdout.isTTY now returns `true` in arangosh and when running arangod with the `--console` flag

* add support for Swagger tags in Foxx


v3.1.9 (XXXX-XX-XX)
-------------------

* macos CLI package: store databases and apps in the users home directory

* ui: fixed re-login issue within a non system db, when tab was closed

* fixed a race in the VelocyStream Commtask implementation

* fixed issue #2256


v3.1.8 (2017-01-09)
-------------------

* add Windows silent installer

* add handling of debug symbols during Linux & windows release builds.

* fixed issue #2181

* fixed issue #2248: reduce V8 max old space size from 3 GB to 1 GB on 32 bit systems

* upgraded Boost version to 1.62.0

* fixed issue #2238

* fixed issue #2234

* agents announce new endpoints in inception phase to leader

* agency leadership accepts updatet endpoints to given uuid

* unified endpoints replace localhost with 127.0.0.1

* fix several problems within an authenticated cluster


v3.1.7 (2016-12-29)
-------------------

* fixed one too many elections in RAFT

* new agency comm backported from devel


v3.1.6 (2016-12-20)
-------------------

* fixed issue #2227

* fixed issue #2220

* agency constituent/agent bug fixes in race conditions picking up
  leadership

* supervision does not need waking up anymore as it is running
  regardless

* agents challenge their leadership more rigorously


v3.1.5 (2016-12-16)
-------------------

* lowered default value of `--database.revision-cache-target-size` from 75% of
  RAM to less than 40% of RAM

* fixed issue #2218

* fixed issue #2217

* Foxx router.get/post/etc handler argument can no longer accidentally omitted

* fixed issue #2223


v3.1.4 (2016-12-08)
-------------------

* fixed issue #2211

* fixed issue #2204

* at cluster start, coordinators wait until at least one DBserver is there,
  and either at least two DBservers are there or 15s have passed, before they
  initiate the bootstrap of system collections.

* more robust agency startup from devel

* supervision's AddFollower adds many followers at once

* supervision has new FailedFollower job

* agency's Node has new method getArray

* agency RAFT timing estimates more conservative in waitForSync
  scenario

* agency RAFT timing estimates capped at maximum 2.0/10.0 for low/high


v3.1.3 (2016-12-02)
-------------------

* fix a traversal bug when using skiplist indexes:
  if we have a skiplist of ["a", "unused", "_from"] and a traversal like:
  FOR v,e,p IN OUTBOUND @start @@edges
    FILTER p.edges[0].a == 'foo'
    RETURN v
  And the above index applied on "a" is considered better than EdgeIndex, than
  the executor got into undefined behaviour.

* fix endless loop when trying to create a collection with replicationFactor: -1


v3.1.2 (2016-11-24)
-------------------

* added support for descriptions field in Foxx dependencies

* (Enterprise only) fixed a bug in the statistic report for SmartGraph traversals.
Now they state correctly how many documents were fetched from the index and how many
have been filtered.

* Prevent uniform shard distribution when replicationFactor == numServers

v3.1.1 (2016-11-15)
-------------------

* fixed issue #2176

* fixed issue #2168

* display index usage of traversals in AQL explainer output (previously missing)

* fixed issue #2163

* preserve last-used HLC value across server starts

* allow more control over handling of pre-3.1 _rev values

  this changes the server startup option `--database.check-30-revisions` from a boolean (true/false)
  parameter to a string parameter with the following possible values:

  - "fail":
    will validate _rev values of 3.0 collections on collection loading and throw an exception when invalid _rev values are found.
    in this case collections with invalid _rev values are marked as corrupted and cannot be used in the ArangoDB 3.1 instance.
    the fix procedure for such collections is to export the collections from 3.0 database with arangodump and restore them in 3.1 with arangorestore.
    collections that do not contain invalid _rev values are marked as ok and will not be re-checked on following loads.
    collections that contain invalid _rev values will be re-checked on following loads.

  - "true":
    will validate _rev values of 3.0 collections on collection loading and print a warning when invalid _rev values are found.
    in this case collections with invalid _rev values can be used in the ArangoDB 3.1 instance.
    however, subsequent operations on documents with invalid _rev values may silently fail or fail with explicit errors.
    the fix procedure for such collections is to export the collections from 3.0 database with arangodump and restore them in 3.1 with arangorestore.
    collections that do not contain invalid _rev values are marked as ok and will not be re-checked on following loads.
    collections that contain invalid _rev values will be re-checked on following loads.

  - "false":
    will not validate _rev values on collection loading and not print warnings.
    no hint is given when invalid _rev values are found.
    subsequent operations on documents with invalid _rev values may silently fail or fail with explicit errors.
    this setting does not affect whether collections are re-checked later.
    collections will be re-checked on following loads if `--database.check-30-revisions` is later set to either `true` or `fail`.

  The change also suppresses warnings that were printed when collections were restored using arangorestore, and the restore
  data contained invalid _rev values. Now these warnings are suppressed, and new HLC _rev values are generated for these documents
  as before.

* added missing functions to AQL syntax highlighter in web interface

* fixed display of `ANY` direction in traversal explainer output (direction `ANY` was shown as either
  `INBOUND` or `OUTBOUND`)

* changed behavior of toJSON() function when serializing an object before saving it in the database

  if an object provides a toJSON() function, this function is still called for serializing it.
  the change is that the result of toJSON() is not stringified anymore, but saved as is. previous
  versions of ArangoDB called toJSON() and after that additionally stringified its result.

  This change will affect the saving of JS Buffer objects, which will now be saved as arrays of
  bytes instead of a comma-separated string of the Buffer's byte contents.

* allow creating unique indexes on more attributes than present in shardKeys

  The following combinations of shardKeys and indexKeys are allowed/not allowed:

  shardKeys     indexKeys
      a             a        ok
      a             b    not ok
      a           a b        ok
    a b             a    not ok
    a b             b    not ok
    a b           a b        ok
    a b         a b c        ok
  a b c           a b    not ok
  a b c         a b c        ok

* fixed wrong version in web interface login screen (EE only)

* make web interface not display an exclamation mark next to ArangoDB version number 3.1

* fixed search for arbitrary document attributes in web interface in case multiple
  search values were used on different attribute names. in this case, the search always
  produced an empty result

* disallow updating `_from` and `_to` values of edges in Smart Graphs. Updating these
  attributes would lead to potential redistribution of edges to other shards, which must be
  avoided.

* fixed issue #2148

* updated graphql-sync dependency to 0.6.2

* fixed issue #2156

* fixed CRC4 assembly linkage


v3.1.0 (2016-10-29)
-------------------

* AQL breaking change in cluster:

  from ArangoDB 3.1 onwards `WITH` is required for traversals in a
  clustered environment in order to avoid deadlocks.

  Note that for queries that access only a single collection or that have all
  collection names specified somewhere else in the query string, there is no
  need to use *WITH*. *WITH* is only useful when the AQL query parser cannot
  automatically figure out which collections are going to be used by the query.
  *WITH* is only useful for queries that dynamically access collections, e.g.
  via traversals, shortest path operations or the *DOCUMENT()* function.

  more info can be found [here](https://github.com/arangodb/arangodb/blob/devel/Documentation/Books/AQL/Operations/With.md)

* added AQL function `DISTANCE` to calculate the distance between two arbitrary
  coordinates (haversine formula)

* fixed issue #2110

* added Auto-aptation of RAFT timings as calculations only


v3.1.rc2 (2016-10-10)
---------------------

* second release candidate


v3.1.rc1 (2016-09-30)
---------------------

* first release candidate


v3.1.alpha2 (2016-09-01)
------------------------

* added module.context.createDocumentationRouter to replace module.context.apiDocumentation

* bug in RAFT implementation of reads. dethroned leader still answered requests in isolation

* ui: added new graph viewer

* ui: aql-editor added tabular & graph display

* ui: aql-editor improved usability

* ui: aql-editor: query profiling support

* fixed issue #2109

* fixed issue #2111

* fixed issue #2075

* added AQL function `DISTANCE` to calculate the distance between two arbitrary
  coordinates (haversine formula)

* rewrote scheduler and dispatcher based on boost::asio

  parameters changed:
    `--scheduler.threads` and `--server.threads` are now merged into a single one: `--server.threads`

    hidden `--server.extra-threads` has been removed

    hidden `--server.aql-threads` has been removed

    hidden `--server.backend` has been removed

    hidden `--server.show-backends` has been removed

    hidden `--server.thread-affinity` has been removed

* fixed issue #2086

* fixed issue #2079

* fixed issue #2071

  make the AQL query optimizer inject filter condition expressions referred to
  by variables during filter condition aggregation.
  For example, in the following query

      FOR doc IN collection
        LET cond1 = (doc.value == 1)
        LET cond2 = (doc.value == 2)
        FILTER cond1 || cond2
        RETURN { doc, cond1, cond2 }

  the optimizer will now inject the conditions for `cond1` and `cond2` into the filter
  condition `cond1 || cond2`, expanding it to `(doc.value == 1) || (doc.value == 2)`
  and making these conditions available for index searching.

  Note that the optimizer previously already injected some conditions into other
  conditions, but only if the variable that defined the condition was not used
  elsewhere. For example, the filter condition in the query

      FOR doc IN collection
        LET cond = (doc.value == 1)
        FILTER cond
        RETURN { doc }

  already got optimized before because `cond` was only used once in the query and
  the optimizer decided to inject it into the place where it was used.

  This only worked for variables that were referred to once in the query.
  When a variable was used multiple times, the condition was not injected as
  in the following query:

      FOR doc IN collection
        LET cond = (doc.value == 1)
        FILTER cond
        RETURN { doc, cond }

  The fix for #2070 now will enable this optimization so that the query can
  use an index on `doc.value` if available.

* changed behavior of AQL array comparison operators for empty arrays:
  * `ALL` and `ANY` now always return `false` when the left-hand operand is an
    empty array. The behavior for non-empty arrays does not change:
    * `[] ALL == 1` will return `false`
    * `[1] ALL == 1` will return `true`
    * `[1, 2] ALL == 1` will return `false`
    * `[2, 2] ALL == 1` will return `false`
    * `[] ANY == 1` will return `false`
    * `[1] ANY == 1` will return `true`
    * `[1, 2] ANY == 1` will return `true`
    * `[2, 2] ANY == 1` will return `false`
  * `NONE` now always returns `true` when the left-hand operand is an empty array.
    The behavior for non-empty arrays does not change:
    * `[] NONE == 1` will return `true`
    * `[1] NONE == 1` will return `false`
    * `[1, 2] NONE == 1` will return `false`
    * `[2, 2] NONE == 1` will return `true`

* added experimental AQL functions `JSON_STRINGIFY` and `JSON_PARSE`

* added experimental support for incoming gzip-compressed requests

* added HTTP REST APIs for online loglevel adjustments:

  - GET `/_admin/log/level` returns the current loglevel settings
  - PUT `/_admin/log/level` modifies the current loglevel settings

* PATCH /_api/gharial/{graph-name}/vertex/{collection-name}/{vertex-key}
  - changed default value for keepNull to true

* PATCH /_api/gharial/{graph-name}/edge/{collection-name}/{edge-key}
  - changed default value for keepNull to true

* renamed `maximalSize` attribute in parameter.json files to `journalSize`

  The `maximalSize` attribute will still be picked up from collections that
  have not been adjusted. Responses from the replication API will now also use
  `journalSize` instead of `maximalSize`.

* added `--cluster.system-replication-factor` in order to adjust the
  replication factor for new system collections

* fixed issue #2012

* added a memory expection in case V8 memory gets too low

* added Optimizer Rule for other indexes in Traversals
  this allows AQL traversals to use other indexes than the edge index.
  So traversals with filters on edges can now make use of more specific
  indexes, e.g.

      FOR v, e, p IN 2 OUTBOUND @start @@edge FILTER p.edges[0].foo == "bar"

  will prefer a Hash Index on [_from, foo] above the EdgeIndex.

* fixed epoch computation in hybrid logical clock

* fixed thread affinity

* replaced require("internal").db by require("@arangodb").db

* added option `--skip-lines` for arangoimp
  this allows skipping the first few lines from the import file in case the
  CSV or TSV import are used

* fixed periodic jobs: there should be only one instance running - even if it
  runs longer than the period

* improved performance of primary index and edge index lookups

* optimizations for AQL `[*]` operator in case no filter, no projection and
  no offset/limit are used

* added AQL function `OUTERSECTION` to return the symmetric difference of its
  input arguments

* Foxx manifests of installed services are now saved to disk with indentation

* Foxx tests and scripts in development mode should now always respect updated
  files instead of loading stale modules

* When disabling Foxx development mode the setup script is now re-run

* Foxx now provides an easy way to directly serve GraphQL requests using the
  `@arangodb/foxx/graphql` module and the bundled `graphql-sync` dependency

* Foxx OAuth2 module now correctly passes the `access_token` to the OAuth2 server

* added iconv-lite and timezone modules

* web interface now allows installing GitHub and zip services in legacy mode

* added module.context.createDocumentationRouter to replace module.context.apiDocumentation

* bug in RAFT implementation of reads. dethroned leader still answered
  requests in isolation

* all lambdas in ClusterInfo might have been left with dangling references.

* Agency bug fix for handling of empty json objects as values.

* Foxx tests no longer support the Mocha QUnit interface as this resulted in weird
  inconsistencies in the BDD and TDD interfaces. This fixes the TDD interface
  as well as out-of-sequence problems when using the BDD before/after functions.

* updated bundled JavaScript modules to latest versions; joi has been updated from 8.4 to 9.2
  (see [joi 9.0.0 release notes](https://github.com/hapijs/joi/issues/920) for information on
  breaking changes and new features)

* fixed issue #2139

* updated graphql-sync dependency to 0.6.2

* fixed issue #2156


v3.0.13 (XXXX-XX-XX)
--------------------

* fixed issue #2315

* fixed issue #2210


v3.0.12 (2016-11-23)
--------------------

* fixed issue #2176

* fixed issue #2168

* fixed issues #2149, #2159

* fixed error reporting for issue #2158

* fixed assembly linkage bug in CRC4 module

* added support for descriptions field in Foxx dependencies


v3.0.11 (2016-11-08)
--------------------

* fixed issue #2140: supervisor dies instead of respawning child

* fixed issue #2131: use shard key value entered by user in web interface

* fixed issue #2129: cannot kill a long-run query

* fixed issue #2110

* fixed issue #2081

* fixed issue #2038

* changes to Foxx service configuration or dependencies should now be
  stored correctly when options are cleared or omitted

* Foxx tests no longer support the Mocha QUnit interface as this resulted in weird
  inconsistencies in the BDD and TDD interfaces. This fixes the TDD interface
  as well as out-of-sequence problems when using the BDD before/after functions.

* fixed issue #2148


v3.0.10 (2016-09-26)
--------------------

* fixed issue #2072

* fixed issue #2070

* fixed slow cluster starup issues. supervision will demonstrate more
  patience with db servers


v3.0.9 (2016-09-21)
-------------------

* fixed issue #2064

* fixed issue #2060

* speed up `collection.any()` and skiplist index creation

* fixed multiple issues where ClusterInfo bug hung agency in limbo
  timeouting on multiple collection and database callbacks


v3.0.8 (2016-09-14)
-------------------

* fixed issue #2052

* fixed issue #2005

* fixed issue #2039

* fixed multiple issues where ClusterInfo bug hung agency in limbo
  timeouting on multiple collection and database callbacks


v3.0.7 (2016-09-05)
-------------------

* new supervision job handles db server failure during collection creation.


v3.0.6 (2016-09-02)
-------------------

* fixed issue #2026

* slightly better error diagnostics for AQL query compilation and replication

* fixed issue #2018

* fixed issue #2015

* fixed issue #2012

* fixed wrong default value for arangoimp's `--on-duplicate` value

* fix execution of AQL traversal expressions when there are multiple
  conditions that refer to variables set outside the traversal

* properly return HTTP 503 in JS actions when backend is gone

* supervision creates new key in agency for failed servers

* new shards will not be allocated on failed or cleaned servers


v3.0.5 (2016-08-18)
-------------------

* execute AQL ternary operator via C++ if possible

* fixed issue #1977

* fixed extraction of _id attribute in AQL traversal conditions

* fix SSL agency endpoint

* Minimum RAFT timeout was one order of magnitude to short.

* Optimized RAFT RPCs from leader to followers for efficiency.

* Optimized RAFT RPC handling on followers with respect to compaction.

* Fixed bug in handling of duplicates and overlapping logs

* Fixed bug in supervision take over after leadership change.

v3.0.4 (2016-08-01)
-------------------

* added missing lock for periodic jobs access

* fix multiple foxx related cluster issues

* fix handling of empty AQL query strings

* fixed issue in `INTERSECTION` AQL function with duplicate elements
  in the source arrays

* fixed issue #1970

* fixed issue #1968

* fixed issue #1967

* fixed issue #1962

* fixed issue #1959

* replaced require("internal").db by require("@arangodb").db

* fixed issue #1954

* fixed issue #1953

* fixed issue #1950

* fixed issue #1949

* fixed issue #1943

* fixed segfault in V8, by backporting https://bugs.chromium.org/p/v8/issues/detail?id=5033

* Foxx OAuth2 module now correctly passes the `access_token` to the OAuth2 server

* fixed credentialed CORS requests properly respecting --http.trusted-origin

* fixed a crash in V8Periodic task (forgotten lock)

* fixed two bugs in synchronous replication (syncCollectionFinalize)


v3.0.3 (2016-07-17)
-------------------

* fixed issue #1942

* fixed issue #1941

* fixed array index batch insertion issues for hash indexes that caused problems when
  no elements remained for insertion

* fixed AQL MERGE() function with External objects originating from traversals

* fixed some logfile recovery errors with error message "document not found"

* fixed issue #1937

* fixed issue #1936

* improved performance of arangorestore in clusters with synchronous
  replication

* Foxx tests and scripts in development mode should now always respect updated
  files instead of loading stale modules

* When disabling Foxx development mode the setup script is now re-run

* Foxx manifests of installed services are now saved to disk with indentation


v3.0.2 (2016-07-09)
-------------------

* fixed assertion failure in case multiple remove operations were used in the same query

* fixed upsert behavior in case upsert was used in a loop with the same document example

* fixed issue #1930

* don't expose local file paths in Foxx error messages.

* fixed issue #1929

* make arangodump dump the attribute `isSystem` when dumping the structure
  of a collection, additionally make arangorestore not fail when the attribute
  is missing

* fixed "Could not extract custom attribute" issue when using COLLECT with
  MIN/MAX functions in some contexts

* honor presence of persistent index for sorting

* make AQL query optimizer not skip "use-indexes-rule", even if enough
  plans have been created already

* make AQL optimizer not skip "use-indexes-rule", even if enough execution plans
  have been created already

* fix double precision value loss in VelocyPack JSON parser

* added missing SSL support for arangorestore

* improved cluster import performance

* fix Foxx thumbnails on DC/OS

* fix Foxx configuration not being saved

* fix Foxx app access from within the frontend on DC/OS

* add option --default-replication-factor to arangorestore and simplify
  the control over the number of shards when restoring

* fix a bug in the VPack -> V8 conversion if special attributes _key,
  _id, _rev, _from and _to had non-string values, which is allowed
  below the top level

* fix malloc_usable_size for darwin


v3.0.1 (2016-06-30)
-------------------

* fixed periodic jobs: there should be only one instance running - even if it
  runs longer than the period

* increase max. number of collections in AQL queries from 32 to 256

* fixed issue #1916: header "authorization" is required" when opening
  services page

* fixed issue #1915: Explain: member out of range

* fixed issue #1914: fix unterminated buffer

* don't remove lockfile if we are the same (now stale) pid
  fixes docker setups (our pid will always be 1)

* do not use revision id comparisons in compaction for determining whether a
  revision is obsolete, but marker memory addresses
  this ensures revision ids don't matter when compacting documents

* escape Unicode characters in JSON HTTP responses
  this converts UTF-8 characters in HTTP responses of arangod into `\uXXXX`
  escape sequences. This makes the HTTP responses fit into the 7 bit ASCII
  character range, which speeds up HTTP response parsing for some clients,
  namely node.js/v8

* add write before read collections when starting a user transaction
  this allows specifying the same collection in both read and write mode without
  unintended side effects

* fixed buffer overrun that occurred when building very large result sets

* index lookup optimizations for primary index and edge index

* fixed "collection is a nullptr" issue when starting a traversal from a transaction

* enable /_api/import on coordinator servers


v3.0.0 (2016-06-22)
-------------------

* minor GUI fixxes

* fix for replication and nonces


v3.0.0-rc3 (2016-06-19)
-----------------------

* renamed various Foxx errors to no longer refer to Foxx services as apps

* adjusted various error messages in Foxx to be more informative

* specifying "files" in a Foxx manifest to be mounted at the service root
  no longer results in 404s when trying to access non-file routes

* undeclared path parameters in Foxx no longer break the service

* trusted reverse proxy support is now handled more consistently

* ArangoDB request compatibility and user are now exposed in Foxx

* all bundled NPM modules have been upgraded to their latest versions


v3.0.0-rc2 (2016-06-12)
-----------------------

* added option `--server.max-packet-size` for client tools

* renamed option `--server.ssl-protocol` to `--ssl.protocol` in client tools
  (was already done for arangod, but overlooked for client tools)

* fix handling of `--ssl.protocol` value 5 (TLS v1.2) in client tools, which
  claimed to support it but didn't

* config file can use '@include' to include a different config file as base


v3.0.0-rc1 (2016-06-10)
-----------------------

* the user management has changed: it now has users that are independent of
  databases. A user can have one or more database assigned to the user.

* forward ported V8 Comparator bugfix for inline heuristics from
  https://github.com/v8/v8/commit/5ff7901e24c2c6029114567de5a08ed0f1494c81

* changed to-string conversion for AQL objects and arrays, used by the AQL
  function `TO_STRING()` and implicit to-string casts in AQL

  - arrays are now converted into their JSON-stringify equivalents, e.g.

    - `[ ]` is now converted to `[]`
    - `[ 1, 2, 3 ]` is now converted to `[1,2,3]`
    - `[ "test", 1, 2 ] is now converted to `["test",1,2]`

    Previous versions of ArangoDB converted arrays with no members into the
    empty string, and non-empty arrays into a comma-separated list of member
    values, without the surrounding angular brackets. Additionally, string
    array members were not enclosed in quotes in the result string:

    - `[ ]` was converted to ``
    - `[ 1, 2, 3 ]` was converted to `1,2,3`
    - `[ "test", 1, 2 ] was converted to `test,1,2`

  - objects are now converted to their JSON-stringify equivalents, e.g.

    - `{ }` is converted to `{}`
    - `{ a: 1, b: 2 }` is converted to `{"a":1,"b":2}`
    - `{ "test" : "foobar" }` is converted to `{"test":"foobar"}`

    Previous versions of ArangoDB always converted objects into the string
    `[object Object]`

  This change affects also the AQL functions `CONCAT()` and `CONCAT_SEPARATOR()`
  which treated array values differently in previous versions. Previous versions
  of ArangoDB automatically flattened array values on the first level of the array,
  e.g. `CONCAT([1, 2, 3, [ 4, 5, 6 ]])` produced `1,2,3,4,5,6`. Now this will produce
  `[1,2,3,[4,5,6]]`. To flatten array members on the top level, you can now use
  the more explicit `CONCAT(FLATTEN([1, 2, 3, [4, 5, 6]], 1))`.

* added C++ implementations for AQL functions `SLICE()`, `CONTAINS()` and
  `RANDOM_TOKEN()`

* as a consequence of the upgrade to V8 version 5, the implementation of the
  JavaScript `Buffer` object had to be changed. JavaScript `Buffer` objects in
  ArangoDB now always store their data on the heap. There is no shared pool
  for small Buffer values, and no pointing into existing Buffer data when
  extracting slices. This change may increase the cost of creating Buffers with
  short contents or when peeking into existing Buffers, but was required for
  safer memory management and to prevent leaks.

* the `db` object's function `_listDatabases()` was renamed to just `_databases()`
  in order to make it more consistent with the existing `_collections()` function.
  Additionally the `db` object's `_listEndpoints()` function was renamed to just
  `_endpoints()`.

* changed default value of `--server.authentication` from `false` to `true` in
  configuration files etc/relative/arangod.conf and etc/arangodb/arangod.conf.in.
  This means the server will be started with authentication enabled by default,
  requiring all client connections to provide authentication data when connecting
  to ArangoDB. Authentication can still be turned off via setting the value of
  `--server.authentication` to `false` in ArangoDB's configuration files or by
  specifying the option on the command-line.

* Changed result format for querying all collections via the API GET `/_api/collection`.

  Previous versions of ArangoDB returned an object with an attribute named `collections`
  and an attribute named `names`. Both contained all available collections, but
  `collections` contained the collections as an array, and `names` contained the
  collections again, contained in an object in which the attribute names were the
  collection names, e.g.

  ```
  {
    "collections": [
      {"id":"5874437","name":"test","isSystem":false,"status":3,"type":2},
      {"id":"17343237","name":"something","isSystem":false,"status":3,"type":2},
      ...
    ],
    "names": {
      "test": {"id":"5874437","name":"test","isSystem":false,"status":3,"type":2},
      "something": {"id":"17343237","name":"something","isSystem":false,"status":3,"type":2},
      ...
    }
  }
  ```
  This result structure was redundant, and therefore has been simplified to just

  ```
  {
    "result": [
      {"id":"5874437","name":"test","isSystem":false,"status":3,"type":2},
      {"id":"17343237","name":"something","isSystem":false,"status":3,"type":2},
      ...
    ]
  }
  ```

  in ArangoDB 3.0.

* added AQL functions `TYPENAME()` and `HASH()`

* renamed arangob tool to arangobench

* added AQL string comparison operator `LIKE`

  The operator can be used to compare strings like this:

      value LIKE search

  The operator is currently implemented by calling the already existing AQL
  function `LIKE`.

  This change also makes `LIKE` an AQL keyword. Using `LIKE` in either case as
  an attribute or collection name in AQL thus requires quoting.

* make AQL optimizer rule "remove-unnecessary-calculations" fire in more cases

  The rule will now remove calculations that are used exactly once in other
  expressions (e.g. `LET a = doc RETURN a.value`) and calculations,
  or calculations that are just references (e.g. `LET a = b`).

* renamed AQL optimizer rule "merge-traversal-filter" to "optimize-traversals"
  Additionally, the optimizer rule will remove unused edge and path result variables
  from the traversal in case they are specified in the `FOR` section of the traversal,
  but not referenced later in the query. This saves constructing edges and paths
  results.

* added AQL optimizer rule "inline-subqueries"

  This rule can pull out certain subqueries that are used as an operand to a `FOR`
  loop one level higher, eliminating the subquery completely. For example, the query

      FOR i IN (FOR j IN [1,2,3] RETURN j) RETURN i

  will be transformed by the rule to:

      FOR i IN [1,2,3] RETURN i

  The query

      FOR name IN (FOR doc IN _users FILTER doc.status == 1 RETURN doc.name) LIMIT 2 RETURN name

  will be transformed into

      FOR tmp IN _users FILTER tmp.status == 1 LIMIT 2 RETURN tmp.name

  The rule will only fire when the subquery is used as an operand to a `FOR` loop, and
  if the subquery does not contain a `COLLECT` with an `INTO` variable.

* added new endpoint "srv://" for DNS service records

* The result order of the AQL functions VALUES and ATTRIBUTES has never been
  guaranteed and it only had the "correct" ordering by accident when iterating
  over objects that were not loaded from the database. This accidental behavior
  is now changed by introduction of VelocyPack. No ordering is guaranteed unless
  you specify the sort parameter.

* removed configure option `--enable-logger`

* added AQL array comparison operators

  All AQL comparison operators now also exist in an array variant. In the
  array variant, the operator is preceded with one of the keywords *ALL*, *ANY*
  or *NONE*. Using one of these keywords changes the operator behavior to
  execute the comparison operation for all, any, or none of its left hand
  argument values. It is therefore expected that the left hand argument
  of an array operator is an array.

  Examples:

      [ 1, 2, 3 ] ALL IN [ 2, 3, 4 ]   // false
      [ 1, 2, 3 ] ALL IN [ 1, 2, 3 ]   // true
      [ 1, 2, 3 ] NONE IN [ 3 ]        // false
      [ 1, 2, 3 ] NONE IN [ 23, 42 ]   // true
      [ 1, 2, 3 ] ANY IN [ 4, 5, 6 ]   // false
      [ 1, 2, 3 ] ANY IN [ 1, 42 ]     // true
      [ 1, 2, 3 ] ANY == 2             // true
      [ 1, 2, 3 ] ANY == 4             // false
      [ 1, 2, 3 ] ANY > 0              // true
      [ 1, 2, 3 ] ANY <= 1             // true
      [ 1, 2, 3 ] NONE < 99            // false
      [ 1, 2, 3 ] NONE > 10            // true
      [ 1, 2, 3 ] ALL > 2              // false
      [ 1, 2, 3 ] ALL > 0              // true
      [ 1, 2, 3 ] ALL >= 3             // false
      ["foo", "bar"] ALL != "moo"      // true
      ["foo", "bar"] NONE == "bar"     // false
      ["foo", "bar"] ANY == "foo"      // true

* improved AQL optimizer to remove unnecessary sort operations in more cases

* allow enclosing AQL identifiers in forward ticks in addition to using
  backward ticks

  This allows for convenient writing of AQL queries in JavaScript template strings
  (which are delimited with backticks themselves), e.g.

      var q = `FOR doc IN ´collection´ RETURN doc.´name´`;

* allow to set `print.limitString` to configure the number of characters
  to output before truncating

* make logging configurable per log "topic"

  `--log.level <level>` sets the global log level to <level>, e.g. `info`,
  `debug`, `trace`.

  `--log.level topic=<level>` sets the log level for a specific topic.
  Currently, the following topics exist: `collector`, `compactor`, `mmap`,
  `performance`, `queries`, and `requests`. `performance` and `requests` are
  set to FATAL by default. `queries` is set to info. All others are
  set to the global level by default.

  The new log option `--log.output <definition>` allows directing the global
  or per-topic log output to different outputs. The output definition
  "<definition>" can be one of

    "-" for stdin
    "+" for stderr
    "syslog://<syslog-facility>"
    "syslog://<syslog-facility>/<application-name>"
    "file://<relative-path>"

  The option can be specified multiple times in order to configure the output
  for different log topics. To set up a per-topic output configuration, use
  `--log.output <topic>=<definition>`, e.g.

    queries=file://queries.txt

  logs all queries to the file "queries.txt".

* the option `--log.requests-file` is now deprecated. Instead use

    `--log.level requests=info`
    `--log.output requests=file://requests.txt`

* the option `--log.facility` is now deprecated. Instead use

    `--log.output requests=syslog://facility`

* the option `--log.performance` is now deprecated. Instead use

    `--log.level performance=trace`

* removed option `--log.source-filter`

* removed configure option `--enable-logger`

* change collection directory names to include a random id component at the end

  The new pattern is `collection-<id>-<random>`, where `<id>` is the collection
  id and `<random>` is a random number. Previous versions of ArangoDB used a
  pattern `collection-<id>` without the random number.

  ArangoDB 3.0 understands both the old and name directory name patterns.

* removed mostly unused internal spin-lock implementation

* removed support for pre-Windows 7-style locks. This removes compatibility for
  Windows versions older than Windows 7 (e.g. Windows Vista, Windows XP) and
  Windows 2008R2 (e.g. Windows 2008).

* changed names of sub-threads started by arangod

* added option `--default-number-of-shards` to arangorestore, allowing creating
  collections with a specifiable number of shards from a non-cluster dump

* removed support for CoffeeScript source files

* removed undocumented SleepAndRequeue

* added WorkMonitor to inspect server threads

* when downloading a Foxx service from the web interface the suggested filename
  is now based on the service's mount path instead of simply "app.zip"

* the `@arangodb/request` response object now stores the parsed JSON response
  body in a property `json` instead of `body` when the request was made using the
  `json` option. The `body` instead contains the response body as a string.

* the Foxx API has changed significantly, 2.8 services are still supported
  using a backwards-compatible "legacy mode"


v2.8.12 (XXXX-XX-XX)
--------------------

* issue #2091: decrease connect timeout to 5 seconds on startup

* fixed issue #2072

* slightly better error diagnostics for some replication errors

* fixed issue #1977

* fixed issue in `INTERSECTION` AQL function with duplicate elements
  in the source arrays

* fixed issue #1962

* fixed issue #1959

* export aqlQuery template handler as require('org/arangodb').aql for forwards-compatibility


v2.8.11 (2016-07-13)
--------------------

* fixed array index batch insertion issues for hash indexes that caused problems when
  no elements remained for insertion

* fixed issue #1937


v2.8.10 (2016-07-01)
--------------------

* make sure next local _rev value used for a document is at least as high as the
  _rev value supplied by external sources such as replication

* make adding a collection in both read- and write-mode to a transaction behave as
  expected (write includes read). This prevents the `unregister collection used in
  transaction` error

* fixed sometimes invalid result for `byExample(...).count()` when an index plus
  post-filtering was used

* fixed "collection is a nullptr" issue when starting a traversal from a transaction

* honor the value of startup option `--database.wait-for-sync` (that is used to control
  whether new collections are created with `waitForSync` set to `true` by default) also
  when creating collections via the HTTP API (and thus the ArangoShell). When creating
  a collection via these mechanisms, the option was ignored so far, which was inconsistent.

* fixed issue #1826: arangosh --javascript.execute: internal error (geo index issue)

* fixed issue #1823: Arango crashed hard executing very simple query on windows


v2.8.9 (2016-05-13)
-------------------

* fixed escaping and quoting of extra parameters for executables in Mac OS X App

* added "waiting for" status variable to web interface collection figures view

* fixed undefined behavior in query cache invaldation

* fixed access to /_admin/statistics API in case statistics are disable via option
  `--server.disable-statistics`

* Foxx manager will no longer fail hard when Foxx store is unreachable unless installing
  a service from the Foxx store (e.g. when behind a firewall or GitHub is unreachable).


v2.8.8 (2016-04-19)
-------------------

* fixed issue #1805: Query: internal error (location: arangod/Aql/AqlValue.cpp:182).
  Please report this error to arangodb.com (while executing)

* allow specifying collection name prefixes for `_from` and `_to` in arangoimp:

  To avoid specifying complete document ids (consisting of collection names and document
  keys) for *_from* and *_to* values when importing edges with arangoimp, there are now
  the options *--from-collection-prefix* and *--to-collection-prefix*.

  If specified, these values will be automatically prepended to each value in *_from*
  (or *_to* resp.). This allows specifying only document keys inside *_from* and/or *_to*.

  *Example*

      > arangoimp --from-collection-prefix users --to-collection-prefix products ...

  Importing the following document will then create an edge between *users/1234* and
  *products/4321*:

  ```js
  { "_from" : "1234", "_to" : "4321", "desc" : "users/1234 is connected to products/4321" }
  ```

* requests made with the interactive system API documentation in the web interface
  (Swagger) will now respect the active database instead of always using `_system`


v2.8.7 (2016-04-07)
-------------------

* optimized primary=>secondary failover

* fix to-boolean conversion for documents in AQL

* expose the User-Agent HTTP header from the ArangoShell since Github seems to
  require it now, and we use the ArangoShell for fetching Foxx repositories from Github

* work with http servers that only send

* fixed potential race condition between compactor and collector threads

* fix removal of temporary directories on arangosh exit

* javadoc-style comments in Foxx services are no longer interpreted as
  Foxx comments outside of controller/script/exports files (#1748)

* removed remaining references to class syntax for Foxx Model and Repository
  from the documentation

* added a safe-guard for corrupted master-pointer


v2.8.6 (2016-03-23)
-------------------

* arangosh can now execute JavaScript script files that contain a shebang
  in the first line of the file. This allows executing script files directly.

  Provided there is a script file `/path/to/script.js` with the shebang
  `#!arangosh --javascript.execute`:

      > cat /path/to/script.js
      #!arangosh --javascript.execute
      print("hello from script.js");

  If the script file is made executable

      > chmod a+x /path/to/script.js

  it can be invoked on the shell directly and use arangosh for its execution:

      > /path/to/script.js
      hello from script.js

  This did not work in previous versions of ArangoDB, as the whole script contents
  (including the shebang) were treated as JavaScript code.
  Now shebangs in script files will now be ignored for all files passed to arangosh's
  `--javascript.execute` parameter.

  The alternative way of executing a JavaScript file with arangosh still works:

      > arangosh --javascript.execute /path/to/script.js
      hello from script.js

* added missing reset of traversal state for nested traversals.
  The state of nested traversals (a traversal in an AQL query that was
  located in a repeatedly executed subquery or inside another FOR loop)
  was not reset properly, so that multiple invocations of the same nested
  traversal with different start vertices led to the nested traversal
  always using the start vertex provided on the first invocation.

* fixed issue #1781: ArangoDB startup time increased tremendously

* fixed issue #1783: SIGHUP should rotate the log


v2.8.5 (2016-03-11)
-------------------

* Add OpenSSL handler for TLS V1.2 as sugested by kurtkincaid in #1771

* fixed issue #1765 (The webinterface should display the correct query time)
  and #1770 (Display ACTUAL query time in aardvark's AQL editor)

* Windows: the unhandled exception handler now calls the windows logging
  facilities directly without locks.
  This fixes lockups on crashes from the logging framework.

* improve nullptr handling in logger.

* added new endpoint "srv://" for DNS service records

* `org/arangodb/request` no longer sets the content-type header to the
  string "undefined" when no content-type header should be sent (issue #1776)


v2.8.4 (2016-03-01)
-------------------

* global modules are no longer incorrectly resolved outside the ArangoDB
  JavaScript directory or the Foxx service's root directory (issue #1577)

* improved error messages from Foxx and JavaScript (issues #1564, #1565, #1744)


v2.8.3 (2016-02-22)
-------------------

* fixed AQL filter condition collapsing for deeply-nested cases, potentially
  enabling usage of indexes in some dedicated cases

* added parentheses in AQL explain command output to correctly display precedence
  of logical and arithmetic operators

* Foxx Model event listeners defined on the model are now correctly invoked by
  the Repository methods (issue #1665)

* Deleting a Foxx service in the frontend should now always succeed even if the
  files no longer exist on the file system (issue #1358)

* Routing actions loaded from the database no longer throw exceptions when
  trying to load other modules using "require"

* The `org/arangodb/request` response object now sets a property `json` to the
  parsed JSON response body in addition to overwriting the `body` property when
  the request was made using the `json` option.

* Improved Windows stability

* Fixed a bug in the interactive API documentation that would escape slashes
  in document-handle fields. Document handles are now provided as separate
  fields for collection name and document key.


v2.8.2 (2016-02-09)
-------------------

* the continuous replication applier will now prevent the master's WAL logfiles
  from being removed if they are still needed by the applier on the slave. This
  should help slaves that suffered from masters garbage collection WAL logfiles
  which would have been needed by the slave later.

  The initial synchronization will block removal of still needed WAL logfiles
  on the master for 10 minutes initially, and will extend this period when further
  requests are made to the master. Initial synchronization hands over its handle
  for blocking logfile removal to the continuous replication when started via
  the *setupReplication* function. In this case, continuous replication will
  extend the logfile removal blocking period for the required WAL logfiles when
  the slave makes additional requests.

  All handles that block logfile removal will time out automatically after at
  most 5 minutes should a master not be contacted by the slave anymore (e.g. in
  case the slave's replication is turned off, the slaves loses the connection
  to the master or the slave goes down).

* added all-in-one function *setupReplication* to synchronize data from master
  to slave and start the continuous replication:

      require("@arangodb/replication").setupReplication(configuration);

  The command will return when the initial synchronization is finished and the
  continuous replication has been started, or in case the initial synchronization
  has failed.

  If the initial synchronization is successful, the command will store the given
  configuration on the slave. It also configures the continuous replication to start
  automatically if the slave is restarted, i.e. *autoStart* is set to *true*.

  If the command is run while the slave's replication applier is already running,
  it will first stop the running applier, drop its configuration and do a
  resynchronization of data with the master. It will then use the provided configration,
  overwriting any previously existing replication configuration on the slave.

  The following example demonstrates how to use the command for setting up replication
  for the *_system* database. Note that it should be run on the slave and not the
  master:

      db._useDatabase("_system");
      require("@arangodb/replication").setupReplication({
        endpoint: "tcp://master.domain.org:8529",
        username: "myuser",
        password: "mypasswd",
        verbose: false,
        includeSystem: false,
        incremental: true,
        autoResync: true
      });

* the *sync* and *syncCollection* functions now always start the data synchronization
  as an asynchronous server job. The call to *sync* or *syncCollection* will block
  until synchronization is either complete or has failed with an error. The functions
  will automatically poll the slave periodically for status updates.

  The main benefit is that the connection to the slave does not need to stay open
  permanently and is thus not affected by timeout issues. Additionally the caller does
  not need to query the synchronization status from the slave manually as this is
  now performed automatically by these functions.

* fixed undefined behavior when explaining some types of AQL traversals, fixed
  display of some types of traversals in AQL explain output


v2.8.1 (2016-01-29)
-------------------

* Improved AQL Pattern matching by allowing to specify a different traversal
  direction for one or many of the edge collections.

      FOR v, e, p IN OUTBOUND @start @@ec1, INBOUND @@ec2, @@ec3

  will traverse *ec1* and *ec3* in the OUTBOUND direction and for *ec2* it will use
  the INBOUND direction. These directions can be combined in arbitrary ways, the
  direction defined after *IN [steps]* will we used as default direction and can
  be overriden for specific collections.
  This feature is only available for collection lists, it is not possible to
  combine it with graph names.

* detect more types of transaction deadlocks early

* fixed display of relational operators in traversal explain output

* fixed undefined behavior in AQL function `PARSE_IDENTIFIER`

* added "engines" field to Foxx services generated in the admin interface

* added AQL function `IS_SAME_COLLECTION`:

  *IS_SAME_COLLECTION(collection, document)*: Return true if *document* has the same
  collection id as the collection specified in *collection*. *document* can either be
  a [document handle](../Glossary/README.md#document-handle) string, or a document with
  an *_id* attribute. The function does not validate whether the collection actually
  contains the specified document, but only compares the name of the specified collection
  with the collection name part of the specified document.
  If *document* is neither an object with an *id* attribute nor a *string* value,
  the function will return *null* and raise a warning.

      /* true */
      IS_SAME_COLLECTION('_users', '_users/my-user')
      IS_SAME_COLLECTION('_users', { _id: '_users/my-user' })

      /* false */
      IS_SAME_COLLECTION('_users', 'foobar/baz')
      IS_SAME_COLLECTION('_users', { _id: 'something/else' })


v2.8.0 (2016-01-25)
-------------------

* avoid recursive locking


v2.8.0-beta8 (2016-01-19)
-------------------------

* improved internal datafile statistics for compaction and compaction triggering
  conditions, preventing excessive growth of collection datafiles under some
  workloads. This should also fix issue #1596.

* renamed AQL optimizer rule `remove-collect-into` to `remove-collect-variables`

* fixed primary and edge index lookups prematurely aborting searches when the
  specified id search value contained a different collection than the collection
  the index was created for


v2.8.0-beta7 (2016-01-06)
-------------------------

* added vm.runInThisContext

* added AQL keyword `AGGREGATE` for use in AQL `COLLECT` statement

  Using `AGGREGATE` allows more efficient aggregation (incrementally while building
  the groups) than previous versions of AQL, which built group aggregates afterwards
  from the total of all group values.

  `AGGREGATE` can be used inside a `COLLECT` statement only. If used, it must follow
  the declaration of grouping keys:

      FOR doc IN collection
        COLLECT gender = doc.gender AGGREGATE minAge = MIN(doc.age), maxAge = MAX(doc.age)
        RETURN { gender, minAge, maxAge }

  or, if no grouping keys are used, it can follow the `COLLECT` keyword:

      FOR doc IN collection
        COLLECT AGGREGATE minAge = MIN(doc.age), maxAge = MAX(doc.age)
        RETURN {
  minAge, maxAge
}

  Only specific expressions are allowed on the right-hand side of each `AGGREGATE`
  assignment:

  - on the top level the expression must be a call to one of the supported aggregation
    functions `LENGTH`, `MIN`, `MAX`, `SUM`, `AVERAGE`, `STDDEV_POPULATION`, `STDDEV_SAMPLE`,
    `VARIANCE_POPULATION`, or `VARIANCE_SAMPLE`

  - the expression must not refer to variables introduced in the `COLLECT` itself

* Foxx: mocha test paths with wildcard characters (asterisks) now work on Windows

* reserved AQL keyword `NONE` for future use

* web interface: fixed a graph display bug concerning dashboard view

* web interface: fixed several bugs during the dashboard initialize process

* web interface: included several bugfixes: #1597, #1611, #1623

* AQL query optimizer now converts `LENGTH(collection-name)` to an optimized
  expression that returns the number of documents in a collection

* adjusted the behavior of the expansion (`[*]`) operator in AQL for non-array values

  In ArangoDB 2.8, calling the expansion operator on a non-array value will always
  return an empty array. Previous versions of ArangoDB expanded non-array values by
  calling the `TO_ARRAY()` function for the value, which for example returned an
  array with a single value for boolean, numeric and string input values, and an array
  with the object's values for an object input value. This behavior was inconsistent
  with how the expansion operator works for the array indexes in 2.8, so the behavior
  is now unified:

  - if the left-hand side operand of `[*]` is an array, the array will be returned as
    is when calling `[*]` on it
  - if the left-hand side operand of `[*]` is not an array, an empty array will be
    returned by `[*]`

  AQL queries that rely on the old behavior can be changed by either calling `TO_ARRAY`
  explicitly or by using the `[*]` at the correct position.

  The following example query will change its result in 2.8 compared to 2.7:

      LET values = "foo" RETURN values[*]

  In 2.7 the query has returned the array `[ "foo" ]`, but in 2.8 it will return an
  empty array `[ ]`. To make it return the array `[ "foo" ]` again, an explicit
  `TO_ARRAY` function call is needed in 2.8 (which in this case allows the removal
  of the `[*]` operator altogether). This also works in 2.7:

      LET values = "foo" RETURN TO_ARRAY(values)

  Another example:

      LET values = [ { name: "foo" }, { name: "bar" } ]
      RETURN values[*].name[*]

  The above returned `[ [ "foo" ], [ "bar" ] ] in 2.7. In 2.8 it will return
  `[ [ ], [ ] ]`, because the value of `name` is not an array. To change the results
  to the 2.7 style, the query can be changed to

      LET values = [ { name: "foo" }, { name: "bar" } ]
      RETURN values[* RETURN TO_ARRAY(CURRENT.name)]

  The above also works in 2.7.
  The following types of queries won't change:

      LET values = [ 1, 2, 3 ] RETURN values[*]
      LET values = [ { name: "foo" }, { name: "bar" } ] RETURN values[*].name
      LET values = [ { names: [ "foo", "bar" ] }, { names: [ "baz" ] } ] RETURN values[*].names[*]
      LET values = [ { names: [ "foo", "bar" ] }, { names: [ "baz" ] } ] RETURN values[*].names[**]

* slightly adjusted V8 garbage collection strategy so that collection eventually
  happens in all contexts that hold V8 external references to documents and
  collections.

  also adjusted default value of `--javascript.gc-frequency` from 10 seconds to
  15 seconds, as less internal operations are carried out in JavaScript.

* fixes for AQL optimizer and traversal

* added `--create-collection-type` option to arangoimp

  This allows specifying the type of the collection to be created when
  `--create-collection` is set to `true`.

* Foxx export cache should no longer break if a broken app is loaded in the
  web admin interface.


v2.8.0-beta2 (2015-12-16)
-------------------------

* added AQL query optimizer rule "sort-in-values"

  This rule pre-sorts the right-hand side operand of the `IN` and `NOT IN`
  operators so the operation can use a binary search with logarithmic complexity
  instead of a linear search. The rule is applied when the right-hand side
  operand of an `IN` or `NOT IN` operator in a filter condition is a variable that
  is defined in a different loop/scope than the operator itself. Additionally,
  the filter condition must consist of solely the `IN` or `NOT IN` operation
  in order to avoid any side-effects.

* changed collection status terminology in web interface for collections for
  which an unload request has been issued from `in the process of being unloaded`
  to `will be unloaded`.

* unloading a collection via the web interface will now trigger garbage collection
  in all v8 contexts and force a WAL flush. This increases the chances of perfoming
  the unload faster.

* added the following attributes to the result of `collection.figures()` and the
  corresponding HTTP API at `PUT /_api/collection/<name>/figures`:

  - `documentReferences`: The number of references to documents in datafiles
    that JavaScript code currently holds. This information can be used for
    debugging compaction and unload issues.
  - `waitingFor`: An optional string value that contains information about
    which object type is at the head of the collection's cleanup queue. This
    information can be used for debugging compaction and unload issues.
  - `compactionStatus.time`: The point in time the compaction for the collection
    was last executed. This information can be used for debugging compaction
    issues.
  - `compactionStatus.message`: The action that was performed when the compaction
    was last run for the collection. This information can be used for debugging
    compaction issues.

  Note: `waitingFor` and `compactionStatus` may be empty when called on a coordinator
  in a cluster.

* the compaction will now provide queryable status info that can be used to track
  its progress. The compaction status is displayed in the web interface, too.

* better error reporting for arangodump and arangorestore

* arangodump will now fail by default when trying to dump edges that
  refer to already dropped collections. This can be circumvented by
  specifying the option `--force true` when invoking arangodump

* fixed cluster upgrade procedure

* the AQL functions `NEAR` and `WITHIN` now have stricter validations
  for their input parameters `limit`, `radius` and `distance`. They may now throw
  exceptions when invalid parameters are passed that may have not led
  to exceptions in previous versions.

* deprecation warnings now log stack traces

* Foxx: improved backwards compatibility with 2.5 and 2.6

  - reverted Model and Repository back to non-ES6 "classes" because of
    compatibility issues when using the extend method with a constructor

  - removed deprecation warnings for extend and controller.del

  - restored deprecated method Model.toJSONSchema

  - restored deprecated `type`, `jwt` and `sessionStorageApp` options
    in Controller#activateSessions

* Fixed a deadlock problem in the cluster


v2.8.0-beta1 (2015-12-06)
-------------------------

* added AQL function `IS_DATESTRING(value)`

  Returns true if *value* is a string that can be used in a date function.
  This includes partial dates such as *2015* or *2015-10* and strings containing
  invalid dates such as *2015-02-31*. The function will return false for all
  non-string values, even if some of them may be usable in date functions.


v2.8.0-alpha1 (2015-12-03)
--------------------------

* added AQL keywords `GRAPH`, `OUTBOUND`, `INBOUND` and `ANY` for use in graph
  traversals, reserved AQL keyword `ALL` for future use

  Usage of these keywords as collection names, variable names or attribute names
  in AQL queries will not be possible without quoting. For example, the following
  AQL query will still work as it uses a quoted collection name and a quoted
  attribute name:

      FOR doc IN `OUTBOUND`
        RETURN doc.`any`

* issue #1593: added AQL `POW` function for exponentation

* added cluster execution site info in explain output for AQL queries

* replication improvements:

  - added `autoResync` configuration parameter for continuous replication.

    When set to `true`, a replication slave will automatically trigger a full data
    re-synchronization with the master when the master cannot provide the log data
    the slave had asked for. Note that `autoResync` will only work when the option
    `requireFromPresent` is also set to `true` for the continuous replication, or
    when the continuous syncer is started and detects that no start tick is present.

    Automatic re-synchronization may transfer a lot of data from the master to the
    slave and may be expensive. It is therefore turned off by default.
    When turned off, the slave will never perform an automatic re-synchronization
    with the master.

  - added `idleMinWaitTime` and `idleMaxWaitTime` configuration parameters for
    continuous replication.

    These parameters can be used to control the minimum and maximum wait time the
    slave will (intentionally) idle and not poll for master log changes in case the
    master had sent the full logs already.
    The `idleMaxWaitTime` value will only be used when `adapativePolling` is set
    to `true`. When `adaptivePolling` is disable, only `idleMinWaitTime` will be
    used as a constant time span in which the slave will not poll the master for
    further changes. The default values are 0.5 seconds for `idleMinWaitTime` and
    2.5 seconds for `idleMaxWaitTime`, which correspond to the hard-coded values
    used in previous versions of ArangoDB.

  - added `initialSyncMaxWaitTime` configuration parameter for initial and continuous
    replication

    This option controls the maximum wait time (in seconds) that the initial
    synchronization will wait for a response from the master when fetching initial
    collection data. If no response is received within this time period, the initial
    synchronization will give up and fail. This option is also relevant for
    continuous replication in case *autoResync* is set to *true*, as then the
    continuous replication may trigger a full data re-synchronization in case
    the master cannot the log data the slave had asked for.

  - HTTP requests sent from the slave to the master during initial synchronization
    will now be retried if they fail with connection problems.

  - the initial synchronization now logs its progress so it can be queried using
    the regular replication status check APIs.

  - added `async` attribute for `sync` and `syncCollection` operations called from
    the ArangoShell. Setthing this attribute to `true` will make the synchronization
    job on the server go into the background, so that the shell does not block. The
    status of the started asynchronous synchronization job can be queried from the
    ArangoShell like this:

        /* starts initial synchronization */
        var replication = require("@arangodb/replication");
        var id = replication.sync({
          endpoint: "tcp://master.domain.org:8529",
          username: "myuser",
          password: "mypasswd",
          async: true
       });

       /* now query the id of the returned async job and print the status */
       print(replication.getSyncResult(id));

    The result of `getSyncResult()` will be `false` while the server-side job
    has not completed, and different to `false` if it has completed. When it has
    completed, all job result details will be returned by the call to `getSyncResult()`.


* fixed non-deterministic query results in some cluster queries

* fixed issue #1589

* return HTTP status code 410 (gone) instead of HTTP 408 (request timeout) for
  server-side operations that are canceled / killed. Sending 410 instead of 408
  prevents clients from re-starting the same (canceled) operation. Google Chrome
  for example sends the HTTP request again in case it is responded with an HTTP
  408, and this is exactly the opposite of the desired behavior when an operation
  is canceled / killed by the user.

* web interface: queries in AQL editor now cancelable

* web interface: dashboard - added replication information

* web interface: AQL editor now supports bind parameters

* added startup option `--server.hide-product-header` to make the server not send
  the HTTP response header `"Server: ArangoDB"` in its HTTP responses. By default,
  the option is turned off so the header is still sent as usual.

* added new AQL function `UNSET_RECURSIVE` to recursively unset attritutes from
  objects/documents

* switched command-line editor in ArangoShell and arangod to linenoise-ng

* added automatic deadlock detection for transactions

  In case a deadlock is detected, a multi-collection operation may be rolled back
  automatically and fail with error 29 (`deadlock detected`). Client code for
  operations containing more than one collection should be aware of this potential
  error and handle it accordingly, either by giving up or retrying the transaction.

* Added C++ implementations for the AQL arithmetic operations and the following
  AQL functions:
  - ABS
  - APPEND
  - COLLECTIONS
  - CURRENT_DATABASE
  - DOCUMENT
  - EDGES
  - FIRST
  - FIRST_DOCUMENT
  - FIRST_LIST
  - FLATTEN
  - FLOOR
  - FULLTEXT
  - LAST
  - MEDIAN
  - MERGE_RECURSIVE
  - MINUS
  - NEAR
  - NOT_NULL
  - NTH
  - PARSE_IDENTIFIER
  - PERCENTILE
  - POP
  - POSITION
  - PUSH
  - RAND
  - RANGE
  - REMOVE_NTH
  - REMOVE_VALUE
  - REMOVE_VALUES
  - ROUND
  - SHIFT
  - SQRT
  - STDDEV_POPULATION
  - STDDEV_SAMPLE
  - UNSHIFT
  - VARIANCE_POPULATION
  - VARIANCE_SAMPLE
  - WITHIN
  - ZIP

* improved performance of skipping over many documents in an AQL query when no
  indexes and no filters are used, e.g.

      FOR doc IN collection
        LIMIT 1000000, 10
        RETURN doc

* Added array indexes

  Hash indexes and skiplist indexes can now optionally be defined for array values
  so they index individual array members.

  To define an index for array values, the attribute name is extended with the
  expansion operator `[*]` in the index definition:

      arangosh> db.colName.ensureHashIndex("tags[*]");

  When given the following document

      { tags: [ "AQL", "ArangoDB", "Index" ] }

  the index will now contain the individual values `"AQL"`, `"ArangoDB"` and `"Index"`.

  Now the index can be used for finding all documents having `"ArangoDB"` somewhere in their
  tags array using the following AQL query:

      FOR doc IN colName
        FILTER "ArangoDB" IN doc.tags[*]
        RETURN doc

* rewrote AQL query optimizer rule `use-index-range` and renamed it to `use-indexes`.
  The name change affects rule names in the optimizer's output.

* rewrote AQL execution node `IndexRangeNode` and renamed it to `IndexNode`. The name
  change affects node names in the optimizer's explain output.

* added convenience function `db._explain(query)` for human-readable explanation
  of AQL queries

* module resolution as used by `require` now behaves more like in node.js

* the `org/arangodb/request` module now returns response bodies for error responses
  by default. The old behavior of not returning bodies for error responses can be
  re-enabled by explicitly setting the option `returnBodyOnError` to `false` (#1437)


v2.7.6 (2016-01-30)
-------------------

* detect more types of transaction deadlocks early


v2.7.5 (2016-01-22)
-------------------

* backported added automatic deadlock detection for transactions

  In case a deadlock is detected, a multi-collection operation may be rolled back
  automatically and fail with error 29 (`deadlock detected`). Client code for
  operations containing more than one collection should be aware of this potential
  error and handle it accordingly, either by giving up or retrying the transaction.

* improved internal datafile statistics for compaction and compaction triggering
  conditions, preventing excessive growth of collection datafiles under some
  workloads. This should also fix issue #1596.

* Foxx export cache should no longer break if a broken app is loaded in the
  web admin interface.

* Foxx: removed some incorrect deprecation warnings.

* Foxx: mocha test paths with wildcard characters (asterisks) now work on Windows


v2.7.4 (2015-12-21)
-------------------

* slightly adjusted V8 garbage collection strategy so that collection eventually
  happens in all contexts that hold V8 external references to documents and
  collections.

* added the following attributes to the result of `collection.figures()` and the
  corresponding HTTP API at `PUT /_api/collection/<name>/figures`:

  - `documentReferences`: The number of references to documents in datafiles
    that JavaScript code currently holds. This information can be used for
    debugging compaction and unload issues.
  - `waitingFor`: An optional string value that contains information about
    which object type is at the head of the collection's cleanup queue. This
    information can be used for debugging compaction and unload issues.
  - `compactionStatus.time`: The point in time the compaction for the collection
    was last executed. This information can be used for debugging compaction
    issues.
  - `compactionStatus.message`: The action that was performed when the compaction
    was last run for the collection. This information can be used for debugging
    compaction issues.

  Note: `waitingFor` and `compactionStatus` may be empty when called on a coordinator
  in a cluster.

* the compaction will now provide queryable status info that can be used to track
  its progress. The compaction status is displayed in the web interface, too.


v2.7.3 (2015-12-17)
-------------------

* fixed some replication value conversion issues when replication applier properties
  were set via ArangoShell

* fixed disappearing of documents for collections transferred via `sync` or
  `syncCollection` if the collection was dropped right before synchronization
  and drop and (re-)create collection markers were located in the same WAL file


* fixed an issue where overwriting the system sessions collection would break
  the web interface when authentication is enabled

v2.7.2 (2015-12-01)
-------------------

* replication improvements:

  - added `autoResync` configuration parameter for continuous replication.

    When set to `true`, a replication slave will automatically trigger a full data
    re-synchronization with the master when the master cannot provide the log data
    the slave had asked for. Note that `autoResync` will only work when the option
    `requireFromPresent` is also set to `true` for the continuous replication, or
    when the continuous syncer is started and detects that no start tick is present.

    Automatic re-synchronization may transfer a lot of data from the master to the
    slave and may be expensive. It is therefore turned off by default.
    When turned off, the slave will never perform an automatic re-synchronization
    with the master.

  - added `idleMinWaitTime` and `idleMaxWaitTime` configuration parameters for
    continuous replication.

    These parameters can be used to control the minimum and maximum wait time the
    slave will (intentionally) idle and not poll for master log changes in case the
    master had sent the full logs already.
    The `idleMaxWaitTime` value will only be used when `adapativePolling` is set
    to `true`. When `adaptivePolling` is disable, only `idleMinWaitTime` will be
    used as a constant time span in which the slave will not poll the master for
    further changes. The default values are 0.5 seconds for `idleMinWaitTime` and
    2.5 seconds for `idleMaxWaitTime`, which correspond to the hard-coded values
    used in previous versions of ArangoDB.

  - added `initialSyncMaxWaitTime` configuration parameter for initial and continuous
    replication

    This option controls the maximum wait time (in seconds) that the initial
    synchronization will wait for a response from the master when fetching initial
    collection data. If no response is received within this time period, the initial
    synchronization will give up and fail. This option is also relevant for
    continuous replication in case *autoResync* is set to *true*, as then the
    continuous replication may trigger a full data re-synchronization in case
    the master cannot the log data the slave had asked for.

  - HTTP requests sent from the slave to the master during initial synchronization
    will now be retried if they fail with connection problems.

  - the initial synchronization now logs its progress so it can be queried using
    the regular replication status check APIs.

* fixed non-deterministic query results in some cluster queries

* added missing lock instruction for primary index in compactor size calculation

* fixed issue #1589

* fixed issue #1583

* fixed undefined behavior when accessing the top level of a document with the `[*]`
  operator

* fixed potentially invalid pointer access in shaper when the currently accessed
  document got re-located by the WAL collector at the very same time

* Foxx: optional configuration options no longer log validation errors when assigned
  empty values (#1495)

* Foxx: constructors provided to Repository and Model sub-classes via extend are
  now correctly called (#1592)


v2.7.1 (2015-11-07)
-------------------

* switch to linenoise next generation

* exclude `_apps` collection from replication

  The slave has its own `_apps` collection which it populates on server start.
  When replicating data from the master to the slave, the data from the master may
  clash with the slave's own data in the `_apps` collection. Excluding the `_apps`
  collection from replication avoids this.

* disable replication appliers when starting in modes `--upgrade`, `--no-server`
  and `--check-upgrade`

* more detailed output in arango-dfdb

* fixed "no start tick" issue in replication applier

  This error could occur after restarting a slave server after a shutdown
  when no data was ever transferred from the master to the slave via the
  continuous replication

* fixed problem during SSL client connection abort that led to scheduler thread
  staying at 100% CPU saturation

* fixed potential segfault in AQL `NEIGHBORS` function implementation when C++ function
  variant was used and collection names were passed as strings

* removed duplicate target for some frontend JavaScript files from the Makefile

* make AQL function `MERGE()` work on a single array parameter, too.
  This allows combining the attributes of multiple objects from an array into
  a single object, e.g.

      RETURN MERGE([
        { foo: 'bar' },
        { quux: 'quetzalcoatl', ruled: true },
        { bar: 'baz', foo: 'done' }
      ])

  will now return:

      {
        "foo": "done",
        "quux": "quetzalcoatl",
        "ruled": true,
        "bar": "baz"
      }

* fixed potential deadlock in collection status changing on Windows

* fixed hard-coded `incremental` parameter in shell implementation of
  `syncCollection` function in replication module

* fix for GCC5: added check for '-stdlib' option


v2.7.0 (2015-10-09)
-------------------

* fixed request statistics aggregation
  When arangod was started in supervisor mode, the request statistics always showed
  0 requests, as the statistics aggregation thread did not run then.

* read server configuration files before dropping privileges. this ensures that
  the SSL keyfile specified in the configuration can be read with the server's start
  privileges (i.e. root when using a standard ArangoDB package).

* fixed replication with a 2.6 replication configuration and issues with a 2.6 master

* raised default value of `--server.descriptors-minimum` to 1024

* allow Foxx apps to be installed underneath URL path `/_open/`, so they can be
  (intentionally) accessed without authentication.

* added *allowImplicit* sub-attribute in collections declaration of transactions.
  The *allowImplicit* attributes allows making transactions fail should they
  read-access a collection that was not explicitly declared in the *collections*
  array of the transaction.

* added "special" password ARANGODB_DEFAULT_ROOT_PASSWORD. If you pass
  ARANGODB_DEFAULT_ROOT_PASSWORD as password, it will read the password
  from the environment variable ARANGODB_DEFAULT_ROOT_PASSWORD


v2.7.0-rc2 (2015-09-22)
-----------------------

* fix over-eager datafile compaction

  This should reduce the need to compact directly after loading a collection when a
  collection datafile contained many insertions and updates for the same documents. It
  should also prevent from re-compacting already merged datafiles in case not many
  changes were made. Compaction will also make fewer index lookups than before.

* added `syncCollection()` function in module `org/arangodb/replication`

  This allows synchronizing the data of a single collection from a master to a slave
  server. Synchronization can either restore the whole collection by transferring all
  documents from the master to the slave, or incrementally by only transferring documents
  that differ. This is done by partitioning the collection's entire key space into smaller
  chunks and comparing the data chunk-wise between master and slave. Only chunks that are
  different will be re-transferred.

  The `syncCollection()` function can be used as follows:

      require("org/arangodb/replication").syncCollection(collectionName, options);

  e.g.

      require("org/arangodb/replication").syncCollection("myCollection", {
        endpoint: "tcp://127.0.0.1:8529",  /* master */
        username: "root",                  /* username for master */
        password: "secret",                /* password for master */
        incremental: true                  /* use incremental mode */
      });


* additionally allow the following characters in document keys:

  `(` `)` `+` `,` `=` `;` `$` `!` `*` `'` `%`


v2.7.0-rc1 (2015-09-17)
-----------------------

* removed undocumented server-side-only collection functions:
  * collection.OFFSET()
  * collection.NTH()
  * collection.NTH2()
  * collection.NTH3()

* upgraded Swagger to version 2.0 for the Documentation

  This gives the user better prepared test request structures.
  More conversions will follow so finally client libraries can be auto-generated.

* added extra AQL functions for date and time calculation and manipulation.
  These functions were contributed by GitHub users @CoDEmanX and @friday.
  A big thanks for their work!

  The following extra date functions are available from 2.7 on:

  * `DATE_DAYOFYEAR(date)`: Returns the day of year number of *date*.
    The return values range from 1 to 365, or 366 in a leap year respectively.

  * `DATE_ISOWEEK(date)`: Returns the ISO week date of *date*.
    The return values range from 1 to 53. Monday is considered the first day of the week.
    There are no fractional weeks, thus the last days in December may belong to the first
    week of the next year, and the first days in January may be part of the previous year's
    last week.

  * `DATE_LEAPYEAR(date)`: Returns whether the year of *date* is a leap year.

  * `DATE_QUARTER(date)`: Returns the quarter of the given date (1-based):
    * 1: January, February, March
    * 2: April, May, June
    * 3: July, August, September
    * 4: October, November, December

  - *DATE_DAYS_IN_MONTH(date)*: Returns the number of days in *date*'s month (28..31).

  * `DATE_ADD(date, amount, unit)`: Adds *amount* given in *unit* to *date* and
    returns the calculated date.

    *unit* can be either of the following to specify the time unit to add or
    subtract (case-insensitive):
    - y, year, years
    - m, month, months
    - w, week, weeks
    - d, day, days
    - h, hour, hours
    - i, minute, minutes
    - s, second, seconds
    - f, millisecond, milliseconds

    *amount* is the number of *unit*s to add (positive value) or subtract
    (negative value).

  * `DATE_SUBTRACT(date, amount, unit)`: Subtracts *amount* given in *unit* from
    *date* and returns the calculated date.

    It works the same as `DATE_ADD()`, except that it subtracts. It is equivalent
    to calling `DATE_ADD()` with a negative amount, except that `DATE_SUBTRACT()`
    can also subtract ISO durations. Note that negative ISO durations are not
    supported (i.e. starting with `-P`, like `-P1Y`).

  * `DATE_DIFF(date1, date2, unit, asFloat)`: Calculate the difference
    between two dates in given time *unit*, optionally with decimal places.
    Returns a negative value if *date1* is greater than *date2*.

  * `DATE_COMPARE(date1, date2, unitRangeStart, unitRangeEnd)`: Compare two
    partial dates and return true if they match, false otherwise. The parts to
    compare are defined by a range of time units.

    The full range is: years, months, days, hours, minutes, seconds, milliseconds.
    Pass the unit to start from as *unitRangeStart*, and the unit to end with as
    *unitRangeEnd*. All units in between will be compared. Leave out *unitRangeEnd*
    to only compare *unitRangeStart*.

  * `DATE_FORMAT(date, format)`: Format a date according to the given format string.
    It supports the following placeholders (case-insensitive):
    - %t: timestamp, in milliseconds since midnight 1970-01-01
    - %z: ISO date (0000-00-00T00:00:00.000Z)
    - %w: day of week (0..6)
    - %y: year (0..9999)
    - %yy: year (00..99), abbreviated (last two digits)
    - %yyyy: year (0000..9999), padded to length of 4
    - %yyyyyy: year (-009999 .. +009999), with sign prefix and padded to length of 6
    - %m: month (1..12)
    - %mm: month (01..12), padded to length of 2
    - %d: day (1..31)
    - %dd: day (01..31), padded to length of 2
    - %h: hour (0..23)
    - %hh: hour (00..23), padded to length of 2
    - %i: minute (0..59)
    - %ii: minute (00..59), padded to length of 2
    - %s: second (0..59)
    - %ss: second (00..59), padded to length of 2
    - %f: millisecond (0..999)
    - %fff: millisecond (000..999), padded to length of 3
    - %x: day of year (1..366)
    - %xxx: day of year (001..366), padded to length of 3
    - %k: ISO week date (1..53)
    - %kk: ISO week date (01..53), padded to length of 2
    - %l: leap year (0 or 1)
    - %q: quarter (1..4)
    - %a: days in month (28..31)
    - %mmm: abbreviated English name of month (Jan..Dec)
    - %mmmm: English name of month (January..December)
    - %www: abbreviated English name of weekday (Sun..Sat)
    - %wwww: English name of weekday (Sunday..Saturday)
    - %&: special escape sequence for rare occasions
    - %%: literal %
    - %: ignored

* new WAL logfiles and datafiles are now created non-sparse

  This prevents SIGBUS signals being raised when memory of a sparse datafile is accessed
  and the disk is full and the accessed file part is not actually disk-backed. In
  this case the mapped memory region is not necessarily backed by physical memory, and
  accessing the memory may raise SIGBUS and crash arangod.

* the `internal.download()` function and the module `org/arangodb/request` used some
  internal library function that handled the sending of HTTP requests from inside of
  ArangoDB. This library unconditionally set an HTTP header `Accept-Encoding: gzip`
  in all outgoing HTTP requests.

  This has been fixed in 2.7, so `Accept-Encoding: gzip` is not set automatically anymore.
  Additionally, the header `User-Agent: ArangoDB` is not set automatically either. If
  client applications desire to send these headers, they are free to add it when
  constructing the requests using the `download` function or the request module.

* fixed issue #1436: org/arangodb/request advertises deflate without supporting it

* added template string generator function `aqlQuery` for generating AQL queries

  This can be used to generate safe AQL queries with JavaScript parameter
  variables or expressions easily:

      var name = 'test';
      var attributeName = '_key';
      var query = aqlQuery`FOR u IN users FILTER u.name == ${name} RETURN u.${attributeName}`;
      db._query(query);

* report memory usage for document header data (revision id, pointer to data etc.)
  in `db.collection.figures()`. The memory used for document headers will now
  show up in the already existing attribute `indexes.size`. Due to that, the index
  sizes reported by `figures()` in 2.7 will be higher than those reported by 2.6,
  but the 2.7 values are more accurate.

* IMPORTANT CHANGE: the filenames in dumps created by arangodump now contain
  not only the name of the dumped collection, but also an additional 32-digit hash
  value. This is done to prevent overwriting dump files in case-insensitive file
  systems when there exist multiple collections with the same name (but with
  different cases).

  For example, if a database has two collections: `test` and `Test`, previous
  versions of ArangoDB created the files

  * `test.structure.json` and `test.data.json` for collection `test`
  * `Test.structure.json` and `Test.data.json` for collection `Test`

  This did not work for case-insensitive filesystems, because the files for the
  second collection would have overwritten the files of the first. arangodump in
  2.7 will create the following filenames instead:

  * `test_098f6bcd4621d373cade4e832627b4f6.structure.json` and `test_098f6bcd4621d373cade4e832627b4f6.data.json`
  * `Test_0cbc6611f5540bd0809a388dc95a615b.structure.json` and `Test_0cbc6611f5540bd0809a388dc95a615b.data.json`

  These filenames will be unambiguous even in case-insensitive filesystems.

* IMPORTANT CHANGE: make arangod actually close lingering client connections
  when idle for at least the duration specified via `--server.keep-alive-timeout`.
  In previous versions of ArangoDB, connections were not closed by the server
  when the timeout was reached and the client was still connected. Now the
  connection is properly closed by the server in case of timeout. Client
  applications relying on the old behavior may now need to reconnect to the
  server when their idle connections time out and get closed (note: connections
  being idle for a long time may be closed by the OS or firewalls anyway -
  client applications should be aware of that and try to reconnect).

* IMPORTANT CHANGE: when starting arangod, the server will drop the process
  privileges to the specified values in options `--server.uid` and `--server.gid`
  instantly after parsing the startup options.

  That means when either `--server.uid` or `--server.gid` are set, the privilege
  change will happen earlier. This may prevent binding the server to an endpoint
  with a port number lower than 1024 if the arangodb user has no privileges
  for that. Previous versions of ArangoDB changed the privileges later, so some
  startup actions were still carried out under the invoking user (i.e. likely
  *root* when started via init.d or system scripts) and especially binding to
  low port numbers was still possible there.

  The default privileges for user *arangodb* will not be sufficient for binding
  to port numbers lower than 1024. To have an ArangoDB 2.7 bind to a port number
  lower than 1024, it needs to be started with either a different privileged user,
  or the privileges of the *arangodb* user have to raised manually beforehand.

* added AQL optimizer rule `patch-update-statements`

* Linux startup scripts and systemd configuration for arangod now try to
  adjust the NOFILE (number of open files) limits for the process. The limit
  value is set to 131072 (128k) when ArangoDB is started via start/stop
  commands

* When ArangoDB is started/stopped manually via the start/stop commands, the
  main process will wait for up to 10 seconds after it forks the supervisor
  and arangod child processes. If the startup fails within that period, the
  start/stop script will fail with an exit code other than zero. If the
  startup of the supervisor or arangod is still ongoing after 10 seconds,
  the main program will still return with exit code 0. The limit of 10 seconds
  is arbitrary because the time required for a startup is not known in advance.

* added startup option `--database.throw-collection-not-loaded-error`

  Accessing a not-yet loaded collection will automatically load a collection
  on first access. This flag controls what happens in case an operation
  would need to wait for another thread to finalize loading a collection. If
  set to *true*, then the first operation that accesses an unloaded collection
  will load it. Further threads that try to access the same collection while
  it is still loading immediately fail with an error (1238, *collection not loaded*).
  This is to prevent all server threads from being blocked while waiting on the
  same collection to finish loading. When the first thread has completed loading
  the collection, the collection becomes regularly available, and all operations
  from that point on can be carried out normally, and error 1238 will not be
  thrown anymore for that collection.

  If set to *false*, the first thread that accesses a not-yet loaded collection
  will still load it. Other threads that try to access the collection while
  loading will not fail with error 1238 but instead block until the collection
  is fully loaded. This configuration might lead to all server threads being
  blocked because they are all waiting for the same collection to complete
  loading. Setting the option to *true* will prevent this from happening, but
  requires clients to catch error 1238 and react on it (maybe by scheduling
  a retry for later).

  The default value is *false*.

* added better control-C support in arangosh

  When CTRL-C is pressed in arangosh, it will now print a `^C` first. Pressing
  CTRL-C again will reset the prompt if something was entered before, or quit
  arangosh if no command was entered directly before.

  This affects the arangosh version build with Readline-support only (Linux
  and MacOS).

  The MacOS version of ArangoDB for Homebrew now depends on Readline, too. The
  Homebrew formula has been changed accordingly.
  When self-compiling ArangoDB on MacOS without Homebrew, Readline now is a
  prerequisite.

* increased default value for collection-specific `indexBuckets` value from 1 to 8

  Collections created from 2.7 on will use the new default value of `8` if not
  overridden on collection creation or later using
  `collection.properties({ indexBuckets: ... })`.

  The `indexBuckets` value determines the number of buckets to use for indexes of
  type `primary`, `hash` and `edge`. Having multiple index buckets allows splitting
  an index into smaller components, which can be filled in parallel when a collection
  is loading. Additionally, resizing and reallocation of indexes are faster and
  less intrusive if the index uses multiple buckets, because resize and reallocation
  will affect only data in a single bucket instead of all index values.

  The index buckets will be filled in parallel when loading a collection if the collection
  has an `indexBuckets` value greater than 1 and the collection contains a significant
  amount of documents/edges (the current threshold is 256K documents but this value
  may change in future versions of ArangoDB).

* changed HTTP client to use poll instead of select on Linux and MacOS

  This affects the ArangoShell and user-defined JavaScript code running inside
  arangod that initiates its own HTTP calls.

  Using poll instead of select allows using arbitrary high file descriptors
  (bigger than the compiled in FD_SETSIZE). Server connections are still handled using
  epoll, which has never been affected by FD_SETSIZE.

* implemented AQL `LIKE` function using ICU regexes

* added `RETURN DISTINCT` for AQL queries to return unique results:

      FOR doc IN collection
        RETURN DISTINCT doc.status

  This change also introduces `DISTINCT` as an AQL keyword.

* removed `createNamedQueue()` and `addJob()` functions from org/arangodb/tasks

* use less locks and more atomic variables in the internal dispatcher
  and V8 context handling implementations. This leads to improved throughput in
  some ArangoDB internals and allows for higher HTTP request throughput for
  many operations.

  A short overview of the improvements can be found here:

  https://www.arangodb.com/2015/08/throughput-enhancements/

* added shorthand notation for attribute names in AQL object literals:

      LET name = "Peter"
      LET age = 42
      RETURN { name, age }

  The above is the shorthand equivalent of the generic form

      LET name = "Peter"
      LET age = 42
      RETURN { name : name, age : age }

* removed configure option `--enable-timings`

  This option did not have any effect.

* removed configure option `--enable-figures`

  This option previously controlled whether HTTP request statistics code was
  compiled into ArangoDB or not. The previous default value was `true` so
  statistics code was available in official packages. Setting the option to
  `false` led to compile errors so it is doubtful the default value was
  ever changed. By removing the option some internal statistics code was also
  simplified.

* removed run-time manipulation methods for server endpoints:

  * `db._removeEndpoint()`
  * `db._configureEndpoint()`
  * HTTP POST `/_api/endpoint`
  * HTTP DELETE `/_api/endpoint`

* AQL query result cache

  The query result cache can optionally cache the complete results of all or selected AQL queries.
  It can be operated in the following modes:

  * `off`: the cache is disabled. No query results will be stored
  * `on`: the cache will store the results of all AQL queries unless their `cache`
    attribute flag is set to `false`
  * `demand`: the cache will store the results of AQL queries that have their
    `cache` attribute set to `true`, but will ignore all others

  The mode can be set at server startup using the `--database.query-cache-mode` configuration
  option and later changed at runtime.

  The following HTTP REST APIs have been added for controlling the query cache:

  * HTTP GET `/_api/query-cache/properties`: returns the global query cache configuration
  * HTTP PUT `/_api/query-cache/properties`: modifies the global query cache configuration
  * HTTP DELETE `/_api/query-cache`: invalidates all results in the query cache

  The following JavaScript functions have been added for controlling the query cache:

  * `require("org/arangodb/aql/cache").properties()`: returns the global query cache configuration
  * `require("org/arangodb/aql/cache").properties(properties)`: modifies the global query cache configuration
  * `require("org/arangodb/aql/cache").clear()`: invalidates all results in the query cache

* do not link arangoimp against V8

* AQL function call arguments optimization

  This will lead to arguments in function calls inside AQL queries not being copied but passed
  by reference. This may speed up calls to functions with bigger argument values or queries that
  call functions a lot of times.

* upgraded V8 version to 4.3.61

* removed deprecated AQL `SKIPLIST` function.

  This function was introduced in older versions of ArangoDB with a less powerful query optimizer to
  retrieve data from a skiplist index using a `LIMIT` clause. It was marked as deprecated in ArangoDB
  2.6.

  Since ArangoDB 2.3 the behavior of the `SKIPLIST` function can be emulated using regular AQL
  constructs, e.g.

      FOR doc IN @@collection
        FILTER doc.value >= @value
        SORT doc.value DESC
        LIMIT 1
        RETURN doc

* the `skip()` function for simple queries does not accept negative input any longer.
  This feature was deprecated in 2.6.0.

* fix exception handling

  In some cases JavaScript exceptions would re-throw without information of the original problem.
  Now the original exception is logged for failure analysis.

* based REST API method PUT `/_api/simple/all` on the cursor API and make it use AQL internally.

  The change speeds up this REST API method and will lead to additional query information being
  returned by the REST API. Clients can use this extra information or ignore it.

* Foxx Queue job success/failure handlers arguments have changed from `(jobId, jobData, result, jobFailures)` to `(result, jobData, job)`.

* added Foxx Queue job options `repeatTimes`, `repeatUntil` and `repeatDelay` to automatically re-schedule jobs when they are completed.

* added Foxx manifest configuration type `password` to mask values in the web interface.

* fixed default values in Foxx manifest configurations sometimes not being used as defaults.

* fixed optional parameters in Foxx manifest configurations sometimes not being cleared correctly.

* Foxx dependencies can now be marked as optional using a slightly more verbose syntax in your manifest file.

* converted Foxx constructors to ES6 classes so you can extend them using class syntax.

* updated aqb to 2.0.

* updated chai to 3.0.

* Use more madvise calls to speed up things when memory is tight, in particular
  at load time but also for random accesses later.

* Overhauled web interface

  The web interface now has a new design.

  The API documentation for ArangoDB has been moved from "Tools" to "Links" in the web interface.

  The "Applications" tab in the web interfaces has been renamed to "Services".


v2.6.12 (2015-12-02)
--------------------

* fixed disappearing of documents for collections transferred via `sync` if the
  the collection was dropped right before synchronization and drop and (re-)create
  collection markers were located in the same WAL file

* added missing lock instruction for primary index in compactor size calculation

* fixed issue #1589

* fixed issue #1583

* Foxx: optional configuration options no longer log validation errors when assigned
  empty values (#1495)


v2.6.11 (2015-11-18)
--------------------

* fixed potentially invalid pointer access in shaper when the currently accessed
  document got re-located by the WAL collector at the very same time


v2.6.10 (2015-11-10)
--------------------

* disable replication appliers when starting in modes `--upgrade`, `--no-server`
  and `--check-upgrade`

* more detailed output in arango-dfdb

* fixed potential deadlock in collection status changing on Windows

* issue #1521: Can't dump/restore with user and password


v2.6.9 (2015-09-29)
-------------------

* added "special" password ARANGODB_DEFAULT_ROOT_PASSWORD. If you pass
  ARANGODB_DEFAULT_ROOT_PASSWORD as password, it will read the password
  from the environment variable ARANGODB_DEFAULT_ROOT_PASSWORD

* fixed failing AQL skiplist, sort and limit combination

  When using a Skiplist index on an attribute (say "a") and then using sort
  and skip on this attribute caused the result to be empty e.g.:

    require("internal").db.test.ensureSkiplist("a");
    require("internal").db._query("FOR x IN test SORT x.a LIMIT 10, 10");

  Was always empty no matter how many documents are stored in test.
  This is now fixed.

v2.6.8 (2015-09-09)
-------------------

* ARM only:

  The ArangoDB packages for ARM require the kernel to allow unaligned memory access.
  How the kernel handles unaligned memory access is configurable at runtime by
  checking and adjusting the contents `/proc/cpu/alignment`.

  In order to operate on ARM, ArangoDB requires the bit 1 to be set. This will
  make the kernel trap and adjust unaligned memory accesses. If this bit is not
  set, the kernel may send a SIGBUS signal to ArangoDB and terminate it.

  To set bit 1 in `/proc/cpu/alignment` use the following command as a privileged
  user (e.g. root):

      echo "2" > /proc/cpu/alignment

  Note that this setting affects all user processes and not just ArangoDB. Setting
  the alignment with the above command will also not make the setting permanent,
  so it will be lost after a restart of the system. In order to make the setting
  permanent, it should be executed during system startup or before starting arangod.

  The ArangoDB start/stop scripts do not adjust the alignment setting, but rely on
  the environment to have the correct alignment setting already. The reason for this
  is that the alignment settings also affect all other user processes (which ArangoDB
  is not aware of) and thus may have side-effects outside of ArangoDB. It is therefore
  more reasonable to have the system administrator carry out the change.


v2.6.7 (2015-08-25)
-------------------

* improved AssocMulti index performance when resizing.

  This makes the edge index perform less I/O when under memory pressure.


v2.6.6 (2015-08-23)
-------------------

* added startup option `--server.additional-threads` to create separate queues
  for slow requests.


v2.6.5 (2015-08-17)
-------------------

* added startup option `--database.throw-collection-not-loaded-error`

  Accessing a not-yet loaded collection will automatically load a collection
  on first access. This flag controls what happens in case an operation
  would need to wait for another thread to finalize loading a collection. If
  set to *true*, then the first operation that accesses an unloaded collection
  will load it. Further threads that try to access the same collection while
  it is still loading immediately fail with an error (1238, *collection not loaded*).
  This is to prevent all server threads from being blocked while waiting on the
  same collection to finish loading. When the first thread has completed loading
  the collection, the collection becomes regularly available, and all operations
  from that point on can be carried out normally, and error 1238 will not be
  thrown anymore for that collection.

  If set to *false*, the first thread that accesses a not-yet loaded collection
  will still load it. Other threads that try to access the collection while
  loading will not fail with error 1238 but instead block until the collection
  is fully loaded. This configuration might lead to all server threads being
  blocked because they are all waiting for the same collection to complete
  loading. Setting the option to *true* will prevent this from happening, but
  requires clients to catch error 1238 and react on it (maybe by scheduling
  a retry for later).

  The default value is *false*.

* fixed busy wait loop in scheduler threads that sometimes consumed 100% CPU while
  waiting for events on connections closed unexpectedly by the client side

* handle attribute `indexBuckets` when restoring collections via arangorestore.
  Previously the `indexBuckets` attribute value from the dump was ignored, and the
   server default value for `indexBuckets` was used when restoring a collection.

* fixed "EscapeValue already set error" crash in V8 actions that might have occurred when
  canceling V8-based operations.


v2.6.4 (2015-08-01)
-------------------

* V8: Upgrade to version 4.1.0.27 - this is intended to be the stable V8 version.

* fixed issue #1424: Arango shell should not processing arrows pushing on keyboard


v2.6.3 (2015-07-21)
-------------------

* issue #1409: Document values with null character truncated


v2.6.2 (2015-07-04)
-------------------

* fixed issue #1383: bindVars for HTTP API doesn't work with empty string

* fixed handling of default values in Foxx manifest configurations

* fixed handling of optional parameters in Foxx manifest configurations

* fixed a reference error being thrown in Foxx queues when a function-based job type is used that is not available and no options object is passed to queue.push


v2.6.1 (2015-06-24)
-------------------

* Add missing swagger files to cmake build. fixes #1368

* fixed documentation errors


v2.6.0 (2015-06-20)
-------------------

* using negative values for `SimpleQuery.skip()` is deprecated.
  This functionality will be removed in future versions of ArangoDB.

* The following simple query functions are now deprecated:

  * collection.near
  * collection.within
  * collection.geo
  * collection.fulltext
  * collection.range
  * collection.closedRange

  This also lead to the following REST API methods being deprecated from now on:

  * PUT /_api/simple/near
  * PUT /_api/simple/within
  * PUT /_api/simple/fulltext
  * PUT /_api/simple/range

  It is recommended to replace calls to these functions or APIs with equivalent AQL queries,
  which are more flexible because they can be combined with other operations:

      FOR doc IN NEAR(@@collection, @latitude, @longitude, @limit)
        RETURN doc

      FOR doc IN WITHIN(@@collection, @latitude, @longitude, @radius, @distanceAttributeName)
        RETURN doc

      FOR doc IN FULLTEXT(@@collection, @attributeName, @queryString, @limit)
        RETURN doc

      FOR doc IN @@collection
        FILTER doc.value >= @left && doc.value < @right
        LIMIT @skip, @limit
        RETURN doc`

  The above simple query functions and REST API methods may be removed in future versions
  of ArangoDB.

* deprecated now-obsolete AQL `SKIPLIST` function

  The function was introduced in older versions of ArangoDB with a less powerful query optimizer to
  retrieve data from a skiplist index using a `LIMIT` clause.

  Since 2.3 the same goal can be achieved by using regular AQL constructs, e.g.

      FOR doc IN collection FILTER doc.value >= @value SORT doc.value DESC LIMIT 1 RETURN doc

* fixed issues when switching the database inside tasks and during shutdown of database cursors

  These features were added during 2.6 alpha stage so the fixes affect devel/2.6-alpha builds only

* issue #1360: improved foxx-manager help

* added `--enable-tcmalloc` configure option.

  When this option is set, arangod and the client tools will be linked against tcmalloc, which replaces
  the system allocator. When the option is set, a tcmalloc library must be present on the system under
  one of the names `libtcmalloc`, `libtcmalloc_minimal` or `libtcmalloc_debug`.

  As this is a configure option, it is supported for manual builds on Linux-like systems only. tcmalloc
  support is currently experimental.

* issue #1353: Windows: HTTP API - incorrect path in errorMessage

* issue #1347: added option `--create-database` for arangorestore.

  Setting this option to `true` will now create the target database if it does not exist. When creating
  the target database, the username and passwords passed to arangorestore will be used to create an
  initial user for the new database.

* issue #1345: advanced debug information for User Functions

* issue #1341: Can't use bindvars in UPSERT

* fixed vulnerability in JWT implementation.

* changed default value of option `--database.ignore-datafile-errors` from `true` to `false`

  If the new default value of `false` is used, then arangod will refuse loading collections that contain
  datafiles with CRC mismatches or other errors. A collection with datafile errors will then become
  unavailable. This prevents follow up errors from happening.

  The only way to access such collection is to use the datafile debugger (arango-dfdb) and try to repair
  or truncate the datafile with it.

  If `--database.ignore-datafile-errors` is set to `true`, then collections will become available
  even if parts of their data cannot be loaded. This helps availability, but may cause (partial) data
  loss and follow up errors.

* added server startup option `--server.session-timeout` for controlling the timeout of user sessions
  in the web interface

* add sessions and cookie authentication for ArangoDB's web interface

  ArangoDB's built-in web interface now uses sessions. Session information ids are stored in cookies,
  so clients using the web interface must accept cookies in order to use it

* web interface: display query execution time in AQL editor

* web interface: renamed AQL query *submit* button to *execute*

* web interface: added query explain feature in AQL editor

* web interface: demo page added. only working if demo data is available, hidden otherwise

* web interface: added support for custom app scripts with optional arguments and results

* web interface: mounted apps that need to be configured are now indicated in the app overview

* web interface: added button for running tests to app details

* web interface: added button for configuring app dependencies to app details

* web interface: upgraded API documentation to use Swagger 2

* INCOMPATIBLE CHANGE

  removed startup option `--log.severity`

  The docs for `--log.severity` mentioned lots of severities (e.g. `exception`, `technical`, `functional`, `development`)
  but only a few severities (e.g. `all`, `human`) were actually used, with `human` being the default and `all` enabling the
  additional logging of requests. So the option pretended to control a lot of things which it actually didn't. Additionally,
  the option `--log.requests-file` was around for a long time already, also controlling request logging.

  Because the `--log.severity` option effectively did not control that much, it was removed. A side effect of removing the
  option is that 2.5 installations which used `--log.severity all` will not log requests after the upgrade to 2.6. This can
  be adjusted by setting the `--log.requests-file` option.

* add backtrace to fatal log events

* added optional `limit` parameter for AQL function `FULLTEXT`

* make fulltext index also index text values contained in direct sub-objects of the indexed
  attribute.

  Previous versions of ArangoDB only indexed the attribute value if it was a string. Sub-attributes
  of the index attribute were ignored when fulltext indexing.

  Now, if the index attribute value is an object, the object's values will each be included in the
  fulltext index if they are strings. If the index attribute value is an array, the array's values
  will each be included in the fulltext index if they are strings.

  For example, with a fulltext index present on the `translations` attribute, the following text
  values will now be indexed:

      var c = db._create("example");
      c.ensureFulltextIndex("translations");
      c.insert({ translations: { en: "fox", de: "Fuchs", fr: "renard", ru: "лиса" } });
      c.insert({ translations: "Fox is the English translation of the German word Fuchs" });
      c.insert({ translations: [ "ArangoDB", "document", "database", "Foxx" ] });

      c.fulltext("translations", "лиса").toArray();       // returns only first document
      c.fulltext("translations", "Fox").toArray();        // returns first and second documents
      c.fulltext("translations", "prefix:Fox").toArray(); // returns all three documents

* added batch document removal and lookup commands:

      collection.lookupByKeys(keys)
      collection.removeByKeys(keys)

  These commands can be used to perform multi-document lookup and removal operations efficiently
  from the ArangoShell. The argument to these operations is an array of document keys.

  Also added HTTP APIs for batch document commands:

  * PUT /_api/simple/lookup-by-keys
  * PUT /_api/simple/remove-by-keys

* properly prefix document address URLs with the current database name for calls to the REST
  API method GET `/_api/document?collection=...` (that method will return partial URLs to all
  documents in the collection).

  Previous versions of ArangoDB returned the URLs starting with `/_api/` but without the current
  database name, e.g. `/_api/document/mycollection/mykey`. Starting with 2.6, the response URLs
  will include the database name as well, e.g. `/_db/_system/_api/document/mycollection/mykey`.

* added dedicated collection export HTTP REST API

  ArangoDB now provides a dedicated collection export API, which can take snapshots of entire
  collections more efficiently than the general-purpose cursor API. The export API is useful
  to transfer the contents of an entire collection to a client application. It provides optional
  filtering on specific attributes.

  The export API is available at endpoint `POST /_api/export?collection=...`. The API has the
  same return value structure as the already established cursor API (`POST /_api/cursor`).

  An introduction to the export API is given in this blog post:
  http://jsteemann.github.io/blog/2015/04/04/more-efficient-data-exports/

* subquery optimizations for AQL queries

  This optimization avoids copying intermediate results into subqueries that are not required
  by the subquery.

  A brief description can be found here:
  http://jsteemann.github.io/blog/2015/05/04/subquery-optimizations/

* return value optimization for AQL queries

  This optimization avoids copying the final query result inside the query's main `ReturnNode`.

  A brief description can be found here:
  http://jsteemann.github.io/blog/2015/05/04/return-value-optimization-for-aql/

* speed up AQL queries containing big `IN` lists for index lookups

  `IN` lists used for index lookups had performance issues in previous versions of ArangoDB.
  These issues have been addressed in 2.6 so using bigger `IN` lists for filtering is much
  faster.

  A brief description can be found here:
  http://jsteemann.github.io/blog/2015/05/07/in-list-improvements/

* allow `@` and `.` characters in document keys, too

  This change also leads to document keys being URL-encoded when returned in HTTP `location`
  response headers.

* added alternative implementation for AQL COLLECT

  The alternative method uses a hash table for grouping and does not require its input elements
  to be sorted. It will be taken into account by the optimizer for `COLLECT` statements that do
  not use an `INTO` clause.

  In case a `COLLECT` statement can use the hash table variant, the optimizer will create an extra
  plan for it at the beginning of the planning phase. In this plan, no extra `SORT` node will be
  added in front of the `COLLECT` because the hash table variant of `COLLECT` does not require
  sorted input. Instead, a `SORT` node will be added after it to sort its output. This `SORT` node
  may be optimized away again in later stages. If the sort order of the result is irrelevant to
  the user, adding an extra `SORT null` after a hash `COLLECT` operation will allow the optimizer to
  remove the sorts altogether.

  In addition to the hash table variant of `COLLECT`, the optimizer will modify the original plan
  to use the regular `COLLECT` implementation. As this implementation requires sorted input, the
  optimizer will insert a `SORT` node in front of the `COLLECT`. This `SORT` node may be optimized
  away in later stages.

  The created plans will then be shipped through the regular optimization pipeline. In the end,
  the optimizer will pick the plan with the lowest estimated total cost as usual. The hash table
  variant does not require an up-front sort of the input, and will thus be preferred over the
  regular `COLLECT` if the optimizer estimates many input elements for the `COLLECT` node and
  cannot use an index to sort them.

  The optimizer can be explicitly told to use the regular *sorted* variant of `COLLECT` by
  suffixing a `COLLECT` statement with `OPTIONS { "method" : "sorted" }`. This will override the
  optimizer guesswork and only produce the *sorted* variant of `COLLECT`.

  A blog post on the new `COLLECT` implementation can be found here:
  http://jsteemann.github.io/blog/2015/04/22/collecting-with-a-hash-table/

* refactored HTTP REST API for cursors

  The HTTP REST API for cursors (`/_api/cursor`) has been refactored to improve its performance
  and use less memory.

  A post showing some of the performance improvements can be found here:
  http://jsteemann.github.io/blog/2015/04/01/improvements-for-the-cursor-api/

* simplified return value syntax for data-modification AQL queries

  ArangoDB 2.4 since version allows to return results from data-modification AQL queries. The
  syntax for this was quite limited and verbose:

      FOR i IN 1..10
        INSERT { value: i } IN test
        LET inserted = NEW
        RETURN inserted

  The `LET inserted = NEW RETURN inserted` was required literally to return the inserted
  documents. No calculations could be made using the inserted documents.

  This is now more flexible. After a data-modification clause (e.g. `INSERT`, `UPDATE`, `REPLACE`,
  `REMOVE`, `UPSERT`) there can follow any number of `LET` calculations. These calculations can
  refer to the pseudo-values `OLD` and `NEW` that are created by the data-modification statements.

  This allows returning projections of inserted or updated documents, e.g.:

      FOR i IN 1..10
        INSERT { value: i } IN test
        RETURN { _key: NEW._key, value: i }

  Still not every construct is allowed after a data-modification clause. For example, no functions
  can be called that may access documents.

  More information can be found here:
  http://jsteemann.github.io/blog/2015/03/27/improvements-for-data-modification-queries/

* added AQL `UPSERT` statement

  This adds an `UPSERT` statement to AQL that is a combination of both `INSERT` and `UPDATE` /
  `REPLACE`. The `UPSERT` will search for a matching document using a user-provided example.
  If no document matches the example, the *insert* part of the `UPSERT` statement will be
  executed. If there is a match, the *update* / *replace* part will be carried out:

      UPSERT { page: 'index.html' }                 /* search example */
        INSERT { page: 'index.html', pageViews: 1 } /* insert part */
        UPDATE { pageViews: OLD.pageViews + 1 }     /* update part */
        IN pageViews

  `UPSERT` can be used with an `UPDATE` or `REPLACE` clause. The `UPDATE` clause will perform
  a partial update of the found document, whereas the `REPLACE` clause will replace the found
  document entirely. The `UPDATE` or `REPLACE` parts can refer to the pseudo-value `OLD`, which
  contains all attributes of the found document.

  `UPSERT` statements can optionally return values. In the following query, the return
  attribute `found` will return the found document before the `UPDATE` was applied. If no
  document was found, `found` will contain a value of `null`. The `updated` result attribute will
  contain the inserted / updated document:

      UPSERT { page: 'index.html' }                 /* search example */
        INSERT { page: 'index.html', pageViews: 1 } /* insert part */
        UPDATE { pageViews: OLD.pageViews + 1 }     /* update part */
        IN pageViews
        RETURN { found: OLD, updated: NEW }

  A more detailed description of `UPSERT` can be found here:
  http://jsteemann.github.io/blog/2015/03/27/preview-of-the-upsert-command/

* adjusted default configuration value for `--server.backlog-size` from 10 to 64.

* issue #1231: bug xor feature in AQL: LENGTH(null) == 4

  This changes the behavior of the AQL `LENGTH` function as follows:

  - if the single argument to `LENGTH()` is `null`, then the result will now be `0`. In previous
    versions of ArangoDB, the result of `LENGTH(null)` was `4`.

  - if the single argument to `LENGTH()` is `true`, then the result will now be `1`. In previous
    versions of ArangoDB, the result of `LENGTH(true)` was `4`.

  - if the single argument to `LENGTH()` is `false`, then the result will now be `0`. In previous
    versions of ArangoDB, the result of `LENGTH(false)` was `5`.

  The results of `LENGTH()` with string, numeric, array object argument values do not change.

* issue #1298: Bulk import if data already exists (#1298)

  This change extends the HTTP REST API for bulk imports as follows:

  When documents are imported and the `_key` attribute is specified for them, the import can be
  used for inserting and updating/replacing documents. Previously, the import could be used for
  inserting new documents only, and re-inserting a document with an existing key would have failed
  with a *unique key constraint violated* error.

  The above behavior is still the default. However, the API now allows controlling the behavior
  in case of a unique key constraint error via the optional URL parameter `onDuplicate`.

  This parameter can have one of the following values:

  - `error`: when a unique key constraint error occurs, do not import or update the document but
    report an error. This is the default.

  - `update`: when a unique key constraint error occurs, try to (partially) update the existing
    document with the data specified in the import. This may still fail if the document would
    violate secondary unique indexes. Only the attributes present in the import data will be
    updated and other attributes already present will be preserved. The number of updated documents
    will be reported in the `updated` attribute of the HTTP API result.

  - `replace`: when a unique key constraint error occurs, try to fully replace the existing
    document with the data specified in the import. This may still fail if the document would
    violate secondary unique indexes. The number of replaced documents will be reported in the
    `updated` attribute of the HTTP API result.

  - `ignore`: when a unique key constraint error occurs, ignore this error. There will be no
    insert, update or replace for the particular document. Ignored documents will be reported
    separately in the `ignored` attribute of the HTTP API result.

  The result of the HTTP import API will now contain the attributes `ignored` and `updated`, which
  contain the number of ignored and updated documents respectively. These attributes will contain a
  value of zero unless the `onDuplicate` URL parameter is set to either `update` or `replace`
  (in this case the `updated` attribute may contain non-zero values) or `ignore` (in this case the
  `ignored` attribute may contain a non-zero value).

  To support the feature, arangoimp also has a new command line option `--on-duplicate` which can
  have one of the values `error`, `update`, `replace`, `ignore`. The default value is `error`.

  A few examples for using arangoimp with the `--on-duplicate` option can be found here:
  http://jsteemann.github.io/blog/2015/04/14/updating-documents-with-arangoimp/

* changed behavior of `db._query()` in the ArangoShell:

  if the command's result is printed in the shell, the first 10 results will be printed. Previously
  only a basic description of the underlying query result cursor was printed. Additionally, if the
  cursor result contains more than 10 results, the cursor is assigned to a global variable `more`,
  which can be used to iterate over the cursor result.

  Example:

      arangosh [_system]> db._query("FOR i IN 1..15 RETURN i")
      [object ArangoQueryCursor, count: 15, hasMore: true]

      [
        1,
        2,
        3,
        4,
        5,
        6,
        7,
        8,
        9,
        10
      ]

      type 'more' to show more documents


      arangosh [_system]> more
      [object ArangoQueryCursor, count: 15, hasMore: false]

      [
        11,
        12,
        13,
        14,
        15
      ]

* Disallow batchSize value 0 in HTTP `POST /_api/cursor`:

  The HTTP REST API `POST /_api/cursor` does not accept a `batchSize` parameter value of
  `0` any longer. A batch size of 0 never made much sense, but previous versions of ArangoDB
  did not check for this value. Now creating a cursor using a `batchSize` value 0 will
  result in an HTTP 400 error response

* REST Server: fix memory leaks when failing to add jobs

* 'EDGES' AQL Function

  The AQL function `EDGES` got a new fifth option parameter.
  Right now only one option is available: 'includeVertices'. This is a boolean parameter
  that allows to modify the result of the `EDGES` function.
  Default is 'includeVertices: false' which does not have any effect.
  'includeVertices: true' modifies the result, such that
  {vertex: <vertexDocument>, edge: <edgeDocument>} is returned.

* INCOMPATIBLE CHANGE:

  The result format of the AQL function `NEIGHBORS` has been changed.
  Before it has returned an array of objects containing 'vertex' and 'edge'.
  Now it will only contain the vertex directly.
  Also an additional option 'includeData' has been added.
  This is used to define if only the 'vertex._id' value should be returned (false, default),
  or if the vertex should be looked up in the collection and the complete JSON should be returned
  (true).
  Using only the id values can lead to significantly improved performance if this is the only information
  required.

  In order to get the old result format prior to ArangoDB 2.6, please use the function EDGES instead.
  Edges allows for a new option 'includeVertices' which, set to true, returns exactly the format of NEIGHBORS.
  Example:

      NEIGHBORS(<vertexCollection>, <edgeCollection>, <vertex>, <direction>, <example>)

  This can now be achieved by:

      EDGES(<edgeCollection>, <vertex>, <direction>, <example>, {includeVertices: true})

  If you are nesting several NEIGHBORS steps you can speed up their performance in the following way:

  Old Example:

  FOR va IN NEIGHBORS(Users, relations, 'Users/123', 'outbound') FOR vc IN NEIGHBORS(Products, relations, va.vertex._id, 'outbound') RETURN vc

  This can now be achieved by:

  FOR va IN NEIGHBORS(Users, relations, 'Users/123', 'outbound') FOR vc IN NEIGHBORS(Products, relations, va, 'outbound', null, {includeData: true}) RETURN vc
                                                                                                          ^^^^                  ^^^^^^^^^^^^^^^^^^^
                                                                                                  Use intermediate directly     include Data for final

* INCOMPATIBLE CHANGE:

  The AQL function `GRAPH_NEIGHBORS` now provides an additional option `includeData`.
  This option allows controlling whether the function should return the complete vertices
  or just their IDs. Returning only the IDs instead of the full vertices can lead to
  improved performance .

  If provided, `includeData` is set to `true`, all vertices in the result will be returned
  with all their attributes. The default value of `includeData` is `false`.
  This makes the default function results incompatible with previous versions of ArangoDB.

  To get the old result style in ArangoDB 2.6, please set the options as follows in calls
  to `GRAPH_NEIGHBORS`:

      GRAPH_NEIGHBORS(<graph>, <vertex>, { includeData: true })

* INCOMPATIBLE CHANGE:

  The AQL function `GRAPH_COMMON_NEIGHBORS` now provides an additional option `includeData`.
  This option allows controlling whether the function should return the complete vertices
  or just their IDs. Returning only the IDs instead of the full vertices can lead to
  improved performance .

  If provided, `includeData` is set to `true`, all vertices in the result will be returned
  with all their attributes. The default value of `includeData` is `false`.
  This makes the default function results incompatible with previous versions of ArangoDB.

  To get the old result style in ArangoDB 2.6, please set the options as follows in calls
  to `GRAPH_COMMON_NEIGHBORS`:

      GRAPH_COMMON_NEIGHBORS(<graph>, <vertexExamples1>, <vertexExamples2>, { includeData: true }, { includeData: true })

* INCOMPATIBLE CHANGE:

  The AQL function `GRAPH_SHORTEST_PATH` now provides an additional option `includeData`.
  This option allows controlling whether the function should return the complete vertices
  and edges or just their IDs. Returning only the IDs instead of full vertices and edges
  can lead to improved performance .

  If provided, `includeData` is set to `true`, all vertices and edges in the result will
  be returned with all their attributes. There is also an optional parameter `includePath` of
  type object.
  It has two optional sub-attributes `vertices` and `edges`, both of type boolean.
  Both can be set individually and the result will include all vertices on the path if
  `includePath.vertices == true` and all edges if `includePath.edges == true` respectively.

  The default value of `includeData` is `false`, and paths are now excluded by default.
  This makes the default function results incompatible with previous versions of ArangoDB.

  To get the old result style in ArangoDB 2.6, please set the options as follows in calls
  to `GRAPH_SHORTEST_PATH`:

      GRAPH_SHORTEST_PATH(<graph>, <source>, <target>, { includeData: true, includePath: { edges: true, vertices: true } })

  The attributes `startVertex` and `vertex` that were present in the results of `GRAPH_SHORTEST_PATH`
  in previous versions of ArangoDB will not be produced in 2.6. To calculate these attributes in 2.6,
  please extract the first and last elements from the `vertices` result attribute.

* INCOMPATIBLE CHANGE:

  The AQL function `GRAPH_DISTANCE_TO` will now return only the id the destination vertex
  in the `vertex` attribute, and not the full vertex data with all vertex attributes.

* INCOMPATIBLE CHANGE:

  All graph measurements functions in JavaScript module `general-graph` that calculated a
  single figure previously returned an array containing just the figure. Now these functions
  will return the figure directly and not put it inside an array.

  The affected functions are:

  * `graph._absoluteEccentricity`
  * `graph._eccentricity`
  * `graph._absoluteCloseness`
  * `graph._closeness`
  * `graph._absoluteBetweenness`
  * `graph._betweenness`
  * `graph._radius`
  * `graph._diameter`

* Create the `_graphs` collection in new databases with `waitForSync` attribute set to `false`

  The previous `waitForSync` value was `true`, so default the behavior when creating and dropping
  graphs via the HTTP REST API changes as follows if the new settings are in effect:

  * `POST /_api/graph` by default returns `HTTP 202` instead of `HTTP 201`
  * `DELETE /_api/graph/graph-name` by default returns `HTTP 202` instead of `HTTP 201`

  If the `_graphs` collection still has its `waitForSync` value set to `true`, then the HTTP status
  code will not change.

* Upgraded ICU to version 54; this increases performance in many places.
  based on https://code.google.com/p/chromium/issues/detail?id=428145

* added support for HTTP push aka chunked encoding

* issue #1051: add info whether server is running in service or user mode?

  This will add a "mode" attribute to the result of the result of HTTP GET `/_api/version?details=true`

  "mode" can have the following values:

  - `standalone`: server was started manually (e.g. on command-line)
  - `service`: service is running as Windows service, in daemon mode or under the supervisor

* improve system error messages in Windows port

* increased default value of `--server.request-timeout` from 300 to 1200 seconds for client tools
  (arangosh, arangoimp, arangodump, arangorestore)

* increased default value of `--server.connect-timeout` from 3 to 5 seconds for client tools
  (arangosh, arangoimp, arangodump, arangorestore)

* added startup option `--server.foxx-queues-poll-interval`

  This startup option controls the frequency with which the Foxx queues manager is checking
  the queue (or queues) for jobs to be executed.

  The default value is `1` second. Lowering this value will result in the queue manager waking
  up and checking the queues more frequently, which may increase CPU usage of the server.
  When not using Foxx queues, this value can be raised to save some CPU time.

* added startup option `--server.foxx-queues`

  This startup option controls whether the Foxx queue manager will check queue and job entries.
  Disabling this option can reduce server load but will prevent jobs added to Foxx queues from
  being processed at all.

  The default value is `true`, enabling the Foxx queues feature.

* make Foxx queues really database-specific.

  Foxx queues were and are stored in a database-specific collection `_queues`. However, a global
  cache variable for the queues led to the queue names being treated database-independently, which
  was wrong.

  Since 2.6, Foxx queues names are truly database-specific, so the same queue name can be used in
  two different databases for two different queues. Until then, it is advisable to think of queues
  as already being database-specific, and using the database name as a queue name prefix to be
  avoid name conflicts, e.g.:

      var queueName = "myQueue";
      var Foxx = require("org/arangodb/foxx");
      Foxx.queues.create(db._name() + ":" + queueName);

* added support for Foxx queue job types defined as app scripts.

  The old job types introduced in 2.4 are still supported but are known to cause issues in 2.5
  and later when the server is restarted or the job types are not defined in every thread.

  The new job types avoid this issue by storing an explicit mount path and script name rather
  than an assuming the job type is defined globally. It is strongly recommended to convert your
  job types to the new script-based system.

* renamed Foxx sessions option "sessionStorageApp" to "sessionStorage". The option now also accepts session storages directly.

* Added the following JavaScript methods for file access:
  * fs.copyFile() to copy single files
  * fs.copyRecursive() to copy directory trees
  * fs.chmod() to set the file permissions (non-Windows only)

* Added process.env for accessing the process environment from JavaScript code

* Cluster: kickstarter shutdown routines will more precisely follow the shutdown of its nodes.

* Cluster: don't delete agency connection objects that are currently in use.

* Cluster: improve passing along of HTTP errors

* fixed issue #1247: debian init script problems

* multi-threaded index creation on collection load

  When a collection contains more than one secondary index, they can be built in memory in
  parallel when the collection is loaded. How many threads are used for parallel index creation
  is determined by the new configuration parameter `--database.index-threads`. If this is set
  to 0, indexes are built by the opening thread only and sequentially. This is equivalent to
  the behavior in 2.5 and before.

* speed up building up primary index when loading collections

* added `count` attribute to `parameters.json` files of collections. This attribute indicates
  the number of live documents in the collection on unload. It is read when the collection is
  (re)loaded to determine the initial size for the collection's primary index

* removed remainders of MRuby integration, removed arangoirb

* simplified `controllers` property in Foxx manifests. You can now specify a filename directly
  if you only want to use a single file mounted at the base URL of your Foxx app.

* simplified `exports` property in Foxx manifests. You can now specify a filename directly if
  you only want to export variables from a single file in your Foxx app.

* added support for node.js-style exports in Foxx exports. Your Foxx exports file can now export
  arbitrary values using the `module.exports` property instead of adding properties to the
  `exports` object.

* added `scripts` property to Foxx manifests. You should now specify the `setup` and `teardown`
  files as properties of the `scripts` object in your manifests and can define custom,
  app-specific scripts that can be executed from the web interface or the CLI.

* added `tests` property to Foxx manifests. You can now define test cases using the `mocha`
  framework which can then be executed inside ArangoDB.

* updated `joi` package to 6.0.8.

* added `extendible` package.

* added Foxx model lifecycle events to repositories. See #1257.

* speed up resizing of edge index.

* allow to split an edge index into buckets which are resized individually.
  This is controlled by the `indexBuckets` attribute in the `properties`
  of the collection.

* fix a cluster deadlock bug in larger clusters by marking a thread waiting
  for a lock on a DBserver as blocked


v2.5.7 (2015-08-02)
-------------------

* V8: Upgrade to version 4.1.0.27 - this is intended to be the stable V8 version.


v2.5.6 (2015-07-21)
-------------------

* alter Windows build infrastructure so we can properly store pdb files.

* potentially fixed issue #1313: Wrong metric calculation at dashboard

  Escape whitespace in process name when scanning /proc/pid/stats

  This fixes statistics values read from that file

* Fixed variable naming in AQL `COLLECT INTO` results in case the COLLECT is placed
  in a subquery which itself is followed by other constructs that require variables


v2.5.5 (2015-05-29)
-------------------

* fixed vulnerability in JWT implementation.

* fixed format string for reading /proc/pid/stat

* take into account barriers used in different V8 contexts


v2.5.4 (2015-05-14)
-------------------

* added startup option `--log.performance`: specifying this option at startup will log
  performance-related info messages, mainly timings via the regular logging mechanisms

* cluster fixes

* fix for recursive copy under Windows


v2.5.3 (2015-04-29)
-------------------

* Fix fs.move to work across filesystem borders; Fixes Foxx app installation problems;
  issue #1292.

* Fix Foxx app install when installed on a different drive on Windows

* issue #1322: strange AQL result

* issue #1318: Inconsistent db._create() syntax

* issue #1315: queries to a collection fail with an empty response if the
  collection contains specific JSON data

* issue #1300: Make arangodump not fail if target directory exists but is empty

* allow specifying higher values than SOMAXCONN for `--server.backlog-size`

  Previously, arangod would not start when a `--server.backlog-size` value was
  specified that was higher than the platform's SOMAXCONN header value.

  Now, arangod will use the user-provided value for `--server.backlog-size` and
  pass it to the listen system call even if the value is higher than SOMAXCONN.
  If the user-provided value is higher than SOMAXCONN, arangod will log a warning
  on startup.

* Fixed a cluster deadlock bug. Mark a thread that is in a RemoteBlock as
  blocked to allow for additional dispatcher threads to be started.

* Fix locking in cluster by using another ReadWriteLock class for collections.

* Add a second DispatcherQueue for AQL in the cluster. This fixes a
  cluster-AQL thread explosion bug.


v2.5.2 (2015-04-11)
-------------------

* modules stored in _modules are automatically flushed when changed

* added missing query-id parameter in documentation of HTTP DELETE `/_api/query` endpoint

* added iterator for edge index in AQL queries

  this change may lead to less edges being read when used together with a LIMIT clause

* make graph viewer in web interface issue less expensive queries for determining
  a random vertex from the graph, and for determining vertex attributes

* issue #1285: syntax error, unexpected $undefined near '@_to RETURN obj

  this allows AQL bind parameter names to also start with underscores

* moved /_api/query to C++

* issue #1289: Foxx models created from database documents expose an internal method

* added `Foxx.Repository#exists`

* parallelize initialization of V8 context in multiple threads

* fixed a possible crash when the debug-level was TRACE

* cluster: do not initialize statistics collection on each
  coordinator, this fixes a race condition at startup

* cluster: fix a startup race w.r.t. the _configuration collection

* search for db:// JavaScript modules only after all local files have been
  considered, this speeds up the require command in a cluster considerably

* general cluster speedup in certain areas


v2.5.1 (2015-03-19)
-------------------

* fixed bug that caused undefined behavior when an AQL query was killed inside
  a calculation block

* fixed memleaks in AQL query cleanup in case out-of-memory errors are thrown

* by default, Debian and RedHat packages are built with debug symbols

* added option `--database.ignore-logfile-errors`

  This option controls how collection datafiles with a CRC mismatch are treated.

  If set to `false`, CRC mismatch errors in collection datafiles will lead
  to a collection not being loaded at all. If a collection needs to be loaded
  during WAL recovery, the WAL recovery will also abort (if not forced with
  `--wal.ignore-recovery-errors true`). Setting this flag to `false` protects
  users from unintentionally using a collection with corrupted datafiles, from
  which only a subset of the original data can be recovered.

  If set to `true`, CRC mismatch errors in collection datafiles will lead to
  the datafile being partially loaded. All data up to until the mismatch will
  be loaded. This will enable users to continue with collection datafiles
  that are corrupted, but will result in only a partial load of the data.
  The WAL recovery will still abort when encountering a collection with a
  corrupted datafile, at least if `--wal.ignore-recovery-errors` is not set to
  `true`.

  The default value is *true*, so for collections with corrupted datafiles
  there might be partial data loads once the WAL recovery has finished. If
  the WAL recovery will need to load a collection with a corrupted datafile,
  it will still stop when using the default values.

* INCOMPATIBLE CHANGE:

  make the arangod server refuse to start if during startup it finds a non-readable
  `parameter.json` file for a database or a collection.

  Stopping the startup process in this case requires manual intervention (fixing
  the unreadable files), but prevents follow-up errors due to ignored databases or
  collections from happening.

* datafiles and `parameter.json` files written by arangod are now created with read and write
  privileges for the arangod process user, and with read and write privileges for the arangod
  process group.

  Previously, these files were created with user read and write permissions only.

* INCOMPATIBLE CHANGE:

  abort WAL recovery if one of the collection's datafiles cannot be opened

* INCOMPATIBLE CHANGE:

  never try to raise the privileges after dropping them, this can lead to a race condition while
  running the recovery

  If you require to run ArangoDB on a port lower than 1024, you must run ArangoDB as root.

* fixed inefficiencies in `remove` methods of general-graph module

* added option `--database.slow-query-threshold` for controlling the default AQL slow query
  threshold value on server start

* add system error strings for Windows on many places

* rework service startup so we announce 'RUNNING' only when we're finished starting.

* use the Windows eventlog for FATAL and ERROR - log messages

* fix service handling in NSIS Windows installer, specify human readable name

* add the ICU_DATA environment variable to the fatal error messages

* fixed issue #1265: arangod crashed with SIGSEGV

* fixed issue #1241: Wildcards in examples


v2.5.0 (2015-03-09)
-------------------

* installer fixes for Windows

* fix for downloading Foxx

* fixed issue #1258: http pipelining not working?


v2.5.0-beta4 (2015-03-05)
-------------------------

* fixed issue #1247: debian init script problems


v2.5.0-beta3 (2015-02-27)
-------------------------

* fix Windows install path calculation in arango

* fix Windows logging of long strings

* fix possible undefinedness of const strings in Windows


v2.5.0-beta2 (2015-02-23)
-------------------------

* fixed issue #1256: agency binary not found #1256

* fixed issue #1230: API: document/col-name/_key and cursor return different floats

* front-end: dashboard tries not to (re)load statistics if user has no access

* V8: Upgrade to version 3.31.74.1

* etcd: Upgrade to version 2.0 - This requires go 1.3 to compile at least.

* refuse to startup if ICU wasn't initialized, this will i.e. prevent errors from being printed,
  and libraries from being loaded.

* front-end: unwanted removal of index table header after creating new index

* fixed issue #1248: chrome: applications filtering not working

* fixed issue #1198: queries remain in aql editor (front-end) if you navigate through different tabs

* Simplify usage of Foxx

  Thanks to our user feedback we learned that Foxx is a powerful, yet rather complicated concept.
  With this release we tried to make it less complicated while keeping all its strength.
  That includes a rewrite of the documentation as well as some code changes as listed below:

  * Moved Foxx applications to a different folder.

    The naming convention now is: <app-path>/_db/<dbname>/<mountpoint>/APP
    Before it was: <app-path>/databases/<dbname>/<appname>:<appversion>
    This caused some trouble as apps where cached based on name and version and updates did not apply.
    Hence the path on filesystem and the app's access URL had no relation to one another.
    Now the path on filesystem is identical to the URL (except for slashes and the appended APP)

  * Rewrite of Foxx routing

    The routing of Foxx has been exposed to major internal changes we adjusted because of user feedback.
    This allows us to set the development mode per mountpoint without having to change paths and hold
    apps at separate locations.

  * Foxx Development mode

    The development mode used until 2.4 is gone. It has been replaced by a much more mature version.
    This includes the deprecation of the javascript.dev-app-path parameter, which is useless since 2.5.
    Instead of having two separate app directories for production and development, apps now reside in
    one place, which is used for production as well as for development.
    Apps can still be put into development mode, changing their behavior compared to production mode.
    Development mode apps are still reread from disk at every request, and still they ship more debug
    output.

    This change has also made the startup options `--javascript.frontend-development-mode` and
    `--javascript.dev-app-path` obsolete. The former option will not have any effect when set, and the
    latter option is only read and used during the upgrade to 2.5 and does not have any effects later.

  * Foxx install process

    Installing Foxx apps has been a two step process: import them into ArangoDB and mount them at a
    specific mountpoint. These operations have been joined together. You can install an app at one
    mountpoint, that's it. No fetch, mount, unmount, purge cycle anymore. The commands have been
    simplified to just:

    * install: get your Foxx app up and running
    * uninstall: shut it down and erase it from disk

  * Foxx error output

    Until 2.4 the errors produced by Foxx were not optimal. Often, the error message was just
    `unable to parse manifest` and contained only an internal stack trace.
    In 2.5 we made major improvements there, including a much more fine-grained error output that
    helps you debug your Foxx apps. The error message printed is now much closer to its source and
    should help you track it down.

    Also we added the default handlers for unhandled errors in Foxx apps:

    * You will get a nice internal error page whenever your Foxx app is called but was not installed
      due to any error
    * You will get a proper error message when having an uncaught error appears in any app route

    In production mode the messages above will NOT contain any information about your Foxx internals
    and are safe to be exposed to third party users.
    In development mode the messages above will contain the stacktrace (if available), making it easier for
    your in-house devs to track down errors in the application.

* added `console` object to Foxx apps. All Foxx apps now have a console object implementing
  the familiar Console API in their global scope, which can be used to log diagnostic
  messages to the database.

* added `org/arangodb/request` module, which provides a simple API for making HTTP requests
  to external services.

* added optimizer rule `propagate-constant-attributes`

  This rule will look inside `FILTER` conditions for constant value equality comparisons,
  and insert the constant values in other places in `FILTER`s. For example, the rule will
  insert `42` instead of `i.value` in the second `FILTER` of the following query:

      FOR i IN c1 FOR j IN c2 FILTER i.value == 42 FILTER j.value == i.value RETURN 1

* added `filtered` value to AQL query execution statistics

  This value indicates how many documents were filtered by `FilterNode`s in the AQL query.
  Note that `IndexRangeNode`s can also filter documents by selecting only the required ranges
  from the index. The `filtered` value will not include the work done by `IndexRangeNode`s,
  but only the work performed by `FilterNode`s.

* added support for sparse hash and skiplist indexes

  Hash and skiplist indexes can optionally be made sparse. Sparse indexes exclude documents
  in which at least one of the index attributes is either not set or has a value of `null`.

  As such documents are excluded from sparse indexes, they may contain fewer documents than
  their non-sparse counterparts. This enables faster indexing and can lead to reduced memory
  usage in case the indexed attribute does occur only in some, but not all documents of the
  collection. Sparse indexes will also reduce the number of collisions in non-unique hash
  indexes in case non-existing or optional attributes are indexed.

  In order to create a sparse index, an object with the attribute `sparse` can be added to
  the index creation commands:

      db.collection.ensureHashIndex(attributeName, { sparse: true });
      db.collection.ensureHashIndex(attributeName1, attributeName2, { sparse: true });
      db.collection.ensureUniqueConstraint(attributeName, { sparse: true });
      db.collection.ensureUniqueConstraint(attributeName1, attributeName2, { sparse: true });

      db.collection.ensureSkiplist(attributeName, { sparse: true });
      db.collection.ensureSkiplist(attributeName1, attributeName2, { sparse: true });
      db.collection.ensureUniqueSkiplist(attributeName, { sparse: true });
      db.collection.ensureUniqueSkiplist(attributeName1, attributeName2, { sparse: true });

  Note that in place of the above specialized index creation commands, it is recommended to use
  the more general index creation command `ensureIndex`:

  ```js
  db.collection.ensureIndex({ type: "hash", sparse: true, unique: true, fields: [ attributeName ] });
  db.collection.ensureIndex({ type: "skiplist", sparse: false, unique: false, fields: [ "a", "b" ] });
  ```

  When not explicitly set, the `sparse` attribute defaults to `false` for new indexes.

  This causes a change in behavior when creating a unique hash index without specifying the
  sparse flag: in 2.4, unique hash indexes were implicitly sparse, always excluding `null` values.
  There was no option to control this behavior, and sparsity was neither supported for non-unique
  hash indexes nor skiplists in 2.4. This implicit sparsity of unique hash indexes was considered
  an inconsistency, and therefore the behavior was cleaned up in 2.5. As of 2.5, indexes will
  only be created sparse if sparsity is explicitly requested. Existing unique hash indexes from 2.4
  or before will automatically be migrated so they are still sparse after the upgrade to 2.5.

  Geo indexes are implicitly sparse, meaning documents without the indexed location attribute or
  containing invalid location coordinate values will be excluded from the index automatically. This
  is also a change when compared to pre-2.5 behavior, when documents with missing or invalid
  coordinate values may have caused errors on insertion when the geo index' `unique` flag was set
  and its `ignoreNull` flag was not.

  This was confusing and has been rectified in 2.5. The method `ensureGeoConstaint()` now does the
  same as `ensureGeoIndex()`. Furthermore, the attributes `constraint`, `unique`, `ignoreNull` and
  `sparse` flags are now completely ignored when creating geo indexes.

  The same is true for fulltext indexes. There is no need to specify non-uniqueness or sparsity for
  geo or fulltext indexes. They will always be non-unique and sparse.

  As sparse indexes may exclude some documents, they cannot be used for every type of query.
  Sparse hash indexes cannot be used to find documents for which at least one of the indexed
  attributes has a value of `null`. For example, the following AQL query cannot use a sparse
  index, even if one was created on attribute `attr`:

      FOR doc In collection
        FILTER doc.attr == null
        RETURN doc

  If the lookup value is non-constant, a sparse index may or may not be used, depending on
  the other types of conditions in the query. If the optimizer can safely determine that
  the lookup value cannot be `null`, a sparse index may be used. When uncertain, the optimizer
  will not make use of a sparse index in a query in order to produce correct results.

  For example, the following queries cannot use a sparse index on `attr` because the optimizer
  will not know beforehand whether the comparison values for `doc.attr` will include `null`:

      FOR doc In collection
        FILTER doc.attr == SOME_FUNCTION(...)
        RETURN doc

      FOR other IN otherCollection
        FOR doc In collection
          FILTER doc.attr == other.attr
          RETURN doc

  Sparse skiplist indexes can be used for sorting if the optimizer can safely detect that the
  index range does not include `null` for any of the index attributes.

* inspection of AQL data-modification queries will now detect if the data-modification part
  of the query can run in lockstep with the data retrieval part of the query, or if the data
  retrieval part must be executed before the data modification can start.

  Executing the two in lockstep allows using much smaller buffers for intermediate results
  and starts the actual data-modification operations much earlier than if the two phases
  were executed separately.

* Allow dynamic attribute names in AQL object literals

  This allows using arbitrary expressions to construct attribute names in object
  literals specified in AQL queries. To disambiguate expressions and other unquoted
  attribute names, dynamic attribute names need to be enclosed in brackets (`[` and `]`).
  Example:

      FOR i IN 1..100
        RETURN { [ CONCAT('value-of-', i) ] : i }

* make AQL optimizer rule "use-index-for-sort" remove sort also in case a non-sorted
  index (e.g. a hash index) is used for only equality lookups and all sort attributes
  are covered by the index.

  Example that does not require an extra sort (needs hash index on `value`):

      FOR doc IN collection FILTER doc.value == 1 SORT doc.value RETURN doc

  Another example that does not require an extra sort (with hash index on `value1`, `value2`):

      FOR doc IN collection FILTER doc.value1 == 1 && doc.value2 == 2 SORT doc.value1, doc.value2 RETURN doc

* make AQL optimizer rule "use-index-for-sort" remove sort also in case the sort criteria
  excludes the left-most index attributes, but the left-most index attributes are used
  by the index for equality-only lookups.

  Example that can use the index for sorting (needs skiplist index on `value1`, `value2`):

      FOR doc IN collection FILTER doc.value1 == 1 SORT doc.value2 RETURN doc

* added selectivity estimates for primary index, edge index, and hash index

  The selectivity estimates are returned by the `GET /_api/index` REST API method
  in a sub-attribute `selectivityEstimate` for each index that supports it. This
  attribute will be omitted for indexes that do not provide selectivity estimates.
  If provided, the selectivity estimate will be a numeric value between 0 and 1.

  Selectivity estimates will also be reported in the result of `collection.getIndexes()`
  for all indexes that support this. If no selectivity estimate can be determined for
  an index, the attribute `selectivityEstimate` will be omitted here, too.

  The web interface also shows selectivity estimates for each index that supports this.

  Currently the following index types can provide selectivity estimates:
  - primary index
  - edge index
  - hash index (unique and non-unique)

  No selectivity estimates will be provided when running in cluster mode.

* fixed issue #1226: arangod log issues

* added additional logger if arangod is started in foreground mode on a tty

* added AQL optimizer rule "move-calculations-down"

* use exclusive native SRWLocks on Windows instead of native mutexes

* added AQL functions `MD5`, `SHA1`, and `RANDOM_TOKEN`.

* reduced number of string allocations when parsing certain AQL queries

  parsing numbers (integers or doubles) does not require a string allocation
  per number anymore

* RequestContext#bodyParam now accepts arbitrary joi schemas and rejects invalid (but well-formed) request bodies.

* enforce that AQL user functions are wrapped inside JavaScript function () declarations

  AQL user functions were always expected to be wrapped inside a JavaScript function, but previously
  this was not enforced when registering a user function. Enforcing the AQL user functions to be contained
  inside functions prevents functions from doing some unexpected things that may have led to undefined
  behavior.

* Windows service uninstalling: only remove service if it points to the currently running binary,
  or --force was specified.

* Windows (debug only): print stacktraces on crash and run minidump

* Windows (cygwin): if you run arangosh in a cygwin shell or via ssh we will detect this and use
  the appropriate output functions.

* Windows: improve process management

* fix IPv6 reverse ip lookups - so far we only did IPv4 addresses.

* improve join documentation, add outer join example

* run jslint for unit tests too, to prevent "memory leaks" by global js objects with native code.

* fix error logging for exceptions - we wouldn't log the exception message itself so far.

* improve error reporting in the http client (Windows & *nix)

* improve error reports in cluster

* Standard errors can now contain custom messages.


v2.4.7 (XXXX-XX-XX)
-------------------

* fixed issue #1282: Geo WITHIN_RECTANGLE for nested lat/lng


v2.4.6 (2015-03-18)
-------------------

* added option `--database.ignore-logfile-errors`

  This option controls how collection datafiles with a CRC mismatch are treated.

  If set to `false`, CRC mismatch errors in collection datafiles will lead
  to a collection not being loaded at all. If a collection needs to be loaded
  during WAL recovery, the WAL recovery will also abort (if not forced with
  `--wal.ignore-recovery-errors true`). Setting this flag to `false` protects
  users from unintentionally using a collection with corrupted datafiles, from
  which only a subset of the original data can be recovered.

  If set to `true`, CRC mismatch errors in collection datafiles will lead to
  the datafile being partially loaded. All data up to until the mismatch will
  be loaded. This will enable users to continue with a collection datafiles
  that are corrupted, but will result in only a partial load of the data.
  The WAL recovery will still abort when encountering a collection with a
  corrupted datafile, at least if `--wal.ignore-recovery-errors` is not set to
  `true`.

  The default value is *true*, so for collections with corrupted datafiles
  there might be partial data loads once the WAL recovery has finished. If
  the WAL recovery will need to load a collection with a corrupted datafile,
  it will still stop when using the default values.

* INCOMPATIBLE CHANGE:

  make the arangod server refuse to start if during startup it finds a non-readable
  `parameter.json` file for a database or a collection.

  Stopping the startup process in this case requires manual intervention (fixing
  the unreadable files), but prevents follow-up errors due to ignored databases or
  collections from happening.

* datafiles and `parameter.json` files written by arangod are now created with read and write
  privileges for the arangod process user, and with read and write privileges for the arangod
  process group.

  Previously, these files were created with user read and write permissions only.

* INCOMPATIBLE CHANGE:

  abort WAL recovery if one of the collection's datafiles cannot be opened

* INCOMPATIBLE CHANGE:

  never try to raise the privileges after dropping them, this can lead to a race condition while
  running the recovery

  If you require to run ArangoDB on a port lower than 1024, you must run ArangoDB as root.

* fixed inefficiencies in `remove` methods of general-graph module

* added option `--database.slow-query-threshold` for controlling the default AQL slow query
  threshold value on server start


v2.4.5 (2015-03-16)
-------------------

* added elapsed time to HTTP request logging output (`--log.requests-file`)

* added AQL current and slow query tracking, killing of AQL queries

  This change enables retrieving the list of currently running AQL queries inside the selected database.
  AQL queries with an execution time beyond a certain threshold can be moved to a "slow query" facility
  and retrieved from there. Queries can also be killed by specifying the query id.

  This change adds the following HTTP REST APIs:

  - `GET /_api/query/current`: for retrieving the list of currently running queries
  - `GET /_api/query/slow`: for retrieving the list of slow queries
  - `DELETE /_api/query/slow`: for clearing the list of slow queries
  - `GET /_api/query/properties`: for retrieving the properties for query tracking
  - `PUT /_api/query/properties`: for adjusting the properties for query tracking
  - `DELETE /_api/query/<id>`: for killing an AQL query

  The following JavaScript APIs have been added:

  - require("org/arangodb/aql/queries").current();
  - require("org/arangodb/aql/queries").slow();
  - require("org/arangodb/aql/queries").clearSlow();
  - require("org/arangodb/aql/queries").properties();
  - require("org/arangodb/aql/queries").kill();

* fixed issue #1265: arangod crashed with SIGSEGV

* fixed issue #1241: Wildcards in examples

* fixed comment parsing in Foxx controllers


v2.4.4 (2015-02-24)
-------------------

* fixed the generation template for foxx apps. It now does not create deprecated functions anymore

* add custom visitor functionality for `GRAPH_NEIGHBORS` function, too

* increased default value of traversal option *maxIterations* to 100 times of its previous
  default value


v2.4.3 (2015-02-06)
-------------------

* fix multi-threading with openssl when running under Windows

* fix timeout on socket operations when running under Windows

* Fixed an error in Foxx routing which caused some apps that worked in 2.4.1 to fail with status 500: `undefined is not a function` errors in 2.4.2
  This error was occurring due to seldom internal rerouting introduced by the malformed application handler.


v2.4.2 (2015-01-30)
-------------------

* added custom visitor functionality for AQL traversals

  This allows more complex result processing in traversals triggered by AQL. A few examples
  are shown in [this article](http://jsteemann.github.io/blog/2015/01/28/using-custom-visitors-in-aql-graph-traversals/).

* improved number of results estimated for nodes of type EnumerateListNode and SubqueryNode
  in AQL explain output

* added AQL explain helper to explain arbitrary AQL queries

  The helper function prints the query execution plan and the indexes to be used in the
  query. It can be invoked from the ArangoShell or the web interface as follows:

      require("org/arangodb/aql/explainer").explain(query);

* enable use of indexes for certain AQL conditions with non-equality predicates, in
  case the condition(s) also refer to indexed attributes

  The following queries will now be able to use indexes:

      FILTER a.indexed == ... && a.indexed != ...
      FILTER a.indexed == ... && a.nonIndexed != ...
      FILTER a.indexed == ... && ! (a.indexed == ...)
      FILTER a.indexed == ... && ! (a.nonIndexed == ...)
      FILTER a.indexed == ... && ! (a.indexed != ...)
      FILTER a.indexed == ... && ! (a.nonIndexed != ...)
      FILTER (a.indexed == ... && a.nonIndexed == ...) || (a.indexed == ... && a.nonIndexed == ...)
      FILTER (a.indexed == ... && a.nonIndexed != ...) || (a.indexed == ... && a.nonIndexed != ...)

* Fixed spuriously occurring "collection not found" errors when running queries on local
  collections on a cluster DB server

* Fixed upload of Foxx applications to the server for apps exceeding approx. 1 MB zipped.

* Malformed Foxx applications will now return a more useful error when any route is requested.

  In Production a Foxx app mounted on /app will display an html page on /app/* stating a 503 Service temporarily not available.
  It will not state any information about your Application.
  Before it was a 404 Not Found without any information and not distinguishable from a correct not found on your route.

  In Development Mode the html page also contains information about the error occurred.

* Unhandled errors thrown in Foxx routes are now handled by the Foxx framework itself.

  In Production the route will return a status 500 with a body {error: "Error statement"}.
  In Development the route will return a status 500 with a body {error: "Error statement", stack: "..."}

  Before, it was status 500 with a plain text stack including ArangoDB internal routing information.

* The Applications tab in web interface will now request development apps more often.
  So if you have a fixed a syntax error in your app it should always be visible after reload.


v2.4.1 (2015-01-19)
-------------------

* improved WAL recovery output

* fixed certain OR optimizations in AQL optimizer

* better diagnostics for arangoimp

* fixed invalid result of HTTP REST API method `/_admin/foxx/rescan`

* fixed possible segmentation fault when passing a Buffer object into a V8 function
  as a parameter

* updated AQB module to 1.8.0.


v2.4.0 (2015-01-13)
-------------------

* updated AQB module to 1.7.0.

* fixed V8 integration-related crashes

* make `fs.move(src, dest)` also fail when both `src` and `dest` are
  existing directories. This ensures the same behavior of the move operation
  on different platforms.

* fixed AQL insert operation for multi-shard collections in cluster

* added optional return value for AQL data-modification queries.
  This allows returning the documents inserted, removed or updated with the query, e.g.

      FOR doc IN docs REMOVE doc._key IN docs LET removed = OLD RETURN removed
      FOR doc IN docs INSERT { } IN docs LET inserted = NEW RETURN inserted
      FOR doc IN docs UPDATE doc._key WITH { } IN docs LET previous = OLD RETURN previous
      FOR doc IN docs UPDATE doc._key WITH { } IN docs LET updated = NEW RETURN updated

  The variables `OLD` and `NEW` are automatically available when a `REMOVE`, `INSERT`,
  `UPDATE` or `REPLACE` statement is immediately followed by a `LET` statement.
  Note that the `LET` and `RETURN` statements in data-modification queries are not as
  flexible as the general versions of `LET` and `RETURN`. When returning documents from
  data-modification operations, only a single variable can be assigned using `LET`, and
  the assignment can only be either `OLD` or `NEW`, but not an arbitrary expression. The
  `RETURN` statement also allows using the just-created variable only, and no arbitrary
  expressions.


v2.4.0-beta1 (2014-12-26)
--------------------------

* fixed superstates in FoxxGenerator

* fixed issue #1065: Aardvark: added creation of documents and edges with _key property

* fixed issue #1198: Aardvark: current AQL editor query is now cached

* Upgraded V8 version from 3.16.14 to 3.29.59

  The built-in version of V8 has been upgraded from 3.16.14 to 3.29.59.
  This activates several ES6 (also dubbed *Harmony* or *ES.next*) features in
  ArangoDB, both in the ArangoShell and the ArangoDB server. They can be
  used for scripting and in server-side actions such as Foxx routes, traversals
  etc.

  The following ES6 features are available in ArangoDB 2.4 by default:

  * iterators
  * the `of` operator
  * symbols
  * predefined collections types (Map, Set etc.)
  * typed arrays

  Many other ES6 features are disabled by default, but can be made available by
  starting arangod or arangosh with the appropriate options:

  * arrow functions
  * proxies
  * generators
  * String, Array, and Number enhancements
  * constants
  * enhanced object and numeric literals

  To activate all these ES6 features in arangod or arangosh, start it with
  the following options:

      arangosh --javascript.v8-options="--harmony --harmony_generators"

  More details on the available ES6 features can be found in
  [this blog](https://jsteemann.github.io/blog/2014/12/19/using-es6-features-in-arangodb/).

* Added Foxx generator for building Hypermedia APIs

  A more detailed description is [here](https://www.arangodb.com/2014/12/08/building-hypermedia-apis-foxxgenerator)

* New `Applications` tab in web interface:

  The `applications` tab got a complete redesign.
  It will now only show applications that are currently running on ArangoDB.
  For a selected application, a new detailed view has been created.
  This view provides a better overview of the app:
  * author
  * license
  * version
  * contributors
  * download links
  * API documentation

  To install a new application, a new dialog is now available.
  It provides the features already available in the console application `foxx-manager` plus some more:
  * install an application from Github
  * install an application from a zip file
  * install an application from ArangoDB's application store
  * create a new application from scratch: this feature uses a generator to
    create a Foxx application with pre-defined CRUD methods for a given list
    of collections. The generated Foxx app can either be downloaded as a zip file or
    be installed on the server. Starting with a new Foxx app has never been easier.

* fixed issue #1102: Aardvark: Layout bug in documents overview

  The documents overview was entirely destroyed in some situations on Firefox.
  We replaced the plugin we used there.

* fixed issue #1168: Aardvark: pagination buttons jumping

* fixed issue #1161: Aardvark: Click on Import JSON imports previously uploaded file

* removed configure options `--enable-all-in-one-v8`, `--enable-all-in-one-icu`,
  and `--enable-all-in-one-libev`.

* global internal rename to fix naming incompatibilities with JSON:

  Internal functions with names containing `array` have been renamed to `object`,
  internal functions with names containing `list` have been renamed to `array`.
  The renaming was mainly done in the C++ parts. The documentation has also been
  adjusted so that the correct JSON type names are used in most places.

  The change also led to the addition of a few function aliases in AQL:

  * `TO_LIST` now is an alias of the new `TO_ARRAY`
  * `IS_LIST` now is an alias of the new `IS_ARRAY`
  * `IS_DOCUMENT` now is an alias of the new `IS_OBJECT`

  The changed also renamed the option `mergeArrays` to `mergeObjects` for AQL
  data-modification query options and HTTP document modification API

* AQL: added optimizer rule "remove-filter-covered-by-index"

  This rule removes FilterNodes and CalculationNodes from an execution plan if the
  filter is already covered by a previous IndexRangeNode. Removing the CalculationNode
  and the FilterNode will speed up query execution because the query requires less
  computation.

* AQL: added optimizer rule "remove-sort-rand"

  This rule removes a `SORT RAND()` expression from a query and moves the random
  iteration into the appropriate `EnumerateCollectionNode`. This is more efficient
  than individually enumerating and then sorting randomly.

* AQL: range optimizations for IN and OR

  This change enables usage of indexes for several additional cases. Filters containing
  the `IN` operator can now make use of indexes, and multiple OR- or AND-combined filter
  conditions can now also use indexes if the filters are accessing the same indexed
  attribute.

  Here are a few examples of queries that can now use indexes but couldn't before:

    FOR doc IN collection
      FILTER doc.indexedAttribute == 1 || doc.indexedAttribute > 99
      RETURN doc

    FOR doc IN collection
      FILTER doc.indexedAttribute IN [ 3, 42 ] || doc.indexedAttribute > 99
      RETURN doc

    FOR doc IN collection
      FILTER (doc.indexedAttribute > 2 && doc.indexedAttribute < 10) ||
             (doc.indexedAttribute > 23 && doc.indexedAttribute < 42)
      RETURN doc

* fixed issue #500: AQL parentheses issue

  This change allows passing subqueries as AQL function parameters without using
  duplicate brackets (e.g. `FUNC(query)` instead of `FUNC((query))`

* added optional `COUNT` clause to AQL `COLLECT`

  This allows more efficient group count calculation queries, e.g.

      FOR doc IN collection
        COLLECT age = doc.age WITH COUNT INTO length
        RETURN { age: age, count: length }

  A count-only query is also possible:

      FOR doc IN collection
        COLLECT WITH COUNT INTO length
        RETURN length

* fixed missing makeDirectory when fetching a Foxx application from a zip file

* fixed issue #1134: Change the default endpoint to localhost

  This change will modify the IP address ArangoDB listens on to 127.0.0.1 by default.
  This will make new ArangoDB installations unaccessible from clients other than
  localhost unless changed. This is a security feature.

  To make ArangoDB accessible from any client, change the server's configuration
  (`--server.endpoint`) to either `tcp://0.0.0.0:8529` or the server's publicly
  visible IP address.

* deprecated `Repository#modelPrototype`. Use `Repository#model` instead.

* IMPORTANT CHANGE: by default, system collections are included in replication and all
  replication API return values. This will lead to user accounts and credentials
  data being replicated from master to slave servers. This may overwrite
  slave-specific database users.

  If this is undesired, the `_users` collection can be excluded from replication
  easily by setting the `includeSystem` attribute to `false` in the following commands:

  * replication.sync({ includeSystem: false });
  * replication.applier.properties({ includeSystem: false });

  This will exclude all system collections (including `_aqlfunctions`, `_graphs` etc.)
  from the initial synchronization and the continuous replication.

  If this is also undesired, it is also possible to specify a list of collections to
  exclude from the initial synchronization and the continuous replication using the
  `restrictCollections` attribute, e.g.:

      replication.applier.properties({
        includeSystem: true,
        restrictType: "exclude",
        restrictCollections: [ "_users", "_graphs", "foo" ]
      });

  The HTTP API methods for fetching the replication inventory and for dumping collections
  also support the `includeSystem` control flag via a URL parameter.

* removed DEPRECATED replication methods:
  * `replication.logger.start()`
  * `replication.logger.stop()`
  * `replication.logger.properties()`
  * HTTP PUT `/_api/replication/logger-start`
  * HTTP PUT `/_api/replication/logger-stop`
  * HTTP GET `/_api/replication/logger-config`
  * HTTP PUT `/_api/replication/logger-config`

* fixed issue #1174, which was due to locking problems in distributed
  AQL execution

* improved cluster locking for AQL avoiding deadlocks

* use DistributeNode for modifying queries with REPLACE and UPDATE, if
  possible


v2.3.6 (2015-XX-XX)
-------------------

* fixed AQL subquery optimization that produced wrong result when multiple subqueries
  directly followed each other and and a directly following `LET` statement did refer
  to any but the first subquery.


v2.3.5 (2015-01-16)
-------------------

* fixed intermittent 404 errors in Foxx apps after mounting or unmounting apps

* fixed issue #1200: Expansion operator results in "Cannot call method 'forEach' of null"

* fixed issue #1199: Cannot unlink root node of plan


v2.3.4 (2014-12-23)
-------------------

* fixed cerberus path for MyArangoDB


v2.3.3 (2014-12-17)
-------------------

* fixed error handling in instantiation of distributed AQL queries, this
  also fixes a bug in cluster startup with many servers

* issue #1185: parse non-fractional JSON numbers with exponent (e.g. `4e-261`)

* issue #1159: allow --server.request-timeout and --server.connect-timeout of 0


v2.3.2 (2014-12-09)
-------------------

* fixed issue #1177: Fix bug in the user app's storage

* fixed issue #1173: AQL Editor "Save current query" resets user password

* fixed missing makeDirectory when fetching a Foxx application from a zip file

* put in warning about default changed: fixed issue #1134: Change the default endpoint to localhost

* fixed issue #1163: invalid fullCount value returned from AQL

* fixed range operator precedence

* limit default maximum number of plans created by AQL optimizer to 256 (from 1024)

* make AQL optimizer not generate an extra plan if an index can be used, but modify
  existing plans in place

* fixed AQL cursor ttl (time-to-live) issue

  Any user-specified cursor ttl value was not honored since 2.3.0.

* fixed segfault in AQL query hash index setup with unknown shapes

* fixed memleaks

* added AQL optimizer rule for removing `INTO` from a `COLLECT` statement if not needed

* fixed issue #1131

  This change provides the `KEEP` clause for `COLLECT ... INTO`. The `KEEP` clause
  allows controlling which variables will be kept in the variable created by `INTO`.

* fixed issue #1147, must protect dispatcher ID for etcd

v2.3.1 (2014-11-28)
-------------------

* recreate password if missing during upgrade

* fixed issue #1126

* fixed non-working subquery index optimizations

* do not restrict summary of Foxx applications to 60 characters

* fixed display of "required" path parameters in Foxx application documentation

* added more optimizations of constants values in AQL FILTER conditions

* fixed invalid or-to-in optimization for FILTERs containing comparisons
  with boolean values

* fixed replication of `_graphs` collection

* added AQL list functions `PUSH`, `POP`, `UNSHIFT`, `SHIFT`, `REMOVE_VALUES`,
  `REMOVE_VALUE`, `REMOVE_NTH` and `APPEND`

* added AQL functions `CALL` and `APPLY` to dynamically call other functions

* fixed AQL optimizer cost estimation for LIMIT node

* prevent Foxx queues from permanently writing to the journal even when
  server is idle

* fixed AQL COLLECT statement with INTO clause, which copied more variables
  than v2.2 and thus lead to too much memory consumption.
  This deals with #1107.

* fixed AQL COLLECT statement, this concerned every COLLECT statement,
  only the first group had access to the values of the variables before
  the COLLECT statement. This deals with #1127.

* fixed some AQL internals, where sometimes too many items were
  fetched from upstream in the presence of a LIMIT clause. This should
  generally improve performance.


v2.3.0 (2014-11-18)
-------------------

* fixed syslog flags. `--log.syslog` is deprecated and setting it has no effect,
  `--log.facility` now works as described. Application name has been changed from
  `triagens` to `arangod`. It can be changed using `--log.application`. The syslog
  will only contain the actual log message. The datetime prefix is omitted.

* fixed deflate in SimpleHttpClient

* fixed issue #1104: edgeExamples broken or changed

* fixed issue #1103: Error while importing user queries

* fixed issue #1100: AQL: HAS() fails on doc[attribute_name]

* fixed issue #1098: runtime error when creating graph vertex

* hide system applications in **Applications** tab by default

  Display of system applications can be toggled by using the *system applications*
  toggle in the UI.

* added HTTP REST API for managing tasks (`/_api/tasks`)

* allow passing character lists as optional parameter to AQL functions `TRIM`,
  `LTRIM` and `RTRIM`

  These functions now support trimming using custom character lists. If no character
  lists are specified, all whitespace characters will be removed as previously:

      TRIM("  foobar\t \r\n ")         // "foobar"
      TRIM(";foo;bar;baz, ", "; ")     // "foo;bar;baz"

* added AQL string functions `LTRIM`, `RTRIM`, `FIND_FIRST`, `FIND_LAST`, `SPLIT`,
  `SUBSTITUTE`

* added AQL functions `ZIP`, `VALUES` and `PERCENTILE`

* made AQL functions `CONCAT` and `CONCAT_SEPARATOR` work with list arguments

* dynamically create extra dispatcher threads if required

* fixed issue #1097: schemas in the API docs no longer show required properties as optional


v2.3.0-beta2 (2014-11-08)
-------------------------

* front-end: new icons for uploading and downloading JSON documents into a collection

* front-end: fixed documents pagination css display error

* front-end: fixed flickering of the progress view

* front-end: fixed missing event for documents filter function

* front-end: jsoneditor: added CMD+Return (Mac) CTRL+Return (Linux/Win) shortkey for
  saving a document

* front-end: added information tooltip for uploading json documents.

* front-end: added database management view to the collapsed navigation menu

* front-end: added collection truncation feature

* fixed issue #1086: arangoimp: Odd errors if arguments are not given properly

* performance improvements for AQL queries that use JavaScript-based expressions
  internally

* added AQL geo functions `WITHIN_RECTANGLE` and `IS_IN_POLYGON`

* fixed non-working query results download in AQL editor of web interface

* removed debug print message in AQL editor query export routine

* fixed issue #1075: Aardvark: user name required even if auth is off #1075

  The fix for this prefills the username input field with the current user's
  account name if any and `root` (the default username) otherwise. Additionally,
  the tooltip text has been slightly adjusted.

* fixed issue #1069: Add 'raw' link to swagger ui so that the raw swagger
  json can easily be retrieved

  This adds a link to the Swagger API docs to an application's detail view in
  the **Applications** tab of the web interface. The link produces the Swagger
  JSON directly. If authentication is turned on, the link requires authentication,
  too.

* documentation updates


v2.3.0-beta1 (2014-11-01)
-------------------------

* added dedicated `NOT IN` operator for AQL

  Previously, a `NOT IN` was only achievable by writing a negated `IN` condition:

      FOR i IN ... FILTER ! (i IN [ 23, 42 ]) ...

  This can now alternatively be expressed more intuitively as follows:

      FOR i IN ... FILTER i NOT IN [ 23, 42 ] ...

* added alternative logical operator syntax for AQL

  Previously, the logical operators in AQL could only be written as:
  - `&&`: logical and
  - `||`: logical or
  - `!`: negation

  ArangoDB 2.3 introduces the alternative variants for these operators:
  - `AND`: logical and
  - `OR`: logical or
  - `NOT`: negation

  The new syntax is just an alternative to the old syntax, allowing easier
  migration from SQL. The old syntax is still fully supported and will be.

* improved output of `ArangoStatement.parse()` and POST `/_api/query`

  If an AQL query can be parsed without problems, The return value of
  `ArangoStatement.parse()` now contains an attribute `ast` with the abstract
  syntax tree of the query (before optimizations). Though this is an internal
  representation of the query and is subject to change, it can be used to inspect
  how ArangoDB interprets a given query.

* improved `ArangoStatement.explain()` and POST `/_api/explain`

  The commands for explaining AQL queries have been improved.

* added command-line option `--javascript.v8-contexts` to control the number of
  V8 contexts created in arangod.

  Previously, the number of V8 contexts was equal to the number of server threads
  (as specified by option `--server.threads`).

  However, it may be sensible to create different amounts of threads and V8
  contexts. If the option is not specified, the number of V8 contexts created
  will be equal to the number of server threads. Thus no change in configuration
  is required to keep the old behavior.

  If you are using the default config files or merge them with your local config
  files, please review if the default number of server threads is okay in your
  environment. Additionally you should verify that the number of V8 contexts
  created (as specified in option `--javascript.v8-contexts`) is okay.

* the number of server.threads specified is now the minimum of threads
  started. There are situation in which threads are waiting for results of
  distributed database servers. In this case the number of threads is
  dynamically increased.

* removed index type "bitarray"

  Bitarray indexes were only half-way documented and integrated in previous versions
  of ArangoDB so their benefit was limited. The support for bitarray indexes has
  thus been removed in ArangoDB 2.3. It is not possible to create indexes of type
  "bitarray" with ArangoDB 2.3.

  When a collection is opened that contains a bitarray index definition created
  with a previous version of ArangoDB, ArangoDB will ignore it and log the following
  warning:

      index type 'bitarray' is not supported in this version of ArangoDB and is ignored

  Future versions of ArangoDB may automatically remove such index definitions so the
  warnings will eventually disappear.

* removed internal "_admin/modules/flush" in order to fix requireApp

* added basic support for handling binary data in Foxx

  Requests with binary payload can be processed in Foxx applications by
  using the new method `res.rawBodyBuffer()`. This will return the unparsed request
  body as a Buffer object.

  There is now also the method `req.requestParts()` available in Foxx to retrieve
  the individual components of a multipart HTTP request.

  Buffer objects can now be used when setting the response body of any Foxx action.
  Additionally, `res.send()` has been added as a convenience method for returning
  strings, JSON objects or buffers from a Foxx action:

      res.send("<p>some HTML</p>");
      res.send({ success: true });
      res.send(new Buffer("some binary data"));

  The convenience method `res.sendFile()` can now be used to easily return the
  contents of a file from a Foxx action:

      res.sendFile(applicationContext.foxxFilename("image.png"));

  `fs.write` now accepts not only strings but also Buffer objects as second parameter:

      fs.write(filename, "some data");
      fs.write(filename, new Buffer("some binary data"));

  `fs.readBuffer` can be used to return the contents of a file in a Buffer object.

* improved performance of insertion into non-unique hash indexes significantly in case
  many duplicate keys are used in the index

* issue #1042: set time zone in log output

  the command-line option `--log.use-local-time` was added to print dates and times in
  the server-local timezone instead of UTC

* command-line options that require a boolean value now validate the
  value given on the command-line

  This prevents issues if no value is specified for an option that
  requires a boolean value. For example, the following command-line would
  have caused trouble in 2.2, because `--server.endpoint` would have been
  used as the value for the `--server.disable-authentication` options
  (which requires a boolean value):

      arangod --server.disable-authentication --server.endpoint tcp://127.0.0.1:8529 data

  In 2.3, running this command will fail with an error and requires to
  be modified to:

      arangod --server.disable-authentication true --server.endpoint tcp://127.0.0.1:8529 data

* improved performance of CSV import in arangoimp

* fixed issue #1027: Stack traces are off-by-one

* fixed issue #1026: Modules loaded in different files within the same app
  should refer to the same module

* fixed issue #1025: Traversal not as expected in undirected graph

* added a _relation function in the general-graph module.

  This deprecated _directedRelation and _undirectedRelation.
  ArangoDB does not offer any constraints for undirected edges
  which caused some confusion of users how undirected relations
  have to be handled. Relation now only supports directed relations
  and the user can actively simulate undirected relations.

* changed return value of Foxx.applicationContext#collectionName:

  Previously, the function could return invalid collection names because
  invalid characters were not replaced in the application name prefix, only
  in the collection name passed.

  Now, the function replaces invalid characters also in the application name
  prefix, which might to slightly different results for application names that
  contained any characters outside the ranges [a-z], [A-Z] and [0-9].

* prevent XSS in AQL editor and logs view

* integrated tutorial into ArangoShell and web interface

* added option `--backslash-escape` for arangoimp when running CSV file imports

* front-end: added download feature for (filtered) documents

* front-end: added download feature for the results of a user query

* front-end: added function to move documents to another collection

* front-end: added sort-by attribute to the documents filter

* front-end: added sorting feature to database, graph management and user management view.

* issue #989: front-end: Databases view not refreshing after deleting a database

* issue #991: front-end: Database search broken

* front-end: added infobox which shows more information about a document (_id, _rev, _key) or
  an edge (_id, _rev, _key, _from, _to). The from and to attributes are clickable and redirect
  to their document location.

* front-end: added edit-mode for deleting multiple documents at the same time.

* front-end: added delete button to the detailed document/edge view.

* front-end: added visual feedback for saving documents/edges inside the editor (error/success).

* front-end: added auto-focusing for the first input field in a modal.

* front-end: added validation for user input in a modal.

* front-end: user defined queries are now stored inside the database and are bound to the current
  user, instead of using the local storage functionality of the browsers. The outcome of this is
  that user defined queries are now independently usable from any device. Also queries can now be
  edited through the standard document editor of the front-end through the _users collection.

* front-end: added import and export functionality for user defined queries.

* front-end: added new keywords and functions to the aql-editor theme

* front-end: applied tile-style to the graph view

* front-end: now using the new graph api including multi-collection support

* front-end: foxx apps are now deletable

* front-end: foxx apps are now installable and updateable through github, if github is their
  origin.

* front-end: added foxx app version control. Multiple versions of a single foxx app are now
  installable and easy to manage and are also arranged in groups.

* front-end: the user-set filter of a collection is now stored until the user navigates to
  another collection.

* front-end: fetching and filtering of documents, statistics, and query operations are now
  handled with asynchronous ajax calls.

* front-end: added progress indicator if the front-end is waiting for a server operation.

* front-end: fixed wrong count of documents in the documents view of a collection.

* front-end: fixed unexpected styling of the manage db view and navigation.

* front-end: fixed wrong handling of select fields in a modal view.

* front-end: fixed wrong positioning of some tooltips.

* automatically call `toJSON` function of JavaScript objects (if present)
  when serializing them into database documents. This change allows
  storing JavaScript date objects in the database in a sensible manner.


v2.2.7 (2014-11-19)
-------------------

* fixed issue #998: Incorrect application URL for non-system Foxx apps

* fixed issue #1079: AQL editor: keyword WITH in UPDATE query is not highlighted

* fix memory leak in cluster nodes

* fixed registration of AQL user-defined functions in Web UI (JS shell)

* fixed error display in Web UI for certain errors
  (now error message is printed instead of 'undefined')

* fixed issue #1059: bug in js module console

* fixed issue #1056: "fs": zip functions fail with passwords

* fixed issue #1063: Docs: measuring unit of --wal.logfile-size?

* fixed issue #1062: Docs: typo in 14.2 Example data


v2.2.6 (2014-10-20)
-------------------

* fixed issue #972: Compilation Issue

* fixed issue #743: temporary directories are now unique and one can read
  off the tool that created them, if empty, they are removed atexit

* Highly improved performance of all AQL GRAPH_* functions.

* Orphan collections in general graphs can now be found via GRAPH_VERTICES
  if either "any" or no direction is defined

* Fixed documentation for AQL function GRAPH_NEIGHBORS.
  The option "vertexCollectionRestriction" is meant to filter the target
  vertices only, and should not filter the path.

* Fixed a bug in GRAPH_NEIGHBORS which enforced only empty results
  under certain conditions


v2.2.5 (2014-10-09)
-------------------

* fixed issue #961: allow non-JSON values in undocument request bodies

* fixed issue 1028: libicu is now statically linked

* fixed cached lookups of collections on the server, which may have caused spurious
  problems after collection rename operations


v2.2.4 (2014-10-01)
-------------------

* fixed accessing `_from` and `_to` attributes in `collection.byExample` and
  `collection.firstExample`

  These internal attributes were not handled properly in the mentioned functions, so
  searching for them did not always produce documents

* fixed issue #1030: arangoimp 2.2.3 crashing, not logging on large Windows CSV file

* fixed issue #1025: Traversal not as expected in undirected graph

* fixed issue #1020

  This requires re-introducing the startup option `--database.force-sync-properties`.

  This option can again be used to force fsyncs of collection, index and database properties
  stored as JSON strings on disk in files named `parameter.json`. Syncing these files after
  a write may be necessary if the underlying storage does not sync file contents by itself
  in a "sensible" amount of time after a file has been written and closed.

  The default value is `true` so collection, index and database properties will always be
  synced to disk immediately. This affects creating, renaming and dropping collections as
  well as creating and dropping databases and indexes. Each of these operations will perform
  an additional fsync on the `parameter.json` file if the option is set to `true`.

  It might be sensible to set this option to `false` for workloads that create and drop a
  lot of collections (e.g. test runs).

  Document operations such as creating, updating and dropping documents are not affected
  by this option.

* fixed issue #1016: AQL editor bug

* fixed issue #1014: WITHIN function returns wrong distance

* fixed AQL shortest path calculation in function `GRAPH_SHORTEST_PATH` to return
  complete vertex objects instead of just vertex ids

* allow changing of attributes of documents stored in server-side JavaScript variables

  Previously, the following did not work:

      var doc = db.collection.document(key);
      doc._key = "abc"; // overwriting internal attributes not supported
      doc.value = 123;  // overwriting existing attributes not supported

  Now, modifying documents stored in server-side variables (e.g. `doc` in the above case)
  is supported. Modifying the variables will not update the documents in the database,
  but will modify the JavaScript object (which can be written back to the database using
  `db.collection.update` or `db.collection.replace`)

* fixed issue #997: arangoimp apparently doesn't support files >2gig on Windows

  large file support (requires using `_stat64` instead of `stat`) is now supported on
  Windows


v2.2.3 (2014-09-02)
-------------------

* added `around` for Foxx controller

* added `type` option for HTTP API `GET /_api/document?collection=...`

  This allows controlling the type of results to be returned. By default, paths to
  documents will be returned, e.g.

      [
        `/_api/document/test/mykey1`,
        `/_api/document/test/mykey2`,
        ...
      ]

  To return a list of document ids instead of paths, the `type` URL parameter can be
  set to `id`:

      [
        `test/mykey1`,
        `test/mykey2`,
        ...
      ]

  To return a list of document keys only, the `type` URL parameter can be set to `key`:

      [
        `mykey1`,
        `mykey2`,
        ...
      ]


* properly capitalize HTTP response header field names in case the `x-arango-async`
  HTTP header was used in a request.

* fixed several documentation issues

* speedup for several general-graph functions, AQL functions starting with `GRAPH_`
  and traversals


v2.2.2 (2014-08-08)
-------------------

* allow storing non-reserved attribute names starting with an underscore

  Previous versions of ArangoDB parsed away all attribute names that started with an
  underscore (e.g. `_test', '_foo', `_bar`) on all levels of a document (root level
  and sub-attribute levels). While this behavior was documented, it was unintuitive and
  prevented storing documents inside other documents, e.g.:

      {
        "_key" : "foo",
        "_type" : "mydoc",
        "references" : [
          {
            "_key" : "something",
            "_rev" : "...",
            "value" : 1
          },
          {
            "_key" : "something else",
            "_rev" : "...",
            "value" : 2
          }
        ]
      }

  In the above example, previous versions of ArangoDB removed all attributes and
  sub-attributes that started with underscores, meaning the embedded documents would lose
  some of their attributes. 2.2.2 should preserve such attributes, and will also allow
  storing user-defined attribute names on the top-level even if they start with underscores
  (such as `_type` in the above example).

* fix conversion of JavaScript String, Number and Boolean objects to JSON.

  Objects created in JavaScript using `new Number(...)`, `new String(...)`, or
  `new Boolean(...)` were not converted to JSON correctly.

* fixed a race condition on task registration (i.e. `require("org/arangodb/tasks").register()`)

  this race condition led to undefined behavior when a just-created task with no offset and
  no period was instantly executed and deleted by the task scheduler, before the `register`
  function returned to the caller.

* changed run-tests.sh to execute all suitable tests.

* switch to new version of gyp

* fixed upgrade button


v2.2.1 (2014-07-24)
-------------------

* fixed hanging write-ahead log recovery for certain cases that involved dropping
  databases

* fixed issue with --check-version: when creating a new database the check failed

* issue #947 Foxx applicationContext missing some properties

* fixed issue with --check-version: when creating a new database the check failed

* added startup option `--wal.suppress-shape-information`

  Setting this option to `true` will reduce memory and disk space usage and require
  less CPU time when modifying documents or edges. It should therefore be turned on
  for standalone ArangoDB servers. However, for servers that are used as replication
  masters, setting this option to `true` will effectively disable the usage of the
  write-ahead log for replication, so it should be set to `false` for any replication
  master servers.

  The default value for this option is `false`.

* added optional `ttl` attribute to specify result cursor expiration for HTTP API method
  `POST /_api/cursor`

  The `ttl` attribute can be used to prevent cursor results from timing out too early.

* issue #947: Foxx applicationContext missing some properties

* (reported by Christian Neubauer):

  The problem was that in Google's V8, signed and unsigned chars are not always declared cleanly.
  so we need to force v8 to compile with forced signed chars which is done by the Flag:
    -fsigned-char
  at least it is enough to follow the instructions of compiling arango on rasperry
  and add "CFLAGS='-fsigned-char'" to the make command of V8 and remove the armv7=0

* Fixed a bug with the replication client. In the case of single document
  transactions the collection was not write locked.


v2.2.0 (2014-07-10)
-------------------

* The replication methods `logger.start`, `logger.stop` and `logger.properties` are
  no-ops in ArangoDB 2.2 as there is no separate replication logger anymore. Data changes
  are logged into the write-ahead log in ArangoDB 2.2, and not separately by the
  replication logger. The replication logger object is still there in ArangoDB 2.2 to
  ensure backwards-compatibility, however, logging cannot be started, stopped or
  configured anymore. Using any of these methods will do nothing.

  This also affects the following HTTP API methods:
  - `PUT /_api/replication/logger-start`
  - `PUT /_api/replication/logger-stop`
  - `GET /_api/replication/logger-config`
  - `PUT /_api/replication/logger-config`

  Using any of these methods is discouraged from now on as they will be removed in
  future versions of ArangoDB.

* INCOMPATIBLE CHANGE: replication of transactions has changed. Previously, transactions
  were logged on a master in one big block and shipped to a slave in one block, too.
  Now transactions will be logged and replicated as separate entries, allowing transactions
  to be bigger and also ensure replication progress.

  This change also affects the behavior of the `stop` method of the replication applier.
  If the replication applier is now stopped manually using the `stop` method and later
  restarted using the `start` method, any transactions that were unfinished at the
  point of stopping will be aborted on a slave, even if they later commit on the master.

  In ArangoDB 2.2, stopping the replication applier manually should be avoided unless the
  goal is to stop replication permanently or to do a full resync with the master anyway.
  If the replication applier still must be stopped, it should be made sure that the
  slave has fetched and applied all pending operations from a master, and that no
  extra transactions are started on the master before the `stop` command on the slave
  is executed.

  Replication of transactions in ArangoDB 2.2 might also lock the involved collections on
  the slave while a transaction is either committed or aborted on the master and the
  change has been replicated to the slave. This change in behavior may be important for
  slave servers that are used for read-scaling. In order to avoid long lasting collection
  locks on the slave, transactions should be kept small.

  The `_replication` system collection is not used anymore in ArangoDB 2.2 and its usage is
  discouraged.

* INCOMPATIBLE CHANGE: the figures reported by the `collection.figures` method
  now only reflect documents and data contained in the journals and datafiles of
  collections. Documents or deletions contained only in the write-ahead log will
  not influence collection figures until the write-ahead log garbage collection
  kicks in. The figures for a collection might therefore underreport the total
  resource usage of a collection.

  Additionally, the attributes `lastTick` and `uncollectedLogfileEntries` have been
  added to the result of the `figures` operation and the HTTP API method
  `PUT /_api/collection/figures`

* added `insert` method as an alias for `save`. Documents can now be inserted into
  a collection using either method:

      db.test.save({ foo: "bar" });
      db.test.insert({ foo: "bar" });

* added support for data-modification AQL queries

* added AQL keywords `INSERT`, `UPDATE`, `REPLACE` and `REMOVE` (and `WITH`) to
  support data-modification AQL queries.

  Unquoted usage of these keywords for attribute names in AQL queries will likely
  fail in ArangoDB 2.2. If any such attribute name needs to be used in a query, it
  should be enclosed in backticks to indicate the usage of a literal attribute
  name.

  For example, the following query will fail in ArangoDB 2.2 with a parse error:

      FOR i IN foo RETURN i.remove

  and needs to be rewritten like this:

      FOR i IN foo RETURN i.`remove`

* disallow storing of JavaScript objects that contain JavaScript native objects
  of type `Date`, `Function`, `RegExp` or `External`, e.g.

      db.test.save({ foo: /bar/ });
      db.test.save({ foo: new Date() });

  will now print

      Error: <data> cannot be converted into JSON shape: could not shape document

  Previously, objects of these types were silently converted into an empty object
  (i.e. `{ }`).

  To store such objects in a collection, explicitly convert them into strings
  like this:

      db.test.save({ foo: String(/bar/) });
      db.test.save({ foo: String(new Date()) });

* The replication methods `logger.start`, `logger.stop` and `logger.properties` are
  no-ops in ArangoDB 2.2 as there is no separate replication logger anymore. Data changes
  are logged into the write-ahead log in ArangoDB 2.2, and not separately by the
  replication logger. The replication logger object is still there in ArangoDB 2.2 to
  ensure backwards-compatibility, however, logging cannot be started, stopped or
  configured anymore. Using any of these methods will do nothing.

  This also affects the following HTTP API methods:
  - `PUT /_api/replication/logger-start`
  - `PUT /_api/replication/logger-stop`
  - `GET /_api/replication/logger-config`
  - `PUT /_api/replication/logger-config`

  Using any of these methods is discouraged from now on as they will be removed in
  future versions of ArangoDB.

* INCOMPATIBLE CHANGE: replication of transactions has changed. Previously, transactions
  were logged on a master in one big block and shipped to a slave in one block, too.
  Now transactions will be logged and replicated as separate entries, allowing transactions
  to be bigger and also ensure replication progress.

  This change also affects the behavior of the `stop` method of the replication applier.
  If the replication applier is now stopped manually using the `stop` method and later
  restarted using the `start` method, any transactions that were unfinished at the
  point of stopping will be aborted on a slave, even if they later commit on the master.

  In ArangoDB 2.2, stopping the replication applier manually should be avoided unless the
  goal is to stop replication permanently or to do a full resync with the master anyway.
  If the replication applier still must be stopped, it should be made sure that the
  slave has fetched and applied all pending operations from a master, and that no
  extra transactions are started on the master before the `stop` command on the slave
  is executed.

  Replication of transactions in ArangoDB 2.2 might also lock the involved collections on
  the slave while a transaction is either committed or aborted on the master and the
  change has been replicated to the slave. This change in behavior may be important for
  slave servers that are used for read-scaling. In order to avoid long lasting collection
  locks on the slave, transactions should be kept small.

  The `_replication` system collection is not used anymore in ArangoDB 2.2 and its usage is
  discouraged.

* INCOMPATIBLE CHANGE: the figures reported by the `collection.figures` method
  now only reflect documents and data contained in the journals and datafiles of
  collections. Documents or deletions contained only in the write-ahead log will
  not influence collection figures until the write-ahead log garbage collection
  kicks in. The figures for a collection might therefore underreport the total
  resource usage of a collection.

  Additionally, the attributes `lastTick` and `uncollectedLogfileEntries` have been
  added to the result of the `figures` operation and the HTTP API method
  `PUT /_api/collection/figures`

* added `insert` method as an alias for `save`. Documents can now be inserted into
  a collection using either method:

      db.test.save({ foo: "bar" });
      db.test.insert({ foo: "bar" });

* added support for data-modification AQL queries

* added AQL keywords `INSERT`, `UPDATE`, `REPLACE` and `REMOVE` (and `WITH`) to
  support data-modification AQL queries.

  Unquoted usage of these keywords for attribute names in AQL queries will likely
  fail in ArangoDB 2.2. If any such attribute name needs to be used in a query, it
  should be enclosed in backticks to indicate the usage of a literal attribute
  name.

  For example, the following query will fail in ArangoDB 2.2 with a parse error:

      FOR i IN foo RETURN i.remove

  and needs to be rewritten like this:

      FOR i IN foo RETURN i.`remove`

* disallow storing of JavaScript objects that contain JavaScript native objects
  of type `Date`, `Function`, `RegExp` or `External`, e.g.

      db.test.save({ foo: /bar/ });
      db.test.save({ foo: new Date() });

  will now print

      Error: <data> cannot be converted into JSON shape: could not shape document

  Previously, objects of these types were silently converted into an empty object
  (i.e. `{ }`).

  To store such objects in a collection, explicitly convert them into strings
  like this:

      db.test.save({ foo: String(/bar/) });
      db.test.save({ foo: String(new Date()) });

* honor startup option `--server.disable-statistics` when deciding whether or not
  to start periodic statistics collection jobs

  Previously, the statistics collection jobs were started even if the server was
  started with the `--server.disable-statistics` flag being set to `true`

* removed startup option `--random.no-seed`

  This option had no effect in previous versions of ArangoDB and was thus removed.

* removed startup option `--database.remove-on-drop`

  This option was used for debugging only.

* removed startup option `--database.force-sync-properties`

  This option is now superfluous as collection properties are now stored in the
  write-ahead log.

* introduced write-ahead log

  All write operations in an ArangoDB server instance are automatically logged
  to the server's write-ahead log. The write-ahead log is a set of append-only
  logfiles, and it is used in case of a crash recovery and for replication.
  Data from the write-ahead log will eventually be moved into the journals or
  datafiles of collections, allowing the server to remove older write-ahead log
  logfiles. Figures of collections will be updated when data are moved from the
  write-ahead log into the journals or datafiles of collections.

  Cross-collection transactions in ArangoDB should benefit considerably by this
  change, as less writes than in previous versions are required to ensure the data
  of multiple collections are atomically and durably committed. All data-modifying
  operations inside transactions (insert, update, remove) will write their
  operations into the write-ahead log directly, making transactions with multiple
  operations also require less physical memory than in previous versions of ArangoDB,
  that required all transaction data to fit into RAM.

  The `_trx` system collection is not used anymore in ArangoDB 2.2 and its usage is
  discouraged.

  The data in the write-ahead log can also be used in the replication context.
  The `_replication` collection that was used in previous versions of ArangoDB to
  store all changes on the server is not used anymore in ArangoDB 2.2. Instead,
  slaves can read from a master's write-ahead log to get informed about most
  recent changes. This removes the need to store data-modifying operations in
  both the actual place and the `_replication` collection.

* removed startup option `--server.disable-replication-logger`

  This option is superfluous in ArangoDB 2.2. There is no dedicated replication
  logger in ArangoDB 2.2. There is now always the write-ahead log, and it is also
  used as the server's replication log. Specifying the startup option
  `--server.disable-replication-logger` will do nothing in ArangoDB 2.2, but the
  option should not be used anymore as it might be removed in a future version.

* changed behavior of replication logger

  There is no dedicated replication logger in ArangoDB 2.2 as there is the
  write-ahead log now. The existing APIs for starting and stopping the replication
  logger still exist in ArangoDB 2.2 for downwards-compatibility, but calling
  the start or stop operations are no-ops in ArangoDB 2.2. When querying the
  replication logger status via the API, the server will always report that the
  replication logger is running. Configuring the replication logger is a no-op
  in ArangoDB 2.2, too. Changing the replication logger configuration has no
  effect. Instead, the write-ahead log configuration can be changed.

* removed MRuby integration for arangod

  ArangoDB had an experimental MRuby integration in some of the publish builds.
  This wasn't continuously developed, and so it has been removed in ArangoDB 2.2.

  This change has led to the following startup options being superfluous:

  - `--ruby.gc-interval`
  - `--ruby.action-directory`
  - `--ruby.modules-path`
  - `--ruby.startup-directory`

  Specifying these startup options will do nothing in ArangoDB 2.2, but the
  options should be avoided from now on as they might be removed in future versions.

* reclaim index memory when last document in collection is deleted

  Previously, deleting documents from a collection did not lead to index sizes being
  reduced. Instead, the already allocated index memory was re-used when a collection
  was refilled.

  Now, index memory for primary indexes and hash indexes is reclaimed instantly when
  the last document from a collection is removed.

* inlined and optimized functions in hash indexes

* added AQL TRANSLATE function

  This function can be used to perform lookups from static lists, e.g.

      LET countryNames = { US: "United States", UK: "United Kingdom", FR: "France" }
      RETURN TRANSLATE("FR", countryNames)

* fixed datafile debugger

* fixed check-version for empty directory

* moved try/catch block to the top of routing chain

* added mountedApp function for foxx-manager

* fixed issue #883: arango 2.1 - when starting multi-machine cluster, UI web
  does not change to cluster overview

* fixed dfdb: should not start any other V8 threads

* cleanup of version-check, added module org/arangodb/database-version,
  added --check-version option

* fixed issue #881: [2.1.0] Bombarded (every 10 sec or so) with
  "WARNING format string is corrupt" when in non-system DB Dashboard

* specialized primary index implementation to allow faster hash table
  rebuilding and reduce lookups in datafiles for the actual value of `_key`.

* issue #862: added `--overwrite` option to arangoimp

* removed number of property lookups for documents during AQL queries that
  access documents

* prevent buffering of long print results in arangosh's and arangod's print
  command

  this change will emit buffered intermediate print results and discard the
  output buffer to quickly deliver print results to the user, and to prevent
  constructing very large buffers for large results

* removed sorting of attribute names for use in a collection's shaper

  sorting attribute names was done on document insert to keep attributes
  of a collection in sorted order for faster comparisons. The sort order
  of attributes was only used in one particular and unlikely case, so it
  was removed. Collections with many different attribute names should
  benefit from this change by faster inserts and slightly less memory usage.

* fixed a bug in arangodump which got the collection name in _from and _to
  attributes of edges wrong (all were "_unknown")

* fixed a bug in arangorestore which did not recognize wrong _from and _to
  attributes of edges

* improved error detection and reporting in arangorestore


v2.1.1 (2014-06-06)
-------------------

* fixed dfdb: should not start any other V8 threads

* signature for collection functions was modified

  The basic change was the substitution of the input parameter of the
  function by an generic options object which can contain multiple
  option parameter of the function.
  Following functions were modified
  remove
  removeBySample
  replace
  replaceBySample
  update
  updateBySample

  Old signature is yet supported but it will be removed in future versions

v2.1.0 (2014-05-29)
-------------------

* implemented upgrade procedure for clusters

* fixed communication issue with agency which prevented reconnect
  after an agent failure

* fixed cluster dashboard in the case that one but not all servers
  in the cluster are down

* fixed a bug with coordinators creating local database objects
  in the wrong order (_system needs to be done first)

* improved cluster dashboard


v2.1.0-rc2 (2014-05-25)
-----------------------

* fixed issue #864: Inconsistent behavior of AQL REVERSE(list) function


v2.1.0-rc1 (XXXX-XX-XX)
-----------------------

* added server-side periodic task management functions:

  - require("org/arangodb/tasks").register(): registers a periodic task
  - require("org/arangodb/tasks").unregister(): unregisters and removes a
    periodic task
  - require("org/arangodb/tasks").get(): retrieves a specific tasks or all
    existing tasks

  the previous undocumented function `internal.definePeriodic` is now
  deprecated and will be removed in a future release.

* decrease the size of some seldom used system collections on creation.

  This will make these collections use less disk space and mapped memory.

* added AQL date functions

* added AQL FLATTEN() list function

* added index memory statistics to `db.<collection>.figures()` function

  The `figures` function will now return a sub-document `indexes`, which lists
  the number of indexes in the `count` sub-attribute, and the total memory
  usage of the indexes in bytes in the `size` sub-attribute.

* added AQL CURRENT_DATABASE() function

  This function returns the current database's name.

* added AQL CURRENT_USER() function

  This function returns the current user from an AQL query. The current user is the
  username that was specified in the `Authorization` HTTP header of the request. If
  authentication is turned off or the query was executed outside a request context,
  the function will return `null`.

* fixed issue #796: Searching with newline chars broken?

  fixed slightly different handling of backslash escape characters in a few
  AQL functions. Now handling of escape sequences should be consistent, and
  searching for newline characters should work the same everywhere

* added OpenSSL version check for configure

  It will report all OpenSSL versions < 1.0.1g as being too old.
  `configure` will only complain about an outdated OpenSSL version but not stop.

* require C++ compiler support (requires g++ 4.8, clang++ 3.4 or Visual Studio 13)

* less string copying returning JSONified documents from ArangoDB, e.g. via
  HTTP GET `/_api/document/<collection>/<document>`

* issue #798: Lower case http headers from arango

  This change allows returning capitalized HTTP headers, e.g.
  `Content-Length` instead of `content-length`.
  The HTTP spec says that headers are case-insensitive, but
  in fact several clients rely on a specific case in response
  headers.
  This change will capitalize HTTP headers if the `X-Arango-Version`
  request header is sent by the client and contains a value of at
  least `20100` (for version 2.1). The default value for the
  compatibility can also be set at server start, using the
  `--server.default-api-compatibility` option.

* simplified usage of `db._createStatement()`

  Previously, the function could not be called with a query string parameter as
  follows:

      db._createStatement(queryString);

  Calling it as above resulted in an error because the function expected an
  object as its parameter. From now on, it's possible to call the function with
  just the query string.

* make ArangoDB not send back a `WWW-Authenticate` header to a client in case the
  client sends the `X-Omit-WWW-Authenticate` HTTP header.

  This is done to prevent browsers from showing their built-in HTTP authentication
  dialog for AJAX requests that require authentication.
  ArangoDB will still return an HTTP 401 (Unauthorized) if the request doesn't
  contain valid credentials, but it will omit the `WWW-Authenticate` header,
  allowing clients to bypass the browser's authentication dialog.

* added REST API method HTTP GET `/_api/job/job-id` to query the status of an
  async job without potentially fetching it from the list of done jobs

* fixed non-intuitive behavior in jobs API: previously, querying the status
  of an async job via the API HTTP PUT `/_api/job/job-id` removed a currently
  executing async job from the list of queryable jobs on the server.
  Now, when querying the result of an async job that is still executing,
  the job is kept in the list of queryable jobs so its result can be fetched
  by a subsequent request.

* use a new data structure for the edge index of an edge collection. This
  improves the performance for the creation of the edge index and in
  particular speeds up removal of edges in graphs. Note however that
  this change might change the order in which edges starting at
  or ending in a vertex are returned. However, this order was never
  guaranteed anyway and it is not sensible to guarantee any particular
  order.

* provide a size hint to edge and hash indexes when initially filling them
  this will lead to less re-allocations when populating these indexes

  this may speed up building indexes when opening an existing collection

* don't requeue identical context methods in V8 threads in case a method is
  already registered

* removed arangod command line option `--database.remove-on-compacted`

* export the sort attribute for graph traversals to the HTTP interface

* add support for arangodump/arangorestore for clusters


v2.0.8 (XXXX-XX-XX)
-------------------

* fixed too-busy iteration over skiplists

  Even when a skiplist query was restricted by a limit clause, the skiplist
  index was queried without the limit. this led to slower-than-necessary
  execution times.

* fixed timeout overflows on 32 bit systems

  this bug has led to problems when select was called with a high timeout
  value (2000+ seconds) on 32bit systems that don't have a forgiving select
  implementation. when the call was made on these systems, select failed
  so no data would be read or sent over the connection

  this might have affected some cluster-internal operations.

* fixed ETCD issues on 32 bit systems

  ETCD was non-functional on 32 bit systems at all. The first call to the
  watch API crashed it. This was because atomic operations worked on data
  structures that were not properly aligned on 32 bit systems.

* fixed issue #848: db.someEdgeCollection.inEdge does not return correct
  value when called the 2nd time after a .save to the edge collection


v2.0.7 (2014-05-05)
-------------------

* issue #839: Foxx Manager missing "unfetch"

* fixed a race condition at startup

  this fixes undefined behavior in case the logger was involved directly at
  startup, before the logger initialization code was called. This should have
  occurred only for code that was executed before the invocation of main(),
  e.g. during ctor calls of statically defined objects.


v2.0.6 (2014-04-22)
-------------------

* fixed issue #835: arangosh doesn't show correct database name



v2.0.5 (2014-04-21)
-------------------

* Fixed a caching problem in IE JS Shell

* added cancelation for async jobs

* upgraded to new gyp for V8

* new Windows installer


v2.0.4 (2014-04-14)
-------------------

* fixed cluster authentication front-end issues for Firefox and IE, there are
  still problems with Chrome


v2.0.3 (2014-04-14)
-------------------

* fixed AQL optimizer bug

* fixed front-end issues

* added password change dialog


v2.0.2 (2014-04-06)
-------------------

* during cluster startup, do not log (somewhat expected) connection errors with
  log level error, but with log level info

* fixed dashboard modals

* fixed connection check for cluster planning front end: firefox does
  not support async:false

* document how to persist a cluster plan in order to relaunch an existing
  cluster later


v2.0.1 (2014-03-31)
-------------------

* make ArangoDB not send back a `WWW-Authenticate` header to a client in case the
  client sends the `X-Omit-WWW-Authenticate` HTTP header.

  This is done to prevent browsers from showing their built-in HTTP authentication
  dialog for AJAX requests that require authentication.
  ArangoDB will still return an HTTP 401 (Unauthorized) if the request doesn't
  contain valid credentials, but it will omit the `WWW-Authenticate` header,
  allowing clients to bypass the browser's authentication dialog.

* fixed isses in arango-dfdb:

  the dfdb was not able to unload certain system collections, so these couldn't be
  inspected with the dfdb sometimes. Additionally, it did not truncate corrupt
  markers from datafiles under some circumstances

* added `changePassword` attribute for users

* fixed non-working "save" button in collection edit view of web interface
  clicking the save button did nothing. one had to press enter in one of the input
  fields to send modified form data

* fixed V8 compile error on MacOS X

* prevent `body length: -9223372036854775808` being logged in development mode for
  some Foxx HTTP responses

* fixed several bugs in web interface dashboard

* fixed issue #783: coffee script not working in manifest file

* fixed issue #783: coffee script not working in manifest file

* fixed issue #781: Cant save current query from AQL editor ui

* bumped version in `X-Arango-Version` compatibility header sent by arangosh and other
  client tools from `1.5` to `2.0`.

* fixed startup options for arango-dfdb, added details option for arango-dfdb

* fixed display of missing error messages and codes in arangosh

* when creating a collection via the web interface, the collection type was always
  "document", regardless of the user's choice


v2.0.0 (2014-03-10)
-------------------

* first 2.0 release


v2.0.0-rc2 (2014-03-07)
-----------------------

* fixed cluster authorization


v2.0.0-rc1 (2014-02-28)
-----------------------

* added sharding :-)

* added collection._dbName attribute to query the name of the database from a collection

  more detailed documentation on the sharding and cluster features can be found in the user
  manual, section **Sharding**

* INCOMPATIBLE CHANGE: using complex values in AQL filter conditions with operators other
  than equality (e.g. >=, >, <=, <) will disable usage of skiplist indexes for filter
  evaluation.

  For example, the following queries will be affected by change:

      FOR doc IN docs FILTER doc.value < { foo: "bar" } RETURN doc
      FOR doc IN docs FILTER doc.value >= [ 1, 2, 3 ] RETURN doc

  The following queries will not be affected by the change:

      FOR doc IN docs FILTER doc.value == 1 RETURN doc
      FOR doc IN docs FILTER doc.value == "foo" RETURN doc
      FOR doc IN docs FILTER doc.value == [ 1, 2, 3 ] RETURN doc
      FOR doc IN docs FILTER doc.value == { foo: "bar" } RETURN doc

* INCOMPATIBLE CHANGE: removed undocumented method `collection.saveOrReplace`

  this feature was never advertised nor documented nor tested.

* INCOMPATIBLE CHANGE: removed undocumented REST API method `/_api/simple/BY-EXAMPLE-HASH`

  this feature was never advertised nor documented nor tested.

* added explicit startup parameter `--server.reuse-address`

  This flag can be used to control whether sockets should be acquired with the SO_REUSEADDR
  flag.

  Regardless of this setting, sockets on Windows are always acquired using the
  SO_EXCLUSIVEADDRUSE flag.

* removed undocumented REST API method GET `/_admin/database-name`

* added user validation API at POST `/_api/user/<username>`

* slightly improved users management API in `/_api/user`:

  Previously, when creating a new user via HTTP POST, the username needed to be
  passed in an attribute `username`. When users were returned via this API,
  the usernames were returned in an attribute named `user`. This was slightly
  confusing and was changed in 2.0 as follows:

  - when adding a user via HTTP POST, the username can be specified in an attribute
  `user`. If this attribute is not used, the API will look into the attribute `username`
  as before and use that value.
  - when users are returned via HTTP GET, the usernames are still returned in an
    attribute `user`.

  This change should be fully downwards-compatible with the previous version of the API.

* added AQL SLICE function to extract slices from lists

* made module loader more node compatible

* the startup option `--javascript.package-path` for arangosh is now deprecated and does
  nothing. Using it will not cause an error, but the option is ignored.

* added coffee script support

* Several UI improvements.

* Exchanged icons in the graphviewer toolbar

* always start networking and HTTP listeners when starting the server (even in
  console mode)

* allow vertex and edge filtering with user-defined functions in TRAVERSAL,
  TRAVERSAL_TREE and SHORTEST_PATH AQL functions:

      // using user-defined AQL functions for edge and vertex filtering
      RETURN TRAVERSAL(friends, friendrelations, "friends/john", "outbound", {
        followEdges: "myfunctions::checkedge",
        filterVertices: "myfunctions::checkvertex"
      })

      // using the following custom filter functions
      var aqlfunctions = require("org/arangodb/aql/functions");
      aqlfunctions.register("myfunctions::checkedge", function (config, vertex, edge, path) {
        return (edge.type !== 'dislikes'); // don't follow these edges
      }, false);

      aqlfunctions.register("myfunctions::checkvertex", function (config, vertex, path) {
        if (vertex.isDeleted || ! vertex.isActive) {
          return [ "prune", "exclude" ]; // exclude these and don't follow them
        }
        return [ ]; // include everything else
      }, false);

* fail if invalid `strategy`, `order` or `itemOrder` attribute values
  are passed to the AQL TRAVERSAL function. Omitting these attributes
  is not considered an error, but specifying an invalid value for any
  of these attributes will make an AQL query fail.

* issue #751: Create database through API should return HTTP status code 201

  By default, the server now returns HTTP 201 (created) when creating a new
  database successfully. To keep compatibility with older ArangoDB versions, the
  startup parameter `--server.default-api-compatibility` can be set to a value
  of `10400` to indicate API compatibility with ArangoDB 1.4. The compatibility
  can also be enforced by setting the `X-Arango-Version` HTTP header in a
  client request to this API on a per-request basis.

* allow direct access from the `db` object to collections whose names start
  with an underscore (e.g. db._users).

  Previously, access to such collections via the `db` object was possible from
  arangosh, but not from arangod (and thus Foxx and actions). The only way
  to access such collections from these places was via the `db._collection(<name>)`
  workaround.

* allow `\n` (as well as `\r\n`) as line terminator in batch requests sent to
  `/_api/batch` HTTP API.

* use `--data-binary` instead of `--data` parameter in generated cURL examples

* issue #703: Also show path of logfile for fm.config()

* issue #675: Dropping a collection used in "graph" module breaks the graph

* added "static" Graph.drop() method for graphs API

* fixed issue #695: arangosh server.password error

* use pretty-printing in `--console` mode by default

* simplified ArangoDB startup options

  Some startup options are now superfluous or their usage is simplified. The
  following options have been changed:

  * `--javascript.modules-path`: this option has been removed. The modules paths
    are determined by arangod and arangosh automatically based on the value of
    `--javascript.startup-directory`.

    If the option is set on startup, it is ignored so startup will not abort with
    an error `unrecognized option`.

  * `--javascript.action-directory`: this option has been removed. The actions
    directory is determined by arangod automatically based on the value of
    `--javascript.startup-directory`.

    If the option is set on startup, it is ignored so startup will not abort with
    an error `unrecognized option`.

  * `--javascript.package-path`: this option is still available but it is not
    required anymore to set the standard package paths (e.g. `js/npm`). arangod
    will automatically use this standard package path regardless of whether it
    was specified via the options.

    It is possible to use this option to add additional package paths to the
    standard value.

  Configuration files included with arangod are adjusted accordingly.

* layout of the graphs tab adapted to better fit with the other tabs

* database selection is moved to the bottom right corner of the web interface

* removed priority queue index type

  this feature was never advertised nor documented nor tested.

* display internal attributes in document source view of web interface

* removed separate shape collections

  When upgrading to ArangoDB 2.0, existing collections will be converted to include
  shapes and attribute markers in the datafiles instead of using separate files for
  shapes.

  When a collection is converted, existing shapes from the SHAPES directory will
  be written to a new datafile in the collection directory, and the SHAPES directory
  will be removed afterwards.

  This saves up to 2 MB of memory and disk space for each collection
  (savings are higher, the less different shapes there are in a collection).
  Additionally, one less file descriptor per opened collection will be used.

  When creating a new collection, the amount of sync calls may be reduced. The same
  may be true for documents with yet-unknown shapes. This may help performance
  in these cases.

* added AQL functions `NTH` and `POSITION`

* added signal handler for arangosh to save last command in more cases

* added extra prompt placeholders for arangosh:
  - `%e`: current endpoint
  - `%u`: current user

* added arangosh option `--javascript.gc-interval` to control amount of
  garbage collection performed by arangosh

* fixed issue #651: Allow addEdge() to take vertex ids in the JS library

* removed command-line option `--log.format`

  In previous versions, this option did not have an effect for most log messages, so
  it got removed.

* removed C++ logger implementation

  Logging inside ArangoDB is now done using the LOG_XXX() macros. The LOGGER_XXX()
  macros are gone.

* added collection status "loading"


v1.4.16 (XXXX-XX-XX)
--------------------

* fixed too eager datafile deletion

  this issue could have caused a crash when the compaction had marked datafiles as obsolete
  and they were removed while "old" temporary query results still pointed to the old datafile
  positions

* fixed issue #826: Replication fails when a collection's configuration changes


v1.4.15 (2014-04-19)
--------------------

* bugfix for AQL query optimizer

  the following type of query was too eagerly optimized, leading to errors in code-generation:

      LET a = (FOR i IN [] RETURN i) LET b = (FOR i IN [] RETURN i) RETURN 1

  the problem occurred when both lists in the subqueries were empty. In this case invalid code
  was generated and the query couldn't be executed.


v1.4.14 (2014-04-05)
--------------------

* fixed race conditions during shape / attribute insertion

  A race condition could have led to spurious `cannot find attribute #xx` or
  `cannot find shape #xx` (where xx is a number) warning messages being logged
  by the server. This happened when a new attribute was inserted and at the same
  time was queried by another thread.

  Also fixed a race condition that may have occurred when a thread tried to
  access the shapes / attributes hash tables while they were resized. In this
  cases, the shape / attribute may have been hashed to a wrong slot.

* fixed a memory barrier / cpu synchronization problem with libev, affecting
  Windows with Visual Studio 2013 (probably earlier versions are affected, too)

  The issue is described in detail here:
  http://lists.schmorp.de/pipermail/libev/2014q1/002318.html


v1.4.13 (2014-03-14)
--------------------

* added diagnostic output for Foxx application upload

* allow dump & restore from ArangoDB 1.4 with an ArangoDB 2.0 server

* allow startup options `temp-path` and `default-language` to be specified from the arangod
  configuration file and not only from the command line

* fixed too eager compaction

  The compaction will now wait for several seconds before trying to re-compact the same
  collection. Additionally, some other limits have been introduced for the compaction.


v1.4.12 (2014-03-05)
--------------------

* fixed display bug in web interface which caused the following problems:
  - documents were displayed in web interface as being empty
  - document attributes view displayed many attributes with content "undefined"
  - document source view displayed many attributes with name "TYPEOF" and value "undefined"
  - an alert popping up in the browser with message "Datatables warning..."

* re-introduced old-style read-write locks to supports Windows versions older than
  Windows 2008R2 and Windows 7. This should re-enable support for Windows Vista and
  Windows 2008.


v1.4.11 (2014-02-27)
--------------------

* added SHORTEST_PATH AQL function

  this calculates the shortest paths between two vertices, using the Dijkstra
  algorithm, employing a min-heap

  By default, ArangoDB does not know the distance between any two vertices and
  will use a default distance of 1. A custom distance function can be registered
  as an AQL user function to make the distance calculation use any document
  attributes or custom logic:

      RETURN SHORTEST_PATH(cities, motorways, "cities/CGN", "cities/MUC", "outbound", {
        paths: true,
        distance: "myfunctions::citydistance"
      })

      // using the following custom distance function
      var aqlfunctions = require("org/arangodb/aql/functions");
      aqlfunctions.register("myfunctions::distance", function (config, vertex1, vertex2, edge) {
        return Math.sqrt(Math.pow(vertex1.x - vertex2.x) + Math.pow(vertex1.y - vertex2.y));
      }, false);

* fixed bug in Graph.pathTo function

* fixed small memleak in AQL optimizer

* fixed access to potentially uninitialized variable when collection had a cap constraint


v1.4.10 (2014-02-21)
--------------------

* fixed graph constructor to allow graph with some parameter to be used

* added node.js "events" and "stream"

* updated npm packages

* added loading of .json file

* Fixed http return code in graph api with waitForSync parameter.

* Fixed documentation in graph, simple and index api.

* removed 2 tests due to change in ruby library.

* issue #756: set access-control-expose-headers on CORS response

  the following headers are now whitelisted by ArangoDB in CORS responses:
  - etag
  - content-encoding
  - content-length
  - location
  - server
  - x-arango-errors
  - x-arango-async-id


v1.4.9 (2014-02-07)
-------------------

* return a document's current etag in response header for HTTP HEAD requests on
  documents that return an HTTP 412 (precondition failed) error. This allows
  retrieving the document's current revision easily.

* added AQL function `SKIPLIST` to directly access skiplist indexes from AQL

  This is a shortcut method to use a skiplist index for retrieving specific documents in
  indexed order. The function capability is rather limited, but it may be used
  for several cases to speed up queries. The documents are returned in index order if
  only one condition is used.

      /* return all documents with mycollection.created > 12345678 */
      FOR doc IN SKIPLIST(mycollection, { created: [[ '>', 12345678 ]] })
        RETURN doc

      /* return first document with mycollection.created > 12345678 */
      FOR doc IN SKIPLIST(mycollection, { created: [[ '>', 12345678 ]] }, 0, 1)
        RETURN doc

      /* return all documents with mycollection.created between 12345678 and 123456790 */
      FOR doc IN SKIPLIST(mycollection, { created: [[ '>', 12345678 ], [ '<=', 123456790 ]] })
        RETURN doc

      /* return all documents with mycollection.a equal 1 and .b equal 2 */
      FOR doc IN SKIPLIST(mycollection, { a: [[ '==', 1 ]], b: [[ '==', 2 ]] })
        RETURN doc

  The function requires a skiplist index with the exact same attributes to
  be present on the specified collection. All attributes present in the skiplist
  index must be specified in the conditions specified for the `SKIPLIST` function.
  Attribute declaration order is important, too: attributes must be specified in the
  same order in the condition as they have been declared in the skiplist index.

* added command-line option `--server.disable-authentication-unix-sockets`

  with this option, authentication can be disabled for all requests coming
  in via UNIX domain sockets, enabling clients located on the same host as
  the ArangoDB server to connect without authentication.
  Other connections (e.g. TCP/IP) are not affected by this option.

  The default value for this option is `false`.
  Note: this option is only supported on platforms that support Unix domain
  sockets.

* call global arangod instance destructor on shutdown

* issue #755: TRAVERSAL does not use strategy, order and itemOrder options

  these options were not honored when configuring a traversal via the AQL
  TRAVERSAL function. Now, these options are used if specified.

* allow vertex and edge filtering with user-defined functions in TRAVERSAL,
  TRAVERSAL_TREE and SHORTEST_PATH AQL functions:

      // using user-defined AQL functions for edge and vertex filtering
      RETURN TRAVERSAL(friends, friendrelations, "friends/john", "outbound", {
        followEdges: "myfunctions::checkedge",
        filterVertices: "myfunctions::checkvertex"
      })

      // using the following custom filter functions
      var aqlfunctions = require("org/arangodb/aql/functions");
      aqlfunctions.register("myfunctions::checkedge", function (config, vertex, edge, path) {
        return (edge.type !== 'dislikes'); // don't follow these edges
      }, false);

      aqlfunctions.register("myfunctions::checkvertex", function (config, vertex, path) {
        if (vertex.isDeleted || ! vertex.isActive) {
          return [ "prune", "exclude" ]; // exclude these and don't follow them
        }
        return [ ]; // include everything else
      }, false);

* issue #748: add vertex filtering to AQL's TRAVERSAL[_TREE]() function


v1.4.8 (2014-01-31)
-------------------

* install foxx apps in the web interface

* fixed a segfault in the import API


v1.4.7 (2014-01-23)
-------------------

* issue #744: Add usage example arangoimp from Command line

* issue #738: added __dirname, __filename pseudo-globals. Fixes #733. (@by pluma)

* mount all Foxx applications in system apps directory on startup


v1.4.6 (2014-01-20)
-------------------

* issue #736: AQL function to parse collection and key from document handle

* added fm.rescan() method for Foxx-Manager

* fixed issue #734: foxx cookie and route problem

* added method `fm.configJson` for arangosh

* include `startupPath` in result of API `/_api/foxx/config`


v1.4.5 (2014-01-15)
-------------------

* fixed issue #726: Alternate Windows Install Method

* fixed issue #716: dpkg -P doesn't remove everything

* fixed bugs in description of HTTP API `_api/index`

* fixed issue #732: Rest API GET revision number

* added missing documentation for several methods in HTTP API `/_api/edge/...`

* fixed typos in description of HTTP API `_api/document`

* defer evaluation of AQL subqueries and logical operators (lazy evaluation)

* Updated font in WebFrontend, it now contains a version that renders properly on Windows

* generally allow function return values as call parameters to AQL functions

* fixed potential deadlock in global context method execution

* added override file "arangod.conf.local" (and co)


v1.4.4 (2013-12-24)
-------------------

* uid and gid are now set in the scripts, there is no longer a separate config file for
  arangod when started from a script

* foxx-manager is now an alias for arangosh

* arango-dfdb is now an alias for arangod, moved from bin to sbin

* changed from readline to linenoise for Windows

* added --install-service and --uninstall-service for Windows

* removed --daemon and --supervisor for Windows

* arangosh and arangod now uses the config-file which maps the binary name, i. e. if you
  rename arangosh to foxx-manager it will use the config file foxx-manager.conf

* fixed lock file for Windows

* fixed issue #711, #687: foxx-manager throws internal errors

* added `--server.ssl-protocol` option for client tools
  this allows connecting from arangosh, arangoimp, arangoimp etc. to an ArangoDB
  server that uses a non-default value for `--server.ssl-protocol`. The default
  value for the SSL protocol is 4 (TLSv1). If the server is configured to use a
  different protocol, it was not possible to connect to it with the client tools.

* added more detailed request statistics

  This adds the number of async-executed HTTP requests plus the number of HTTP
  requests per individual HTTP method type.

* added `--force` option for arangorestore
  this option allows continuing a restore operation even if the server reports errors
  in the middle of the restore operation

* better error reporting for arangorestore
  in case the server returned an HTTP error, arangorestore previously reported this
  error as `internal error` without any details only. Now server-side errors are
  reported by arangorestore with the server's error message

* include more system collections in dumps produced by arangodump
  previously some system collections were intentionally excluded from dumps, even if the
  dump was run with `--include-system-collections`. for example, the collections `_aal`,
  `_modules`, `_routing`, and `_users` were excluded. This makes sense in a replication
  context but not always in a dump context.
  When specifying `--include-system-collections`, arangodump will now include the above-
  mentioned collections in the dump, too. Some other system collections are still excluded
  even when the dump is run with `--include-system-collections`, for example `_replication`
  and `_trx`.

* fixed issue #701: ArangoStatement undefined in arangosh

* fixed typos in configuration files


v1.4.3 (2013-11-25)
-------------------

* fixed a segfault in the AQL optimizer, occurring when a constant non-list value was
  used on the right-hand side of an IN operator that had a collection attribute on the
  left-hand side

* issue #662:

  Fixed access violation errors (crashes) in the Windows version, occurring under some
  circumstances when accessing databases with multiple clients in parallel

* fixed issue #681: Problem with ArchLinux PKGBUILD configuration


v1.4.2 (2013-11-20)
-------------------

* fixed issue #669: Tiny documentation update

* ported Windows version to use native Windows API SRWLocks (slim read-write locks)
  and condition variables instead of homemade versions

  MSDN states the following about the compatibility of SRWLocks and Condition Variables:

      Minimum supported client:
      Windows Server 2008 [desktop apps | Windows Store apps]

      Minimum supported server:
      Windows Vista [desktop apps | Windows Store apps]

* fixed issue #662: ArangoDB on Windows hanging

  This fixes a deadlock issue that occurred on Windows when documents were written to
  a collection at the same time when some other thread tried to drop the collection.

* fixed file-based logging in Windows

  the logger complained on startup if the specified log file already existed

* fixed startup of server in daemon mode (`--daemon` startup option)

* fixed a segfault in the AQL optimizer

* issue #671: Method graph.measurement does not exist

* changed Windows condition variable implementation to use Windows native
  condition variables

  This is an attempt to fix spurious Windows hangs as described in issue #662.

* added documentation for JavaScript traversals

* added --code-page command-line option for Windows version of arangosh

* fixed a problem when creating edges via the web interface.

  The problem only occurred if a collection was created with type "document
  collection" via the web interface, and afterwards was dropped and re-created
  with type "edge collection". If the web interface page was not reloaded,
  the old collection type (document) was cached, making the subsequent creation
  of edges into the (seeming-to-be-document) collection fail.

  The fix is to not cache the collection type in the web interface. Users of
  an older version of the web interface can reload the collections page if they
  are affected.

* fixed a caching problem in arangosh: if a collection was created using the web
  interface, and then removed via arangosh, arangosh did not actually drop the
  collection due to caching.

  Because the `drop` operation was not carried out, this caused misleading error
  messages when trying to re-create the collection (e.g. `cannot create collection:
  duplicate name`).

* fixed ALT-introduced characters for arangosh console input on Windows

  The Windows readline port was not able to handle characters that are built
  using CTRL or ALT keys. Regular characters entered using the CTRL or ALT keys
  were silently swallowed and not passed to the terminal input handler.

  This did not seem to cause problems for the US keyboard layout, but was a
  severe issue for keyboard layouts that require the ALT (or ALT-GR) key to
  construct characters. For example, entering the character `{` with a German
  keyboard layout requires pressing ALT-GR + 9.

* fixed issue #665: Hash/skiplist combo madness bit my ass

  this fixes a problem with missing/non-deterministic rollbacks of inserts in
  case of a unique constraint violation into a collection with multiple secondary
  indexes (with at least one of them unique)

* fixed issue #664: ArangoDB installer on Windows requires drive c:

* partly fixed issue #662: ArangoDB on Windows hanging

  This fixes dropping databases on Windows. In previous 1.4 versions on Windows,
  one shape collection file was not unloaded and removed when dropping a database,
  leaving one directory and one shape collection file in the otherwise-dropped
  database directory.

* fixed issue #660: updated documentation on indexes


v1.4.1 (2013-11-08)
-------------------

* performance improvements for skip-list deletes


v1.4.1-rc1 (2013-11-07)
-----------------------

* fixed issue #635: Web-Interface should have a "Databases" Menu for Management

* fixed issue #624: Web-Interface is missing a Database selector

* fixed segfault in bitarray query

* fixed issue #656: Cannot create unique index through web interface

* fixed issue #654: bitarray index makes server down

* fixed issue #653: Slow query

* fixed issue #650: Randomness of any() should be improved

* made AQL `DOCUMENT()` function polymorphic and work with just one parameter.

  This allows using the `DOCUMENT` function like this:

      DOCUMENT('users/john')
      DOCUMENT([ 'users/john', 'users/amy' ])

  in addition to the existing use cases:

      DOCUMENT(users, 'users/john')
      DOCUMENT(users, 'john')
      DOCUMENT(users, [ 'users/john' ])
      DOCUMENT(users, [ 'users/john', 'users/amy' ])
      DOCUMENT(users, [ 'john', 'amy' ])

* simplified usage of ArangoDB batch API

  It is not necessary anymore to send the batch boundary in the HTTP `Content-Type`
  header. Previously, the batch API expected the client to send a Content-Type header
  of`multipart/form-data; boundary=<some boundary value>`. This is still supported in
  ArangoDB 2.0, but clients can now also omit this header. If the header is not
  present in a client request, ArangoDB will ignore the request content type and
  read the MIME boundary from the beginning of the request body.

  This also allows using the batch API with the Swagger "Try it out" feature (which is
  not too good at sending a different or even dynamic content-type request header).

* added API method GET `/_api/database/user`

  This returns the list of databases a specific user can see without changing the
  username/passwd.

* issue #424: Documentation about IDs needs to be upgraded


v1.4.0 (2013-10-29)
-------------------

* fixed issue #648: /batch API is missing from Web Interface API Documentation (Swagger)

* fixed issue #647: Icon tooltips missing

* fixed issue #646: index creation in web interface

* fixed issue #645: Allow jumping from edge to linked vertices

* merged PR for issue #643: Some minor corrections and a link to "Downloads"

* fixed issue #642: Completion of error handling

* fixed issue #639: compiling v1.4 on maverick produces warnings on -Wstrict-null-sentinel

* fixed issue #634: Web interface bug: Escape does not always propagate

* fixed issue #620: added startup option `--server.default-api-compatibility`

  This adds the following changes to the ArangoDB server and clients:
  - the server provides a new startup option `--server.default-api-compatibility`.
    This option can be used to determine the compatibility of (some) server API
    return values. The value for this parameter is a server version number,
    calculated as follows: `10000 * major + 100 * minor` (e.g. `10400` for ArangoDB
    1.3). The default value is `10400` (1.4), the minimum allowed value is `10300`
    (1.3).

    When setting this option to a value lower than the current server version,
    the server might respond with old-style results to "old" clients, increasing
    compatibility with "old" (non-up-to-date) clients.

  - the server will on each incoming request check for an HTTP header
    `x-arango-version`. Clients can optionally set this header to the API
    version number they support. For example, if a client sends the HTTP header
    `x-arango-version: 10300`, the server will pick this up and might send ArangoDB
    1.3-style responses in some situations.

    Setting either the startup parameter or using the HTTP header (or both) allows
    running "old" clients with newer versions of ArangoDB, without having to adjust
    the clients too much.

  - the `location` headers returned by the server for the APIs `/_api/document/...`
    and `/_api/collection/...` will have different values depending on the used API
    version. If the API compatibility is `10300`, the `location` headers returned
    will look like this:

        location: /_api/document/....

    whereas when an API compatibility of `10400` or higher is used, the `location`
    headers will look like this:

        location: /_db/<database name>/_api/document/...

  Please note that even in the presence of this, old API versions still may not
  be supported forever by the server.

* fixed issue #643: Some minor corrections and a link to "Downloads" by @frankmayer

* started issue #642: Completion of error handling

* fixed issue #639: compiling v1.4 on maverick produces warnings on
  -Wstrict-null-sentinel

* fixed issue #621: Standard Config needs to be fixed

* added function to manage indexes (web interface)

* improved server shutdown time by signaling shutdown to applicationserver,
  logging, cleanup and compactor threads

* added foxx-manager `replace` command

* added foxx-manager `installed` command (a more intuitive alias for `list`)

* fixed issue #617: Swagger API is missing '/_api/version'

* fixed issue #615: Swagger API: Some commands have no parameter entry forms

* fixed issue #614: API : Typo in : Request URL /_api/database/current

* fixed issue #609: Graph viz tool - different background color

* fixed issue #608: arangosh config files - eventually missing in the manual

* fixed issue #607: Admin interface: no core documentation

* fixed issue #603: Aardvark Foxx App Manager

* fixed a bug in type-mapping between AQL user functions and the AQL layer

  The bug caused errors like the following when working with collection documents
  in an AQL user function:

      TypeError: Cannot assign to read only property '_id' of #<ShapedJson>

* create less system collections when creating a new database

  This is achieved by deferring collection creation until the collections are actually
  needed by ArangoDB. The following collections are affected by the change:
  - `_fishbowl`
  - `_structures`


v1.4.0-beta2 (2013-10-14)
-------------------------

* fixed compaction on Windows

  The compaction on Windows did not ftruncate the cleaned datafiles to a smaller size.
  This has been fixed so not only the content of the files is cleaned but also files
  are re-created with potentially smaller sizes.

* only the following system collections will be excluded from replication from now on:
  - `_replication`
  - `_trx`
  - `_users`
  - `_aal`
  - `_fishbowl`
  - `_modules`
  - `_routing`

  Especially the following system collections will now be included in replication:
  - `_aqlfunctions`
  - `_graphs`

  In previous versions of ArangoDB, all system collections were excluded from the
  replication.

  The change also caused a change in the replication logger and applier:
  in previous versions of ArangoDB, only a collection's id was logged for an operation.
  This has not caused problems for non-system collections but for system collections
  there ids might differ. In addition to a collection id ArangoDB will now also log the
  name of a collection for each replication event.

  The replication applier will now look for the collection name attribute in logged
  events preferably.

* added database selection to arango-dfdb

* provide foxx-manager, arangodump, and arangorestore in Windows build

* ArangoDB 1.4 will refuse to start if option `--javascript.app-path` is not set.

* added startup option `--server.allow-method-override`

  This option can be set to allow overriding the HTTP request method in a request using
  one of the following custom headers:

  - x-http-method-override
  - x-http-method
  - x-method-override

  This allows bypassing proxies and tools that would otherwise just let certain types of
  requests pass. Enabling this option may impose a security risk, so it should only be
  used in very controlled environments.

  The default value for this option is `false` (no method overriding allowed).

* added "details" URL parameter for bulk import API

  Setting the `details` URL parameter to `true` in a call to POST `/_api/import` will make
  the import return details about non-imported documents in the `details` attribute. If
  `details` is `false` or omitted, no `details` attribute will be present in the response.
  This is the same behavior that previous ArangoDB versions exposed.

* added "complete" option for bulk import API

  Setting the `complete` URL parameter to `true` in a call to POST `/_api/import` will make
  the import completely fail if at least one of documents cannot be imported successfully.

  It defaults to `false`, which will make ArangoDB continue importing the other documents
  from the import even if some documents cannot be imported. This is the same behavior that
  previous ArangoDB versions exposed.

* added missing swagger documentation for `/_api/log`

* calling `/_api/logs` (or `/_admin/logs`) is only permitted from the `_system` database now.

  Calling this API method for/from other database will result in an HTTP 400.

' ported fix from https://github.com/novus/nvd3/commit/0894152def263b8dee60192f75f66700cea532cc

  This prevents JavaScript errors from occurring in Chrome when in the admin interface,
  section "Dashboard".

* show current database name in web interface (bottom right corner)

* added missing documentation for /_api/import in swagger API docs

* allow specification of database name for replication sync command replication applier

  This allows syncing from a master database with a different name than the slave database.

* issue #601: Show DB in prompt

  arangosh now displays the database name as part of the prompt by default.

  Can change the prompt by using the `--prompt` option, e.g.

      > arangosh --prompt "my db is named \"%d\"> "


v1.4.0-beta1 (2013-10-01)
-------------------------

* make the Foxx manager use per-database app directories

  Each database now has its own subdirectory for Foxx applications. Each database
  can thus use different Foxx applications if required. A Foxx app for a specific
  database resides in `<app-path>/databases/<database-name>/<app-name>`.

  System apps are shared between all databases. They reside in `<app-path>/system/<app-name>`.

* only trigger an engine reset in development mode for URLs starting with `/dev/`

  This prevents ArangoDB from reloading all Foxx applications when it is not
  actually necessary.

* changed error code from 10 (bad parameter) to 1232 (invalid key generator) for
  errors that are due to an invalid key generator specification when creating a new
  collection

* automatic detection of content-type / mime-type for Foxx assets based on filenames,
  added possibility to override auto detection

* added endpoint management API at `/_api/endpoint`

* changed HTTP return code of PUT `/_api/cursor` from 400 to 404 in case a
  non-existing cursor is referred to

* issue #360: added support for asynchronous requests

  Incoming HTTP requests with the headers `x-arango-async: true` or
  `x-arango-async: store` will be answered by the server instantly with a generic
  HTTP 202 (Accepted) response.

  The actual requests will be queued and processed by the server asynchronously,
  allowing the client to continue sending other requests without waiting for the
  server to process the actually requested operation.

  The exact point in time when a queued request is executed is undefined. If an
  error occurs during execution of an asynchronous request, the client will not
  be notified by the server.

  The maximum size of the asynchronous task queue can be controlled using the new
  option `--scheduler.maximal-queue-size`. If the queue contains this many number of
  tasks and a new asynchronous request comes in, the server will reject it with an
  HTTP 500 (internal server error) response.

  Results of incoming requests marked with header `x-arango-async: true` will be
  discarded by the server immediately. Clients have no way of accessing the result
  of such asynchronously executed request. This is just _fire and forget_.

  To later retrieve the result of an asynchronously executed request, clients can
  mark a request with the header `x-arango-async: keep`. This makes the server
  store the result of the request in memory until explicitly fetched by a client
  via the `/_api/job` API. The `/_api/job` API also provides methods for basic
  inspection of which pending or already finished requests there are on the server,
  plus ways for garbage collecting unneeded results.

* Added new option `--scheduler.maximal-queue-size`.

* issue #590: Manifest Lint

* added data dump and restore tools, arangodump and arangorestore.

  arangodump can be used to create a logical dump of an ArangoDB database, or
  just dedicated collections. It can be used to dump both a collection's structure
  (properties and indexes) and data (documents).

  arangorestore can be used to restore data from a dump created with arangodump.
  arangorestore currently does not re-create any indexes, and doesn't yet handle
  referenced documents in edges properly when doing just partial restores.
  This will be fixed until 1.4 stable.

* introduced `--server.database` option for arangosh, arangoimp, and arangob.

  The option allows these client tools to use a certain database for their actions.
  In arangosh, the current database can be switched at any time using the command

      db._useDatabase(<name>);

  When no database is specified, all client tools will assume they should use the
  default database `_system`. This is done for downwards-compatibility reasons.

* added basic multi database support (alpha)

  New databases can be created using the REST API POST `/_api/database` and the
  shell command `db._createDatabase(<name>)`.

  The default database in ArangoDB is called `_system`. This database is always
  present and cannot be deleted by the user. When an older version of ArangoDB is
  upgraded to 1.4, the previously only database will automatically become the
  `_system` database.

  New databases can be created with the above commands, and can be deleted with the
  REST API DELETE `/_api/database/<name>` or the shell command `db._dropDatabase(<name>);`.

  Deleting databases is still unstable in ArangoDB 1.4 alpha and might crash the
  server. This will be fixed until 1.4 stable.

  To access a specific database via the HTTP REST API, the `/_db/<name>/` prefix
  can be used in all URLs. ArangoDB will check if an incoming request starts with
  this prefix, and will automatically pick the database name from it. If the prefix
  is not there, ArangoDB will assume the request is made for the default database
  (`_system`). This is done for downwards-compatibility reasons.

  That means, the following URL pathnames are logically identical:

      /_api/document/mycollection/1234
      /_db/_system/document/mycollection/1234

  To access a different database (e.g. `test`), the URL pathname would look like this:

      /_db/test/document/mycollection/1234

  New databases can also be created and existing databases can only be dropped from
  within the default database (`_system`). It is not possible to drop the `_system`
  database itself.

  Cross-database operations are unintended and unsupported. The intention of the
  multi-database feature is to have the possibility to have a few databases managed
  by ArangoDB in parallel, but to only access one database at a time from a connection
  or a request.

  When accessing the web interface via the URL pathname `/_admin/html/` or `/_admin/aardvark`,
  the web interface for the default database (`_system`) will be displayed.
  To access the web interface for a different database, the database name can be
  put into the URLs as a prefix, e.g. `/_db/test/_admin/html` or
  `/_db/test/_admin/aardvark`.

  All internal request handlers and also all user-defined request handlers and actions
  (including Foxx) will only get to see the unprefixed URL pathnames (i.e. excluding
  any database name prefix). This is to ensure downwards-compatibility.

  To access the name of the requested database from any action (including Foxx), use
  use `req.database`.

  For example, when calling the URL `/myapp/myaction`, the content of `req.database`
  will be `_system` (the default database because no database got specified) and the
  content of `req.url` will be `/myapp/myaction`.

  When calling the URL `/_db/test/myapp/myaction`, the content of `req.database` will be
  `test`, and the content of `req.url` will still be `/myapp/myaction`.

* Foxx now excludes files starting with . (dot) when bundling assets

  This mitigates problems with editor swap files etc.

* made the web interface a Foxx application

  This change caused the files for the web interface to be moved from `html/admin` to
  `js/apps/aardvark` in the file system.

  The base URL for the admin interface changed from `_admin/html/index.html` to
  `_admin/aardvark/index.html`.

  The "old" redirection to `_admin/html/index.html` will now produce a 404 error.

  When starting ArangoDB with the `--upgrade` option, this will automatically be remedied
  by putting in a redirection from `/` to `/_admin/aardvark/index.html`, and from
  `/_admin/html/index.html` to `/_admin/aardvark/index.html`.

  This also obsoletes the following configuration (command-line) options:
  - `--server.admin-directory`
  - `--server.disable-admin-interface`

  when using these now obsolete options when the server is started, no error is produced
  for downwards-compatibility.

* changed User-Agent value sent by arangoimp, arangosh, and arangod from "VOC-Agent" to
  "ArangoDB"

* changed journal file creation behavior as follows:

  Previously, a journal file for a collection was always created when a collection was
  created. When a journal filled up and became full, the current journal was made a
  datafile, and a new (empty) journal was created automatically. There weren't many
  intended situations when a collection did not have at least one journal.

  This is changed now as follows:
  - when a collection is created, no journal file will be created automatically
  - when there is a write into a collection without a journal, the journal will be
    created lazily
  - when there is a write into a collection with a full journal, a new journal will
    be created automatically

  From the end user perspective, nothing should have changed, except that there is now
  less disk usage for empty collections. Disk usage of infrequently updated collections
  might also be reduced significantly by running the `rotate()` method of a collection,
  and not writing into a collection subsequently.

* added method `collection.rotate()`

  This allows premature rotation of a collection's current journal file into a (read-only)
  datafile. The purpose of using `rotate()` is to prematurely allow compaction (which is
  performed on datafiles only) on data, even if the journal was not filled up completely.

  Using `rotate()` may make sense in the following scenario:

      c = db._create("test");
      for (i = 0; i < 1000; ++i) {
        c.save(...); // insert lots of data here
      }

      ...
      c.truncate(); // collection is now empty
      // only data in datafiles will be compacted by following compaction runs
      // all data in the current journal would not be compacted

      // calling rotate will make the current journal a datafile, and thus make it
      // eligible for compaction
      c.rotate();

  Using `rotate()` may also be useful when data in a collection is known to not change
  in the immediate future. After having completed all write operations on a collection,
  performing a `rotate()` will reduce the size of the current journal to the actually
  required size (remember that journals are pre-allocated with a specific size) before
  making the journal a datafile. Thus `rotate()` may cause disk space savings, even if
  the datafiles does not qualify for compaction after rotation.

  Note: rotating the journal is asynchronous, so that the actual rotation may be executed
  after `rotate()` returns to the caller.

* changed compaction to merge small datafiles together (up to 3 datafiles are merged in
  a compaction run)

  In the regular case, this should leave less small datafiles stay around on disk and allow
  using less file descriptors in total.

* added AQL MINUS function

* added AQL UNION_DISTINCT function (more efficient than combination of `UNIQUE(UNION())`)

* updated mruby to 2013-08-22

* issue #587: Add db._create() in help for startup arangosh

* issue #586: Share a link on installation instructions in the User Manual

* issue #585: Bison 2.4 missing on Mac for custom build

* issue #584: Web interface images broken in devel

* issue #583: Small documentation update

* issue #581: Parameter binding for attributes

* issue #580: Small improvements (by @guidoreina)

* issue #577: Missing documentation for collection figures in implementor manual

* issue #576: Get disk usage for collections and graphs

  This extends the result of the REST API for /_api/collection/figures with
  the attributes `compactors.count`, `compactors.fileSize`, `shapefiles.count`,
  and `shapefiles.fileSize`.

* issue #575: installing devel version on mac (low prio)

* issue #574: Documentation (POST /_admin/routing/reload)

* issue #558: HTTP cursors, allow count to ignore LIMIT


v1.4.0-alpha1 (2013-08-02)
--------------------------

* added replication. check online manual for details.

* added server startup options `--server.disable-replication-logger` and
  `--server.disable-replication-applier`

* removed action deployment tool, this now handled with Foxx and its manager or
  by kaerus node utility

* fixed a server crash when using byExample / firstExample inside a transaction
  and the collection contained a usable hash/skiplist index for the example

* defineHttp now only expects a single context

* added collection detail dialog (web interface)

  Shows collection properties, figures (datafiles, journals, attributes, etc.)
  and indexes.

* added documents filter (web interface)

  Allows searching for documents based on attribute values. One or many filter
  conditions can be defined, using comparison operators such as '==', '<=', etc.

* improved AQL editor (web interface)

  Editor supports keyboard shortcuts (Submit, Undo, Redo, Select).
  Editor allows saving and reusing of user-defined queries.
  Added example queries to AQL editor.
  Added comment button.

* added document import (web interface)

  Allows upload of JSON-data from files. Files must have an extension of .json.

* added dashboard (web interface)

  Shows the status of replication and multiple system charts, e.g.
  Virtual Memory Size, Request Time, HTTP Connections etc.

* added API method `/_api/graph` to query all graphs with all properties.

* added example queries in web interface AQL editor

* added arango.reconnect(<host>) method for arangosh to dynamically switch server or
  user name

* added AQL range operator `..`

  The `..` operator can be used to easily iterate over a sequence of numeric
  values. It will produce a list of values in the defined range, with both bounding
  values included.

  Example:

      2010..2013

  will produce the following result:

      [ 2010, 2011, 2012, 2013 ]

* added AQL RANGE function

* added collection.first(count) and collection.last(count) document access functions

  These functions allow accessing the first or last n documents in a collection. The order
  is determined by document insertion/update time.

* added AQL INTERSECTION function

* INCOMPATIBLE CHANGE: changed AQL user function namespace resolution operator from `:` to `::`

  AQL user-defined functions were introduced in ArangoDB 1.3, and the namespace resolution
  operator for them was the single colon (`:`). A function call looked like this:

      RETURN mygroup:myfunc()

  The single colon caused an ambiguity in the AQL grammar, making it indistinguishable from
  named attributes or the ternary operator in some cases, e.g.

      { mygroup:myfunc ? mygroup:myfunc }

  The change of the namespace resolution operator from `:` to `::` fixes this ambiguity.

  Existing user functions in the database will be automatically fixed when starting ArangoDB
  1.4 with the `--upgrade` option. However, queries using user-defined functions need to be
  adjusted on the client side to use the new operator.

* allow multiple AQL LET declarations separated by comma, e.g.
  LET a = 1, b = 2, c = 3

* more useful AQL error messages

  The error position (line/column) is more clearly indicated for parse errors.
  Additionally, if a query references a collection that cannot be found, the error
  message will give a hint on the collection name

* changed return value for AQL `DOCUMENT` function in case document is not found

  Previously, when the AQL `DOCUMENT` function was called with the id of a document and
  the document could not be found, it returned `undefined`. This value is not part of the
  JSON type system and this has caused some problems.
  Starting with ArangoDB 1.4, the `DOCUMENT` function will return `null` if the document
  looked for cannot be found.

  In case the function is called with a list of documents, it will continue to return all
  found documents, and will not return `null` for non-found documents. This has not changed.

* added single line comments for AQL

  Single line comments can be started with a double forward slash: `//`.
  They end at the end of the line, or the end of the query string, whichever is first.

* fixed documentation issues #567, #568, #571.

* added collection.checksum(<withData>) method to calculate CRC checksums for
  collections

  This can be used to
  - check if data in a collection has changed
  - compare the contents of two collections on different ArangoDB instances

* issue #565: add description line to aal.listAvailable()

* fixed several out-of-memory situations when double freeing or invalid memory
  accesses could happen

* less msyncing during the creation of collections

  This is achieved by not syncing the initial (standard) markers in shapes collections.
  After all standard markers are written, the shapes collection will get synced.

* renamed command-line option `--log.filter` to `--log.source-filter` to avoid
  misunderstandings

* introduced new command-line option `--log.content-filter` to optionally restrict
  logging to just specific log messages (containing the filter string, case-sensitive).

  For example, to filter on just log entries which contain `ArangoDB`, use:

      --log.content-filter "ArangoDB"

* added optional command-line option `--log.requests-file` to log incoming HTTP
  requests to a file.

  When used, all HTTP requests will be logged to the specified file, containing the
  client IP address, HTTP method, requests URL, HTTP response code, and size of the
  response body.

* added a signal handler for SIGUSR1 signal:

  when ArangoDB receives this signal, it will respond all further incoming requests
  with an HTTP 503 (Service Unavailable) error. This will be the case until another
  SIGUSR1 signal is caught. This will make ArangoDB start serving requests regularly
  again. Note: this is not implemented on Windows.

* limited maximum request URI length to 16384 bytes:

  Incoming requests with longer request URIs will be responded to with an HTTP
  414 (Request-URI Too Long) error.

* require version 1.0 or 1.1 in HTTP version signature of requests sent by clients:

  Clients sending requests with a non-HTTP 1.0 or non-HTTP 1.1 version number will
  be served with an HTTP 505 (HTTP Version Not Supported) error.

* updated manual on indexes:

  using system attributes such as `_id`, `_key`, `_from`, `_to`, `_rev` in indexes is
  disallowed and will be rejected by the server. This was the case since ArangoDB 1.3,
  but was not properly documented.

* issue #563: can aal become a default object?

  aal is now a prefab object in arangosh

* prevent certain system collections from being renamed, dropped, or even unloaded.

  Which restrictions there are for which system collections may vary from release to
  release, but users should in general not try to modify system collections directly
  anyway.

  Note: there are no such restrictions for user-created collections.

* issue #559: added Foxx documentation to user manual

* added server startup option `--server.authenticate-system-only`. This option can be
  used to restrict the need for HTTP authentication to internal functionality and APIs,
  such as `/_api/*` and `/_admin/*`.
  Setting this option to `true` will thus force authentication for the ArangoDB APIs
  and the web interface, but allow unauthenticated requests for other URLs (including
  user defined actions and Foxx applications).
  The default value of this option is `false`, meaning that if authentication is turned
  on, authentication is still required for *all* incoming requests. Only by setting the
  option to `true` this restriction is lifted and authentication becomes required for
  URLs starting with `/_` only.

  Please note that authentication still needs to be enabled regularly by setting the
  `--server.disable-authentication` parameter to `false`. Otherwise no authentication
  will be required for any URLs as before.

* protect collections against unloading when there are still document barriers around.

* extended cap constraints to optionally limit the active data size in a collection to
  a specific number of bytes.

  The arguments for creating a cap constraint are now:
  `collection.ensureCapConstraint(<count>, <byteSize>);`

  It is supported to specify just a count as in ArangoDB 1.3 and before, to specify
  just a fileSize, or both. The first met constraint will trigger the automated
  document removal.

* added `db._exists(doc)` and `collection.exists(doc)` for easy document existence checks

* added API `/_api/current-database` to retrieve information about the database the
  client is currently connected to (note: the API `/_api/current-database` has been
  removed in the meantime. The functionality is accessible via `/_api/database/current`
  now).

* ensure a proper order of tick values in datafiles/journals/compactors.
  any new files written will have the _tick values of their markers in order. for
  older files, there are edge cases at the beginning and end of the datafiles when
  _tick values are not properly in order.

* prevent caching of static pages in PathHandler.
  whenever a static page is requested that is served by the general PathHandler, the
  server will respond to HTTP GET requests with a "Cache-Control: max-age=86400" header.

* added "doCompact" attribute when creating collections and to collection.properties().
  The attribute controls whether collection datafiles are compacted.

* changed the HTTP return code from 400 to 404 for some cases when there is a referral
  to a non-existing collection or document.

* introduced error code 1909 `too many iterations` that is thrown when graph traversals
  hit the `maxIterations` threshold.

* optionally limit traversals to a certain number of iterations
  the limitation can be achieved via the traversal API by setting the `maxIterations`
  attribute, and also via the AQL `TRAVERSAL` and `TRAVERSAL_TREE` functions by setting
  the same attribute. If traversals are not limited by the end user, a server-defined
  limit for `maxIterations` may be used to prevent server-side traversals from running
  endlessly.

* added graph traversal API at `/_api/traversal`

* added "API" link in web interface, pointing to REST API generated with Swagger

* moved "About" link in web interface into "links" menu

* allow incremental access to the documents in a collection from out of AQL
  this allows reading documents from a collection chunks when a full collection scan
  is required. memory usage might be must lower in this case and queries might finish
  earlier if there is an additional LIMIT statement

* changed AQL COLLECT to use a stable sort, so any previous SORT order is preserved

* issue #547: Javascript error in the web interface

* issue #550: Make AQL graph functions support key in addition to id

* issue #526: Unable to escape when an errorneous command is entered into the js shell

* issue #523: Graph and vertex methods for the javascript api

* issue #517: Foxx: Route parameters with capital letters fail

* issue #512: Binded Parameters for LIMIT


v1.3.3 (2013-08-01)
-------------------

* issue #570: updateFishbowl() fails once

* updated and fixed generated examples

* issue #559: added Foxx documentation to user manual

* added missing error reporting for errors that happened during import of edges


v1.3.2 (2013-06-21)
-------------------

* fixed memleak in internal.download()

* made the shape-collection journal size adaptive:
  if too big shapes come in, a shape journal will be created with a big-enough size
  automatically. the maximum size of a shape journal is still restricted, but to a
  very big value that should never be reached in practice.

* fixed a segfault that occurred when inserting documents with a shape size bigger
  than the default shape journal size (2MB)

* fixed a locking issue in collection.truncate()

* fixed value overflow in accumulated filesizes reported by collection.figures()

* issue #545: AQL FILTER unnecessary (?) loop

* issue #549: wrong return code with --daemon


v1.3.1 (2013-05-24)
-------------------

* removed currently unused _ids collection

* fixed usage of --temp-path in aranogd and arangosh

* issue #540: suppress return of temporary internal variables in AQL

* issue #530: ReferenceError: ArangoError is not a constructor

* issue #535: Problem with AQL user functions javascript API

* set --javascript.app-path for test execution to prevent startup error

* issue #532: Graph _edgesCache returns invalid data?

* issue #531: Arangod errors

* issue #529: Really weird transaction issue

* fixed usage of --temp-path in aranogd and arangosh


v1.3.0 (2013-05-10)
-------------------

* fixed problem on restart ("datafile-xxx is not sealed") when server was killed
  during a compaction run

* fixed leak when using cursors with very small batchSize

* issue #508: `unregistergroup` function not mentioned in http interface docs

* issue #507: GET /_api/aqlfunction returns code inside parentheses

* fixed issue #489: Bug in aal.install

* fixed issue 505: statistics not populated on MacOS


v1.3.0-rc1 (2013-04-24)
-----------------------

* updated documentation for 1.3.0

* added node modules and npm packages

* changed compaction to only compact datafiles with more at least 10% of dead
  documents (byte size-wise)

* issue #498: fixed reload of authentication info when using
  `require("org/arangodb/users").reload()`

* issue #495: Passing an empty array to create a document results in a
  "phantom" document

* added more precision for requests statistics figures

* added "sum" attribute for individual statistics results in statistics API
  at /_admin/statistics

* made "limit" an optional parameter in AQL function NEAR().
  limit can now be either omitted completely, or set to 0. If so, an internal
  default value (currently 100) will be applied for the limit.

* issue #481

* added "attributes.count" to output of `collection.figures()`
  this also affects the REST API /_api/collection/<name>/figures

* added IndexedPropertyGetter for ShapedJson objects

* added API for user-defined AQL functions

* issue #475: A better error message for deleting a non-existent graph

* issue #474: Web interface problems with the JS Shell

* added missing documentation for AQL UNION function

* added transaction support.
  This provides ACID transactions for ArangoDB. Transactions can be invoked
  using the `db._executeTransaction()` function, or the `/_api/transaction`
  REST API.

* switched to semantic versioning (at least for alpha & alpha naming)

* added saveOrReplace() for server-side JS

v1.3.alpha1 (2013-04-05)
------------------------

* cleanup of Module, Package, ArangoApp and modules "internal", "fs", "console"

* use Error instead of string in throw to allow stack-trace

* issue #454: error while creation of Collection

* make `collection.count()` not recalculate the number of documents on the fly, but
  use some internal document counters.

* issue #457: invalid string value in web interface

* make datafile id (datafile->_fid) identical to the numeric part of the filename.
  E.g. the datafile `journal-123456.db` will now have a datafile marker with the same
  fid (i.e. `123456`) instead of a different value. This change will only affect
  datafiles that are created with 1.3 and not any older files.
  The intention behind this change is to make datafile debugging easier.

* consistently discard document attributes with reserved names (system attributes)
  but without any known meaning, for example `_test`, `_foo`, ...

  Previously, these attributes were saved with the document regularly in some cases,
  but were discarded in other cases.
  Now these attributes are discarded consistently. "Real" system attributes such as
  `_key`, `_from`, `_to` are not affected and will work as before.

  Additionally, attributes with an empty name (``) are discarded when documents are
  saved.

  Though using reserved or empty attribute names in documents was not really and
  consistently supported in previous versions of ArangoDB, this change might cause
  an incompatibility for clients that rely on this feature.

* added server startup flag `--database.force-sync-properties` to force syncing of
  collection properties on collection creation, deletion and on property update.
  The default value is true to mimic the behavior of previous versions of ArangoDB.
  If set to false, collection properties are written to disk but no call to sync()
  is made.

* added detailed output of server version and components for REST APIs
  `/_admin/version` and `/_api/version`. To retrieve this extended information,
  call the REST APIs with URL parameter `details=true`.

* issue #443: For git-based builds include commit hash in version

* adjust startup log output to be more compact, less verbose

* set the required minimum number of file descriptors to 256.
  On server start, this number is enforced on systems that have rlimit. If the limit
  cannot be enforced, starting the server will fail.
  Note: 256 is considered to be the absolute minimum value. Depending on the use case
  for ArangoDB, a much higher number of file descriptors should be used.

  To avoid checking & potentially changing the number of maximum open files, use the
  startup option `--server.descriptors-minimum 0`

* fixed shapedjson to json conversion for special numeric values (NaN, +inf, -inf).
  Before, "NaN", "inf", or "-inf" were written into the JSONified output, but these
  values are not allowed in JSON. Now, "null" is written to the JSONified output as
  required.

* added AQL functions VARIANCE_POPULATION(), VARIANCE_SAMPLE(), STDDEV_POPULATION(),
  STDDEV_SAMPLE(), AVERAGE(), MEDIAN() to calculate statistical values for lists

* added AQL SQRT() function

* added AQL TRIM(), LEFT() and RIGHT() string functions

* fixed issue #436: GET /_api/document on edge

* make AQL REVERSE() and LENGTH() functions work on strings, too

* disabled DOT generation in `make doxygen`. this speeds up docs generation

* renamed startup option `--dispatcher.report-intervall` to `--dispatcher.report-interval`

* renamed startup option `--scheduler.report-intervall` to `--scheduler.report-interval`

* slightly changed output of REST API method /_admin/log.
  Previously, the log messages returned also contained the date and log level, now
  they will only contain the log message, and no date and log level information.
  This information can be re-created by API users from the `timestamp` and `level`
  attributes of the result.

* removed configure option `--enable-zone-debug`
  memory zone debugging is now automatically turned on when compiling with ArangoDB
  `--enable-maintainer-mode`

* removed configure option `--enable-arangob`
  arangob is now always included in the build


v1.2.3 (XXXX-XX-XX)
-------------------

* added optional parameter `edgexamples` for AQL function EDGES() and NEIGHBORS()

* added AQL function NEIGHBORS()

* added freebsd support

* fixed firstExample() query with `_id` and `_key` attributes

* issue triAGENS/ArangoDB-PHP#55: AQL optimizer may have mis-optimized duplicate
  filter statements with limit


v1.2.2 (2013-03-26)
-------------------

* fixed save of objects with common sub-objects

* issue #459: fulltext internal memory allocation didn't scale well
  This fix improves loading times for collections with fulltext indexes that have
  lots of equal words indexed.

* issue #212: auto-increment support

  The feature can be used by creating a collection with the extra `keyOptions`
  attribute as follows:

      db._create("mycollection", { keyOptions: { type: "autoincrement", offset: 1, increment: 10, allowUserKeys: true } });

  The `type` attribute will make sure the keys will be auto-generated if no
  `_key` attribute is specified for a document.

  The `allowUserKeys` attribute determines whether users might still supply own
  `_key` values with documents or if this is considered an error.

  The `increment` value determines the actual increment value, whereas the `offset`
  value can be used to seed to value sequence with a specific starting value.
  This will be useful later in a multi-master setup, when multiple servers can use
  different auto-increment seed values and thus generate non-conflicting auto-increment values.

  The default values currently are:

  - `allowUserKeys`: `true`
  - `offset`: `0`
  - `increment`: `1`

  The only other available key generator type currently is `traditional`.
  The `traditional` key generator will auto-generate keys in a fashion as ArangoDB
  always did (some increasing integer value, with a more or less unpredictable
  increment value).

  Note that for the `traditional` key generator there is only the option to disallow
  user-supplied keys and give the server the sole responsibility for key generation.
  This can be achieved by setting the `allowUserKeys` property to `false`.

  This change also introduces the following errors that API implementors may want to check
  the return values for:

  - 1222: `document key unexpected`: will be raised when a document is created with
    a `_key` attribute, but the underlying collection was set up with the `keyOptions`
    attribute `allowUserKeys: false`.

  - 1225: `out of keys`: will be raised when the auto-increment key generator runs
    out of keys. This may happen when the next key to be generated is 2^64 or higher.
    In practice, this will only happen if the values for `increment` or `offset` are
    not set appropriately, or if users are allowed to supply own keys, those keys
    are near the 2^64 threshold, and later the auto-increment feature kicks in and
    generates keys that cross that threshold.

    In practice it should not occur with proper configuration and proper usage of the
    collections.

  This change may also affect the following REST APIs:
  - POST `/_api/collection`: the server does now accept the optional `keyOptions`
    attribute in the second parameter
  - GET `/_api/collection/properties`: will return the `keyOptions` attribute as part
    of the collection's properties. The previous optional attribute `createOptions`
    is now gone.

* fixed `ArangoStatement.explain()` method with bind variables

* fixed misleading "cursor not found" error message in arangosh that occurred when
  `count()` was called for client-side cursors

* fixed handling of empty attribute names, which may have crashed the server under
  certain circumstances before

* fixed usage of invalid pointer in error message output when index description could
  not be opened


v1.2.1 (2013-03-14)
-------------------

* issue #444: please darken light color in arangosh

* issue #442: pls update post install info on osx

* fixed conversion of special double values (NaN, -inf, +inf) when converting from
  shapedjson to JSON

* fixed compaction of markers (location of _key was not updated correctly in memory,
  leading to _keys pointing to undefined memory after datafile rotation)

* fixed edge index key pointers to use document master pointer plus offset instead
  of direct _key address

* fixed case when server could not create any more journal or compactor files.
  Previously a wrong status code may have been returned, and not being able to create
  a new compactor file may have led to an infinite loop with error message
  "could not create compactor".

* fixed value truncation for numeric filename parts when renaming datafiles/journals


v1.2.0 (2013-03-01)
-------------------

* by default statistics are now switch off; in order to enable comment out
  the "disable-statistics = yes" line in "arangod.conf"

* fixed issue #435: csv parser skips data at buffer border

* added server startup option `--server.disable-statistics` to turn off statistics
  gathering without recompilation of ArangoDB.
  This partly addresses issue #432.

* fixed dropping of indexes without collection name, e.g.
  `db.xxx.dropIndex("123456");`
  Dropping an index like this failed with an assertion error.

* fixed issue #426: arangoimp should be able to import edges into edge collections

* fixed issue #425: In case of conflict ArangoDB returns HTTP 400 Bad request
  (with 1207 Error) instead of HTTP 409 Conflict

* fixed too greedy token consumption in AQL for negative values:
  e.g. in the statement `RETURN { a: 1 -2 }` the minus token was consumed as part
  of the value `-2`, and not interpreted as the binary arithmetic operator


v1.2.beta3 (2013-02-22)
-----------------------

* issue #427: ArangoDB Importer Manual has no navigation links (previous|home|next)

* issue #319: Documentation missing for Emergency console and incomplete for datafile debugger.

* issue #370: add documentation for reloadRouting and flushServerModules

* issue #393: added REST API for user management at /_api/user

* issue #393, #128: added simple cryptographic functions for user actions in module "crypto":
  * require("org/arangodb/crypto").md5()
  * require("org/arangodb/crypto").sha256()
  * require("org/arangodb/crypto").rand()

* added replaceByExample() Javascript and REST API method

* added updateByExample() Javascript and REST API method

* added optional "limit" parameter for removeByExample() Javascript and REST API method

* fixed issue #413

* updated bundled V8 version from 3.9.4 to 3.16.14.1
  Note: the Windows version used a more recent version (3.14.0.1) and was not updated.

* fixed issue #404: keep original request url in request object


v1.2.beta2 (2013-02-15)
-----------------------

* fixed issue #405: 1.2 compile warnings

* fixed issue #333: [debian] Group "arangodb" is not used when starting vie init.d script

* added optional parameter 'excludeSystem' to GET /_api/collection
  This parameter can be used to disable returning system collections in the list
  of all collections.

* added AQL functions KEEP() and UNSET()

* fixed issue #348: "HTTP Interface for Administration and Monitoring"
  documentation errors.

* fix stringification of specific positive int64 values. Stringification of int64
  values with the upper 32 bits cleared and the 33rd bit set were broken.

* issue #395:  Collection properties() function should return 'isSystem' for
  Javascript and REST API

* make server stop after upgrade procedure when invoked with `--upgrade option`.
  When started with the `--upgrade` option, the server will perfom
  the upgrade, and then exit with a status code indicating the result of the
  upgrade (0 = success, 1 = failure). To start the server regularly in either
  daemon or console mode, the `--upgrade` option must not be specified.
  This change was introduced to allow init.d scripts check the result of
  the upgrade procedure, even in case an upgrade was successful.
  this was introduced as part of issue #391.

* added AQL function EDGES()

* added more crash-protection when reading corrupted collections at startup

* added documentation for AQL function CONTAINS()

* added AQL function LIKE()

* replaced redundant error return code 1520 (Unable to open collection) with error code
  1203 (Collection not found). These error codes have the same meanings, but one of
  them was returned from AQL queries only, the other got thrown by other parts of
  ArangoDB. Now, error 1203 (Collection not found) is used in AQL too in case a
  non-existing collection is used.

v1.2.beta1 (2013-02-01)
-----------------------

* fixed issue #382: [Documentation error] Maschine... should be Machine...

* unified history file locations for arangod, arangosh, and arangoirb.
  - The readline history for arangod (emergency console) is now stored in file
    $HOME/.arangod. It was stored in $HOME/.arango before.
  - The readline history for arangosh is still stored in $HOME/.arangosh.
  - The readline history for arangoirb is now stored in $HOME/.arangoirb. It was
    stored in $HOME/.arango-mrb before.

* fixed issue #381: _users user should have a unique constraint

* allow negative list indexes in AQL to access elements from the end of a list,
  e.g. ```RETURN values[-1]``` will return the last element of the `values` list.

* collection ids, index ids, cursor ids, and document revision ids created and
  returned by ArangoDB are now returned as strings with numeric content inside.
  This is done to prevent some value overrun/truncation in any part of the
  complete client/server workflow.
  In ArangoDB 1.1 and before, these values were previously returned as
  (potentially very big) integer values. This may cause problems (clipping, overrun,
  precision loss) for clients that do not support big integers natively and store
  such values in IEEE754 doubles internally. This type loses precision after about
  52 bits and is thus not safe to hold an id.
  Javascript and 32 bit-PHP are examples for clients that may cause such problems.
  Therefore, ids are now returned by ArangoDB as strings, with the string
  content being the integer value as before.

  Example for documents ("_rev" attribute):
  - Document returned by ArangoDB 1.1: { "_rev": 1234, ... }
  - Document returned by ArangoDB 1.2: { "_rev": "1234", ... }

  Example for collections ("id" attribute / "_id" property):
  - Collection returned by ArangoDB 1.1: { "id": 9327643, "name": "test", ... }
  - Collection returned by ArangoDB 1.2: { "id": "9327643", "name": "test", ... }

  Example for cursors ("id" attribute):
  - Collection returned by ArangoDB 1.1: { "id": 11734292, "hasMore": true, ... }
  - Collection returned by ArangoDB 1.2: { "id": "11734292", "hasMore": true, ... }

* global variables are not automatically available anymore when starting the
  arangod Javascript emergency console (i.e. ```arangod --console```).

  Especially, the variables `db`, `edges`, and `internal` are not available
  anymore. `db` and `internal` can be made available in 1.2 by
  ```var db = require("org/arangodb").db;``` and
  ```var internal = require("internal");```, respectively.
  The reason for this change is to get rid of global variables in the server
  because this will allow more specific inclusion of functionality.

  For convenience, the global variable `db` is still available by default in
  arangosh. The global variable `edges`, which since ArangoDB 1.1 was kind of
  a redundant wrapper of `db`, has been removed in 1.2 completely.
  Please use `db` instead, and if creating an edge collection, use the explicit
  ```db._createEdgeCollection()``` command.

* issue #374: prevent endless redirects when calling admin interface with
  unexpected URLs

* issue #373: TRAVERSAL() `trackPaths` option does not work. Instead `paths` does work

* issue #358: added support for CORS

* honor optional waitForSync property for document removal, replace, update, and
  save operations in arangosh. The waitForSync parameter for these operations
  was previously honored by the REST API and on the server-side, but not when
  the waitForSync parameter was specified for a document operation in arangosh.

* calls to db.collection.figures() and /_api/collection/<collection>/figures now
  additionally return the number of shapes used in the collection in the
  extra attribute "shapes.count"

* added AQL TRAVERSAL_TREE() function to return a hierarchical result from a traversal

* added AQL TRAVERSAL() function to return the results from a traversal

* added AQL function ATTRIBUTES() to return the attribute names of a document

* removed internal server-side AQL functions from global scope.

  Now the AQL internal functions can only be accessed via the exports of the
  ahuacatl module, which can be included via ```require("org/arangodb/ahuacatl")```.
  It shouldn't be necessary for clients to access this module at all, but
  internal code may use this module.

  The previously global AQL-related server-side functions were moved to the
  internal namespace. This produced the following function name changes on
  the server:

     old name              new name
     ------------------------------------------------------
     AHUACATL_RUN       => require("internal").AQL_QUERY
     AHUACATL_EXPLAIN   => require("internal").AQL_EXPLAIN
     AHUACATL_PARSE     => require("internal").AQL_PARSE

  Again, clients shouldn't have used these functions at all as there is the
  ArangoStatement object to execute AQL queries.

* fixed issue #366: Edges index returns strange description

* added AQL function MATCHES() to check a document against a list of examples

* added documentation and tests for db.collection.removeByExample

* added --progress option for arangoimp. This will show the percentage of the input
  file that has been processed by arangoimp while the import is still running. It can
  be used as a rough indicator of progress for the entire import.

* make the server log documents that cannot be imported via /_api/import into the
  logfile using the warning log level. This may help finding illegal documents in big
  import runs.

* check on server startup whether the database directory and all collection directories
  are writable. if not, the server startup will be aborted. this prevents serious
  problems with collections being non-writable and this being detected at some pointer
  after the server has been started

* allow the following AQL constructs: FUNC(...)[...], FUNC(...).attribute

* fixed issue #361: Bug in Admin Interface. Header disappears when clicking new collection

* Added in-memory only collections

  Added collection creation parameter "isVolatile":
  if set to true, the collection is created as an in-memory only collection,
  meaning that all document data of that collection will reside in memory only,
  and will not be stored permanently to disk.
  This means that all collection data will be lost when the collection is unloaded
  or the server is shut down.
  As this collection type does not have datafile disk overhead for the regular
  document operations, it may be faster than normal disk-backed collections. The
  actual performance gains strongly depend on the underlying OS, filesystem, and
  settings though.
  This collection type should be used for caches only and not for any sensible data
  that cannot be re-created otherwise.
  Some platforms, namely Windows, currently do not support this collection type.
  When creating an in-memory collection on such platform, an error message will be
  returned by ArangoDB telling the user the platform does not support it.

  Note: in-memory collections are an experimental feature. The feature might
  change drastically or even be removed altogether in a future version of ArangoDB.

* fixed issue #353: Please include "pretty print" in Emergency Console

* fixed issue #352: "pretty print" console.log
  This was achieved by adding the dump() function for the "internal" object

* reduced insertion time for edges index
  Inserting into the edges index now avoids costly comparisons in case of a hash
  collision, reducing the prefilling/loading timer for bigger edge collections

* added fulltext queries to AQL via FULLTEXT() function. This allows search
  fulltext indexes from an AQL query to find matching documents

* added fulltext index type. This index type allows indexing words and prefixes of
  words from a specific document attribute. The index can be queries using a
  SimpleQueryFull object, the HTTP REST API at /_api/simple/fulltext, or via AQL

* added collection.revision() method to determine whether a collection has changed.
  The revision method returns a revision string that can be used by client programs
  for equality/inequality comparisons. The value returned by the revision method
  should be treated by clients as an opaque string and clients should not try to
  figure out the sense of the revision id. This is still useful enough to check
  whether data in a collection has changed.

* issue #346: adaptively determine NUMBER_HEADERS_PER_BLOCK

* issue #338: arangosh cursor positioning problems

* issue #326: use limit optimization with filters

* issue #325: use index to avoid sorting

* issue #324: add limit optimization to AQL

* removed arango-password script and added Javascript functionality to add/delete
  users instead. The functionality is contained in module `users` and can be invoked
  as follows from arangosh and arangod:
  * require("users").save("name", "passwd");
  * require("users").replace("name", "newPasswd");
  * require("users").remove("name");
  * require("users").reload();
  These functions are intentionally not offered via the web interface.
  This also addresses issue #313

* changed print output in arangosh and the web interface for JSON objects.
  Previously, printing a JSON object in arangosh resulted in the attribute values
  being printed as proper JSON, but attribute names were printed unquoted and
  unescaped. This was fine for the purpose of arangosh, but lead to invalid
  JSON being produced. Now, arangosh will produce valid JSON that can be used
  to send it back to ArangoDB or use it with arangoimp etc.

* fixed issue #300: allow importing documents via the REST /_api/import API
  from a JSON list, too.
  So far, the API only supported importing from a format that had one JSON object
  on each line. This is sometimes inconvenient, e.g. when the result of an AQL
  query or any other list is to be imported. This list is a JSON list and does not
  necessary have a document per line if pretty-printed.
  arangoimp now supports the JSON list format, too. However, the format requires
  arangoimp and the server to read the entire dataset at once. If the dataset is
  too big (bigger than --max-upload-size) then the import will be rejected. Even if
  increased, the entire list must fit in memory on both the client and the server,
  and this may be more resource-intensive than importing individual lines in chunks.

* removed unused parameter --reuse-ids for arangoimp. This parameter did not have
  any effect in 1.2, was never publicly announced and did evil (TM) things.

* fixed issue #297 (partly): added whitespace between command line and
  command result in arangosh, added shell colors for better usability

* fixed issue #296: system collections not usable from AQL

* fixed issue #295: deadlock on shutdown

* fixed issue #293: AQL queries should exploit edges index

* fixed issue #292: use index when filtering on _key in AQL

* allow user-definable document keys
  users can now define their own document keys by using the _key attribute
  when creating new documents or edges. Once specified, the value of _key is
  immutable.
  The restrictions for user-defined key values are:
  * the key must be at most 254 bytes long
  * it must consist of the letters a-z (lower or upper case), the digits 0-9,
    the underscore (_) or dash (-) characters only
  * any other characters, especially multi-byte sequences, whitespace or
    punctuation characters cannot be used inside key values

  Specifying a document key is optional when creating new documents. If no
  document key is specified, ArangoDB will create a document key itself.
  There are no guarantees about the format and pattern of auto-generated document
  keys other than the above restrictions.
  Clients should therefore treat auto-generated document keys as opaque values.
  Keys can be used to look up and reference documents, e.g.:
  * saving a document: `db.users.save({ "_key": "fred", ... })`
  * looking up a document: `db.users.document("fred")`
  * referencing other documents: `edges.relations.save("users/fred", "users/john", ...)`

  This change is downwards-compatible to ArangoDB 1.1 because in ArangoDB 1.1
  users were not able to define their own keys. If the user does not supply a _key
  attribute when creating a document, ArangoDB 1.2 will still generate a key of
  its own as ArangoDB 1.1 did. However, all documents returned by ArangoDB 1.2 will
  include a _key attribute and clients should be able to handle that (e.g. by
  ignoring it if not needed). Documents returned will still include the _id attribute
  as in ArangoDB 1.1.

* require collection names everywhere where a collection id was allowed in
  ArangoDB 1.1 & 1.0
  This change requires clients to use a collection name in place of a collection id
  at all places the client deals with collections.
  Examples:
  * creating edges: the _from and _to attributes must now contain collection names instead
    of collection ids: `edges.relations.save("test/my-key1", "test/my-key2", ...)`
  * retrieving edges: the returned _from and _to attributes now will contain collection
    names instead of ids, too: _from: `test/fred` instead of `1234/3455`
  * looking up documents: db.users.document("fred") or db._document("users/fred")

  Collection names must be used in REST API calls instead of collection ids, too.
  This change is thus not completely downwards-compatible to ArangoDB 1.1. ArangoDB 1.1
  required users to use collection ids in many places instead of collection names.
  This was unintuitive and caused overhead in cases when just the collection name was
  known on client-side but not its id. This overhead can now be avoided so clients can
  work with the collection names directly. There is no need to work with collection ids
  on the client side anymore.
  This change will likely require adjustments to API calls issued by clients, and also
  requires a change in how clients handle the _id value of returned documents. Previously,
  the _id value of returned documents contained the collection id, a slash separator and
  the document number. Since 1.2, _id will contain the collection name, a slash separator
  and the document key. The same applies to the _from and _to attribute values of edges
  that are returned by ArangoDB.

  Also removed (now unnecessary) location header in responses of the collections REST API.
  The location header was previously returned because it was necessary for clients.
  When clients created a collection, they specified the collection name. The collection
  id was generated on the server, but the client needed to use the server-generated
  collection id for further API calls, e.g. when creating edges etc. Therefore, the
  full collection URL, also containing the collection id, was returned by the server in
  responses to the collection API, in the HTTP location header.
  Returning the location header has become unnecessary in ArangoDB 1.2 because users
  can access collections by name and do not need to care about collection ids.


v1.1.3 (2013-XX-XX)
-------------------

* fix case when an error message was looked up for an error code but no error
  message was found. In this case a NULL ptr was returned and not checked everywhere.
  The place this error popped up was when inserting into a non-unique hash index
  failed with a specific, invalid error code.

* fixed issue #381:  db._collection("_users").getIndexes();

* fixed issue #379: arango-password fatal issue javscript.startup-directory

* fixed issue #372: Command-Line Options for the Authentication and Authorization


v1.1.2 (2013-01-20)
-------------------

* upgraded to mruby 2013-01-20 583983385b81c21f82704b116eab52d606a609f4

* fixed issue #357: Some spelling and grammar errors

* fixed issue #355: fix quotes in pdf manual

* fixed issue #351: Strange arangosh error message for long running query

* fixed randomly hanging connections in arangosh on MacOS

* added "any" query method: this returns a random document from a collection. It
  is also available via REST HTTP at /_api/simple/any.

* added deployment tool

* added getPeerVertex

* small fix for logging of long messages: the last character of log messages longer
  than 256 bytes was not logged.

* fixed truncation of human-readable log messages for web interface: the trailing \0
  byte was not appended for messages longer than 256 bytes

* fixed issue #341: ArangoDB crashes when stressed with Batch jobs
  Contrary to the issue title, this did not have anything to do with batch jobs but
  with too high memory usage. The memory usage of ArangoDB is now reduced for cases
   when there are lots of small collections with few documents each

* started with issue #317: Feature Request (from Google Groups): DATE handling

* backported issue #300: Extend arangoImp to Allow importing resultset-like
  (list of documents) formatted files

* fixed issue #337: "WaitForSync" on new collection does not work on Win/X64

* fixed issue #336: Collections REST API docs

* fixed issue #335: mmap errors due to wrong memory address calculation

* fixed issue #332: arangoimp --use-ids parameter seems to have no impact

* added option '--server.disable-authentication' for arangosh as well. No more passwd
  prompts if not needed

* fixed issue #330: session logging for arangosh

* fixed issue #329: Allow passing script file(s) as parameters for arangosh to run

* fixed issue #328: 1.1 compile warnings

* fixed issue #327: Javascript parse errors in front end


v1.1.1 (2012-12-18)
-------------------

* fixed issue #339: DELETE /_api/cursor/cursor-identifier return incollect errorNum

  The fix for this has led to a signature change of the function actions.resultNotFound().
  The meaning of parameter #3 for This function has changed from the error message string
  to the error code. The error message string is now parameter #4.
  Any client code that uses this function in custom actions must be adjusted.

* fixed issue #321: Problem upgrading arangodb 1.0.4 to 1.1.0 with Homebrew (OSX 10.8.2)

* fixed issue #230: add navigation and search for online documentation

* fixed issue #315: Strange result in PATH

* fixed issue #323: Wrong function returned in error message of AQL CHAR_LENGTH()

* fixed some log errors on startup / shutdown due to pid file handling and changing
  of directories


v1.1.0 (2012-12-05)
-------------------

* WARNING:
  arangod now performs a database version check at startup. It will look for a file
  named "VERSION" in its database directory. If the file is not present, arangod will
  perform an automatic upgrade of the database directory. This should be the normal
  case when upgrading from ArangoDB 1.0 to ArangoDB 1.1.

  If the VERSION file is present but is from an older version of ArangoDB, arangod
  will refuse to start and ask the user to run a manual upgrade first. A manual upgrade
  can be performed by starting arangod with the option `--upgrade`.

  This upgrade procedure shall ensure that users have full control over when they
  perform any updates/upgrades of their data, and can plan backups accordingly. The
  procedure also guarantees that the server is not run without any required system
  collections or with in incompatible data state.

* added AQL function DOCUMENT() to retrieve a document by its _id value

* fixed issue #311: fixed segfault on unload

* fixed issue #309: renamed stub "import" button from web interface

* fixed issue #307: added WaitForSync column in collections list in in web interface

* fixed issue #306: naming in web interface

* fixed issue #304: do not clear AQL query text input when switching tabs in
  web interface

* fixed issue #303: added documentation about usage of var keyword in web interface

* fixed issue #301: PATCH does not work in web interface

# fixed issue #269: fix make distclean & clean

* fixed issue #296: system collections not usable from AQL

* fixed issue #295: deadlock on shutdown

* added collection type label to web interface

* fixed issue #290: the web interface now disallows creating non-edges in edge collections
  when creating collections via the web interface, the collection type must also be
  specified (default is document collection)

* fixed issue #289: tab-completion does not insert any spaces

* fixed issue #282: fix escaping in web interface

* made AQL function NOT_NULL take any number of arguments. Will now return its
  first argument that is not null, or null if all arguments are null. This is downwards
  compatible.

* changed misleading AQL function name NOT_LIST() to FIRST_LIST() and slightly changed
  the behavior. The function will now return its first argument that is a list, or null
  if none of the arguments are lists.
  This is mostly downwards-compatible. The only change to the previous implementation in
  1.1-beta will happen if two arguments were passed and the 1st and 2nd arguments were
  both no lists. In previous 1.1, the 2nd argument was returned as is, but now null
  will be returned.

* add AQL function FIRST_DOCUMENT(), with same behavior as FIRST_LIST(), but working
  with documents instead of lists.

* added UPGRADING help text

* fixed issue #284: fixed Javascript errors when adding edges/vertices without own
  attributes

* fixed issue #283: AQL LENGTH() now works on documents, too

* fixed issue #281: documentation for skip lists shows wrong example

* fixed AQL optimizer bug, related to OR-combined conditions that filtered on the
  same attribute but with different conditions

* fixed issue #277: allow usage of collection names when creating edges
  the fix of this issue also implies validation of collection names / ids passed to
  the REST edge create method. edges with invalid collection ids or names in the
  "from" or "to" values will be rejected and not saved


v1.1.beta2 (2012-11-13)
-----------------------

* fixed arangoirb compilation

* fixed doxygen


v1.1.beta1 (2012-10-24)
-----------------------

* fixed AQL optimizer bug

* WARNING:
  - the user has changed from "arango" to "arangodb", the start script has changed from
    "arangod" to "arangodb", the database directory has changed from "/var/arangodb" to
    "/var/lib/arangodb" to be compliant with various Linux policies

  - In 1.1, we have introduced types for collections: regular documents go into document
    collections, and edges go into edge collections. The prefixing (db.xxx vs. edges.xxx)
    works slightly different in 1.1: edges.xxx can still be used to access collections,
    however, it will not determine the type of existing collections anymore. To create an
    edge collection 1.1, you can use db._createEdgeCollection() or edges._create().
    And there's of course also db._createDocumentCollection().
    db._create() is also still there and will create a document collection by default,
    whereas edges._create() will create an edge collection.

  - the admin web interface that was previously available via the simple URL suffix /
    is now available via a dedicated URL suffix only: /_admin/html
    The reason for this is that routing and URLs are now subject to changes by the end user,
    and only URLs parts prefixed with underscores (e.g. /_admin or /_api) are reserved
    for ArangoDB's internal usage.

* the server now handles requests with invalid Content-Length header values as follows:
  - if Content-Length is negative, the server will respond instantly with HTTP 411
    (length required)

  - if Content-Length is positive but shorter than the supplied body, the server will
    respond with HTTP 400 (bad request)

  - if Content-Length is positive but longer than the supplied body, the server will
    wait for the client to send the missing bytes. The server allows 90 seconds for this
    and will close the connection if the client does not send the remaining data

  - if Content-Length is bigger than the maximum allowed size (512 MB), the server will
    fail with HTTP 413 (request entity too large).

  - if the length of the HTTP headers is greater than the maximum allowed size (1 MB),
    the server will fail with HTTP 431 (request header fields too large)

* issue #265: allow optional base64 encoding/decoding of action response data

* issue #252: create _modules collection using arango-upgrade (note: arango-upgrade was
  finally replaced by the `--upgrade` option for arangod)

* issue #251: allow passing arbitrary options to V8 engine using new command line option:
  --javascript.v8-options. Using this option, the Harmony features or other settings in
  v8 can be enabled if the end user requires them

* issue #248: allow AQL optimizer to pull out completely uncorrelated subqueries to the
  top level, resulting in less repeated evaluation of the subquery

* upgraded to Doxygen 1.8.0

* issue #247: added AQL function MERGE_RECURSIVE

* issue #246: added clear() function in arangosh

* issue #245: Documentation: Central place for naming rules/limits inside ArangoDB

* reduced size of hash index elements by 50 %, allowing more index elements to fit in
  memory

* issue #235: GUI Shell throws Error:ReferenceError: db is not defined

* issue #229: methods marked as "under construction"

* issue #228: remove unfinished APIs (/_admin/config/*)

* having the OpenSSL library installed is now a prerequisite to compiling ArangoDB
  Also removed the --enable-ssl configure option because ssl is always required.

* added AQL functions TO_LIST, NOT_LIST

* issue #224: add optional Content-Id for batch requests

* issue #221: more documentation on AQL explain functionality. Also added
  ArangoStatement.explain() client method

* added db._createStatement() method on server as well (was previously available
  on the client only)

* issue #219: continue in case of "document not found" error in PATHS() function

* issue #213: make waitForSync overridable on specific actions

* changed AQL optimizer to use indexes in more cases. Previously, indexes might
  not have been used when in a reference expression the inner collection was
  specified last. Example: FOR u1 IN users FOR u2 IN users FILTER u1._id == u2._id
  Previously, this only checked whether an index could be used for u2._id (not
  possible). It was not checked whether an index on u1._id could be used (possible).
  Now, for expressions that have references/attribute names on both sides of the
  above as above, indexes are checked for both sides.

* issue #204: extend the CSV import by TSV and by user configurable
  separator character(s)

* issue #180: added support for batch operations

* added startup option --server.backlog-size
  this allows setting the value of the backlog for the listen() system call.
  the default value is 10, the maximum value is platform-dependent

* introduced new configure option "--enable-maintainer-mode" for
  ArangoDB maintainers. this option replaces the previous compile switches
  --with-boost-test, --enable-bison, --enable-flex and --enable-errors-dependency
  the individual configure options have been removed. --enable-maintainer-mode
  turns them all on.

* removed potentially unused configure option --enable-memfail

* fixed issue #197: HTML web interface calls /_admin/user-manager/session

* fixed issue #195: VERSION file in database directory

* fixed issue #193: REST API HEAD request returns a message body on 404

* fixed issue #188: intermittent issues with 1.0.0
  (server-side cursors not cleaned up in all cases, pthreads deadlock issue)

* issue #189: key store should use ISO datetime format bug

* issue #187: run arango-upgrade on server start (note: arango-upgrade was finally
  replaced by the `--upgrade` option for arangod)n

* fixed issue #183: strange unittest error

* fixed issue #182: manual pages

* fixed issue #181: use getaddrinfo

* moved default database directory to "/var/lib/arangodb" in accordance with
  http://www.pathname.com/fhs/pub/fhs-2.3.html

* fixed issue #179: strange text in import manual

* fixed issue #178: test for aragoimp is missing

* fixed issue #177: a misleading error message was returned if unknown variables
  were used in certain positions in an AQL query.

* fixed issue #176: explain how to use AQL from the arangosh

* issue #175: re-added hidden (and deprecated) option --server.http-port. This
  option is only there to be downwards-compatible to Arango 1.0.

* fixed issue #174: missing Documentation for `within`

* fixed issue #170: add db.<coll_name>.all().toArray() to arangosh help screen

* fixed issue #169: missing argument in Simple Queries

* added program arango-upgrade. This program must be run after installing ArangoDB
  and after upgrading from a previous version of ArangoDB. The arango-upgrade script
  will ensure all system collections are created and present in the correct state.
  It will also perform any necessary data updates.
  Note: arango-upgrade was finally replaced by the `--upgrade` option for arangod.

* issue #153: edge collection should be a flag for a collection
  collections now have a type so that the distinction between document and edge
  collections can now be done at runtime using a collection's type value.
  A collection's type can be queried in Javascript using the <collection>.type() method.

  When new collections are created using db._create(), they will be document
  collections by default. When edge._create() is called, an edge collection will be created.
  To explicitly create a collection of a specific/different type, use the methods
  _createDocumentCollection() or _createEdgeCollection(), which are available for
  both the db and the edges object.
  The Javascript objects ArangoEdges and ArangoEdgesCollection have been removed
  completely.
  All internal and test code has been adjusted for this, and client code
  that uses edges.* should also still work because edges is still there and creates
  edge collections when _create() is called.

  INCOMPATIBLE CHANGE: Client code might still need to be changed in the following aspect:
  Previously, collections did not have a type so documents and edges could be inserted
  in the same collection. This is now disallowed. Edges can only be inserted into
  edge collections now. As there were no collection types in 1.0, ArangoDB will perform
  an automatic upgrade when migrating from 1.0 to 1.1.
  The automatic upgrade will check every collection and determine its type as follows:
  - if among the first 50 documents in the collection there are documents with
    attributes "_from" and "_to", the collection is typed as an edge collection
  - if among the first 50 documents in the collection there are no documents with
    attributes "_from" and "_to", the collection is made as a document collection

* issue #150: call V8 garbage collection on server periodically

* issue #110: added support for partial updates

  The REST API for documents now offers an HTTP PATCH method to partially update
  documents. Overwriting/replacing documents is still available via the HTTP PUT method
  as before. The Javascript API in the shell also offers a new update() method in extension to
  the previously existing replace() method.


v1.0.4 (2012-11-12)
-------------------

* issue #275: strange error message in arangosh 1.0.3 at startup


v1.0.3 (2012-11-08)
-------------------

* fixed AQL optimizer bug

* issue #273: fixed segfault in arangosh on HTTP 40x

* issue #265: allow optional base64 encoding/decoding of action response data

* issue #252: _modules collection not created automatically


v1.0.2 (2012-10-22)
-------------------

* repository CentOS-X.Y moved to CentOS-X, same for Debian

* bugfix for rollback from edges

* bugfix for hash indexes

* bugfix for StringBuffer::erase_front

* added autoload for modules

* added AQL function TO_LIST


v1.0.1 (2012-09-30)
-------------------

* draft for issue #165: front-end application howto

* updated mruby to cf8fdea4a6598aa470e698e8cbc9b9b492319d

* fix for issue #190: install doesn't create log directory

* fix for issue #194: potential race condition between creating and dropping collections

* fix for issue #193: REST API HEAD request returns a message body on 404

* fix for issue #188: intermittent issues with 1.0.0

* fix for issue #163: server cannot create collection because of abandoned files

* fix for issue #150: call V8 garbage collection on server periodically


v1.0.0 (2012-08-17)
-------------------

* fix for issue #157: check for readline and ncurses headers, not only libraries


v1.0.beta4 (2012-08-15)
-----------------------

* fix for issue #152: fix memleak for barriers


v1.0.beta3 (2012-08-10)
-----------------------

* fix for issue #151: Memleak, collection data not removed

* fix for issue #149: Inconsistent port for admin interface

* fix for issue #163: server cannot create collection because of abandoned files

* fix for issue #157: check for readline and ncurses headers, not only libraries

* fix for issue #108: db.<collection>.truncate() inefficient

* fix for issue #109: added startup note about cached collection names and how to
  refresh them

* fix for issue #156: fixed memleaks in /_api/import

* fix for issue #59: added tests for /_api/import

* modified return value for calls to /_api/import: now, the attribute "empty" is
  returned as well, stating the number of empty lines in the input. Also changed the
  return value of the error code attribute ("errorNum") from 1100 ("corrupted datafile")
  to 400 ("bad request") in case invalid/unexpected JSON data was sent to the server.
  This error code is more appropriate as no datafile is broken but just input data is
  incorrect.

* fix for issue #152: Memleak for barriers

* fix for issue #151: Memleak, collection data not removed

* value of --database.maximal-journal-size parameter is now validated on startup. If
  value is smaller than the minimum value (currently 1048576), an error is thrown and
  the server will not start. Before this change, the global value of maximal journal
  size was not validated at server start, but only on collection level

* increased sleep value in statistics creation loop from 10 to 500 microseconds. This
  reduces accuracy of statistics values somewhere after the decimal points but saves
  CPU time.

* avoid additional sync() calls when writing partial shape data (attribute name data)
  to disk. sync() will still be called when the shape marker (will be written after
  the attributes) is written to disk

* issue #147: added flag --database.force-sync-shapes to force synching of shape data
  to disk. The default value is true so it is the same behavior as in version 1.0.
  if set to false, shape data is synched to disk if waitForSync for the collection is
  set to true, otherwise, shape data is not synched.

* fix for issue #145: strange issue on Travis: added epsilon for numeric comparison in
  geo index

* fix for issue #136: adjusted message during indexing

* issue #131: added timeout for HTTP keep-alive connections. The default value is 300
  seconds. There is a startup parameter server.keep-alive-timeout to configure the value.
  Setting it to 0 will disable keep-alive entirely on the server.

* fix for issue #137: AQL optimizer should use indexes for ref accesses with
  2 named attributes


v1.0.beta2 (2012-08-03)
-----------------------

* fix for issue #134: improvements for centos RPM

* fixed problem with disable-admin-interface in config file


v1.0.beta1 (2012-07-29)
-----------------------

* fixed issue #118: We need a collection "debugger"

* fixed issue #126: Access-Shaper must be cached

* INCOMPATIBLE CHANGE: renamed parameters "connect-timeout" and "request-timeout"
  for arangosh and arangoimp to "--server.connect-timeout" and "--server.request-timeout"

* INCOMPATIBLE CHANGE: authorization is now required on the server side
  Clients sending requests without HTTP authorization will be rejected with HTTP 401
  To allow backwards compatibility, the server can be started with the option
  "--server.disable-authentication"

* added options "--server.username" and "--server.password" for arangosh and arangoimp
  These parameters must be used to specify the user and password to be used when
  connecting to the server. If no password is given on the command line, arangosh/
  arangoimp will interactively prompt for a password.
  If no user name is specified on the command line, the default user "root" will be
  used.

* added startup option "--server.ssl-cipher-list" to determine which ciphers to
  use in SSL context. also added SSL_OP_CIPHER_SERVER_PREFERENCE to SSL default
  options so ciphers are tried in server and not in client order

* changed default SSL protocol to TLSv1 instead of SSLv2

* changed log-level of SSL-related messages

* added SSL connections if server is compiled with OpenSSL support. Use --help-ssl

* INCOMPATIBLE CHANGE: removed startup option "--server.admin-port".
  The new endpoints feature (see --server.endpoint) allows opening multiple endpoints
  anyway, and the distinction between admin and "other" endpoints can be emulated
  later using privileges.

* INCOMPATIBLE CHANGE: removed startup options "--port", "--server.port", and
  "--server.http-port" for arangod.
  These options have been replaced by the new "--server.endpoint" parameter

* INCOMPATIBLE CHANGE: removed startup option "--server" for arangosh and arangoimp.
  These options have been replaced by the new "--server.endpoint" parameter

* Added "--server.endpoint" option to arangod, arangosh, and arangoimp.
  For arangod, this option allows specifying the bind endpoints for the server
  The server can be bound to one or multiple endpoints at once. For arangosh
  and arangoimp, the option specifies the server endpoint to connect to.
  The following endpoint syntax is currently supported:
  - tcp://host:port or http@tcp://host:port (HTTP over IPv4)
  - tcp://[host]:port or http@tcp://[host]:port (HTTP over IPv6)
  - ssl://host:port or http@tcp://host:port (HTTP over SSL-encrypted IPv4)
  - ssl://[host]:port or http@tcp://[host]:port (HTTP over SSL-encrypted IPv6)
  - unix:///path/to/socket or http@unix:///path/to/socket (HTTP over UNIX socket)

  If no port is specified, the default port of 8529 will be used.

* INCOMPATIBLE CHANGE: removed startup options "--server.require-keep-alive" and
  "--server.secure-require-keep-alive".
  The server will now behave as follows which should be more conforming to the
  HTTP standard:
  * if a client sends a "Connection: close" header, the server will close the
    connection
  * if a client sends a "Connection: keep-alive" header, the server will not
    close the connection
  * if a client does not send any "Connection" header, the server will assume
    "keep-alive" if the request was an HTTP/1.1 request, and "close" if the
    request was an HTTP/1.0 request

* (minimal) internal optimizations for HTTP request parsing and response header
  handling

* fixed Unicode unescaping bugs for \f and surrogate pairs in BasicsC/strings.c

* changed implementation of TRI_BlockCrc32 algorithm to use 8 bytes at a time

* fixed issue #122: arangod doesn't start if <log.file> cannot be created

* fixed issue #121: wrong collection size reported

* fixed issue #98: Unable to change journalSize

* fixed issue #88: fds not closed

* fixed escaping of document data in HTML admin front end

* added HTTP basic authentication, this is always turned on

* added server startup option --server.disable-admin-interface to turn off the
  HTML admin interface

* honor server startup option --database.maximal-journal-size when creating new
  collections without specific journalsize setting. Previously, these
  collections were always created with journal file sizes of 32 MB and the
  --database.maximal-journal-size setting was ignored

* added server startup option --database.wait-for-sync to control the default
  behavior

* renamed "--unit-tests" to "--javascript.unit-tests"


v1.0.alpha3 (2012-06-30)
------------------------

* fixed issue #116: createCollection=create option doesn't work

* fixed issue #115: Compilation issue under OSX 10.7 Lion & 10.8 Mountain Lion
  (homebrew)

* fixed issue #114: image not found

* fixed issue #111: crash during "make unittests"

* fixed issue #104: client.js -> ARANGO_QUIET is not defined


v1.0.alpha2 (2012-06-24)
------------------------

* fixed issue #112: do not accept document with duplicate attribute names

* fixed issue #103: Should we cleanup the directory structure

* fixed issue #100: "count" attribute exists in cursor response with "count:
  false"

* fixed issue #84 explain command

* added new MRuby version (2012-06-02)

* added --log.filter

* cleanup of command line options:
** --startup.directory => --javascript.startup-directory
** --quite => --quiet
** --gc.interval => --javascript.gc-interval
** --startup.modules-path => --javascript.modules-path
** --action.system-directory => --javascript.action-directory
** --javascript.action-threads => removed (is now the same pool as --server.threads)

* various bug-fixes

* support for import

* added option SKIP_RANGES=1 for make unittests

* fixed several range-related assertion failures in the AQL query optimizer

* fixed AQL query optimizations for some edge cases (e.g. nested subqueries with
  invalid constant filter expressions)


v1.0.alpha1 (2012-05-28)
------------------------

Alpha Release of ArangoDB 1.0<|MERGE_RESOLUTION|>--- conflicted
+++ resolved
@@ -1,9 +1,3 @@
-<<<<<<< HEAD
-v3.3.11 (XXXX-XX-XX)
---------------------
-
-* added arangodb inspector
-=======
 v3.3.11 (2018-XX-XX)
 --------------------
 
@@ -14,7 +8,8 @@
 
 * fixed internal issue #2160: fixed misplaced tooltips in indices view
 
->>>>>>> 0eb4577a
+* added arangodb inspector
+
 
 v3.3.10 (2018-06-04)
 --------------------
