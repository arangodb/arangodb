--- conflicted
+++ resolved
@@ -1,7 +1,6 @@
 devel
 -----
 
-<<<<<<< HEAD
 * added "deduplicate" attribute for array indexes, which controls whether inserting
   duplicate index values from the same document into a unique array index will lead to
   an error or not:
@@ -20,12 +19,7 @@
       db.test.insert({ tags: ["c", "d", "c"] }); // will not work, because deduplicate = false
       db.test.insert({ tags: ["a"] }); // will fail
 
-
-v3.2.beta2 (2017-06-20)
------------------------
-=======
 * fix log output in the front-end, it stop of too many messages
->>>>>>> 9fabcafe
 
 * potentially fixed issue #2559: Duplicate _key generated on insertion
 
