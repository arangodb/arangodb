devel
-----

<<<<<<< HEAD

* Truncate in RocksDB will now do intermediate commits every 10.000 documents
  if truncate fails or the server crashes during this operation all deletes
  that have been commited so far are persisted.
=======
* make the default value of `--rocksdb.block-cache-shard-bits` use the RocksDB
  default value. This will mostly mean the default number block cache shard
  bits is lower than before, allowing each shard to store more data and cause
  less evictions from block cache

* Updated Swagger UI to version 3.9.0
>>>>>>> 62aee414

* issue #1190: added option `--create-database` for arangoimport

* issue #3504: added option `--force-same-database` for arangorestore

  with this option set to true, it is possible to make any arangorestore attempt
  fail if the specified target database does not match the database name
  specified in the source dump's "dump.json" file. it can thus be used to
  prevent restoring data into the "wrong" database

  The option is set to `false` by default to ensure backwards-compatibility

* UI: updated dygraph js library to version 2.1.0

* honor specified COLLECT method in AQL COLLECT options
  
  for example, when the user explicitly asks for the COLLECT method
  to be `sorted`, the optimizer will now not produce an alternative
  version of the plan using the hash method.
  
  additionally, if the user explcitly asks for the COLLECT method to
  be `hash`, the optimizer will now change the existing plan to use
  the hash method if possible instead of just creating an alternative
  plan.
  
  `COLLECT ... OPTIONS { method: 'sorted' }` => always use sorted method
  `COLLECT ... OPTIONS { method: 'hash' }`   => use hash if this is technically possible
  `COLLECT ...` (no options)                 => create a plan using sorted, and another plan using hash method

* added C++ implementation for AQL function `SHA512()`

* added AQL function `IS_KEY`
  this function checks if the value passed to it can be used as a document key,
  i.e. as the value of the `_key` attribute

* add AQL functions `SORTED` and `SORTED_UNIQUE`
  
  `SORTED` will return a sorted version of the input array using AQL's internal 
  comparison order
  `SORTED_UNIQUE` will do the same, but additionally removes duplicates.

* Added C++ implementation for the AQL TRANSLATE function

* renamed arangoimp to arangoimport for consistency
  Release packages will still install arangoimp as a symlink so user scripts 
  invoking arangoimp do not need to be changed

* UI: Shard distribution view now has an accordion view instead of displaying
  all shards of all collections at once.


v3.3.3 (XXXX-XX-XX)
-------------------

* fixed issue #4255: AQL SORT consuming too much memory


v3.3.2 (2018-01-04)
-------------------

* fixed issue #4199: Internal failure: JavaScript exception in file 'arangosh.js' 
  at 98,7: ArangoError 4: Expecting type String 

* fixed issue in agency supervision with a good server being left in
  failedServers

* distinguish isReady and allInSync in clusterInventory

* fixed issue #4197: AQL statement not working in 3.3.1 when upgraded from 3.2.10

* do not reuse collection ids when restoring collections from a dump, but assign new collection ids, this should prevent collection id conflicts


v3.3.1 (2017-12-28)
-------------------

* UI: displayed wrong wfs property for a collection when using RocksDB as 
  storage engine

* added `--ignore-missing` option to arangoimp
  this option allows importing lines with less fields than specified in the CSV
  header line

* changed misleading error message from "no leader" to "not a leader"

* optimize usage of AQL FULLTEXT index function to a FOR loop with index
  usage in some cases
  When the optimization is applied, this especially speeds up fulltext index 
  queries in the cluster

* UI: improved the behavior during collection creation in a cluster environment 

* Agency lockup fixes for very small machines.

* Agency performance improvement by finer grained locking.

* Use steady_clock in agency whereever possible.

* Agency prevent Supervision thread crash.

* Fix agency integer overflow in timeout calculation.


v3.3.0 (2012-12-14)
-------------------

* release version

* added a missing try/catch block in the supervision thread


v3.3.rc8 (2017-12-12)
---------------------

* UI: fixed broken foxx configuration keys. Some valid configuration values
  could not be edited via the ui.

* UI: pressing the return key inside a select2 box no longer triggers the modal's
  success function

* UI: coordinators and db servers are now in sorted order (ascending)


v3.3.rc7 (2017-12-07)
---------------------

* fixed issue #3741: fix terminal color output in Windows 

* UI: fixed issue #3822: disabled name input field for system collections

* fixed issue #3640: limit in subquery

* fixed issue #3745: Invalid result when using OLD object with array attribute in UPSERT statement

* UI: edge collections were wrongly added to from and to vertices select box during graph creation

* UI: added not found views for documents and collections

* UI: using default user database api during database creation now

* UI: the graph viewer backend now picks one random start vertex of the
  first 1000 documents instead of calling any(). The implementation of
  "any" is known to scale bad on huge collections with RocksDB.

* UI: fixed disappearing of the navigation label in some case special case

* UI: the graph viewer now displays updated label values correctly.
  Additionally the included node/edge editor now closes automatically
  after a successful node/edge update.
  
* fixed issue #3917: traversals with high maximal depth take extremely long
  in planning phase.


v3.3.rc4 (2017-11-28)
---------------------

* minor bug-fixes


v3.3.rc3 (2017-11-24)
---------------------

* bug-fixes


v3.3.rc2 (2017-11-22)
---------------------

* UI: document/edge editor now remembering their modes (e.g. code or tree)

* UI: optimized error messages for invalid graph definitions. Also fixed a
  graph renderer cleanup error.

* UI: added a delay within the graph viewer while changing the colors of the
  graph. Necessary due different browser behaviour.

* added options `--encryption.keyfile` and `--encryption.key-generator` to arangodump
  and arangorestore

* UI: the graph viewer now displays updated label values correctly.
  Additionally the included node/edge editor now closes automatically
	after a successful node/edge update.

* removed `--recycle-ids` option for arangorestore

  using that option could have led to problems on the restore, with potential
  id conflicts between the originating server (the source dump server) and the
  target server (the restore server)


v3.3.rc1 (2017-11-17)
---------------------

* add readonly mode REST API

* allow compilation of ArangoDB source code with g++ 7

* upgrade minimum required g++ compiler version to g++ 5.4
  That means ArangoDB source code will not compile with g++ 4.x or g++ < 5.4 anymore.

* AQL: during a traversal if a vertex is not found. It will not print an ERROR to the log and continue
  with a NULL value, but will register a warning at the query and continue with a NULL value.
  The situation is not desired as an ERROR as ArangoDB can store edges pointing to non-existing
  vertex which is perfectly valid, but it may be a n issue on the data model, so users
  can directly see it on the query now and do not "by accident" have to check the LOG output.

* introduce `enforceReplicationFactor` attribute for creating collections:
  this optional parameter controls if the coordinator should bail out during collection
  creation if there are not enough DBServers available for the desired `replicationFactor`.

* fixed issue #3516: Show execution time in arangosh

  this change adds more dynamic prompt components for arangosh
  The following components are now available for dynamic prompts,
  settable via the `--console.prompt` option in arangosh:

  - '%t': current time as timestamp
  - '%a': elpased time since ArangoShell start in seconds
  - '%p': duration of last command in seconds
  - '%d': name of current database
  - '%e': current endpoint
  - '%E': current endpoint without protocol
  - '%u': current user

  The time a command takes can be displayed easily by starting arangosh with `--console.prompt "%p> "`.

* make the ArangoShell refill its collection cache when a yet-unknown collection
  is first accessed. This fixes the following problem:

      arangosh1> db._collections();  // shell1 lists all collections
      arangosh2> db._create("test"); // shell2 now creates a new collection 'test'
      arangosh1> db.test.insert({}); // shell1 is not aware of the collection created
                                     // in shell2, so the insert will fail

* make AQL `DISTINCT` not change the order of the results it is applied on

* incremental transfer of initial collection data now can handle partial
  responses for a chunk, allowing the leader/master to send smaller chunks
  (in terms of HTTP response size) and limit memory usage

  this optimization is only active if client applications send the "offset" parameter
  in their requests to PUT `/_api/replication/keys/<id>?type=docs`

* initial creation of shards for cluster collections is now faster with
  `replicationFactor` values bigger than 1. this is achieved by an optimization
  for the case when the collection on the leader is still empty

* potential fix for issue #3517: several "filesystem full" errors in logs
  while there's a lot of disk space

* added C++ implementations for AQL function `SUBSTRING()`, `LEFT()`, `RIGHT()` and `TRIM()`

* show C++ function name of call site in ArangoDB log output

  this requires option `--log.line-number` to be set to *true*

* UI: added word wrapping to query editor

* UI: fixed wrong user attribute name validation, issue #3228

* make AQL return a proper error message in case of a unique key constraint
  violation. previously it only returned the generic "unique constraint violated"
  error message but omitted the details about which index caused the problem.

  This addresses https://stackoverflow.com/questions/46427126/arangodb-3-2-unique-constraint-violation-id-or-key

* added option `--server.local-authentication`

* UI: added user roles

* added config option `--log.color` to toggle colorful logging to terminal

* added config option `--log.thread-name` to additionally log thread names

* usernames must not start with `:role:`, added new options:
    --server.authentication-timeout
    --ldap.roles-attribute-name
    --ldap.roles-transformation
    --ldap.roles-search
    --ldap.superuser-role
    --ldap.roles-include
    --ldap.roles-exclude

* performance improvements for full collection scans and a few other operations
  in MMFiles engine

* added `--rocksdb.encryption-key-generator` for enterprise

* removed `--compat28` parameter from arangodump and replication API

  older ArangoDB versions will no longer be supported by these tools.

* increase the recommended value for `/proc/sys/vm/max_map_count` to a value
  eight times as high as the previous recommended value. Increasing the
  values helps to prevent an ArangoDB server from running out of memory mappings.

  The raised minimum recommended value may lead to ArangoDB showing some startup
  warnings as follows:

      WARNING {memory} maximum number of memory mappings per process is 65530, which seems too low. it is recommended to set it to at least 512000
      WARNING {memory} execute 'sudo sysctl -w "vm.max_map_count=512000"'

* Foxx now warns about malformed configuration/dependency names and aliases in the manifest.

v3.2.7 (2017-11-13)
-------------------

* Cluster customers, which have upgraded from 3.1 to 3.2 need to upgrade
  to 3.2.7. The cluster supervision is otherwise not operational.

* Fixed issue #3597: AQL with path filters returns unexpected results
  In some cases breadth first search in combination with vertex filters
  yields wrong result, the filter was not applied correctly.

* fixed some undefined behavior in some internal value caches for AQL GatherNodes
  and SortNodes, which could have led to sorted results being effectively not
  correctly sorted.

* make the replication applier for the RocksDB engine start automatically after a
  restart of the server if the applier was configured with its `autoStart` property
  set to `true`. previously the replication appliers were only automatically restarted
  at server start for the MMFiles engine.

* fixed arangodump batch size adaptivity in cluster mode and upped default batch size
  for arangodump

  these changes speed up arangodump in cluster context

* smart graphs now return a proper inventory in response to replication inventory
  requests

* fixed issue #3618: Inconsistent behavior of OR statement with object bind parameters

* only users with read/write rights on the "_system" database can now execute
  "_admin/shutdown" as well as modify properties of the write-ahead log (WAL)

* increase default maximum number of V8 contexts to at least 16 if not explicitly
  configured otherwise.
  the procedure for determining the actual maximum value of V8 contexts is unchanged
  apart from the value `16` and works as follows:
  - if explicitly set, the value of the configuration option `--javascript.v8-contexts`
    is used as the maximum number of V8 contexts
  - when the option is not set, the maximum number of V8 contexts is determined
    by the configuration option `--server.threads` if that option is set. if
    `--server.threads` is not set, then the maximum number of V8 contexts is the
    server's reported hardware concurrency (number of processors visible
    to the arangod process). if that would result in a maximum value of less than 16
    in any of these two cases, then the maximum value will be increased to 16.

* fixed issue #3447: ArangoError 1202: AQL: NotFound: (while executing) when
  updating collection

* potential fix for issue #3581: Unexpected "rocksdb unique constraint
  violated" with unique hash index

* fixed geo index optimizer rule for geo indexes with a single (array of coordinates)
  attribute.

* improved the speed of the shards overview in cluster (API endpoint /_api/cluster/shardDistribution API)
  It is now guaranteed to return after ~2 seconds even if the entire cluster is unresponsive.

* fix agency precondition check for complex objects
  this fixes issues with several CAS operations in the agency

* several fixes for agency restart and shutdown

* the cluster-internal representation of planned collection objects is now more
  lightweight than before, using less memory and not allocating any cache for indexes
  etc.

* fixed issue #3403: How to kill long running AQL queries with the browser console's
  AQL (display issue)

* fixed issue #3549: server reading ENGINE config file fails on common standard
  newline character

* UI: fixed error notifications for collection modifications

* several improvements for the truncate operation on collections:

  * the timeout for the truncate operation was increased in cluster mode in
    order to prevent too frequent "could not truncate collection" errors

  * after a truncate operation, collections in MMFiles still used disk space.
    to reclaim disk space used by truncated collection, the truncate actions
    in the web interface and from the ArangoShell now issue an extra WAL flush
    command (in cluster mode, this command is also propagated to all servers).
    the WAL flush allows all servers to write out any pending operations into the
    datafiles of the truncated collection. afterwards, a final journal rotate
    command is sent, which enables the compaction to entirely remove all datafiles
    and journals for the truncated collection, so that all disk space can be
    reclaimed

  * for MMFiles a special method will be called after a truncate operation so that
    all indexes of the collection can free most of their memory. previously some
    indexes (hash and skiplist indexes) partially kept already allocated memory
    in order to avoid future memory allocations

  * after a truncate operation in the RocksDB engine, an additional compaction
    will be triggered for the truncated collection. this compaction removes all
    deletions from the key space so that follow-up scans over the collection's key
    range do not have to filter out lots of already-removed values

  These changes make truncate operations potentially more time-consuming than before,
  but allow for memory/disk space savings afterwards.

* enable JEMalloc background threads for purging and returning unused memory
  back to the operating system (Linux only)

  JEMalloc will create its background threads on demand. The number of background
  threads is capped by the number of CPUs or active arenas. The background threads run
  periodically and purge unused memory pages, allowing memory to be returned to the
  operating system.

  This change will make the arangod process create several additional threads.
  It is accompanied by an increased `TasksMax` value in the systemd service configuration
  file for the arangodb3 service.

* upgraded bundled V8 engine to bugfix version v5.7.492.77

  this upgrade fixes a memory leak in upstream V8 described in
  https://bugs.chromium.org/p/v8/issues/detail?id=5945 that will result in memory
  chunks only getting uncommitted but not unmapped


v3.2.6 (2017-10-26)
-------------------

* UI: fixed event cleanup in cluster shards view

* UI: reduced cluster dashboard api calls

* fixed a permission problem that prevented collection contents to be displayed
  in the web interface

* removed posix_fadvise call from RocksDB's PosixSequentialFile::Read(). This is
  consistent with Facebook PR 2573 (#3505)

  this fix should improve the performance of the replication with the RocksDB
  storage engine

* allow changing of collection replication factor for existing collections

* UI: replicationFactor of a collection is now changeable in a cluster
  environment

* several fixes for the cluster agency

* fixed undefined behavior in the RocksDB-based geo index

* fixed Foxxmaster failover

* purging or removing the Debian/Ubuntu arangodb3 packages now properly stops
  the arangod instance before actuallying purging or removing


v3.2.5 (2017-10-16)
-------------------

* general-graph module and _api/gharial now accept cluster options
  for collection creation. It is now possible to set replicationFactor and
  numberOfShards for all collections created via this graph object.
  So adding a new collection will not result in a singleShard and
  no replication anymore.

* fixed issue #3408: Hard crash in query for pagination

* minimum number of V8 contexts in console mode must be 2, not 1. this is
  required to ensure the console gets one dedicated V8 context and all other
  operations have at least one extra context. This requirement was not enforced
  anymore.

* fixed issue #3395: AQL: cannot instantiate CollectBlock with undetermined
  aggregation method

* UI: fixed wrong user attribute name validation, issue #3228

* fix potential overflow in CRC marker check when a corrupted CRC marker
  is found at the very beginning of an MMFiles datafile

* UI: fixed unresponsive events in cluster shards view

* Add statistics about the V8 context counts and number of available/active/busy
  threads we expose through the server statistics interface.


v3.2.4 (2017-09-26)
-------------------

* UI: no default index selected during index creation

* UI: added replicationFactor option during SmartGraph creation

* make the MMFiles compactor perform less writes during normal compaction
  operation

  This partially fixes issue #3144

* make the MMFiles compactor configurable

  The following options have been added:

* `--compaction.db-sleep-time`: sleep interval between two compaction runs
    (in s)
  * `--compaction.min-interval"`: minimum sleep time between two compaction
     runs (in s)
  * `--compaction.min-small-data-file-size`: minimal filesize threshold
    original datafiles have to be below for a compaction
  * `--compaction.dead-documents-threshold`: minimum unused count of documents
    in a datafile
  * `--compaction.dead-size-threshold`: how many bytes of the source data file
    are allowed to be unused at most
  * `--compaction.dead-size-percent-threshold`: how many percent of the source
    datafile should be unused at least
  * `--compaction.max-files`: Maximum number of files to merge to one file
  * `--compaction.max-result-file-size`: how large may the compaction result
    file become (in bytes)
  * `--compaction.max-file-size-factor`: how large the resulting file may
    be in comparison to the collection's `--database.maximal-journal-size' setting`

* fix downwards-incompatibility in /_api/explain REST handler

* fix Windows implementation for fs.getTempPath() to also create a
  sub-directory as we do on linux

* fixed a multi-threading issue in cluster-internal communication

* performance improvements for traversals and edge lookups

* removed internal memory zone handling code. the memory zones were a leftover
  from the early ArangoDB days and did not provide any value in the current
  implementation.

* (Enterprise only) added `skipInaccessibleCollections` option for AQL queries:
  if set, AQL queries (especially graph traversals) will treat collections to
  which a user has no access rights to as if these collections were empty.

* adjusted scheduler thread handling to start and stop less threads in
  normal operations

* leader-follower replication catchup code has been rewritten in C++

* early stage AQL optimization now also uses the C++ implementations of
  AQL functions if present. Previously it always referred to the JavaScript
  implementations and ignored the C++ implementations. This change gives
  more flexibility to the AQL optimizer.

* ArangoDB tty log output is now colored for log messages with levels
  FATAL, ERR and WARN.

* changed the return values of AQL functions `REGEX_TEST` and `REGEX_REPLACE`
  to `null` when the input regex is invalid. Previous versions of ArangoDB
  partly returned `false` for invalid regexes and partly `null`.

* added `--log.role` option for arangod

  When set to `true`, this option will make the ArangoDB logger print a single
  character with the server's role into each logged message. The roles are:

  - U: undefined/unclear (used at startup)
  - S: single server
  - C: coordinator
  - P: primary
  - A: agent

  The default value for this option is `false`, so no roles will be logged.


v3.2.3 (2017-09-07)
-------------------

* fixed issue #3106: orphan collections could not be registered in general-graph module

* fixed wrong selection of the database inside the internal cluster js api

* added startup option `--server.check-max-memory-mappings` to make arangod check
  the number of memory mappings currently used by the process and compare it with
  the maximum number of allowed mappings as determined by /proc/sys/vm/max_map_count

  The default value is `true`, so the checks will be performed. When the current
  number of mappings exceeds 90% of the maximum number of mappings, the creation
  of further V8 contexts will be deferred.

  Note that this option is effective on Linux systems only.

* arangoimp now has a `--remove-attribute` option

* added V8 context lifetime control options
  `--javascript.v8-contexts-max-invocations` and `--javascript.v8-contexts-max-age`

  These options allow specifying after how many invocations a used V8 context is
  disposed, or after what time a V8 context is disposed automatically after its
  creation. If either of the two thresholds is reached, an idl V8 context will be
  disposed.

  The default value of `--javascript.v8-contexts-max-invocations` is 0, meaning that
  the maximum number of invocations per context is unlimited. The default value
  for `--javascript.v8-contexts-max-age` is 60 seconds.

* fixed wrong UI cluster health information

* fixed issue #3070: Add index in _jobs collection

* fixed issue #3125: HTTP Foxx API JSON parsing

* fixed issue #3120: Foxx queue: job isn't running when server.authentication = true

* fixed supervision failure detection and handling, which happened with simultaneous
  agency leadership change


v3.2.2 (2017-08-23)
-------------------

* make "Rebalance shards" button work in selected database only, and not make
  it rebalance the shards of all databases

* fixed issue #2847: adjust the response of the DELETE `/_api/users/database/*` calls

* fixed issue #3075: Error when upgrading arangoDB on linux ubuntu 16.04

* fixed a buffer overrun in linenoise console input library for long input strings

* increase size of the linenoise input buffer to 8 KB

* abort compilation if the detected GCC or CLANG isn't in the range of compilers
  we support

* fixed spurious cluster hangups by always sending AQL-query related requests
  to the correct servers, even after failover or when a follower drops

  The problem with the previous shard-based approach was that responsibilities
  for shards may change from one server to another at runtime, after the query
  was already instanciated. The coordinator and other parts of the query then
  sent further requests for the query to the servers now responsible for the
  shards.
  However, an AQL query must send all further requests to the same servers on
  which the query was originally instanciated, even in case of failover.
  Otherwise this would potentially send requests to servers that do not know
  about the query, and would also send query shutdown requests to the wrong
  servers, leading to abandoned queries piling up and using resources until
  they automatically time out.

* fixed issue with RocksDB engine acquiring the collection count values too
  early, leading to the collection count values potentially being slightly off
  even in exclusive transactions (for which the exclusive access should provide
  an always-correct count value)

* fixed some issues in leader-follower catch-up code, specifically for the
  RocksDB engine

* make V8 log fatal errors to syslog before it terminates the process.
  This change is effective on Linux only.

* fixed issue with MMFiles engine creating superfluous collection journals
  on shutdown

* fixed issue #3067: Upgrade from 3.2 to 3.2.1 reset autoincrement keys

* fixed issue #3044: ArangoDB server shutdown unexpectedly

* fixed issue #3039: Incorrect filter interpretation

* fixed issue #3037: Foxx, internal server error when I try to add a new service

* improved MMFiles fulltext index document removal performance
  and fulltext index query performance for bigger result sets

* ui: fixed a display bug within the slow and running queries view

* ui: fixed a bug when success event triggers twice in a modal

* ui: fixed the appearance of the documents filter

* ui: graph vertex collections not restricted to 10 anymore

* fixed issue #2835: UI detection of JWT token in case of server restart or upgrade

* upgrade jemalloc version to 5.0.1

  This fixes problems with the memory allocator returing "out of memory" when
  calling munmap to free memory in order to return it to the OS.

  It seems that calling munmap on Linux can increase the number of mappings, at least
  when a region is partially unmapped. This can lead to the process exceeding its
  maximum number of mappings, and munmap and future calls to mmap returning errors.

  jemalloc version 5.0.1 does not have the `--enable-munmap` configure option anymore,
  so the problem is avoided. To return memory to the OS eventually, jemalloc 5's
  background purge threads are used on Linux.

* fixed issue #2978: log something more obvious when you log a Buffer

* fixed issue #2982: AQL parse error?

* fixed issue #3125: HTTP Foxx API Json parsing

v3.2.1 (2017-08-09)
-------------------

* added C++ implementations for AQL functions `LEFT()`, `RIGHT()` and `TRIM()`

* fixed docs for issue #2968: Collection _key autoincrement value increases on error

* fixed issue #3011: Optimizer rule reduce-extraction-to-projection breaks queries

* Now allowing to restore users in a sharded environment as well
  It is still not possible to restore collections that are sharded
  differently than by _key.

* fixed an issue with restoring of system collections and user rights.
  It was not possible to restore users into an authenticated server.

* fixed issue #2977: Documentation for db._createDatabase is wrong

* ui: added bind parameters to slow query history view

* fixed issue #1751: Slow Query API should provide bind parameters, webui should display them

* ui: fixed a bug when moving multiple documents was not possible

* fixed docs for issue #2968: Collection _key autoincrement value increases on error

* AQL CHAR_LENGTH(null) returns now 0. Since AQL TO_STRING(null) is '' (string of length 0)

* ui: now supports single js file upload for Foxx services in addition to zip files

* fixed a multi-threading issue in the agency when callElection was called
  while the Supervision was calling updateSnapshot

* added startup option `--query.tracking-with-bindvars`

  This option controls whether the list of currently running queries
  and the list of slow queries should contain the bind variables used
  in the queries or not.

  The option can be changed at runtime using the commands

      // enables tracking of bind variables
      // set to false to turn tracking of bind variables off
      var value = true;
      require("@arangodb/aql/queries").properties({
        trackBindVars: value
      });

* index selectivity estimates are now available in the cluster as well

* fixed issue #2943: loadIndexesIntoMemory not returning the same structure
  as the rest of the collection APIs

* fixed issue #2949: ArangoError 1208: illegal name

* fixed issue #2874: Collection properties do not return `isVolatile`
  attribute

* potential fix for issue #2939: Segmentation fault when starting
  coordinator node

* fixed issue #2810: out of memory error when running UPDATE/REPLACE
  on medium-size collection

* fix potential deadlock errors in collector thread

* disallow the usage of volatile collections in the RocksDB engine
  by throwing an error when a collection is created with attribute
  `isVolatile` set to `true`.
  Volatile collections are unsupported by the RocksDB engine, so
  creating them should not succeed and silently create a non-volatile
  collection

* prevent V8 from issuing SIGILL instructions when it runs out of memory

  Now arangod will attempt to log a FATAL error into its logfile in case V8
  runs out of memory. In case V8 runs out of memory, it will still terminate the
  entire process. But at least there should be something in the ArangoDB logs
  indicating what the problem was. Apart from that, the arangod process should
  now be exited with SIGABRT rather than SIGILL as it shouldn't return into the
  V8 code that aborted the process with `__builtin_trap`.

  this potentially fixes issue #2920: DBServer crashing automatically post upgrade to 3.2

* Foxx queues and tasks now ensure that the scripts in them run with the same
  permissions as the Foxx code who started the task / queue

* fixed issue #2928: Offset problems

* fixed issue #2876: wrong skiplist index usage in edge collection

* fixed issue #2868: cname missing from logger-follow results in rocksdb

* fixed issue #2889: Traversal query using incorrect collection id

* fixed issue #2884: AQL traversal uniqueness constraints "propagating" to other traversals? Weird results

* arangoexport: added `--query` option for passing an AQL query to export the result

* fixed issue #2879: No result when querying for the last record of a query

* ui: allows now to edit default access level for collections in database
  _system for all users except the root user.

* The _users collection is no longer accessible outside the arngod process, _queues is always read-only

* added new option "--rocksdb.max-background-jobs"

* removed options "--rocksdb.max-background-compactions", "--rocksdb.base-background-compactions" and "--rocksdb.max-background-flushes"

* option "--rocksdb.compaction-read-ahead-size" now defaults to 2MB

* change Windows build so that RocksDB doesn't enforce AVX optimizations by default
  This fixes startup crashes on servers that do not have AVX CPU extensions

* speed up RocksDB secondary index creation and dropping

* removed RocksDB note in Geo index docs


v3.2.0 (2017-07-20)
-------------------

* fixed UI issues

* fixed multi-threading issues in Pregel

* fixed Foxx resilience

* added command-line option `--javascript.allow-admin-execute`

  This option can be used to control whether user-defined JavaScript code
  is allowed to be executed on server by sending via HTTP to the API endpoint
  `/_admin/execute`  with an authenticated user account.
  The default value is `false`, which disables the execution of user-defined
  code. This is also the recommended setting for production. In test environments,
  it may be convenient to turn the option on in order to send arbitrary setup
  or teardown commands for execution on the server.


v3.2.beta6 (2017-07-18)
-----------------------

* various bugfixes


v3.2.beta5 (2017-07-16)
-----------------------

* numerous bugfixes


v3.2.beta4 (2017-07-04)
-----------------------

* ui: fixed document view _from and _to linking issue for special characters

* added function `db._parse(query)` for parsing an AQL query and returning information about it

* fixed one medium priority and two low priority security user interface
  issues found by owasp zap.

* ui: added index deduplicate options

* ui: fixed renaming of collections for the rocksdb storage engine

* documentation and js fixes for secondaries

* RocksDB storage format was changed, users of the previous beta/alpha versions
  must delete the database directory and re-import their data

* enabled permissions on database and collection level

* added and changed some user related REST APIs
    * added `PUT /_api/user/{user}/database/{database}/{collection}` to change collection permission
    * added `GET /_api/user/{user}/database/{database}/{collection}`
    * added optional `full` parameter to the `GET /_api/user/{user}/database/` REST call

* added user functions in the arangoshell `@arangodb/users` module
    * added `grantCollection` and `revokeCollection` functions
    * added `permission(user, database, collection)` to retrieve collection specific rights

* added "deduplicate" attribute for array indexes, which controls whether inserting
  duplicate index values from the same document into a unique array index will lead to
  an error or not:

      // with deduplicate = true, which is the default value:
      db._create("test");
      db.test.ensureIndex({ type: "hash", fields: ["tags[*]"], deduplicate: true });
      db.test.insert({ tags: ["a", "b"] });
      db.test.insert({ tags: ["c", "d", "c"] }); // will work, because deduplicate = true
      db.test.insert({ tags: ["a"] }); // will fail

      // with deduplicate = false
      db._create("test");
      db.test.ensureIndex({ type: "hash", fields: ["tags[*]"], deduplicate: false });
      db.test.insert({ tags: ["a", "b"] });
      db.test.insert({ tags: ["c", "d", "c"] }); // will not work, because deduplicate = false
      db.test.insert({ tags: ["a"] }); // will fail

  The "deduplicate" attribute is now also accepted by the index creation HTTP
  API endpoint POST /_api/index and is returned by GET /_api/index.

* added optimizer rule "remove-filters-covered-by-traversal"

* Debian/Ubuntu installer: make messages about future package upgrades more clear

* fix a hangup in VST

  The problem happened when the two first chunks of a VST message arrived
  together on a connection that was newly switched to VST.

* fix deletion of outdated WAL files in RocksDB engine

* make use of selectivity estimates in hash, skiplist and persistent indexes
  in RocksDB engine

* changed VM overcommit recommendation for user-friendliness

* fix a shutdown bug in the cluster: a destroyed query could still be active

* do not terminate the entire server process if a temp file cannot be created
  (Windows only)

* fix log output in the front-end, it stopped in case of too many messages


v3.2.beta3 (2017-06-27)
-----------------------

* numerous bugfixes


v3.2.beta2 (2017-06-20)
-----------------------

* potentially fixed issue #2559: Duplicate _key generated on insertion

* fix invalid results (too many) when a skipping LIMIT was used for a
  traversal. `LIMIT x` or `LIMIT 0, x` were not affected, but `LIMIT s, x`
  may have returned too many results

* fix races in SSL communication code

* fix invalid locking in JWT authentication cache, which could have
  crashed the server

* fix invalid first group results for sorted AQL COLLECT when LIMIT
  was used

* fix potential race, which could make arangod hang on startup

* removed `exception` field from transaction error result; users should throw
  explicit `Error` instances to return custom exceptions (addresses issue #2561)

* fixed issue #2613: Reduce log level when Foxx manager tries to self heal missing database

* add a read only mode for users and collection level authorization

* removed `exception` field from transaction error result; users should throw
  explicit `Error` instances to return custom exceptions (addresses issue #2561)

* fixed issue #2677: Foxx disabling development mode creates non-deterministic service bundle

* fixed issue #2684: Legacy service UI not working


v3.2.beta1 (2017-06-12)
-----------------------

* provide more context for index errors (addresses issue #342)

* arangod now validates several OS/environment settings on startup and warns if
  the settings are non-ideal. Most of the checks are executed on Linux systems only.

* fixed issue #2515: The replace-or-with-in optimization rule might prevent use of indexes

* added `REGEX_REPLACE` AQL function

* the RocksDB storage format was changed, users of the previous alpha versions
  must delete the database directory and re-import their data

* added server startup option `--query.fail-on-warning`

  setting this option to `true` will abort any AQL query with an exception if
  it causes a warning at runtime. The value can be overridden per query by
  setting the `failOnWarning` attribute in a query's options.

* added --rocksdb.num-uncompressed-levels to adjust number of non-compressed levels

* added checks for memory managment and warn (i. e. if hugepages are enabled)

* set default SSL cipher suite string to "HIGH:!EXPORT:!aNULL@STRENGTH"

* fixed issue #2469: Authentication = true does not protect foxx-routes

* fixed issue #2459: compile success but can not run with rocksdb

* `--server.maximal-queue-size` is now an absolute maximum. If the queue is
  full, then 503 is returned. Setting it to 0 means "no limit".

* (Enterprise only) added authentication against an LDAP server

* fixed issue #2083: Foxx services aren't distributed to all coordinators

* fixed issue #2384: new coordinators don't pick up existing Foxx services

* fixed issue #2408: Foxx service validation causes unintended side-effects

* extended HTTP API with routes for managing Foxx services

* added distinction between hasUser and authorized within Foxx
  (cluster internal requests are authorized requests but don't have a user)

* arangoimp now has a `--threads` option to enable parallel imports of data

* PR #2514: Foxx services that can't be fixed by self-healing now serve a 503 error

* added `time` function to `@arangodb` module


v3.2.alpha4 (2017-04-25)
------------------------

* fixed issue #2450: Bad optimization plan on simple query

* fixed issue #2448: ArangoDB Web UI takes no action when Delete button is clicked

* fixed issue #2442: Frontend shows already deleted databases during login

* added 'x-content-type-options: nosniff' to avoid MSIE bug

* set default value for `--ssl.protocol` from TLSv1 to TLSv1.2.

* AQL breaking change in cluster:
  The SHORTEST_PATH statement using edge-collection names instead
  of a graph name now requires to explicitly name the vertex-collection names
  within the AQL query in the cluster. It can be done by adding `WITH <name>`
  at the beginning of the query.

  Example:
  ```
  FOR v,e IN OUTBOUND SHORTEST_PATH @start TO @target edges [...]
  ```

  Now has to be:

  ```
  WITH vertices
  FOR v,e IN OUTBOUND SHORTEST_PATH @start TO @target edges [...]
  ```

  This change is due to avoid dead-lock sitations in clustered case.
  An error stating the above is included.

* add implicit use of geo indexes when using SORT/FILTER in AQL, without
  the need to use the special-purpose geo AQL functions `NEAR` or `WITHIN`.

  the special purpose `NEAR` AQL function can now be substituted with the
  following AQL (provided there is a geo index present on the `doc.latitude`
  and `doc.longitude` attributes):

      FOR doc in geoSort
        SORT DISTANCE(doc.latitude, doc.longitude, 0, 0)
        LIMIT 5
        RETURN doc

  `WITHIN` can be substituted with the following AQL:

      FOR doc in geoFilter
        FILTER DISTANCE(doc.latitude, doc.longitude, 0, 0) < 2000
        RETURN doc

  Compared to using the special purpose AQL functions this approach has the
  advantage that it is more composable, and will also honor any `LIMIT` values
  used in the AQL query.

* potential fix for shutdown hangs on OSX

* added KB, MB, GB prefix for integer parameters, % for integer parameters
  with a base value

* added JEMALLOC 4.5.0

* added `--vm.resident-limit` and `--vm.path` for file-backed memory mapping
  after reaching a configurable maximum RAM size

* try recommended limit for file descriptors in case of unlimited
  hard limit

* issue #2413: improve logging in case of lock timeout and deadlocks

* added log topic attribute to /_admin/log api

* removed internal build option `USE_DEV_TIMERS`

  Enabling this option activated some proprietary timers for only selected
  events in arangod. Instead better use `perf` to gather timings.


v3.2.alpha3 (2017-03-22)
------------------------

* increase default collection lock timeout from 30 to 900 seconds

* added function `db._engine()` for retrieval of storage engine information at
  server runtime

  There is also an HTTP REST handler at GET /_api/engine that returns engine
  information.

* require at least cmake 3.2 for building ArangoDB

* make arangod start with less V8 JavaScript contexts

  This speeds up the server start (a little bit) and makes it use less memory.
  Whenever a V8 context is needed by a Foxx action or some other operation and
  there is no usable V8 context, a new one will be created dynamically now.

  Up to `--javascript.v8-contexts` V8 contexts will be created, so this option
  will change its meaning. Previously as many V8 contexts as specified by this
  option were created at server start, and the number of V8 contexts did not
  change at runtime. Now up to this number of V8 contexts will be in use at the
  same time, but the actual number of V8 contexts is dynamic.

  The garbage collector thread will automatically delete unused V8 contexts after
  a while. The number of spare contexts will go down to as few as configured in
  the new option `--javascript.v8-contexts-minimum`. Actually that many V8 contexts
  are also created at server start.

  The first few requests in new V8 contexts will take longer than in contexts
  that have been there already. Performance may therefore suffer a bit for the
  initial requests sent to ArangoDB or when there are only few but performance-
  critical situations in which new V8 contexts will be created. If this is a
  concern, it can easily be fixed by setting `--javascipt.v8-contexts-minimum`
  and `--javascript.v8-contexts` to a relatively high value, which will guarantee
  that many number of V8 contexts to be created at startup and kept around even
  when unused.

  Waiting for an unused V8 context will now also abort if no V8 context can be
  acquired/created after 120 seconds.

* improved diagnostic messages written to logfiles by supervisor process

* fixed issue #2367

* added "bindVars" to attributes of currently running and slow queries

* added "jsonl" as input file type for arangoimp

* upgraded version of bundled zlib library from 1.2.8 to 1.2.11

* added input file type `auto` for arangoimp so it can automatically detect the
  type of the input file from the filename extension

* fixed variables parsing in GraphQL

* added `--translate` option for arangoimp to translate attribute names from
  the input files to attriubte names expected by ArangoDB

  The `--translate` option can be specified multiple times (once per translation
  to be executed). The following example renames the "id" column from the input
  file to "_key", and the "from" column to "_from", and the "to" column to "_to":

      arangoimp --type csv --file data.csv --translate "id=_key" --translate "from=_from" --translate "to=_to"

  `--translate` works for CSV and TSV inputs only.

* changed default value for `--server.max-packet-size` from 128 MB to 256 MB

* fixed issue #2350

* fixed issue #2349

* fixed issue #2346

* fixed issue #2342

* change default string truncation length from 80 characters to 256 characters for
  `print`/`printShell` functions in ArangoShell and arangod. This will emit longer
  prefixes of string values before truncating them with `...`, which is helpful
  for debugging.

* always validate incoming JSON HTTP requests for duplicate attribute names

  Incoming JSON data with duplicate attribute names will now be rejected as
  invalid. Previous versions of ArangoDB only validated the uniqueness of
  attribute names inside incoming JSON for some API endpoints, but not
  consistently for all APIs.

* don't let read-only transactions block the WAL collector

* allow passing own `graphql-sync` module instance to Foxx GraphQL router

* arangoexport can now export to csv format

* arangoimp: fixed issue #2214

* Foxx: automatically add CORS response headers

* added "OPTIONS" to CORS `access-control-allow-methods` header

* Foxx: Fix arangoUser sometimes not being set correctly

* fixed issue #1974


v3.2.alpha2 (2017-02-20)
------------------------

* ui: fixed issue #2065

* ui: fixed a dashboard related memory issue

* Internal javascript rest actions will now hide their stack traces to the client
  unless maintainer mode is activated. Instead they will always log to the logfile

* Removed undocumented internal HTTP API:
  * PUT _api/edges

  The documented GET _api/edges and the undocumented POST _api/edges remains unmodified.

* updated V8 version to 5.7.0.0

* change undocumented behaviour in case of invalid revision ids in
  If-Match and If-None-Match headers from 400 (BAD) to 412 (PRECONDITION
  FAILED).

* change undocumented behaviour in case of invalid revision ids in
  JavaScript document operations from 1239 ("illegal document revision")
  to 1200 ("conflict").

* added data export tool, arangoexport.

  arangoexport can be used to export collections to json, jsonl or xml
  and export a graph or collections to xgmml.

* fixed a race condition when closing a connection

* raised default hard limit on threads for very small to 64

* fixed negative counting of http connection in UI


v3.2.alpha1 (2017-02-05)
------------------------

* added figure `httpRequests` to AQL query statistics

* removed revisions cache intermediate layer implementation

* obsoleted startup options `--database.revision-cache-chunk-size` and
  `--database.revision-cache-target-size`

* fix potential port number over-/underruns

* added startup option `--log.shorten-filenames` for controlling whether filenames
  in log messages should be shortened to just the filename with the absolute path

* removed IndexThreadFeature, made `--database.index-threads` option obsolete

* changed index filling to make it more parallel, dispatch tasks to boost::asio

* more detailed stacktraces in Foxx apps

* generated Foxx services now use swagger tags


v3.1.24 (XXXX-XX-XX)
--------------------

* fixed one more LIMIT issue in traversals


v3.1.23 (2017-06-19)
--------------------

* potentially fixed issue #2559: Duplicate _key generated on insertion

* fix races in SSL communication code

* fix invalid results (too many) when a skipping LIMIT was used for a
  traversal. `LIMIT x` or `LIMIT 0, x` were not affected, but `LIMIT s, x`
  may have returned too many results

* fix invalid first group results for sorted AQL COLLECT when LIMIT
  was used

* fix invalid locking in JWT authentication cache, which could have
  crashed the server

* fix undefined behavior in traverser when traversals were used inside
  a FOR loop


v3.1.22 (2017-06-07)
--------------------

* fixed issue #2505: Problem with export + report of a bug

* documented changed behavior of WITH

* fixed ui glitch in aardvark

* avoid agency compaction bug

* fixed issue #2283: disabled proxy communication internally


v3.1.21 (2017-05-22)
--------------------

* fixed issue #2488:  AQL operator IN error when data use base64 chars

* more randomness in seeding RNG

v3.1.20 (2016-05-16)
--------------------

* fixed incorrect sorting for distributeShardsLike

* improve reliability of AgencyComm communication with Agency

* fixed shard numbering bug, where ids were erouneously incremented by 1

* remove an unnecessary precondition in createCollectionCoordinator

* funny fail rotation fix

* fix in SimpleHttpClient for correct advancement of readBufferOffset

* forward SIG_HUP in supervisor process to the server process to fix logrotaion
  You need to stop the remaining arangod server process manually for the upgrade to work.


v3.1.19 (2017-04-28)
--------------------

* Fixed a StackOverflow issue in Traversal and ShortestPath. Occured if many (>1000) input
  values in a row do not return any result. Fixes issue: #2445

* fixed issue #2448

* fixed issue #2442

* added 'x-content-type-options: nosniff' to avoid MSIE bug

* fixed issue #2441

* fixed issue #2440

* Fixed a StackOverflow issue in Traversal and ShortestPath. Occured if many (>1000) input
  values in a row do not return any result. Fixes issue: #2445

* fix occasional hanging shutdowns on OS X


v3.1.18 (2017-04-18)
--------------------

* fixed error in continuous synchronization of collections

* fixed spurious hangs on server shutdown

* better error messages during restore collection

* completely overhaul supervision. More detailed tests

* Fixed a dead-lock situation in cluster traversers, it could happen in
  rare cases if the computation on one DBServer could be completed much earlier
  than the other server. It could also be restricted to SmartGraphs only.

* (Enterprise only) Fixed a bug in SmartGraph DepthFirstSearch. In some
  more complicated queries, the maxDepth limit of 1 was not considered strictly
  enough, causing the traverser to do unlimited depth searches.

* fixed issue #2415

* fixed issue #2422

* fixed issue #1974


v3.1.17 (2017-04-04)
--------------------

* (Enterprise only) fixed a bug where replicationFactor was not correctly
  forwarded in SmartGraph creation.

* fixed issue #2404

* fixed issue #2397

* ui - fixed smart graph option not appearing

* fixed issue #2389

* fixed issue #2400


v3.1.16 (2017-03-27)
--------------------

* fixed issue #2392

* try to raise file descriptors to at least 8192, warn otherwise

* ui - aql editor improvements + updated ace editor version (memory leak)

* fixed lost HTTP requests

* ui - fixed some event issues

* avoid name resolution when given connection string is a valid ip address

* helps with issue #1842, bug in COLLECT statement in connection with LIMIT.

* fix locking bug in cluster traversals

* increase lock timeout defaults

* increase various cluster timeouts

* limit default target size for revision cache to 1GB, which is better for
  tight RAM situations (used to be 40% of (totalRAM - 1GB), use
  --database.revision-cache-target-size <VALUEINBYTES> to get back the
  old behaviour

* fixed a bug with restarted servers indicating status as "STARTUP"
  rather that "SERVING" in Nodes UI.


v3.1.15 (2017-03-20)
--------------------

* add logrotate configuration as requested in #2355

* fixed issue #2376

* ui - changed document api due a chrome bug

* ui - fixed a submenu bug

* added endpoint /_api/cluster/endpoints in cluster case to get all
  coordinator endpoints

* fix documentation of /_api/endpoint, declaring this API obsolete.

* Foxx response objects now have a `type` method for manipulating the content-type header

* Foxx tests now support `xunit` and `tap` reporters


v3.1.14 (2017-03-13)
--------------------

* ui - added feature request (multiple start nodes within graph viewer) #2317

* added missing locks to authentication cache methods

* ui - added feature request (multiple start nodes within graph viewer) #2317

* ui - fixed wrong merge of statistics information from different coordinators

* ui - fixed issue #2316

* ui - fixed wrong protocol usage within encrypted environment

* fixed compile error on Mac Yosemite

* minor UI fixes


v3.1.13 (2017-03-06)
--------------------

* fixed variables parsing in GraphQL

* fixed issue #2214

* fixed issue #2342

* changed thread handling to queue only user requests on coordinator

* use exponential backoff when waiting for collection locks

* repair short name server lookup in cluster in the case of a removed
  server


v3.1.12 (2017-02-28)
--------------------

* disable shell color escape sequences on Windows

* fixed issue #2326

* fixed issue #2320

* fixed issue #2315

* fixed a race condition when closing a connection

* raised default hard limit on threads for very small to 64

* fixed negative counting of http connection in UI

* fixed a race when renaming collections

* fixed a race when dropping databases


v3.1.11 (2017-02-17)
--------------------

* fixed a race between connection closing and sending out last chunks of data to clients
  when the "Connection: close" HTTP header was set in requests

* ui: optimized smart graph creation usability

* ui: fixed #2308

* fixed a race in async task cancellation via `require("@arangodb/tasks").unregisterTask()`

* fixed spuriously hanging threads in cluster AQL that could sit idle for a few minutes

* fixed potential numeric overflow for big index ids in index deletion API

* fixed sort issue in cluster, occurring when one of the local sort buffers of a
  GatherNode was empty

* reduce number of HTTP requests made for certain kinds of join queries in cluster,
  leading to speedup of some join queries

* supervision deals with demised coordinators correctly again

* implement a timeout in TraverserEngineRegistry

* agent communication reduced in large batches of append entries RPCs

* inception no longer estimates RAFT timings

* compaction in agents has been moved to a separate thread

* replicated logs hold local timestamps

* supervision jobs failed leader and failed follower revisited for
  function in precarious stability situations

* fixed bug in random number generator for 64bit int


v3.1.10 (2017-02-02)
--------------------

* updated versions of bundled node modules:
  - joi: from 8.4.2 to 9.2.0
  - joi-to-json-schema: from 2.2.0 to 2.3.0
  - sinon: from 1.17.4 to 1.17.6
  - lodash: from 4.13.1 to 4.16.6

* added shortcut for AQL ternary operator
  instead of `condition ? true-part : false-part` it is now possible to also use a
  shortcut variant `condition ? : false-part`, e.g.

      FOR doc IN docs RETURN doc.value ?: 'not present'

  instead of

      FOR doc IN docs RETURN doc.value ? doc.value : 'not present'

* fixed wrong sorting order in cluster, if an index was used to sort with many
  shards.

* added --replication-factor, --number-of-shards and --wait-for-sync to arangobench

* turn on UTF-8 string validation for VelocyPack values received via VST connections

* fixed issue #2257

* upgraded Boost version to 1.62.0

* added optional detail flag for db.<collection>.count()
  setting the flag to `true` will make the count operation returned the per-shard
  counts for the collection:

      db._create("test", { numberOfShards: 10 });
      for (i = 0; i < 1000; ++i) {
        db.test.insert({value: i});
      }
      db.test.count(true);

      {
        "s100058" : 99,
        "s100057" : 103,
        "s100056" : 100,
        "s100050" : 94,
        "s100055" : 90,
        "s100054" : 122,
        "s100051" : 109,
        "s100059" : 99,
        "s100053" : 95,
        "s100052" : 89
      }

* added optional memory limit for AQL queries:

      db._query("FOR i IN 1..100000 SORT i RETURN i", {}, { options: { memoryLimit: 100000 } });

  This option limits the default maximum amount of memory (in bytes) that a single
  AQL query can use.
  When a single AQL query reaches the specified limit value, the query will be
  aborted with a *resource limit exceeded* exception. In a cluster, the memory
  accounting is done per shard, so the limit value is effectively a memory limit per
  query per shard.

  The global limit value can be overriden per query by setting the *memoryLimit*
  option value for individual queries when running an AQL query.

* added server startup option `--query.memory-limit`

* added convenience function to create vertex-centric indexes.

  Usage: `db.collection.ensureVertexCentricIndex("label", {type: "hash", direction: "outbound"})`
  That will create an index that can be used on OUTBOUND with filtering on the
  edge attribute `label`.

* change default log output for tools to stdout (instead of stderr)

* added option -D to define a configuration file environment key=value

* changed encoding behavior for URLs encoded in the C++ code of ArangoDB:
  previously the special characters `-`, `_`, `~` and `.` were returned as-is
  after URL-encoding, now `.` will be encoded to be `%2e`.
  This also changes the behavior of how incoming URIs are processed: previously
  occurrences of `..` in incoming request URIs were collapsed (e.g. `a/../b/` was
  collapsed to a plain `b/`). Now `..` in incoming request URIs are not collapsed.

* Foxx request URL suffix is no longer unescaped

* @arangodb/request option json now defaults to `true` if the response body is not empty and encoding is not explicitly set to `null` (binary).
  The option can still be set to `false` to avoid unnecessary attempts at parsing the response as JSON.

* Foxx configuration values for unknown options will be discarded when saving the configuration in production mode using the web interface

* module.context.dependencies is now immutable

* process.stdout.isTTY now returns `true` in arangosh and when running arangod with the `--console` flag

* add support for Swagger tags in Foxx


v3.1.9 (XXXX-XX-XX)
-------------------

* macos CLI package: store databases and apps in the users home directory

* ui: fixed re-login issue within a non system db, when tab was closed

* fixed a race in the VelocyStream Commtask implementation

* fixed issue #2256


v3.1.8 (2017-01-09)
-------------------

* add Windows silent installer

* add handling of debug symbols during Linux & windows release builds.

* fixed issue #2181

* fixed issue #2248: reduce V8 max old space size from 3 GB to 1 GB on 32 bit systems

* upgraded Boost version to 1.62.0

* fixed issue #2238

* fixed issue #2234

* agents announce new endpoints in inception phase to leader

* agency leadership accepts updatet endpoints to given uuid

* unified endpoints replace localhost with 127.0.0.1

* fix several problems within an authenticated cluster


v3.1.7 (2016-12-29)
-------------------

* fixed one too many elections in RAFT

* new agency comm backported from devel


v3.1.6 (2016-12-20)
-------------------

* fixed issue #2227

* fixed issue #2220

* agency constituent/agent bug fixes in race conditions picking up
  leadership

* supervision does not need waking up anymore as it is running
  regardless

* agents challenge their leadership more rigorously


v3.1.5 (2016-12-16)
-------------------

* lowered default value of `--database.revision-cache-target-size` from 75% of
  RAM to less than 40% of RAM

* fixed issue #2218

* fixed issue #2217

* Foxx router.get/post/etc handler argument can no longer accidentally omitted

* fixed issue #2223


v3.1.4 (2016-12-08)
-------------------

* fixed issue #2211

* fixed issue #2204

* at cluster start, coordinators wait until at least one DBserver is there,
  and either at least two DBservers are there or 15s have passed, before they
  initiate the bootstrap of system collections.

* more robust agency startup from devel

* supervision's AddFollower adds many followers at once

* supervision has new FailedFollower job

* agency's Node has new method getArray

* agency RAFT timing estimates more conservative in waitForSync
  scenario

* agency RAFT timing estimates capped at maximum 2.0/10.0 for low/high


v3.1.3 (2016-12-02)
-------------------

* fix a traversal bug when using skiplist indexes:
  if we have a skiplist of ["a", "unused", "_from"] and a traversal like:
  FOR v,e,p IN OUTBOUND @start @@edges
    FILTER p.edges[0].a == 'foo'
    RETURN v
  And the above index applied on "a" is considered better than EdgeIndex, than
  the executor got into undefined behaviour.

* fix endless loop when trying to create a collection with replicationFactor: -1


v3.1.2 (2016-11-24)
-------------------

* added support for descriptions field in Foxx dependencies

* (Enterprise only) fixed a bug in the statistic report for SmartGraph traversals.
Now they state correctly how many documents were fetched from the index and how many
have been filtered.

* Prevent uniform shard distribution when replicationFactor == numServers

v3.1.1 (2016-11-15)
-------------------

* fixed issue #2176

* fixed issue #2168

* display index usage of traversals in AQL explainer output (previously missing)

* fixed issue #2163

* preserve last-used HLC value across server starts

* allow more control over handling of pre-3.1 _rev values

  this changes the server startup option `--database.check-30-revisions` from a boolean (true/false)
  parameter to a string parameter with the following possible values:

  - "fail":
    will validate _rev values of 3.0 collections on collection loading and throw an exception when invalid _rev values are found.
    in this case collections with invalid _rev values are marked as corrupted and cannot be used in the ArangoDB 3.1 instance.
    the fix procedure for such collections is to export the collections from 3.0 database with arangodump and restore them in 3.1 with arangorestore.
    collections that do not contain invalid _rev values are marked as ok and will not be re-checked on following loads.
    collections that contain invalid _rev values will be re-checked on following loads.

  - "true":
    will validate _rev values of 3.0 collections on collection loading and print a warning when invalid _rev values are found.
    in this case collections with invalid _rev values can be used in the ArangoDB 3.1 instance.
    however, subsequent operations on documents with invalid _rev values may silently fail or fail with explicit errors.
    the fix procedure for such collections is to export the collections from 3.0 database with arangodump and restore them in 3.1 with arangorestore.
    collections that do not contain invalid _rev values are marked as ok and will not be re-checked on following loads.
    collections that contain invalid _rev values will be re-checked on following loads.

  - "false":
    will not validate _rev values on collection loading and not print warnings.
    no hint is given when invalid _rev values are found.
    subsequent operations on documents with invalid _rev values may silently fail or fail with explicit errors.
    this setting does not affect whether collections are re-checked later.
    collections will be re-checked on following loads if `--database.check-30-revisions` is later set to either `true` or `fail`.

  The change also suppresses warnings that were printed when collections were restored using arangorestore, and the restore
  data contained invalid _rev values. Now these warnings are suppressed, and new HLC _rev values are generated for these documents
  as before.

* added missing functions to AQL syntax highlighter in web interface

* fixed display of `ANY` direction in traversal explainer output (direction `ANY` was shown as either
  `INBOUND` or `OUTBOUND`)

* changed behavior of toJSON() function when serializing an object before saving it in the database

  if an object provides a toJSON() function, this function is still called for serializing it.
  the change is that the result of toJSON() is not stringified anymore, but saved as is. previous
  versions of ArangoDB called toJSON() and after that additionally stringified its result.

  This change will affect the saving of JS Buffer objects, which will now be saved as arrays of
  bytes instead of a comma-separated string of the Buffer's byte contents.

* allow creating unique indexes on more attributes than present in shardKeys

  The following combinations of shardKeys and indexKeys are allowed/not allowed:

  shardKeys     indexKeys
      a             a        ok
      a             b    not ok
      a           a b        ok
    a b             a    not ok
    a b             b    not ok
    a b           a b        ok
    a b         a b c        ok
  a b c           a b    not ok
  a b c         a b c        ok

* fixed wrong version in web interface login screen (EE only)

* make web interface not display an exclamation mark next to ArangoDB version number 3.1

* fixed search for arbitrary document attributes in web interface in case multiple
  search values were used on different attribute names. in this case, the search always
  produced an empty result

* disallow updating `_from` and `_to` values of edges in Smart Graphs. Updating these
  attributes would lead to potential redistribution of edges to other shards, which must be
  avoided.

* fixed issue #2148

* updated graphql-sync dependency to 0.6.2

* fixed issue #2156

* fixed CRC4 assembly linkage


v3.1.0 (2016-10-29)
-------------------

* AQL breaking change in cluster:

  from ArangoDB 3.1 onwards `WITH` is required for traversals in a
  clustered environment in order to avoid deadlocks.

  Note that for queries that access only a single collection or that have all
  collection names specified somewhere else in the query string, there is no
  need to use *WITH*. *WITH* is only useful when the AQL query parser cannot
  automatically figure out which collections are going to be used by the query.
  *WITH* is only useful for queries that dynamically access collections, e.g.
  via traversals, shortest path operations or the *DOCUMENT()* function.

  more info can be found [here](https://github.com/arangodb/arangodb/blob/devel/Documentation/Books/AQL/Operations/With.md)

* added AQL function `DISTANCE` to calculate the distance between two arbitrary
  coordinates (haversine formula)

* fixed issue #2110

* added Auto-aptation of RAFT timings as calculations only


v3.1.rc2 (2016-10-10)
---------------------

* second release candidate


v3.1.rc1 (2016-09-30)
---------------------

* first release candidate


v3.1.alpha2 (2016-09-01)
------------------------

* added module.context.createDocumentationRouter to replace module.context.apiDocumentation

* bug in RAFT implementation of reads. dethroned leader still answered requests in isolation

* ui: added new graph viewer

* ui: aql-editor added tabular & graph display

* ui: aql-editor improved usability

* ui: aql-editor: query profiling support

* fixed issue #2109

* fixed issue #2111

* fixed issue #2075

* added AQL function `DISTANCE` to calculate the distance between two arbitrary
  coordinates (haversine formula)

* rewrote scheduler and dispatcher based on boost::asio

  parameters changed:
    `--scheduler.threads` and `--server.threads` are now merged into a single one: `--server.threads`

    hidden `--server.extra-threads` has been removed

    hidden `--server.aql-threads` has been removed

    hidden `--server.backend` has been removed

    hidden `--server.show-backends` has been removed

    hidden `--server.thread-affinity` has been removed

* fixed issue #2086

* fixed issue #2079

* fixed issue #2071

  make the AQL query optimizer inject filter condition expressions referred to
  by variables during filter condition aggregation.
  For example, in the following query

      FOR doc IN collection
        LET cond1 = (doc.value == 1)
        LET cond2 = (doc.value == 2)
        FILTER cond1 || cond2
        RETURN { doc, cond1, cond2 }

  the optimizer will now inject the conditions for `cond1` and `cond2` into the filter
  condition `cond1 || cond2`, expanding it to `(doc.value == 1) || (doc.value == 2)`
  and making these conditions available for index searching.

  Note that the optimizer previously already injected some conditions into other
  conditions, but only if the variable that defined the condition was not used
  elsewhere. For example, the filter condition in the query

      FOR doc IN collection
        LET cond = (doc.value == 1)
        FILTER cond
        RETURN { doc }

  already got optimized before because `cond` was only used once in the query and
  the optimizer decided to inject it into the place where it was used.

  This only worked for variables that were referred to once in the query.
  When a variable was used multiple times, the condition was not injected as
  in the following query:

      FOR doc IN collection
        LET cond = (doc.value == 1)
        FILTER cond
        RETURN { doc, cond }

  The fix for #2070 now will enable this optimization so that the query can
  use an index on `doc.value` if available.

* changed behavior of AQL array comparison operators for empty arrays:
  * `ALL` and `ANY` now always return `false` when the left-hand operand is an
    empty array. The behavior for non-empty arrays does not change:
    * `[] ALL == 1` will return `false`
    * `[1] ALL == 1` will return `true`
    * `[1, 2] ALL == 1` will return `false`
    * `[2, 2] ALL == 1` will return `false`
    * `[] ANY == 1` will return `false`
    * `[1] ANY == 1` will return `true`
    * `[1, 2] ANY == 1` will return `true`
    * `[2, 2] ANY == 1` will return `false`
  * `NONE` now always returns `true` when the left-hand operand is an empty array.
    The behavior for non-empty arrays does not change:
    * `[] NONE == 1` will return `true`
    * `[1] NONE == 1` will return `false`
    * `[1, 2] NONE == 1` will return `false`
    * `[2, 2] NONE == 1` will return `true`

* added experimental AQL functions `JSON_STRINGIFY` and `JSON_PARSE`

* added experimental support for incoming gzip-compressed requests

* added HTTP REST APIs for online loglevel adjustments:

  - GET `/_admin/log/level` returns the current loglevel settings
  - PUT `/_admin/log/level` modifies the current loglevel settings

* PATCH /_api/gharial/{graph-name}/vertex/{collection-name}/{vertex-key}
  - changed default value for keepNull to true

* PATCH /_api/gharial/{graph-name}/edge/{collection-name}/{edge-key}
  - changed default value for keepNull to true

* renamed `maximalSize` attribute in parameter.json files to `journalSize`

  The `maximalSize` attribute will still be picked up from collections that
  have not been adjusted. Responses from the replication API will now also use
  `journalSize` instead of `maximalSize`.

* added `--cluster.system-replication-factor` in order to adjust the
  replication factor for new system collections

* fixed issue #2012

* added a memory expection in case V8 memory gets too low

* added Optimizer Rule for other indexes in Traversals
  this allows AQL traversals to use other indexes than the edge index.
  So traversals with filters on edges can now make use of more specific
  indexes, e.g.

      FOR v, e, p IN 2 OUTBOUND @start @@edge FILTER p.edges[0].foo == "bar"

  will prefer a Hash Index on [_from, foo] above the EdgeIndex.

* fixed epoch computation in hybrid logical clock

* fixed thread affinity

* replaced require("internal").db by require("@arangodb").db

* added option `--skip-lines` for arangoimp
  this allows skipping the first few lines from the import file in case the
  CSV or TSV import are used

* fixed periodic jobs: there should be only one instance running - even if it
  runs longer than the period

* improved performance of primary index and edge index lookups

* optimizations for AQL `[*]` operator in case no filter, no projection and
  no offset/limit are used

* added AQL function `OUTERSECTION` to return the symmetric difference of its
  input arguments

* Foxx manifests of installed services are now saved to disk with indentation

* Foxx tests and scripts in development mode should now always respect updated
  files instead of loading stale modules

* When disabling Foxx development mode the setup script is now re-run

* Foxx now provides an easy way to directly serve GraphQL requests using the
  `@arangodb/foxx/graphql` module and the bundled `graphql-sync` dependency

* Foxx OAuth2 module now correctly passes the `access_token` to the OAuth2 server

* added iconv-lite and timezone modules

* web interface now allows installing GitHub and zip services in legacy mode

* added module.context.createDocumentationRouter to replace module.context.apiDocumentation

* bug in RAFT implementation of reads. dethroned leader still answered
  requests in isolation

* all lambdas in ClusterInfo might have been left with dangling references.

* Agency bug fix for handling of empty json objects as values.

* Foxx tests no longer support the Mocha QUnit interface as this resulted in weird
  inconsistencies in the BDD and TDD interfaces. This fixes the TDD interface
  as well as out-of-sequence problems when using the BDD before/after functions.

* updated bundled JavaScript modules to latest versions; joi has been updated from 8.4 to 9.2
  (see [joi 9.0.0 release notes](https://github.com/hapijs/joi/issues/920) for information on
  breaking changes and new features)

* fixed issue #2139

* updated graphql-sync dependency to 0.6.2

* fixed issue #2156


v3.0.13 (XXXX-XX-XX)
--------------------

* fixed issue #2315

* fixed issue #2210


v3.0.12 (2016-11-23)
--------------------

* fixed issue #2176

* fixed issue #2168

* fixed issues #2149, #2159

* fixed error reporting for issue #2158

* fixed assembly linkage bug in CRC4 module

* added support for descriptions field in Foxx dependencies


v3.0.11 (2016-11-08)
--------------------

* fixed issue #2140: supervisor dies instead of respawning child

* fixed issue #2131: use shard key value entered by user in web interface

* fixed issue #2129: cannot kill a long-run query

* fixed issue #2110

* fixed issue #2081

* fixed issue #2038

* changes to Foxx service configuration or dependencies should now be
  stored correctly when options are cleared or omitted

* Foxx tests no longer support the Mocha QUnit interface as this resulted in weird
  inconsistencies in the BDD and TDD interfaces. This fixes the TDD interface
  as well as out-of-sequence problems when using the BDD before/after functions.

* fixed issue #2148


v3.0.10 (2016-09-26)
--------------------

* fixed issue #2072

* fixed issue #2070

* fixed slow cluster starup issues. supervision will demonstrate more
  patience with db servers


v3.0.9 (2016-09-21)
-------------------

* fixed issue #2064

* fixed issue #2060

* speed up `collection.any()` and skiplist index creation

* fixed multiple issues where ClusterInfo bug hung agency in limbo
  timeouting on multiple collection and database callbacks


v3.0.8 (2016-09-14)
-------------------

* fixed issue #2052

* fixed issue #2005

* fixed issue #2039

* fixed multiple issues where ClusterInfo bug hung agency in limbo
  timeouting on multiple collection and database callbacks


v3.0.7 (2016-09-05)
-------------------

* new supervision job handles db server failure during collection creation.


v3.0.6 (2016-09-02)
-------------------

* fixed issue #2026

* slightly better error diagnostics for AQL query compilation and replication

* fixed issue #2018

* fixed issue #2015

* fixed issue #2012

* fixed wrong default value for arangoimp's `--on-duplicate` value

* fix execution of AQL traversal expressions when there are multiple
  conditions that refer to variables set outside the traversal

* properly return HTTP 503 in JS actions when backend is gone

* supervision creates new key in agency for failed servers

* new shards will not be allocated on failed or cleaned servers


v3.0.5 (2016-08-18)
-------------------

* execute AQL ternary operator via C++ if possible

* fixed issue #1977

* fixed extraction of _id attribute in AQL traversal conditions

* fix SSL agency endpoint

* Minimum RAFT timeout was one order of magnitude to short.

* Optimized RAFT RPCs from leader to followers for efficiency.

* Optimized RAFT RPC handling on followers with respect to compaction.

* Fixed bug in handling of duplicates and overlapping logs

* Fixed bug in supervision take over after leadership change.

v3.0.4 (2016-08-01)
-------------------

* added missing lock for periodic jobs access

* fix multiple foxx related cluster issues

* fix handling of empty AQL query strings

* fixed issue in `INTERSECTION` AQL function with duplicate elements
  in the source arrays

* fixed issue #1970

* fixed issue #1968

* fixed issue #1967

* fixed issue #1962

* fixed issue #1959

* replaced require("internal").db by require("@arangodb").db

* fixed issue #1954

* fixed issue #1953

* fixed issue #1950

* fixed issue #1949

* fixed issue #1943

* fixed segfault in V8, by backporting https://bugs.chromium.org/p/v8/issues/detail?id=5033

* Foxx OAuth2 module now correctly passes the `access_token` to the OAuth2 server

* fixed credentialed CORS requests properly respecting --http.trusted-origin

* fixed a crash in V8Periodic task (forgotten lock)

* fixed two bugs in synchronous replication (syncCollectionFinalize)


v3.0.3 (2016-07-17)
-------------------

* fixed issue #1942

* fixed issue #1941

* fixed array index batch insertion issues for hash indexes that caused problems when
  no elements remained for insertion

* fixed AQL MERGE() function with External objects originating from traversals

* fixed some logfile recovery errors with error message "document not found"

* fixed issue #1937

* fixed issue #1936

* improved performance of arangorestore in clusters with synchronous
  replication

* Foxx tests and scripts in development mode should now always respect updated
  files instead of loading stale modules

* When disabling Foxx development mode the setup script is now re-run

* Foxx manifests of installed services are now saved to disk with indentation


v3.0.2 (2016-07-09)
-------------------

* fixed assertion failure in case multiple remove operations were used in the same query

* fixed upsert behavior in case upsert was used in a loop with the same document example

* fixed issue #1930

* don't expose local file paths in Foxx error messages.

* fixed issue #1929

* make arangodump dump the attribute `isSystem` when dumping the structure
  of a collection, additionally make arangorestore not fail when the attribute
  is missing

* fixed "Could not extract custom attribute" issue when using COLLECT with
  MIN/MAX functions in some contexts

* honor presence of persistent index for sorting

* make AQL query optimizer not skip "use-indexes-rule", even if enough
  plans have been created already

* make AQL optimizer not skip "use-indexes-rule", even if enough execution plans
  have been created already

* fix double precision value loss in VelocyPack JSON parser

* added missing SSL support for arangorestore

* improved cluster import performance

* fix Foxx thumbnails on DC/OS

* fix Foxx configuration not being saved

* fix Foxx app access from within the frontend on DC/OS

* add option --default-replication-factor to arangorestore and simplify
  the control over the number of shards when restoring

* fix a bug in the VPack -> V8 conversion if special attributes _key,
  _id, _rev, _from and _to had non-string values, which is allowed
  below the top level

* fix malloc_usable_size for darwin


v3.0.1 (2016-06-30)
-------------------

* fixed periodic jobs: there should be only one instance running - even if it
  runs longer than the period

* increase max. number of collections in AQL queries from 32 to 256

* fixed issue #1916: header "authorization" is required" when opening
  services page

* fixed issue #1915: Explain: member out of range

* fixed issue #1914: fix unterminated buffer

* don't remove lockfile if we are the same (now stale) pid
  fixes docker setups (our pid will always be 1)

* do not use revision id comparisons in compaction for determining whether a
  revision is obsolete, but marker memory addresses
  this ensures revision ids don't matter when compacting documents

* escape Unicode characters in JSON HTTP responses
  this converts UTF-8 characters in HTTP responses of arangod into `\uXXXX`
  escape sequences. This makes the HTTP responses fit into the 7 bit ASCII
  character range, which speeds up HTTP response parsing for some clients,
  namely node.js/v8

* add write before read collections when starting a user transaction
  this allows specifying the same collection in both read and write mode without
  unintended side effects

* fixed buffer overrun that occurred when building very large result sets

* index lookup optimizations for primary index and edge index

* fixed "collection is a nullptr" issue when starting a traversal from a transaction

* enable /_api/import on coordinator servers


v3.0.0 (2016-06-22)
-------------------

* minor GUI fixxes

* fix for replication and nonces


v3.0.0-rc3 (2016-06-19)
-----------------------

* renamed various Foxx errors to no longer refer to Foxx services as apps

* adjusted various error messages in Foxx to be more informative

* specifying "files" in a Foxx manifest to be mounted at the service root
  no longer results in 404s when trying to access non-file routes

* undeclared path parameters in Foxx no longer break the service

* trusted reverse proxy support is now handled more consistently

* ArangoDB request compatibility and user are now exposed in Foxx

* all bundled NPM modules have been upgraded to their latest versions


v3.0.0-rc2 (2016-06-12)
-----------------------

* added option `--server.max-packet-size` for client tools

* renamed option `--server.ssl-protocol` to `--ssl.protocol` in client tools
  (was already done for arangod, but overlooked for client tools)

* fix handling of `--ssl.protocol` value 5 (TLS v1.2) in client tools, which
  claimed to support it but didn't

* config file can use '@include' to include a different config file as base


v3.0.0-rc1 (2016-06-10)
-----------------------

* the user management has changed: it now has users that are independent of
  databases. A user can have one or more database assigned to the user.

* forward ported V8 Comparator bugfix for inline heuristics from
  https://github.com/v8/v8/commit/5ff7901e24c2c6029114567de5a08ed0f1494c81

* changed to-string conversion for AQL objects and arrays, used by the AQL
  function `TO_STRING()` and implicit to-string casts in AQL

  - arrays are now converted into their JSON-stringify equivalents, e.g.

    - `[ ]` is now converted to `[]`
    - `[ 1, 2, 3 ]` is now converted to `[1,2,3]`
    - `[ "test", 1, 2 ] is now converted to `["test",1,2]`

    Previous versions of ArangoDB converted arrays with no members into the
    empty string, and non-empty arrays into a comma-separated list of member
    values, without the surrounding angular brackets. Additionally, string
    array members were not enclosed in quotes in the result string:

    - `[ ]` was converted to ``
    - `[ 1, 2, 3 ]` was converted to `1,2,3`
    - `[ "test", 1, 2 ] was converted to `test,1,2`

  - objects are now converted to their JSON-stringify equivalents, e.g.

    - `{ }` is converted to `{}`
    - `{ a: 1, b: 2 }` is converted to `{"a":1,"b":2}`
    - `{ "test" : "foobar" }` is converted to `{"test":"foobar"}`

    Previous versions of ArangoDB always converted objects into the string
    `[object Object]`

  This change affects also the AQL functions `CONCAT()` and `CONCAT_SEPARATOR()`
  which treated array values differently in previous versions. Previous versions
  of ArangoDB automatically flattened array values on the first level of the array,
  e.g. `CONCAT([1, 2, 3, [ 4, 5, 6 ]])` produced `1,2,3,4,5,6`. Now this will produce
  `[1,2,3,[4,5,6]]`. To flatten array members on the top level, you can now use
  the more explicit `CONCAT(FLATTEN([1, 2, 3, [4, 5, 6]], 1))`.

* added C++ implementations for AQL functions `SLICE()`, `CONTAINS()` and
  `RANDOM_TOKEN()`

* as a consequence of the upgrade to V8 version 5, the implementation of the
  JavaScript `Buffer` object had to be changed. JavaScript `Buffer` objects in
  ArangoDB now always store their data on the heap. There is no shared pool
  for small Buffer values, and no pointing into existing Buffer data when
  extracting slices. This change may increase the cost of creating Buffers with
  short contents or when peeking into existing Buffers, but was required for
  safer memory management and to prevent leaks.

* the `db` object's function `_listDatabases()` was renamed to just `_databases()`
  in order to make it more consistent with the existing `_collections()` function.
  Additionally the `db` object's `_listEndpoints()` function was renamed to just
  `_endpoints()`.

* changed default value of `--server.authentication` from `false` to `true` in
  configuration files etc/relative/arangod.conf and etc/arangodb/arangod.conf.in.
  This means the server will be started with authentication enabled by default,
  requiring all client connections to provide authentication data when connecting
  to ArangoDB. Authentication can still be turned off via setting the value of
  `--server.authentication` to `false` in ArangoDB's configuration files or by
  specifying the option on the command-line.

* Changed result format for querying all collections via the API GET `/_api/collection`.

  Previous versions of ArangoDB returned an object with an attribute named `collections`
  and an attribute named `names`. Both contained all available collections, but
  `collections` contained the collections as an array, and `names` contained the
  collections again, contained in an object in which the attribute names were the
  collection names, e.g.

  ```
  {
    "collections": [
      {"id":"5874437","name":"test","isSystem":false,"status":3,"type":2},
      {"id":"17343237","name":"something","isSystem":false,"status":3,"type":2},
      ...
    ],
    "names": {
      "test": {"id":"5874437","name":"test","isSystem":false,"status":3,"type":2},
      "something": {"id":"17343237","name":"something","isSystem":false,"status":3,"type":2},
      ...
    }
  }
  ```
  This result structure was redundant, and therefore has been simplified to just

  ```
  {
    "result": [
      {"id":"5874437","name":"test","isSystem":false,"status":3,"type":2},
      {"id":"17343237","name":"something","isSystem":false,"status":3,"type":2},
      ...
    ]
  }
  ```

  in ArangoDB 3.0.

* added AQL functions `TYPENAME()` and `HASH()`

* renamed arangob tool to arangobench

* added AQL string comparison operator `LIKE`

  The operator can be used to compare strings like this:

      value LIKE search

  The operator is currently implemented by calling the already existing AQL
  function `LIKE`.

  This change also makes `LIKE` an AQL keyword. Using `LIKE` in either case as
  an attribute or collection name in AQL thus requires quoting.

* make AQL optimizer rule "remove-unnecessary-calculations" fire in more cases

  The rule will now remove calculations that are used exactly once in other
  expressions (e.g. `LET a = doc RETURN a.value`) and calculations,
  or calculations that are just references (e.g. `LET a = b`).

* renamed AQL optimizer rule "merge-traversal-filter" to "optimize-traversals"
  Additionally, the optimizer rule will remove unused edge and path result variables
  from the traversal in case they are specified in the `FOR` section of the traversal,
  but not referenced later in the query. This saves constructing edges and paths
  results.

* added AQL optimizer rule "inline-subqueries"

  This rule can pull out certain subqueries that are used as an operand to a `FOR`
  loop one level higher, eliminating the subquery completely. For example, the query

      FOR i IN (FOR j IN [1,2,3] RETURN j) RETURN i

  will be transformed by the rule to:

      FOR i IN [1,2,3] RETURN i

  The query

      FOR name IN (FOR doc IN _users FILTER doc.status == 1 RETURN doc.name) LIMIT 2 RETURN name

  will be transformed into

      FOR tmp IN _users FILTER tmp.status == 1 LIMIT 2 RETURN tmp.name

  The rule will only fire when the subquery is used as an operand to a `FOR` loop, and
  if the subquery does not contain a `COLLECT` with an `INTO` variable.

* added new endpoint "srv://" for DNS service records

* The result order of the AQL functions VALUES and ATTRIBUTES has never been
  guaranteed and it only had the "correct" ordering by accident when iterating
  over objects that were not loaded from the database. This accidental behavior
  is now changed by introduction of VelocyPack. No ordering is guaranteed unless
  you specify the sort parameter.

* removed configure option `--enable-logger`

* added AQL array comparison operators

  All AQL comparison operators now also exist in an array variant. In the
  array variant, the operator is preceded with one of the keywords *ALL*, *ANY*
  or *NONE*. Using one of these keywords changes the operator behavior to
  execute the comparison operation for all, any, or none of its left hand
  argument values. It is therefore expected that the left hand argument
  of an array operator is an array.

  Examples:

      [ 1, 2, 3 ] ALL IN [ 2, 3, 4 ]   // false
      [ 1, 2, 3 ] ALL IN [ 1, 2, 3 ]   // true
      [ 1, 2, 3 ] NONE IN [ 3 ]        // false
      [ 1, 2, 3 ] NONE IN [ 23, 42 ]   // true
      [ 1, 2, 3 ] ANY IN [ 4, 5, 6 ]   // false
      [ 1, 2, 3 ] ANY IN [ 1, 42 ]     // true
      [ 1, 2, 3 ] ANY == 2             // true
      [ 1, 2, 3 ] ANY == 4             // false
      [ 1, 2, 3 ] ANY > 0              // true
      [ 1, 2, 3 ] ANY <= 1             // true
      [ 1, 2, 3 ] NONE < 99            // false
      [ 1, 2, 3 ] NONE > 10            // true
      [ 1, 2, 3 ] ALL > 2              // false
      [ 1, 2, 3 ] ALL > 0              // true
      [ 1, 2, 3 ] ALL >= 3             // false
      ["foo", "bar"] ALL != "moo"      // true
      ["foo", "bar"] NONE == "bar"     // false
      ["foo", "bar"] ANY == "foo"      // true

* improved AQL optimizer to remove unnecessary sort operations in more cases

* allow enclosing AQL identifiers in forward ticks in addition to using
  backward ticks

  This allows for convenient writing of AQL queries in JavaScript template strings
  (which are delimited with backticks themselves), e.g.

      var q = `FOR doc IN ´collection´ RETURN doc.´name´`;

* allow to set `print.limitString` to configure the number of characters
  to output before truncating

* make logging configurable per log "topic"

  `--log.level <level>` sets the global log level to <level>, e.g. `info`,
  `debug`, `trace`.

  `--log.level topic=<level>` sets the log level for a specific topic.
  Currently, the following topics exist: `collector`, `compactor`, `mmap`,
  `performance`, `queries`, and `requests`. `performance` and `requests` are
  set to FATAL by default. `queries` is set to info. All others are
  set to the global level by default.

  The new log option `--log.output <definition>` allows directing the global
  or per-topic log output to different outputs. The output definition
  "<definition>" can be one of

    "-" for stdin
    "+" for stderr
    "syslog://<syslog-facility>"
    "syslog://<syslog-facility>/<application-name>"
    "file://<relative-path>"

  The option can be specified multiple times in order to configure the output
  for different log topics. To set up a per-topic output configuration, use
  `--log.output <topic>=<definition>`, e.g.

    queries=file://queries.txt

  logs all queries to the file "queries.txt".

* the option `--log.requests-file` is now deprecated. Instead use

    `--log.level requests=info`
    `--log.output requests=file://requests.txt`

* the option `--log.facility` is now deprecated. Instead use

    `--log.output requests=syslog://facility`

* the option `--log.performance` is now deprecated. Instead use

    `--log.level performance=trace`

* removed option `--log.source-filter`

* removed configure option `--enable-logger`

* change collection directory names to include a random id component at the end

  The new pattern is `collection-<id>-<random>`, where `<id>` is the collection
  id and `<random>` is a random number. Previous versions of ArangoDB used a
  pattern `collection-<id>` without the random number.

  ArangoDB 3.0 understands both the old and name directory name patterns.

* removed mostly unused internal spin-lock implementation

* removed support for pre-Windows 7-style locks. This removes compatibility for
  Windows versions older than Windows 7 (e.g. Windows Vista, Windows XP) and
  Windows 2008R2 (e.g. Windows 2008).

* changed names of sub-threads started by arangod

* added option `--default-number-of-shards` to arangorestore, allowing creating
  collections with a specifiable number of shards from a non-cluster dump

* removed support for CoffeeScript source files

* removed undocumented SleepAndRequeue

* added WorkMonitor to inspect server threads

* when downloading a Foxx service from the web interface the suggested filename
  is now based on the service's mount path instead of simply "app.zip"

* the `@arangodb/request` response object now stores the parsed JSON response
  body in a property `json` instead of `body` when the request was made using the
  `json` option. The `body` instead contains the response body as a string.

* the Foxx API has changed significantly, 2.8 services are still supported
  using a backwards-compatible "legacy mode"


v2.8.12 (XXXX-XX-XX)
--------------------

* issue #2091: decrease connect timeout to 5 seconds on startup

* fixed issue #2072

* slightly better error diagnostics for some replication errors

* fixed issue #1977

* fixed issue in `INTERSECTION` AQL function with duplicate elements
  in the source arrays

* fixed issue #1962

* fixed issue #1959

* export aqlQuery template handler as require('org/arangodb').aql for forwards-compatibility


v2.8.11 (2016-07-13)
--------------------

* fixed array index batch insertion issues for hash indexes that caused problems when
  no elements remained for insertion

* fixed issue #1937


v2.8.10 (2016-07-01)
--------------------

* make sure next local _rev value used for a document is at least as high as the
  _rev value supplied by external sources such as replication

* make adding a collection in both read- and write-mode to a transaction behave as
  expected (write includes read). This prevents the `unregister collection used in
  transaction` error

* fixed sometimes invalid result for `byExample(...).count()` when an index plus
  post-filtering was used

* fixed "collection is a nullptr" issue when starting a traversal from a transaction

* honor the value of startup option `--database.wait-for-sync` (that is used to control
  whether new collections are created with `waitForSync` set to `true` by default) also
  when creating collections via the HTTP API (and thus the ArangoShell). When creating
  a collection via these mechanisms, the option was ignored so far, which was inconsistent.

* fixed issue #1826: arangosh --javascript.execute: internal error (geo index issue)

* fixed issue #1823: Arango crashed hard executing very simple query on windows


v2.8.9 (2016-05-13)
-------------------

* fixed escaping and quoting of extra parameters for executables in Mac OS X App

* added "waiting for" status variable to web interface collection figures view

* fixed undefined behavior in query cache invaldation

* fixed access to /_admin/statistics API in case statistics are disable via option
  `--server.disable-statistics`

* Foxx manager will no longer fail hard when Foxx store is unreachable unless installing
  a service from the Foxx store (e.g. when behind a firewall or GitHub is unreachable).


v2.8.8 (2016-04-19)
-------------------

* fixed issue #1805: Query: internal error (location: arangod/Aql/AqlValue.cpp:182).
  Please report this error to arangodb.com (while executing)

* allow specifying collection name prefixes for `_from` and `_to` in arangoimp:

  To avoid specifying complete document ids (consisting of collection names and document
  keys) for *_from* and *_to* values when importing edges with arangoimp, there are now
  the options *--from-collection-prefix* and *--to-collection-prefix*.

  If specified, these values will be automatically prepended to each value in *_from*
  (or *_to* resp.). This allows specifying only document keys inside *_from* and/or *_to*.

  *Example*

      > arangoimp --from-collection-prefix users --to-collection-prefix products ...

  Importing the following document will then create an edge between *users/1234* and
  *products/4321*:

  ```js
  { "_from" : "1234", "_to" : "4321", "desc" : "users/1234 is connected to products/4321" }
  ```

* requests made with the interactive system API documentation in the web interface
  (Swagger) will now respect the active database instead of always using `_system`


v2.8.7 (2016-04-07)
-------------------

* optimized primary=>secondary failover

* fix to-boolean conversion for documents in AQL

* expose the User-Agent HTTP header from the ArangoShell since Github seems to
  require it now, and we use the ArangoShell for fetching Foxx repositories from Github

* work with http servers that only send

* fixed potential race condition between compactor and collector threads

* fix removal of temporary directories on arangosh exit

* javadoc-style comments in Foxx services are no longer interpreted as
  Foxx comments outside of controller/script/exports files (#1748)

* removed remaining references to class syntax for Foxx Model and Repository
  from the documentation

* added a safe-guard for corrupted master-pointer


v2.8.6 (2016-03-23)
-------------------

* arangosh can now execute JavaScript script files that contain a shebang
  in the first line of the file. This allows executing script files directly.

  Provided there is a script file `/path/to/script.js` with the shebang
  `#!arangosh --javascript.execute`:

      > cat /path/to/script.js
      #!arangosh --javascript.execute
      print("hello from script.js");

  If the script file is made executable

      > chmod a+x /path/to/script.js

  it can be invoked on the shell directly and use arangosh for its execution:

      > /path/to/script.js
      hello from script.js

  This did not work in previous versions of ArangoDB, as the whole script contents
  (including the shebang) were treated as JavaScript code.
  Now shebangs in script files will now be ignored for all files passed to arangosh's
  `--javascript.execute` parameter.

  The alternative way of executing a JavaScript file with arangosh still works:

      > arangosh --javascript.execute /path/to/script.js
      hello from script.js

* added missing reset of traversal state for nested traversals.
  The state of nested traversals (a traversal in an AQL query that was
  located in a repeatedly executed subquery or inside another FOR loop)
  was not reset properly, so that multiple invocations of the same nested
  traversal with different start vertices led to the nested traversal
  always using the start vertex provided on the first invocation.

* fixed issue #1781: ArangoDB startup time increased tremendously

* fixed issue #1783: SIGHUP should rotate the log


v2.8.5 (2016-03-11)
-------------------

* Add OpenSSL handler for TLS V1.2 as sugested by kurtkincaid in #1771

* fixed issue #1765 (The webinterface should display the correct query time)
  and #1770 (Display ACTUAL query time in aardvark's AQL editor)

* Windows: the unhandled exception handler now calls the windows logging
  facilities directly without locks.
  This fixes lockups on crashes from the logging framework.

* improve nullptr handling in logger.

* added new endpoint "srv://" for DNS service records

* `org/arangodb/request` no longer sets the content-type header to the
  string "undefined" when no content-type header should be sent (issue #1776)


v2.8.4 (2016-03-01)
-------------------

* global modules are no longer incorrectly resolved outside the ArangoDB
  JavaScript directory or the Foxx service's root directory (issue #1577)

* improved error messages from Foxx and JavaScript (issues #1564, #1565, #1744)


v2.8.3 (2016-02-22)
-------------------

* fixed AQL filter condition collapsing for deeply-nested cases, potentially
  enabling usage of indexes in some dedicated cases

* added parentheses in AQL explain command output to correctly display precedence
  of logical and arithmetic operators

* Foxx Model event listeners defined on the model are now correctly invoked by
  the Repository methods (issue #1665)

* Deleting a Foxx service in the frontend should now always succeed even if the
  files no longer exist on the file system (issue #1358)

* Routing actions loaded from the database no longer throw exceptions when
  trying to load other modules using "require"

* The `org/arangodb/request` response object now sets a property `json` to the
  parsed JSON response body in addition to overwriting the `body` property when
  the request was made using the `json` option.

* Improved Windows stability

* Fixed a bug in the interactive API documentation that would escape slashes
  in document-handle fields. Document handles are now provided as separate
  fields for collection name and document key.


v2.8.2 (2016-02-09)
-------------------

* the continuous replication applier will now prevent the master's WAL logfiles
  from being removed if they are still needed by the applier on the slave. This
  should help slaves that suffered from masters garbage collection WAL logfiles
  which would have been needed by the slave later.

  The initial synchronization will block removal of still needed WAL logfiles
  on the master for 10 minutes initially, and will extend this period when further
  requests are made to the master. Initial synchronization hands over its handle
  for blocking logfile removal to the continuous replication when started via
  the *setupReplication* function. In this case, continuous replication will
  extend the logfile removal blocking period for the required WAL logfiles when
  the slave makes additional requests.

  All handles that block logfile removal will time out automatically after at
  most 5 minutes should a master not be contacted by the slave anymore (e.g. in
  case the slave's replication is turned off, the slaves loses the connection
  to the master or the slave goes down).

* added all-in-one function *setupReplication* to synchronize data from master
  to slave and start the continuous replication:

      require("@arangodb/replication").setupReplication(configuration);

  The command will return when the initial synchronization is finished and the
  continuous replication has been started, or in case the initial synchronization
  has failed.

  If the initial synchronization is successful, the command will store the given
  configuration on the slave. It also configures the continuous replication to start
  automatically if the slave is restarted, i.e. *autoStart* is set to *true*.

  If the command is run while the slave's replication applier is already running,
  it will first stop the running applier, drop its configuration and do a
  resynchronization of data with the master. It will then use the provided configration,
  overwriting any previously existing replication configuration on the slave.

  The following example demonstrates how to use the command for setting up replication
  for the *_system* database. Note that it should be run on the slave and not the
  master:

      db._useDatabase("_system");
      require("@arangodb/replication").setupReplication({
        endpoint: "tcp://master.domain.org:8529",
        username: "myuser",
        password: "mypasswd",
        verbose: false,
        includeSystem: false,
        incremental: true,
        autoResync: true
      });

* the *sync* and *syncCollection* functions now always start the data synchronization
  as an asynchronous server job. The call to *sync* or *syncCollection* will block
  until synchronization is either complete or has failed with an error. The functions
  will automatically poll the slave periodically for status updates.

  The main benefit is that the connection to the slave does not need to stay open
  permanently and is thus not affected by timeout issues. Additionally the caller does
  not need to query the synchronization status from the slave manually as this is
  now performed automatically by these functions.

* fixed undefined behavior when explaining some types of AQL traversals, fixed
  display of some types of traversals in AQL explain output


v2.8.1 (2016-01-29)
-------------------

* Improved AQL Pattern matching by allowing to specify a different traversal
  direction for one or many of the edge collections.

      FOR v, e, p IN OUTBOUND @start @@ec1, INBOUND @@ec2, @@ec3

  will traverse *ec1* and *ec3* in the OUTBOUND direction and for *ec2* it will use
  the INBOUND direction. These directions can be combined in arbitrary ways, the
  direction defined after *IN [steps]* will we used as default direction and can
  be overriden for specific collections.
  This feature is only available for collection lists, it is not possible to
  combine it with graph names.

* detect more types of transaction deadlocks early

* fixed display of relational operators in traversal explain output

* fixed undefined behavior in AQL function `PARSE_IDENTIFIER`

* added "engines" field to Foxx services generated in the admin interface

* added AQL function `IS_SAME_COLLECTION`:

  *IS_SAME_COLLECTION(collection, document)*: Return true if *document* has the same
  collection id as the collection specified in *collection*. *document* can either be
  a [document handle](../Glossary/README.md#document-handle) string, or a document with
  an *_id* attribute. The function does not validate whether the collection actually
  contains the specified document, but only compares the name of the specified collection
  with the collection name part of the specified document.
  If *document* is neither an object with an *id* attribute nor a *string* value,
  the function will return *null* and raise a warning.

      /* true */
      IS_SAME_COLLECTION('_users', '_users/my-user')
      IS_SAME_COLLECTION('_users', { _id: '_users/my-user' })

      /* false */
      IS_SAME_COLLECTION('_users', 'foobar/baz')
      IS_SAME_COLLECTION('_users', { _id: 'something/else' })


v2.8.0 (2016-01-25)
-------------------

* avoid recursive locking


v2.8.0-beta8 (2016-01-19)
-------------------------

* improved internal datafile statistics for compaction and compaction triggering
  conditions, preventing excessive growth of collection datafiles under some
  workloads. This should also fix issue #1596.

* renamed AQL optimizer rule `remove-collect-into` to `remove-collect-variables`

* fixed primary and edge index lookups prematurely aborting searches when the
  specified id search value contained a different collection than the collection
  the index was created for


v2.8.0-beta7 (2016-01-06)
-------------------------

* added vm.runInThisContext

* added AQL keyword `AGGREGATE` for use in AQL `COLLECT` statement

  Using `AGGREGATE` allows more efficient aggregation (incrementally while building
  the groups) than previous versions of AQL, which built group aggregates afterwards
  from the total of all group values.

  `AGGREGATE` can be used inside a `COLLECT` statement only. If used, it must follow
  the declaration of grouping keys:

      FOR doc IN collection
        COLLECT gender = doc.gender AGGREGATE minAge = MIN(doc.age), maxAge = MAX(doc.age)
        RETURN { gender, minAge, maxAge }

  or, if no grouping keys are used, it can follow the `COLLECT` keyword:

      FOR doc IN collection
        COLLECT AGGREGATE minAge = MIN(doc.age), maxAge = MAX(doc.age)
        RETURN {
  minAge, maxAge
}

  Only specific expressions are allowed on the right-hand side of each `AGGREGATE`
  assignment:

  - on the top level the expression must be a call to one of the supported aggregation
    functions `LENGTH`, `MIN`, `MAX`, `SUM`, `AVERAGE`, `STDDEV_POPULATION`, `STDDEV_SAMPLE`,
    `VARIANCE_POPULATION`, or `VARIANCE_SAMPLE`

  - the expression must not refer to variables introduced in the `COLLECT` itself

* Foxx: mocha test paths with wildcard characters (asterisks) now work on Windows

* reserved AQL keyword `NONE` for future use

* web interface: fixed a graph display bug concerning dashboard view

* web interface: fixed several bugs during the dashboard initialize process

* web interface: included several bugfixes: #1597, #1611, #1623

* AQL query optimizer now converts `LENGTH(collection-name)` to an optimized
  expression that returns the number of documents in a collection

* adjusted the behavior of the expansion (`[*]`) operator in AQL for non-array values

  In ArangoDB 2.8, calling the expansion operator on a non-array value will always
  return an empty array. Previous versions of ArangoDB expanded non-array values by
  calling the `TO_ARRAY()` function for the value, which for example returned an
  array with a single value for boolean, numeric and string input values, and an array
  with the object's values for an object input value. This behavior was inconsistent
  with how the expansion operator works for the array indexes in 2.8, so the behavior
  is now unified:

  - if the left-hand side operand of `[*]` is an array, the array will be returned as
    is when calling `[*]` on it
  - if the left-hand side operand of `[*]` is not an array, an empty array will be
    returned by `[*]`

  AQL queries that rely on the old behavior can be changed by either calling `TO_ARRAY`
  explicitly or by using the `[*]` at the correct position.

  The following example query will change its result in 2.8 compared to 2.7:

      LET values = "foo" RETURN values[*]

  In 2.7 the query has returned the array `[ "foo" ]`, but in 2.8 it will return an
  empty array `[ ]`. To make it return the array `[ "foo" ]` again, an explicit
  `TO_ARRAY` function call is needed in 2.8 (which in this case allows the removal
  of the `[*]` operator altogether). This also works in 2.7:

      LET values = "foo" RETURN TO_ARRAY(values)

  Another example:

      LET values = [ { name: "foo" }, { name: "bar" } ]
      RETURN values[*].name[*]

  The above returned `[ [ "foo" ], [ "bar" ] ] in 2.7. In 2.8 it will return
  `[ [ ], [ ] ]`, because the value of `name` is not an array. To change the results
  to the 2.7 style, the query can be changed to

      LET values = [ { name: "foo" }, { name: "bar" } ]
      RETURN values[* RETURN TO_ARRAY(CURRENT.name)]

  The above also works in 2.7.
  The following types of queries won't change:

      LET values = [ 1, 2, 3 ] RETURN values[*]
      LET values = [ { name: "foo" }, { name: "bar" } ] RETURN values[*].name
      LET values = [ { names: [ "foo", "bar" ] }, { names: [ "baz" ] } ] RETURN values[*].names[*]
      LET values = [ { names: [ "foo", "bar" ] }, { names: [ "baz" ] } ] RETURN values[*].names[**]

* slightly adjusted V8 garbage collection strategy so that collection eventually
  happens in all contexts that hold V8 external references to documents and
  collections.

  also adjusted default value of `--javascript.gc-frequency` from 10 seconds to
  15 seconds, as less internal operations are carried out in JavaScript.

* fixes for AQL optimizer and traversal

* added `--create-collection-type` option to arangoimp

  This allows specifying the type of the collection to be created when
  `--create-collection` is set to `true`.

* Foxx export cache should no longer break if a broken app is loaded in the
  web admin interface.


v2.8.0-beta2 (2015-12-16)
-------------------------

* added AQL query optimizer rule "sort-in-values"

  This rule pre-sorts the right-hand side operand of the `IN` and `NOT IN`
  operators so the operation can use a binary search with logarithmic complexity
  instead of a linear search. The rule is applied when the right-hand side
  operand of an `IN` or `NOT IN` operator in a filter condition is a variable that
  is defined in a different loop/scope than the operator itself. Additionally,
  the filter condition must consist of solely the `IN` or `NOT IN` operation
  in order to avoid any side-effects.

* changed collection status terminology in web interface for collections for
  which an unload request has been issued from `in the process of being unloaded`
  to `will be unloaded`.

* unloading a collection via the web interface will now trigger garbage collection
  in all v8 contexts and force a WAL flush. This increases the chances of perfoming
  the unload faster.

* added the following attributes to the result of `collection.figures()` and the
  corresponding HTTP API at `PUT /_api/collection/<name>/figures`:

  - `documentReferences`: The number of references to documents in datafiles
    that JavaScript code currently holds. This information can be used for
    debugging compaction and unload issues.
  - `waitingFor`: An optional string value that contains information about
    which object type is at the head of the collection's cleanup queue. This
    information can be used for debugging compaction and unload issues.
  - `compactionStatus.time`: The point in time the compaction for the collection
    was last executed. This information can be used for debugging compaction
    issues.
  - `compactionStatus.message`: The action that was performed when the compaction
    was last run for the collection. This information can be used for debugging
    compaction issues.

  Note: `waitingFor` and `compactionStatus` may be empty when called on a coordinator
  in a cluster.

* the compaction will now provide queryable status info that can be used to track
  its progress. The compaction status is displayed in the web interface, too.

* better error reporting for arangodump and arangorestore

* arangodump will now fail by default when trying to dump edges that
  refer to already dropped collections. This can be circumvented by
  specifying the option `--force true` when invoking arangodump

* fixed cluster upgrade procedure

* the AQL functions `NEAR` and `WITHIN` now have stricter validations
  for their input parameters `limit`, `radius` and `distance`. They may now throw
  exceptions when invalid parameters are passed that may have not led
  to exceptions in previous versions.

* deprecation warnings now log stack traces

* Foxx: improved backwards compatibility with 2.5 and 2.6

  - reverted Model and Repository back to non-ES6 "classes" because of
    compatibility issues when using the extend method with a constructor

  - removed deprecation warnings for extend and controller.del

  - restored deprecated method Model.toJSONSchema

  - restored deprecated `type`, `jwt` and `sessionStorageApp` options
    in Controller#activateSessions

* Fixed a deadlock problem in the cluster


v2.8.0-beta1 (2015-12-06)
-------------------------

* added AQL function `IS_DATESTRING(value)`

  Returns true if *value* is a string that can be used in a date function.
  This includes partial dates such as *2015* or *2015-10* and strings containing
  invalid dates such as *2015-02-31*. The function will return false for all
  non-string values, even if some of them may be usable in date functions.


v2.8.0-alpha1 (2015-12-03)
--------------------------

* added AQL keywords `GRAPH`, `OUTBOUND`, `INBOUND` and `ANY` for use in graph
  traversals, reserved AQL keyword `ALL` for future use

  Usage of these keywords as collection names, variable names or attribute names
  in AQL queries will not be possible without quoting. For example, the following
  AQL query will still work as it uses a quoted collection name and a quoted
  attribute name:

      FOR doc IN `OUTBOUND`
        RETURN doc.`any`

* issue #1593: added AQL `POW` function for exponentation

* added cluster execution site info in explain output for AQL queries

* replication improvements:

  - added `autoResync` configuration parameter for continuous replication.

    When set to `true`, a replication slave will automatically trigger a full data
    re-synchronization with the master when the master cannot provide the log data
    the slave had asked for. Note that `autoResync` will only work when the option
    `requireFromPresent` is also set to `true` for the continuous replication, or
    when the continuous syncer is started and detects that no start tick is present.

    Automatic re-synchronization may transfer a lot of data from the master to the
    slave and may be expensive. It is therefore turned off by default.
    When turned off, the slave will never perform an automatic re-synchronization
    with the master.

  - added `idleMinWaitTime` and `idleMaxWaitTime` configuration parameters for
    continuous replication.

    These parameters can be used to control the minimum and maximum wait time the
    slave will (intentionally) idle and not poll for master log changes in case the
    master had sent the full logs already.
    The `idleMaxWaitTime` value will only be used when `adapativePolling` is set
    to `true`. When `adaptivePolling` is disable, only `idleMinWaitTime` will be
    used as a constant time span in which the slave will not poll the master for
    further changes. The default values are 0.5 seconds for `idleMinWaitTime` and
    2.5 seconds for `idleMaxWaitTime`, which correspond to the hard-coded values
    used in previous versions of ArangoDB.

  - added `initialSyncMaxWaitTime` configuration parameter for initial and continuous
    replication

    This option controls the maximum wait time (in seconds) that the initial
    synchronization will wait for a response from the master when fetching initial
    collection data. If no response is received within this time period, the initial
    synchronization will give up and fail. This option is also relevant for
    continuous replication in case *autoResync* is set to *true*, as then the
    continuous replication may trigger a full data re-synchronization in case
    the master cannot the log data the slave had asked for.

  - HTTP requests sent from the slave to the master during initial synchronization
    will now be retried if they fail with connection problems.

  - the initial synchronization now logs its progress so it can be queried using
    the regular replication status check APIs.

  - added `async` attribute for `sync` and `syncCollection` operations called from
    the ArangoShell. Setthing this attribute to `true` will make the synchronization
    job on the server go into the background, so that the shell does not block. The
    status of the started asynchronous synchronization job can be queried from the
    ArangoShell like this:

        /* starts initial synchronization */
        var replication = require("@arangodb/replication");
        var id = replication.sync({
          endpoint: "tcp://master.domain.org:8529",
          username: "myuser",
          password: "mypasswd",
          async: true
       });

       /* now query the id of the returned async job and print the status */
       print(replication.getSyncResult(id));

    The result of `getSyncResult()` will be `false` while the server-side job
    has not completed, and different to `false` if it has completed. When it has
    completed, all job result details will be returned by the call to `getSyncResult()`.


* fixed non-deterministic query results in some cluster queries

* fixed issue #1589

* return HTTP status code 410 (gone) instead of HTTP 408 (request timeout) for
  server-side operations that are canceled / killed. Sending 410 instead of 408
  prevents clients from re-starting the same (canceled) operation. Google Chrome
  for example sends the HTTP request again in case it is responded with an HTTP
  408, and this is exactly the opposite of the desired behavior when an operation
  is canceled / killed by the user.

* web interface: queries in AQL editor now cancelable

* web interface: dashboard - added replication information

* web interface: AQL editor now supports bind parameters

* added startup option `--server.hide-product-header` to make the server not send
  the HTTP response header `"Server: ArangoDB"` in its HTTP responses. By default,
  the option is turned off so the header is still sent as usual.

* added new AQL function `UNSET_RECURSIVE` to recursively unset attritutes from
  objects/documents

* switched command-line editor in ArangoShell and arangod to linenoise-ng

* added automatic deadlock detection for transactions

  In case a deadlock is detected, a multi-collection operation may be rolled back
  automatically and fail with error 29 (`deadlock detected`). Client code for
  operations containing more than one collection should be aware of this potential
  error and handle it accordingly, either by giving up or retrying the transaction.

* Added C++ implementations for the AQL arithmetic operations and the following
  AQL functions:
  - ABS
  - APPEND
  - COLLECTIONS
  - CURRENT_DATABASE
  - DOCUMENT
  - EDGES
  - FIRST
  - FIRST_DOCUMENT
  - FIRST_LIST
  - FLATTEN
  - FLOOR
  - FULLTEXT
  - LAST
  - MEDIAN
  - MERGE_RECURSIVE
  - MINUS
  - NEAR
  - NOT_NULL
  - NTH
  - PARSE_IDENTIFIER
  - PERCENTILE
  - POP
  - POSITION
  - PUSH
  - RAND
  - RANGE
  - REMOVE_NTH
  - REMOVE_VALUE
  - REMOVE_VALUES
  - ROUND
  - SHIFT
  - SQRT
  - STDDEV_POPULATION
  - STDDEV_SAMPLE
  - UNSHIFT
  - VARIANCE_POPULATION
  - VARIANCE_SAMPLE
  - WITHIN
  - ZIP

* improved performance of skipping over many documents in an AQL query when no
  indexes and no filters are used, e.g.

      FOR doc IN collection
        LIMIT 1000000, 10
        RETURN doc

* Added array indexes

  Hash indexes and skiplist indexes can now optionally be defined for array values
  so they index individual array members.

  To define an index for array values, the attribute name is extended with the
  expansion operator `[*]` in the index definition:

      arangosh> db.colName.ensureHashIndex("tags[*]");

  When given the following document

      { tags: [ "AQL", "ArangoDB", "Index" ] }

  the index will now contain the individual values `"AQL"`, `"ArangoDB"` and `"Index"`.

  Now the index can be used for finding all documents having `"ArangoDB"` somewhere in their
  tags array using the following AQL query:

      FOR doc IN colName
        FILTER "ArangoDB" IN doc.tags[*]
        RETURN doc

* rewrote AQL query optimizer rule `use-index-range` and renamed it to `use-indexes`.
  The name change affects rule names in the optimizer's output.

* rewrote AQL execution node `IndexRangeNode` and renamed it to `IndexNode`. The name
  change affects node names in the optimizer's explain output.

* added convenience function `db._explain(query)` for human-readable explanation
  of AQL queries

* module resolution as used by `require` now behaves more like in node.js

* the `org/arangodb/request` module now returns response bodies for error responses
  by default. The old behavior of not returning bodies for error responses can be
  re-enabled by explicitly setting the option `returnBodyOnError` to `false` (#1437)


v2.7.6 (2016-01-30)
-------------------

* detect more types of transaction deadlocks early


v2.7.5 (2016-01-22)
-------------------

* backported added automatic deadlock detection for transactions

  In case a deadlock is detected, a multi-collection operation may be rolled back
  automatically and fail with error 29 (`deadlock detected`). Client code for
  operations containing more than one collection should be aware of this potential
  error and handle it accordingly, either by giving up or retrying the transaction.

* improved internal datafile statistics for compaction and compaction triggering
  conditions, preventing excessive growth of collection datafiles under some
  workloads. This should also fix issue #1596.

* Foxx export cache should no longer break if a broken app is loaded in the
  web admin interface.

* Foxx: removed some incorrect deprecation warnings.

* Foxx: mocha test paths with wildcard characters (asterisks) now work on Windows


v2.7.4 (2015-12-21)
-------------------

* slightly adjusted V8 garbage collection strategy so that collection eventually
  happens in all contexts that hold V8 external references to documents and
  collections.

* added the following attributes to the result of `collection.figures()` and the
  corresponding HTTP API at `PUT /_api/collection/<name>/figures`:

  - `documentReferences`: The number of references to documents in datafiles
    that JavaScript code currently holds. This information can be used for
    debugging compaction and unload issues.
  - `waitingFor`: An optional string value that contains information about
    which object type is at the head of the collection's cleanup queue. This
    information can be used for debugging compaction and unload issues.
  - `compactionStatus.time`: The point in time the compaction for the collection
    was last executed. This information can be used for debugging compaction
    issues.
  - `compactionStatus.message`: The action that was performed when the compaction
    was last run for the collection. This information can be used for debugging
    compaction issues.

  Note: `waitingFor` and `compactionStatus` may be empty when called on a coordinator
  in a cluster.

* the compaction will now provide queryable status info that can be used to track
  its progress. The compaction status is displayed in the web interface, too.


v2.7.3 (2015-12-17)
-------------------

* fixed some replication value conversion issues when replication applier properties
  were set via ArangoShell

* fixed disappearing of documents for collections transferred via `sync` or
  `syncCollection` if the collection was dropped right before synchronization
  and drop and (re-)create collection markers were located in the same WAL file


* fixed an issue where overwriting the system sessions collection would break
  the web interface when authentication is enabled

v2.7.2 (2015-12-01)
-------------------

* replication improvements:

  - added `autoResync` configuration parameter for continuous replication.

    When set to `true`, a replication slave will automatically trigger a full data
    re-synchronization with the master when the master cannot provide the log data
    the slave had asked for. Note that `autoResync` will only work when the option
    `requireFromPresent` is also set to `true` for the continuous replication, or
    when the continuous syncer is started and detects that no start tick is present.

    Automatic re-synchronization may transfer a lot of data from the master to the
    slave and may be expensive. It is therefore turned off by default.
    When turned off, the slave will never perform an automatic re-synchronization
    with the master.

  - added `idleMinWaitTime` and `idleMaxWaitTime` configuration parameters for
    continuous replication.

    These parameters can be used to control the minimum and maximum wait time the
    slave will (intentionally) idle and not poll for master log changes in case the
    master had sent the full logs already.
    The `idleMaxWaitTime` value will only be used when `adapativePolling` is set
    to `true`. When `adaptivePolling` is disable, only `idleMinWaitTime` will be
    used as a constant time span in which the slave will not poll the master for
    further changes. The default values are 0.5 seconds for `idleMinWaitTime` and
    2.5 seconds for `idleMaxWaitTime`, which correspond to the hard-coded values
    used in previous versions of ArangoDB.

  - added `initialSyncMaxWaitTime` configuration parameter for initial and continuous
    replication

    This option controls the maximum wait time (in seconds) that the initial
    synchronization will wait for a response from the master when fetching initial
    collection data. If no response is received within this time period, the initial
    synchronization will give up and fail. This option is also relevant for
    continuous replication in case *autoResync* is set to *true*, as then the
    continuous replication may trigger a full data re-synchronization in case
    the master cannot the log data the slave had asked for.

  - HTTP requests sent from the slave to the master during initial synchronization
    will now be retried if they fail with connection problems.

  - the initial synchronization now logs its progress so it can be queried using
    the regular replication status check APIs.

* fixed non-deterministic query results in some cluster queries

* added missing lock instruction for primary index in compactor size calculation

* fixed issue #1589

* fixed issue #1583

* fixed undefined behavior when accessing the top level of a document with the `[*]`
  operator

* fixed potentially invalid pointer access in shaper when the currently accessed
  document got re-located by the WAL collector at the very same time

* Foxx: optional configuration options no longer log validation errors when assigned
  empty values (#1495)

* Foxx: constructors provided to Repository and Model sub-classes via extend are
  now correctly called (#1592)


v2.7.1 (2015-11-07)
-------------------

* switch to linenoise next generation

* exclude `_apps` collection from replication

  The slave has its own `_apps` collection which it populates on server start.
  When replicating data from the master to the slave, the data from the master may
  clash with the slave's own data in the `_apps` collection. Excluding the `_apps`
  collection from replication avoids this.

* disable replication appliers when starting in modes `--upgrade`, `--no-server`
  and `--check-upgrade`

* more detailed output in arango-dfdb

* fixed "no start tick" issue in replication applier

  This error could occur after restarting a slave server after a shutdown
  when no data was ever transferred from the master to the slave via the
  continuous replication

* fixed problem during SSL client connection abort that led to scheduler thread
  staying at 100% CPU saturation

* fixed potential segfault in AQL `NEIGHBORS` function implementation when C++ function
  variant was used and collection names were passed as strings

* removed duplicate target for some frontend JavaScript files from the Makefile

* make AQL function `MERGE()` work on a single array parameter, too.
  This allows combining the attributes of multiple objects from an array into
  a single object, e.g.

      RETURN MERGE([
        { foo: 'bar' },
        { quux: 'quetzalcoatl', ruled: true },
        { bar: 'baz', foo: 'done' }
      ])

  will now return:

      {
        "foo": "done",
        "quux": "quetzalcoatl",
        "ruled": true,
        "bar": "baz"
      }

* fixed potential deadlock in collection status changing on Windows

* fixed hard-coded `incremental` parameter in shell implementation of
  `syncCollection` function in replication module

* fix for GCC5: added check for '-stdlib' option


v2.7.0 (2015-10-09)
-------------------

* fixed request statistics aggregation
  When arangod was started in supervisor mode, the request statistics always showed
  0 requests, as the statistics aggregation thread did not run then.

* read server configuration files before dropping privileges. this ensures that
  the SSL keyfile specified in the configuration can be read with the server's start
  privileges (i.e. root when using a standard ArangoDB package).

* fixed replication with a 2.6 replication configuration and issues with a 2.6 master

* raised default value of `--server.descriptors-minimum` to 1024

* allow Foxx apps to be installed underneath URL path `/_open/`, so they can be
  (intentionally) accessed without authentication.

* added *allowImplicit* sub-attribute in collections declaration of transactions.
  The *allowImplicit* attributes allows making transactions fail should they
  read-access a collection that was not explicitly declared in the *collections*
  array of the transaction.

* added "special" password ARANGODB_DEFAULT_ROOT_PASSWORD. If you pass
  ARANGODB_DEFAULT_ROOT_PASSWORD as password, it will read the password
  from the environment variable ARANGODB_DEFAULT_ROOT_PASSWORD


v2.7.0-rc2 (2015-09-22)
-----------------------

* fix over-eager datafile compaction

  This should reduce the need to compact directly after loading a collection when a
  collection datafile contained many insertions and updates for the same documents. It
  should also prevent from re-compacting already merged datafiles in case not many
  changes were made. Compaction will also make fewer index lookups than before.

* added `syncCollection()` function in module `org/arangodb/replication`

  This allows synchronizing the data of a single collection from a master to a slave
  server. Synchronization can either restore the whole collection by transferring all
  documents from the master to the slave, or incrementally by only transferring documents
  that differ. This is done by partitioning the collection's entire key space into smaller
  chunks and comparing the data chunk-wise between master and slave. Only chunks that are
  different will be re-transferred.

  The `syncCollection()` function can be used as follows:

      require("org/arangodb/replication").syncCollection(collectionName, options);

  e.g.

      require("org/arangodb/replication").syncCollection("myCollection", {
        endpoint: "tcp://127.0.0.1:8529",  /* master */
        username: "root",                  /* username for master */
        password: "secret",                /* password for master */
        incremental: true                  /* use incremental mode */
      });


* additionally allow the following characters in document keys:

  `(` `)` `+` `,` `=` `;` `$` `!` `*` `'` `%`


v2.7.0-rc1 (2015-09-17)
-----------------------

* removed undocumented server-side-only collection functions:
  * collection.OFFSET()
  * collection.NTH()
  * collection.NTH2()
  * collection.NTH3()

* upgraded Swagger to version 2.0 for the Documentation

  This gives the user better prepared test request structures.
  More conversions will follow so finally client libraries can be auto-generated.

* added extra AQL functions for date and time calculation and manipulation.
  These functions were contributed by GitHub users @CoDEmanX and @friday.
  A big thanks for their work!

  The following extra date functions are available from 2.7 on:

  * `DATE_DAYOFYEAR(date)`: Returns the day of year number of *date*.
    The return values range from 1 to 365, or 366 in a leap year respectively.

  * `DATE_ISOWEEK(date)`: Returns the ISO week date of *date*.
    The return values range from 1 to 53. Monday is considered the first day of the week.
    There are no fractional weeks, thus the last days in December may belong to the first
    week of the next year, and the first days in January may be part of the previous year's
    last week.

  * `DATE_LEAPYEAR(date)`: Returns whether the year of *date* is a leap year.

  * `DATE_QUARTER(date)`: Returns the quarter of the given date (1-based):
    * 1: January, February, March
    * 2: April, May, June
    * 3: July, August, September
    * 4: October, November, December

  - *DATE_DAYS_IN_MONTH(date)*: Returns the number of days in *date*'s month (28..31).

  * `DATE_ADD(date, amount, unit)`: Adds *amount* given in *unit* to *date* and
    returns the calculated date.

    *unit* can be either of the following to specify the time unit to add or
    subtract (case-insensitive):
    - y, year, years
    - m, month, months
    - w, week, weeks
    - d, day, days
    - h, hour, hours
    - i, minute, minutes
    - s, second, seconds
    - f, millisecond, milliseconds

    *amount* is the number of *unit*s to add (positive value) or subtract
    (negative value).

  * `DATE_SUBTRACT(date, amount, unit)`: Subtracts *amount* given in *unit* from
    *date* and returns the calculated date.

    It works the same as `DATE_ADD()`, except that it subtracts. It is equivalent
    to calling `DATE_ADD()` with a negative amount, except that `DATE_SUBTRACT()`
    can also subtract ISO durations. Note that negative ISO durations are not
    supported (i.e. starting with `-P`, like `-P1Y`).

  * `DATE_DIFF(date1, date2, unit, asFloat)`: Calculate the difference
    between two dates in given time *unit*, optionally with decimal places.
    Returns a negative value if *date1* is greater than *date2*.

  * `DATE_COMPARE(date1, date2, unitRangeStart, unitRangeEnd)`: Compare two
    partial dates and return true if they match, false otherwise. The parts to
    compare are defined by a range of time units.

    The full range is: years, months, days, hours, minutes, seconds, milliseconds.
    Pass the unit to start from as *unitRangeStart*, and the unit to end with as
    *unitRangeEnd*. All units in between will be compared. Leave out *unitRangeEnd*
    to only compare *unitRangeStart*.

  * `DATE_FORMAT(date, format)`: Format a date according to the given format string.
    It supports the following placeholders (case-insensitive):
    - %t: timestamp, in milliseconds since midnight 1970-01-01
    - %z: ISO date (0000-00-00T00:00:00.000Z)
    - %w: day of week (0..6)
    - %y: year (0..9999)
    - %yy: year (00..99), abbreviated (last two digits)
    - %yyyy: year (0000..9999), padded to length of 4
    - %yyyyyy: year (-009999 .. +009999), with sign prefix and padded to length of 6
    - %m: month (1..12)
    - %mm: month (01..12), padded to length of 2
    - %d: day (1..31)
    - %dd: day (01..31), padded to length of 2
    - %h: hour (0..23)
    - %hh: hour (00..23), padded to length of 2
    - %i: minute (0..59)
    - %ii: minute (00..59), padded to length of 2
    - %s: second (0..59)
    - %ss: second (00..59), padded to length of 2
    - %f: millisecond (0..999)
    - %fff: millisecond (000..999), padded to length of 3
    - %x: day of year (1..366)
    - %xxx: day of year (001..366), padded to length of 3
    - %k: ISO week date (1..53)
    - %kk: ISO week date (01..53), padded to length of 2
    - %l: leap year (0 or 1)
    - %q: quarter (1..4)
    - %a: days in month (28..31)
    - %mmm: abbreviated English name of month (Jan..Dec)
    - %mmmm: English name of month (January..December)
    - %www: abbreviated English name of weekday (Sun..Sat)
    - %wwww: English name of weekday (Sunday..Saturday)
    - %&: special escape sequence for rare occasions
    - %%: literal %
    - %: ignored

* new WAL logfiles and datafiles are now created non-sparse

  This prevents SIGBUS signals being raised when memory of a sparse datafile is accessed
  and the disk is full and the accessed file part is not actually disk-backed. In
  this case the mapped memory region is not necessarily backed by physical memory, and
  accessing the memory may raise SIGBUS and crash arangod.

* the `internal.download()` function and the module `org/arangodb/request` used some
  internal library function that handled the sending of HTTP requests from inside of
  ArangoDB. This library unconditionally set an HTTP header `Accept-Encoding: gzip`
  in all outgoing HTTP requests.

  This has been fixed in 2.7, so `Accept-Encoding: gzip` is not set automatically anymore.
  Additionally, the header `User-Agent: ArangoDB` is not set automatically either. If
  client applications desire to send these headers, they are free to add it when
  constructing the requests using the `download` function or the request module.

* fixed issue #1436: org/arangodb/request advertises deflate without supporting it

* added template string generator function `aqlQuery` for generating AQL queries

  This can be used to generate safe AQL queries with JavaScript parameter
  variables or expressions easily:

      var name = 'test';
      var attributeName = '_key';
      var query = aqlQuery`FOR u IN users FILTER u.name == ${name} RETURN u.${attributeName}`;
      db._query(query);

* report memory usage for document header data (revision id, pointer to data etc.)
  in `db.collection.figures()`. The memory used for document headers will now
  show up in the already existing attribute `indexes.size`. Due to that, the index
  sizes reported by `figures()` in 2.7 will be higher than those reported by 2.6,
  but the 2.7 values are more accurate.

* IMPORTANT CHANGE: the filenames in dumps created by arangodump now contain
  not only the name of the dumped collection, but also an additional 32-digit hash
  value. This is done to prevent overwriting dump files in case-insensitive file
  systems when there exist multiple collections with the same name (but with
  different cases).

  For example, if a database has two collections: `test` and `Test`, previous
  versions of ArangoDB created the files

  * `test.structure.json` and `test.data.json` for collection `test`
  * `Test.structure.json` and `Test.data.json` for collection `Test`

  This did not work for case-insensitive filesystems, because the files for the
  second collection would have overwritten the files of the first. arangodump in
  2.7 will create the following filenames instead:

  * `test_098f6bcd4621d373cade4e832627b4f6.structure.json` and `test_098f6bcd4621d373cade4e832627b4f6.data.json`
  * `Test_0cbc6611f5540bd0809a388dc95a615b.structure.json` and `Test_0cbc6611f5540bd0809a388dc95a615b.data.json`

  These filenames will be unambiguous even in case-insensitive filesystems.

* IMPORTANT CHANGE: make arangod actually close lingering client connections
  when idle for at least the duration specified via `--server.keep-alive-timeout`.
  In previous versions of ArangoDB, connections were not closed by the server
  when the timeout was reached and the client was still connected. Now the
  connection is properly closed by the server in case of timeout. Client
  applications relying on the old behavior may now need to reconnect to the
  server when their idle connections time out and get closed (note: connections
  being idle for a long time may be closed by the OS or firewalls anyway -
  client applications should be aware of that and try to reconnect).

* IMPORTANT CHANGE: when starting arangod, the server will drop the process
  privileges to the specified values in options `--server.uid` and `--server.gid`
  instantly after parsing the startup options.

  That means when either `--server.uid` or `--server.gid` are set, the privilege
  change will happen earlier. This may prevent binding the server to an endpoint
  with a port number lower than 1024 if the arangodb user has no privileges
  for that. Previous versions of ArangoDB changed the privileges later, so some
  startup actions were still carried out under the invoking user (i.e. likely
  *root* when started via init.d or system scripts) and especially binding to
  low port numbers was still possible there.

  The default privileges for user *arangodb* will not be sufficient for binding
  to port numbers lower than 1024. To have an ArangoDB 2.7 bind to a port number
  lower than 1024, it needs to be started with either a different privileged user,
  or the privileges of the *arangodb* user have to raised manually beforehand.

* added AQL optimizer rule `patch-update-statements`

* Linux startup scripts and systemd configuration for arangod now try to
  adjust the NOFILE (number of open files) limits for the process. The limit
  value is set to 131072 (128k) when ArangoDB is started via start/stop
  commands

* When ArangoDB is started/stopped manually via the start/stop commands, the
  main process will wait for up to 10 seconds after it forks the supervisor
  and arangod child processes. If the startup fails within that period, the
  start/stop script will fail with an exit code other than zero. If the
  startup of the supervisor or arangod is still ongoing after 10 seconds,
  the main program will still return with exit code 0. The limit of 10 seconds
  is arbitrary because the time required for a startup is not known in advance.

* added startup option `--database.throw-collection-not-loaded-error`

  Accessing a not-yet loaded collection will automatically load a collection
  on first access. This flag controls what happens in case an operation
  would need to wait for another thread to finalize loading a collection. If
  set to *true*, then the first operation that accesses an unloaded collection
  will load it. Further threads that try to access the same collection while
  it is still loading immediately fail with an error (1238, *collection not loaded*).
  This is to prevent all server threads from being blocked while waiting on the
  same collection to finish loading. When the first thread has completed loading
  the collection, the collection becomes regularly available, and all operations
  from that point on can be carried out normally, and error 1238 will not be
  thrown anymore for that collection.

  If set to *false*, the first thread that accesses a not-yet loaded collection
  will still load it. Other threads that try to access the collection while
  loading will not fail with error 1238 but instead block until the collection
  is fully loaded. This configuration might lead to all server threads being
  blocked because they are all waiting for the same collection to complete
  loading. Setting the option to *true* will prevent this from happening, but
  requires clients to catch error 1238 and react on it (maybe by scheduling
  a retry for later).

  The default value is *false*.

* added better control-C support in arangosh

  When CTRL-C is pressed in arangosh, it will now print a `^C` first. Pressing
  CTRL-C again will reset the prompt if something was entered before, or quit
  arangosh if no command was entered directly before.

  This affects the arangosh version build with Readline-support only (Linux
  and MacOS).

  The MacOS version of ArangoDB for Homebrew now depends on Readline, too. The
  Homebrew formula has been changed accordingly.
  When self-compiling ArangoDB on MacOS without Homebrew, Readline now is a
  prerequisite.

* increased default value for collection-specific `indexBuckets` value from 1 to 8

  Collections created from 2.7 on will use the new default value of `8` if not
  overridden on collection creation or later using
  `collection.properties({ indexBuckets: ... })`.

  The `indexBuckets` value determines the number of buckets to use for indexes of
  type `primary`, `hash` and `edge`. Having multiple index buckets allows splitting
  an index into smaller components, which can be filled in parallel when a collection
  is loading. Additionally, resizing and reallocation of indexes are faster and
  less intrusive if the index uses multiple buckets, because resize and reallocation
  will affect only data in a single bucket instead of all index values.

  The index buckets will be filled in parallel when loading a collection if the collection
  has an `indexBuckets` value greater than 1 and the collection contains a significant
  amount of documents/edges (the current threshold is 256K documents but this value
  may change in future versions of ArangoDB).

* changed HTTP client to use poll instead of select on Linux and MacOS

  This affects the ArangoShell and user-defined JavaScript code running inside
  arangod that initiates its own HTTP calls.

  Using poll instead of select allows using arbitrary high file descriptors
  (bigger than the compiled in FD_SETSIZE). Server connections are still handled using
  epoll, which has never been affected by FD_SETSIZE.

* implemented AQL `LIKE` function using ICU regexes

* added `RETURN DISTINCT` for AQL queries to return unique results:

      FOR doc IN collection
        RETURN DISTINCT doc.status

  This change also introduces `DISTINCT` as an AQL keyword.

* removed `createNamedQueue()` and `addJob()` functions from org/arangodb/tasks

* use less locks and more atomic variables in the internal dispatcher
  and V8 context handling implementations. This leads to improved throughput in
  some ArangoDB internals and allows for higher HTTP request throughput for
  many operations.

  A short overview of the improvements can be found here:

  https://www.arangodb.com/2015/08/throughput-enhancements/

* added shorthand notation for attribute names in AQL object literals:

      LET name = "Peter"
      LET age = 42
      RETURN { name, age }

  The above is the shorthand equivalent of the generic form

      LET name = "Peter"
      LET age = 42
      RETURN { name : name, age : age }

* removed configure option `--enable-timings`

  This option did not have any effect.

* removed configure option `--enable-figures`

  This option previously controlled whether HTTP request statistics code was
  compiled into ArangoDB or not. The previous default value was `true` so
  statistics code was available in official packages. Setting the option to
  `false` led to compile errors so it is doubtful the default value was
  ever changed. By removing the option some internal statistics code was also
  simplified.

* removed run-time manipulation methods for server endpoints:

  * `db._removeEndpoint()`
  * `db._configureEndpoint()`
  * HTTP POST `/_api/endpoint`
  * HTTP DELETE `/_api/endpoint`

* AQL query result cache

  The query result cache can optionally cache the complete results of all or selected AQL queries.
  It can be operated in the following modes:

  * `off`: the cache is disabled. No query results will be stored
  * `on`: the cache will store the results of all AQL queries unless their `cache`
    attribute flag is set to `false`
  * `demand`: the cache will store the results of AQL queries that have their
    `cache` attribute set to `true`, but will ignore all others

  The mode can be set at server startup using the `--database.query-cache-mode` configuration
  option and later changed at runtime.

  The following HTTP REST APIs have been added for controlling the query cache:

  * HTTP GET `/_api/query-cache/properties`: returns the global query cache configuration
  * HTTP PUT `/_api/query-cache/properties`: modifies the global query cache configuration
  * HTTP DELETE `/_api/query-cache`: invalidates all results in the query cache

  The following JavaScript functions have been added for controlling the query cache:

  * `require("org/arangodb/aql/cache").properties()`: returns the global query cache configuration
  * `require("org/arangodb/aql/cache").properties(properties)`: modifies the global query cache configuration
  * `require("org/arangodb/aql/cache").clear()`: invalidates all results in the query cache

* do not link arangoimp against V8

* AQL function call arguments optimization

  This will lead to arguments in function calls inside AQL queries not being copied but passed
  by reference. This may speed up calls to functions with bigger argument values or queries that
  call functions a lot of times.

* upgraded V8 version to 4.3.61

* removed deprecated AQL `SKIPLIST` function.

  This function was introduced in older versions of ArangoDB with a less powerful query optimizer to
  retrieve data from a skiplist index using a `LIMIT` clause. It was marked as deprecated in ArangoDB
  2.6.

  Since ArangoDB 2.3 the behavior of the `SKIPLIST` function can be emulated using regular AQL
  constructs, e.g.

      FOR doc IN @@collection
        FILTER doc.value >= @value
        SORT doc.value DESC
        LIMIT 1
        RETURN doc

* the `skip()` function for simple queries does not accept negative input any longer.
  This feature was deprecated in 2.6.0.

* fix exception handling

  In some cases JavaScript exceptions would re-throw without information of the original problem.
  Now the original exception is logged for failure analysis.

* based REST API method PUT `/_api/simple/all` on the cursor API and make it use AQL internally.

  The change speeds up this REST API method and will lead to additional query information being
  returned by the REST API. Clients can use this extra information or ignore it.

* Foxx Queue job success/failure handlers arguments have changed from `(jobId, jobData, result, jobFailures)` to `(result, jobData, job)`.

* added Foxx Queue job options `repeatTimes`, `repeatUntil` and `repeatDelay` to automatically re-schedule jobs when they are completed.

* added Foxx manifest configuration type `password` to mask values in the web interface.

* fixed default values in Foxx manifest configurations sometimes not being used as defaults.

* fixed optional parameters in Foxx manifest configurations sometimes not being cleared correctly.

* Foxx dependencies can now be marked as optional using a slightly more verbose syntax in your manifest file.

* converted Foxx constructors to ES6 classes so you can extend them using class syntax.

* updated aqb to 2.0.

* updated chai to 3.0.

* Use more madvise calls to speed up things when memory is tight, in particular
  at load time but also for random accesses later.

* Overhauled web interface

  The web interface now has a new design.

  The API documentation for ArangoDB has been moved from "Tools" to "Links" in the web interface.

  The "Applications" tab in the web interfaces has been renamed to "Services".


v2.6.12 (2015-12-02)
--------------------

* fixed disappearing of documents for collections transferred via `sync` if the
  the collection was dropped right before synchronization and drop and (re-)create
  collection markers were located in the same WAL file

* added missing lock instruction for primary index in compactor size calculation

* fixed issue #1589

* fixed issue #1583

* Foxx: optional configuration options no longer log validation errors when assigned
  empty values (#1495)


v2.6.11 (2015-11-18)
--------------------

* fixed potentially invalid pointer access in shaper when the currently accessed
  document got re-located by the WAL collector at the very same time


v2.6.10 (2015-11-10)
--------------------

* disable replication appliers when starting in modes `--upgrade`, `--no-server`
  and `--check-upgrade`

* more detailed output in arango-dfdb

* fixed potential deadlock in collection status changing on Windows

* issue #1521: Can't dump/restore with user and password


v2.6.9 (2015-09-29)
-------------------

* added "special" password ARANGODB_DEFAULT_ROOT_PASSWORD. If you pass
  ARANGODB_DEFAULT_ROOT_PASSWORD as password, it will read the password
  from the environment variable ARANGODB_DEFAULT_ROOT_PASSWORD

* fixed failing AQL skiplist, sort and limit combination

  When using a Skiplist index on an attribute (say "a") and then using sort
  and skip on this attribute caused the result to be empty e.g.:

    require("internal").db.test.ensureSkiplist("a");
    require("internal").db._query("FOR x IN test SORT x.a LIMIT 10, 10");

  Was always empty no matter how many documents are stored in test.
  This is now fixed.

v2.6.8 (2015-09-09)
-------------------

* ARM only:

  The ArangoDB packages for ARM require the kernel to allow unaligned memory access.
  How the kernel handles unaligned memory access is configurable at runtime by
  checking and adjusting the contents `/proc/cpu/alignment`.

  In order to operate on ARM, ArangoDB requires the bit 1 to be set. This will
  make the kernel trap and adjust unaligned memory accesses. If this bit is not
  set, the kernel may send a SIGBUS signal to ArangoDB and terminate it.

  To set bit 1 in `/proc/cpu/alignment` use the following command as a privileged
  user (e.g. root):

      echo "2" > /proc/cpu/alignment

  Note that this setting affects all user processes and not just ArangoDB. Setting
  the alignment with the above command will also not make the setting permanent,
  so it will be lost after a restart of the system. In order to make the setting
  permanent, it should be executed during system startup or before starting arangod.

  The ArangoDB start/stop scripts do not adjust the alignment setting, but rely on
  the environment to have the correct alignment setting already. The reason for this
  is that the alignment settings also affect all other user processes (which ArangoDB
  is not aware of) and thus may have side-effects outside of ArangoDB. It is therefore
  more reasonable to have the system administrator carry out the change.


v2.6.7 (2015-08-25)
-------------------

* improved AssocMulti index performance when resizing.

  This makes the edge index perform less I/O when under memory pressure.


v2.6.6 (2015-08-23)
-------------------

* added startup option `--server.additional-threads` to create separate queues
  for slow requests.


v2.6.5 (2015-08-17)
-------------------

* added startup option `--database.throw-collection-not-loaded-error`

  Accessing a not-yet loaded collection will automatically load a collection
  on first access. This flag controls what happens in case an operation
  would need to wait for another thread to finalize loading a collection. If
  set to *true*, then the first operation that accesses an unloaded collection
  will load it. Further threads that try to access the same collection while
  it is still loading immediately fail with an error (1238, *collection not loaded*).
  This is to prevent all server threads from being blocked while waiting on the
  same collection to finish loading. When the first thread has completed loading
  the collection, the collection becomes regularly available, and all operations
  from that point on can be carried out normally, and error 1238 will not be
  thrown anymore for that collection.

  If set to *false*, the first thread that accesses a not-yet loaded collection
  will still load it. Other threads that try to access the collection while
  loading will not fail with error 1238 but instead block until the collection
  is fully loaded. This configuration might lead to all server threads being
  blocked because they are all waiting for the same collection to complete
  loading. Setting the option to *true* will prevent this from happening, but
  requires clients to catch error 1238 and react on it (maybe by scheduling
  a retry for later).

  The default value is *false*.

* fixed busy wait loop in scheduler threads that sometimes consumed 100% CPU while
  waiting for events on connections closed unexpectedly by the client side

* handle attribute `indexBuckets` when restoring collections via arangorestore.
  Previously the `indexBuckets` attribute value from the dump was ignored, and the
   server default value for `indexBuckets` was used when restoring a collection.

* fixed "EscapeValue already set error" crash in V8 actions that might have occurred when
  canceling V8-based operations.


v2.6.4 (2015-08-01)
-------------------

* V8: Upgrade to version 4.1.0.27 - this is intended to be the stable V8 version.

* fixed issue #1424: Arango shell should not processing arrows pushing on keyboard


v2.6.3 (2015-07-21)
-------------------

* issue #1409: Document values with null character truncated


v2.6.2 (2015-07-04)
-------------------

* fixed issue #1383: bindVars for HTTP API doesn't work with empty string

* fixed handling of default values in Foxx manifest configurations

* fixed handling of optional parameters in Foxx manifest configurations

* fixed a reference error being thrown in Foxx queues when a function-based job type is used that is not available and no options object is passed to queue.push


v2.6.1 (2015-06-24)
-------------------

* Add missing swagger files to cmake build. fixes #1368

* fixed documentation errors


v2.6.0 (2015-06-20)
-------------------

* using negative values for `SimpleQuery.skip()` is deprecated.
  This functionality will be removed in future versions of ArangoDB.

* The following simple query functions are now deprecated:

  * collection.near
  * collection.within
  * collection.geo
  * collection.fulltext
  * collection.range
  * collection.closedRange

  This also lead to the following REST API methods being deprecated from now on:

  * PUT /_api/simple/near
  * PUT /_api/simple/within
  * PUT /_api/simple/fulltext
  * PUT /_api/simple/range

  It is recommended to replace calls to these functions or APIs with equivalent AQL queries,
  which are more flexible because they can be combined with other operations:

      FOR doc IN NEAR(@@collection, @latitude, @longitude, @limit)
        RETURN doc

      FOR doc IN WITHIN(@@collection, @latitude, @longitude, @radius, @distanceAttributeName)
        RETURN doc

      FOR doc IN FULLTEXT(@@collection, @attributeName, @queryString, @limit)
        RETURN doc

      FOR doc IN @@collection
        FILTER doc.value >= @left && doc.value < @right
        LIMIT @skip, @limit
        RETURN doc`

  The above simple query functions and REST API methods may be removed in future versions
  of ArangoDB.

* deprecated now-obsolete AQL `SKIPLIST` function

  The function was introduced in older versions of ArangoDB with a less powerful query optimizer to
  retrieve data from a skiplist index using a `LIMIT` clause.

  Since 2.3 the same goal can be achieved by using regular AQL constructs, e.g.

      FOR doc IN collection FILTER doc.value >= @value SORT doc.value DESC LIMIT 1 RETURN doc

* fixed issues when switching the database inside tasks and during shutdown of database cursors

  These features were added during 2.6 alpha stage so the fixes affect devel/2.6-alpha builds only

* issue #1360: improved foxx-manager help

* added `--enable-tcmalloc` configure option.

  When this option is set, arangod and the client tools will be linked against tcmalloc, which replaces
  the system allocator. When the option is set, a tcmalloc library must be present on the system under
  one of the names `libtcmalloc`, `libtcmalloc_minimal` or `libtcmalloc_debug`.

  As this is a configure option, it is supported for manual builds on Linux-like systems only. tcmalloc
  support is currently experimental.

* issue #1353: Windows: HTTP API - incorrect path in errorMessage

* issue #1347: added option `--create-database` for arangorestore.

  Setting this option to `true` will now create the target database if it does not exist. When creating
  the target database, the username and passwords passed to arangorestore will be used to create an
  initial user for the new database.

* issue #1345: advanced debug information for User Functions

* issue #1341: Can't use bindvars in UPSERT

* fixed vulnerability in JWT implementation.

* changed default value of option `--database.ignore-datafile-errors` from `true` to `false`

  If the new default value of `false` is used, then arangod will refuse loading collections that contain
  datafiles with CRC mismatches or other errors. A collection with datafile errors will then become
  unavailable. This prevents follow up errors from happening.

  The only way to access such collection is to use the datafile debugger (arango-dfdb) and try to repair
  or truncate the datafile with it.

  If `--database.ignore-datafile-errors` is set to `true`, then collections will become available
  even if parts of their data cannot be loaded. This helps availability, but may cause (partial) data
  loss and follow up errors.

* added server startup option `--server.session-timeout` for controlling the timeout of user sessions
  in the web interface

* add sessions and cookie authentication for ArangoDB's web interface

  ArangoDB's built-in web interface now uses sessions. Session information ids are stored in cookies,
  so clients using the web interface must accept cookies in order to use it

* web interface: display query execution time in AQL editor

* web interface: renamed AQL query *submit* button to *execute*

* web interface: added query explain feature in AQL editor

* web interface: demo page added. only working if demo data is available, hidden otherwise

* web interface: added support for custom app scripts with optional arguments and results

* web interface: mounted apps that need to be configured are now indicated in the app overview

* web interface: added button for running tests to app details

* web interface: added button for configuring app dependencies to app details

* web interface: upgraded API documentation to use Swagger 2

* INCOMPATIBLE CHANGE

  removed startup option `--log.severity`

  The docs for `--log.severity` mentioned lots of severities (e.g. `exception`, `technical`, `functional`, `development`)
  but only a few severities (e.g. `all`, `human`) were actually used, with `human` being the default and `all` enabling the
  additional logging of requests. So the option pretended to control a lot of things which it actually didn't. Additionally,
  the option `--log.requests-file` was around for a long time already, also controlling request logging.

  Because the `--log.severity` option effectively did not control that much, it was removed. A side effect of removing the
  option is that 2.5 installations which used `--log.severity all` will not log requests after the upgrade to 2.6. This can
  be adjusted by setting the `--log.requests-file` option.

* add backtrace to fatal log events

* added optional `limit` parameter for AQL function `FULLTEXT`

* make fulltext index also index text values contained in direct sub-objects of the indexed
  attribute.

  Previous versions of ArangoDB only indexed the attribute value if it was a string. Sub-attributes
  of the index attribute were ignored when fulltext indexing.

  Now, if the index attribute value is an object, the object's values will each be included in the
  fulltext index if they are strings. If the index attribute value is an array, the array's values
  will each be included in the fulltext index if they are strings.

  For example, with a fulltext index present on the `translations` attribute, the following text
  values will now be indexed:

      var c = db._create("example");
      c.ensureFulltextIndex("translations");
      c.insert({ translations: { en: "fox", de: "Fuchs", fr: "renard", ru: "лиса" } });
      c.insert({ translations: "Fox is the English translation of the German word Fuchs" });
      c.insert({ translations: [ "ArangoDB", "document", "database", "Foxx" ] });

      c.fulltext("translations", "лиса").toArray();       // returns only first document
      c.fulltext("translations", "Fox").toArray();        // returns first and second documents
      c.fulltext("translations", "prefix:Fox").toArray(); // returns all three documents

* added batch document removal and lookup commands:

      collection.lookupByKeys(keys)
      collection.removeByKeys(keys)

  These commands can be used to perform multi-document lookup and removal operations efficiently
  from the ArangoShell. The argument to these operations is an array of document keys.

  Also added HTTP APIs for batch document commands:

  * PUT /_api/simple/lookup-by-keys
  * PUT /_api/simple/remove-by-keys

* properly prefix document address URLs with the current database name for calls to the REST
  API method GET `/_api/document?collection=...` (that method will return partial URLs to all
  documents in the collection).

  Previous versions of ArangoDB returned the URLs starting with `/_api/` but without the current
  database name, e.g. `/_api/document/mycollection/mykey`. Starting with 2.6, the response URLs
  will include the database name as well, e.g. `/_db/_system/_api/document/mycollection/mykey`.

* added dedicated collection export HTTP REST API

  ArangoDB now provides a dedicated collection export API, which can take snapshots of entire
  collections more efficiently than the general-purpose cursor API. The export API is useful
  to transfer the contents of an entire collection to a client application. It provides optional
  filtering on specific attributes.

  The export API is available at endpoint `POST /_api/export?collection=...`. The API has the
  same return value structure as the already established cursor API (`POST /_api/cursor`).

  An introduction to the export API is given in this blog post:
  http://jsteemann.github.io/blog/2015/04/04/more-efficient-data-exports/

* subquery optimizations for AQL queries

  This optimization avoids copying intermediate results into subqueries that are not required
  by the subquery.

  A brief description can be found here:
  http://jsteemann.github.io/blog/2015/05/04/subquery-optimizations/

* return value optimization for AQL queries

  This optimization avoids copying the final query result inside the query's main `ReturnNode`.

  A brief description can be found here:
  http://jsteemann.github.io/blog/2015/05/04/return-value-optimization-for-aql/

* speed up AQL queries containing big `IN` lists for index lookups

  `IN` lists used for index lookups had performance issues in previous versions of ArangoDB.
  These issues have been addressed in 2.6 so using bigger `IN` lists for filtering is much
  faster.

  A brief description can be found here:
  http://jsteemann.github.io/blog/2015/05/07/in-list-improvements/

* allow `@` and `.` characters in document keys, too

  This change also leads to document keys being URL-encoded when returned in HTTP `location`
  response headers.

* added alternative implementation for AQL COLLECT

  The alternative method uses a hash table for grouping and does not require its input elements
  to be sorted. It will be taken into account by the optimizer for `COLLECT` statements that do
  not use an `INTO` clause.

  In case a `COLLECT` statement can use the hash table variant, the optimizer will create an extra
  plan for it at the beginning of the planning phase. In this plan, no extra `SORT` node will be
  added in front of the `COLLECT` because the hash table variant of `COLLECT` does not require
  sorted input. Instead, a `SORT` node will be added after it to sort its output. This `SORT` node
  may be optimized away again in later stages. If the sort order of the result is irrelevant to
  the user, adding an extra `SORT null` after a hash `COLLECT` operation will allow the optimizer to
  remove the sorts altogether.

  In addition to the hash table variant of `COLLECT`, the optimizer will modify the original plan
  to use the regular `COLLECT` implementation. As this implementation requires sorted input, the
  optimizer will insert a `SORT` node in front of the `COLLECT`. This `SORT` node may be optimized
  away in later stages.

  The created plans will then be shipped through the regular optimization pipeline. In the end,
  the optimizer will pick the plan with the lowest estimated total cost as usual. The hash table
  variant does not require an up-front sort of the input, and will thus be preferred over the
  regular `COLLECT` if the optimizer estimates many input elements for the `COLLECT` node and
  cannot use an index to sort them.

  The optimizer can be explicitly told to use the regular *sorted* variant of `COLLECT` by
  suffixing a `COLLECT` statement with `OPTIONS { "method" : "sorted" }`. This will override the
  optimizer guesswork and only produce the *sorted* variant of `COLLECT`.

  A blog post on the new `COLLECT` implementation can be found here:
  http://jsteemann.github.io/blog/2015/04/22/collecting-with-a-hash-table/

* refactored HTTP REST API for cursors

  The HTTP REST API for cursors (`/_api/cursor`) has been refactored to improve its performance
  and use less memory.

  A post showing some of the performance improvements can be found here:
  http://jsteemann.github.io/blog/2015/04/01/improvements-for-the-cursor-api/

* simplified return value syntax for data-modification AQL queries

  ArangoDB 2.4 since version allows to return results from data-modification AQL queries. The
  syntax for this was quite limited and verbose:

      FOR i IN 1..10
        INSERT { value: i } IN test
        LET inserted = NEW
        RETURN inserted

  The `LET inserted = NEW RETURN inserted` was required literally to return the inserted
  documents. No calculations could be made using the inserted documents.

  This is now more flexible. After a data-modification clause (e.g. `INSERT`, `UPDATE`, `REPLACE`,
  `REMOVE`, `UPSERT`) there can follow any number of `LET` calculations. These calculations can
  refer to the pseudo-values `OLD` and `NEW` that are created by the data-modification statements.

  This allows returning projections of inserted or updated documents, e.g.:

      FOR i IN 1..10
        INSERT { value: i } IN test
        RETURN { _key: NEW._key, value: i }

  Still not every construct is allowed after a data-modification clause. For example, no functions
  can be called that may access documents.

  More information can be found here:
  http://jsteemann.github.io/blog/2015/03/27/improvements-for-data-modification-queries/

* added AQL `UPSERT` statement

  This adds an `UPSERT` statement to AQL that is a combination of both `INSERT` and `UPDATE` /
  `REPLACE`. The `UPSERT` will search for a matching document using a user-provided example.
  If no document matches the example, the *insert* part of the `UPSERT` statement will be
  executed. If there is a match, the *update* / *replace* part will be carried out:

      UPSERT { page: 'index.html' }                 /* search example */
        INSERT { page: 'index.html', pageViews: 1 } /* insert part */
        UPDATE { pageViews: OLD.pageViews + 1 }     /* update part */
        IN pageViews

  `UPSERT` can be used with an `UPDATE` or `REPLACE` clause. The `UPDATE` clause will perform
  a partial update of the found document, whereas the `REPLACE` clause will replace the found
  document entirely. The `UPDATE` or `REPLACE` parts can refer to the pseudo-value `OLD`, which
  contains all attributes of the found document.

  `UPSERT` statements can optionally return values. In the following query, the return
  attribute `found` will return the found document before the `UPDATE` was applied. If no
  document was found, `found` will contain a value of `null`. The `updated` result attribute will
  contain the inserted / updated document:

      UPSERT { page: 'index.html' }                 /* search example */
        INSERT { page: 'index.html', pageViews: 1 } /* insert part */
        UPDATE { pageViews: OLD.pageViews + 1 }     /* update part */
        IN pageViews
        RETURN { found: OLD, updated: NEW }

  A more detailed description of `UPSERT` can be found here:
  http://jsteemann.github.io/blog/2015/03/27/preview-of-the-upsert-command/

* adjusted default configuration value for `--server.backlog-size` from 10 to 64.

* issue #1231: bug xor feature in AQL: LENGTH(null) == 4

  This changes the behavior of the AQL `LENGTH` function as follows:

  - if the single argument to `LENGTH()` is `null`, then the result will now be `0`. In previous
    versions of ArangoDB, the result of `LENGTH(null)` was `4`.

  - if the single argument to `LENGTH()` is `true`, then the result will now be `1`. In previous
    versions of ArangoDB, the result of `LENGTH(true)` was `4`.

  - if the single argument to `LENGTH()` is `false`, then the result will now be `0`. In previous
    versions of ArangoDB, the result of `LENGTH(false)` was `5`.

  The results of `LENGTH()` with string, numeric, array object argument values do not change.

* issue #1298: Bulk import if data already exists (#1298)

  This change extends the HTTP REST API for bulk imports as follows:

  When documents are imported and the `_key` attribute is specified for them, the import can be
  used for inserting and updating/replacing documents. Previously, the import could be used for
  inserting new documents only, and re-inserting a document with an existing key would have failed
  with a *unique key constraint violated* error.

  The above behavior is still the default. However, the API now allows controlling the behavior
  in case of a unique key constraint error via the optional URL parameter `onDuplicate`.

  This parameter can have one of the following values:

  - `error`: when a unique key constraint error occurs, do not import or update the document but
    report an error. This is the default.

  - `update`: when a unique key constraint error occurs, try to (partially) update the existing
    document with the data specified in the import. This may still fail if the document would
    violate secondary unique indexes. Only the attributes present in the import data will be
    updated and other attributes already present will be preserved. The number of updated documents
    will be reported in the `updated` attribute of the HTTP API result.

  - `replace`: when a unique key constraint error occurs, try to fully replace the existing
    document with the data specified in the import. This may still fail if the document would
    violate secondary unique indexes. The number of replaced documents will be reported in the
    `updated` attribute of the HTTP API result.

  - `ignore`: when a unique key constraint error occurs, ignore this error. There will be no
    insert, update or replace for the particular document. Ignored documents will be reported
    separately in the `ignored` attribute of the HTTP API result.

  The result of the HTTP import API will now contain the attributes `ignored` and `updated`, which
  contain the number of ignored and updated documents respectively. These attributes will contain a
  value of zero unless the `onDuplicate` URL parameter is set to either `update` or `replace`
  (in this case the `updated` attribute may contain non-zero values) or `ignore` (in this case the
  `ignored` attribute may contain a non-zero value).

  To support the feature, arangoimp also has a new command line option `--on-duplicate` which can
  have one of the values `error`, `update`, `replace`, `ignore`. The default value is `error`.

  A few examples for using arangoimp with the `--on-duplicate` option can be found here:
  http://jsteemann.github.io/blog/2015/04/14/updating-documents-with-arangoimp/

* changed behavior of `db._query()` in the ArangoShell:

  if the command's result is printed in the shell, the first 10 results will be printed. Previously
  only a basic description of the underlying query result cursor was printed. Additionally, if the
  cursor result contains more than 10 results, the cursor is assigned to a global variable `more`,
  which can be used to iterate over the cursor result.

  Example:

      arangosh [_system]> db._query("FOR i IN 1..15 RETURN i")
      [object ArangoQueryCursor, count: 15, hasMore: true]

      [
        1,
        2,
        3,
        4,
        5,
        6,
        7,
        8,
        9,
        10
      ]

      type 'more' to show more documents


      arangosh [_system]> more
      [object ArangoQueryCursor, count: 15, hasMore: false]

      [
        11,
        12,
        13,
        14,
        15
      ]

* Disallow batchSize value 0 in HTTP `POST /_api/cursor`:

  The HTTP REST API `POST /_api/cursor` does not accept a `batchSize` parameter value of
  `0` any longer. A batch size of 0 never made much sense, but previous versions of ArangoDB
  did not check for this value. Now creating a cursor using a `batchSize` value 0 will
  result in an HTTP 400 error response

* REST Server: fix memory leaks when failing to add jobs

* 'EDGES' AQL Function

  The AQL function `EDGES` got a new fifth option parameter.
  Right now only one option is available: 'includeVertices'. This is a boolean parameter
  that allows to modify the result of the `EDGES` function.
  Default is 'includeVertices: false' which does not have any effect.
  'includeVertices: true' modifies the result, such that
  {vertex: <vertexDocument>, edge: <edgeDocument>} is returned.

* INCOMPATIBLE CHANGE:

  The result format of the AQL function `NEIGHBORS` has been changed.
  Before it has returned an array of objects containing 'vertex' and 'edge'.
  Now it will only contain the vertex directly.
  Also an additional option 'includeData' has been added.
  This is used to define if only the 'vertex._id' value should be returned (false, default),
  or if the vertex should be looked up in the collection and the complete JSON should be returned
  (true).
  Using only the id values can lead to significantly improved performance if this is the only information
  required.

  In order to get the old result format prior to ArangoDB 2.6, please use the function EDGES instead.
  Edges allows for a new option 'includeVertices' which, set to true, returns exactly the format of NEIGHBORS.
  Example:

      NEIGHBORS(<vertexCollection>, <edgeCollection>, <vertex>, <direction>, <example>)

  This can now be achieved by:

      EDGES(<edgeCollection>, <vertex>, <direction>, <example>, {includeVertices: true})

  If you are nesting several NEIGHBORS steps you can speed up their performance in the following way:

  Old Example:

  FOR va IN NEIGHBORS(Users, relations, 'Users/123', 'outbound') FOR vc IN NEIGHBORS(Products, relations, va.vertex._id, 'outbound') RETURN vc

  This can now be achieved by:

  FOR va IN NEIGHBORS(Users, relations, 'Users/123', 'outbound') FOR vc IN NEIGHBORS(Products, relations, va, 'outbound', null, {includeData: true}) RETURN vc
                                                                                                          ^^^^                  ^^^^^^^^^^^^^^^^^^^
                                                                                                  Use intermediate directly     include Data for final

* INCOMPATIBLE CHANGE:

  The AQL function `GRAPH_NEIGHBORS` now provides an additional option `includeData`.
  This option allows controlling whether the function should return the complete vertices
  or just their IDs. Returning only the IDs instead of the full vertices can lead to
  improved performance .

  If provided, `includeData` is set to `true`, all vertices in the result will be returned
  with all their attributes. The default value of `includeData` is `false`.
  This makes the default function results incompatible with previous versions of ArangoDB.

  To get the old result style in ArangoDB 2.6, please set the options as follows in calls
  to `GRAPH_NEIGHBORS`:

      GRAPH_NEIGHBORS(<graph>, <vertex>, { includeData: true })

* INCOMPATIBLE CHANGE:

  The AQL function `GRAPH_COMMON_NEIGHBORS` now provides an additional option `includeData`.
  This option allows controlling whether the function should return the complete vertices
  or just their IDs. Returning only the IDs instead of the full vertices can lead to
  improved performance .

  If provided, `includeData` is set to `true`, all vertices in the result will be returned
  with all their attributes. The default value of `includeData` is `false`.
  This makes the default function results incompatible with previous versions of ArangoDB.

  To get the old result style in ArangoDB 2.6, please set the options as follows in calls
  to `GRAPH_COMMON_NEIGHBORS`:

      GRAPH_COMMON_NEIGHBORS(<graph>, <vertexExamples1>, <vertexExamples2>, { includeData: true }, { includeData: true })

* INCOMPATIBLE CHANGE:

  The AQL function `GRAPH_SHORTEST_PATH` now provides an additional option `includeData`.
  This option allows controlling whether the function should return the complete vertices
  and edges or just their IDs. Returning only the IDs instead of full vertices and edges
  can lead to improved performance .

  If provided, `includeData` is set to `true`, all vertices and edges in the result will
  be returned with all their attributes. There is also an optional parameter `includePath` of
  type object.
  It has two optional sub-attributes `vertices` and `edges`, both of type boolean.
  Both can be set individually and the result will include all vertices on the path if
  `includePath.vertices == true` and all edges if `includePath.edges == true` respectively.

  The default value of `includeData` is `false`, and paths are now excluded by default.
  This makes the default function results incompatible with previous versions of ArangoDB.

  To get the old result style in ArangoDB 2.6, please set the options as follows in calls
  to `GRAPH_SHORTEST_PATH`:

      GRAPH_SHORTEST_PATH(<graph>, <source>, <target>, { includeData: true, includePath: { edges: true, vertices: true } })

  The attributes `startVertex` and `vertex` that were present in the results of `GRAPH_SHORTEST_PATH`
  in previous versions of ArangoDB will not be produced in 2.6. To calculate these attributes in 2.6,
  please extract the first and last elements from the `vertices` result attribute.

* INCOMPATIBLE CHANGE:

  The AQL function `GRAPH_DISTANCE_TO` will now return only the id the destination vertex
  in the `vertex` attribute, and not the full vertex data with all vertex attributes.

* INCOMPATIBLE CHANGE:

  All graph measurements functions in JavaScript module `general-graph` that calculated a
  single figure previously returned an array containing just the figure. Now these functions
  will return the figure directly and not put it inside an array.

  The affected functions are:

  * `graph._absoluteEccentricity`
  * `graph._eccentricity`
  * `graph._absoluteCloseness`
  * `graph._closeness`
  * `graph._absoluteBetweenness`
  * `graph._betweenness`
  * `graph._radius`
  * `graph._diameter`

* Create the `_graphs` collection in new databases with `waitForSync` attribute set to `false`

  The previous `waitForSync` value was `true`, so default the behavior when creating and dropping
  graphs via the HTTP REST API changes as follows if the new settings are in effect:

  * `POST /_api/graph` by default returns `HTTP 202` instead of `HTTP 201`
  * `DELETE /_api/graph/graph-name` by default returns `HTTP 202` instead of `HTTP 201`

  If the `_graphs` collection still has its `waitForSync` value set to `true`, then the HTTP status
  code will not change.

* Upgraded ICU to version 54; this increases performance in many places.
  based on https://code.google.com/p/chromium/issues/detail?id=428145

* added support for HTTP push aka chunked encoding

* issue #1051: add info whether server is running in service or user mode?

  This will add a "mode" attribute to the result of the result of HTTP GET `/_api/version?details=true`

  "mode" can have the following values:

  - `standalone`: server was started manually (e.g. on command-line)
  - `service`: service is running as Windows service, in daemon mode or under the supervisor

* improve system error messages in Windows port

* increased default value of `--server.request-timeout` from 300 to 1200 seconds for client tools
  (arangosh, arangoimp, arangodump, arangorestore)

* increased default value of `--server.connect-timeout` from 3 to 5 seconds for client tools
  (arangosh, arangoimp, arangodump, arangorestore)

* added startup option `--server.foxx-queues-poll-interval`

  This startup option controls the frequency with which the Foxx queues manager is checking
  the queue (or queues) for jobs to be executed.

  The default value is `1` second. Lowering this value will result in the queue manager waking
  up and checking the queues more frequently, which may increase CPU usage of the server.
  When not using Foxx queues, this value can be raised to save some CPU time.

* added startup option `--server.foxx-queues`

  This startup option controls whether the Foxx queue manager will check queue and job entries.
  Disabling this option can reduce server load but will prevent jobs added to Foxx queues from
  being processed at all.

  The default value is `true`, enabling the Foxx queues feature.

* make Foxx queues really database-specific.

  Foxx queues were and are stored in a database-specific collection `_queues`. However, a global
  cache variable for the queues led to the queue names being treated database-independently, which
  was wrong.

  Since 2.6, Foxx queues names are truly database-specific, so the same queue name can be used in
  two different databases for two different queues. Until then, it is advisable to think of queues
  as already being database-specific, and using the database name as a queue name prefix to be
  avoid name conflicts, e.g.:

      var queueName = "myQueue";
      var Foxx = require("org/arangodb/foxx");
      Foxx.queues.create(db._name() + ":" + queueName);

* added support for Foxx queue job types defined as app scripts.

  The old job types introduced in 2.4 are still supported but are known to cause issues in 2.5
  and later when the server is restarted or the job types are not defined in every thread.

  The new job types avoid this issue by storing an explicit mount path and script name rather
  than an assuming the job type is defined globally. It is strongly recommended to convert your
  job types to the new script-based system.

* renamed Foxx sessions option "sessionStorageApp" to "sessionStorage". The option now also accepts session storages directly.

* Added the following JavaScript methods for file access:
  * fs.copyFile() to copy single files
  * fs.copyRecursive() to copy directory trees
  * fs.chmod() to set the file permissions (non-Windows only)

* Added process.env for accessing the process environment from JavaScript code

* Cluster: kickstarter shutdown routines will more precisely follow the shutdown of its nodes.

* Cluster: don't delete agency connection objects that are currently in use.

* Cluster: improve passing along of HTTP errors

* fixed issue #1247: debian init script problems

* multi-threaded index creation on collection load

  When a collection contains more than one secondary index, they can be built in memory in
  parallel when the collection is loaded. How many threads are used for parallel index creation
  is determined by the new configuration parameter `--database.index-threads`. If this is set
  to 0, indexes are built by the opening thread only and sequentially. This is equivalent to
  the behavior in 2.5 and before.

* speed up building up primary index when loading collections

* added `count` attribute to `parameters.json` files of collections. This attribute indicates
  the number of live documents in the collection on unload. It is read when the collection is
  (re)loaded to determine the initial size for the collection's primary index

* removed remainders of MRuby integration, removed arangoirb

* simplified `controllers` property in Foxx manifests. You can now specify a filename directly
  if you only want to use a single file mounted at the base URL of your Foxx app.

* simplified `exports` property in Foxx manifests. You can now specify a filename directly if
  you only want to export variables from a single file in your Foxx app.

* added support for node.js-style exports in Foxx exports. Your Foxx exports file can now export
  arbitrary values using the `module.exports` property instead of adding properties to the
  `exports` object.

* added `scripts` property to Foxx manifests. You should now specify the `setup` and `teardown`
  files as properties of the `scripts` object in your manifests and can define custom,
  app-specific scripts that can be executed from the web interface or the CLI.

* added `tests` property to Foxx manifests. You can now define test cases using the `mocha`
  framework which can then be executed inside ArangoDB.

* updated `joi` package to 6.0.8.

* added `extendible` package.

* added Foxx model lifecycle events to repositories. See #1257.

* speed up resizing of edge index.

* allow to split an edge index into buckets which are resized individually.
  This is controlled by the `indexBuckets` attribute in the `properties`
  of the collection.

* fix a cluster deadlock bug in larger clusters by marking a thread waiting
  for a lock on a DBserver as blocked


v2.5.7 (2015-08-02)
-------------------

* V8: Upgrade to version 4.1.0.27 - this is intended to be the stable V8 version.


v2.5.6 (2015-07-21)
-------------------

* alter Windows build infrastructure so we can properly store pdb files.

* potentially fixed issue #1313: Wrong metric calculation at dashboard

  Escape whitespace in process name when scanning /proc/pid/stats

  This fixes statistics values read from that file

* Fixed variable naming in AQL `COLLECT INTO` results in case the COLLECT is placed
  in a subquery which itself is followed by other constructs that require variables


v2.5.5 (2015-05-29)
-------------------

* fixed vulnerability in JWT implementation.

* fixed format string for reading /proc/pid/stat

* take into account barriers used in different V8 contexts


v2.5.4 (2015-05-14)
-------------------

* added startup option `--log.performance`: specifying this option at startup will log
  performance-related info messages, mainly timings via the regular logging mechanisms

* cluster fixes

* fix for recursive copy under Windows


v2.5.3 (2015-04-29)
-------------------

* Fix fs.move to work across filesystem borders; Fixes Foxx app installation problems;
  issue #1292.

* Fix Foxx app install when installed on a different drive on Windows

* issue #1322: strange AQL result

* issue #1318: Inconsistent db._create() syntax

* issue #1315: queries to a collection fail with an empty response if the
  collection contains specific JSON data

* issue #1300: Make arangodump not fail if target directory exists but is empty

* allow specifying higher values than SOMAXCONN for `--server.backlog-size`

  Previously, arangod would not start when a `--server.backlog-size` value was
  specified that was higher than the platform's SOMAXCONN header value.

  Now, arangod will use the user-provided value for `--server.backlog-size` and
  pass it to the listen system call even if the value is higher than SOMAXCONN.
  If the user-provided value is higher than SOMAXCONN, arangod will log a warning
  on startup.

* Fixed a cluster deadlock bug. Mark a thread that is in a RemoteBlock as
  blocked to allow for additional dispatcher threads to be started.

* Fix locking in cluster by using another ReadWriteLock class for collections.

* Add a second DispatcherQueue for AQL in the cluster. This fixes a
  cluster-AQL thread explosion bug.


v2.5.2 (2015-04-11)
-------------------

* modules stored in _modules are automatically flushed when changed

* added missing query-id parameter in documentation of HTTP DELETE `/_api/query` endpoint

* added iterator for edge index in AQL queries

  this change may lead to less edges being read when used together with a LIMIT clause

* make graph viewer in web interface issue less expensive queries for determining
  a random vertex from the graph, and for determining vertex attributes

* issue #1285: syntax error, unexpected $undefined near '@_to RETURN obj

  this allows AQL bind parameter names to also start with underscores

* moved /_api/query to C++

* issue #1289: Foxx models created from database documents expose an internal method

* added `Foxx.Repository#exists`

* parallelize initialization of V8 context in multiple threads

* fixed a possible crash when the debug-level was TRACE

* cluster: do not initialize statistics collection on each
  coordinator, this fixes a race condition at startup

* cluster: fix a startup race w.r.t. the _configuration collection

* search for db:// JavaScript modules only after all local files have been
  considered, this speeds up the require command in a cluster considerably

* general cluster speedup in certain areas


v2.5.1 (2015-03-19)
-------------------

* fixed bug that caused undefined behavior when an AQL query was killed inside
  a calculation block

* fixed memleaks in AQL query cleanup in case out-of-memory errors are thrown

* by default, Debian and RedHat packages are built with debug symbols

* added option `--database.ignore-logfile-errors`

  This option controls how collection datafiles with a CRC mismatch are treated.

  If set to `false`, CRC mismatch errors in collection datafiles will lead
  to a collection not being loaded at all. If a collection needs to be loaded
  during WAL recovery, the WAL recovery will also abort (if not forced with
  `--wal.ignore-recovery-errors true`). Setting this flag to `false` protects
  users from unintentionally using a collection with corrupted datafiles, from
  which only a subset of the original data can be recovered.

  If set to `true`, CRC mismatch errors in collection datafiles will lead to
  the datafile being partially loaded. All data up to until the mismatch will
  be loaded. This will enable users to continue with collection datafiles
  that are corrupted, but will result in only a partial load of the data.
  The WAL recovery will still abort when encountering a collection with a
  corrupted datafile, at least if `--wal.ignore-recovery-errors` is not set to
  `true`.

  The default value is *true*, so for collections with corrupted datafiles
  there might be partial data loads once the WAL recovery has finished. If
  the WAL recovery will need to load a collection with a corrupted datafile,
  it will still stop when using the default values.

* INCOMPATIBLE CHANGE:

  make the arangod server refuse to start if during startup it finds a non-readable
  `parameter.json` file for a database or a collection.

  Stopping the startup process in this case requires manual intervention (fixing
  the unreadable files), but prevents follow-up errors due to ignored databases or
  collections from happening.

* datafiles and `parameter.json` files written by arangod are now created with read and write
  privileges for the arangod process user, and with read and write privileges for the arangod
  process group.

  Previously, these files were created with user read and write permissions only.

* INCOMPATIBLE CHANGE:

  abort WAL recovery if one of the collection's datafiles cannot be opened

* INCOMPATIBLE CHANGE:

  never try to raise the privileges after dropping them, this can lead to a race condition while
  running the recovery

  If you require to run ArangoDB on a port lower than 1024, you must run ArangoDB as root.

* fixed inefficiencies in `remove` methods of general-graph module

* added option `--database.slow-query-threshold` for controlling the default AQL slow query
  threshold value on server start

* add system error strings for Windows on many places

* rework service startup so we announce 'RUNNING' only when we're finished starting.

* use the Windows eventlog for FATAL and ERROR - log messages

* fix service handling in NSIS Windows installer, specify human readable name

* add the ICU_DATA environment variable to the fatal error messages

* fixed issue #1265: arangod crashed with SIGSEGV

* fixed issue #1241: Wildcards in examples


v2.5.0 (2015-03-09)
-------------------

* installer fixes for Windows

* fix for downloading Foxx

* fixed issue #1258: http pipelining not working?


v2.5.0-beta4 (2015-03-05)
-------------------------

* fixed issue #1247: debian init script problems


v2.5.0-beta3 (2015-02-27)
-------------------------

* fix Windows install path calculation in arango

* fix Windows logging of long strings

* fix possible undefinedness of const strings in Windows


v2.5.0-beta2 (2015-02-23)
-------------------------

* fixed issue #1256: agency binary not found #1256

* fixed issue #1230: API: document/col-name/_key and cursor return different floats

* front-end: dashboard tries not to (re)load statistics if user has no access

* V8: Upgrade to version 3.31.74.1

* etcd: Upgrade to version 2.0 - This requires go 1.3 to compile at least.

* refuse to startup if ICU wasn't initialized, this will i.e. prevent errors from being printed,
  and libraries from being loaded.

* front-end: unwanted removal of index table header after creating new index

* fixed issue #1248: chrome: applications filtering not working

* fixed issue #1198: queries remain in aql editor (front-end) if you navigate through different tabs

* Simplify usage of Foxx

  Thanks to our user feedback we learned that Foxx is a powerful, yet rather complicated concept.
  With this release we tried to make it less complicated while keeping all its strength.
  That includes a rewrite of the documentation as well as some code changes as listed below:

  * Moved Foxx applications to a different folder.

    The naming convention now is: <app-path>/_db/<dbname>/<mountpoint>/APP
    Before it was: <app-path>/databases/<dbname>/<appname>:<appversion>
    This caused some trouble as apps where cached based on name and version and updates did not apply.
    Hence the path on filesystem and the app's access URL had no relation to one another.
    Now the path on filesystem is identical to the URL (except for slashes and the appended APP)

  * Rewrite of Foxx routing

    The routing of Foxx has been exposed to major internal changes we adjusted because of user feedback.
    This allows us to set the development mode per mountpoint without having to change paths and hold
    apps at separate locations.

  * Foxx Development mode

    The development mode used until 2.4 is gone. It has been replaced by a much more mature version.
    This includes the deprecation of the javascript.dev-app-path parameter, which is useless since 2.5.
    Instead of having two separate app directories for production and development, apps now reside in
    one place, which is used for production as well as for development.
    Apps can still be put into development mode, changing their behavior compared to production mode.
    Development mode apps are still reread from disk at every request, and still they ship more debug
    output.

    This change has also made the startup options `--javascript.frontend-development-mode` and
    `--javascript.dev-app-path` obsolete. The former option will not have any effect when set, and the
    latter option is only read and used during the upgrade to 2.5 and does not have any effects later.

  * Foxx install process

    Installing Foxx apps has been a two step process: import them into ArangoDB and mount them at a
    specific mountpoint. These operations have been joined together. You can install an app at one
    mountpoint, that's it. No fetch, mount, unmount, purge cycle anymore. The commands have been
    simplified to just:

    * install: get your Foxx app up and running
    * uninstall: shut it down and erase it from disk

  * Foxx error output

    Until 2.4 the errors produced by Foxx were not optimal. Often, the error message was just
    `unable to parse manifest` and contained only an internal stack trace.
    In 2.5 we made major improvements there, including a much more fine-grained error output that
    helps you debug your Foxx apps. The error message printed is now much closer to its source and
    should help you track it down.

    Also we added the default handlers for unhandled errors in Foxx apps:

    * You will get a nice internal error page whenever your Foxx app is called but was not installed
      due to any error
    * You will get a proper error message when having an uncaught error appears in any app route

    In production mode the messages above will NOT contain any information about your Foxx internals
    and are safe to be exposed to third party users.
    In development mode the messages above will contain the stacktrace (if available), making it easier for
    your in-house devs to track down errors in the application.

* added `console` object to Foxx apps. All Foxx apps now have a console object implementing
  the familiar Console API in their global scope, which can be used to log diagnostic
  messages to the database.

* added `org/arangodb/request` module, which provides a simple API for making HTTP requests
  to external services.

* added optimizer rule `propagate-constant-attributes`

  This rule will look inside `FILTER` conditions for constant value equality comparisons,
  and insert the constant values in other places in `FILTER`s. For example, the rule will
  insert `42` instead of `i.value` in the second `FILTER` of the following query:

      FOR i IN c1 FOR j IN c2 FILTER i.value == 42 FILTER j.value == i.value RETURN 1

* added `filtered` value to AQL query execution statistics

  This value indicates how many documents were filtered by `FilterNode`s in the AQL query.
  Note that `IndexRangeNode`s can also filter documents by selecting only the required ranges
  from the index. The `filtered` value will not include the work done by `IndexRangeNode`s,
  but only the work performed by `FilterNode`s.

* added support for sparse hash and skiplist indexes

  Hash and skiplist indexes can optionally be made sparse. Sparse indexes exclude documents
  in which at least one of the index attributes is either not set or has a value of `null`.

  As such documents are excluded from sparse indexes, they may contain fewer documents than
  their non-sparse counterparts. This enables faster indexing and can lead to reduced memory
  usage in case the indexed attribute does occur only in some, but not all documents of the
  collection. Sparse indexes will also reduce the number of collisions in non-unique hash
  indexes in case non-existing or optional attributes are indexed.

  In order to create a sparse index, an object with the attribute `sparse` can be added to
  the index creation commands:

      db.collection.ensureHashIndex(attributeName, { sparse: true });
      db.collection.ensureHashIndex(attributeName1, attributeName2, { sparse: true });
      db.collection.ensureUniqueConstraint(attributeName, { sparse: true });
      db.collection.ensureUniqueConstraint(attributeName1, attributeName2, { sparse: true });

      db.collection.ensureSkiplist(attributeName, { sparse: true });
      db.collection.ensureSkiplist(attributeName1, attributeName2, { sparse: true });
      db.collection.ensureUniqueSkiplist(attributeName, { sparse: true });
      db.collection.ensureUniqueSkiplist(attributeName1, attributeName2, { sparse: true });

  Note that in place of the above specialized index creation commands, it is recommended to use
  the more general index creation command `ensureIndex`:

  ```js
  db.collection.ensureIndex({ type: "hash", sparse: true, unique: true, fields: [ attributeName ] });
  db.collection.ensureIndex({ type: "skiplist", sparse: false, unique: false, fields: [ "a", "b" ] });
  ```

  When not explicitly set, the `sparse` attribute defaults to `false` for new indexes.

  This causes a change in behavior when creating a unique hash index without specifying the
  sparse flag: in 2.4, unique hash indexes were implicitly sparse, always excluding `null` values.
  There was no option to control this behavior, and sparsity was neither supported for non-unique
  hash indexes nor skiplists in 2.4. This implicit sparsity of unique hash indexes was considered
  an inconsistency, and therefore the behavior was cleaned up in 2.5. As of 2.5, indexes will
  only be created sparse if sparsity is explicitly requested. Existing unique hash indexes from 2.4
  or before will automatically be migrated so they are still sparse after the upgrade to 2.5.

  Geo indexes are implicitly sparse, meaning documents without the indexed location attribute or
  containing invalid location coordinate values will be excluded from the index automatically. This
  is also a change when compared to pre-2.5 behavior, when documents with missing or invalid
  coordinate values may have caused errors on insertion when the geo index' `unique` flag was set
  and its `ignoreNull` flag was not.

  This was confusing and has been rectified in 2.5. The method `ensureGeoConstaint()` now does the
  same as `ensureGeoIndex()`. Furthermore, the attributes `constraint`, `unique`, `ignoreNull` and
  `sparse` flags are now completely ignored when creating geo indexes.

  The same is true for fulltext indexes. There is no need to specify non-uniqueness or sparsity for
  geo or fulltext indexes. They will always be non-unique and sparse.

  As sparse indexes may exclude some documents, they cannot be used for every type of query.
  Sparse hash indexes cannot be used to find documents for which at least one of the indexed
  attributes has a value of `null`. For example, the following AQL query cannot use a sparse
  index, even if one was created on attribute `attr`:

      FOR doc In collection
        FILTER doc.attr == null
        RETURN doc

  If the lookup value is non-constant, a sparse index may or may not be used, depending on
  the other types of conditions in the query. If the optimizer can safely determine that
  the lookup value cannot be `null`, a sparse index may be used. When uncertain, the optimizer
  will not make use of a sparse index in a query in order to produce correct results.

  For example, the following queries cannot use a sparse index on `attr` because the optimizer
  will not know beforehand whether the comparison values for `doc.attr` will include `null`:

      FOR doc In collection
        FILTER doc.attr == SOME_FUNCTION(...)
        RETURN doc

      FOR other IN otherCollection
        FOR doc In collection
          FILTER doc.attr == other.attr
          RETURN doc

  Sparse skiplist indexes can be used for sorting if the optimizer can safely detect that the
  index range does not include `null` for any of the index attributes.

* inspection of AQL data-modification queries will now detect if the data-modification part
  of the query can run in lockstep with the data retrieval part of the query, or if the data
  retrieval part must be executed before the data modification can start.

  Executing the two in lockstep allows using much smaller buffers for intermediate results
  and starts the actual data-modification operations much earlier than if the two phases
  were executed separately.

* Allow dynamic attribute names in AQL object literals

  This allows using arbitrary expressions to construct attribute names in object
  literals specified in AQL queries. To disambiguate expressions and other unquoted
  attribute names, dynamic attribute names need to be enclosed in brackets (`[` and `]`).
  Example:

      FOR i IN 1..100
        RETURN { [ CONCAT('value-of-', i) ] : i }

* make AQL optimizer rule "use-index-for-sort" remove sort also in case a non-sorted
  index (e.g. a hash index) is used for only equality lookups and all sort attributes
  are covered by the index.

  Example that does not require an extra sort (needs hash index on `value`):

      FOR doc IN collection FILTER doc.value == 1 SORT doc.value RETURN doc

  Another example that does not require an extra sort (with hash index on `value1`, `value2`):

      FOR doc IN collection FILTER doc.value1 == 1 && doc.value2 == 2 SORT doc.value1, doc.value2 RETURN doc

* make AQL optimizer rule "use-index-for-sort" remove sort also in case the sort criteria
  excludes the left-most index attributes, but the left-most index attributes are used
  by the index for equality-only lookups.

  Example that can use the index for sorting (needs skiplist index on `value1`, `value2`):

      FOR doc IN collection FILTER doc.value1 == 1 SORT doc.value2 RETURN doc

* added selectivity estimates for primary index, edge index, and hash index

  The selectivity estimates are returned by the `GET /_api/index` REST API method
  in a sub-attribute `selectivityEstimate` for each index that supports it. This
  attribute will be omitted for indexes that do not provide selectivity estimates.
  If provided, the selectivity estimate will be a numeric value between 0 and 1.

  Selectivity estimates will also be reported in the result of `collection.getIndexes()`
  for all indexes that support this. If no selectivity estimate can be determined for
  an index, the attribute `selectivityEstimate` will be omitted here, too.

  The web interface also shows selectivity estimates for each index that supports this.

  Currently the following index types can provide selectivity estimates:
  - primary index
  - edge index
  - hash index (unique and non-unique)

  No selectivity estimates will be provided when running in cluster mode.

* fixed issue #1226: arangod log issues

* added additional logger if arangod is started in foreground mode on a tty

* added AQL optimizer rule "move-calculations-down"

* use exclusive native SRWLocks on Windows instead of native mutexes

* added AQL functions `MD5`, `SHA1`, and `RANDOM_TOKEN`.

* reduced number of string allocations when parsing certain AQL queries

  parsing numbers (integers or doubles) does not require a string allocation
  per number anymore

* RequestContext#bodyParam now accepts arbitrary joi schemas and rejects invalid (but well-formed) request bodies.

* enforce that AQL user functions are wrapped inside JavaScript function () declarations

  AQL user functions were always expected to be wrapped inside a JavaScript function, but previously
  this was not enforced when registering a user function. Enforcing the AQL user functions to be contained
  inside functions prevents functions from doing some unexpected things that may have led to undefined
  behavior.

* Windows service uninstalling: only remove service if it points to the currently running binary,
  or --force was specified.

* Windows (debug only): print stacktraces on crash and run minidump

* Windows (cygwin): if you run arangosh in a cygwin shell or via ssh we will detect this and use
  the appropriate output functions.

* Windows: improve process management

* fix IPv6 reverse ip lookups - so far we only did IPv4 addresses.

* improve join documentation, add outer join example

* run jslint for unit tests too, to prevent "memory leaks" by global js objects with native code.

* fix error logging for exceptions - we wouldn't log the exception message itself so far.

* improve error reporting in the http client (Windows & *nix)

* improve error reports in cluster

* Standard errors can now contain custom messages.


v2.4.7 (XXXX-XX-XX)
-------------------

* fixed issue #1282: Geo WITHIN_RECTANGLE for nested lat/lng


v2.4.6 (2015-03-18)
-------------------

* added option `--database.ignore-logfile-errors`

  This option controls how collection datafiles with a CRC mismatch are treated.

  If set to `false`, CRC mismatch errors in collection datafiles will lead
  to a collection not being loaded at all. If a collection needs to be loaded
  during WAL recovery, the WAL recovery will also abort (if not forced with
  `--wal.ignore-recovery-errors true`). Setting this flag to `false` protects
  users from unintentionally using a collection with corrupted datafiles, from
  which only a subset of the original data can be recovered.

  If set to `true`, CRC mismatch errors in collection datafiles will lead to
  the datafile being partially loaded. All data up to until the mismatch will
  be loaded. This will enable users to continue with a collection datafiles
  that are corrupted, but will result in only a partial load of the data.
  The WAL recovery will still abort when encountering a collection with a
  corrupted datafile, at least if `--wal.ignore-recovery-errors` is not set to
  `true`.

  The default value is *true*, so for collections with corrupted datafiles
  there might be partial data loads once the WAL recovery has finished. If
  the WAL recovery will need to load a collection with a corrupted datafile,
  it will still stop when using the default values.

* INCOMPATIBLE CHANGE:

  make the arangod server refuse to start if during startup it finds a non-readable
  `parameter.json` file for a database or a collection.

  Stopping the startup process in this case requires manual intervention (fixing
  the unreadable files), but prevents follow-up errors due to ignored databases or
  collections from happening.

* datafiles and `parameter.json` files written by arangod are now created with read and write
  privileges for the arangod process user, and with read and write privileges for the arangod
  process group.

  Previously, these files were created with user read and write permissions only.

* INCOMPATIBLE CHANGE:

  abort WAL recovery if one of the collection's datafiles cannot be opened

* INCOMPATIBLE CHANGE:

  never try to raise the privileges after dropping them, this can lead to a race condition while
  running the recovery

  If you require to run ArangoDB on a port lower than 1024, you must run ArangoDB as root.

* fixed inefficiencies in `remove` methods of general-graph module

* added option `--database.slow-query-threshold` for controlling the default AQL slow query
  threshold value on server start


v2.4.5 (2015-03-16)
-------------------

* added elapsed time to HTTP request logging output (`--log.requests-file`)

* added AQL current and slow query tracking, killing of AQL queries

  This change enables retrieving the list of currently running AQL queries inside the selected database.
  AQL queries with an execution time beyond a certain threshold can be moved to a "slow query" facility
  and retrieved from there. Queries can also be killed by specifying the query id.

  This change adds the following HTTP REST APIs:

  - `GET /_api/query/current`: for retrieving the list of currently running queries
  - `GET /_api/query/slow`: for retrieving the list of slow queries
  - `DELETE /_api/query/slow`: for clearing the list of slow queries
  - `GET /_api/query/properties`: for retrieving the properties for query tracking
  - `PUT /_api/query/properties`: for adjusting the properties for query tracking
  - `DELETE /_api/query/<id>`: for killing an AQL query

  The following JavaScript APIs have been added:

  - require("org/arangodb/aql/queries").current();
  - require("org/arangodb/aql/queries").slow();
  - require("org/arangodb/aql/queries").clearSlow();
  - require("org/arangodb/aql/queries").properties();
  - require("org/arangodb/aql/queries").kill();

* fixed issue #1265: arangod crashed with SIGSEGV

* fixed issue #1241: Wildcards in examples

* fixed comment parsing in Foxx controllers


v2.4.4 (2015-02-24)
-------------------

* fixed the generation template for foxx apps. It now does not create deprecated functions anymore

* add custom visitor functionality for `GRAPH_NEIGHBORS` function, too

* increased default value of traversal option *maxIterations* to 100 times of its previous
  default value


v2.4.3 (2015-02-06)
-------------------

* fix multi-threading with openssl when running under Windows

* fix timeout on socket operations when running under Windows

* Fixed an error in Foxx routing which caused some apps that worked in 2.4.1 to fail with status 500: `undefined is not a function` errors in 2.4.2
  This error was occurring due to seldom internal rerouting introduced by the malformed application handler.


v2.4.2 (2015-01-30)
-------------------

* added custom visitor functionality for AQL traversals

  This allows more complex result processing in traversals triggered by AQL. A few examples
  are shown in [this article](http://jsteemann.github.io/blog/2015/01/28/using-custom-visitors-in-aql-graph-traversals/).

* improved number of results estimated for nodes of type EnumerateListNode and SubqueryNode
  in AQL explain output

* added AQL explain helper to explain arbitrary AQL queries

  The helper function prints the query execution plan and the indexes to be used in the
  query. It can be invoked from the ArangoShell or the web interface as follows:

      require("org/arangodb/aql/explainer").explain(query);

* enable use of indexes for certain AQL conditions with non-equality predicates, in
  case the condition(s) also refer to indexed attributes

  The following queries will now be able to use indexes:

      FILTER a.indexed == ... && a.indexed != ...
      FILTER a.indexed == ... && a.nonIndexed != ...
      FILTER a.indexed == ... && ! (a.indexed == ...)
      FILTER a.indexed == ... && ! (a.nonIndexed == ...)
      FILTER a.indexed == ... && ! (a.indexed != ...)
      FILTER a.indexed == ... && ! (a.nonIndexed != ...)
      FILTER (a.indexed == ... && a.nonIndexed == ...) || (a.indexed == ... && a.nonIndexed == ...)
      FILTER (a.indexed == ... && a.nonIndexed != ...) || (a.indexed == ... && a.nonIndexed != ...)

* Fixed spuriously occurring "collection not found" errors when running queries on local
  collections on a cluster DB server

* Fixed upload of Foxx applications to the server for apps exceeding approx. 1 MB zipped.

* Malformed Foxx applications will now return a more useful error when any route is requested.

  In Production a Foxx app mounted on /app will display an html page on /app/* stating a 503 Service temporarily not available.
  It will not state any information about your Application.
  Before it was a 404 Not Found without any information and not distinguishable from a correct not found on your route.

  In Development Mode the html page also contains information about the error occurred.

* Unhandled errors thrown in Foxx routes are now handled by the Foxx framework itself.

  In Production the route will return a status 500 with a body {error: "Error statement"}.
  In Development the route will return a status 500 with a body {error: "Error statement", stack: "..."}

  Before, it was status 500 with a plain text stack including ArangoDB internal routing information.

* The Applications tab in web interface will now request development apps more often.
  So if you have a fixed a syntax error in your app it should always be visible after reload.


v2.4.1 (2015-01-19)
-------------------

* improved WAL recovery output

* fixed certain OR optimizations in AQL optimizer

* better diagnostics for arangoimp

* fixed invalid result of HTTP REST API method `/_admin/foxx/rescan`

* fixed possible segmentation fault when passing a Buffer object into a V8 function
  as a parameter

* updated AQB module to 1.8.0.


v2.4.0 (2015-01-13)
-------------------

* updated AQB module to 1.7.0.

* fixed V8 integration-related crashes

* make `fs.move(src, dest)` also fail when both `src` and `dest` are
  existing directories. This ensures the same behavior of the move operation
  on different platforms.

* fixed AQL insert operation for multi-shard collections in cluster

* added optional return value for AQL data-modification queries.
  This allows returning the documents inserted, removed or updated with the query, e.g.

      FOR doc IN docs REMOVE doc._key IN docs LET removed = OLD RETURN removed
      FOR doc IN docs INSERT { } IN docs LET inserted = NEW RETURN inserted
      FOR doc IN docs UPDATE doc._key WITH { } IN docs LET previous = OLD RETURN previous
      FOR doc IN docs UPDATE doc._key WITH { } IN docs LET updated = NEW RETURN updated

  The variables `OLD` and `NEW` are automatically available when a `REMOVE`, `INSERT`,
  `UPDATE` or `REPLACE` statement is immediately followed by a `LET` statement.
  Note that the `LET` and `RETURN` statements in data-modification queries are not as
  flexible as the general versions of `LET` and `RETURN`. When returning documents from
  data-modification operations, only a single variable can be assigned using `LET`, and
  the assignment can only be either `OLD` or `NEW`, but not an arbitrary expression. The
  `RETURN` statement also allows using the just-created variable only, and no arbitrary
  expressions.


v2.4.0-beta1 (2014-12-26)
--------------------------

* fixed superstates in FoxxGenerator

* fixed issue #1065: Aardvark: added creation of documents and edges with _key property

* fixed issue #1198: Aardvark: current AQL editor query is now cached

* Upgraded V8 version from 3.16.14 to 3.29.59

  The built-in version of V8 has been upgraded from 3.16.14 to 3.29.59.
  This activates several ES6 (also dubbed *Harmony* or *ES.next*) features in
  ArangoDB, both in the ArangoShell and the ArangoDB server. They can be
  used for scripting and in server-side actions such as Foxx routes, traversals
  etc.

  The following ES6 features are available in ArangoDB 2.4 by default:

  * iterators
  * the `of` operator
  * symbols
  * predefined collections types (Map, Set etc.)
  * typed arrays

  Many other ES6 features are disabled by default, but can be made available by
  starting arangod or arangosh with the appropriate options:

  * arrow functions
  * proxies
  * generators
  * String, Array, and Number enhancements
  * constants
  * enhanced object and numeric literals

  To activate all these ES6 features in arangod or arangosh, start it with
  the following options:

      arangosh --javascript.v8-options="--harmony --harmony_generators"

  More details on the available ES6 features can be found in
  [this blog](https://jsteemann.github.io/blog/2014/12/19/using-es6-features-in-arangodb/).

* Added Foxx generator for building Hypermedia APIs

  A more detailed description is [here](https://www.arangodb.com/2014/12/08/building-hypermedia-apis-foxxgenerator)

* New `Applications` tab in web interface:

  The `applications` tab got a complete redesign.
  It will now only show applications that are currently running on ArangoDB.
  For a selected application, a new detailed view has been created.
  This view provides a better overview of the app:
  * author
  * license
  * version
  * contributors
  * download links
  * API documentation

  To install a new application, a new dialog is now available.
  It provides the features already available in the console application `foxx-manager` plus some more:
  * install an application from Github
  * install an application from a zip file
  * install an application from ArangoDB's application store
  * create a new application from scratch: this feature uses a generator to
    create a Foxx application with pre-defined CRUD methods for a given list
    of collections. The generated Foxx app can either be downloaded as a zip file or
    be installed on the server. Starting with a new Foxx app has never been easier.

* fixed issue #1102: Aardvark: Layout bug in documents overview

  The documents overview was entirely destroyed in some situations on Firefox.
  We replaced the plugin we used there.

* fixed issue #1168: Aardvark: pagination buttons jumping

* fixed issue #1161: Aardvark: Click on Import JSON imports previously uploaded file

* removed configure options `--enable-all-in-one-v8`, `--enable-all-in-one-icu`,
  and `--enable-all-in-one-libev`.

* global internal rename to fix naming incompatibilities with JSON:

  Internal functions with names containing `array` have been renamed to `object`,
  internal functions with names containing `list` have been renamed to `array`.
  The renaming was mainly done in the C++ parts. The documentation has also been
  adjusted so that the correct JSON type names are used in most places.

  The change also led to the addition of a few function aliases in AQL:

  * `TO_LIST` now is an alias of the new `TO_ARRAY`
  * `IS_LIST` now is an alias of the new `IS_ARRAY`
  * `IS_DOCUMENT` now is an alias of the new `IS_OBJECT`

  The changed also renamed the option `mergeArrays` to `mergeObjects` for AQL
  data-modification query options and HTTP document modification API

* AQL: added optimizer rule "remove-filter-covered-by-index"

  This rule removes FilterNodes and CalculationNodes from an execution plan if the
  filter is already covered by a previous IndexRangeNode. Removing the CalculationNode
  and the FilterNode will speed up query execution because the query requires less
  computation.

* AQL: added optimizer rule "remove-sort-rand"

  This rule removes a `SORT RAND()` expression from a query and moves the random
  iteration into the appropriate `EnumerateCollectionNode`. This is more efficient
  than individually enumerating and then sorting randomly.

* AQL: range optimizations for IN and OR

  This change enables usage of indexes for several additional cases. Filters containing
  the `IN` operator can now make use of indexes, and multiple OR- or AND-combined filter
  conditions can now also use indexes if the filters are accessing the same indexed
  attribute.

  Here are a few examples of queries that can now use indexes but couldn't before:

    FOR doc IN collection
      FILTER doc.indexedAttribute == 1 || doc.indexedAttribute > 99
      RETURN doc

    FOR doc IN collection
      FILTER doc.indexedAttribute IN [ 3, 42 ] || doc.indexedAttribute > 99
      RETURN doc

    FOR doc IN collection
      FILTER (doc.indexedAttribute > 2 && doc.indexedAttribute < 10) ||
             (doc.indexedAttribute > 23 && doc.indexedAttribute < 42)
      RETURN doc

* fixed issue #500: AQL parentheses issue

  This change allows passing subqueries as AQL function parameters without using
  duplicate brackets (e.g. `FUNC(query)` instead of `FUNC((query))`

* added optional `COUNT` clause to AQL `COLLECT`

  This allows more efficient group count calculation queries, e.g.

      FOR doc IN collection
        COLLECT age = doc.age WITH COUNT INTO length
        RETURN { age: age, count: length }

  A count-only query is also possible:

      FOR doc IN collection
        COLLECT WITH COUNT INTO length
        RETURN length

* fixed missing makeDirectory when fetching a Foxx application from a zip file

* fixed issue #1134: Change the default endpoint to localhost

  This change will modify the IP address ArangoDB listens on to 127.0.0.1 by default.
  This will make new ArangoDB installations unaccessible from clients other than
  localhost unless changed. This is a security feature.

  To make ArangoDB accessible from any client, change the server's configuration
  (`--server.endpoint`) to either `tcp://0.0.0.0:8529` or the server's publicly
  visible IP address.

* deprecated `Repository#modelPrototype`. Use `Repository#model` instead.

* IMPORTANT CHANGE: by default, system collections are included in replication and all
  replication API return values. This will lead to user accounts and credentials
  data being replicated from master to slave servers. This may overwrite
  slave-specific database users.

  If this is undesired, the `_users` collection can be excluded from replication
  easily by setting the `includeSystem` attribute to `false` in the following commands:

  * replication.sync({ includeSystem: false });
  * replication.applier.properties({ includeSystem: false });

  This will exclude all system collections (including `_aqlfunctions`, `_graphs` etc.)
  from the initial synchronization and the continuous replication.

  If this is also undesired, it is also possible to specify a list of collections to
  exclude from the initial synchronization and the continuous replication using the
  `restrictCollections` attribute, e.g.:

      replication.applier.properties({
        includeSystem: true,
        restrictType: "exclude",
        restrictCollections: [ "_users", "_graphs", "foo" ]
      });

  The HTTP API methods for fetching the replication inventory and for dumping collections
  also support the `includeSystem` control flag via a URL parameter.

* removed DEPRECATED replication methods:
  * `replication.logger.start()`
  * `replication.logger.stop()`
  * `replication.logger.properties()`
  * HTTP PUT `/_api/replication/logger-start`
  * HTTP PUT `/_api/replication/logger-stop`
  * HTTP GET `/_api/replication/logger-config`
  * HTTP PUT `/_api/replication/logger-config`

* fixed issue #1174, which was due to locking problems in distributed
  AQL execution

* improved cluster locking for AQL avoiding deadlocks

* use DistributeNode for modifying queries with REPLACE and UPDATE, if
  possible


v2.3.6 (2015-XX-XX)
-------------------

* fixed AQL subquery optimization that produced wrong result when multiple subqueries
  directly followed each other and and a directly following `LET` statement did refer
  to any but the first subquery.


v2.3.5 (2015-01-16)
-------------------

* fixed intermittent 404 errors in Foxx apps after mounting or unmounting apps

* fixed issue #1200: Expansion operator results in "Cannot call method 'forEach' of null"

* fixed issue #1199: Cannot unlink root node of plan


v2.3.4 (2014-12-23)
-------------------

* fixed cerberus path for MyArangoDB


v2.3.3 (2014-12-17)
-------------------

* fixed error handling in instantiation of distributed AQL queries, this
  also fixes a bug in cluster startup with many servers

* issue #1185: parse non-fractional JSON numbers with exponent (e.g. `4e-261`)

* issue #1159: allow --server.request-timeout and --server.connect-timeout of 0


v2.3.2 (2014-12-09)
-------------------

* fixed issue #1177: Fix bug in the user app's storage

* fixed issue #1173: AQL Editor "Save current query" resets user password

* fixed missing makeDirectory when fetching a Foxx application from a zip file

* put in warning about default changed: fixed issue #1134: Change the default endpoint to localhost

* fixed issue #1163: invalid fullCount value returned from AQL

* fixed range operator precedence

* limit default maximum number of plans created by AQL optimizer to 256 (from 1024)

* make AQL optimizer not generate an extra plan if an index can be used, but modify
  existing plans in place

* fixed AQL cursor ttl (time-to-live) issue

  Any user-specified cursor ttl value was not honored since 2.3.0.

* fixed segfault in AQL query hash index setup with unknown shapes

* fixed memleaks

* added AQL optimizer rule for removing `INTO` from a `COLLECT` statement if not needed

* fixed issue #1131

  This change provides the `KEEP` clause for `COLLECT ... INTO`. The `KEEP` clause
  allows controlling which variables will be kept in the variable created by `INTO`.

* fixed issue #1147, must protect dispatcher ID for etcd

v2.3.1 (2014-11-28)
-------------------

* recreate password if missing during upgrade

* fixed issue #1126

* fixed non-working subquery index optimizations

* do not restrict summary of Foxx applications to 60 characters

* fixed display of "required" path parameters in Foxx application documentation

* added more optimizations of constants values in AQL FILTER conditions

* fixed invalid or-to-in optimization for FILTERs containing comparisons
  with boolean values

* fixed replication of `_graphs` collection

* added AQL list functions `PUSH`, `POP`, `UNSHIFT`, `SHIFT`, `REMOVE_VALUES`,
  `REMOVE_VALUE`, `REMOVE_NTH` and `APPEND`

* added AQL functions `CALL` and `APPLY` to dynamically call other functions

* fixed AQL optimizer cost estimation for LIMIT node

* prevent Foxx queues from permanently writing to the journal even when
  server is idle

* fixed AQL COLLECT statement with INTO clause, which copied more variables
  than v2.2 and thus lead to too much memory consumption.
  This deals with #1107.

* fixed AQL COLLECT statement, this concerned every COLLECT statement,
  only the first group had access to the values of the variables before
  the COLLECT statement. This deals with #1127.

* fixed some AQL internals, where sometimes too many items were
  fetched from upstream in the presence of a LIMIT clause. This should
  generally improve performance.


v2.3.0 (2014-11-18)
-------------------

* fixed syslog flags. `--log.syslog` is deprecated and setting it has no effect,
  `--log.facility` now works as described. Application name has been changed from
  `triagens` to `arangod`. It can be changed using `--log.application`. The syslog
  will only contain the actual log message. The datetime prefix is omitted.

* fixed deflate in SimpleHttpClient

* fixed issue #1104: edgeExamples broken or changed

* fixed issue #1103: Error while importing user queries

* fixed issue #1100: AQL: HAS() fails on doc[attribute_name]

* fixed issue #1098: runtime error when creating graph vertex

* hide system applications in **Applications** tab by default

  Display of system applications can be toggled by using the *system applications*
  toggle in the UI.

* added HTTP REST API for managing tasks (`/_api/tasks`)

* allow passing character lists as optional parameter to AQL functions `TRIM`,
  `LTRIM` and `RTRIM`

  These functions now support trimming using custom character lists. If no character
  lists are specified, all whitespace characters will be removed as previously:

      TRIM("  foobar\t \r\n ")         // "foobar"
      TRIM(";foo;bar;baz, ", "; ")     // "foo;bar;baz"

* added AQL string functions `LTRIM`, `RTRIM`, `FIND_FIRST`, `FIND_LAST`, `SPLIT`,
  `SUBSTITUTE`

* added AQL functions `ZIP`, `VALUES` and `PERCENTILE`

* made AQL functions `CONCAT` and `CONCAT_SEPARATOR` work with list arguments

* dynamically create extra dispatcher threads if required

* fixed issue #1097: schemas in the API docs no longer show required properties as optional


v2.3.0-beta2 (2014-11-08)
-------------------------

* front-end: new icons for uploading and downloading JSON documents into a collection

* front-end: fixed documents pagination css display error

* front-end: fixed flickering of the progress view

* front-end: fixed missing event for documents filter function

* front-end: jsoneditor: added CMD+Return (Mac) CTRL+Return (Linux/Win) shortkey for
  saving a document

* front-end: added information tooltip for uploading json documents.

* front-end: added database management view to the collapsed navigation menu

* front-end: added collection truncation feature

* fixed issue #1086: arangoimp: Odd errors if arguments are not given properly

* performance improvements for AQL queries that use JavaScript-based expressions
  internally

* added AQL geo functions `WITHIN_RECTANGLE` and `IS_IN_POLYGON`

* fixed non-working query results download in AQL editor of web interface

* removed debug print message in AQL editor query export routine

* fixed issue #1075: Aardvark: user name required even if auth is off #1075

  The fix for this prefills the username input field with the current user's
  account name if any and `root` (the default username) otherwise. Additionally,
  the tooltip text has been slightly adjusted.

* fixed issue #1069: Add 'raw' link to swagger ui so that the raw swagger
  json can easily be retrieved

  This adds a link to the Swagger API docs to an application's detail view in
  the **Applications** tab of the web interface. The link produces the Swagger
  JSON directly. If authentication is turned on, the link requires authentication,
  too.

* documentation updates


v2.3.0-beta1 (2014-11-01)
-------------------------

* added dedicated `NOT IN` operator for AQL

  Previously, a `NOT IN` was only achievable by writing a negated `IN` condition:

      FOR i IN ... FILTER ! (i IN [ 23, 42 ]) ...

  This can now alternatively be expressed more intuitively as follows:

      FOR i IN ... FILTER i NOT IN [ 23, 42 ] ...

* added alternative logical operator syntax for AQL

  Previously, the logical operators in AQL could only be written as:
  - `&&`: logical and
  - `||`: logical or
  - `!`: negation

  ArangoDB 2.3 introduces the alternative variants for these operators:
  - `AND`: logical and
  - `OR`: logical or
  - `NOT`: negation

  The new syntax is just an alternative to the old syntax, allowing easier
  migration from SQL. The old syntax is still fully supported and will be.

* improved output of `ArangoStatement.parse()` and POST `/_api/query`

  If an AQL query can be parsed without problems, The return value of
  `ArangoStatement.parse()` now contains an attribute `ast` with the abstract
  syntax tree of the query (before optimizations). Though this is an internal
  representation of the query and is subject to change, it can be used to inspect
  how ArangoDB interprets a given query.

* improved `ArangoStatement.explain()` and POST `/_api/explain`

  The commands for explaining AQL queries have been improved.

* added command-line option `--javascript.v8-contexts` to control the number of
  V8 contexts created in arangod.

  Previously, the number of V8 contexts was equal to the number of server threads
  (as specified by option `--server.threads`).

  However, it may be sensible to create different amounts of threads and V8
  contexts. If the option is not specified, the number of V8 contexts created
  will be equal to the number of server threads. Thus no change in configuration
  is required to keep the old behavior.

  If you are using the default config files or merge them with your local config
  files, please review if the default number of server threads is okay in your
  environment. Additionally you should verify that the number of V8 contexts
  created (as specified in option `--javascript.v8-contexts`) is okay.

* the number of server.threads specified is now the minimum of threads
  started. There are situation in which threads are waiting for results of
  distributed database servers. In this case the number of threads is
  dynamically increased.

* removed index type "bitarray"

  Bitarray indexes were only half-way documented and integrated in previous versions
  of ArangoDB so their benefit was limited. The support for bitarray indexes has
  thus been removed in ArangoDB 2.3. It is not possible to create indexes of type
  "bitarray" with ArangoDB 2.3.

  When a collection is opened that contains a bitarray index definition created
  with a previous version of ArangoDB, ArangoDB will ignore it and log the following
  warning:

      index type 'bitarray' is not supported in this version of ArangoDB and is ignored

  Future versions of ArangoDB may automatically remove such index definitions so the
  warnings will eventually disappear.

* removed internal "_admin/modules/flush" in order to fix requireApp

* added basic support for handling binary data in Foxx

  Requests with binary payload can be processed in Foxx applications by
  using the new method `res.rawBodyBuffer()`. This will return the unparsed request
  body as a Buffer object.

  There is now also the method `req.requestParts()` available in Foxx to retrieve
  the individual components of a multipart HTTP request.

  Buffer objects can now be used when setting the response body of any Foxx action.
  Additionally, `res.send()` has been added as a convenience method for returning
  strings, JSON objects or buffers from a Foxx action:

      res.send("<p>some HTML</p>");
      res.send({ success: true });
      res.send(new Buffer("some binary data"));

  The convenience method `res.sendFile()` can now be used to easily return the
  contents of a file from a Foxx action:

      res.sendFile(applicationContext.foxxFilename("image.png"));

  `fs.write` now accepts not only strings but also Buffer objects as second parameter:

      fs.write(filename, "some data");
      fs.write(filename, new Buffer("some binary data"));

  `fs.readBuffer` can be used to return the contents of a file in a Buffer object.

* improved performance of insertion into non-unique hash indexes significantly in case
  many duplicate keys are used in the index

* issue #1042: set time zone in log output

  the command-line option `--log.use-local-time` was added to print dates and times in
  the server-local timezone instead of UTC

* command-line options that require a boolean value now validate the
  value given on the command-line

  This prevents issues if no value is specified for an option that
  requires a boolean value. For example, the following command-line would
  have caused trouble in 2.2, because `--server.endpoint` would have been
  used as the value for the `--server.disable-authentication` options
  (which requires a boolean value):

      arangod --server.disable-authentication --server.endpoint tcp://127.0.0.1:8529 data

  In 2.3, running this command will fail with an error and requires to
  be modified to:

      arangod --server.disable-authentication true --server.endpoint tcp://127.0.0.1:8529 data

* improved performance of CSV import in arangoimp

* fixed issue #1027: Stack traces are off-by-one

* fixed issue #1026: Modules loaded in different files within the same app
  should refer to the same module

* fixed issue #1025: Traversal not as expected in undirected graph

* added a _relation function in the general-graph module.

  This deprecated _directedRelation and _undirectedRelation.
  ArangoDB does not offer any constraints for undirected edges
  which caused some confusion of users how undirected relations
  have to be handled. Relation now only supports directed relations
  and the user can actively simulate undirected relations.

* changed return value of Foxx.applicationContext#collectionName:

  Previously, the function could return invalid collection names because
  invalid characters were not replaced in the application name prefix, only
  in the collection name passed.

  Now, the function replaces invalid characters also in the application name
  prefix, which might to slightly different results for application names that
  contained any characters outside the ranges [a-z], [A-Z] and [0-9].

* prevent XSS in AQL editor and logs view

* integrated tutorial into ArangoShell and web interface

* added option `--backslash-escape` for arangoimp when running CSV file imports

* front-end: added download feature for (filtered) documents

* front-end: added download feature for the results of a user query

* front-end: added function to move documents to another collection

* front-end: added sort-by attribute to the documents filter

* front-end: added sorting feature to database, graph management and user management view.

* issue #989: front-end: Databases view not refreshing after deleting a database

* issue #991: front-end: Database search broken

* front-end: added infobox which shows more information about a document (_id, _rev, _key) or
  an edge (_id, _rev, _key, _from, _to). The from and to attributes are clickable and redirect
  to their document location.

* front-end: added edit-mode for deleting multiple documents at the same time.

* front-end: added delete button to the detailed document/edge view.

* front-end: added visual feedback for saving documents/edges inside the editor (error/success).

* front-end: added auto-focusing for the first input field in a modal.

* front-end: added validation for user input in a modal.

* front-end: user defined queries are now stored inside the database and are bound to the current
  user, instead of using the local storage functionality of the browsers. The outcome of this is
  that user defined queries are now independently usable from any device. Also queries can now be
  edited through the standard document editor of the front-end through the _users collection.

* front-end: added import and export functionality for user defined queries.

* front-end: added new keywords and functions to the aql-editor theme

* front-end: applied tile-style to the graph view

* front-end: now using the new graph api including multi-collection support

* front-end: foxx apps are now deletable

* front-end: foxx apps are now installable and updateable through github, if github is their
  origin.

* front-end: added foxx app version control. Multiple versions of a single foxx app are now
  installable and easy to manage and are also arranged in groups.

* front-end: the user-set filter of a collection is now stored until the user navigates to
  another collection.

* front-end: fetching and filtering of documents, statistics, and query operations are now
  handled with asynchronous ajax calls.

* front-end: added progress indicator if the front-end is waiting for a server operation.

* front-end: fixed wrong count of documents in the documents view of a collection.

* front-end: fixed unexpected styling of the manage db view and navigation.

* front-end: fixed wrong handling of select fields in a modal view.

* front-end: fixed wrong positioning of some tooltips.

* automatically call `toJSON` function of JavaScript objects (if present)
  when serializing them into database documents. This change allows
  storing JavaScript date objects in the database in a sensible manner.


v2.2.7 (2014-11-19)
-------------------

* fixed issue #998: Incorrect application URL for non-system Foxx apps

* fixed issue #1079: AQL editor: keyword WITH in UPDATE query is not highlighted

* fix memory leak in cluster nodes

* fixed registration of AQL user-defined functions in Web UI (JS shell)

* fixed error display in Web UI for certain errors
  (now error message is printed instead of 'undefined')

* fixed issue #1059: bug in js module console

* fixed issue #1056: "fs": zip functions fail with passwords

* fixed issue #1063: Docs: measuring unit of --wal.logfile-size?

* fixed issue #1062: Docs: typo in 14.2 Example data


v2.2.6 (2014-10-20)
-------------------

* fixed issue #972: Compilation Issue

* fixed issue #743: temporary directories are now unique and one can read
  off the tool that created them, if empty, they are removed atexit

* Highly improved performance of all AQL GRAPH_* functions.

* Orphan collections in general graphs can now be found via GRAPH_VERTICES
  if either "any" or no direction is defined

* Fixed documentation for AQL function GRAPH_NEIGHBORS.
  The option "vertexCollectionRestriction" is meant to filter the target
  vertices only, and should not filter the path.

* Fixed a bug in GRAPH_NEIGHBORS which enforced only empty results
  under certain conditions


v2.2.5 (2014-10-09)
-------------------

* fixed issue #961: allow non-JSON values in undocument request bodies

* fixed issue 1028: libicu is now statically linked

* fixed cached lookups of collections on the server, which may have caused spurious
  problems after collection rename operations


v2.2.4 (2014-10-01)
-------------------

* fixed accessing `_from` and `_to` attributes in `collection.byExample` and
  `collection.firstExample`

  These internal attributes were not handled properly in the mentioned functions, so
  searching for them did not always produce documents

* fixed issue #1030: arangoimp 2.2.3 crashing, not logging on large Windows CSV file

* fixed issue #1025: Traversal not as expected in undirected graph

* fixed issue #1020

  This requires re-introducing the startup option `--database.force-sync-properties`.

  This option can again be used to force fsyncs of collection, index and database properties
  stored as JSON strings on disk in files named `parameter.json`. Syncing these files after
  a write may be necessary if the underlying storage does not sync file contents by itself
  in a "sensible" amount of time after a file has been written and closed.

  The default value is `true` so collection, index and database properties will always be
  synced to disk immediately. This affects creating, renaming and dropping collections as
  well as creating and dropping databases and indexes. Each of these operations will perform
  an additional fsync on the `parameter.json` file if the option is set to `true`.

  It might be sensible to set this option to `false` for workloads that create and drop a
  lot of collections (e.g. test runs).

  Document operations such as creating, updating and dropping documents are not affected
  by this option.

* fixed issue #1016: AQL editor bug

* fixed issue #1014: WITHIN function returns wrong distance

* fixed AQL shortest path calculation in function `GRAPH_SHORTEST_PATH` to return
  complete vertex objects instead of just vertex ids

* allow changing of attributes of documents stored in server-side JavaScript variables

  Previously, the following did not work:

      var doc = db.collection.document(key);
      doc._key = "abc"; // overwriting internal attributes not supported
      doc.value = 123;  // overwriting existing attributes not supported

  Now, modifying documents stored in server-side variables (e.g. `doc` in the above case)
  is supported. Modifying the variables will not update the documents in the database,
  but will modify the JavaScript object (which can be written back to the database using
  `db.collection.update` or `db.collection.replace`)

* fixed issue #997: arangoimp apparently doesn't support files >2gig on Windows

  large file support (requires using `_stat64` instead of `stat`) is now supported on
  Windows


v2.2.3 (2014-09-02)
-------------------

* added `around` for Foxx controller

* added `type` option for HTTP API `GET /_api/document?collection=...`

  This allows controlling the type of results to be returned. By default, paths to
  documents will be returned, e.g.

      [
        `/_api/document/test/mykey1`,
        `/_api/document/test/mykey2`,
        ...
      ]

  To return a list of document ids instead of paths, the `type` URL parameter can be
  set to `id`:

      [
        `test/mykey1`,
        `test/mykey2`,
        ...
      ]

  To return a list of document keys only, the `type` URL parameter can be set to `key`:

      [
        `mykey1`,
        `mykey2`,
        ...
      ]


* properly capitalize HTTP response header field names in case the `x-arango-async`
  HTTP header was used in a request.

* fixed several documentation issues

* speedup for several general-graph functions, AQL functions starting with `GRAPH_`
  and traversals


v2.2.2 (2014-08-08)
-------------------

* allow storing non-reserved attribute names starting with an underscore

  Previous versions of ArangoDB parsed away all attribute names that started with an
  underscore (e.g. `_test', '_foo', `_bar`) on all levels of a document (root level
  and sub-attribute levels). While this behavior was documented, it was unintuitive and
  prevented storing documents inside other documents, e.g.:

      {
        "_key" : "foo",
        "_type" : "mydoc",
        "references" : [
          {
            "_key" : "something",
            "_rev" : "...",
            "value" : 1
          },
          {
            "_key" : "something else",
            "_rev" : "...",
            "value" : 2
          }
        ]
      }

  In the above example, previous versions of ArangoDB removed all attributes and
  sub-attributes that started with underscores, meaning the embedded documents would lose
  some of their attributes. 2.2.2 should preserve such attributes, and will also allow
  storing user-defined attribute names on the top-level even if they start with underscores
  (such as `_type` in the above example).

* fix conversion of JavaScript String, Number and Boolean objects to JSON.

  Objects created in JavaScript using `new Number(...)`, `new String(...)`, or
  `new Boolean(...)` were not converted to JSON correctly.

* fixed a race condition on task registration (i.e. `require("org/arangodb/tasks").register()`)

  this race condition led to undefined behavior when a just-created task with no offset and
  no period was instantly executed and deleted by the task scheduler, before the `register`
  function returned to the caller.

* changed run-tests.sh to execute all suitable tests.

* switch to new version of gyp

* fixed upgrade button


v2.2.1 (2014-07-24)
-------------------

* fixed hanging write-ahead log recovery for certain cases that involved dropping
  databases

* fixed issue with --check-version: when creating a new database the check failed

* issue #947 Foxx applicationContext missing some properties

* fixed issue with --check-version: when creating a new database the check failed

* added startup option `--wal.suppress-shape-information`

  Setting this option to `true` will reduce memory and disk space usage and require
  less CPU time when modifying documents or edges. It should therefore be turned on
  for standalone ArangoDB servers. However, for servers that are used as replication
  masters, setting this option to `true` will effectively disable the usage of the
  write-ahead log for replication, so it should be set to `false` for any replication
  master servers.

  The default value for this option is `false`.

* added optional `ttl` attribute to specify result cursor expiration for HTTP API method
  `POST /_api/cursor`

  The `ttl` attribute can be used to prevent cursor results from timing out too early.

* issue #947: Foxx applicationContext missing some properties

* (reported by Christian Neubauer):

  The problem was that in Google's V8, signed and unsigned chars are not always declared cleanly.
  so we need to force v8 to compile with forced signed chars which is done by the Flag:
    -fsigned-char
  at least it is enough to follow the instructions of compiling arango on rasperry
  and add "CFLAGS='-fsigned-char'" to the make command of V8 and remove the armv7=0

* Fixed a bug with the replication client. In the case of single document
  transactions the collection was not write locked.


v2.2.0 (2014-07-10)
-------------------

* The replication methods `logger.start`, `logger.stop` and `logger.properties` are
  no-ops in ArangoDB 2.2 as there is no separate replication logger anymore. Data changes
  are logged into the write-ahead log in ArangoDB 2.2, and not separately by the
  replication logger. The replication logger object is still there in ArangoDB 2.2 to
  ensure backwards-compatibility, however, logging cannot be started, stopped or
  configured anymore. Using any of these methods will do nothing.

  This also affects the following HTTP API methods:
  - `PUT /_api/replication/logger-start`
  - `PUT /_api/replication/logger-stop`
  - `GET /_api/replication/logger-config`
  - `PUT /_api/replication/logger-config`

  Using any of these methods is discouraged from now on as they will be removed in
  future versions of ArangoDB.

* INCOMPATIBLE CHANGE: replication of transactions has changed. Previously, transactions
  were logged on a master in one big block and shipped to a slave in one block, too.
  Now transactions will be logged and replicated as separate entries, allowing transactions
  to be bigger and also ensure replication progress.

  This change also affects the behavior of the `stop` method of the replication applier.
  If the replication applier is now stopped manually using the `stop` method and later
  restarted using the `start` method, any transactions that were unfinished at the
  point of stopping will be aborted on a slave, even if they later commit on the master.

  In ArangoDB 2.2, stopping the replication applier manually should be avoided unless the
  goal is to stop replication permanently or to do a full resync with the master anyway.
  If the replication applier still must be stopped, it should be made sure that the
  slave has fetched and applied all pending operations from a master, and that no
  extra transactions are started on the master before the `stop` command on the slave
  is executed.

  Replication of transactions in ArangoDB 2.2 might also lock the involved collections on
  the slave while a transaction is either committed or aborted on the master and the
  change has been replicated to the slave. This change in behavior may be important for
  slave servers that are used for read-scaling. In order to avoid long lasting collection
  locks on the slave, transactions should be kept small.

  The `_replication` system collection is not used anymore in ArangoDB 2.2 and its usage is
  discouraged.

* INCOMPATIBLE CHANGE: the figures reported by the `collection.figures` method
  now only reflect documents and data contained in the journals and datafiles of
  collections. Documents or deletions contained only in the write-ahead log will
  not influence collection figures until the write-ahead log garbage collection
  kicks in. The figures for a collection might therefore underreport the total
  resource usage of a collection.

  Additionally, the attributes `lastTick` and `uncollectedLogfileEntries` have been
  added to the result of the `figures` operation and the HTTP API method
  `PUT /_api/collection/figures`

* added `insert` method as an alias for `save`. Documents can now be inserted into
  a collection using either method:

      db.test.save({ foo: "bar" });
      db.test.insert({ foo: "bar" });

* added support for data-modification AQL queries

* added AQL keywords `INSERT`, `UPDATE`, `REPLACE` and `REMOVE` (and `WITH`) to
  support data-modification AQL queries.

  Unquoted usage of these keywords for attribute names in AQL queries will likely
  fail in ArangoDB 2.2. If any such attribute name needs to be used in a query, it
  should be enclosed in backticks to indicate the usage of a literal attribute
  name.

  For example, the following query will fail in ArangoDB 2.2 with a parse error:

      FOR i IN foo RETURN i.remove

  and needs to be rewritten like this:

      FOR i IN foo RETURN i.`remove`

* disallow storing of JavaScript objects that contain JavaScript native objects
  of type `Date`, `Function`, `RegExp` or `External`, e.g.

      db.test.save({ foo: /bar/ });
      db.test.save({ foo: new Date() });

  will now print

      Error: <data> cannot be converted into JSON shape: could not shape document

  Previously, objects of these types were silently converted into an empty object
  (i.e. `{ }`).

  To store such objects in a collection, explicitly convert them into strings
  like this:

      db.test.save({ foo: String(/bar/) });
      db.test.save({ foo: String(new Date()) });

* The replication methods `logger.start`, `logger.stop` and `logger.properties` are
  no-ops in ArangoDB 2.2 as there is no separate replication logger anymore. Data changes
  are logged into the write-ahead log in ArangoDB 2.2, and not separately by the
  replication logger. The replication logger object is still there in ArangoDB 2.2 to
  ensure backwards-compatibility, however, logging cannot be started, stopped or
  configured anymore. Using any of these methods will do nothing.

  This also affects the following HTTP API methods:
  - `PUT /_api/replication/logger-start`
  - `PUT /_api/replication/logger-stop`
  - `GET /_api/replication/logger-config`
  - `PUT /_api/replication/logger-config`

  Using any of these methods is discouraged from now on as they will be removed in
  future versions of ArangoDB.

* INCOMPATIBLE CHANGE: replication of transactions has changed. Previously, transactions
  were logged on a master in one big block and shipped to a slave in one block, too.
  Now transactions will be logged and replicated as separate entries, allowing transactions
  to be bigger and also ensure replication progress.

  This change also affects the behavior of the `stop` method of the replication applier.
  If the replication applier is now stopped manually using the `stop` method and later
  restarted using the `start` method, any transactions that were unfinished at the
  point of stopping will be aborted on a slave, even if they later commit on the master.

  In ArangoDB 2.2, stopping the replication applier manually should be avoided unless the
  goal is to stop replication permanently or to do a full resync with the master anyway.
  If the replication applier still must be stopped, it should be made sure that the
  slave has fetched and applied all pending operations from a master, and that no
  extra transactions are started on the master before the `stop` command on the slave
  is executed.

  Replication of transactions in ArangoDB 2.2 might also lock the involved collections on
  the slave while a transaction is either committed or aborted on the master and the
  change has been replicated to the slave. This change in behavior may be important for
  slave servers that are used for read-scaling. In order to avoid long lasting collection
  locks on the slave, transactions should be kept small.

  The `_replication` system collection is not used anymore in ArangoDB 2.2 and its usage is
  discouraged.

* INCOMPATIBLE CHANGE: the figures reported by the `collection.figures` method
  now only reflect documents and data contained in the journals and datafiles of
  collections. Documents or deletions contained only in the write-ahead log will
  not influence collection figures until the write-ahead log garbage collection
  kicks in. The figures for a collection might therefore underreport the total
  resource usage of a collection.

  Additionally, the attributes `lastTick` and `uncollectedLogfileEntries` have been
  added to the result of the `figures` operation and the HTTP API method
  `PUT /_api/collection/figures`

* added `insert` method as an alias for `save`. Documents can now be inserted into
  a collection using either method:

      db.test.save({ foo: "bar" });
      db.test.insert({ foo: "bar" });

* added support for data-modification AQL queries

* added AQL keywords `INSERT`, `UPDATE`, `REPLACE` and `REMOVE` (and `WITH`) to
  support data-modification AQL queries.

  Unquoted usage of these keywords for attribute names in AQL queries will likely
  fail in ArangoDB 2.2. If any such attribute name needs to be used in a query, it
  should be enclosed in backticks to indicate the usage of a literal attribute
  name.

  For example, the following query will fail in ArangoDB 2.2 with a parse error:

      FOR i IN foo RETURN i.remove

  and needs to be rewritten like this:

      FOR i IN foo RETURN i.`remove`

* disallow storing of JavaScript objects that contain JavaScript native objects
  of type `Date`, `Function`, `RegExp` or `External`, e.g.

      db.test.save({ foo: /bar/ });
      db.test.save({ foo: new Date() });

  will now print

      Error: <data> cannot be converted into JSON shape: could not shape document

  Previously, objects of these types were silently converted into an empty object
  (i.e. `{ }`).

  To store such objects in a collection, explicitly convert them into strings
  like this:

      db.test.save({ foo: String(/bar/) });
      db.test.save({ foo: String(new Date()) });

* honor startup option `--server.disable-statistics` when deciding whether or not
  to start periodic statistics collection jobs

  Previously, the statistics collection jobs were started even if the server was
  started with the `--server.disable-statistics` flag being set to `true`

* removed startup option `--random.no-seed`

  This option had no effect in previous versions of ArangoDB and was thus removed.

* removed startup option `--database.remove-on-drop`

  This option was used for debugging only.

* removed startup option `--database.force-sync-properties`

  This option is now superfluous as collection properties are now stored in the
  write-ahead log.

* introduced write-ahead log

  All write operations in an ArangoDB server instance are automatically logged
  to the server's write-ahead log. The write-ahead log is a set of append-only
  logfiles, and it is used in case of a crash recovery and for replication.
  Data from the write-ahead log will eventually be moved into the journals or
  datafiles of collections, allowing the server to remove older write-ahead log
  logfiles. Figures of collections will be updated when data are moved from the
  write-ahead log into the journals or datafiles of collections.

  Cross-collection transactions in ArangoDB should benefit considerably by this
  change, as less writes than in previous versions are required to ensure the data
  of multiple collections are atomically and durably committed. All data-modifying
  operations inside transactions (insert, update, remove) will write their
  operations into the write-ahead log directly, making transactions with multiple
  operations also require less physical memory than in previous versions of ArangoDB,
  that required all transaction data to fit into RAM.

  The `_trx` system collection is not used anymore in ArangoDB 2.2 and its usage is
  discouraged.

  The data in the write-ahead log can also be used in the replication context.
  The `_replication` collection that was used in previous versions of ArangoDB to
  store all changes on the server is not used anymore in ArangoDB 2.2. Instead,
  slaves can read from a master's write-ahead log to get informed about most
  recent changes. This removes the need to store data-modifying operations in
  both the actual place and the `_replication` collection.

* removed startup option `--server.disable-replication-logger`

  This option is superfluous in ArangoDB 2.2. There is no dedicated replication
  logger in ArangoDB 2.2. There is now always the write-ahead log, and it is also
  used as the server's replication log. Specifying the startup option
  `--server.disable-replication-logger` will do nothing in ArangoDB 2.2, but the
  option should not be used anymore as it might be removed in a future version.

* changed behavior of replication logger

  There is no dedicated replication logger in ArangoDB 2.2 as there is the
  write-ahead log now. The existing APIs for starting and stopping the replication
  logger still exist in ArangoDB 2.2 for downwards-compatibility, but calling
  the start or stop operations are no-ops in ArangoDB 2.2. When querying the
  replication logger status via the API, the server will always report that the
  replication logger is running. Configuring the replication logger is a no-op
  in ArangoDB 2.2, too. Changing the replication logger configuration has no
  effect. Instead, the write-ahead log configuration can be changed.

* removed MRuby integration for arangod

  ArangoDB had an experimental MRuby integration in some of the publish builds.
  This wasn't continuously developed, and so it has been removed in ArangoDB 2.2.

  This change has led to the following startup options being superfluous:

  - `--ruby.gc-interval`
  - `--ruby.action-directory`
  - `--ruby.modules-path`
  - `--ruby.startup-directory`

  Specifying these startup options will do nothing in ArangoDB 2.2, but the
  options should be avoided from now on as they might be removed in future versions.

* reclaim index memory when last document in collection is deleted

  Previously, deleting documents from a collection did not lead to index sizes being
  reduced. Instead, the already allocated index memory was re-used when a collection
  was refilled.

  Now, index memory for primary indexes and hash indexes is reclaimed instantly when
  the last document from a collection is removed.

* inlined and optimized functions in hash indexes

* added AQL TRANSLATE function

  This function can be used to perform lookups from static lists, e.g.

      LET countryNames = { US: "United States", UK: "United Kingdom", FR: "France" }
      RETURN TRANSLATE("FR", countryNames)

* fixed datafile debugger

* fixed check-version for empty directory

* moved try/catch block to the top of routing chain

* added mountedApp function for foxx-manager

* fixed issue #883: arango 2.1 - when starting multi-machine cluster, UI web
  does not change to cluster overview

* fixed dfdb: should not start any other V8 threads

* cleanup of version-check, added module org/arangodb/database-version,
  added --check-version option

* fixed issue #881: [2.1.0] Bombarded (every 10 sec or so) with
  "WARNING format string is corrupt" when in non-system DB Dashboard

* specialized primary index implementation to allow faster hash table
  rebuilding and reduce lookups in datafiles for the actual value of `_key`.

* issue #862: added `--overwrite` option to arangoimp

* removed number of property lookups for documents during AQL queries that
  access documents

* prevent buffering of long print results in arangosh's and arangod's print
  command

  this change will emit buffered intermediate print results and discard the
  output buffer to quickly deliver print results to the user, and to prevent
  constructing very large buffers for large results

* removed sorting of attribute names for use in a collection's shaper

  sorting attribute names was done on document insert to keep attributes
  of a collection in sorted order for faster comparisons. The sort order
  of attributes was only used in one particular and unlikely case, so it
  was removed. Collections with many different attribute names should
  benefit from this change by faster inserts and slightly less memory usage.

* fixed a bug in arangodump which got the collection name in _from and _to
  attributes of edges wrong (all were "_unknown")

* fixed a bug in arangorestore which did not recognize wrong _from and _to
  attributes of edges

* improved error detection and reporting in arangorestore


v2.1.1 (2014-06-06)
-------------------

* fixed dfdb: should not start any other V8 threads

* signature for collection functions was modified

  The basic change was the substitution of the input parameter of the
  function by an generic options object which can contain multiple
  option parameter of the function.
  Following functions were modified
  remove
  removeBySample
  replace
  replaceBySample
  update
  updateBySample

  Old signature is yet supported but it will be removed in future versions

v2.1.0 (2014-05-29)
-------------------

* implemented upgrade procedure for clusters

* fixed communication issue with agency which prevented reconnect
  after an agent failure

* fixed cluster dashboard in the case that one but not all servers
  in the cluster are down

* fixed a bug with coordinators creating local database objects
  in the wrong order (_system needs to be done first)

* improved cluster dashboard


v2.1.0-rc2 (2014-05-25)
-----------------------

* fixed issue #864: Inconsistent behavior of AQL REVERSE(list) function


v2.1.0-rc1 (XXXX-XX-XX)
-----------------------

* added server-side periodic task management functions:

  - require("org/arangodb/tasks").register(): registers a periodic task
  - require("org/arangodb/tasks").unregister(): unregisters and removes a
    periodic task
  - require("org/arangodb/tasks").get(): retrieves a specific tasks or all
    existing tasks

  the previous undocumented function `internal.definePeriodic` is now
  deprecated and will be removed in a future release.

* decrease the size of some seldom used system collections on creation.

  This will make these collections use less disk space and mapped memory.

* added AQL date functions

* added AQL FLATTEN() list function

* added index memory statistics to `db.<collection>.figures()` function

  The `figures` function will now return a sub-document `indexes`, which lists
  the number of indexes in the `count` sub-attribute, and the total memory
  usage of the indexes in bytes in the `size` sub-attribute.

* added AQL CURRENT_DATABASE() function

  This function returns the current database's name.

* added AQL CURRENT_USER() function

  This function returns the current user from an AQL query. The current user is the
  username that was specified in the `Authorization` HTTP header of the request. If
  authentication is turned off or the query was executed outside a request context,
  the function will return `null`.

* fixed issue #796: Searching with newline chars broken?

  fixed slightly different handling of backslash escape characters in a few
  AQL functions. Now handling of escape sequences should be consistent, and
  searching for newline characters should work the same everywhere

* added OpenSSL version check for configure

  It will report all OpenSSL versions < 1.0.1g as being too old.
  `configure` will only complain about an outdated OpenSSL version but not stop.

* require C++ compiler support (requires g++ 4.8, clang++ 3.4 or Visual Studio 13)

* less string copying returning JSONified documents from ArangoDB, e.g. via
  HTTP GET `/_api/document/<collection>/<document>`

* issue #798: Lower case http headers from arango

  This change allows returning capitalized HTTP headers, e.g.
  `Content-Length` instead of `content-length`.
  The HTTP spec says that headers are case-insensitive, but
  in fact several clients rely on a specific case in response
  headers.
  This change will capitalize HTTP headers if the `X-Arango-Version`
  request header is sent by the client and contains a value of at
  least `20100` (for version 2.1). The default value for the
  compatibility can also be set at server start, using the
  `--server.default-api-compatibility` option.

* simplified usage of `db._createStatement()`

  Previously, the function could not be called with a query string parameter as
  follows:

      db._createStatement(queryString);

  Calling it as above resulted in an error because the function expected an
  object as its parameter. From now on, it's possible to call the function with
  just the query string.

* make ArangoDB not send back a `WWW-Authenticate` header to a client in case the
  client sends the `X-Omit-WWW-Authenticate` HTTP header.

  This is done to prevent browsers from showing their built-in HTTP authentication
  dialog for AJAX requests that require authentication.
  ArangoDB will still return an HTTP 401 (Unauthorized) if the request doesn't
  contain valid credentials, but it will omit the `WWW-Authenticate` header,
  allowing clients to bypass the browser's authentication dialog.

* added REST API method HTTP GET `/_api/job/job-id` to query the status of an
  async job without potentially fetching it from the list of done jobs

* fixed non-intuitive behavior in jobs API: previously, querying the status
  of an async job via the API HTTP PUT `/_api/job/job-id` removed a currently
  executing async job from the list of queryable jobs on the server.
  Now, when querying the result of an async job that is still executing,
  the job is kept in the list of queryable jobs so its result can be fetched
  by a subsequent request.

* use a new data structure for the edge index of an edge collection. This
  improves the performance for the creation of the edge index and in
  particular speeds up removal of edges in graphs. Note however that
  this change might change the order in which edges starting at
  or ending in a vertex are returned. However, this order was never
  guaranteed anyway and it is not sensible to guarantee any particular
  order.

* provide a size hint to edge and hash indexes when initially filling them
  this will lead to less re-allocations when populating these indexes

  this may speed up building indexes when opening an existing collection

* don't requeue identical context methods in V8 threads in case a method is
  already registered

* removed arangod command line option `--database.remove-on-compacted`

* export the sort attribute for graph traversals to the HTTP interface

* add support for arangodump/arangorestore for clusters


v2.0.8 (XXXX-XX-XX)
-------------------

* fixed too-busy iteration over skiplists

  Even when a skiplist query was restricted by a limit clause, the skiplist
  index was queried without the limit. this led to slower-than-necessary
  execution times.

* fixed timeout overflows on 32 bit systems

  this bug has led to problems when select was called with a high timeout
  value (2000+ seconds) on 32bit systems that don't have a forgiving select
  implementation. when the call was made on these systems, select failed
  so no data would be read or sent over the connection

  this might have affected some cluster-internal operations.

* fixed ETCD issues on 32 bit systems

  ETCD was non-functional on 32 bit systems at all. The first call to the
  watch API crashed it. This was because atomic operations worked on data
  structures that were not properly aligned on 32 bit systems.

* fixed issue #848: db.someEdgeCollection.inEdge does not return correct
  value when called the 2nd time after a .save to the edge collection


v2.0.7 (2014-05-05)
-------------------

* issue #839: Foxx Manager missing "unfetch"

* fixed a race condition at startup

  this fixes undefined behavior in case the logger was involved directly at
  startup, before the logger initialization code was called. This should have
  occurred only for code that was executed before the invocation of main(),
  e.g. during ctor calls of statically defined objects.


v2.0.6 (2014-04-22)
-------------------

* fixed issue #835: arangosh doesn't show correct database name



v2.0.5 (2014-04-21)
-------------------

* Fixed a caching problem in IE JS Shell

* added cancelation for async jobs

* upgraded to new gyp for V8

* new Windows installer


v2.0.4 (2014-04-14)
-------------------

* fixed cluster authentication front-end issues for Firefox and IE, there are
  still problems with Chrome


v2.0.3 (2014-04-14)
-------------------

* fixed AQL optimizer bug

* fixed front-end issues

* added password change dialog


v2.0.2 (2014-04-06)
-------------------

* during cluster startup, do not log (somewhat expected) connection errors with
  log level error, but with log level info

* fixed dashboard modals

* fixed connection check for cluster planning front end: firefox does
  not support async:false

* document how to persist a cluster plan in order to relaunch an existing
  cluster later


v2.0.1 (2014-03-31)
-------------------

* make ArangoDB not send back a `WWW-Authenticate` header to a client in case the
  client sends the `X-Omit-WWW-Authenticate` HTTP header.

  This is done to prevent browsers from showing their built-in HTTP authentication
  dialog for AJAX requests that require authentication.
  ArangoDB will still return an HTTP 401 (Unauthorized) if the request doesn't
  contain valid credentials, but it will omit the `WWW-Authenticate` header,
  allowing clients to bypass the browser's authentication dialog.

* fixed isses in arango-dfdb:

  the dfdb was not able to unload certain system collections, so these couldn't be
  inspected with the dfdb sometimes. Additionally, it did not truncate corrupt
  markers from datafiles under some circumstances

* added `changePassword` attribute for users

* fixed non-working "save" button in collection edit view of web interface
  clicking the save button did nothing. one had to press enter in one of the input
  fields to send modified form data

* fixed V8 compile error on MacOS X

* prevent `body length: -9223372036854775808` being logged in development mode for
  some Foxx HTTP responses

* fixed several bugs in web interface dashboard

* fixed issue #783: coffee script not working in manifest file

* fixed issue #783: coffee script not working in manifest file

* fixed issue #781: Cant save current query from AQL editor ui

* bumped version in `X-Arango-Version` compatibility header sent by arangosh and other
  client tools from `1.5` to `2.0`.

* fixed startup options for arango-dfdb, added details option for arango-dfdb

* fixed display of missing error messages and codes in arangosh

* when creating a collection via the web interface, the collection type was always
  "document", regardless of the user's choice


v2.0.0 (2014-03-10)
-------------------

* first 2.0 release


v2.0.0-rc2 (2014-03-07)
-----------------------

* fixed cluster authorization


v2.0.0-rc1 (2014-02-28)
-----------------------

* added sharding :-)

* added collection._dbName attribute to query the name of the database from a collection

  more detailed documentation on the sharding and cluster features can be found in the user
  manual, section **Sharding**

* INCOMPATIBLE CHANGE: using complex values in AQL filter conditions with operators other
  than equality (e.g. >=, >, <=, <) will disable usage of skiplist indexes for filter
  evaluation.

  For example, the following queries will be affected by change:

      FOR doc IN docs FILTER doc.value < { foo: "bar" } RETURN doc
      FOR doc IN docs FILTER doc.value >= [ 1, 2, 3 ] RETURN doc

  The following queries will not be affected by the change:

      FOR doc IN docs FILTER doc.value == 1 RETURN doc
      FOR doc IN docs FILTER doc.value == "foo" RETURN doc
      FOR doc IN docs FILTER doc.value == [ 1, 2, 3 ] RETURN doc
      FOR doc IN docs FILTER doc.value == { foo: "bar" } RETURN doc

* INCOMPATIBLE CHANGE: removed undocumented method `collection.saveOrReplace`

  this feature was never advertised nor documented nor tested.

* INCOMPATIBLE CHANGE: removed undocumented REST API method `/_api/simple/BY-EXAMPLE-HASH`

  this feature was never advertised nor documented nor tested.

* added explicit startup parameter `--server.reuse-address`

  This flag can be used to control whether sockets should be acquired with the SO_REUSEADDR
  flag.

  Regardless of this setting, sockets on Windows are always acquired using the
  SO_EXCLUSIVEADDRUSE flag.

* removed undocumented REST API method GET `/_admin/database-name`

* added user validation API at POST `/_api/user/<username>`

* slightly improved users management API in `/_api/user`:

  Previously, when creating a new user via HTTP POST, the username needed to be
  passed in an attribute `username`. When users were returned via this API,
  the usernames were returned in an attribute named `user`. This was slightly
  confusing and was changed in 2.0 as follows:

  - when adding a user via HTTP POST, the username can be specified in an attribute
  `user`. If this attribute is not used, the API will look into the attribute `username`
  as before and use that value.
  - when users are returned via HTTP GET, the usernames are still returned in an
    attribute `user`.

  This change should be fully downwards-compatible with the previous version of the API.

* added AQL SLICE function to extract slices from lists

* made module loader more node compatible

* the startup option `--javascript.package-path` for arangosh is now deprecated and does
  nothing. Using it will not cause an error, but the option is ignored.

* added coffee script support

* Several UI improvements.

* Exchanged icons in the graphviewer toolbar

* always start networking and HTTP listeners when starting the server (even in
  console mode)

* allow vertex and edge filtering with user-defined functions in TRAVERSAL,
  TRAVERSAL_TREE and SHORTEST_PATH AQL functions:

      // using user-defined AQL functions for edge and vertex filtering
      RETURN TRAVERSAL(friends, friendrelations, "friends/john", "outbound", {
        followEdges: "myfunctions::checkedge",
        filterVertices: "myfunctions::checkvertex"
      })

      // using the following custom filter functions
      var aqlfunctions = require("org/arangodb/aql/functions");
      aqlfunctions.register("myfunctions::checkedge", function (config, vertex, edge, path) {
        return (edge.type !== 'dislikes'); // don't follow these edges
      }, false);

      aqlfunctions.register("myfunctions::checkvertex", function (config, vertex, path) {
        if (vertex.isDeleted || ! vertex.isActive) {
          return [ "prune", "exclude" ]; // exclude these and don't follow them
        }
        return [ ]; // include everything else
      }, false);

* fail if invalid `strategy`, `order` or `itemOrder` attribute values
  are passed to the AQL TRAVERSAL function. Omitting these attributes
  is not considered an error, but specifying an invalid value for any
  of these attributes will make an AQL query fail.

* issue #751: Create database through API should return HTTP status code 201

  By default, the server now returns HTTP 201 (created) when creating a new
  database successfully. To keep compatibility with older ArangoDB versions, the
  startup parameter `--server.default-api-compatibility` can be set to a value
  of `10400` to indicate API compatibility with ArangoDB 1.4. The compatibility
  can also be enforced by setting the `X-Arango-Version` HTTP header in a
  client request to this API on a per-request basis.

* allow direct access from the `db` object to collections whose names start
  with an underscore (e.g. db._users).

  Previously, access to such collections via the `db` object was possible from
  arangosh, but not from arangod (and thus Foxx and actions). The only way
  to access such collections from these places was via the `db._collection(<name>)`
  workaround.

* allow `\n` (as well as `\r\n`) as line terminator in batch requests sent to
  `/_api/batch` HTTP API.

* use `--data-binary` instead of `--data` parameter in generated cURL examples

* issue #703: Also show path of logfile for fm.config()

* issue #675: Dropping a collection used in "graph" module breaks the graph

* added "static" Graph.drop() method for graphs API

* fixed issue #695: arangosh server.password error

* use pretty-printing in `--console` mode by default

* simplified ArangoDB startup options

  Some startup options are now superfluous or their usage is simplified. The
  following options have been changed:

  * `--javascript.modules-path`: this option has been removed. The modules paths
    are determined by arangod and arangosh automatically based on the value of
    `--javascript.startup-directory`.

    If the option is set on startup, it is ignored so startup will not abort with
    an error `unrecognized option`.

  * `--javascript.action-directory`: this option has been removed. The actions
    directory is determined by arangod automatically based on the value of
    `--javascript.startup-directory`.

    If the option is set on startup, it is ignored so startup will not abort with
    an error `unrecognized option`.

  * `--javascript.package-path`: this option is still available but it is not
    required anymore to set the standard package paths (e.g. `js/npm`). arangod
    will automatically use this standard package path regardless of whether it
    was specified via the options.

    It is possible to use this option to add additional package paths to the
    standard value.

  Configuration files included with arangod are adjusted accordingly.

* layout of the graphs tab adapted to better fit with the other tabs

* database selection is moved to the bottom right corner of the web interface

* removed priority queue index type

  this feature was never advertised nor documented nor tested.

* display internal attributes in document source view of web interface

* removed separate shape collections

  When upgrading to ArangoDB 2.0, existing collections will be converted to include
  shapes and attribute markers in the datafiles instead of using separate files for
  shapes.

  When a collection is converted, existing shapes from the SHAPES directory will
  be written to a new datafile in the collection directory, and the SHAPES directory
  will be removed afterwards.

  This saves up to 2 MB of memory and disk space for each collection
  (savings are higher, the less different shapes there are in a collection).
  Additionally, one less file descriptor per opened collection will be used.

  When creating a new collection, the amount of sync calls may be reduced. The same
  may be true for documents with yet-unknown shapes. This may help performance
  in these cases.

* added AQL functions `NTH` and `POSITION`

* added signal handler for arangosh to save last command in more cases

* added extra prompt placeholders for arangosh:
  - `%e`: current endpoint
  - `%u`: current user

* added arangosh option `--javascript.gc-interval` to control amount of
  garbage collection performed by arangosh

* fixed issue #651: Allow addEdge() to take vertex ids in the JS library

* removed command-line option `--log.format`

  In previous versions, this option did not have an effect for most log messages, so
  it got removed.

* removed C++ logger implementation

  Logging inside ArangoDB is now done using the LOG_XXX() macros. The LOGGER_XXX()
  macros are gone.

* added collection status "loading"


v1.4.16 (XXXX-XX-XX)
--------------------

* fixed too eager datafile deletion

  this issue could have caused a crash when the compaction had marked datafiles as obsolete
  and they were removed while "old" temporary query results still pointed to the old datafile
  positions

* fixed issue #826: Replication fails when a collection's configuration changes


v1.4.15 (2014-04-19)
--------------------

* bugfix for AQL query optimizer

  the following type of query was too eagerly optimized, leading to errors in code-generation:

      LET a = (FOR i IN [] RETURN i) LET b = (FOR i IN [] RETURN i) RETURN 1

  the problem occurred when both lists in the subqueries were empty. In this case invalid code
  was generated and the query couldn't be executed.


v1.4.14 (2014-04-05)
--------------------

* fixed race conditions during shape / attribute insertion

  A race condition could have led to spurious `cannot find attribute #xx` or
  `cannot find shape #xx` (where xx is a number) warning messages being logged
  by the server. This happened when a new attribute was inserted and at the same
  time was queried by another thread.

  Also fixed a race condition that may have occurred when a thread tried to
  access the shapes / attributes hash tables while they were resized. In this
  cases, the shape / attribute may have been hashed to a wrong slot.

* fixed a memory barrier / cpu synchronization problem with libev, affecting
  Windows with Visual Studio 2013 (probably earlier versions are affected, too)

  The issue is described in detail here:
  http://lists.schmorp.de/pipermail/libev/2014q1/002318.html


v1.4.13 (2014-03-14)
--------------------

* added diagnostic output for Foxx application upload

* allow dump & restore from ArangoDB 1.4 with an ArangoDB 2.0 server

* allow startup options `temp-path` and `default-language` to be specified from the arangod
  configuration file and not only from the command line

* fixed too eager compaction

  The compaction will now wait for several seconds before trying to re-compact the same
  collection. Additionally, some other limits have been introduced for the compaction.


v1.4.12 (2014-03-05)
--------------------

* fixed display bug in web interface which caused the following problems:
  - documents were displayed in web interface as being empty
  - document attributes view displayed many attributes with content "undefined"
  - document source view displayed many attributes with name "TYPEOF" and value "undefined"
  - an alert popping up in the browser with message "Datatables warning..."

* re-introduced old-style read-write locks to supports Windows versions older than
  Windows 2008R2 and Windows 7. This should re-enable support for Windows Vista and
  Windows 2008.


v1.4.11 (2014-02-27)
--------------------

* added SHORTEST_PATH AQL function

  this calculates the shortest paths between two vertices, using the Dijkstra
  algorithm, employing a min-heap

  By default, ArangoDB does not know the distance between any two vertices and
  will use a default distance of 1. A custom distance function can be registered
  as an AQL user function to make the distance calculation use any document
  attributes or custom logic:

      RETURN SHORTEST_PATH(cities, motorways, "cities/CGN", "cities/MUC", "outbound", {
        paths: true,
        distance: "myfunctions::citydistance"
      })

      // using the following custom distance function
      var aqlfunctions = require("org/arangodb/aql/functions");
      aqlfunctions.register("myfunctions::distance", function (config, vertex1, vertex2, edge) {
        return Math.sqrt(Math.pow(vertex1.x - vertex2.x) + Math.pow(vertex1.y - vertex2.y));
      }, false);

* fixed bug in Graph.pathTo function

* fixed small memleak in AQL optimizer

* fixed access to potentially uninitialized variable when collection had a cap constraint


v1.4.10 (2014-02-21)
--------------------

* fixed graph constructor to allow graph with some parameter to be used

* added node.js "events" and "stream"

* updated npm packages

* added loading of .json file

* Fixed http return code in graph api with waitForSync parameter.

* Fixed documentation in graph, simple and index api.

* removed 2 tests due to change in ruby library.

* issue #756: set access-control-expose-headers on CORS response

  the following headers are now whitelisted by ArangoDB in CORS responses:
  - etag
  - content-encoding
  - content-length
  - location
  - server
  - x-arango-errors
  - x-arango-async-id


v1.4.9 (2014-02-07)
-------------------

* return a document's current etag in response header for HTTP HEAD requests on
  documents that return an HTTP 412 (precondition failed) error. This allows
  retrieving the document's current revision easily.

* added AQL function `SKIPLIST` to directly access skiplist indexes from AQL

  This is a shortcut method to use a skiplist index for retrieving specific documents in
  indexed order. The function capability is rather limited, but it may be used
  for several cases to speed up queries. The documents are returned in index order if
  only one condition is used.

      /* return all documents with mycollection.created > 12345678 */
      FOR doc IN SKIPLIST(mycollection, { created: [[ '>', 12345678 ]] })
        RETURN doc

      /* return first document with mycollection.created > 12345678 */
      FOR doc IN SKIPLIST(mycollection, { created: [[ '>', 12345678 ]] }, 0, 1)
        RETURN doc

      /* return all documents with mycollection.created between 12345678 and 123456790 */
      FOR doc IN SKIPLIST(mycollection, { created: [[ '>', 12345678 ], [ '<=', 123456790 ]] })
        RETURN doc

      /* return all documents with mycollection.a equal 1 and .b equal 2 */
      FOR doc IN SKIPLIST(mycollection, { a: [[ '==', 1 ]], b: [[ '==', 2 ]] })
        RETURN doc

  The function requires a skiplist index with the exact same attributes to
  be present on the specified collection. All attributes present in the skiplist
  index must be specified in the conditions specified for the `SKIPLIST` function.
  Attribute declaration order is important, too: attributes must be specified in the
  same order in the condition as they have been declared in the skiplist index.

* added command-line option `--server.disable-authentication-unix-sockets`

  with this option, authentication can be disabled for all requests coming
  in via UNIX domain sockets, enabling clients located on the same host as
  the ArangoDB server to connect without authentication.
  Other connections (e.g. TCP/IP) are not affected by this option.

  The default value for this option is `false`.
  Note: this option is only supported on platforms that support Unix domain
  sockets.

* call global arangod instance destructor on shutdown

* issue #755: TRAVERSAL does not use strategy, order and itemOrder options

  these options were not honored when configuring a traversal via the AQL
  TRAVERSAL function. Now, these options are used if specified.

* allow vertex and edge filtering with user-defined functions in TRAVERSAL,
  TRAVERSAL_TREE and SHORTEST_PATH AQL functions:

      // using user-defined AQL functions for edge and vertex filtering
      RETURN TRAVERSAL(friends, friendrelations, "friends/john", "outbound", {
        followEdges: "myfunctions::checkedge",
        filterVertices: "myfunctions::checkvertex"
      })

      // using the following custom filter functions
      var aqlfunctions = require("org/arangodb/aql/functions");
      aqlfunctions.register("myfunctions::checkedge", function (config, vertex, edge, path) {
        return (edge.type !== 'dislikes'); // don't follow these edges
      }, false);

      aqlfunctions.register("myfunctions::checkvertex", function (config, vertex, path) {
        if (vertex.isDeleted || ! vertex.isActive) {
          return [ "prune", "exclude" ]; // exclude these and don't follow them
        }
        return [ ]; // include everything else
      }, false);

* issue #748: add vertex filtering to AQL's TRAVERSAL[_TREE]() function


v1.4.8 (2014-01-31)
-------------------

* install foxx apps in the web interface

* fixed a segfault in the import API


v1.4.7 (2014-01-23)
-------------------

* issue #744: Add usage example arangoimp from Command line

* issue #738: added __dirname, __filename pseudo-globals. Fixes #733. (@by pluma)

* mount all Foxx applications in system apps directory on startup


v1.4.6 (2014-01-20)
-------------------

* issue #736: AQL function to parse collection and key from document handle

* added fm.rescan() method for Foxx-Manager

* fixed issue #734: foxx cookie and route problem

* added method `fm.configJson` for arangosh

* include `startupPath` in result of API `/_api/foxx/config`


v1.4.5 (2014-01-15)
-------------------

* fixed issue #726: Alternate Windows Install Method

* fixed issue #716: dpkg -P doesn't remove everything

* fixed bugs in description of HTTP API `_api/index`

* fixed issue #732: Rest API GET revision number

* added missing documentation for several methods in HTTP API `/_api/edge/...`

* fixed typos in description of HTTP API `_api/document`

* defer evaluation of AQL subqueries and logical operators (lazy evaluation)

* Updated font in WebFrontend, it now contains a version that renders properly on Windows

* generally allow function return values as call parameters to AQL functions

* fixed potential deadlock in global context method execution

* added override file "arangod.conf.local" (and co)


v1.4.4 (2013-12-24)
-------------------

* uid and gid are now set in the scripts, there is no longer a separate config file for
  arangod when started from a script

* foxx-manager is now an alias for arangosh

* arango-dfdb is now an alias for arangod, moved from bin to sbin

* changed from readline to linenoise for Windows

* added --install-service and --uninstall-service for Windows

* removed --daemon and --supervisor for Windows

* arangosh and arangod now uses the config-file which maps the binary name, i. e. if you
  rename arangosh to foxx-manager it will use the config file foxx-manager.conf

* fixed lock file for Windows

* fixed issue #711, #687: foxx-manager throws internal errors

* added `--server.ssl-protocol` option for client tools
  this allows connecting from arangosh, arangoimp, arangoimp etc. to an ArangoDB
  server that uses a non-default value for `--server.ssl-protocol`. The default
  value for the SSL protocol is 4 (TLSv1). If the server is configured to use a
  different protocol, it was not possible to connect to it with the client tools.

* added more detailed request statistics

  This adds the number of async-executed HTTP requests plus the number of HTTP
  requests per individual HTTP method type.

* added `--force` option for arangorestore
  this option allows continuing a restore operation even if the server reports errors
  in the middle of the restore operation

* better error reporting for arangorestore
  in case the server returned an HTTP error, arangorestore previously reported this
  error as `internal error` without any details only. Now server-side errors are
  reported by arangorestore with the server's error message

* include more system collections in dumps produced by arangodump
  previously some system collections were intentionally excluded from dumps, even if the
  dump was run with `--include-system-collections`. for example, the collections `_aal`,
  `_modules`, `_routing`, and `_users` were excluded. This makes sense in a replication
  context but not always in a dump context.
  When specifying `--include-system-collections`, arangodump will now include the above-
  mentioned collections in the dump, too. Some other system collections are still excluded
  even when the dump is run with `--include-system-collections`, for example `_replication`
  and `_trx`.

* fixed issue #701: ArangoStatement undefined in arangosh

* fixed typos in configuration files


v1.4.3 (2013-11-25)
-------------------

* fixed a segfault in the AQL optimizer, occurring when a constant non-list value was
  used on the right-hand side of an IN operator that had a collection attribute on the
  left-hand side

* issue #662:

  Fixed access violation errors (crashes) in the Windows version, occurring under some
  circumstances when accessing databases with multiple clients in parallel

* fixed issue #681: Problem with ArchLinux PKGBUILD configuration


v1.4.2 (2013-11-20)
-------------------

* fixed issue #669: Tiny documentation update

* ported Windows version to use native Windows API SRWLocks (slim read-write locks)
  and condition variables instead of homemade versions

  MSDN states the following about the compatibility of SRWLocks and Condition Variables:

      Minimum supported client:
      Windows Server 2008 [desktop apps | Windows Store apps]

      Minimum supported server:
      Windows Vista [desktop apps | Windows Store apps]

* fixed issue #662: ArangoDB on Windows hanging

  This fixes a deadlock issue that occurred on Windows when documents were written to
  a collection at the same time when some other thread tried to drop the collection.

* fixed file-based logging in Windows

  the logger complained on startup if the specified log file already existed

* fixed startup of server in daemon mode (`--daemon` startup option)

* fixed a segfault in the AQL optimizer

* issue #671: Method graph.measurement does not exist

* changed Windows condition variable implementation to use Windows native
  condition variables

  This is an attempt to fix spurious Windows hangs as described in issue #662.

* added documentation for JavaScript traversals

* added --code-page command-line option for Windows version of arangosh

* fixed a problem when creating edges via the web interface.

  The problem only occurred if a collection was created with type "document
  collection" via the web interface, and afterwards was dropped and re-created
  with type "edge collection". If the web interface page was not reloaded,
  the old collection type (document) was cached, making the subsequent creation
  of edges into the (seeming-to-be-document) collection fail.

  The fix is to not cache the collection type in the web interface. Users of
  an older version of the web interface can reload the collections page if they
  are affected.

* fixed a caching problem in arangosh: if a collection was created using the web
  interface, and then removed via arangosh, arangosh did not actually drop the
  collection due to caching.

  Because the `drop` operation was not carried out, this caused misleading error
  messages when trying to re-create the collection (e.g. `cannot create collection:
  duplicate name`).

* fixed ALT-introduced characters for arangosh console input on Windows

  The Windows readline port was not able to handle characters that are built
  using CTRL or ALT keys. Regular characters entered using the CTRL or ALT keys
  were silently swallowed and not passed to the terminal input handler.

  This did not seem to cause problems for the US keyboard layout, but was a
  severe issue for keyboard layouts that require the ALT (or ALT-GR) key to
  construct characters. For example, entering the character `{` with a German
  keyboard layout requires pressing ALT-GR + 9.

* fixed issue #665: Hash/skiplist combo madness bit my ass

  this fixes a problem with missing/non-deterministic rollbacks of inserts in
  case of a unique constraint violation into a collection with multiple secondary
  indexes (with at least one of them unique)

* fixed issue #664: ArangoDB installer on Windows requires drive c:

* partly fixed issue #662: ArangoDB on Windows hanging

  This fixes dropping databases on Windows. In previous 1.4 versions on Windows,
  one shape collection file was not unloaded and removed when dropping a database,
  leaving one directory and one shape collection file in the otherwise-dropped
  database directory.

* fixed issue #660: updated documentation on indexes


v1.4.1 (2013-11-08)
-------------------

* performance improvements for skip-list deletes


v1.4.1-rc1 (2013-11-07)
-----------------------

* fixed issue #635: Web-Interface should have a "Databases" Menu for Management

* fixed issue #624: Web-Interface is missing a Database selector

* fixed segfault in bitarray query

* fixed issue #656: Cannot create unique index through web interface

* fixed issue #654: bitarray index makes server down

* fixed issue #653: Slow query

* fixed issue #650: Randomness of any() should be improved

* made AQL `DOCUMENT()` function polymorphic and work with just one parameter.

  This allows using the `DOCUMENT` function like this:

      DOCUMENT('users/john')
      DOCUMENT([ 'users/john', 'users/amy' ])

  in addition to the existing use cases:

      DOCUMENT(users, 'users/john')
      DOCUMENT(users, 'john')
      DOCUMENT(users, [ 'users/john' ])
      DOCUMENT(users, [ 'users/john', 'users/amy' ])
      DOCUMENT(users, [ 'john', 'amy' ])

* simplified usage of ArangoDB batch API

  It is not necessary anymore to send the batch boundary in the HTTP `Content-Type`
  header. Previously, the batch API expected the client to send a Content-Type header
  of`multipart/form-data; boundary=<some boundary value>`. This is still supported in
  ArangoDB 2.0, but clients can now also omit this header. If the header is not
  present in a client request, ArangoDB will ignore the request content type and
  read the MIME boundary from the beginning of the request body.

  This also allows using the batch API with the Swagger "Try it out" feature (which is
  not too good at sending a different or even dynamic content-type request header).

* added API method GET `/_api/database/user`

  This returns the list of databases a specific user can see without changing the
  username/passwd.

* issue #424: Documentation about IDs needs to be upgraded


v1.4.0 (2013-10-29)
-------------------

* fixed issue #648: /batch API is missing from Web Interface API Documentation (Swagger)

* fixed issue #647: Icon tooltips missing

* fixed issue #646: index creation in web interface

* fixed issue #645: Allow jumping from edge to linked vertices

* merged PR for issue #643: Some minor corrections and a link to "Downloads"

* fixed issue #642: Completion of error handling

* fixed issue #639: compiling v1.4 on maverick produces warnings on -Wstrict-null-sentinel

* fixed issue #634: Web interface bug: Escape does not always propagate

* fixed issue #620: added startup option `--server.default-api-compatibility`

  This adds the following changes to the ArangoDB server and clients:
  - the server provides a new startup option `--server.default-api-compatibility`.
    This option can be used to determine the compatibility of (some) server API
    return values. The value for this parameter is a server version number,
    calculated as follows: `10000 * major + 100 * minor` (e.g. `10400` for ArangoDB
    1.3). The default value is `10400` (1.4), the minimum allowed value is `10300`
    (1.3).

    When setting this option to a value lower than the current server version,
    the server might respond with old-style results to "old" clients, increasing
    compatibility with "old" (non-up-to-date) clients.

  - the server will on each incoming request check for an HTTP header
    `x-arango-version`. Clients can optionally set this header to the API
    version number they support. For example, if a client sends the HTTP header
    `x-arango-version: 10300`, the server will pick this up and might send ArangoDB
    1.3-style responses in some situations.

    Setting either the startup parameter or using the HTTP header (or both) allows
    running "old" clients with newer versions of ArangoDB, without having to adjust
    the clients too much.

  - the `location` headers returned by the server for the APIs `/_api/document/...`
    and `/_api/collection/...` will have different values depending on the used API
    version. If the API compatibility is `10300`, the `location` headers returned
    will look like this:

        location: /_api/document/....

    whereas when an API compatibility of `10400` or higher is used, the `location`
    headers will look like this:

        location: /_db/<database name>/_api/document/...

  Please note that even in the presence of this, old API versions still may not
  be supported forever by the server.

* fixed issue #643: Some minor corrections and a link to "Downloads" by @frankmayer

* started issue #642: Completion of error handling

* fixed issue #639: compiling v1.4 on maverick produces warnings on
  -Wstrict-null-sentinel

* fixed issue #621: Standard Config needs to be fixed

* added function to manage indexes (web interface)

* improved server shutdown time by signaling shutdown to applicationserver,
  logging, cleanup and compactor threads

* added foxx-manager `replace` command

* added foxx-manager `installed` command (a more intuitive alias for `list`)

* fixed issue #617: Swagger API is missing '/_api/version'

* fixed issue #615: Swagger API: Some commands have no parameter entry forms

* fixed issue #614: API : Typo in : Request URL /_api/database/current

* fixed issue #609: Graph viz tool - different background color

* fixed issue #608: arangosh config files - eventually missing in the manual

* fixed issue #607: Admin interface: no core documentation

* fixed issue #603: Aardvark Foxx App Manager

* fixed a bug in type-mapping between AQL user functions and the AQL layer

  The bug caused errors like the following when working with collection documents
  in an AQL user function:

      TypeError: Cannot assign to read only property '_id' of #<ShapedJson>

* create less system collections when creating a new database

  This is achieved by deferring collection creation until the collections are actually
  needed by ArangoDB. The following collections are affected by the change:
  - `_fishbowl`
  - `_structures`


v1.4.0-beta2 (2013-10-14)
-------------------------

* fixed compaction on Windows

  The compaction on Windows did not ftruncate the cleaned datafiles to a smaller size.
  This has been fixed so not only the content of the files is cleaned but also files
  are re-created with potentially smaller sizes.

* only the following system collections will be excluded from replication from now on:
  - `_replication`
  - `_trx`
  - `_users`
  - `_aal`
  - `_fishbowl`
  - `_modules`
  - `_routing`

  Especially the following system collections will now be included in replication:
  - `_aqlfunctions`
  - `_graphs`

  In previous versions of ArangoDB, all system collections were excluded from the
  replication.

  The change also caused a change in the replication logger and applier:
  in previous versions of ArangoDB, only a collection's id was logged for an operation.
  This has not caused problems for non-system collections but for system collections
  there ids might differ. In addition to a collection id ArangoDB will now also log the
  name of a collection for each replication event.

  The replication applier will now look for the collection name attribute in logged
  events preferably.

* added database selection to arango-dfdb

* provide foxx-manager, arangodump, and arangorestore in Windows build

* ArangoDB 1.4 will refuse to start if option `--javascript.app-path` is not set.

* added startup option `--server.allow-method-override`

  This option can be set to allow overriding the HTTP request method in a request using
  one of the following custom headers:

  - x-http-method-override
  - x-http-method
  - x-method-override

  This allows bypassing proxies and tools that would otherwise just let certain types of
  requests pass. Enabling this option may impose a security risk, so it should only be
  used in very controlled environments.

  The default value for this option is `false` (no method overriding allowed).

* added "details" URL parameter for bulk import API

  Setting the `details` URL parameter to `true` in a call to POST `/_api/import` will make
  the import return details about non-imported documents in the `details` attribute. If
  `details` is `false` or omitted, no `details` attribute will be present in the response.
  This is the same behavior that previous ArangoDB versions exposed.

* added "complete" option for bulk import API

  Setting the `complete` URL parameter to `true` in a call to POST `/_api/import` will make
  the import completely fail if at least one of documents cannot be imported successfully.

  It defaults to `false`, which will make ArangoDB continue importing the other documents
  from the import even if some documents cannot be imported. This is the same behavior that
  previous ArangoDB versions exposed.

* added missing swagger documentation for `/_api/log`

* calling `/_api/logs` (or `/_admin/logs`) is only permitted from the `_system` database now.

  Calling this API method for/from other database will result in an HTTP 400.

' ported fix from https://github.com/novus/nvd3/commit/0894152def263b8dee60192f75f66700cea532cc

  This prevents JavaScript errors from occurring in Chrome when in the admin interface,
  section "Dashboard".

* show current database name in web interface (bottom right corner)

* added missing documentation for /_api/import in swagger API docs

* allow specification of database name for replication sync command replication applier

  This allows syncing from a master database with a different name than the slave database.

* issue #601: Show DB in prompt

  arangosh now displays the database name as part of the prompt by default.

  Can change the prompt by using the `--prompt` option, e.g.

      > arangosh --prompt "my db is named \"%d\"> "


v1.4.0-beta1 (2013-10-01)
-------------------------

* make the Foxx manager use per-database app directories

  Each database now has its own subdirectory for Foxx applications. Each database
  can thus use different Foxx applications if required. A Foxx app for a specific
  database resides in `<app-path>/databases/<database-name>/<app-name>`.

  System apps are shared between all databases. They reside in `<app-path>/system/<app-name>`.

* only trigger an engine reset in development mode for URLs starting with `/dev/`

  This prevents ArangoDB from reloading all Foxx applications when it is not
  actually necessary.

* changed error code from 10 (bad parameter) to 1232 (invalid key generator) for
  errors that are due to an invalid key generator specification when creating a new
  collection

* automatic detection of content-type / mime-type for Foxx assets based on filenames,
  added possibility to override auto detection

* added endpoint management API at `/_api/endpoint`

* changed HTTP return code of PUT `/_api/cursor` from 400 to 404 in case a
  non-existing cursor is referred to

* issue #360: added support for asynchronous requests

  Incoming HTTP requests with the headers `x-arango-async: true` or
  `x-arango-async: store` will be answered by the server instantly with a generic
  HTTP 202 (Accepted) response.

  The actual requests will be queued and processed by the server asynchronously,
  allowing the client to continue sending other requests without waiting for the
  server to process the actually requested operation.

  The exact point in time when a queued request is executed is undefined. If an
  error occurs during execution of an asynchronous request, the client will not
  be notified by the server.

  The maximum size of the asynchronous task queue can be controlled using the new
  option `--scheduler.maximal-queue-size`. If the queue contains this many number of
  tasks and a new asynchronous request comes in, the server will reject it with an
  HTTP 500 (internal server error) response.

  Results of incoming requests marked with header `x-arango-async: true` will be
  discarded by the server immediately. Clients have no way of accessing the result
  of such asynchronously executed request. This is just _fire and forget_.

  To later retrieve the result of an asynchronously executed request, clients can
  mark a request with the header `x-arango-async: keep`. This makes the server
  store the result of the request in memory until explicitly fetched by a client
  via the `/_api/job` API. The `/_api/job` API also provides methods for basic
  inspection of which pending or already finished requests there are on the server,
  plus ways for garbage collecting unneeded results.

* Added new option `--scheduler.maximal-queue-size`.

* issue #590: Manifest Lint

* added data dump and restore tools, arangodump and arangorestore.

  arangodump can be used to create a logical dump of an ArangoDB database, or
  just dedicated collections. It can be used to dump both a collection's structure
  (properties and indexes) and data (documents).

  arangorestore can be used to restore data from a dump created with arangodump.
  arangorestore currently does not re-create any indexes, and doesn't yet handle
  referenced documents in edges properly when doing just partial restores.
  This will be fixed until 1.4 stable.

* introduced `--server.database` option for arangosh, arangoimp, and arangob.

  The option allows these client tools to use a certain database for their actions.
  In arangosh, the current database can be switched at any time using the command

      db._useDatabase(<name>);

  When no database is specified, all client tools will assume they should use the
  default database `_system`. This is done for downwards-compatibility reasons.

* added basic multi database support (alpha)

  New databases can be created using the REST API POST `/_api/database` and the
  shell command `db._createDatabase(<name>)`.

  The default database in ArangoDB is called `_system`. This database is always
  present and cannot be deleted by the user. When an older version of ArangoDB is
  upgraded to 1.4, the previously only database will automatically become the
  `_system` database.

  New databases can be created with the above commands, and can be deleted with the
  REST API DELETE `/_api/database/<name>` or the shell command `db._dropDatabase(<name>);`.

  Deleting databases is still unstable in ArangoDB 1.4 alpha and might crash the
  server. This will be fixed until 1.4 stable.

  To access a specific database via the HTTP REST API, the `/_db/<name>/` prefix
  can be used in all URLs. ArangoDB will check if an incoming request starts with
  this prefix, and will automatically pick the database name from it. If the prefix
  is not there, ArangoDB will assume the request is made for the default database
  (`_system`). This is done for downwards-compatibility reasons.

  That means, the following URL pathnames are logically identical:

      /_api/document/mycollection/1234
      /_db/_system/document/mycollection/1234

  To access a different database (e.g. `test`), the URL pathname would look like this:

      /_db/test/document/mycollection/1234

  New databases can also be created and existing databases can only be dropped from
  within the default database (`_system`). It is not possible to drop the `_system`
  database itself.

  Cross-database operations are unintended and unsupported. The intention of the
  multi-database feature is to have the possibility to have a few databases managed
  by ArangoDB in parallel, but to only access one database at a time from a connection
  or a request.

  When accessing the web interface via the URL pathname `/_admin/html/` or `/_admin/aardvark`,
  the web interface for the default database (`_system`) will be displayed.
  To access the web interface for a different database, the database name can be
  put into the URLs as a prefix, e.g. `/_db/test/_admin/html` or
  `/_db/test/_admin/aardvark`.

  All internal request handlers and also all user-defined request handlers and actions
  (including Foxx) will only get to see the unprefixed URL pathnames (i.e. excluding
  any database name prefix). This is to ensure downwards-compatibility.

  To access the name of the requested database from any action (including Foxx), use
  use `req.database`.

  For example, when calling the URL `/myapp/myaction`, the content of `req.database`
  will be `_system` (the default database because no database got specified) and the
  content of `req.url` will be `/myapp/myaction`.

  When calling the URL `/_db/test/myapp/myaction`, the content of `req.database` will be
  `test`, and the content of `req.url` will still be `/myapp/myaction`.

* Foxx now excludes files starting with . (dot) when bundling assets

  This mitigates problems with editor swap files etc.

* made the web interface a Foxx application

  This change caused the files for the web interface to be moved from `html/admin` to
  `js/apps/aardvark` in the file system.

  The base URL for the admin interface changed from `_admin/html/index.html` to
  `_admin/aardvark/index.html`.

  The "old" redirection to `_admin/html/index.html` will now produce a 404 error.

  When starting ArangoDB with the `--upgrade` option, this will automatically be remedied
  by putting in a redirection from `/` to `/_admin/aardvark/index.html`, and from
  `/_admin/html/index.html` to `/_admin/aardvark/index.html`.

  This also obsoletes the following configuration (command-line) options:
  - `--server.admin-directory`
  - `--server.disable-admin-interface`

  when using these now obsolete options when the server is started, no error is produced
  for downwards-compatibility.

* changed User-Agent value sent by arangoimp, arangosh, and arangod from "VOC-Agent" to
  "ArangoDB"

* changed journal file creation behavior as follows:

  Previously, a journal file for a collection was always created when a collection was
  created. When a journal filled up and became full, the current journal was made a
  datafile, and a new (empty) journal was created automatically. There weren't many
  intended situations when a collection did not have at least one journal.

  This is changed now as follows:
  - when a collection is created, no journal file will be created automatically
  - when there is a write into a collection without a journal, the journal will be
    created lazily
  - when there is a write into a collection with a full journal, a new journal will
    be created automatically

  From the end user perspective, nothing should have changed, except that there is now
  less disk usage for empty collections. Disk usage of infrequently updated collections
  might also be reduced significantly by running the `rotate()` method of a collection,
  and not writing into a collection subsequently.

* added method `collection.rotate()`

  This allows premature rotation of a collection's current journal file into a (read-only)
  datafile. The purpose of using `rotate()` is to prematurely allow compaction (which is
  performed on datafiles only) on data, even if the journal was not filled up completely.

  Using `rotate()` may make sense in the following scenario:

      c = db._create("test");
      for (i = 0; i < 1000; ++i) {
        c.save(...); // insert lots of data here
      }

      ...
      c.truncate(); // collection is now empty
      // only data in datafiles will be compacted by following compaction runs
      // all data in the current journal would not be compacted

      // calling rotate will make the current journal a datafile, and thus make it
      // eligible for compaction
      c.rotate();

  Using `rotate()` may also be useful when data in a collection is known to not change
  in the immediate future. After having completed all write operations on a collection,
  performing a `rotate()` will reduce the size of the current journal to the actually
  required size (remember that journals are pre-allocated with a specific size) before
  making the journal a datafile. Thus `rotate()` may cause disk space savings, even if
  the datafiles does not qualify for compaction after rotation.

  Note: rotating the journal is asynchronous, so that the actual rotation may be executed
  after `rotate()` returns to the caller.

* changed compaction to merge small datafiles together (up to 3 datafiles are merged in
  a compaction run)

  In the regular case, this should leave less small datafiles stay around on disk and allow
  using less file descriptors in total.

* added AQL MINUS function

* added AQL UNION_DISTINCT function (more efficient than combination of `UNIQUE(UNION())`)

* updated mruby to 2013-08-22

* issue #587: Add db._create() in help for startup arangosh

* issue #586: Share a link on installation instructions in the User Manual

* issue #585: Bison 2.4 missing on Mac for custom build

* issue #584: Web interface images broken in devel

* issue #583: Small documentation update

* issue #581: Parameter binding for attributes

* issue #580: Small improvements (by @guidoreina)

* issue #577: Missing documentation for collection figures in implementor manual

* issue #576: Get disk usage for collections and graphs

  This extends the result of the REST API for /_api/collection/figures with
  the attributes `compactors.count`, `compactors.fileSize`, `shapefiles.count`,
  and `shapefiles.fileSize`.

* issue #575: installing devel version on mac (low prio)

* issue #574: Documentation (POST /_admin/routing/reload)

* issue #558: HTTP cursors, allow count to ignore LIMIT


v1.4.0-alpha1 (2013-08-02)
--------------------------

* added replication. check online manual for details.

* added server startup options `--server.disable-replication-logger` and
  `--server.disable-replication-applier`

* removed action deployment tool, this now handled with Foxx and its manager or
  by kaerus node utility

* fixed a server crash when using byExample / firstExample inside a transaction
  and the collection contained a usable hash/skiplist index for the example

* defineHttp now only expects a single context

* added collection detail dialog (web interface)

  Shows collection properties, figures (datafiles, journals, attributes, etc.)
  and indexes.

* added documents filter (web interface)

  Allows searching for documents based on attribute values. One or many filter
  conditions can be defined, using comparison operators such as '==', '<=', etc.

* improved AQL editor (web interface)

  Editor supports keyboard shortcuts (Submit, Undo, Redo, Select).
  Editor allows saving and reusing of user-defined queries.
  Added example queries to AQL editor.
  Added comment button.

* added document import (web interface)

  Allows upload of JSON-data from files. Files must have an extension of .json.

* added dashboard (web interface)

  Shows the status of replication and multiple system charts, e.g.
  Virtual Memory Size, Request Time, HTTP Connections etc.

* added API method `/_api/graph` to query all graphs with all properties.

* added example queries in web interface AQL editor

* added arango.reconnect(<host>) method for arangosh to dynamically switch server or
  user name

* added AQL range operator `..`

  The `..` operator can be used to easily iterate over a sequence of numeric
  values. It will produce a list of values in the defined range, with both bounding
  values included.

  Example:

      2010..2013

  will produce the following result:

      [ 2010, 2011, 2012, 2013 ]

* added AQL RANGE function

* added collection.first(count) and collection.last(count) document access functions

  These functions allow accessing the first or last n documents in a collection. The order
  is determined by document insertion/update time.

* added AQL INTERSECTION function

* INCOMPATIBLE CHANGE: changed AQL user function namespace resolution operator from `:` to `::`

  AQL user-defined functions were introduced in ArangoDB 1.3, and the namespace resolution
  operator for them was the single colon (`:`). A function call looked like this:

      RETURN mygroup:myfunc()

  The single colon caused an ambiguity in the AQL grammar, making it indistinguishable from
  named attributes or the ternary operator in some cases, e.g.

      { mygroup:myfunc ? mygroup:myfunc }

  The change of the namespace resolution operator from `:` to `::` fixes this ambiguity.

  Existing user functions in the database will be automatically fixed when starting ArangoDB
  1.4 with the `--upgrade` option. However, queries using user-defined functions need to be
  adjusted on the client side to use the new operator.

* allow multiple AQL LET declarations separated by comma, e.g.
  LET a = 1, b = 2, c = 3

* more useful AQL error messages

  The error position (line/column) is more clearly indicated for parse errors.
  Additionally, if a query references a collection that cannot be found, the error
  message will give a hint on the collection name

* changed return value for AQL `DOCUMENT` function in case document is not found

  Previously, when the AQL `DOCUMENT` function was called with the id of a document and
  the document could not be found, it returned `undefined`. This value is not part of the
  JSON type system and this has caused some problems.
  Starting with ArangoDB 1.4, the `DOCUMENT` function will return `null` if the document
  looked for cannot be found.

  In case the function is called with a list of documents, it will continue to return all
  found documents, and will not return `null` for non-found documents. This has not changed.

* added single line comments for AQL

  Single line comments can be started with a double forward slash: `//`.
  They end at the end of the line, or the end of the query string, whichever is first.

* fixed documentation issues #567, #568, #571.

* added collection.checksum(<withData>) method to calculate CRC checksums for
  collections

  This can be used to
  - check if data in a collection has changed
  - compare the contents of two collections on different ArangoDB instances

* issue #565: add description line to aal.listAvailable()

* fixed several out-of-memory situations when double freeing or invalid memory
  accesses could happen

* less msyncing during the creation of collections

  This is achieved by not syncing the initial (standard) markers in shapes collections.
  After all standard markers are written, the shapes collection will get synced.

* renamed command-line option `--log.filter` to `--log.source-filter` to avoid
  misunderstandings

* introduced new command-line option `--log.content-filter` to optionally restrict
  logging to just specific log messages (containing the filter string, case-sensitive).

  For example, to filter on just log entries which contain `ArangoDB`, use:

      --log.content-filter "ArangoDB"

* added optional command-line option `--log.requests-file` to log incoming HTTP
  requests to a file.

  When used, all HTTP requests will be logged to the specified file, containing the
  client IP address, HTTP method, requests URL, HTTP response code, and size of the
  response body.

* added a signal handler for SIGUSR1 signal:

  when ArangoDB receives this signal, it will respond all further incoming requests
  with an HTTP 503 (Service Unavailable) error. This will be the case until another
  SIGUSR1 signal is caught. This will make ArangoDB start serving requests regularly
  again. Note: this is not implemented on Windows.

* limited maximum request URI length to 16384 bytes:

  Incoming requests with longer request URIs will be responded to with an HTTP
  414 (Request-URI Too Long) error.

* require version 1.0 or 1.1 in HTTP version signature of requests sent by clients:

  Clients sending requests with a non-HTTP 1.0 or non-HTTP 1.1 version number will
  be served with an HTTP 505 (HTTP Version Not Supported) error.

* updated manual on indexes:

  using system attributes such as `_id`, `_key`, `_from`, `_to`, `_rev` in indexes is
  disallowed and will be rejected by the server. This was the case since ArangoDB 1.3,
  but was not properly documented.

* issue #563: can aal become a default object?

  aal is now a prefab object in arangosh

* prevent certain system collections from being renamed, dropped, or even unloaded.

  Which restrictions there are for which system collections may vary from release to
  release, but users should in general not try to modify system collections directly
  anyway.

  Note: there are no such restrictions for user-created collections.

* issue #559: added Foxx documentation to user manual

* added server startup option `--server.authenticate-system-only`. This option can be
  used to restrict the need for HTTP authentication to internal functionality and APIs,
  such as `/_api/*` and `/_admin/*`.
  Setting this option to `true` will thus force authentication for the ArangoDB APIs
  and the web interface, but allow unauthenticated requests for other URLs (including
  user defined actions and Foxx applications).
  The default value of this option is `false`, meaning that if authentication is turned
  on, authentication is still required for *all* incoming requests. Only by setting the
  option to `true` this restriction is lifted and authentication becomes required for
  URLs starting with `/_` only.

  Please note that authentication still needs to be enabled regularly by setting the
  `--server.disable-authentication` parameter to `false`. Otherwise no authentication
  will be required for any URLs as before.

* protect collections against unloading when there are still document barriers around.

* extended cap constraints to optionally limit the active data size in a collection to
  a specific number of bytes.

  The arguments for creating a cap constraint are now:
  `collection.ensureCapConstraint(<count>, <byteSize>);`

  It is supported to specify just a count as in ArangoDB 1.3 and before, to specify
  just a fileSize, or both. The first met constraint will trigger the automated
  document removal.

* added `db._exists(doc)` and `collection.exists(doc)` for easy document existence checks

* added API `/_api/current-database` to retrieve information about the database the
  client is currently connected to (note: the API `/_api/current-database` has been
  removed in the meantime. The functionality is accessible via `/_api/database/current`
  now).

* ensure a proper order of tick values in datafiles/journals/compactors.
  any new files written will have the _tick values of their markers in order. for
  older files, there are edge cases at the beginning and end of the datafiles when
  _tick values are not properly in order.

* prevent caching of static pages in PathHandler.
  whenever a static page is requested that is served by the general PathHandler, the
  server will respond to HTTP GET requests with a "Cache-Control: max-age=86400" header.

* added "doCompact" attribute when creating collections and to collection.properties().
  The attribute controls whether collection datafiles are compacted.

* changed the HTTP return code from 400 to 404 for some cases when there is a referral
  to a non-existing collection or document.

* introduced error code 1909 `too many iterations` that is thrown when graph traversals
  hit the `maxIterations` threshold.

* optionally limit traversals to a certain number of iterations
  the limitation can be achieved via the traversal API by setting the `maxIterations`
  attribute, and also via the AQL `TRAVERSAL` and `TRAVERSAL_TREE` functions by setting
  the same attribute. If traversals are not limited by the end user, a server-defined
  limit for `maxIterations` may be used to prevent server-side traversals from running
  endlessly.

* added graph traversal API at `/_api/traversal`

* added "API" link in web interface, pointing to REST API generated with Swagger

* moved "About" link in web interface into "links" menu

* allow incremental access to the documents in a collection from out of AQL
  this allows reading documents from a collection chunks when a full collection scan
  is required. memory usage might be must lower in this case and queries might finish
  earlier if there is an additional LIMIT statement

* changed AQL COLLECT to use a stable sort, so any previous SORT order is preserved

* issue #547: Javascript error in the web interface

* issue #550: Make AQL graph functions support key in addition to id

* issue #526: Unable to escape when an errorneous command is entered into the js shell

* issue #523: Graph and vertex methods for the javascript api

* issue #517: Foxx: Route parameters with capital letters fail

* issue #512: Binded Parameters for LIMIT


v1.3.3 (2013-08-01)
-------------------

* issue #570: updateFishbowl() fails once

* updated and fixed generated examples

* issue #559: added Foxx documentation to user manual

* added missing error reporting for errors that happened during import of edges


v1.3.2 (2013-06-21)
-------------------

* fixed memleak in internal.download()

* made the shape-collection journal size adaptive:
  if too big shapes come in, a shape journal will be created with a big-enough size
  automatically. the maximum size of a shape journal is still restricted, but to a
  very big value that should never be reached in practice.

* fixed a segfault that occurred when inserting documents with a shape size bigger
  than the default shape journal size (2MB)

* fixed a locking issue in collection.truncate()

* fixed value overflow in accumulated filesizes reported by collection.figures()

* issue #545: AQL FILTER unnecessary (?) loop

* issue #549: wrong return code with --daemon


v1.3.1 (2013-05-24)
-------------------

* removed currently unused _ids collection

* fixed usage of --temp-path in aranogd and arangosh

* issue #540: suppress return of temporary internal variables in AQL

* issue #530: ReferenceError: ArangoError is not a constructor

* issue #535: Problem with AQL user functions javascript API

* set --javascript.app-path for test execution to prevent startup error

* issue #532: Graph _edgesCache returns invalid data?

* issue #531: Arangod errors

* issue #529: Really weird transaction issue

* fixed usage of --temp-path in aranogd and arangosh


v1.3.0 (2013-05-10)
-------------------

* fixed problem on restart ("datafile-xxx is not sealed") when server was killed
  during a compaction run

* fixed leak when using cursors with very small batchSize

* issue #508: `unregistergroup` function not mentioned in http interface docs

* issue #507: GET /_api/aqlfunction returns code inside parentheses

* fixed issue #489: Bug in aal.install

* fixed issue 505: statistics not populated on MacOS


v1.3.0-rc1 (2013-04-24)
-----------------------

* updated documentation for 1.3.0

* added node modules and npm packages

* changed compaction to only compact datafiles with more at least 10% of dead
  documents (byte size-wise)

* issue #498: fixed reload of authentication info when using
  `require("org/arangodb/users").reload()`

* issue #495: Passing an empty array to create a document results in a
  "phantom" document

* added more precision for requests statistics figures

* added "sum" attribute for individual statistics results in statistics API
  at /_admin/statistics

* made "limit" an optional parameter in AQL function NEAR().
  limit can now be either omitted completely, or set to 0. If so, an internal
  default value (currently 100) will be applied for the limit.

* issue #481

* added "attributes.count" to output of `collection.figures()`
  this also affects the REST API /_api/collection/<name>/figures

* added IndexedPropertyGetter for ShapedJson objects

* added API for user-defined AQL functions

* issue #475: A better error message for deleting a non-existent graph

* issue #474: Web interface problems with the JS Shell

* added missing documentation for AQL UNION function

* added transaction support.
  This provides ACID transactions for ArangoDB. Transactions can be invoked
  using the `db._executeTransaction()` function, or the `/_api/transaction`
  REST API.

* switched to semantic versioning (at least for alpha & alpha naming)

* added saveOrReplace() for server-side JS

v1.3.alpha1 (2013-04-05)
------------------------

* cleanup of Module, Package, ArangoApp and modules "internal", "fs", "console"

* use Error instead of string in throw to allow stack-trace

* issue #454: error while creation of Collection

* make `collection.count()` not recalculate the number of documents on the fly, but
  use some internal document counters.

* issue #457: invalid string value in web interface

* make datafile id (datafile->_fid) identical to the numeric part of the filename.
  E.g. the datafile `journal-123456.db` will now have a datafile marker with the same
  fid (i.e. `123456`) instead of a different value. This change will only affect
  datafiles that are created with 1.3 and not any older files.
  The intention behind this change is to make datafile debugging easier.

* consistently discard document attributes with reserved names (system attributes)
  but without any known meaning, for example `_test`, `_foo`, ...

  Previously, these attributes were saved with the document regularly in some cases,
  but were discarded in other cases.
  Now these attributes are discarded consistently. "Real" system attributes such as
  `_key`, `_from`, `_to` are not affected and will work as before.

  Additionally, attributes with an empty name (``) are discarded when documents are
  saved.

  Though using reserved or empty attribute names in documents was not really and
  consistently supported in previous versions of ArangoDB, this change might cause
  an incompatibility for clients that rely on this feature.

* added server startup flag `--database.force-sync-properties` to force syncing of
  collection properties on collection creation, deletion and on property update.
  The default value is true to mimic the behavior of previous versions of ArangoDB.
  If set to false, collection properties are written to disk but no call to sync()
  is made.

* added detailed output of server version and components for REST APIs
  `/_admin/version` and `/_api/version`. To retrieve this extended information,
  call the REST APIs with URL parameter `details=true`.

* issue #443: For git-based builds include commit hash in version

* adjust startup log output to be more compact, less verbose

* set the required minimum number of file descriptors to 256.
  On server start, this number is enforced on systems that have rlimit. If the limit
  cannot be enforced, starting the server will fail.
  Note: 256 is considered to be the absolute minimum value. Depending on the use case
  for ArangoDB, a much higher number of file descriptors should be used.

  To avoid checking & potentially changing the number of maximum open files, use the
  startup option `--server.descriptors-minimum 0`

* fixed shapedjson to json conversion for special numeric values (NaN, +inf, -inf).
  Before, "NaN", "inf", or "-inf" were written into the JSONified output, but these
  values are not allowed in JSON. Now, "null" is written to the JSONified output as
  required.

* added AQL functions VARIANCE_POPULATION(), VARIANCE_SAMPLE(), STDDEV_POPULATION(),
  STDDEV_SAMPLE(), AVERAGE(), MEDIAN() to calculate statistical values for lists

* added AQL SQRT() function

* added AQL TRIM(), LEFT() and RIGHT() string functions

* fixed issue #436: GET /_api/document on edge

* make AQL REVERSE() and LENGTH() functions work on strings, too

* disabled DOT generation in `make doxygen`. this speeds up docs generation

* renamed startup option `--dispatcher.report-intervall` to `--dispatcher.report-interval`

* renamed startup option `--scheduler.report-intervall` to `--scheduler.report-interval`

* slightly changed output of REST API method /_admin/log.
  Previously, the log messages returned also contained the date and log level, now
  they will only contain the log message, and no date and log level information.
  This information can be re-created by API users from the `timestamp` and `level`
  attributes of the result.

* removed configure option `--enable-zone-debug`
  memory zone debugging is now automatically turned on when compiling with ArangoDB
  `--enable-maintainer-mode`

* removed configure option `--enable-arangob`
  arangob is now always included in the build


v1.2.3 (XXXX-XX-XX)
-------------------

* added optional parameter `edgexamples` for AQL function EDGES() and NEIGHBORS()

* added AQL function NEIGHBORS()

* added freebsd support

* fixed firstExample() query with `_id` and `_key` attributes

* issue triAGENS/ArangoDB-PHP#55: AQL optimizer may have mis-optimized duplicate
  filter statements with limit


v1.2.2 (2013-03-26)
-------------------

* fixed save of objects with common sub-objects

* issue #459: fulltext internal memory allocation didn't scale well
  This fix improves loading times for collections with fulltext indexes that have
  lots of equal words indexed.

* issue #212: auto-increment support

  The feature can be used by creating a collection with the extra `keyOptions`
  attribute as follows:

      db._create("mycollection", { keyOptions: { type: "autoincrement", offset: 1, increment: 10, allowUserKeys: true } });

  The `type` attribute will make sure the keys will be auto-generated if no
  `_key` attribute is specified for a document.

  The `allowUserKeys` attribute determines whether users might still supply own
  `_key` values with documents or if this is considered an error.

  The `increment` value determines the actual increment value, whereas the `offset`
  value can be used to seed to value sequence with a specific starting value.
  This will be useful later in a multi-master setup, when multiple servers can use
  different auto-increment seed values and thus generate non-conflicting auto-increment values.

  The default values currently are:

  - `allowUserKeys`: `true`
  - `offset`: `0`
  - `increment`: `1`

  The only other available key generator type currently is `traditional`.
  The `traditional` key generator will auto-generate keys in a fashion as ArangoDB
  always did (some increasing integer value, with a more or less unpredictable
  increment value).

  Note that for the `traditional` key generator there is only the option to disallow
  user-supplied keys and give the server the sole responsibility for key generation.
  This can be achieved by setting the `allowUserKeys` property to `false`.

  This change also introduces the following errors that API implementors may want to check
  the return values for:

  - 1222: `document key unexpected`: will be raised when a document is created with
    a `_key` attribute, but the underlying collection was set up with the `keyOptions`
    attribute `allowUserKeys: false`.

  - 1225: `out of keys`: will be raised when the auto-increment key generator runs
    out of keys. This may happen when the next key to be generated is 2^64 or higher.
    In practice, this will only happen if the values for `increment` or `offset` are
    not set appropriately, or if users are allowed to supply own keys, those keys
    are near the 2^64 threshold, and later the auto-increment feature kicks in and
    generates keys that cross that threshold.

    In practice it should not occur with proper configuration and proper usage of the
    collections.

  This change may also affect the following REST APIs:
  - POST `/_api/collection`: the server does now accept the optional `keyOptions`
    attribute in the second parameter
  - GET `/_api/collection/properties`: will return the `keyOptions` attribute as part
    of the collection's properties. The previous optional attribute `createOptions`
    is now gone.

* fixed `ArangoStatement.explain()` method with bind variables

* fixed misleading "cursor not found" error message in arangosh that occurred when
  `count()` was called for client-side cursors

* fixed handling of empty attribute names, which may have crashed the server under
  certain circumstances before

* fixed usage of invalid pointer in error message output when index description could
  not be opened


v1.2.1 (2013-03-14)
-------------------

* issue #444: please darken light color in arangosh

* issue #442: pls update post install info on osx

* fixed conversion of special double values (NaN, -inf, +inf) when converting from
  shapedjson to JSON

* fixed compaction of markers (location of _key was not updated correctly in memory,
  leading to _keys pointing to undefined memory after datafile rotation)

* fixed edge index key pointers to use document master pointer plus offset instead
  of direct _key address

* fixed case when server could not create any more journal or compactor files.
  Previously a wrong status code may have been returned, and not being able to create
  a new compactor file may have led to an infinite loop with error message
  "could not create compactor".

* fixed value truncation for numeric filename parts when renaming datafiles/journals


v1.2.0 (2013-03-01)
-------------------

* by default statistics are now switch off; in order to enable comment out
  the "disable-statistics = yes" line in "arangod.conf"

* fixed issue #435: csv parser skips data at buffer border

* added server startup option `--server.disable-statistics` to turn off statistics
  gathering without recompilation of ArangoDB.
  This partly addresses issue #432.

* fixed dropping of indexes without collection name, e.g.
  `db.xxx.dropIndex("123456");`
  Dropping an index like this failed with an assertion error.

* fixed issue #426: arangoimp should be able to import edges into edge collections

* fixed issue #425: In case of conflict ArangoDB returns HTTP 400 Bad request
  (with 1207 Error) instead of HTTP 409 Conflict

* fixed too greedy token consumption in AQL for negative values:
  e.g. in the statement `RETURN { a: 1 -2 }` the minus token was consumed as part
  of the value `-2`, and not interpreted as the binary arithmetic operator


v1.2.beta3 (2013-02-22)
-----------------------

* issue #427: ArangoDB Importer Manual has no navigation links (previous|home|next)

* issue #319: Documentation missing for Emergency console and incomplete for datafile debugger.

* issue #370: add documentation for reloadRouting and flushServerModules

* issue #393: added REST API for user management at /_api/user

* issue #393, #128: added simple cryptographic functions for user actions in module "crypto":
  * require("org/arangodb/crypto").md5()
  * require("org/arangodb/crypto").sha256()
  * require("org/arangodb/crypto").rand()

* added replaceByExample() Javascript and REST API method

* added updateByExample() Javascript and REST API method

* added optional "limit" parameter for removeByExample() Javascript and REST API method

* fixed issue #413

* updated bundled V8 version from 3.9.4 to 3.16.14.1
  Note: the Windows version used a more recent version (3.14.0.1) and was not updated.

* fixed issue #404: keep original request url in request object


v1.2.beta2 (2013-02-15)
-----------------------

* fixed issue #405: 1.2 compile warnings

* fixed issue #333: [debian] Group "arangodb" is not used when starting vie init.d script

* added optional parameter 'excludeSystem' to GET /_api/collection
  This parameter can be used to disable returning system collections in the list
  of all collections.

* added AQL functions KEEP() and UNSET()

* fixed issue #348: "HTTP Interface for Administration and Monitoring"
  documentation errors.

* fix stringification of specific positive int64 values. Stringification of int64
  values with the upper 32 bits cleared and the 33rd bit set were broken.

* issue #395:  Collection properties() function should return 'isSystem' for
  Javascript and REST API

* make server stop after upgrade procedure when invoked with `--upgrade option`.
  When started with the `--upgrade` option, the server will perfom
  the upgrade, and then exit with a status code indicating the result of the
  upgrade (0 = success, 1 = failure). To start the server regularly in either
  daemon or console mode, the `--upgrade` option must not be specified.
  This change was introduced to allow init.d scripts check the result of
  the upgrade procedure, even in case an upgrade was successful.
  this was introduced as part of issue #391.

* added AQL function EDGES()

* added more crash-protection when reading corrupted collections at startup

* added documentation for AQL function CONTAINS()

* added AQL function LIKE()

* replaced redundant error return code 1520 (Unable to open collection) with error code
  1203 (Collection not found). These error codes have the same meanings, but one of
  them was returned from AQL queries only, the other got thrown by other parts of
  ArangoDB. Now, error 1203 (Collection not found) is used in AQL too in case a
  non-existing collection is used.

v1.2.beta1 (2013-02-01)
-----------------------

* fixed issue #382: [Documentation error] Maschine... should be Machine...

* unified history file locations for arangod, arangosh, and arangoirb.
  - The readline history for arangod (emergency console) is now stored in file
    $HOME/.arangod. It was stored in $HOME/.arango before.
  - The readline history for arangosh is still stored in $HOME/.arangosh.
  - The readline history for arangoirb is now stored in $HOME/.arangoirb. It was
    stored in $HOME/.arango-mrb before.

* fixed issue #381: _users user should have a unique constraint

* allow negative list indexes in AQL to access elements from the end of a list,
  e.g. ```RETURN values[-1]``` will return the last element of the `values` list.

* collection ids, index ids, cursor ids, and document revision ids created and
  returned by ArangoDB are now returned as strings with numeric content inside.
  This is done to prevent some value overrun/truncation in any part of the
  complete client/server workflow.
  In ArangoDB 1.1 and before, these values were previously returned as
  (potentially very big) integer values. This may cause problems (clipping, overrun,
  precision loss) for clients that do not support big integers natively and store
  such values in IEEE754 doubles internally. This type loses precision after about
  52 bits and is thus not safe to hold an id.
  Javascript and 32 bit-PHP are examples for clients that may cause such problems.
  Therefore, ids are now returned by ArangoDB as strings, with the string
  content being the integer value as before.

  Example for documents ("_rev" attribute):
  - Document returned by ArangoDB 1.1: { "_rev": 1234, ... }
  - Document returned by ArangoDB 1.2: { "_rev": "1234", ... }

  Example for collections ("id" attribute / "_id" property):
  - Collection returned by ArangoDB 1.1: { "id": 9327643, "name": "test", ... }
  - Collection returned by ArangoDB 1.2: { "id": "9327643", "name": "test", ... }

  Example for cursors ("id" attribute):
  - Collection returned by ArangoDB 1.1: { "id": 11734292, "hasMore": true, ... }
  - Collection returned by ArangoDB 1.2: { "id": "11734292", "hasMore": true, ... }

* global variables are not automatically available anymore when starting the
  arangod Javascript emergency console (i.e. ```arangod --console```).

  Especially, the variables `db`, `edges`, and `internal` are not available
  anymore. `db` and `internal` can be made available in 1.2 by
  ```var db = require("org/arangodb").db;``` and
  ```var internal = require("internal");```, respectively.
  The reason for this change is to get rid of global variables in the server
  because this will allow more specific inclusion of functionality.

  For convenience, the global variable `db` is still available by default in
  arangosh. The global variable `edges`, which since ArangoDB 1.1 was kind of
  a redundant wrapper of `db`, has been removed in 1.2 completely.
  Please use `db` instead, and if creating an edge collection, use the explicit
  ```db._createEdgeCollection()``` command.

* issue #374: prevent endless redirects when calling admin interface with
  unexpected URLs

* issue #373: TRAVERSAL() `trackPaths` option does not work. Instead `paths` does work

* issue #358: added support for CORS

* honor optional waitForSync property for document removal, replace, update, and
  save operations in arangosh. The waitForSync parameter for these operations
  was previously honored by the REST API and on the server-side, but not when
  the waitForSync parameter was specified for a document operation in arangosh.

* calls to db.collection.figures() and /_api/collection/<collection>/figures now
  additionally return the number of shapes used in the collection in the
  extra attribute "shapes.count"

* added AQL TRAVERSAL_TREE() function to return a hierarchical result from a traversal

* added AQL TRAVERSAL() function to return the results from a traversal

* added AQL function ATTRIBUTES() to return the attribute names of a document

* removed internal server-side AQL functions from global scope.

  Now the AQL internal functions can only be accessed via the exports of the
  ahuacatl module, which can be included via ```require("org/arangodb/ahuacatl")```.
  It shouldn't be necessary for clients to access this module at all, but
  internal code may use this module.

  The previously global AQL-related server-side functions were moved to the
  internal namespace. This produced the following function name changes on
  the server:

     old name              new name
     ------------------------------------------------------
     AHUACATL_RUN       => require("internal").AQL_QUERY
     AHUACATL_EXPLAIN   => require("internal").AQL_EXPLAIN
     AHUACATL_PARSE     => require("internal").AQL_PARSE

  Again, clients shouldn't have used these functions at all as there is the
  ArangoStatement object to execute AQL queries.

* fixed issue #366: Edges index returns strange description

* added AQL function MATCHES() to check a document against a list of examples

* added documentation and tests for db.collection.removeByExample

* added --progress option for arangoimp. This will show the percentage of the input
  file that has been processed by arangoimp while the import is still running. It can
  be used as a rough indicator of progress for the entire import.

* make the server log documents that cannot be imported via /_api/import into the
  logfile using the warning log level. This may help finding illegal documents in big
  import runs.

* check on server startup whether the database directory and all collection directories
  are writable. if not, the server startup will be aborted. this prevents serious
  problems with collections being non-writable and this being detected at some pointer
  after the server has been started

* allow the following AQL constructs: FUNC(...)[...], FUNC(...).attribute

* fixed issue #361: Bug in Admin Interface. Header disappears when clicking new collection

* Added in-memory only collections

  Added collection creation parameter "isVolatile":
  if set to true, the collection is created as an in-memory only collection,
  meaning that all document data of that collection will reside in memory only,
  and will not be stored permanently to disk.
  This means that all collection data will be lost when the collection is unloaded
  or the server is shut down.
  As this collection type does not have datafile disk overhead for the regular
  document operations, it may be faster than normal disk-backed collections. The
  actual performance gains strongly depend on the underlying OS, filesystem, and
  settings though.
  This collection type should be used for caches only and not for any sensible data
  that cannot be re-created otherwise.
  Some platforms, namely Windows, currently do not support this collection type.
  When creating an in-memory collection on such platform, an error message will be
  returned by ArangoDB telling the user the platform does not support it.

  Note: in-memory collections are an experimental feature. The feature might
  change drastically or even be removed altogether in a future version of ArangoDB.

* fixed issue #353: Please include "pretty print" in Emergency Console

* fixed issue #352: "pretty print" console.log
  This was achieved by adding the dump() function for the "internal" object

* reduced insertion time for edges index
  Inserting into the edges index now avoids costly comparisons in case of a hash
  collision, reducing the prefilling/loading timer for bigger edge collections

* added fulltext queries to AQL via FULLTEXT() function. This allows search
  fulltext indexes from an AQL query to find matching documents

* added fulltext index type. This index type allows indexing words and prefixes of
  words from a specific document attribute. The index can be queries using a
  SimpleQueryFull object, the HTTP REST API at /_api/simple/fulltext, or via AQL

* added collection.revision() method to determine whether a collection has changed.
  The revision method returns a revision string that can be used by client programs
  for equality/inequality comparisons. The value returned by the revision method
  should be treated by clients as an opaque string and clients should not try to
  figure out the sense of the revision id. This is still useful enough to check
  whether data in a collection has changed.

* issue #346: adaptively determine NUMBER_HEADERS_PER_BLOCK

* issue #338: arangosh cursor positioning problems

* issue #326: use limit optimization with filters

* issue #325: use index to avoid sorting

* issue #324: add limit optimization to AQL

* removed arango-password script and added Javascript functionality to add/delete
  users instead. The functionality is contained in module `users` and can be invoked
  as follows from arangosh and arangod:
  * require("users").save("name", "passwd");
  * require("users").replace("name", "newPasswd");
  * require("users").remove("name");
  * require("users").reload();
  These functions are intentionally not offered via the web interface.
  This also addresses issue #313

* changed print output in arangosh and the web interface for JSON objects.
  Previously, printing a JSON object in arangosh resulted in the attribute values
  being printed as proper JSON, but attribute names were printed unquoted and
  unescaped. This was fine for the purpose of arangosh, but lead to invalid
  JSON being produced. Now, arangosh will produce valid JSON that can be used
  to send it back to ArangoDB or use it with arangoimp etc.

* fixed issue #300: allow importing documents via the REST /_api/import API
  from a JSON list, too.
  So far, the API only supported importing from a format that had one JSON object
  on each line. This is sometimes inconvenient, e.g. when the result of an AQL
  query or any other list is to be imported. This list is a JSON list and does not
  necessary have a document per line if pretty-printed.
  arangoimp now supports the JSON list format, too. However, the format requires
  arangoimp and the server to read the entire dataset at once. If the dataset is
  too big (bigger than --max-upload-size) then the import will be rejected. Even if
  increased, the entire list must fit in memory on both the client and the server,
  and this may be more resource-intensive than importing individual lines in chunks.

* removed unused parameter --reuse-ids for arangoimp. This parameter did not have
  any effect in 1.2, was never publicly announced and did evil (TM) things.

* fixed issue #297 (partly): added whitespace between command line and
  command result in arangosh, added shell colors for better usability

* fixed issue #296: system collections not usable from AQL

* fixed issue #295: deadlock on shutdown

* fixed issue #293: AQL queries should exploit edges index

* fixed issue #292: use index when filtering on _key in AQL

* allow user-definable document keys
  users can now define their own document keys by using the _key attribute
  when creating new documents or edges. Once specified, the value of _key is
  immutable.
  The restrictions for user-defined key values are:
  * the key must be at most 254 bytes long
  * it must consist of the letters a-z (lower or upper case), the digits 0-9,
    the underscore (_) or dash (-) characters only
  * any other characters, especially multi-byte sequences, whitespace or
    punctuation characters cannot be used inside key values

  Specifying a document key is optional when creating new documents. If no
  document key is specified, ArangoDB will create a document key itself.
  There are no guarantees about the format and pattern of auto-generated document
  keys other than the above restrictions.
  Clients should therefore treat auto-generated document keys as opaque values.
  Keys can be used to look up and reference documents, e.g.:
  * saving a document: `db.users.save({ "_key": "fred", ... })`
  * looking up a document: `db.users.document("fred")`
  * referencing other documents: `edges.relations.save("users/fred", "users/john", ...)`

  This change is downwards-compatible to ArangoDB 1.1 because in ArangoDB 1.1
  users were not able to define their own keys. If the user does not supply a _key
  attribute when creating a document, ArangoDB 1.2 will still generate a key of
  its own as ArangoDB 1.1 did. However, all documents returned by ArangoDB 1.2 will
  include a _key attribute and clients should be able to handle that (e.g. by
  ignoring it if not needed). Documents returned will still include the _id attribute
  as in ArangoDB 1.1.

* require collection names everywhere where a collection id was allowed in
  ArangoDB 1.1 & 1.0
  This change requires clients to use a collection name in place of a collection id
  at all places the client deals with collections.
  Examples:
  * creating edges: the _from and _to attributes must now contain collection names instead
    of collection ids: `edges.relations.save("test/my-key1", "test/my-key2", ...)`
  * retrieving edges: the returned _from and _to attributes now will contain collection
    names instead of ids, too: _from: `test/fred` instead of `1234/3455`
  * looking up documents: db.users.document("fred") or db._document("users/fred")

  Collection names must be used in REST API calls instead of collection ids, too.
  This change is thus not completely downwards-compatible to ArangoDB 1.1. ArangoDB 1.1
  required users to use collection ids in many places instead of collection names.
  This was unintuitive and caused overhead in cases when just the collection name was
  known on client-side but not its id. This overhead can now be avoided so clients can
  work with the collection names directly. There is no need to work with collection ids
  on the client side anymore.
  This change will likely require adjustments to API calls issued by clients, and also
  requires a change in how clients handle the _id value of returned documents. Previously,
  the _id value of returned documents contained the collection id, a slash separator and
  the document number. Since 1.2, _id will contain the collection name, a slash separator
  and the document key. The same applies to the _from and _to attribute values of edges
  that are returned by ArangoDB.

  Also removed (now unnecessary) location header in responses of the collections REST API.
  The location header was previously returned because it was necessary for clients.
  When clients created a collection, they specified the collection name. The collection
  id was generated on the server, but the client needed to use the server-generated
  collection id for further API calls, e.g. when creating edges etc. Therefore, the
  full collection URL, also containing the collection id, was returned by the server in
  responses to the collection API, in the HTTP location header.
  Returning the location header has become unnecessary in ArangoDB 1.2 because users
  can access collections by name and do not need to care about collection ids.


v1.1.3 (2013-XX-XX)
-------------------

* fix case when an error message was looked up for an error code but no error
  message was found. In this case a NULL ptr was returned and not checked everywhere.
  The place this error popped up was when inserting into a non-unique hash index
  failed with a specific, invalid error code.

* fixed issue #381:  db._collection("_users").getIndexes();

* fixed issue #379: arango-password fatal issue javscript.startup-directory

* fixed issue #372: Command-Line Options for the Authentication and Authorization


v1.1.2 (2013-01-20)
-------------------

* upgraded to mruby 2013-01-20 583983385b81c21f82704b116eab52d606a609f4

* fixed issue #357: Some spelling and grammar errors

* fixed issue #355: fix quotes in pdf manual

* fixed issue #351: Strange arangosh error message for long running query

* fixed randomly hanging connections in arangosh on MacOS

* added "any" query method: this returns a random document from a collection. It
  is also available via REST HTTP at /_api/simple/any.

* added deployment tool

* added getPeerVertex

* small fix for logging of long messages: the last character of log messages longer
  than 256 bytes was not logged.

* fixed truncation of human-readable log messages for web interface: the trailing \0
  byte was not appended for messages longer than 256 bytes

* fixed issue #341: ArangoDB crashes when stressed with Batch jobs
  Contrary to the issue title, this did not have anything to do with batch jobs but
  with too high memory usage. The memory usage of ArangoDB is now reduced for cases
   when there are lots of small collections with few documents each

* started with issue #317: Feature Request (from Google Groups): DATE handling

* backported issue #300: Extend arangoImp to Allow importing resultset-like
  (list of documents) formatted files

* fixed issue #337: "WaitForSync" on new collection does not work on Win/X64

* fixed issue #336: Collections REST API docs

* fixed issue #335: mmap errors due to wrong memory address calculation

* fixed issue #332: arangoimp --use-ids parameter seems to have no impact

* added option '--server.disable-authentication' for arangosh as well. No more passwd
  prompts if not needed

* fixed issue #330: session logging for arangosh

* fixed issue #329: Allow passing script file(s) as parameters for arangosh to run

* fixed issue #328: 1.1 compile warnings

* fixed issue #327: Javascript parse errors in front end


v1.1.1 (2012-12-18)
-------------------

* fixed issue #339: DELETE /_api/cursor/cursor-identifier return incollect errorNum

  The fix for this has led to a signature change of the function actions.resultNotFound().
  The meaning of parameter #3 for This function has changed from the error message string
  to the error code. The error message string is now parameter #4.
  Any client code that uses this function in custom actions must be adjusted.

* fixed issue #321: Problem upgrading arangodb 1.0.4 to 1.1.0 with Homebrew (OSX 10.8.2)

* fixed issue #230: add navigation and search for online documentation

* fixed issue #315: Strange result in PATH

* fixed issue #323: Wrong function returned in error message of AQL CHAR_LENGTH()

* fixed some log errors on startup / shutdown due to pid file handling and changing
  of directories


v1.1.0 (2012-12-05)
-------------------

* WARNING:
  arangod now performs a database version check at startup. It will look for a file
  named "VERSION" in its database directory. If the file is not present, arangod will
  perform an automatic upgrade of the database directory. This should be the normal
  case when upgrading from ArangoDB 1.0 to ArangoDB 1.1.

  If the VERSION file is present but is from an older version of ArangoDB, arangod
  will refuse to start and ask the user to run a manual upgrade first. A manual upgrade
  can be performed by starting arangod with the option `--upgrade`.

  This upgrade procedure shall ensure that users have full control over when they
  perform any updates/upgrades of their data, and can plan backups accordingly. The
  procedure also guarantees that the server is not run without any required system
  collections or with in incompatible data state.

* added AQL function DOCUMENT() to retrieve a document by its _id value

* fixed issue #311: fixed segfault on unload

* fixed issue #309: renamed stub "import" button from web interface

* fixed issue #307: added WaitForSync column in collections list in in web interface

* fixed issue #306: naming in web interface

* fixed issue #304: do not clear AQL query text input when switching tabs in
  web interface

* fixed issue #303: added documentation about usage of var keyword in web interface

* fixed issue #301: PATCH does not work in web interface

# fixed issue #269: fix make distclean & clean

* fixed issue #296: system collections not usable from AQL

* fixed issue #295: deadlock on shutdown

* added collection type label to web interface

* fixed issue #290: the web interface now disallows creating non-edges in edge collections
  when creating collections via the web interface, the collection type must also be
  specified (default is document collection)

* fixed issue #289: tab-completion does not insert any spaces

* fixed issue #282: fix escaping in web interface

* made AQL function NOT_NULL take any number of arguments. Will now return its
  first argument that is not null, or null if all arguments are null. This is downwards
  compatible.

* changed misleading AQL function name NOT_LIST() to FIRST_LIST() and slightly changed
  the behavior. The function will now return its first argument that is a list, or null
  if none of the arguments are lists.
  This is mostly downwards-compatible. The only change to the previous implementation in
  1.1-beta will happen if two arguments were passed and the 1st and 2nd arguments were
  both no lists. In previous 1.1, the 2nd argument was returned as is, but now null
  will be returned.

* add AQL function FIRST_DOCUMENT(), with same behavior as FIRST_LIST(), but working
  with documents instead of lists.

* added UPGRADING help text

* fixed issue #284: fixed Javascript errors when adding edges/vertices without own
  attributes

* fixed issue #283: AQL LENGTH() now works on documents, too

* fixed issue #281: documentation for skip lists shows wrong example

* fixed AQL optimizer bug, related to OR-combined conditions that filtered on the
  same attribute but with different conditions

* fixed issue #277: allow usage of collection names when creating edges
  the fix of this issue also implies validation of collection names / ids passed to
  the REST edge create method. edges with invalid collection ids or names in the
  "from" or "to" values will be rejected and not saved


v1.1.beta2 (2012-11-13)
-----------------------

* fixed arangoirb compilation

* fixed doxygen


v1.1.beta1 (2012-10-24)
-----------------------

* fixed AQL optimizer bug

* WARNING:
  - the user has changed from "arango" to "arangodb", the start script has changed from
    "arangod" to "arangodb", the database directory has changed from "/var/arangodb" to
    "/var/lib/arangodb" to be compliant with various Linux policies

  - In 1.1, we have introduced types for collections: regular documents go into document
    collections, and edges go into edge collections. The prefixing (db.xxx vs. edges.xxx)
    works slightly different in 1.1: edges.xxx can still be used to access collections,
    however, it will not determine the type of existing collections anymore. To create an
    edge collection 1.1, you can use db._createEdgeCollection() or edges._create().
    And there's of course also db._createDocumentCollection().
    db._create() is also still there and will create a document collection by default,
    whereas edges._create() will create an edge collection.

  - the admin web interface that was previously available via the simple URL suffix /
    is now available via a dedicated URL suffix only: /_admin/html
    The reason for this is that routing and URLs are now subject to changes by the end user,
    and only URLs parts prefixed with underscores (e.g. /_admin or /_api) are reserved
    for ArangoDB's internal usage.

* the server now handles requests with invalid Content-Length header values as follows:
  - if Content-Length is negative, the server will respond instantly with HTTP 411
    (length required)

  - if Content-Length is positive but shorter than the supplied body, the server will
    respond with HTTP 400 (bad request)

  - if Content-Length is positive but longer than the supplied body, the server will
    wait for the client to send the missing bytes. The server allows 90 seconds for this
    and will close the connection if the client does not send the remaining data

  - if Content-Length is bigger than the maximum allowed size (512 MB), the server will
    fail with HTTP 413 (request entity too large).

  - if the length of the HTTP headers is greater than the maximum allowed size (1 MB),
    the server will fail with HTTP 431 (request header fields too large)

* issue #265: allow optional base64 encoding/decoding of action response data

* issue #252: create _modules collection using arango-upgrade (note: arango-upgrade was
  finally replaced by the `--upgrade` option for arangod)

* issue #251: allow passing arbitrary options to V8 engine using new command line option:
  --javascript.v8-options. Using this option, the Harmony features or other settings in
  v8 can be enabled if the end user requires them

* issue #248: allow AQL optimizer to pull out completely uncorrelated subqueries to the
  top level, resulting in less repeated evaluation of the subquery

* upgraded to Doxygen 1.8.0

* issue #247: added AQL function MERGE_RECURSIVE

* issue #246: added clear() function in arangosh

* issue #245: Documentation: Central place for naming rules/limits inside ArangoDB

* reduced size of hash index elements by 50 %, allowing more index elements to fit in
  memory

* issue #235: GUI Shell throws Error:ReferenceError: db is not defined

* issue #229: methods marked as "under construction"

* issue #228: remove unfinished APIs (/_admin/config/*)

* having the OpenSSL library installed is now a prerequisite to compiling ArangoDB
  Also removed the --enable-ssl configure option because ssl is always required.

* added AQL functions TO_LIST, NOT_LIST

* issue #224: add optional Content-Id for batch requests

* issue #221: more documentation on AQL explain functionality. Also added
  ArangoStatement.explain() client method

* added db._createStatement() method on server as well (was previously available
  on the client only)

* issue #219: continue in case of "document not found" error in PATHS() function

* issue #213: make waitForSync overridable on specific actions

* changed AQL optimizer to use indexes in more cases. Previously, indexes might
  not have been used when in a reference expression the inner collection was
  specified last. Example: FOR u1 IN users FOR u2 IN users FILTER u1._id == u2._id
  Previously, this only checked whether an index could be used for u2._id (not
  possible). It was not checked whether an index on u1._id could be used (possible).
  Now, for expressions that have references/attribute names on both sides of the
  above as above, indexes are checked for both sides.

* issue #204: extend the CSV import by TSV and by user configurable
  separator character(s)

* issue #180: added support for batch operations

* added startup option --server.backlog-size
  this allows setting the value of the backlog for the listen() system call.
  the default value is 10, the maximum value is platform-dependent

* introduced new configure option "--enable-maintainer-mode" for
  ArangoDB maintainers. this option replaces the previous compile switches
  --with-boost-test, --enable-bison, --enable-flex and --enable-errors-dependency
  the individual configure options have been removed. --enable-maintainer-mode
  turns them all on.

* removed potentially unused configure option --enable-memfail

* fixed issue #197: HTML web interface calls /_admin/user-manager/session

* fixed issue #195: VERSION file in database directory

* fixed issue #193: REST API HEAD request returns a message body on 404

* fixed issue #188: intermittent issues with 1.0.0
  (server-side cursors not cleaned up in all cases, pthreads deadlock issue)

* issue #189: key store should use ISO datetime format bug

* issue #187: run arango-upgrade on server start (note: arango-upgrade was finally
  replaced by the `--upgrade` option for arangod)n

* fixed issue #183: strange unittest error

* fixed issue #182: manual pages

* fixed issue #181: use getaddrinfo

* moved default database directory to "/var/lib/arangodb" in accordance with
  http://www.pathname.com/fhs/pub/fhs-2.3.html

* fixed issue #179: strange text in import manual

* fixed issue #178: test for aragoimp is missing

* fixed issue #177: a misleading error message was returned if unknown variables
  were used in certain positions in an AQL query.

* fixed issue #176: explain how to use AQL from the arangosh

* issue #175: re-added hidden (and deprecated) option --server.http-port. This
  option is only there to be downwards-compatible to Arango 1.0.

* fixed issue #174: missing Documentation for `within`

* fixed issue #170: add db.<coll_name>.all().toArray() to arangosh help screen

* fixed issue #169: missing argument in Simple Queries

* added program arango-upgrade. This program must be run after installing ArangoDB
  and after upgrading from a previous version of ArangoDB. The arango-upgrade script
  will ensure all system collections are created and present in the correct state.
  It will also perform any necessary data updates.
  Note: arango-upgrade was finally replaced by the `--upgrade` option for arangod.

* issue #153: edge collection should be a flag for a collection
  collections now have a type so that the distinction between document and edge
  collections can now be done at runtime using a collection's type value.
  A collection's type can be queried in Javascript using the <collection>.type() method.

  When new collections are created using db._create(), they will be document
  collections by default. When edge._create() is called, an edge collection will be created.
  To explicitly create a collection of a specific/different type, use the methods
  _createDocumentCollection() or _createEdgeCollection(), which are available for
  both the db and the edges object.
  The Javascript objects ArangoEdges and ArangoEdgesCollection have been removed
  completely.
  All internal and test code has been adjusted for this, and client code
  that uses edges.* should also still work because edges is still there and creates
  edge collections when _create() is called.

  INCOMPATIBLE CHANGE: Client code might still need to be changed in the following aspect:
  Previously, collections did not have a type so documents and edges could be inserted
  in the same collection. This is now disallowed. Edges can only be inserted into
  edge collections now. As there were no collection types in 1.0, ArangoDB will perform
  an automatic upgrade when migrating from 1.0 to 1.1.
  The automatic upgrade will check every collection and determine its type as follows:
  - if among the first 50 documents in the collection there are documents with
    attributes "_from" and "_to", the collection is typed as an edge collection
  - if among the first 50 documents in the collection there are no documents with
    attributes "_from" and "_to", the collection is made as a document collection

* issue #150: call V8 garbage collection on server periodically

* issue #110: added support for partial updates

  The REST API for documents now offers an HTTP PATCH method to partially update
  documents. Overwriting/replacing documents is still available via the HTTP PUT method
  as before. The Javascript API in the shell also offers a new update() method in extension to
  the previously existing replace() method.


v1.0.4 (2012-11-12)
-------------------

* issue #275: strange error message in arangosh 1.0.3 at startup


v1.0.3 (2012-11-08)
-------------------

* fixed AQL optimizer bug

* issue #273: fixed segfault in arangosh on HTTP 40x

* issue #265: allow optional base64 encoding/decoding of action response data

* issue #252: _modules collection not created automatically


v1.0.2 (2012-10-22)
-------------------

* repository CentOS-X.Y moved to CentOS-X, same for Debian

* bugfix for rollback from edges

* bugfix for hash indexes

* bugfix for StringBuffer::erase_front

* added autoload for modules

* added AQL function TO_LIST


v1.0.1 (2012-09-30)
-------------------

* draft for issue #165: front-end application howto

* updated mruby to cf8fdea4a6598aa470e698e8cbc9b9b492319d

* fix for issue #190: install doesn't create log directory

* fix for issue #194: potential race condition between creating and dropping collections

* fix for issue #193: REST API HEAD request returns a message body on 404

* fix for issue #188: intermittent issues with 1.0.0

* fix for issue #163: server cannot create collection because of abandoned files

* fix for issue #150: call V8 garbage collection on server periodically


v1.0.0 (2012-08-17)
-------------------

* fix for issue #157: check for readline and ncurses headers, not only libraries


v1.0.beta4 (2012-08-15)
-----------------------

* fix for issue #152: fix memleak for barriers


v1.0.beta3 (2012-08-10)
-----------------------

* fix for issue #151: Memleak, collection data not removed

* fix for issue #149: Inconsistent port for admin interface

* fix for issue #163: server cannot create collection because of abandoned files

* fix for issue #157: check for readline and ncurses headers, not only libraries

* fix for issue #108: db.<collection>.truncate() inefficient

* fix for issue #109: added startup note about cached collection names and how to
  refresh them

* fix for issue #156: fixed memleaks in /_api/import

* fix for issue #59: added tests for /_api/import

* modified return value for calls to /_api/import: now, the attribute "empty" is
  returned as well, stating the number of empty lines in the input. Also changed the
  return value of the error code attribute ("errorNum") from 1100 ("corrupted datafile")
  to 400 ("bad request") in case invalid/unexpected JSON data was sent to the server.
  This error code is more appropriate as no datafile is broken but just input data is
  incorrect.

* fix for issue #152: Memleak for barriers

* fix for issue #151: Memleak, collection data not removed

* value of --database.maximal-journal-size parameter is now validated on startup. If
  value is smaller than the minimum value (currently 1048576), an error is thrown and
  the server will not start. Before this change, the global value of maximal journal
  size was not validated at server start, but only on collection level

* increased sleep value in statistics creation loop from 10 to 500 microseconds. This
  reduces accuracy of statistics values somewhere after the decimal points but saves
  CPU time.

* avoid additional sync() calls when writing partial shape data (attribute name data)
  to disk. sync() will still be called when the shape marker (will be written after
  the attributes) is written to disk

* issue #147: added flag --database.force-sync-shapes to force synching of shape data
  to disk. The default value is true so it is the same behavior as in version 1.0.
  if set to false, shape data is synched to disk if waitForSync for the collection is
  set to true, otherwise, shape data is not synched.

* fix for issue #145: strange issue on Travis: added epsilon for numeric comparison in
  geo index

* fix for issue #136: adjusted message during indexing

* issue #131: added timeout for HTTP keep-alive connections. The default value is 300
  seconds. There is a startup parameter server.keep-alive-timeout to configure the value.
  Setting it to 0 will disable keep-alive entirely on the server.

* fix for issue #137: AQL optimizer should use indexes for ref accesses with
  2 named attributes


v1.0.beta2 (2012-08-03)
-----------------------

* fix for issue #134: improvements for centos RPM

* fixed problem with disable-admin-interface in config file


v1.0.beta1 (2012-07-29)
-----------------------

* fixed issue #118: We need a collection "debugger"

* fixed issue #126: Access-Shaper must be cached

* INCOMPATIBLE CHANGE: renamed parameters "connect-timeout" and "request-timeout"
  for arangosh and arangoimp to "--server.connect-timeout" and "--server.request-timeout"

* INCOMPATIBLE CHANGE: authorization is now required on the server side
  Clients sending requests without HTTP authorization will be rejected with HTTP 401
  To allow backwards compatibility, the server can be started with the option
  "--server.disable-authentication"

* added options "--server.username" and "--server.password" for arangosh and arangoimp
  These parameters must be used to specify the user and password to be used when
  connecting to the server. If no password is given on the command line, arangosh/
  arangoimp will interactively prompt for a password.
  If no user name is specified on the command line, the default user "root" will be
  used.

* added startup option "--server.ssl-cipher-list" to determine which ciphers to
  use in SSL context. also added SSL_OP_CIPHER_SERVER_PREFERENCE to SSL default
  options so ciphers are tried in server and not in client order

* changed default SSL protocol to TLSv1 instead of SSLv2

* changed log-level of SSL-related messages

* added SSL connections if server is compiled with OpenSSL support. Use --help-ssl

* INCOMPATIBLE CHANGE: removed startup option "--server.admin-port".
  The new endpoints feature (see --server.endpoint) allows opening multiple endpoints
  anyway, and the distinction between admin and "other" endpoints can be emulated
  later using privileges.

* INCOMPATIBLE CHANGE: removed startup options "--port", "--server.port", and
  "--server.http-port" for arangod.
  These options have been replaced by the new "--server.endpoint" parameter

* INCOMPATIBLE CHANGE: removed startup option "--server" for arangosh and arangoimp.
  These options have been replaced by the new "--server.endpoint" parameter

* Added "--server.endpoint" option to arangod, arangosh, and arangoimp.
  For arangod, this option allows specifying the bind endpoints for the server
  The server can be bound to one or multiple endpoints at once. For arangosh
  and arangoimp, the option specifies the server endpoint to connect to.
  The following endpoint syntax is currently supported:
  - tcp://host:port or http@tcp://host:port (HTTP over IPv4)
  - tcp://[host]:port or http@tcp://[host]:port (HTTP over IPv6)
  - ssl://host:port or http@tcp://host:port (HTTP over SSL-encrypted IPv4)
  - ssl://[host]:port or http@tcp://[host]:port (HTTP over SSL-encrypted IPv6)
  - unix:///path/to/socket or http@unix:///path/to/socket (HTTP over UNIX socket)

  If no port is specified, the default port of 8529 will be used.

* INCOMPATIBLE CHANGE: removed startup options "--server.require-keep-alive" and
  "--server.secure-require-keep-alive".
  The server will now behave as follows which should be more conforming to the
  HTTP standard:
  * if a client sends a "Connection: close" header, the server will close the
    connection
  * if a client sends a "Connection: keep-alive" header, the server will not
    close the connection
  * if a client does not send any "Connection" header, the server will assume
    "keep-alive" if the request was an HTTP/1.1 request, and "close" if the
    request was an HTTP/1.0 request

* (minimal) internal optimizations for HTTP request parsing and response header
  handling

* fixed Unicode unescaping bugs for \f and surrogate pairs in BasicsC/strings.c

* changed implementation of TRI_BlockCrc32 algorithm to use 8 bytes at a time

* fixed issue #122: arangod doesn't start if <log.file> cannot be created

* fixed issue #121: wrong collection size reported

* fixed issue #98: Unable to change journalSize

* fixed issue #88: fds not closed

* fixed escaping of document data in HTML admin front end

* added HTTP basic authentication, this is always turned on

* added server startup option --server.disable-admin-interface to turn off the
  HTML admin interface

* honor server startup option --database.maximal-journal-size when creating new
  collections without specific journalsize setting. Previously, these
  collections were always created with journal file sizes of 32 MB and the
  --database.maximal-journal-size setting was ignored

* added server startup option --database.wait-for-sync to control the default
  behavior

* renamed "--unit-tests" to "--javascript.unit-tests"


v1.0.alpha3 (2012-06-30)
------------------------

* fixed issue #116: createCollection=create option doesn't work

* fixed issue #115: Compilation issue under OSX 10.7 Lion & 10.8 Mountain Lion
  (homebrew)

* fixed issue #114: image not found

* fixed issue #111: crash during "make unittests"

* fixed issue #104: client.js -> ARANGO_QUIET is not defined


v1.0.alpha2 (2012-06-24)
------------------------

* fixed issue #112: do not accept document with duplicate attribute names

* fixed issue #103: Should we cleanup the directory structure

* fixed issue #100: "count" attribute exists in cursor response with "count:
  false"

* fixed issue #84 explain command

* added new MRuby version (2012-06-02)

* added --log.filter

* cleanup of command line options:
** --startup.directory => --javascript.startup-directory
** --quite => --quiet
** --gc.interval => --javascript.gc-interval
** --startup.modules-path => --javascript.modules-path
** --action.system-directory => --javascript.action-directory
** --javascript.action-threads => removed (is now the same pool as --server.threads)

* various bug-fixes

* support for import

* added option SKIP_RANGES=1 for make unittests

* fixed several range-related assertion failures in the AQL query optimizer

* fixed AQL query optimizations for some edge cases (e.g. nested subqueries with
  invalid constant filter expressions)


v1.0.alpha1 (2012-05-28)
------------------------

Alpha Release of ArangoDB 1.0<|MERGE_RESOLUTION|>--- conflicted
+++ resolved
@@ -1,19 +1,16 @@
 devel
 -----
-
-<<<<<<< HEAD
 
 * Truncate in RocksDB will now do intermediate commits every 10.000 documents
   if truncate fails or the server crashes during this operation all deletes
   that have been commited so far are persisted.
-=======
+
 * make the default value of `--rocksdb.block-cache-shard-bits` use the RocksDB
   default value. This will mostly mean the default number block cache shard
   bits is lower than before, allowing each shard to store more data and cause
   less evictions from block cache
 
 * Updated Swagger UI to version 3.9.0
->>>>>>> 62aee414
 
 * issue #1190: added option `--create-database` for arangoimport
 
