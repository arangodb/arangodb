--- conflicted
+++ resolved
@@ -1,11 +1,9 @@
 devel
 -----
 
-<<<<<<< HEAD
 * ui: now supports single js file upload for foxx services in addition to zip files
-=======
+
 * fixed issue #2928: Offset problems
->>>>>>> 0b6d6d92
 
 * fixed issue #2876: wrong skiplist index usage in edge collection
 
