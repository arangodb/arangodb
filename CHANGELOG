--- conflicted
+++ resolved
@@ -1,13 +1,10 @@
 v3.3.5 (XXXX-XX-XX)
 -------------------
 
-<<<<<<< HEAD
 * fixed issue #4900: Nested FOR query uses index but ignores other filters 
  
-=======
 * properly exit v8::Context in one place where it was missing before
 
->>>>>>> 6ad2e77e
 * added hidden option `--cluster.index-create-timeout` for controlling the
   default value of the index creation timeout in cluster
   under normal circumstances, this option does not need to be adjusted
