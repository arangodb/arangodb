devel
-----

<<<<<<< HEAD
* ui: graph vertex collections not restricted to 10 anymore

* fixed docs for issue #2968
=======
* fixed issue #1751: Slow Query API should provide bind parameters, webui should display them

* ui: fixed a bug when moving multiple documents was not possible

* fixed docs for issue #2968: Collection _key autoincrement value increases on error
>>>>>>> a01be627

* AQL CHAR_LENGTH(null) returns now 0. Since AQL TO_STRING(null) is '' (string of length 0)

* ui: now supports single js file upload for Foxx services in addition to zip files

* fixed a multi-threading issue in the agency when callElection was called 
  while the Supervision was calling updateSnapshot 

* added startup option `--query.tracking-with-bindvars` 

  This option controls whether the list of currently running queries
  and the list of slow queries should contain the bind variables used
  in the queries or not.

  The option can be changed at runtime using the commands

      // enables tracking of bind variables
      // set to false to turn tracking of bind variables off
      var value = true; 
      require("@arangodb/aql/queries").properties({ 
        trackBindVars: value 
      });

* index selectivity estimates are now available in the cluster as well

* fixed issue #2943: loadIndexesIntoMemory not returning the same structure 
  as the rest of the collection APIs

* fixed issue #2949: ArangoError 1208: illegal name

* fixed issue #2874: Collection properties do not return `isVolatile` 
  attribute

* potential fix for issue #2939: Segmentation fault when starting 
  coordinator node  

* fixed issue #2810: out of memory error when running UPDATE/REPLACE 
  on medium-size collection

* fix potential deadlock errors in collector thread

* disallow the usage of volatile collections in the RocksDB engine 
  by throwing an error when a collection is created with attribute 
  `isVolatile` set to `true`. 
  Volatile collections are unsupported by the RocksDB engine, so 
  creating them should not succeed and silently create a non-volatile
  collection 

* prevent V8 from issuing SIGILL instructions when it runs out of memory

  Now arangod will attempt to log a FATAL error into its logfile in case V8 
  runs out of memory. In case V8 runs out of memory, it will still terminate the 
  entire process. But at least there should be something in the ArangoDB logs 
  indicating what the problem was. Apart from that, the arangod process should
  now be exited with SIGABRT rather than SIGILL as it shouldn't return into the 
  V8 code that aborted the process with `__builtin_trap`.

  this potentially fixes issue #2920: DBServer crashing automatically post upgrade to 3.2

* Foxx queues and tasks now ensure that the scripts in them run with the same 
  permissions as the Foxx code who started the task / queue 

* fixed issue #2928: Offset problems

* fixed issue #2876: wrong skiplist index usage in edge collection

* fixed issue #2868: cname missing from logger-follow results in rocksdb

* fixed issue #2889: Traversal query using incorrect collection id

* fixed issue #2884: AQL traversal uniqueness constraints "propagating" to other traversals? Weird results

* arangoexport: added `--query` option for passing an AQL query to export the result

* fixed issue #2879: No result when querying for the last record of a query

* ui: allows now to edit default access level for collections in database
  _system for all users except the root user.

* added new option "--rocksdb.max-background-jobs"

* removed options "--rocksdb.max-background-compactions", "--rocksdb.base-background-compactions" and "--rocksdb.max-background-flushes"

* option "--rocksdb.compaction-read-ahead-size" now defaults to 2MB

* change Windows build so that RocksDB doesn't enforce AVX optimizations by default

* speed up RocksDB secondary index creation and dropping


v3.2.0 (2017-07-20)
-------------------

* fixed UI issues

* fixed multi-threading issues in Pregel

* fixed Foxx resilience

* added command-line option `--javascript.allow-admin-execute`

  This option can be used to control whether user-defined JavaScript code
  is allowed to be executed on server by sending via HTTP to the API endpoint
  `/_admin/execute`  with an authenticated user account. 
  The default value is `false`, which disables the execution of user-defined
  code. This is also the recommended setting for production. In test environments,
  it may be convenient to turn the option on in order to send arbitrary setup
  or teardown commands for execution on the server.


v3.2.beta6 (2017-07-18)
-----------------------

* various bugfixes


v3.2.beta5 (2017-07-16)
-----------------------

* numerous bugfixes


v3.2.beta4 (2017-07-04)
-----------------------

* ui: fixed document view _from and _to linking issue for special characters

* added function `db._parse(query)` for parsing an AQL query and returning information about it

* fixed one medium priority and two low priority security user interface
  issues found by owasp zap.

* ui: added index deduplicate options

* ui: fixed renaming of collections for the rocksdb storage engine

* documentation and js fixes for secondaries

* RocksDB storage format was changed, users of the previous beta/alpha versions
  must delete the database directory and re-import their data

* enabled permissions on database and collection level

* added and changed some user related REST APIs
    * added `PUT /_api/user/{user}/database/{database}/{collection}` to change collection permission
    * added `GET /_api/user/{user}/database/{database}/{collection}`
    * added optional `full` parameter to the `GET /_api/user/{user}/database/` REST call

* added user functions in the arangoshell `@arangodb/users` module
    * added `grantCollection` and `revokeCollection` functions
    * added `permission(user, database, collection)` to retrieve collection specific rights 

* added "deduplicate" attribute for array indexes, which controls whether inserting
  duplicate index values from the same document into a unique array index will lead to
  an error or not:

      // with deduplicate = true, which is the default value:
      db._create("test");
      db.test.ensureIndex({ type: "hash", fields: ["tags[*]"], deduplicate: true });
      db.test.insert({ tags: ["a", "b"] });
      db.test.insert({ tags: ["c", "d", "c"] }); // will work, because deduplicate = true
      db.test.insert({ tags: ["a"] }); // will fail

      // with deduplicate = false
      db._create("test");
      db.test.ensureIndex({ type: "hash", fields: ["tags[*]"], deduplicate: false });
      db.test.insert({ tags: ["a", "b"] });
      db.test.insert({ tags: ["c", "d", "c"] }); // will not work, because deduplicate = false
      db.test.insert({ tags: ["a"] }); // will fail

  The "deduplicate" attribute is now also accepted by the index creation HTTP
  API endpoint POST /_api/index and is returned by GET /_api/index.

* added optimizer rule "remove-filters-covered-by-traversal"

* Debian/Ubuntu installer: make messages about future package upgrades more clear

* fix a hangup in VST

  The problem happened when the two first chunks of a VST message arrived
  together on a connection that was newly switched to VST.

* fix deletion of outdated WAL files in RocksDB engine

* make use of selectivity estimates in hash, skiplist and persistent indexes
  in RocksDB engine

* changed VM overcommit recommendation for user-friendliness

* fix a shutdown bug in the cluster: a destroyed query could still be active

* do not terminate the entire server process if a temp file cannot be created
  (Windows only)

* fix log output in the front-end, it stopped in case of too many messages


v3.2.beta3 (2017-06-27)
-----------------------

* numerous bugfixes


v3.2.beta2 (2017-06-20)
-----------------------

* potentially fixed issue #2559: Duplicate _key generated on insertion

* fix invalid results (too many) when a skipping LIMIT was used for a
  traversal. `LIMIT x` or `LIMIT 0, x` were not affected, but `LIMIT s, x`
  may have returned too many results

* fix races in SSL communication code

* fix invalid locking in JWT authentication cache, which could have
  crashed the server

* fix invalid first group results for sorted AQL COLLECT when LIMIT
  was used

* fix potential race, which could make arangod hang on startup

* removed `exception` field from transaction error result; users should throw
  explicit `Error` instances to return custom exceptions (addresses issue #2561)

* fixed issue #2613: Reduce log level when Foxx manager tries to self heal missing database

* add a read only mode for users and collection level authorization

* removed `exception` field from transaction error result; users should throw
  explicit `Error` instances to return custom exceptions (addresses issue #2561)

* fixed issue #2677: Foxx disabling development mode creates non-deterministic service bundle

* fixed issue #2684: Legacy service UI not working


v3.2.beta1 (2017-06-12)
-----------------------

* provide more context for index errors (addresses issue #342)

* arangod now validates several OS/environment settings on startup and warns if
  the settings are non-ideal. Most of the checks are executed on Linux systems only.

* fixed issue #2515: The replace-or-with-in optimization rule might prevent use of indexes

* added `REGEX_REPLACE` AQL function

* the RocksDB storage format was changed, users of the previous alpha versions
  must delete the database directory and re-import their data

* added server startup option `--query.fail-on-warning`

  setting this option to `true` will abort any AQL query with an exception if
  it causes a warning at runtime. The value can be overridden per query by
  setting the `failOnWarning` attribute in a query's options.

* added --rocksdb.num-uncompressed-levels to adjust number of non-compressed levels

* added checks for memory managment and warn (i. e. if hugepages are enabled)

* set default SSL cipher suite string to "HIGH:!EXPORT:!aNULL@STRENGTH"

* fixed issue #2469: Authentication = true does not protect foxx-routes

* fixed issue #2459: compile success but can not run with rocksdb

* `--server.maximal-queue-size` is now an absolute maximum. If the queue is
  full, then 503 is returned. Setting it to 0 means "no limit".

* (Enterprise only) added authentication against an LDAP server

* fixed issue #2083: Foxx services aren't distributed to all coordinators

* fixed issue #2384: new coordinators don't pick up existing Foxx services

* fixed issue #2408: Foxx service validation causes unintended side-effects

* extended HTTP API with routes for managing Foxx services

* added distinction between hasUser and authorized within Foxx
  (cluster internal requests are authorized requests but don't have a user)

* arangoimp now has a `--threads` option to enable parallel imports of data

* PR #2514: Foxx services that can't be fixed by self-healing now serve a 503 error

* added `time` function to `@arangodb` module


v3.2.alpha4 (2017-04-25)
------------------------

* fixed issue #2450: Bad optimization plan on simple query

* fixed issue #2448: ArangoDB Web UI takes no action when Delete button is clicked

* fixed issue #2442: Frontend shows already deleted databases during login

* added 'x-content-type-options: nosniff' to avoid MSIE bug

* set default value for `--ssl.protocol` from TLSv1 to TLSv1.2.

* AQL breaking change in cluster:
  The SHORTEST_PATH statement using edge-collection names instead
  of a graph name now requires to explicitly name the vertex-collection names
  within the AQL query in the cluster. It can be done by adding `WITH <name>`
  at the beginning of the query.

  Example:
  ```
  FOR v,e IN OUTBOUND SHORTEST_PATH @start TO @target edges [...]
  ```

  Now has to be:

  ```
  WITH vertices
  FOR v,e IN OUTBOUND SHORTEST_PATH @start TO @target edges [...]
  ```

  This change is due to avoid dead-lock sitations in clustered case.
  An error stating the above is included.

* add implicit use of geo indexes when using SORT/FILTER in AQL, without
  the need to use the special-purpose geo AQL functions `NEAR` or `WITHIN`.

  the special purpose `NEAR` AQL function can now be substituted with the
  following AQL (provided there is a geo index present on the `doc.latitude`
  and `doc.longitude` attributes):

      FOR doc in geoSort
        SORT DISTANCE(doc.latitude, doc.longitude, 0, 0)
        LIMIT 5
        RETURN doc

  `WITHIN` can be substituted with the following AQL:

      FOR doc in geoFilter
        FILTER DISTANCE(doc.latitude, doc.longitude, 0, 0) < 2000
        RETURN doc

  Compared to using the special purpose AQL functions this approach has the
  advantage that it is more composable, and will also honor any `LIMIT` values
  used in the AQL query.

* potential fix for shutdown hangs on OSX

* added KB, MB, GB prefix for integer parameters, % for integer parameters
  with a base value

* added JEMALLOC 4.5.0

* added `--vm.resident-limit` and `--vm.path` for file-backed memory mapping
  after reaching a configurable maximum RAM size

* try recommended limit for file descriptors in case of unlimited
  hard limit

* issue #2413: improve logging in case of lock timeout and deadlocks

* added log topic attribute to /_admin/log api

* removed internal build option `USE_DEV_TIMERS`

  Enabling this option activated some proprietary timers for only selected
  events in arangod. Instead better use `perf` to gather timings.


v3.2.alpha3 (2017-03-22)
------------------------

* increase default collection lock timeout from 30 to 900 seconds

* added function `db._engine()` for retrieval of storage engine information at
  server runtime

  There is also an HTTP REST handler at GET /_api/engine that returns engine
  information.

* require at least cmake 3.2 for building ArangoDB

* make arangod start with less V8 JavaScript contexts

  This speeds up the server start (a little bit) and makes it use less memory.
  Whenever a V8 context is needed by a Foxx action or some other operation and
  there is no usable V8 context, a new one will be created dynamically now.

  Up to `--javascript.v8-contexts` V8 contexts will be created, so this option
  will change its meaning. Previously as many V8 contexts as specified by this
  option were created at server start, and the number of V8 contexts did not
  change at runtime. Now up to this number of V8 contexts will be in use at the
  same time, but the actual number of V8 contexts is dynamic.

  The garbage collector thread will automatically delete unused V8 contexts after
  a while. The number of spare contexts will go down to as few as configured in
  the new option `--javascript.v8-contexts-minimum`. Actually that many V8 contexts
  are also created at server start.

  The first few requests in new V8 contexts will take longer than in contexts
  that have been there already. Performance may therefore suffer a bit for the
  initial requests sent to ArangoDB or when there are only few but performance-
  critical situations in which new V8 contexts will be created. If this is a
  concern, it can easily be fixed by setting `--javascipt.v8-contexts-minimum`
  and `--javascript.v8-contexts` to a relatively high value, which will guarantee
  that many number of V8 contexts to be created at startup and kept around even
  when unused.

  Waiting for an unused V8 context will now also abort if no V8 context can be
  acquired/created after 120 seconds.

* improved diagnostic messages written to logfiles by supervisor process

* fixed issue #2367

* added "bindVars" to attributes of currently running and slow queries

* added "jsonl" as input file type for arangoimp

* upgraded version of bundled zlib library from 1.2.8 to 1.2.11

* added input file type `auto` for arangoimp so it can automatically detect the
  type of the input file from the filename extension

* fixed variables parsing in GraphQL

* added `--translate` option for arangoimp to translate attribute names from
  the input files to attriubte names expected by ArangoDB

  The `--translate` option can be specified multiple times (once per translation
  to be executed). The following example renames the "id" column from the input
  file to "_key", and the "from" column to "_from", and the "to" column to "_to":

      arangoimp --type csv --file data.csv --translate "id=_key" --translate "from=_from" --translate "to=_to"

  `--translate` works for CSV and TSV inputs only.

* changed default value for `--server.max-packet-size` from 128 MB to 256 MB

* fixed issue #2350

* fixed issue #2349

* fixed issue #2346

* fixed issue #2342

* change default string truncation length from 80 characters to 256 characters for
  `print`/`printShell` functions in ArangoShell and arangod. This will emit longer
  prefixes of string values before truncating them with `...`, which is helpful
  for debugging.

* always validate incoming JSON HTTP requests for duplicate attribute names

  Incoming JSON data with duplicate attribute names will now be rejected as
  invalid. Previous versions of ArangoDB only validated the uniqueness of
  attribute names inside incoming JSON for some API endpoints, but not
  consistently for all APIs.

* don't let read-only transactions block the WAL collector

* allow passing own `graphql-sync` module instance to Foxx GraphQL router

* arangoexport can now export to csv format

* arangoimp: fixed issue #2214

* Foxx: automatically add CORS response headers

* added "OPTIONS" to CORS `access-control-allow-methods` header

* Foxx: Fix arangoUser sometimes not being set correctly

* fixed issue #1974


v3.2.alpha2 (2017-02-20)
------------------------

* ui: fixed issue #2065

* ui: fixed a dashboard related memory issue

* Internal javascript rest actions will now hide their stack traces to the client
  unless maintainer mode is activated. Instead they will always log to the logfile

* Removed undocumented internal HTTP API:
  * PUT _api/edges

  The documented GET _api/edges and the undocumented POST _api/edges remains unmodified.

* updated V8 version to 5.7.0.0

* change undocumented behaviour in case of invalid revision ids in
  If-Match and If-None-Match headers from 400 (BAD) to 412 (PRECONDITION
  FAILED).

* change undocumented behaviour in case of invalid revision ids in
  JavaScript document operations from 1239 ("illegal document revision")
  to 1200 ("conflict").

* added data export tool, arangoexport.

  arangoexport can be used to export collections to json, jsonl or xml
  and export a graph or collections to xgmml.

* fixed a race condition when closing a connection

* raised default hard limit on threads for very small to 64

* fixed negative counting of http connection in UI


v3.2.alpha1 (2017-02-05)
------------------------

* added figure `httpRequests` to AQL query statistics

* removed revisions cache intermediate layer implementation

* obsoleted startup options `--database.revision-cache-chunk-size` and
  `--database.revision-cache-target-size`

* fix potential port number over-/underruns

* added startup option `--log.shorten-filenames` for controlling whether filenames
  in log messages should be shortened to just the filename with the absolute path

* removed IndexThreadFeature, made `--database.index-threads` option obsolete

* changed index filling to make it more parallel, dispatch tasks to boost::asio

* more detailed stacktraces in Foxx apps

* generated Foxx services now use swagger tags


v3.1.24 (XXXX-XX-XX)
--------------------

* fixed one more LIMIT issue in traversals


v3.1.23 (2017-06-19)
--------------------

* potentially fixed issue #2559: Duplicate _key generated on insertion

* fix races in SSL communication code

* fix invalid results (too many) when a skipping LIMIT was used for a
  traversal. `LIMIT x` or `LIMIT 0, x` were not affected, but `LIMIT s, x`
  may have returned too many results

* fix invalid first group results for sorted AQL COLLECT when LIMIT
  was used

* fix invalid locking in JWT authentication cache, which could have
  crashed the server

* fix undefined behavior in traverser when traversals were used inside
  a FOR loop


v3.1.22 (2017-06-07)
--------------------

* fixed issue #2505: Problem with export + report of a bug

* documented changed behavior of WITH

* fixed ui glitch in aardvark

* avoid agency compaction bug

* fixed issue #2283: disabled proxy communication internally


v3.1.21 (2017-05-22)
--------------------

* fixed issue #2488:  AQL operator IN error when data use base64 chars

* more randomness in seeding RNG

v3.1.20 (2016-05-16)
--------------------

* fixed incorrect sorting for distributeShardsLike

* improve reliability of AgencyComm communication with Agency

* fixed shard numbering bug, where ids were erouneously incremented by 1

* remove an unnecessary precondition in createCollectionCoordinator

* funny fail rotation fix

* fix in SimpleHttpClient for correct advancement of readBufferOffset

* forward SIG_HUP in supervisor process to the server process to fix logrotaion
  You need to stop the remaining arangod server process manually for the upgrade to work.


v3.1.19 (2017-04-28)
--------------------

* Fixed a StackOverflow issue in Traversal and ShortestPath. Occured if many (>1000) input
  values in a row do not return any result. Fixes issue: #2445

* fixed issue #2448

* fixed issue #2442

* added 'x-content-type-options: nosniff' to avoid MSIE bug

* fixed issue #2441

* fixed issue #2440

* Fixed a StackOverflow issue in Traversal and ShortestPath. Occured if many (>1000) input
  values in a row do not return any result. Fixes issue: #2445

* fix occasional hanging shutdowns on OS X


v3.1.18 (2017-04-18)
--------------------

* fixed error in continuous synchronization of collections

* fixed spurious hangs on server shutdown

* better error messages during restore collection

* completely overhaul supervision. More detailed tests

* Fixed a dead-lock situation in cluster traversers, it could happen in
  rare cases if the computation on one DBServer could be completed much earlier
  than the other server. It could also be restricted to SmartGraphs only.

* (Enterprise only) Fixed a bug in SmartGraph DepthFirstSearch. In some
  more complicated queries, the maxDepth limit of 1 was not considered strictly
  enough, causing the traverser to do unlimited depth searches.

* fixed issue #2415

* fixed issue #2422

* fixed issue #1974


v3.1.17 (2017-04-04)
--------------------

* (Enterprise only) fixed a bug where replicationFactor was not correctly
  forwarded in SmartGraph creation.

* fixed issue #2404

* fixed issue #2397

* ui - fixed smart graph option not appearing

* fixed issue #2389

* fixed issue #2400


v3.1.16 (2017-03-27)
--------------------

* fixed issue #2392

* try to raise file descriptors to at least 8192, warn otherwise

* ui - aql editor improvements + updated ace editor version (memory leak)

* fixed lost HTTP requests

* ui - fixed some event issues

* avoid name resolution when given connection string is a valid ip address

* helps with issue #1842, bug in COLLECT statement in connection with LIMIT.

* fix locking bug in cluster traversals

* increase lock timeout defaults

* increase various cluster timeouts

* limit default target size for revision cache to 1GB, which is better for
  tight RAM situations (used to be 40% of (totalRAM - 1GB), use
  --database.revision-cache-target-size <VALUEINBYTES> to get back the
  old behaviour

* fixed a bug with restarted servers indicating status as "STARTUP"
  rather that "SERVING" in Nodes UI.


v3.1.15 (2017-03-20)
--------------------

* add logrotate configuration as requested in #2355

* fixed issue #2376

* ui - changed document api due a chrome bug

* ui - fixed a submenu bug

* added endpoint /_api/cluster/endpoints in cluster case to get all
  coordinator endpoints

* fix documentation of /_api/endpoint, declaring this API obsolete.

* Foxx response objects now have a `type` method for manipulating the content-type header

* Foxx tests now support `xunit` and `tap` reporters


v3.1.14 (2017-03-13)
--------------------

* ui - added feature request (multiple start nodes within graph viewer) #2317

* added missing locks to authentication cache methods

* ui - added feature request (multiple start nodes within graph viewer) #2317

* ui - fixed wrong merge of statistics information from different coordinators

* ui - fixed issue #2316

* ui - fixed wrong protocol usage within encrypted environment

* fixed compile error on Mac Yosemite

* minor UI fixes


v3.1.13 (2017-03-06)
--------------------

* fixed variables parsing in GraphQL

* fixed issue #2214

* fixed issue #2342

* changed thread handling to queue only user requests on coordinator

* use exponential backoff when waiting for collection locks

* repair short name server lookup in cluster in the case of a removed
  server


v3.1.12 (2017-02-28)
--------------------

* disable shell color escape sequences on Windows

* fixed issue #2326

* fixed issue #2320

* fixed issue #2315

* fixed a race condition when closing a connection

* raised default hard limit on threads for very small to 64

* fixed negative counting of http connection in UI

* fixed a race when renaming collections

* fixed a race when dropping databases


v3.1.11 (2017-02-17)
--------------------

* fixed a race between connection closing and sending out last chunks of data to clients
  when the "Connection: close" HTTP header was set in requests

* ui: optimized smart graph creation usability

* ui: fixed #2308

* fixed a race in async task cancellation via `require("@arangodb/tasks").unregisterTask()`

* fixed spuriously hanging threads in cluster AQL that could sit idle for a few minutes

* fixed potential numeric overflow for big index ids in index deletion API

* fixed sort issue in cluster, occurring when one of the local sort buffers of a
  GatherNode was empty

* reduce number of HTTP requests made for certain kinds of join queries in cluster,
  leading to speedup of some join queries

* supervision deals with demised coordinators correctly again

* implement a timeout in TraverserEngineRegistry

* agent communication reduced in large batches of append entries RPCs

* inception no longer estimates RAFT timings

* compaction in agents has been moved to a separate thread

* replicated logs hold local timestamps

* supervision jobs failed leader and failed follower revisited for
  function in precarious stability situations

* fixed bug in random number generator for 64bit int


v3.1.10 (2017-02-02)
--------------------

* updated versions of bundled node modules:
  - joi: from 8.4.2 to 9.2.0
  - joi-to-json-schema: from 2.2.0 to 2.3.0
  - sinon: from 1.17.4 to 1.17.6
  - lodash: from 4.13.1 to 4.16.6

* added shortcut for AQL ternary operator
  instead of `condition ? true-part : false-part` it is now possible to also use a
  shortcut variant `condition ? : false-part`, e.g.

      FOR doc IN docs RETURN doc.value ?: 'not present'

  instead of

      FOR doc IN docs RETURN doc.value ? doc.value : 'not present'

* fixed wrong sorting order in cluster, if an index was used to sort with many
  shards.

* added --replication-factor, --number-of-shards and --wait-for-sync to arangobench

* turn on UTF-8 string validation for VelocyPack values received via VST connections

* fixed issue #2257

* upgraded Boost version to 1.62.0

* added optional detail flag for db.<collection>.count()
  setting the flag to `true` will make the count operation returned the per-shard
  counts for the collection:

      db._create("test", { numberOfShards: 10 });
      for (i = 0; i < 1000; ++i) {
        db.test.insert({value: i});
      }
      db.test.count(true);

      {
	"s100058" : 99,
	"s100057" : 103,
	"s100056" : 100,
	"s100050" : 94,
	"s100055" : 90,
	"s100054" : 122,
	"s100051" : 109,
	"s100059" : 99,
	"s100053" : 95,
	"s100052" : 89
      }

* added optional memory limit for AQL queries:

      db._query("FOR i IN 1..100000 SORT i RETURN i", {}, { options: { memoryLimit: 100000 } });

  This option limits the default maximum amount of memory (in bytes) that a single
  AQL query can use.
  When a single AQL query reaches the specified limit value, the query will be
  aborted with a *resource limit exceeded* exception. In a cluster, the memory
  accounting is done per shard, so the limit value is effectively a memory limit per
  query per shard.

  The global limit value can be overriden per query by setting the *memoryLimit*
  option value for individual queries when running an AQL query.

* added server startup option `--query.memory-limit`

* added convenience function to create vertex-centric indexes.

  Usage: `db.collection.ensureVertexCentricIndex("label", {type: "hash", direction: "outbound"})`
  That will create an index that can be used on OUTBOUND with filtering on the
  edge attribute `label`.

* change default log output for tools to stdout (instead of stderr)

* added option -D to define a configuration file environment key=value

* changed encoding behavior for URLs encoded in the C++ code of ArangoDB:
  previously the special characters `-`, `_`, `~` and `.` were returned as-is
  after URL-encoding, now `.` will be encoded to be `%2e`.
  This also changes the behavior of how incoming URIs are processed: previously
  occurrences of `..` in incoming request URIs were collapsed (e.g. `a/../b/` was
  collapsed to a plain `b/`). Now `..` in incoming request URIs are not collapsed.

* Foxx request URL suffix is no longer unescaped

* @arangodb/request option json now defaults to `true` if the response body is not empty and encoding is not explicitly set to `null` (binary).
  The option can still be set to `false` to avoid unnecessary attempts at parsing the response as JSON.

* Foxx configuration values for unknown options will be discarded when saving the configuration in production mode using the web interface

* module.context.dependencies is now immutable

* process.stdout.isTTY now returns `true` in arangosh and when running arangod with the `--console` flag

* add support for Swagger tags in Foxx


v3.1.9 (XXXX-XX-XX)
-------------------

* macos CLI package: store databases and apps in the users home directory

* ui: fixed re-login issue within a non system db, when tab was closed

* fixed a race in the VelocyStream Commtask implementation

* fixed issue #2256


v3.1.8 (2017-01-09)
-------------------

* add Windows silent installer

* add handling of debug symbols during Linux & windows release builds.

* fixed issue #2181

* fixed issue #2248: reduce V8 max old space size from 3 GB to 1 GB on 32 bit systems

* upgraded Boost version to 1.62.0

* fixed issue #2238

* fixed issue #2234

* agents announce new endpoints in inception phase to leader

* agency leadership accepts updatet endpoints to given uuid

* unified endpoints replace localhost with 127.0.0.1

* fix several problems within an authenticated cluster


v3.1.7 (2016-12-29)
-------------------

* fixed one too many elections in RAFT

* new agency comm backported from devel


v3.1.6 (2016-12-20)
-------------------

* fixed issue #2227

* fixed issue #2220

* agency constituent/agent bug fixes in race conditions picking up
  leadership

* supervision does not need waking up anymore as it is running
  regardless

* agents challenge their leadership more rigorously


v3.1.5 (2016-12-16)
-------------------

* lowered default value of `--database.revision-cache-target-size` from 75% of
  RAM to less than 40% of RAM

* fixed issue #2218

* fixed issue #2217

* Foxx router.get/post/etc handler argument can no longer accidentally omitted

* fixed issue #2223


v3.1.4 (2016-12-08)
-------------------

* fixed issue #2211

* fixed issue #2204

* at cluster start, coordinators wait until at least one DBserver is there,
  and either at least two DBservers are there or 15s have passed, before they
  initiate the bootstrap of system collections.

* more robust agency startup from devel

* supervision's AddFollower adds many followers at once

* supervision has new FailedFollower job

* agency's Node has new method getArray

* agency RAFT timing estimates more conservative in waitForSync
  scenario

* agency RAFT timing estimates capped at maximum 2.0/10.0 for low/high


v3.1.3 (2016-12-02)
-------------------

* fix a traversal bug when using skiplist indexes:
  if we have a skiplist of ["a", "unused", "_from"] and a traversal like:
  FOR v,e,p IN OUTBOUND @start @@edges
    FILTER p.edges[0].a == 'foo'
    RETURN v
  And the above index applied on "a" is considered better than EdgeIndex, than
  the executor got into undefined behaviour.

* fix endless loop when trying to create a collection with replicationFactor: -1


v3.1.2 (2016-11-24)
-------------------

* added support for descriptions field in Foxx dependencies

* (Enterprise only) fixed a bug in the statistic report for SmartGraph traversals.
Now they state correctly how many documents were fetched from the index and how many
have been filtered.

* Prevent uniform shard distribution when replicationFactor == numServers

v3.1.1 (2016-11-15)
-------------------

* fixed issue #2176

* fixed issue #2168

* display index usage of traversals in AQL explainer output (previously missing)

* fixed issue #2163

* preserve last-used HLC value across server starts

* allow more control over handling of pre-3.1 _rev values

  this changes the server startup option `--database.check-30-revisions` from a boolean (true/false)
  parameter to a string parameter with the following possible values:

  - "fail":
    will validate _rev values of 3.0 collections on collection loading and throw an exception when invalid _rev values are found.
    in this case collections with invalid _rev values are marked as corrupted and cannot be used in the ArangoDB 3.1 instance.
    the fix procedure for such collections is to export the collections from 3.0 database with arangodump and restore them in 3.1 with arangorestore.
    collections that do not contain invalid _rev values are marked as ok and will not be re-checked on following loads.
    collections that contain invalid _rev values will be re-checked on following loads.

  - "true":
    will validate _rev values of 3.0 collections on collection loading and print a warning when invalid _rev values are found.
    in this case collections with invalid _rev values can be used in the ArangoDB 3.1 instance.
    however, subsequent operations on documents with invalid _rev values may silently fail or fail with explicit errors.
    the fix procedure for such collections is to export the collections from 3.0 database with arangodump and restore them in 3.1 with arangorestore.
    collections that do not contain invalid _rev values are marked as ok and will not be re-checked on following loads.
    collections that contain invalid _rev values will be re-checked on following loads.

  - "false":
    will not validate _rev values on collection loading and not print warnings.
    no hint is given when invalid _rev values are found.
    subsequent operations on documents with invalid _rev values may silently fail or fail with explicit errors.
    this setting does not affect whether collections are re-checked later.
    collections will be re-checked on following loads if `--database.check-30-revisions` is later set to either `true` or `fail`.

  The change also suppresses warnings that were printed when collections were restored using arangorestore, and the restore
  data contained invalid _rev values. Now these warnings are suppressed, and new HLC _rev values are generated for these documents
  as before.

* added missing functions to AQL syntax highlighter in web interface

* fixed display of `ANY` direction in traversal explainer output (direction `ANY` was shown as either
  `INBOUND` or `OUTBOUND`)

* changed behavior of toJSON() function when serializing an object before saving it in the database

  if an object provides a toJSON() function, this function is still called for serializing it.
  the change is that the result of toJSON() is not stringified anymore, but saved as is. previous
  versions of ArangoDB called toJSON() and after that additionally stringified its result.

  This change will affect the saving of JS Buffer objects, which will now be saved as arrays of
  bytes instead of a comma-separated string of the Buffer's byte contents.

* allow creating unique indexes on more attributes than present in shardKeys

  The following combinations of shardKeys and indexKeys are allowed/not allowed:

  shardKeys     indexKeys
      a             a        ok
      a             b    not ok
      a           a b        ok
    a b             a    not ok
    a b             b    not ok
    a b           a b        ok
    a b         a b c        ok
  a b c           a b    not ok
  a b c         a b c        ok

* fixed wrong version in web interface login screen (EE only)

* make web interface not display an exclamation mark next to ArangoDB version number 3.1

* fixed search for arbitrary document attributes in web interface in case multiple
  search values were used on different attribute names. in this case, the search always
  produced an empty result

* disallow updating `_from` and `_to` values of edges in Smart Graphs. Updating these
  attributes would lead to potential redistribution of edges to other shards, which must be
  avoided.

* fixed issue #2148

* updated graphql-sync dependency to 0.6.2

* fixed issue #2156

* fixed CRC4 assembly linkage


v3.1.0 (2016-10-29)
-------------------

* AQL breaking change in cluster:

  from ArangoDB 3.1 onwards `WITH` is required for traversals in a
  clustered environment in order to avoid deadlocks.

  Note that for queries that access only a single collection or that have all
  collection names specified somewhere else in the query string, there is no
  need to use *WITH*. *WITH* is only useful when the AQL query parser cannot
  automatically figure out which collections are going to be used by the query.
  *WITH* is only useful for queries that dynamically access collections, e.g.
  via traversals, shortest path operations or the *DOCUMENT()* function.

  more info can be found [here](https://github.com/arangodb/arangodb/blob/devel/Documentation/Books/AQL/Operations/With.md)

* added AQL function `DISTANCE` to calculate the distance between two arbitrary
  coordinates (haversine formula)

* fixed issue #2110

* added Auto-aptation of RAFT timings as calculations only


v3.1.rc2 (2016-10-10)
---------------------

* second release candidate


v3.1.rc1 (2016-09-30)
---------------------

* first release candidate


v3.1.alpha2 (2016-09-01)
------------------------

* added module.context.createDocumentationRouter to replace module.context.apiDocumentation

* bug in RAFT implementation of reads. dethroned leader still answered requests in isolation

* ui: added new graph viewer

* ui: aql-editor added tabular & graph display

* ui: aql-editor improved usability

* ui: aql-editor: query profiling support

* fixed issue #2109

* fixed issue #2111

* fixed issue #2075

* added AQL function `DISTANCE` to calculate the distance between two arbitrary
  coordinates (haversine formula)

* rewrote scheduler and dispatcher based on boost::asio

  parameters changed:
    `--scheduler.threads` and `--server.threads` are now merged into a single one: `--server.threads`

    hidden `--server.extra-threads` has been removed

    hidden `--server.aql-threads` has been removed

    hidden `--server.backend` has been removed

    hidden `--server.show-backends` has been removed

    hidden `--server.thread-affinity` has been removed

* fixed issue #2086

* fixed issue #2079

* fixed issue #2071

  make the AQL query optimizer inject filter condition expressions referred to
  by variables during filter condition aggregation.
  For example, in the following query

      FOR doc IN collection
        LET cond1 = (doc.value == 1)
        LET cond2 = (doc.value == 2)
        FILTER cond1 || cond2
        RETURN { doc, cond1, cond2 }

  the optimizer will now inject the conditions for `cond1` and `cond2` into the filter
  condition `cond1 || cond2`, expanding it to `(doc.value == 1) || (doc.value == 2)`
  and making these conditions available for index searching.

  Note that the optimizer previously already injected some conditions into other
  conditions, but only if the variable that defined the condition was not used
  elsewhere. For example, the filter condition in the query

      FOR doc IN collection
        LET cond = (doc.value == 1)
        FILTER cond
        RETURN { doc }

  already got optimized before because `cond` was only used once in the query and
  the optimizer decided to inject it into the place where it was used.

  This only worked for variables that were referred to once in the query.
  When a variable was used multiple times, the condition was not injected as
  in the following query:

      FOR doc IN collection
        LET cond = (doc.value == 1)
        FILTER cond
        RETURN { doc, cond }

  The fix for #2070 now will enable this optimization so that the query can
  use an index on `doc.value` if available.

* changed behavior of AQL array comparison operators for empty arrays:
  * `ALL` and `ANY` now always return `false` when the left-hand operand is an
    empty array. The behavior for non-empty arrays does not change:
    * `[] ALL == 1` will return `false`
    * `[1] ALL == 1` will return `true`
    * `[1, 2] ALL == 1` will return `false`
    * `[2, 2] ALL == 1` will return `false`
    * `[] ANY == 1` will return `false`
    * `[1] ANY == 1` will return `true`
    * `[1, 2] ANY == 1` will return `true`
    * `[2, 2] ANY == 1` will return `false`
  * `NONE` now always returns `true` when the left-hand operand is an empty array.
    The behavior for non-empty arrays does not change:
    * `[] NONE == 1` will return `true`
    * `[1] NONE == 1` will return `false`
    * `[1, 2] NONE == 1` will return `false`
    * `[2, 2] NONE == 1` will return `true`

* added experimental AQL functions `JSON_STRINGIFY` and `JSON_PARSE`

* added experimental support for incoming gzip-compressed requests

* added HTTP REST APIs for online loglevel adjustments:

  - GET `/_admin/log/level` returns the current loglevel settings
  - PUT `/_admin/log/level` modifies the current loglevel settings

* PATCH /_api/gharial/{graph-name}/vertex/{collection-name}/{vertex-key}
  - changed default value for keepNull to true

* PATCH /_api/gharial/{graph-name}/edge/{collection-name}/{edge-key}
  - changed default value for keepNull to true

* renamed `maximalSize` attribute in parameter.json files to `journalSize`

  The `maximalSize` attribute will still be picked up from collections that
  have not been adjusted. Responses from the replication API will now also use
  `journalSize` instead of `maximalSize`.

* added `--cluster.system-replication-factor` in order to adjust the
  replication factor for new system collections

* fixed issue #2012

* added a memory expection in case V8 memory gets too low

* added Optimizer Rule for other indexes in Traversals
  this allows AQL traversals to use other indexes than the edge index.
  So traversals with filters on edges can now make use of more specific
  indexes, e.g.

      FOR v, e, p IN 2 OUTBOUND @start @@edge FILTER p.edges[0].foo == "bar"

  will prefer a Hash Index on [_from, foo] above the EdgeIndex.

* fixed epoch computation in hybrid logical clock

* fixed thread affinity

* replaced require("internal").db by require("@arangodb").db

* added option `--skip-lines` for arangoimp
  this allows skipping the first few lines from the import file in case the
  CSV or TSV import are used

* fixed periodic jobs: there should be only one instance running - even if it
  runs longer than the period

* improved performance of primary index and edge index lookups

* optimizations for AQL `[*]` operator in case no filter, no projection and
  no offset/limit are used

* added AQL function `OUTERSECTION` to return the symmetric difference of its
  input arguments

* Foxx manifests of installed services are now saved to disk with indentation

* Foxx tests and scripts in development mode should now always respect updated
  files instead of loading stale modules

* When disabling Foxx development mode the setup script is now re-run

* Foxx now provides an easy way to directly serve GraphQL requests using the
  `@arangodb/foxx/graphql` module and the bundled `graphql-sync` dependency

* Foxx OAuth2 module now correctly passes the `access_token` to the OAuth2 server

* added iconv-lite and timezone modules

* web interface now allows installing GitHub and zip services in legacy mode

* added module.context.createDocumentationRouter to replace module.context.apiDocumentation

* bug in RAFT implementation of reads. dethroned leader still answered
  requests in isolation

* all lambdas in ClusterInfo might have been left with dangling references.

* Agency bug fix for handling of empty json objects as values.

* Foxx tests no longer support the Mocha QUnit interface as this resulted in weird
  inconsistencies in the BDD and TDD interfaces. This fixes the TDD interface
  as well as out-of-sequence problems when using the BDD before/after functions.

* updated bundled JavaScript modules to latest versions; joi has been updated from 8.4 to 9.2
  (see [joi 9.0.0 release notes](https://github.com/hapijs/joi/issues/920) for information on
  breaking changes and new features)

* fixed issue #2139

* updated graphql-sync dependency to 0.6.2

* fixed issue #2156


v3.0.13 (XXXX-XX-XX)
--------------------

* fixed issue #2315

* fixed issue #2210


v3.0.12 (2016-11-23)
--------------------

* fixed issue #2176

* fixed issue #2168

* fixed issues #2149, #2159

* fixed error reporting for issue #2158

* fixed assembly linkage bug in CRC4 module

* added support for descriptions field in Foxx dependencies


v3.0.11 (2016-11-08)
--------------------

* fixed issue #2140: supervisor dies instead of respawning child

* fixed issue #2131: use shard key value entered by user in web interface

* fixed issue #2129: cannot kill a long-run query

* fixed issue #2110

* fixed issue #2081

* fixed issue #2038

* changes to Foxx service configuration or dependencies should now be
  stored correctly when options are cleared or omitted

* Foxx tests no longer support the Mocha QUnit interface as this resulted in weird
  inconsistencies in the BDD and TDD interfaces. This fixes the TDD interface
  as well as out-of-sequence problems when using the BDD before/after functions.

* fixed issue #2148


v3.0.10 (2016-09-26)
--------------------

* fixed issue #2072

* fixed issue #2070

* fixed slow cluster starup issues. supervision will demonstrate more
  patience with db servers


v3.0.9 (2016-09-21)
-------------------

* fixed issue #2064

* fixed issue #2060

* speed up `collection.any()` and skiplist index creation

* fixed multiple issues where ClusterInfo bug hung agency in limbo
  timeouting on multiple collection and database callbacks


v3.0.8 (2016-09-14)
-------------------

* fixed issue #2052

* fixed issue #2005

* fixed issue #2039

* fixed multiple issues where ClusterInfo bug hung agency in limbo
  timeouting on multiple collection and database callbacks


v3.0.7 (2016-09-05)
-------------------

* new supervision job handles db server failure during collection creation.


v3.0.6 (2016-09-02)
-------------------

* fixed issue #2026

* slightly better error diagnostics for AQL query compilation and replication

* fixed issue #2018

* fixed issue #2015

* fixed issue #2012

* fixed wrong default value for arangoimp's `--on-duplicate` value

* fix execution of AQL traversal expressions when there are multiple
  conditions that refer to variables set outside the traversal

* properly return HTTP 503 in JS actions when backend is gone

* supervision creates new key in agency for failed servers

* new shards will not be allocated on failed or cleaned servers


v3.0.5 (2016-08-18)
-------------------

* execute AQL ternary operator via C++ if possible

* fixed issue #1977

* fixed extraction of _id attribute in AQL traversal conditions

* fix SSL agency endpoint

* Minimum RAFT timeout was one order of magnitude to short.

* Optimized RAFT RPCs from leader to followers for efficiency.

* Optimized RAFT RPC handling on followers with respect to compaction.

* Fixed bug in handling of duplicates and overlapping logs

* Fixed bug in supervision take over after leadership change.

v3.0.4 (2016-08-01)
-------------------

* added missing lock for periodic jobs access

* fix multiple foxx related cluster issues

* fix handling of empty AQL query strings

* fixed issue in `INTERSECTION` AQL function with duplicate elements
  in the source arrays

* fixed issue #1970

* fixed issue #1968

* fixed issue #1967

* fixed issue #1962

* fixed issue #1959

* replaced require("internal").db by require("@arangodb").db

* fixed issue #1954

* fixed issue #1953

* fixed issue #1950

* fixed issue #1949

* fixed issue #1943

* fixed segfault in V8, by backporting https://bugs.chromium.org/p/v8/issues/detail?id=5033

* Foxx OAuth2 module now correctly passes the `access_token` to the OAuth2 server

* fixed credentialed CORS requests properly respecting --http.trusted-origin

* fixed a crash in V8Periodic task (forgotten lock)

* fixed two bugs in synchronous replication (syncCollectionFinalize)


v3.0.3 (2016-07-17)
-------------------

* fixed issue #1942

* fixed issue #1941

* fixed array index batch insertion issues for hash indexes that caused problems when
  no elements remained for insertion

* fixed AQL MERGE() function with External objects originating from traversals

* fixed some logfile recovery errors with error message "document not found"

* fixed issue #1937

* fixed issue #1936

* improved performance of arangorestore in clusters with synchronous
  replication

* Foxx tests and scripts in development mode should now always respect updated
  files instead of loading stale modules

* When disabling Foxx development mode the setup script is now re-run

* Foxx manifests of installed services are now saved to disk with indentation


v3.0.2 (2016-07-09)
-------------------

* fixed assertion failure in case multiple remove operations were used in the same query

* fixed upsert behavior in case upsert was used in a loop with the same document example

* fixed issue #1930

* don't expose local file paths in Foxx error messages.

* fixed issue #1929

* make arangodump dump the attribute `isSystem` when dumping the structure
  of a collection, additionally make arangorestore not fail when the attribute
  is missing

* fixed "Could not extract custom attribute" issue when using COLLECT with
  MIN/MAX functions in some contexts

* honor presence of persistent index for sorting

* make AQL query optimizer not skip "use-indexes-rule", even if enough
  plans have been created already

* make AQL optimizer not skip "use-indexes-rule", even if enough execution plans
  have been created already

* fix double precision value loss in VelocyPack JSON parser

* added missing SSL support for arangorestore

* improved cluster import performance

* fix Foxx thumbnails on DC/OS

* fix Foxx configuration not being saved

* fix Foxx app access from within the frontend on DC/OS

* add option --default-replication-factor to arangorestore and simplify
  the control over the number of shards when restoring

* fix a bug in the VPack -> V8 conversion if special attributes _key,
  _id, _rev, _from and _to had non-string values, which is allowed
  below the top level

* fix malloc_usable_size for darwin


v3.0.1 (2016-06-30)
-------------------

* fixed periodic jobs: there should be only one instance running - even if it
  runs longer than the period

* increase max. number of collections in AQL queries from 32 to 256

* fixed issue #1916: header "authorization" is required" when opening
  services page

* fixed issue #1915: Explain: member out of range

* fixed issue #1914: fix unterminated buffer

* don't remove lockfile if we are the same (now stale) pid
  fixes docker setups (our pid will always be 1)

* do not use revision id comparisons in compaction for determining whether a
  revision is obsolete, but marker memory addresses
  this ensures revision ids don't matter when compacting documents

* escape Unicode characters in JSON HTTP responses
  this converts UTF-8 characters in HTTP responses of arangod into `\uXXXX`
  escape sequences. This makes the HTTP responses fit into the 7 bit ASCII
  character range, which speeds up HTTP response parsing for some clients,
  namely node.js/v8

* add write before read collections when starting a user transaction
  this allows specifying the same collection in both read and write mode without
  unintended side effects

* fixed buffer overrun that occurred when building very large result sets

* index lookup optimizations for primary index and edge index

* fixed "collection is a nullptr" issue when starting a traversal from a transaction

* enable /_api/import on coordinator servers


v3.0.0 (2016-06-22)
-------------------

* minor GUI fixxes

* fix for replication and nonces


v3.0.0-rc3 (2016-06-19)
-----------------------

* renamed various Foxx errors to no longer refer to Foxx services as apps

* adjusted various error messages in Foxx to be more informative

* specifying "files" in a Foxx manifest to be mounted at the service root
  no longer results in 404s when trying to access non-file routes

* undeclared path parameters in Foxx no longer break the service

* trusted reverse proxy support is now handled more consistently

* ArangoDB request compatibility and user are now exposed in Foxx

* all bundled NPM modules have been upgraded to their latest versions


v3.0.0-rc2 (2016-06-12)
-----------------------

* added option `--server.max-packet-size` for client tools

* renamed option `--server.ssl-protocol` to `--ssl.protocol` in client tools
  (was already done for arangod, but overlooked for client tools)

* fix handling of `--ssl.protocol` value 5 (TLS v1.2) in client tools, which
  claimed to support it but didn't

* config file can use '@include' to include a different config file as base


v3.0.0-rc1 (2016-06-10)
-----------------------

* the user management has changed: it now has users that are independent of
  databases. A user can have one or more database assigned to the user.

* forward ported V8 Comparator bugfix for inline heuristics from
  https://github.com/v8/v8/commit/5ff7901e24c2c6029114567de5a08ed0f1494c81

* changed to-string conversion for AQL objects and arrays, used by the AQL
  function `TO_STRING()` and implicit to-string casts in AQL

  - arrays are now converted into their JSON-stringify equivalents, e.g.

    - `[ ]` is now converted to `[]`
    - `[ 1, 2, 3 ]` is now converted to `[1,2,3]`
    - `[ "test", 1, 2 ] is now converted to `["test",1,2]`

    Previous versions of ArangoDB converted arrays with no members into the
    empty string, and non-empty arrays into a comma-separated list of member
    values, without the surrounding angular brackets. Additionally, string
    array members were not enclosed in quotes in the result string:

    - `[ ]` was converted to ``
    - `[ 1, 2, 3 ]` was converted to `1,2,3`
    - `[ "test", 1, 2 ] was converted to `test,1,2`

  - objects are now converted to their JSON-stringify equivalents, e.g.

    - `{ }` is converted to `{}`
    - `{ a: 1, b: 2 }` is converted to `{"a":1,"b":2}`
    - `{ "test" : "foobar" }` is converted to `{"test":"foobar"}`

    Previous versions of ArangoDB always converted objects into the string
    `[object Object]`

  This change affects also the AQL functions `CONCAT()` and `CONCAT_SEPARATOR()`
  which treated array values differently in previous versions. Previous versions
  of ArangoDB automatically flattened array values on the first level of the array,
  e.g. `CONCAT([1, 2, 3, [ 4, 5, 6 ]])` produced `1,2,3,4,5,6`. Now this will produce
  `[1,2,3,[4,5,6]]`. To flatten array members on the top level, you can now use
  the more explicit `CONCAT(FLATTEN([1, 2, 3, [4, 5, 6]], 1))`.

* added C++ implementations for AQL functions `SLICE()`, `CONTAINS()` and
  `RANDOM_TOKEN()`

* as a consequence of the upgrade to V8 version 5, the implementation of the
  JavaScript `Buffer` object had to be changed. JavaScript `Buffer` objects in
  ArangoDB now always store their data on the heap. There is no shared pool
  for small Buffer values, and no pointing into existing Buffer data when
  extracting slices. This change may increase the cost of creating Buffers with
  short contents or when peeking into existing Buffers, but was required for
  safer memory management and to prevent leaks.

* the `db` object's function `_listDatabases()` was renamed to just `_databases()`
  in order to make it more consistent with the existing `_collections()` function.
  Additionally the `db` object's `_listEndpoints()` function was renamed to just
  `_endpoints()`.

* changed default value of `--server.authentication` from `false` to `true` in
  configuration files etc/relative/arangod.conf and etc/arangodb/arangod.conf.in.
  This means the server will be started with authentication enabled by default,
  requiring all client connections to provide authentication data when connecting
  to ArangoDB. Authentication can still be turned off via setting the value of
  `--server.authentication` to `false` in ArangoDB's configuration files or by
  specifying the option on the command-line.

* Changed result format for querying all collections via the API GET `/_api/collection`.

  Previous versions of ArangoDB returned an object with an attribute named `collections`
  and an attribute named `names`. Both contained all available collections, but
  `collections` contained the collections as an array, and `names` contained the
  collections again, contained in an object in which the attribute names were the
  collection names, e.g.

  ```
  {
    "collections": [
      {"id":"5874437","name":"test","isSystem":false,"status":3,"type":2},
      {"id":"17343237","name":"something","isSystem":false,"status":3,"type":2},
      ...
    ],
    "names": {
      "test": {"id":"5874437","name":"test","isSystem":false,"status":3,"type":2},
      "something": {"id":"17343237","name":"something","isSystem":false,"status":3,"type":2},
      ...
    }
  }
  ```
  This result structure was redundant, and therefore has been simplified to just

  ```
  {
    "result": [
      {"id":"5874437","name":"test","isSystem":false,"status":3,"type":2},
      {"id":"17343237","name":"something","isSystem":false,"status":3,"type":2},
      ...
    ]
  }
  ```

  in ArangoDB 3.0.

* added AQL functions `TYPENAME()` and `HASH()`

* renamed arangob tool to arangobench

* added AQL string comparison operator `LIKE`

  The operator can be used to compare strings like this:

      value LIKE search

  The operator is currently implemented by calling the already existing AQL
  function `LIKE`.

  This change also makes `LIKE` an AQL keyword. Using `LIKE` in either case as
  an attribute or collection name in AQL thus requires quoting.

* make AQL optimizer rule "remove-unnecessary-calculations" fire in more cases

  The rule will now remove calculations that are used exactly once in other
  expressions (e.g. `LET a = doc RETURN a.value`) and calculations,
  or calculations that are just references (e.g. `LET a = b`).

* renamed AQL optimizer rule "merge-traversal-filter" to "optimize-traversals"
  Additionally, the optimizer rule will remove unused edge and path result variables
  from the traversal in case they are specified in the `FOR` section of the traversal,
  but not referenced later in the query. This saves constructing edges and paths
  results.

* added AQL optimizer rule "inline-subqueries"

  This rule can pull out certain subqueries that are used as an operand to a `FOR`
  loop one level higher, eliminating the subquery completely. For example, the query

      FOR i IN (FOR j IN [1,2,3] RETURN j) RETURN i

  will be transformed by the rule to:

      FOR i IN [1,2,3] RETURN i

  The query

      FOR name IN (FOR doc IN _users FILTER doc.status == 1 RETURN doc.name) LIMIT 2 RETURN name

  will be transformed into

      FOR tmp IN _users FILTER tmp.status == 1 LIMIT 2 RETURN tmp.name

  The rule will only fire when the subquery is used as an operand to a `FOR` loop, and
  if the subquery does not contain a `COLLECT` with an `INTO` variable.

* added new endpoint "srv://" for DNS service records

* The result order of the AQL functions VALUES and ATTRIBUTES has never been
  guaranteed and it only had the "correct" ordering by accident when iterating
  over objects that were not loaded from the database. This accidental behavior
  is now changed by introduction of VelocyPack. No ordering is guaranteed unless
  you specify the sort parameter.

* removed configure option `--enable-logger`

* added AQL array comparison operators

  All AQL comparison operators now also exist in an array variant. In the
  array variant, the operator is preceded with one of the keywords *ALL*, *ANY*
  or *NONE*. Using one of these keywords changes the operator behavior to
  execute the comparison operation for all, any, or none of its left hand
  argument values. It is therefore expected that the left hand argument
  of an array operator is an array.

  Examples:

      [ 1, 2, 3 ] ALL IN [ 2, 3, 4 ]   // false
      [ 1, 2, 3 ] ALL IN [ 1, 2, 3 ]   // true
      [ 1, 2, 3 ] NONE IN [ 3 ]        // false
      [ 1, 2, 3 ] NONE IN [ 23, 42 ]   // true
      [ 1, 2, 3 ] ANY IN [ 4, 5, 6 ]   // false
      [ 1, 2, 3 ] ANY IN [ 1, 42 ]     // true
      [ 1, 2, 3 ] ANY == 2             // true
      [ 1, 2, 3 ] ANY == 4             // false
      [ 1, 2, 3 ] ANY > 0              // true
      [ 1, 2, 3 ] ANY <= 1             // true
      [ 1, 2, 3 ] NONE < 99            // false
      [ 1, 2, 3 ] NONE > 10            // true
      [ 1, 2, 3 ] ALL > 2              // false
      [ 1, 2, 3 ] ALL > 0              // true
      [ 1, 2, 3 ] ALL >= 3             // false
      ["foo", "bar"] ALL != "moo"      // true
      ["foo", "bar"] NONE == "bar"     // false
      ["foo", "bar"] ANY == "foo"      // true

* improved AQL optimizer to remove unnecessary sort operations in more cases

* allow enclosing AQL identifiers in forward ticks in addition to using
  backward ticks

  This allows for convenient writing of AQL queries in JavaScript template strings
  (which are delimited with backticks themselves), e.g.

      var q = `FOR doc IN ´collection´ RETURN doc.´name´`;

* allow to set `print.limitString` to configure the number of characters
  to output before truncating

* make logging configurable per log "topic"

  `--log.level <level>` sets the global log level to <level>, e.g. `info`,
  `debug`, `trace`.

  `--log.level topic=<level>` sets the log level for a specific topic.
  Currently, the following topics exist: `collector`, `compactor`, `mmap`,
  `performance`, `queries`, and `requests`. `performance` and `requests` are
  set to FATAL by default. `queries` is set to info. All others are
  set to the global level by default.

  The new log option `--log.output <definition>` allows directing the global
  or per-topic log output to different outputs. The output definition
  "<definition>" can be one of

    "-" for stdin
    "+" for stderr
    "syslog://<syslog-facility>"
    "syslog://<syslog-facility>/<application-name>"
    "file://<relative-path>"

  The option can be specified multiple times in order to configure the output
  for different log topics. To set up a per-topic output configuration, use
  `--log.output <topic>=<definition>`, e.g.

    queries=file://queries.txt

  logs all queries to the file "queries.txt".

* the option `--log.requests-file` is now deprecated. Instead use

    `--log.level requests=info`
    `--log.output requests=file://requests.txt`

* the option `--log.facility` is now deprecated. Instead use

    `--log.output requests=syslog://facility`

* the option `--log.performance` is now deprecated. Instead use

    `--log.level performance=trace`

* removed option `--log.source-filter`

* removed configure option `--enable-logger`

* change collection directory names to include a random id component at the end

  The new pattern is `collection-<id>-<random>`, where `<id>` is the collection
  id and `<random>` is a random number. Previous versions of ArangoDB used a
  pattern `collection-<id>` without the random number.

  ArangoDB 3.0 understands both the old and name directory name patterns.

* removed mostly unused internal spin-lock implementation

* removed support for pre-Windows 7-style locks. This removes compatibility for
  Windows versions older than Windows 7 (e.g. Windows Vista, Windows XP) and
  Windows 2008R2 (e.g. Windows 2008).

* changed names of sub-threads started by arangod

* added option `--default-number-of-shards` to arangorestore, allowing creating
  collections with a specifiable number of shards from a non-cluster dump

* removed support for CoffeeScript source files

* removed undocumented SleepAndRequeue

* added WorkMonitor to inspect server threads

* when downloading a Foxx service from the web interface the suggested filename
  is now based on the service's mount path instead of simply "app.zip"

* the `@arangodb/request` response object now stores the parsed JSON response
  body in a property `json` instead of `body` when the request was made using the
  `json` option. The `body` instead contains the response body as a string.

* the Foxx API has changed significantly, 2.8 services are still supported
  using a backwards-compatible "legacy mode"


v2.8.12 (XXXX-XX-XX)
--------------------

* issue #2091: decrease connect timeout to 5 seconds on startup

* fixed issue #2072

* slightly better error diagnostics for some replication errors

* fixed issue #1977

* fixed issue in `INTERSECTION` AQL function with duplicate elements
  in the source arrays

* fixed issue #1962

* fixed issue #1959

* export aqlQuery template handler as require('org/arangodb').aql for forwards-compatibility


v2.8.11 (2016-07-13)
--------------------

* fixed array index batch insertion issues for hash indexes that caused problems when
  no elements remained for insertion

* fixed issue #1937


v2.8.10 (2016-07-01)
--------------------

* make sure next local _rev value used for a document is at least as high as the
  _rev value supplied by external sources such as replication

* make adding a collection in both read- and write-mode to a transaction behave as
  expected (write includes read). This prevents the `unregister collection used in
  transaction` error

* fixed sometimes invalid result for `byExample(...).count()` when an index plus
  post-filtering was used

* fixed "collection is a nullptr" issue when starting a traversal from a transaction

* honor the value of startup option `--database.wait-for-sync` (that is used to control
  whether new collections are created with `waitForSync` set to `true` by default) also
  when creating collections via the HTTP API (and thus the ArangoShell). When creating
  a collection via these mechanisms, the option was ignored so far, which was inconsistent.

* fixed issue #1826: arangosh --javascript.execute: internal error (geo index issue)

* fixed issue #1823: Arango crashed hard executing very simple query on windows


v2.8.9 (2016-05-13)
-------------------

* fixed escaping and quoting of extra parameters for executables in Mac OS X App

* added "waiting for" status variable to web interface collection figures view

* fixed undefined behavior in query cache invaldation

* fixed access to /_admin/statistics API in case statistics are disable via option
  `--server.disable-statistics`

* Foxx manager will no longer fail hard when Foxx store is unreachable unless installing
  a service from the Foxx store (e.g. when behind a firewall or GitHub is unreachable).


v2.8.8 (2016-04-19)
-------------------

* fixed issue #1805: Query: internal error (location: arangod/Aql/AqlValue.cpp:182).
  Please report this error to arangodb.com (while executing)

* allow specifying collection name prefixes for `_from` and `_to` in arangoimp:

  To avoid specifying complete document ids (consisting of collection names and document
  keys) for *_from* and *_to* values when importing edges with arangoimp, there are now
  the options *--from-collection-prefix* and *--to-collection-prefix*.

  If specified, these values will be automatically prepended to each value in *_from*
  (or *_to* resp.). This allows specifying only document keys inside *_from* and/or *_to*.

  *Example*

      > arangoimp --from-collection-prefix users --to-collection-prefix products ...

  Importing the following document will then create an edge between *users/1234* and
  *products/4321*:

  ```js
  { "_from" : "1234", "_to" : "4321", "desc" : "users/1234 is connected to products/4321" }
  ```

* requests made with the interactive system API documentation in the web interface
  (Swagger) will now respect the active database instead of always using `_system`


v2.8.7 (2016-04-07)
-------------------

* optimized primary=>secondary failover

* fix to-boolean conversion for documents in AQL

* expose the User-Agent HTTP header from the ArangoShell since Github seems to
  require it now, and we use the ArangoShell for fetching Foxx repositories from Github

* work with http servers that only send

* fixed potential race condition between compactor and collector threads

* fix removal of temporary directories on arangosh exit

* javadoc-style comments in Foxx services are no longer interpreted as
  Foxx comments outside of controller/script/exports files (#1748)

* removed remaining references to class syntax for Foxx Model and Repository
  from the documentation

* added a safe-guard for corrupted master-pointer


v2.8.6 (2016-03-23)
-------------------

* arangosh can now execute JavaScript script files that contain a shebang
  in the first line of the file. This allows executing script files directly.

  Provided there is a script file `/path/to/script.js` with the shebang
  `#!arangosh --javascript.execute`:

      > cat /path/to/script.js
      #!arangosh --javascript.execute
      print("hello from script.js");

  If the script file is made executable

      > chmod a+x /path/to/script.js

  it can be invoked on the shell directly and use arangosh for its execution:

      > /path/to/script.js
      hello from script.js

  This did not work in previous versions of ArangoDB, as the whole script contents
  (including the shebang) were treated as JavaScript code.
  Now shebangs in script files will now be ignored for all files passed to arangosh's
  `--javascript.execute` parameter.

  The alternative way of executing a JavaScript file with arangosh still works:

      > arangosh --javascript.execute /path/to/script.js
      hello from script.js

* added missing reset of traversal state for nested traversals.
  The state of nested traversals (a traversal in an AQL query that was
  located in a repeatedly executed subquery or inside another FOR loop)
  was not reset properly, so that multiple invocations of the same nested
  traversal with different start vertices led to the nested traversal
  always using the start vertex provided on the first invocation.

* fixed issue #1781: ArangoDB startup time increased tremendously

* fixed issue #1783: SIGHUP should rotate the log


v2.8.5 (2016-03-11)
-------------------

* Add OpenSSL handler for TLS V1.2 as sugested by kurtkincaid in #1771

* fixed issue #1765 (The webinterface should display the correct query time)
  and #1770 (Display ACTUAL query time in aardvark's AQL editor)

* Windows: the unhandled exception handler now calls the windows logging
  facilities directly without locks.
  This fixes lockups on crashes from the logging framework.

* improve nullptr handling in logger.

* added new endpoint "srv://" for DNS service records

* `org/arangodb/request` no longer sets the content-type header to the
  string "undefined" when no content-type header should be sent (issue #1776)


v2.8.4 (2016-03-01)
-------------------

* global modules are no longer incorrectly resolved outside the ArangoDB
  JavaScript directory or the Foxx service's root directory (issue #1577)

* improved error messages from Foxx and JavaScript (issues #1564, #1565, #1744)


v2.8.3 (2016-02-22)
-------------------

* fixed AQL filter condition collapsing for deeply-nested cases, potentially
  enabling usage of indexes in some dedicated cases

* added parentheses in AQL explain command output to correctly display precedence
  of logical and arithmetic operators

* Foxx Model event listeners defined on the model are now correctly invoked by
  the Repository methods (issue #1665)

* Deleting a Foxx service in the frontend should now always succeed even if the
  files no longer exist on the file system (issue #1358)

* Routing actions loaded from the database no longer throw exceptions when
  trying to load other modules using "require"

* The `org/arangodb/request` response object now sets a property `json` to the
  parsed JSON response body in addition to overwriting the `body` property when
  the request was made using the `json` option.

* Improved Windows stability

* Fixed a bug in the interactive API documentation that would escape slashes
  in document-handle fields. Document handles are now provided as separate
  fields for collection name and document key.


v2.8.2 (2016-02-09)
-------------------

* the continuous replication applier will now prevent the master's WAL logfiles
  from being removed if they are still needed by the applier on the slave. This
  should help slaves that suffered from masters garbage collection WAL logfiles
  which would have been needed by the slave later.

  The initial synchronization will block removal of still needed WAL logfiles
  on the master for 10 minutes initially, and will extend this period when further
  requests are made to the master. Initial synchronization hands over its handle
  for blocking logfile removal to the continuous replication when started via
  the *setupReplication* function. In this case, continuous replication will
  extend the logfile removal blocking period for the required WAL logfiles when
  the slave makes additional requests.

  All handles that block logfile removal will time out automatically after at
  most 5 minutes should a master not be contacted by the slave anymore (e.g. in
  case the slave's replication is turned off, the slaves loses the connection
  to the master or the slave goes down).

* added all-in-one function *setupReplication* to synchronize data from master
  to slave and start the continuous replication:

      require("@arangodb/replication").setupReplication(configuration);

  The command will return when the initial synchronization is finished and the
  continuous replication has been started, or in case the initial synchronization
  has failed.

  If the initial synchronization is successful, the command will store the given
  configuration on the slave. It also configures the continuous replication to start
  automatically if the slave is restarted, i.e. *autoStart* is set to *true*.

  If the command is run while the slave's replication applier is already running,
  it will first stop the running applier, drop its configuration and do a
  resynchronization of data with the master. It will then use the provided configration,
  overwriting any previously existing replication configuration on the slave.

  The following example demonstrates how to use the command for setting up replication
  for the *_system* database. Note that it should be run on the slave and not the
  master:

      db._useDatabase("_system");
      require("@arangodb/replication").setupReplication({
        endpoint: "tcp://master.domain.org:8529",
        username: "myuser",
        password: "mypasswd",
        verbose: false,
        includeSystem: false,
        incremental: true,
        autoResync: true
      });

* the *sync* and *syncCollection* functions now always start the data synchronization
  as an asynchronous server job. The call to *sync* or *syncCollection* will block
  until synchronization is either complete or has failed with an error. The functions
  will automatically poll the slave periodically for status updates.

  The main benefit is that the connection to the slave does not need to stay open
  permanently and is thus not affected by timeout issues. Additionally the caller does
  not need to query the synchronization status from the slave manually as this is
  now performed automatically by these functions.

* fixed undefined behavior when explaining some types of AQL traversals, fixed
  display of some types of traversals in AQL explain output


v2.8.1 (2016-01-29)
-------------------

* Improved AQL Pattern matching by allowing to specify a different traversal
  direction for one or many of the edge collections.

      FOR v, e, p IN OUTBOUND @start @@ec1, INBOUND @@ec2, @@ec3

  will traverse *ec1* and *ec3* in the OUTBOUND direction and for *ec2* it will use
  the INBOUND direction. These directions can be combined in arbitrary ways, the
  direction defined after *IN [steps]* will we used as default direction and can
  be overriden for specific collections.
  This feature is only available for collection lists, it is not possible to
  combine it with graph names.

* detect more types of transaction deadlocks early

* fixed display of relational operators in traversal explain output

* fixed undefined behavior in AQL function `PARSE_IDENTIFIER`

* added "engines" field to Foxx services generated in the admin interface

* added AQL function `IS_SAME_COLLECTION`:

  *IS_SAME_COLLECTION(collection, document)*: Return true if *document* has the same
  collection id as the collection specified in *collection*. *document* can either be
  a [document handle](../Glossary/README.md#document-handle) string, or a document with
  an *_id* attribute. The function does not validate whether the collection actually
  contains the specified document, but only compares the name of the specified collection
  with the collection name part of the specified document.
  If *document* is neither an object with an *id* attribute nor a *string* value,
  the function will return *null* and raise a warning.

      /* true */
      IS_SAME_COLLECTION('_users', '_users/my-user')
      IS_SAME_COLLECTION('_users', { _id: '_users/my-user' })

      /* false */
      IS_SAME_COLLECTION('_users', 'foobar/baz')
      IS_SAME_COLLECTION('_users', { _id: 'something/else' })


v2.8.0 (2016-01-25)
-------------------

* avoid recursive locking


v2.8.0-beta8 (2016-01-19)
-------------------------

* improved internal datafile statistics for compaction and compaction triggering
  conditions, preventing excessive growth of collection datafiles under some
  workloads. This should also fix issue #1596.

* renamed AQL optimizer rule `remove-collect-into` to `remove-collect-variables`

* fixed primary and edge index lookups prematurely aborting searches when the
  specified id search value contained a different collection than the collection
  the index was created for


v2.8.0-beta7 (2016-01-06)
-------------------------

* added vm.runInThisContext

* added AQL keyword `AGGREGATE` for use in AQL `COLLECT` statement

  Using `AGGREGATE` allows more efficient aggregation (incrementally while building
  the groups) than previous versions of AQL, which built group aggregates afterwards
  from the total of all group values.

  `AGGREGATE` can be used inside a `COLLECT` statement only. If used, it must follow
  the declaration of grouping keys:

      FOR doc IN collection
        COLLECT gender = doc.gender AGGREGATE minAge = MIN(doc.age), maxAge = MAX(doc.age)
        RETURN { gender, minAge, maxAge }

  or, if no grouping keys are used, it can follow the `COLLECT` keyword:

      FOR doc IN collection
        COLLECT AGGREGATE minAge = MIN(doc.age), maxAge = MAX(doc.age)
        RETURN {
  minAge, maxAge
}

  Only specific expressions are allowed on the right-hand side of each `AGGREGATE`
  assignment:

  - on the top level the expression must be a call to one of the supported aggregation
    functions `LENGTH`, `MIN`, `MAX`, `SUM`, `AVERAGE`, `STDDEV_POPULATION`, `STDDEV_SAMPLE`,
    `VARIANCE_POPULATION`, or `VARIANCE_SAMPLE`

  - the expression must not refer to variables introduced in the `COLLECT` itself

* Foxx: mocha test paths with wildcard characters (asterisks) now work on Windows

* reserved AQL keyword `NONE` for future use

* web interface: fixed a graph display bug concerning dashboard view

* web interface: fixed several bugs during the dashboard initialize process

* web interface: included several bugfixes: #1597, #1611, #1623

* AQL query optimizer now converts `LENGTH(collection-name)` to an optimized
  expression that returns the number of documents in a collection

* adjusted the behavior of the expansion (`[*]`) operator in AQL for non-array values

  In ArangoDB 2.8, calling the expansion operator on a non-array value will always
  return an empty array. Previous versions of ArangoDB expanded non-array values by
  calling the `TO_ARRAY()` function for the value, which for example returned an
  array with a single value for boolean, numeric and string input values, and an array
  with the object's values for an object input value. This behavior was inconsistent
  with how the expansion operator works for the array indexes in 2.8, so the behavior
  is now unified:

  - if the left-hand side operand of `[*]` is an array, the array will be returned as
    is when calling `[*]` on it
  - if the left-hand side operand of `[*]` is not an array, an empty array will be
    returned by `[*]`

  AQL queries that rely on the old behavior can be changed by either calling `TO_ARRAY`
  explicitly or by using the `[*]` at the correct position.

  The following example query will change its result in 2.8 compared to 2.7:

      LET values = "foo" RETURN values[*]

  In 2.7 the query has returned the array `[ "foo" ]`, but in 2.8 it will return an
  empty array `[ ]`. To make it return the array `[ "foo" ]` again, an explicit
  `TO_ARRAY` function call is needed in 2.8 (which in this case allows the removal
  of the `[*]` operator altogether). This also works in 2.7:

      LET values = "foo" RETURN TO_ARRAY(values)

  Another example:

      LET values = [ { name: "foo" }, { name: "bar" } ]
      RETURN values[*].name[*]

  The above returned `[ [ "foo" ], [ "bar" ] ] in 2.7. In 2.8 it will return
  `[ [ ], [ ] ]`, because the value of `name` is not an array. To change the results
  to the 2.7 style, the query can be changed to

      LET values = [ { name: "foo" }, { name: "bar" } ]
      RETURN values[* RETURN TO_ARRAY(CURRENT.name)]

  The above also works in 2.7.
  The following types of queries won't change:

      LET values = [ 1, 2, 3 ] RETURN values[*]
      LET values = [ { name: "foo" }, { name: "bar" } ] RETURN values[*].name
      LET values = [ { names: [ "foo", "bar" ] }, { names: [ "baz" ] } ] RETURN values[*].names[*]
      LET values = [ { names: [ "foo", "bar" ] }, { names: [ "baz" ] } ] RETURN values[*].names[**]

* slightly adjusted V8 garbage collection strategy so that collection eventually
  happens in all contexts that hold V8 external references to documents and
  collections.

  also adjusted default value of `--javascript.gc-frequency` from 10 seconds to
  15 seconds, as less internal operations are carried out in JavaScript.

* fixes for AQL optimizer and traversal

* added `--create-collection-type` option to arangoimp

  This allows specifying the type of the collection to be created when
  `--create-collection` is set to `true`.

* Foxx export cache should no longer break if a broken app is loaded in the
  web admin interface.


v2.8.0-beta2 (2015-12-16)
-------------------------

* added AQL query optimizer rule "sort-in-values"

  This rule pre-sorts the right-hand side operand of the `IN` and `NOT IN`
  operators so the operation can use a binary search with logarithmic complexity
  instead of a linear search. The rule is applied when the right-hand side
  operand of an `IN` or `NOT IN` operator in a filter condition is a variable that
  is defined in a different loop/scope than the operator itself. Additionally,
  the filter condition must consist of solely the `IN` or `NOT IN` operation
  in order to avoid any side-effects.

* changed collection status terminology in web interface for collections for
  which an unload request has been issued from `in the process of being unloaded`
  to `will be unloaded`.

* unloading a collection via the web interface will now trigger garbage collection
  in all v8 contexts and force a WAL flush. This increases the chances of perfoming
  the unload faster.

* added the following attributes to the result of `collection.figures()` and the
  corresponding HTTP API at `PUT /_api/collection/<name>/figures`:

  - `documentReferences`: The number of references to documents in datafiles
    that JavaScript code currently holds. This information can be used for
    debugging compaction and unload issues.
  - `waitingFor`: An optional string value that contains information about
    which object type is at the head of the collection's cleanup queue. This
    information can be used for debugging compaction and unload issues.
  - `compactionStatus.time`: The point in time the compaction for the collection
    was last executed. This information can be used for debugging compaction
    issues.
  - `compactionStatus.message`: The action that was performed when the compaction
    was last run for the collection. This information can be used for debugging
    compaction issues.

  Note: `waitingFor` and `compactionStatus` may be empty when called on a coordinator
  in a cluster.

* the compaction will now provide queryable status info that can be used to track
  its progress. The compaction status is displayed in the web interface, too.

* better error reporting for arangodump and arangorestore

* arangodump will now fail by default when trying to dump edges that
  refer to already dropped collections. This can be circumvented by
  specifying the option `--force true` when invoking arangodump

* fixed cluster upgrade procedure

* the AQL functions `NEAR` and `WITHIN` now have stricter validations
  for their input parameters `limit`, `radius` and `distance`. They may now throw
  exceptions when invalid parameters are passed that may have not led
  to exceptions in previous versions.

* deprecation warnings now log stack traces

* Foxx: improved backwards compatibility with 2.5 and 2.6

  - reverted Model and Repository back to non-ES6 "classes" because of
    compatibility issues when using the extend method with a constructor

  - removed deprecation warnings for extend and controller.del

  - restored deprecated method Model.toJSONSchema

  - restored deprecated `type`, `jwt` and `sessionStorageApp` options
    in Controller#activateSessions

* Fixed a deadlock problem in the cluster


v2.8.0-beta1 (2015-12-06)
-------------------------

* added AQL function `IS_DATESTRING(value)`

  Returns true if *value* is a string that can be used in a date function.
  This includes partial dates such as *2015* or *2015-10* and strings containing
  invalid dates such as *2015-02-31*. The function will return false for all
  non-string values, even if some of them may be usable in date functions.


v2.8.0-alpha1 (2015-12-03)
--------------------------

* added AQL keywords `GRAPH`, `OUTBOUND`, `INBOUND` and `ANY` for use in graph
  traversals, reserved AQL keyword `ALL` for future use

  Usage of these keywords as collection names, variable names or attribute names
  in AQL queries will not be possible without quoting. For example, the following
  AQL query will still work as it uses a quoted collection name and a quoted
  attribute name:

      FOR doc IN `OUTBOUND`
        RETURN doc.`any`

* issue #1593: added AQL `POW` function for exponentation

* added cluster execution site info in explain output for AQL queries

* replication improvements:

  - added `autoResync` configuration parameter for continuous replication.

    When set to `true`, a replication slave will automatically trigger a full data
    re-synchronization with the master when the master cannot provide the log data
    the slave had asked for. Note that `autoResync` will only work when the option
    `requireFromPresent` is also set to `true` for the continuous replication, or
    when the continuous syncer is started and detects that no start tick is present.

    Automatic re-synchronization may transfer a lot of data from the master to the
    slave and may be expensive. It is therefore turned off by default.
    When turned off, the slave will never perform an automatic re-synchronization
    with the master.

  - added `idleMinWaitTime` and `idleMaxWaitTime` configuration parameters for
    continuous replication.

    These parameters can be used to control the minimum and maximum wait time the
    slave will (intentionally) idle and not poll for master log changes in case the
    master had sent the full logs already.
    The `idleMaxWaitTime` value will only be used when `adapativePolling` is set
    to `true`. When `adaptivePolling` is disable, only `idleMinWaitTime` will be
    used as a constant time span in which the slave will not poll the master for
    further changes. The default values are 0.5 seconds for `idleMinWaitTime` and
    2.5 seconds for `idleMaxWaitTime`, which correspond to the hard-coded values
    used in previous versions of ArangoDB.

  - added `initialSyncMaxWaitTime` configuration parameter for initial and continuous
    replication

    This option controls the maximum wait time (in seconds) that the initial
    synchronization will wait for a response from the master when fetching initial
    collection data. If no response is received within this time period, the initial
    synchronization will give up and fail. This option is also relevant for
    continuous replication in case *autoResync* is set to *true*, as then the
    continuous replication may trigger a full data re-synchronization in case
    the master cannot the log data the slave had asked for.

  - HTTP requests sent from the slave to the master during initial synchronization
    will now be retried if they fail with connection problems.

  - the initial synchronization now logs its progress so it can be queried using
    the regular replication status check APIs.

  - added `async` attribute for `sync` and `syncCollection` operations called from
    the ArangoShell. Setthing this attribute to `true` will make the synchronization
    job on the server go into the background, so that the shell does not block. The
    status of the started asynchronous synchronization job can be queried from the
    ArangoShell like this:

        /* starts initial synchronization */
        var replication = require("@arangodb/replication");
        var id = replication.sync({
          endpoint: "tcp://master.domain.org:8529",
          username: "myuser",
          password: "mypasswd",
          async: true
       });

       /* now query the id of the returned async job and print the status */
       print(replication.getSyncResult(id));

    The result of `getSyncResult()` will be `false` while the server-side job
    has not completed, and different to `false` if it has completed. When it has
    completed, all job result details will be returned by the call to `getSyncResult()`.


* fixed non-deterministic query results in some cluster queries

* fixed issue #1589

* return HTTP status code 410 (gone) instead of HTTP 408 (request timeout) for
  server-side operations that are canceled / killed. Sending 410 instead of 408
  prevents clients from re-starting the same (canceled) operation. Google Chrome
  for example sends the HTTP request again in case it is responded with an HTTP
  408, and this is exactly the opposite of the desired behavior when an operation
  is canceled / killed by the user.

* web interface: queries in AQL editor now cancelable

* web interface: dashboard - added replication information

* web interface: AQL editor now supports bind parameters

* added startup option `--server.hide-product-header` to make the server not send
  the HTTP response header `"Server: ArangoDB"` in its HTTP responses. By default,
  the option is turned off so the header is still sent as usual.

* added new AQL function `UNSET_RECURSIVE` to recursively unset attritutes from
  objects/documents

* switched command-line editor in ArangoShell and arangod to linenoise-ng

* added automatic deadlock detection for transactions

  In case a deadlock is detected, a multi-collection operation may be rolled back
  automatically and fail with error 29 (`deadlock detected`). Client code for
  operations containing more than one collection should be aware of this potential
  error and handle it accordingly, either by giving up or retrying the transaction.

* Added C++ implementations for the AQL arithmetic operations and the following
  AQL functions:
  - ABS
  - APPEND
  - COLLECTIONS
  - CURRENT_DATABASE
  - DOCUMENT
  - EDGES
  - FIRST
  - FIRST_DOCUMENT
  - FIRST_LIST
  - FLATTEN
  - FLOOR
  - FULLTEXT
  - LAST
  - MEDIAN
  - MERGE_RECURSIVE
  - MINUS
  - NEAR
  - NOT_NULL
  - NTH
  - PARSE_IDENTIFIER
  - PERCENTILE
  - POP
  - POSITION
  - PUSH
  - RAND
  - RANGE
  - REMOVE_NTH
  - REMOVE_VALUE
  - REMOVE_VALUES
  - ROUND
  - SHIFT
  - SQRT
  - STDDEV_POPULATION
  - STDDEV_SAMPLE
  - UNSHIFT
  - VARIANCE_POPULATION
  - VARIANCE_SAMPLE
  - WITHIN
  - ZIP

* improved performance of skipping over many documents in an AQL query when no
  indexes and no filters are used, e.g.

      FOR doc IN collection
        LIMIT 1000000, 10
        RETURN doc

* Added array indexes

  Hash indexes and skiplist indexes can now optionally be defined for array values
  so they index individual array members.

  To define an index for array values, the attribute name is extended with the
  expansion operator `[*]` in the index definition:

      arangosh> db.colName.ensureHashIndex("tags[*]");

  When given the following document

      { tags: [ "AQL", "ArangoDB", "Index" ] }

  the index will now contain the individual values `"AQL"`, `"ArangoDB"` and `"Index"`.

  Now the index can be used for finding all documents having `"ArangoDB"` somewhere in their
  tags array using the following AQL query:

      FOR doc IN colName
        FILTER "ArangoDB" IN doc.tags[*]
        RETURN doc

* rewrote AQL query optimizer rule `use-index-range` and renamed it to `use-indexes`.
  The name change affects rule names in the optimizer's output.

* rewrote AQL execution node `IndexRangeNode` and renamed it to `IndexNode`. The name
  change affects node names in the optimizer's explain output.

* added convenience function `db._explain(query)` for human-readable explanation
  of AQL queries

* module resolution as used by `require` now behaves more like in node.js

* the `org/arangodb/request` module now returns response bodies for error responses
  by default. The old behavior of not returning bodies for error responses can be
  re-enabled by explicitly setting the option `returnBodyOnError` to `false` (#1437)


v2.7.6 (2016-01-30)
-------------------

* detect more types of transaction deadlocks early


v2.7.5 (2016-01-22)
-------------------

* backported added automatic deadlock detection for transactions

  In case a deadlock is detected, a multi-collection operation may be rolled back
  automatically and fail with error 29 (`deadlock detected`). Client code for
  operations containing more than one collection should be aware of this potential
  error and handle it accordingly, either by giving up or retrying the transaction.

* improved internal datafile statistics for compaction and compaction triggering
  conditions, preventing excessive growth of collection datafiles under some
  workloads. This should also fix issue #1596.

* Foxx export cache should no longer break if a broken app is loaded in the
  web admin interface.

* Foxx: removed some incorrect deprecation warnings.

* Foxx: mocha test paths with wildcard characters (asterisks) now work on Windows


v2.7.4 (2015-12-21)
-------------------

* slightly adjusted V8 garbage collection strategy so that collection eventually
  happens in all contexts that hold V8 external references to documents and
  collections.

* added the following attributes to the result of `collection.figures()` and the
  corresponding HTTP API at `PUT /_api/collection/<name>/figures`:

  - `documentReferences`: The number of references to documents in datafiles
    that JavaScript code currently holds. This information can be used for
    debugging compaction and unload issues.
  - `waitingFor`: An optional string value that contains information about
    which object type is at the head of the collection's cleanup queue. This
    information can be used for debugging compaction and unload issues.
  - `compactionStatus.time`: The point in time the compaction for the collection
    was last executed. This information can be used for debugging compaction
    issues.
  - `compactionStatus.message`: The action that was performed when the compaction
    was last run for the collection. This information can be used for debugging
    compaction issues.

  Note: `waitingFor` and `compactionStatus` may be empty when called on a coordinator
  in a cluster.

* the compaction will now provide queryable status info that can be used to track
  its progress. The compaction status is displayed in the web interface, too.


v2.7.3 (2015-12-17)
-------------------

* fixed some replication value conversion issues when replication applier properties
  were set via ArangoShell

* fixed disappearing of documents for collections transferred via `sync` or
  `syncCollection` if the collection was dropped right before synchronization
  and drop and (re-)create collection markers were located in the same WAL file


* fixed an issue where overwriting the system sessions collection would break
  the web interface when authentication is enabled

v2.7.2 (2015-12-01)
-------------------

* replication improvements:

  - added `autoResync` configuration parameter for continuous replication.

    When set to `true`, a replication slave will automatically trigger a full data
    re-synchronization with the master when the master cannot provide the log data
    the slave had asked for. Note that `autoResync` will only work when the option
    `requireFromPresent` is also set to `true` for the continuous replication, or
    when the continuous syncer is started and detects that no start tick is present.

    Automatic re-synchronization may transfer a lot of data from the master to the
    slave and may be expensive. It is therefore turned off by default.
    When turned off, the slave will never perform an automatic re-synchronization
    with the master.

  - added `idleMinWaitTime` and `idleMaxWaitTime` configuration parameters for
    continuous replication.

    These parameters can be used to control the minimum and maximum wait time the
    slave will (intentionally) idle and not poll for master log changes in case the
    master had sent the full logs already.
    The `idleMaxWaitTime` value will only be used when `adapativePolling` is set
    to `true`. When `adaptivePolling` is disable, only `idleMinWaitTime` will be
    used as a constant time span in which the slave will not poll the master for
    further changes. The default values are 0.5 seconds for `idleMinWaitTime` and
    2.5 seconds for `idleMaxWaitTime`, which correspond to the hard-coded values
    used in previous versions of ArangoDB.

  - added `initialSyncMaxWaitTime` configuration parameter for initial and continuous
    replication

    This option controls the maximum wait time (in seconds) that the initial
    synchronization will wait for a response from the master when fetching initial
    collection data. If no response is received within this time period, the initial
    synchronization will give up and fail. This option is also relevant for
    continuous replication in case *autoResync* is set to *true*, as then the
    continuous replication may trigger a full data re-synchronization in case
    the master cannot the log data the slave had asked for.

  - HTTP requests sent from the slave to the master during initial synchronization
    will now be retried if they fail with connection problems.

  - the initial synchronization now logs its progress so it can be queried using
    the regular replication status check APIs.

* fixed non-deterministic query results in some cluster queries

* added missing lock instruction for primary index in compactor size calculation

* fixed issue #1589

* fixed issue #1583

* fixed undefined behavior when accessing the top level of a document with the `[*]`
  operator

* fixed potentially invalid pointer access in shaper when the currently accessed
  document got re-located by the WAL collector at the very same time

* Foxx: optional configuration options no longer log validation errors when assigned
  empty values (#1495)

* Foxx: constructors provided to Repository and Model sub-classes via extend are
  now correctly called (#1592)


v2.7.1 (2015-11-07)
-------------------

* switch to linenoise next generation

* exclude `_apps` collection from replication

  The slave has its own `_apps` collection which it populates on server start.
  When replicating data from the master to the slave, the data from the master may
  clash with the slave's own data in the `_apps` collection. Excluding the `_apps`
  collection from replication avoids this.

* disable replication appliers when starting in modes `--upgrade`, `--no-server`
  and `--check-upgrade`

* more detailed output in arango-dfdb

* fixed "no start tick" issue in replication applier

  This error could occur after restarting a slave server after a shutdown
  when no data was ever transferred from the master to the slave via the
  continuous replication

* fixed problem during SSL client connection abort that led to scheduler thread
  staying at 100% CPU saturation

* fixed potential segfault in AQL `NEIGHBORS` function implementation when C++ function
  variant was used and collection names were passed as strings

* removed duplicate target for some frontend JavaScript files from the Makefile

* make AQL function `MERGE()` work on a single array parameter, too.
  This allows combining the attributes of multiple objects from an array into
  a single object, e.g.

      RETURN MERGE([
        { foo: 'bar' },
        { quux: 'quetzalcoatl', ruled: true },
        { bar: 'baz', foo: 'done' }
      ])

  will now return:

      {
        "foo": "done",
        "quux": "quetzalcoatl",
        "ruled": true,
        "bar": "baz"
      }

* fixed potential deadlock in collection status changing on Windows

* fixed hard-coded `incremental` parameter in shell implementation of
  `syncCollection` function in replication module

* fix for GCC5: added check for '-stdlib' option


v2.7.0 (2015-10-09)
-------------------

* fixed request statistics aggregation
  When arangod was started in supervisor mode, the request statistics always showed
  0 requests, as the statistics aggregation thread did not run then.

* read server configuration files before dropping privileges. this ensures that
  the SSL keyfile specified in the configuration can be read with the server's start
  privileges (i.e. root when using a standard ArangoDB package).

* fixed replication with a 2.6 replication configuration and issues with a 2.6 master

* raised default value of `--server.descriptors-minimum` to 1024

* allow Foxx apps to be installed underneath URL path `/_open/`, so they can be
  (intentionally) accessed without authentication.

* added *allowImplicit* sub-attribute in collections declaration of transactions.
  The *allowImplicit* attributes allows making transactions fail should they
  read-access a collection that was not explicitly declared in the *collections*
  array of the transaction.

* added "special" password ARANGODB_DEFAULT_ROOT_PASSWORD. If you pass
  ARANGODB_DEFAULT_ROOT_PASSWORD as password, it will read the password
  from the environment variable ARANGODB_DEFAULT_ROOT_PASSWORD


v2.7.0-rc2 (2015-09-22)
-----------------------

* fix over-eager datafile compaction

  This should reduce the need to compact directly after loading a collection when a
  collection datafile contained many insertions and updates for the same documents. It
  should also prevent from re-compacting already merged datafiles in case not many
  changes were made. Compaction will also make fewer index lookups than before.

* added `syncCollection()` function in module `org/arangodb/replication`

  This allows synchronizing the data of a single collection from a master to a slave
  server. Synchronization can either restore the whole collection by transferring all
  documents from the master to the slave, or incrementally by only transferring documents
  that differ. This is done by partitioning the collection's entire key space into smaller
  chunks and comparing the data chunk-wise between master and slave. Only chunks that are
  different will be re-transferred.

  The `syncCollection()` function can be used as follows:

      require("org/arangodb/replication").syncCollection(collectionName, options);

  e.g.

      require("org/arangodb/replication").syncCollection("myCollection", {
        endpoint: "tcp://127.0.0.1:8529",  /* master */
        username: "root",                  /* username for master */
        password: "secret",                /* password for master */
        incremental: true                  /* use incremental mode */
      });


* additionally allow the following characters in document keys:

  `(` `)` `+` `,` `=` `;` `$` `!` `*` `'` `%`


v2.7.0-rc1 (2015-09-17)
-----------------------

* removed undocumented server-side-only collection functions:
  * collection.OFFSET()
  * collection.NTH()
  * collection.NTH2()
  * collection.NTH3()

* upgraded Swagger to version 2.0 for the Documentation

  This gives the user better prepared test request structures.
  More conversions will follow so finally client libraries can be auto-generated.

* added extra AQL functions for date and time calculation and manipulation.
  These functions were contributed by GitHub users @CoDEmanX and @friday.
  A big thanks for their work!

  The following extra date functions are available from 2.7 on:

  * `DATE_DAYOFYEAR(date)`: Returns the day of year number of *date*.
    The return values range from 1 to 365, or 366 in a leap year respectively.

  * `DATE_ISOWEEK(date)`: Returns the ISO week date of *date*.
    The return values range from 1 to 53. Monday is considered the first day of the week.
    There are no fractional weeks, thus the last days in December may belong to the first
    week of the next year, and the first days in January may be part of the previous year's
    last week.

  * `DATE_LEAPYEAR(date)`: Returns whether the year of *date* is a leap year.

  * `DATE_QUARTER(date)`: Returns the quarter of the given date (1-based):
    * 1: January, February, March
    * 2: April, May, June
    * 3: July, August, September
    * 4: October, November, December

  - *DATE_DAYS_IN_MONTH(date)*: Returns the number of days in *date*'s month (28..31).

  * `DATE_ADD(date, amount, unit)`: Adds *amount* given in *unit* to *date* and
    returns the calculated date.

    *unit* can be either of the following to specify the time unit to add or
    subtract (case-insensitive):
    - y, year, years
    - m, month, months
    - w, week, weeks
    - d, day, days
    - h, hour, hours
    - i, minute, minutes
    - s, second, seconds
    - f, millisecond, milliseconds

    *amount* is the number of *unit*s to add (positive value) or subtract
    (negative value).

  * `DATE_SUBTRACT(date, amount, unit)`: Subtracts *amount* given in *unit* from
    *date* and returns the calculated date.

    It works the same as `DATE_ADD()`, except that it subtracts. It is equivalent
    to calling `DATE_ADD()` with a negative amount, except that `DATE_SUBTRACT()`
    can also subtract ISO durations. Note that negative ISO durations are not
    supported (i.e. starting with `-P`, like `-P1Y`).

  * `DATE_DIFF(date1, date2, unit, asFloat)`: Calculate the difference
    between two dates in given time *unit*, optionally with decimal places.
    Returns a negative value if *date1* is greater than *date2*.

  * `DATE_COMPARE(date1, date2, unitRangeStart, unitRangeEnd)`: Compare two
    partial dates and return true if they match, false otherwise. The parts to
    compare are defined by a range of time units.

    The full range is: years, months, days, hours, minutes, seconds, milliseconds.
    Pass the unit to start from as *unitRangeStart*, and the unit to end with as
    *unitRangeEnd*. All units in between will be compared. Leave out *unitRangeEnd*
    to only compare *unitRangeStart*.

  * `DATE_FORMAT(date, format)`: Format a date according to the given format string.
    It supports the following placeholders (case-insensitive):
    - %t: timestamp, in milliseconds since midnight 1970-01-01
    - %z: ISO date (0000-00-00T00:00:00.000Z)
    - %w: day of week (0..6)
    - %y: year (0..9999)
    - %yy: year (00..99), abbreviated (last two digits)
    - %yyyy: year (0000..9999), padded to length of 4
    - %yyyyyy: year (-009999 .. +009999), with sign prefix and padded to length of 6
    - %m: month (1..12)
    - %mm: month (01..12), padded to length of 2
    - %d: day (1..31)
    - %dd: day (01..31), padded to length of 2
    - %h: hour (0..23)
    - %hh: hour (00..23), padded to length of 2
    - %i: minute (0..59)
    - %ii: minute (00..59), padded to length of 2
    - %s: second (0..59)
    - %ss: second (00..59), padded to length of 2
    - %f: millisecond (0..999)
    - %fff: millisecond (000..999), padded to length of 3
    - %x: day of year (1..366)
    - %xxx: day of year (001..366), padded to length of 3
    - %k: ISO week date (1..53)
    - %kk: ISO week date (01..53), padded to length of 2
    - %l: leap year (0 or 1)
    - %q: quarter (1..4)
    - %a: days in month (28..31)
    - %mmm: abbreviated English name of month (Jan..Dec)
    - %mmmm: English name of month (January..December)
    - %www: abbreviated English name of weekday (Sun..Sat)
    - %wwww: English name of weekday (Sunday..Saturday)
    - %&: special escape sequence for rare occasions
    - %%: literal %
    - %: ignored

* new WAL logfiles and datafiles are now created non-sparse

  This prevents SIGBUS signals being raised when memory of a sparse datafile is accessed
  and the disk is full and the accessed file part is not actually disk-backed. In
  this case the mapped memory region is not necessarily backed by physical memory, and
  accessing the memory may raise SIGBUS and crash arangod.

* the `internal.download()` function and the module `org/arangodb/request` used some
  internal library function that handled the sending of HTTP requests from inside of
  ArangoDB. This library unconditionally set an HTTP header `Accept-Encoding: gzip`
  in all outgoing HTTP requests.

  This has been fixed in 2.7, so `Accept-Encoding: gzip` is not set automatically anymore.
  Additionally, the header `User-Agent: ArangoDB` is not set automatically either. If
  client applications desire to send these headers, they are free to add it when
  constructing the requests using the `download` function or the request module.

* fixed issue #1436: org/arangodb/request advertises deflate without supporting it

* added template string generator function `aqlQuery` for generating AQL queries

  This can be used to generate safe AQL queries with JavaScript parameter
  variables or expressions easily:

      var name = 'test';
      var attributeName = '_key';
      var query = aqlQuery`FOR u IN users FILTER u.name == ${name} RETURN u.${attributeName}`;
      db._query(query);

* report memory usage for document header data (revision id, pointer to data etc.)
  in `db.collection.figures()`. The memory used for document headers will now
  show up in the already existing attribute `indexes.size`. Due to that, the index
  sizes reported by `figures()` in 2.7 will be higher than those reported by 2.6,
  but the 2.7 values are more accurate.

* IMPORTANT CHANGE: the filenames in dumps created by arangodump now contain
  not only the name of the dumped collection, but also an additional 32-digit hash
  value. This is done to prevent overwriting dump files in case-insensitive file
  systems when there exist multiple collections with the same name (but with
  different cases).

  For example, if a database has two collections: `test` and `Test`, previous
  versions of ArangoDB created the files

  * `test.structure.json` and `test.data.json` for collection `test`
  * `Test.structure.json` and `Test.data.json` for collection `Test`

  This did not work for case-insensitive filesystems, because the files for the
  second collection would have overwritten the files of the first. arangodump in
  2.7 will create the following filenames instead:

  * `test_098f6bcd4621d373cade4e832627b4f6.structure.json` and `test_098f6bcd4621d373cade4e832627b4f6.data.json`
  * `Test_0cbc6611f5540bd0809a388dc95a615b.structure.json` and `Test_0cbc6611f5540bd0809a388dc95a615b.data.json`

  These filenames will be unambiguous even in case-insensitive filesystems.

* IMPORTANT CHANGE: make arangod actually close lingering client connections
  when idle for at least the duration specified via `--server.keep-alive-timeout`.
  In previous versions of ArangoDB, connections were not closed by the server
  when the timeout was reached and the client was still connected. Now the
  connection is properly closed by the server in case of timeout. Client
  applications relying on the old behavior may now need to reconnect to the
  server when their idle connections time out and get closed (note: connections
  being idle for a long time may be closed by the OS or firewalls anyway -
  client applications should be aware of that and try to reconnect).

* IMPORTANT CHANGE: when starting arangod, the server will drop the process
  privileges to the specified values in options `--server.uid` and `--server.gid`
  instantly after parsing the startup options.

  That means when either `--server.uid` or `--server.gid` are set, the privilege
  change will happen earlier. This may prevent binding the server to an endpoint
  with a port number lower than 1024 if the arangodb user has no privileges
  for that. Previous versions of ArangoDB changed the privileges later, so some
  startup actions were still carried out under the invoking user (i.e. likely
  *root* when started via init.d or system scripts) and especially binding to
  low port numbers was still possible there.

  The default privileges for user *arangodb* will not be sufficient for binding
  to port numbers lower than 1024. To have an ArangoDB 2.7 bind to a port number
  lower than 1024, it needs to be started with either a different privileged user,
  or the privileges of the *arangodb* user have to raised manually beforehand.

* added AQL optimizer rule `patch-update-statements`

* Linux startup scripts and systemd configuration for arangod now try to
  adjust the NOFILE (number of open files) limits for the process. The limit
  value is set to 131072 (128k) when ArangoDB is started via start/stop
  commands

* When ArangoDB is started/stopped manually via the start/stop commands, the
  main process will wait for up to 10 seconds after it forks the supervisor
  and arangod child processes. If the startup fails within that period, the
  start/stop script will fail with an exit code other than zero. If the
  startup of the supervisor or arangod is still ongoing after 10 seconds,
  the main program will still return with exit code 0. The limit of 10 seconds
  is arbitrary because the time required for a startup is not known in advance.

* added startup option `--database.throw-collection-not-loaded-error`

  Accessing a not-yet loaded collection will automatically load a collection
  on first access. This flag controls what happens in case an operation
  would need to wait for another thread to finalize loading a collection. If
  set to *true*, then the first operation that accesses an unloaded collection
  will load it. Further threads that try to access the same collection while
  it is still loading immediately fail with an error (1238, *collection not loaded*).
  This is to prevent all server threads from being blocked while waiting on the
  same collection to finish loading. When the first thread has completed loading
  the collection, the collection becomes regularly available, and all operations
  from that point on can be carried out normally, and error 1238 will not be
  thrown anymore for that collection.

  If set to *false*, the first thread that accesses a not-yet loaded collection
  will still load it. Other threads that try to access the collection while
  loading will not fail with error 1238 but instead block until the collection
  is fully loaded. This configuration might lead to all server threads being
  blocked because they are all waiting for the same collection to complete
  loading. Setting the option to *true* will prevent this from happening, but
  requires clients to catch error 1238 and react on it (maybe by scheduling
  a retry for later).

  The default value is *false*.

* added better control-C support in arangosh

  When CTRL-C is pressed in arangosh, it will now print a `^C` first. Pressing
  CTRL-C again will reset the prompt if something was entered before, or quit
  arangosh if no command was entered directly before.

  This affects the arangosh version build with Readline-support only (Linux
  and MacOS).

  The MacOS version of ArangoDB for Homebrew now depends on Readline, too. The
  Homebrew formula has been changed accordingly.
  When self-compiling ArangoDB on MacOS without Homebrew, Readline now is a
  prerequisite.

* increased default value for collection-specific `indexBuckets` value from 1 to 8

  Collections created from 2.7 on will use the new default value of `8` if not
  overridden on collection creation or later using
  `collection.properties({ indexBuckets: ... })`.

  The `indexBuckets` value determines the number of buckets to use for indexes of
  type `primary`, `hash` and `edge`. Having multiple index buckets allows splitting
  an index into smaller components, which can be filled in parallel when a collection
  is loading. Additionally, resizing and reallocation of indexes are faster and
  less intrusive if the index uses multiple buckets, because resize and reallocation
  will affect only data in a single bucket instead of all index values.

  The index buckets will be filled in parallel when loading a collection if the collection
  has an `indexBuckets` value greater than 1 and the collection contains a significant
  amount of documents/edges (the current threshold is 256K documents but this value
  may change in future versions of ArangoDB).

* changed HTTP client to use poll instead of select on Linux and MacOS

  This affects the ArangoShell and user-defined JavaScript code running inside
  arangod that initiates its own HTTP calls.

  Using poll instead of select allows using arbitrary high file descriptors
  (bigger than the compiled in FD_SETSIZE). Server connections are still handled using
  epoll, which has never been affected by FD_SETSIZE.

* implemented AQL `LIKE` function using ICU regexes

* added `RETURN DISTINCT` for AQL queries to return unique results:

      FOR doc IN collection
        RETURN DISTINCT doc.status

  This change also introduces `DISTINCT` as an AQL keyword.

* removed `createNamedQueue()` and `addJob()` functions from org/arangodb/tasks

* use less locks and more atomic variables in the internal dispatcher
  and V8 context handling implementations. This leads to improved throughput in
  some ArangoDB internals and allows for higher HTTP request throughput for
  many operations.

  A short overview of the improvements can be found here:

  https://www.arangodb.com/2015/08/throughput-enhancements/

* added shorthand notation for attribute names in AQL object literals:

      LET name = "Peter"
      LET age = 42
      RETURN { name, age }

  The above is the shorthand equivalent of the generic form

      LET name = "Peter"
      LET age = 42
      RETURN { name : name, age : age }

* removed configure option `--enable-timings`

  This option did not have any effect.

* removed configure option `--enable-figures`

  This option previously controlled whether HTTP request statistics code was
  compiled into ArangoDB or not. The previous default value was `true` so
  statistics code was available in official packages. Setting the option to
  `false` led to compile errors so it is doubtful the default value was
  ever changed. By removing the option some internal statistics code was also
  simplified.

* removed run-time manipulation methods for server endpoints:

  * `db._removeEndpoint()`
  * `db._configureEndpoint()`
  * HTTP POST `/_api/endpoint`
  * HTTP DELETE `/_api/endpoint`

* AQL query result cache

  The query result cache can optionally cache the complete results of all or selected AQL queries.
  It can be operated in the following modes:

  * `off`: the cache is disabled. No query results will be stored
  * `on`: the cache will store the results of all AQL queries unless their `cache`
    attribute flag is set to `false`
  * `demand`: the cache will store the results of AQL queries that have their
    `cache` attribute set to `true`, but will ignore all others

  The mode can be set at server startup using the `--database.query-cache-mode` configuration
  option and later changed at runtime.

  The following HTTP REST APIs have been added for controlling the query cache:

  * HTTP GET `/_api/query-cache/properties`: returns the global query cache configuration
  * HTTP PUT `/_api/query-cache/properties`: modifies the global query cache configuration
  * HTTP DELETE `/_api/query-cache`: invalidates all results in the query cache

  The following JavaScript functions have been added for controlling the query cache:

  * `require("org/arangodb/aql/cache").properties()`: returns the global query cache configuration
  * `require("org/arangodb/aql/cache").properties(properties)`: modifies the global query cache configuration
  * `require("org/arangodb/aql/cache").clear()`: invalidates all results in the query cache

* do not link arangoimp against V8

* AQL function call arguments optimization

  This will lead to arguments in function calls inside AQL queries not being copied but passed
  by reference. This may speed up calls to functions with bigger argument values or queries that
  call functions a lot of times.

* upgraded V8 version to 4.3.61

* removed deprecated AQL `SKIPLIST` function.

  This function was introduced in older versions of ArangoDB with a less powerful query optimizer to
  retrieve data from a skiplist index using a `LIMIT` clause. It was marked as deprecated in ArangoDB
  2.6.

  Since ArangoDB 2.3 the behavior of the `SKIPLIST` function can be emulated using regular AQL
  constructs, e.g.

      FOR doc IN @@collection
        FILTER doc.value >= @value
        SORT doc.value DESC
        LIMIT 1
        RETURN doc

* the `skip()` function for simple queries does not accept negative input any longer.
  This feature was deprecated in 2.6.0.

* fix exception handling

  In some cases JavaScript exceptions would re-throw without information of the original problem.
  Now the original exception is logged for failure analysis.

* based REST API method PUT `/_api/simple/all` on the cursor API and make it use AQL internally.

  The change speeds up this REST API method and will lead to additional query information being
  returned by the REST API. Clients can use this extra information or ignore it.

* Foxx Queue job success/failure handlers arguments have changed from `(jobId, jobData, result, jobFailures)` to `(result, jobData, job)`.

* added Foxx Queue job options `repeatTimes`, `repeatUntil` and `repeatDelay` to automatically re-schedule jobs when they are completed.

* added Foxx manifest configuration type `password` to mask values in the web interface.

* fixed default values in Foxx manifest configurations sometimes not being used as defaults.

* fixed optional parameters in Foxx manifest configurations sometimes not being cleared correctly.

* Foxx dependencies can now be marked as optional using a slightly more verbose syntax in your manifest file.

* converted Foxx constructors to ES6 classes so you can extend them using class syntax.

* updated aqb to 2.0.

* updated chai to 3.0.

* Use more madvise calls to speed up things when memory is tight, in particular
  at load time but also for random accesses later.

* Overhauled web interface

  The web interface now has a new design.

  The API documentation for ArangoDB has been moved from "Tools" to "Links" in the web interface.

  The "Applications" tab in the web interfaces has been renamed to "Services".


v2.6.12 (2015-12-02)
--------------------

* fixed disappearing of documents for collections transferred via `sync` if the
  the collection was dropped right before synchronization and drop and (re-)create
  collection markers were located in the same WAL file

* added missing lock instruction for primary index in compactor size calculation

* fixed issue #1589

* fixed issue #1583

* Foxx: optional configuration options no longer log validation errors when assigned
  empty values (#1495)


v2.6.11 (2015-11-18)
--------------------

* fixed potentially invalid pointer access in shaper when the currently accessed
  document got re-located by the WAL collector at the very same time


v2.6.10 (2015-11-10)
--------------------

* disable replication appliers when starting in modes `--upgrade`, `--no-server`
  and `--check-upgrade`

* more detailed output in arango-dfdb

* fixed potential deadlock in collection status changing on Windows

* issue #1521: Can't dump/restore with user and password


v2.6.9 (2015-09-29)
-------------------

* added "special" password ARANGODB_DEFAULT_ROOT_PASSWORD. If you pass
  ARANGODB_DEFAULT_ROOT_PASSWORD as password, it will read the password
  from the environment variable ARANGODB_DEFAULT_ROOT_PASSWORD

* fixed failing AQL skiplist, sort and limit combination

  When using a Skiplist index on an attribute (say "a") and then using sort
  and skip on this attribute caused the result to be empty e.g.:

    require("internal").db.test.ensureSkiplist("a");
    require("internal").db._query("FOR x IN test SORT x.a LIMIT 10, 10");

  Was always empty no matter how many documents are stored in test.
  This is now fixed.

v2.6.8 (2015-09-09)
-------------------

* ARM only:

  The ArangoDB packages for ARM require the kernel to allow unaligned memory access.
  How the kernel handles unaligned memory access is configurable at runtime by
  checking and adjusting the contents `/proc/cpu/alignment`.

  In order to operate on ARM, ArangoDB requires the bit 1 to be set. This will
  make the kernel trap and adjust unaligned memory accesses. If this bit is not
  set, the kernel may send a SIGBUS signal to ArangoDB and terminate it.

  To set bit 1 in `/proc/cpu/alignment` use the following command as a privileged
  user (e.g. root):

      echo "2" > /proc/cpu/alignment

  Note that this setting affects all user processes and not just ArangoDB. Setting
  the alignment with the above command will also not make the setting permanent,
  so it will be lost after a restart of the system. In order to make the setting
  permanent, it should be executed during system startup or before starting arangod.

  The ArangoDB start/stop scripts do not adjust the alignment setting, but rely on
  the environment to have the correct alignment setting already. The reason for this
  is that the alignment settings also affect all other user processes (which ArangoDB
  is not aware of) and thus may have side-effects outside of ArangoDB. It is therefore
  more reasonable to have the system administrator carry out the change.


v2.6.7 (2015-08-25)
-------------------

* improved AssocMulti index performance when resizing.

  This makes the edge index perform less I/O when under memory pressure.


v2.6.6 (2015-08-23)
-------------------

* added startup option `--server.additional-threads` to create separate queues
  for slow requests.


v2.6.5 (2015-08-17)
-------------------

* added startup option `--database.throw-collection-not-loaded-error`

  Accessing a not-yet loaded collection will automatically load a collection
  on first access. This flag controls what happens in case an operation
  would need to wait for another thread to finalize loading a collection. If
  set to *true*, then the first operation that accesses an unloaded collection
  will load it. Further threads that try to access the same collection while
  it is still loading immediately fail with an error (1238, *collection not loaded*).
  This is to prevent all server threads from being blocked while waiting on the
  same collection to finish loading. When the first thread has completed loading
  the collection, the collection becomes regularly available, and all operations
  from that point on can be carried out normally, and error 1238 will not be
  thrown anymore for that collection.

  If set to *false*, the first thread that accesses a not-yet loaded collection
  will still load it. Other threads that try to access the collection while
  loading will not fail with error 1238 but instead block until the collection
  is fully loaded. This configuration might lead to all server threads being
  blocked because they are all waiting for the same collection to complete
  loading. Setting the option to *true* will prevent this from happening, but
  requires clients to catch error 1238 and react on it (maybe by scheduling
  a retry for later).

  The default value is *false*.

* fixed busy wait loop in scheduler threads that sometimes consumed 100% CPU while
  waiting for events on connections closed unexpectedly by the client side

* handle attribute `indexBuckets` when restoring collections via arangorestore.
  Previously the `indexBuckets` attribute value from the dump was ignored, and the
   server default value for `indexBuckets` was used when restoring a collection.

* fixed "EscapeValue already set error" crash in V8 actions that might have occurred when
  canceling V8-based operations.


v2.6.4 (2015-08-01)
-------------------

* V8: Upgrade to version 4.1.0.27 - this is intended to be the stable V8 version.

* fixed issue #1424: Arango shell should not processing arrows pushing on keyboard


v2.6.3 (2015-07-21)
-------------------

* issue #1409: Document values with null character truncated


v2.6.2 (2015-07-04)
-------------------

* fixed issue #1383: bindVars for HTTP API doesn't work with empty string

* fixed handling of default values in Foxx manifest configurations

* fixed handling of optional parameters in Foxx manifest configurations

* fixed a reference error being thrown in Foxx queues when a function-based job type is used that is not available and no options object is passed to queue.push


v2.6.1 (2015-06-24)
-------------------

* Add missing swagger files to cmake build. fixes #1368

* fixed documentation errors


v2.6.0 (2015-06-20)
-------------------

* using negative values for `SimpleQuery.skip()` is deprecated.
  This functionality will be removed in future versions of ArangoDB.

* The following simple query functions are now deprecated:

  * collection.near
  * collection.within
  * collection.geo
  * collection.fulltext
  * collection.range
  * collection.closedRange

  This also lead to the following REST API methods being deprecated from now on:

  * PUT /_api/simple/near
  * PUT /_api/simple/within
  * PUT /_api/simple/fulltext
  * PUT /_api/simple/range

  It is recommended to replace calls to these functions or APIs with equivalent AQL queries,
  which are more flexible because they can be combined with other operations:

      FOR doc IN NEAR(@@collection, @latitude, @longitude, @limit)
        RETURN doc

      FOR doc IN WITHIN(@@collection, @latitude, @longitude, @radius, @distanceAttributeName)
        RETURN doc

      FOR doc IN FULLTEXT(@@collection, @attributeName, @queryString, @limit)
        RETURN doc

      FOR doc IN @@collection
        FILTER doc.value >= @left && doc.value < @right
        LIMIT @skip, @limit
        RETURN doc`

  The above simple query functions and REST API methods may be removed in future versions
  of ArangoDB.

* deprecated now-obsolete AQL `SKIPLIST` function

  The function was introduced in older versions of ArangoDB with a less powerful query optimizer to
  retrieve data from a skiplist index using a `LIMIT` clause.

  Since 2.3 the same goal can be achieved by using regular AQL constructs, e.g.

      FOR doc IN collection FILTER doc.value >= @value SORT doc.value DESC LIMIT 1 RETURN doc

* fixed issues when switching the database inside tasks and during shutdown of database cursors

  These features were added during 2.6 alpha stage so the fixes affect devel/2.6-alpha builds only

* issue #1360: improved foxx-manager help

* added `--enable-tcmalloc` configure option.

  When this option is set, arangod and the client tools will be linked against tcmalloc, which replaces
  the system allocator. When the option is set, a tcmalloc library must be present on the system under
  one of the names `libtcmalloc`, `libtcmalloc_minimal` or `libtcmalloc_debug`.

  As this is a configure option, it is supported for manual builds on Linux-like systems only. tcmalloc
  support is currently experimental.

* issue #1353: Windows: HTTP API - incorrect path in errorMessage

* issue #1347: added option `--create-database` for arangorestore.

  Setting this option to `true` will now create the target database if it does not exist. When creating
  the target database, the username and passwords passed to arangorestore will be used to create an
  initial user for the new database.

* issue #1345: advanced debug information for User Functions

* issue #1341: Can't use bindvars in UPSERT

* fixed vulnerability in JWT implementation.

* changed default value of option `--database.ignore-datafile-errors` from `true` to `false`

  If the new default value of `false` is used, then arangod will refuse loading collections that contain
  datafiles with CRC mismatches or other errors. A collection with datafile errors will then become
  unavailable. This prevents follow up errors from happening.

  The only way to access such collection is to use the datafile debugger (arango-dfdb) and try to repair
  or truncate the datafile with it.

  If `--database.ignore-datafile-errors` is set to `true`, then collections will become available
  even if parts of their data cannot be loaded. This helps availability, but may cause (partial) data
  loss and follow up errors.

* added server startup option `--server.session-timeout` for controlling the timeout of user sessions
  in the web interface

* add sessions and cookie authentication for ArangoDB's web interface

  ArangoDB's built-in web interface now uses sessions. Session information ids are stored in cookies,
  so clients using the web interface must accept cookies in order to use it

* web interface: display query execution time in AQL editor

* web interface: renamed AQL query *submit* button to *execute*

* web interface: added query explain feature in AQL editor

* web interface: demo page added. only working if demo data is available, hidden otherwise

* web interface: added support for custom app scripts with optional arguments and results

* web interface: mounted apps that need to be configured are now indicated in the app overview

* web interface: added button for running tests to app details

* web interface: added button for configuring app dependencies to app details

* web interface: upgraded API documentation to use Swagger 2

* INCOMPATIBLE CHANGE

  removed startup option `--log.severity`

  The docs for `--log.severity` mentioned lots of severities (e.g. `exception`, `technical`, `functional`, `development`)
  but only a few severities (e.g. `all`, `human`) were actually used, with `human` being the default and `all` enabling the
  additional logging of requests. So the option pretended to control a lot of things which it actually didn't. Additionally,
  the option `--log.requests-file` was around for a long time already, also controlling request logging.

  Because the `--log.severity` option effectively did not control that much, it was removed. A side effect of removing the
  option is that 2.5 installations which used `--log.severity all` will not log requests after the upgrade to 2.6. This can
  be adjusted by setting the `--log.requests-file` option.

* add backtrace to fatal log events

* added optional `limit` parameter for AQL function `FULLTEXT`

* make fulltext index also index text values contained in direct sub-objects of the indexed
  attribute.

  Previous versions of ArangoDB only indexed the attribute value if it was a string. Sub-attributes
  of the index attribute were ignored when fulltext indexing.

  Now, if the index attribute value is an object, the object's values will each be included in the
  fulltext index if they are strings. If the index attribute value is an array, the array's values
  will each be included in the fulltext index if they are strings.

  For example, with a fulltext index present on the `translations` attribute, the following text
  values will now be indexed:

      var c = db._create("example");
      c.ensureFulltextIndex("translations");
      c.insert({ translations: { en: "fox", de: "Fuchs", fr: "renard", ru: "лиса" } });
      c.insert({ translations: "Fox is the English translation of the German word Fuchs" });
      c.insert({ translations: [ "ArangoDB", "document", "database", "Foxx" ] });

      c.fulltext("translations", "лиса").toArray();       // returns only first document
      c.fulltext("translations", "Fox").toArray();        // returns first and second documents
      c.fulltext("translations", "prefix:Fox").toArray(); // returns all three documents

* added batch document removal and lookup commands:

      collection.lookupByKeys(keys)
      collection.removeByKeys(keys)

  These commands can be used to perform multi-document lookup and removal operations efficiently
  from the ArangoShell. The argument to these operations is an array of document keys.

  Also added HTTP APIs for batch document commands:

  * PUT /_api/simple/lookup-by-keys
  * PUT /_api/simple/remove-by-keys

* properly prefix document address URLs with the current database name for calls to the REST
  API method GET `/_api/document?collection=...` (that method will return partial URLs to all
  documents in the collection).

  Previous versions of ArangoDB returned the URLs starting with `/_api/` but without the current
  database name, e.g. `/_api/document/mycollection/mykey`. Starting with 2.6, the response URLs
  will include the database name as well, e.g. `/_db/_system/_api/document/mycollection/mykey`.

* added dedicated collection export HTTP REST API

  ArangoDB now provides a dedicated collection export API, which can take snapshots of entire
  collections more efficiently than the general-purpose cursor API. The export API is useful
  to transfer the contents of an entire collection to a client application. It provides optional
  filtering on specific attributes.

  The export API is available at endpoint `POST /_api/export?collection=...`. The API has the
  same return value structure as the already established cursor API (`POST /_api/cursor`).

  An introduction to the export API is given in this blog post:
  http://jsteemann.github.io/blog/2015/04/04/more-efficient-data-exports/

* subquery optimizations for AQL queries

  This optimization avoids copying intermediate results into subqueries that are not required
  by the subquery.

  A brief description can be found here:
  http://jsteemann.github.io/blog/2015/05/04/subquery-optimizations/

* return value optimization for AQL queries

  This optimization avoids copying the final query result inside the query's main `ReturnNode`.

  A brief description can be found here:
  http://jsteemann.github.io/blog/2015/05/04/return-value-optimization-for-aql/

* speed up AQL queries containing big `IN` lists for index lookups

  `IN` lists used for index lookups had performance issues in previous versions of ArangoDB.
  These issues have been addressed in 2.6 so using bigger `IN` lists for filtering is much
  faster.

  A brief description can be found here:
  http://jsteemann.github.io/blog/2015/05/07/in-list-improvements/

* allow `@` and `.` characters in document keys, too

  This change also leads to document keys being URL-encoded when returned in HTTP `location`
  response headers.

* added alternative implementation for AQL COLLECT

  The alternative method uses a hash table for grouping and does not require its input elements
  to be sorted. It will be taken into account by the optimizer for `COLLECT` statements that do
  not use an `INTO` clause.

  In case a `COLLECT` statement can use the hash table variant, the optimizer will create an extra
  plan for it at the beginning of the planning phase. In this plan, no extra `SORT` node will be
  added in front of the `COLLECT` because the hash table variant of `COLLECT` does not require
  sorted input. Instead, a `SORT` node will be added after it to sort its output. This `SORT` node
  may be optimized away again in later stages. If the sort order of the result is irrelevant to
  the user, adding an extra `SORT null` after a hash `COLLECT` operation will allow the optimizer to
  remove the sorts altogether.

  In addition to the hash table variant of `COLLECT`, the optimizer will modify the original plan
  to use the regular `COLLECT` implementation. As this implementation requires sorted input, the
  optimizer will insert a `SORT` node in front of the `COLLECT`. This `SORT` node may be optimized
  away in later stages.

  The created plans will then be shipped through the regular optimization pipeline. In the end,
  the optimizer will pick the plan with the lowest estimated total cost as usual. The hash table
  variant does not require an up-front sort of the input, and will thus be preferred over the
  regular `COLLECT` if the optimizer estimates many input elements for the `COLLECT` node and
  cannot use an index to sort them.

  The optimizer can be explicitly told to use the regular *sorted* variant of `COLLECT` by
  suffixing a `COLLECT` statement with `OPTIONS { "method" : "sorted" }`. This will override the
  optimizer guesswork and only produce the *sorted* variant of `COLLECT`.

  A blog post on the new `COLLECT` implementation can be found here:
  http://jsteemann.github.io/blog/2015/04/22/collecting-with-a-hash-table/

* refactored HTTP REST API for cursors

  The HTTP REST API for cursors (`/_api/cursor`) has been refactored to improve its performance
  and use less memory.

  A post showing some of the performance improvements can be found here:
  http://jsteemann.github.io/blog/2015/04/01/improvements-for-the-cursor-api/

* simplified return value syntax for data-modification AQL queries

  ArangoDB 2.4 since version allows to return results from data-modification AQL queries. The
  syntax for this was quite limited and verbose:

      FOR i IN 1..10
        INSERT { value: i } IN test
        LET inserted = NEW
        RETURN inserted

  The `LET inserted = NEW RETURN inserted` was required literally to return the inserted
  documents. No calculations could be made using the inserted documents.

  This is now more flexible. After a data-modification clause (e.g. `INSERT`, `UPDATE`, `REPLACE`,
  `REMOVE`, `UPSERT`) there can follow any number of `LET` calculations. These calculations can
  refer to the pseudo-values `OLD` and `NEW` that are created by the data-modification statements.

  This allows returning projections of inserted or updated documents, e.g.:

      FOR i IN 1..10
        INSERT { value: i } IN test
        RETURN { _key: NEW._key, value: i }

  Still not every construct is allowed after a data-modification clause. For example, no functions
  can be called that may access documents.

  More information can be found here:
  http://jsteemann.github.io/blog/2015/03/27/improvements-for-data-modification-queries/

* added AQL `UPSERT` statement

  This adds an `UPSERT` statement to AQL that is a combination of both `INSERT` and `UPDATE` /
  `REPLACE`. The `UPSERT` will search for a matching document using a user-provided example.
  If no document matches the example, the *insert* part of the `UPSERT` statement will be
  executed. If there is a match, the *update* / *replace* part will be carried out:

      UPSERT { page: 'index.html' }                 /* search example */
        INSERT { page: 'index.html', pageViews: 1 } /* insert part */
        UPDATE { pageViews: OLD.pageViews + 1 }     /* update part */
        IN pageViews

  `UPSERT` can be used with an `UPDATE` or `REPLACE` clause. The `UPDATE` clause will perform
  a partial update of the found document, whereas the `REPLACE` clause will replace the found
  document entirely. The `UPDATE` or `REPLACE` parts can refer to the pseudo-value `OLD`, which
  contains all attributes of the found document.

  `UPSERT` statements can optionally return values. In the following query, the return
  attribute `found` will return the found document before the `UPDATE` was applied. If no
  document was found, `found` will contain a value of `null`. The `updated` result attribute will
  contain the inserted / updated document:

      UPSERT { page: 'index.html' }                 /* search example */
        INSERT { page: 'index.html', pageViews: 1 } /* insert part */
        UPDATE { pageViews: OLD.pageViews + 1 }     /* update part */
        IN pageViews
        RETURN { found: OLD, updated: NEW }

  A more detailed description of `UPSERT` can be found here:
  http://jsteemann.github.io/blog/2015/03/27/preview-of-the-upsert-command/

* adjusted default configuration value for `--server.backlog-size` from 10 to 64.

* issue #1231: bug xor feature in AQL: LENGTH(null) == 4

  This changes the behavior of the AQL `LENGTH` function as follows:

  - if the single argument to `LENGTH()` is `null`, then the result will now be `0`. In previous
    versions of ArangoDB, the result of `LENGTH(null)` was `4`.

  - if the single argument to `LENGTH()` is `true`, then the result will now be `1`. In previous
    versions of ArangoDB, the result of `LENGTH(true)` was `4`.

  - if the single argument to `LENGTH()` is `false`, then the result will now be `0`. In previous
    versions of ArangoDB, the result of `LENGTH(false)` was `5`.

  The results of `LENGTH()` with string, numeric, array object argument values do not change.

* issue #1298: Bulk import if data already exists (#1298)

  This change extends the HTTP REST API for bulk imports as follows:

  When documents are imported and the `_key` attribute is specified for them, the import can be
  used for inserting and updating/replacing documents. Previously, the import could be used for
  inserting new documents only, and re-inserting a document with an existing key would have failed
  with a *unique key constraint violated* error.

  The above behavior is still the default. However, the API now allows controlling the behavior
  in case of a unique key constraint error via the optional URL parameter `onDuplicate`.

  This parameter can have one of the following values:

  - `error`: when a unique key constraint error occurs, do not import or update the document but
    report an error. This is the default.

  - `update`: when a unique key constraint error occurs, try to (partially) update the existing
    document with the data specified in the import. This may still fail if the document would
    violate secondary unique indexes. Only the attributes present in the import data will be
    updated and other attributes already present will be preserved. The number of updated documents
    will be reported in the `updated` attribute of the HTTP API result.

  - `replace`: when a unique key constraint error occurs, try to fully replace the existing
    document with the data specified in the import. This may still fail if the document would
    violate secondary unique indexes. The number of replaced documents will be reported in the
    `updated` attribute of the HTTP API result.

  - `ignore`: when a unique key constraint error occurs, ignore this error. There will be no
    insert, update or replace for the particular document. Ignored documents will be reported
    separately in the `ignored` attribute of the HTTP API result.

  The result of the HTTP import API will now contain the attributes `ignored` and `updated`, which
  contain the number of ignored and updated documents respectively. These attributes will contain a
  value of zero unless the `onDuplicate` URL parameter is set to either `update` or `replace`
  (in this case the `updated` attribute may contain non-zero values) or `ignore` (in this case the
  `ignored` attribute may contain a non-zero value).

  To support the feature, arangoimp also has a new command line option `--on-duplicate` which can
  have one of the values `error`, `update`, `replace`, `ignore`. The default value is `error`.

  A few examples for using arangoimp with the `--on-duplicate` option can be found here:
  http://jsteemann.github.io/blog/2015/04/14/updating-documents-with-arangoimp/

* changed behavior of `db._query()` in the ArangoShell:

  if the command's result is printed in the shell, the first 10 results will be printed. Previously
  only a basic description of the underlying query result cursor was printed. Additionally, if the
  cursor result contains more than 10 results, the cursor is assigned to a global variable `more`,
  which can be used to iterate over the cursor result.

  Example:

      arangosh [_system]> db._query("FOR i IN 1..15 RETURN i")
      [object ArangoQueryCursor, count: 15, hasMore: true]

      [
        1,
        2,
        3,
        4,
        5,
        6,
        7,
        8,
        9,
        10
      ]

      type 'more' to show more documents


      arangosh [_system]> more
      [object ArangoQueryCursor, count: 15, hasMore: false]

      [
        11,
        12,
        13,
        14,
        15
      ]

* Disallow batchSize value 0 in HTTP `POST /_api/cursor`:

  The HTTP REST API `POST /_api/cursor` does not accept a `batchSize` parameter value of
  `0` any longer. A batch size of 0 never made much sense, but previous versions of ArangoDB
  did not check for this value. Now creating a cursor using a `batchSize` value 0 will
  result in an HTTP 400 error response

* REST Server: fix memory leaks when failing to add jobs

* 'EDGES' AQL Function

  The AQL function `EDGES` got a new fifth option parameter.
  Right now only one option is available: 'includeVertices'. This is a boolean parameter
  that allows to modify the result of the `EDGES` function.
  Default is 'includeVertices: false' which does not have any effect.
  'includeVertices: true' modifies the result, such that
  {vertex: <vertexDocument>, edge: <edgeDocument>} is returned.

* INCOMPATIBLE CHANGE:

  The result format of the AQL function `NEIGHBORS` has been changed.
  Before it has returned an array of objects containing 'vertex' and 'edge'.
  Now it will only contain the vertex directly.
  Also an additional option 'includeData' has been added.
  This is used to define if only the 'vertex._id' value should be returned (false, default),
  or if the vertex should be looked up in the collection and the complete JSON should be returned
  (true).
  Using only the id values can lead to significantly improved performance if this is the only information
  required.

  In order to get the old result format prior to ArangoDB 2.6, please use the function EDGES instead.
  Edges allows for a new option 'includeVertices' which, set to true, returns exactly the format of NEIGHBORS.
  Example:

      NEIGHBORS(<vertexCollection>, <edgeCollection>, <vertex>, <direction>, <example>)

  This can now be achieved by:

      EDGES(<edgeCollection>, <vertex>, <direction>, <example>, {includeVertices: true})

  If you are nesting several NEIGHBORS steps you can speed up their performance in the following way:

  Old Example:

  FOR va IN NEIGHBORS(Users, relations, 'Users/123', 'outbound') FOR vc IN NEIGHBORS(Products, relations, va.vertex._id, 'outbound') RETURN vc

  This can now be achieved by:

  FOR va IN NEIGHBORS(Users, relations, 'Users/123', 'outbound') FOR vc IN NEIGHBORS(Products, relations, va, 'outbound', null, {includeData: true}) RETURN vc
                                                                                                          ^^^^                  ^^^^^^^^^^^^^^^^^^^
                                                                                                  Use intermediate directly     include Data for final

* INCOMPATIBLE CHANGE:

  The AQL function `GRAPH_NEIGHBORS` now provides an additional option `includeData`.
  This option allows controlling whether the function should return the complete vertices
  or just their IDs. Returning only the IDs instead of the full vertices can lead to
  improved performance .

  If provided, `includeData` is set to `true`, all vertices in the result will be returned
  with all their attributes. The default value of `includeData` is `false`.
  This makes the default function results incompatible with previous versions of ArangoDB.

  To get the old result style in ArangoDB 2.6, please set the options as follows in calls
  to `GRAPH_NEIGHBORS`:

      GRAPH_NEIGHBORS(<graph>, <vertex>, { includeData: true })

* INCOMPATIBLE CHANGE:

  The AQL function `GRAPH_COMMON_NEIGHBORS` now provides an additional option `includeData`.
  This option allows controlling whether the function should return the complete vertices
  or just their IDs. Returning only the IDs instead of the full vertices can lead to
  improved performance .

  If provided, `includeData` is set to `true`, all vertices in the result will be returned
  with all their attributes. The default value of `includeData` is `false`.
  This makes the default function results incompatible with previous versions of ArangoDB.

  To get the old result style in ArangoDB 2.6, please set the options as follows in calls
  to `GRAPH_COMMON_NEIGHBORS`:

      GRAPH_COMMON_NEIGHBORS(<graph>, <vertexExamples1>, <vertexExamples2>, { includeData: true }, { includeData: true })

* INCOMPATIBLE CHANGE:

  The AQL function `GRAPH_SHORTEST_PATH` now provides an additional option `includeData`.
  This option allows controlling whether the function should return the complete vertices
  and edges or just their IDs. Returning only the IDs instead of full vertices and edges
  can lead to improved performance .

  If provided, `includeData` is set to `true`, all vertices and edges in the result will
  be returned with all their attributes. There is also an optional parameter `includePath` of
  type object.
  It has two optional sub-attributes `vertices` and `edges`, both of type boolean.
  Both can be set individually and the result will include all vertices on the path if
  `includePath.vertices == true` and all edges if `includePath.edges == true` respectively.

  The default value of `includeData` is `false`, and paths are now excluded by default.
  This makes the default function results incompatible with previous versions of ArangoDB.

  To get the old result style in ArangoDB 2.6, please set the options as follows in calls
  to `GRAPH_SHORTEST_PATH`:

      GRAPH_SHORTEST_PATH(<graph>, <source>, <target>, { includeData: true, includePath: { edges: true, vertices: true } })

  The attributes `startVertex` and `vertex` that were present in the results of `GRAPH_SHORTEST_PATH`
  in previous versions of ArangoDB will not be produced in 2.6. To calculate these attributes in 2.6,
  please extract the first and last elements from the `vertices` result attribute.

* INCOMPATIBLE CHANGE:

  The AQL function `GRAPH_DISTANCE_TO` will now return only the id the destination vertex
  in the `vertex` attribute, and not the full vertex data with all vertex attributes.

* INCOMPATIBLE CHANGE:

  All graph measurements functions in JavaScript module `general-graph` that calculated a
  single figure previously returned an array containing just the figure. Now these functions
  will return the figure directly and not put it inside an array.

  The affected functions are:

  * `graph._absoluteEccentricity`
  * `graph._eccentricity`
  * `graph._absoluteCloseness`
  * `graph._closeness`
  * `graph._absoluteBetweenness`
  * `graph._betweenness`
  * `graph._radius`
  * `graph._diameter`

* Create the `_graphs` collection in new databases with `waitForSync` attribute set to `false`

  The previous `waitForSync` value was `true`, so default the behavior when creating and dropping
  graphs via the HTTP REST API changes as follows if the new settings are in effect:

  * `POST /_api/graph` by default returns `HTTP 202` instead of `HTTP 201`
  * `DELETE /_api/graph/graph-name` by default returns `HTTP 202` instead of `HTTP 201`

  If the `_graphs` collection still has its `waitForSync` value set to `true`, then the HTTP status
  code will not change.

* Upgraded ICU to version 54; this increases performance in many places.
  based on https://code.google.com/p/chromium/issues/detail?id=428145

* added support for HTTP push aka chunked encoding

* issue #1051: add info whether server is running in service or user mode?

  This will add a "mode" attribute to the result of the result of HTTP GET `/_api/version?details=true`

  "mode" can have the following values:

  - `standalone`: server was started manually (e.g. on command-line)
  - `service`: service is running as Windows service, in daemon mode or under the supervisor

* improve system error messages in Windows port

* increased default value of `--server.request-timeout` from 300 to 1200 seconds for client tools
  (arangosh, arangoimp, arangodump, arangorestore)

* increased default value of `--server.connect-timeout` from 3 to 5 seconds for client tools
  (arangosh, arangoimp, arangodump, arangorestore)

* added startup option `--server.foxx-queues-poll-interval`

  This startup option controls the frequency with which the Foxx queues manager is checking
  the queue (or queues) for jobs to be executed.

  The default value is `1` second. Lowering this value will result in the queue manager waking
  up and checking the queues more frequently, which may increase CPU usage of the server.
  When not using Foxx queues, this value can be raised to save some CPU time.

* added startup option `--server.foxx-queues`

  This startup option controls whether the Foxx queue manager will check queue and job entries.
  Disabling this option can reduce server load but will prevent jobs added to Foxx queues from
  being processed at all.

  The default value is `true`, enabling the Foxx queues feature.

* make Foxx queues really database-specific.

  Foxx queues were and are stored in a database-specific collection `_queues`. However, a global
  cache variable for the queues led to the queue names being treated database-independently, which
  was wrong.

  Since 2.6, Foxx queues names are truly database-specific, so the same queue name can be used in
  two different databases for two different queues. Until then, it is advisable to think of queues
  as already being database-specific, and using the database name as a queue name prefix to be
  avoid name conflicts, e.g.:

      var queueName = "myQueue";
      var Foxx = require("org/arangodb/foxx");
      Foxx.queues.create(db._name() + ":" + queueName);

* added support for Foxx queue job types defined as app scripts.

  The old job types introduced in 2.4 are still supported but are known to cause issues in 2.5
  and later when the server is restarted or the job types are not defined in every thread.

  The new job types avoid this issue by storing an explicit mount path and script name rather
  than an assuming the job type is defined globally. It is strongly recommended to convert your
  job types to the new script-based system.

* renamed Foxx sessions option "sessionStorageApp" to "sessionStorage". The option now also accepts session storages directly.

* Added the following JavaScript methods for file access:
  * fs.copyFile() to copy single files
  * fs.copyRecursive() to copy directory trees
  * fs.chmod() to set the file permissions (non-Windows only)

* Added process.env for accessing the process environment from JavaScript code

* Cluster: kickstarter shutdown routines will more precisely follow the shutdown of its nodes.

* Cluster: don't delete agency connection objects that are currently in use.

* Cluster: improve passing along of HTTP errors

* fixed issue #1247: debian init script problems

* multi-threaded index creation on collection load

  When a collection contains more than one secondary index, they can be built in memory in
  parallel when the collection is loaded. How many threads are used for parallel index creation
  is determined by the new configuration parameter `--database.index-threads`. If this is set
  to 0, indexes are built by the opening thread only and sequentially. This is equivalent to
  the behavior in 2.5 and before.

* speed up building up primary index when loading collections

* added `count` attribute to `parameters.json` files of collections. This attribute indicates
  the number of live documents in the collection on unload. It is read when the collection is
  (re)loaded to determine the initial size for the collection's primary index

* removed remainders of MRuby integration, removed arangoirb

* simplified `controllers` property in Foxx manifests. You can now specify a filename directly
  if you only want to use a single file mounted at the base URL of your Foxx app.

* simplified `exports` property in Foxx manifests. You can now specify a filename directly if
  you only want to export variables from a single file in your Foxx app.

* added support for node.js-style exports in Foxx exports. Your Foxx exports file can now export
  arbitrary values using the `module.exports` property instead of adding properties to the
  `exports` object.

* added `scripts` property to Foxx manifests. You should now specify the `setup` and `teardown`
  files as properties of the `scripts` object in your manifests and can define custom,
  app-specific scripts that can be executed from the web interface or the CLI.

* added `tests` property to Foxx manifests. You can now define test cases using the `mocha`
  framework which can then be executed inside ArangoDB.

* updated `joi` package to 6.0.8.

* added `extendible` package.

* added Foxx model lifecycle events to repositories. See #1257.

* speed up resizing of edge index.

* allow to split an edge index into buckets which are resized individually.
  This is controlled by the `indexBuckets` attribute in the `properties`
  of the collection.

* fix a cluster deadlock bug in larger clusters by marking a thread waiting
  for a lock on a DBserver as blocked


v2.5.7 (2015-08-02)
-------------------

* V8: Upgrade to version 4.1.0.27 - this is intended to be the stable V8 version.


v2.5.6 (2015-07-21)
-------------------

* alter Windows build infrastructure so we can properly store pdb files.

* potentially fixed issue #1313: Wrong metric calculation at dashboard

  Escape whitespace in process name when scanning /proc/pid/stats

  This fixes statistics values read from that file

* Fixed variable naming in AQL `COLLECT INTO` results in case the COLLECT is placed
  in a subquery which itself is followed by other constructs that require variables


v2.5.5 (2015-05-29)
-------------------

* fixed vulnerability in JWT implementation.

* fixed format string for reading /proc/pid/stat

* take into account barriers used in different V8 contexts


v2.5.4 (2015-05-14)
-------------------

* added startup option `--log.performance`: specifying this option at startup will log
  performance-related info messages, mainly timings via the regular logging mechanisms

* cluster fixes

* fix for recursive copy under Windows


v2.5.3 (2015-04-29)
-------------------

* Fix fs.move to work across filesystem borders; Fixes Foxx app installation problems;
  issue #1292.

* Fix Foxx app install when installed on a different drive on Windows

* issue #1322: strange AQL result

* issue #1318: Inconsistent db._create() syntax

* issue #1315: queries to a collection fail with an empty response if the
  collection contains specific JSON data

* issue #1300: Make arangodump not fail if target directory exists but is empty

* allow specifying higher values than SOMAXCONN for `--server.backlog-size`

  Previously, arangod would not start when a `--server.backlog-size` value was
  specified that was higher than the platform's SOMAXCONN header value.

  Now, arangod will use the user-provided value for `--server.backlog-size` and
  pass it to the listen system call even if the value is higher than SOMAXCONN.
  If the user-provided value is higher than SOMAXCONN, arangod will log a warning
  on startup.

* Fixed a cluster deadlock bug. Mark a thread that is in a RemoteBlock as
  blocked to allow for additional dispatcher threads to be started.

* Fix locking in cluster by using another ReadWriteLock class for collections.

* Add a second DispatcherQueue for AQL in the cluster. This fixes a
  cluster-AQL thread explosion bug.


v2.5.2 (2015-04-11)
-------------------

* modules stored in _modules are automatically flushed when changed

* added missing query-id parameter in documentation of HTTP DELETE `/_api/query` endpoint

* added iterator for edge index in AQL queries

  this change may lead to less edges being read when used together with a LIMIT clause

* make graph viewer in web interface issue less expensive queries for determining
  a random vertex from the graph, and for determining vertex attributes

* issue #1285: syntax error, unexpected $undefined near '@_to RETURN obj

  this allows AQL bind parameter names to also start with underscores

* moved /_api/query to C++

* issue #1289: Foxx models created from database documents expose an internal method

* added `Foxx.Repository#exists`

* parallelize initialization of V8 context in multiple threads

* fixed a possible crash when the debug-level was TRACE

* cluster: do not initialize statistics collection on each
  coordinator, this fixes a race condition at startup

* cluster: fix a startup race w.r.t. the _configuration collection

* search for db:// JavaScript modules only after all local files have been
  considered, this speeds up the require command in a cluster considerably

* general cluster speedup in certain areas


v2.5.1 (2015-03-19)
-------------------

* fixed bug that caused undefined behavior when an AQL query was killed inside
  a calculation block

* fixed memleaks in AQL query cleanup in case out-of-memory errors are thrown

* by default, Debian and RedHat packages are built with debug symbols

* added option `--database.ignore-logfile-errors`

  This option controls how collection datafiles with a CRC mismatch are treated.

  If set to `false`, CRC mismatch errors in collection datafiles will lead
  to a collection not being loaded at all. If a collection needs to be loaded
  during WAL recovery, the WAL recovery will also abort (if not forced with
  `--wal.ignore-recovery-errors true`). Setting this flag to `false` protects
  users from unintentionally using a collection with corrupted datafiles, from
  which only a subset of the original data can be recovered.

  If set to `true`, CRC mismatch errors in collection datafiles will lead to
  the datafile being partially loaded. All data up to until the mismatch will
  be loaded. This will enable users to continue with collection datafiles
  that are corrupted, but will result in only a partial load of the data.
  The WAL recovery will still abort when encountering a collection with a
  corrupted datafile, at least if `--wal.ignore-recovery-errors` is not set to
  `true`.

  The default value is *true*, so for collections with corrupted datafiles
  there might be partial data loads once the WAL recovery has finished. If
  the WAL recovery will need to load a collection with a corrupted datafile,
  it will still stop when using the default values.

* INCOMPATIBLE CHANGE:

  make the arangod server refuse to start if during startup it finds a non-readable
  `parameter.json` file for a database or a collection.

  Stopping the startup process in this case requires manual intervention (fixing
  the unreadable files), but prevents follow-up errors due to ignored databases or
  collections from happening.

* datafiles and `parameter.json` files written by arangod are now created with read and write
  privileges for the arangod process user, and with read and write privileges for the arangod
  process group.

  Previously, these files were created with user read and write permissions only.

* INCOMPATIBLE CHANGE:

  abort WAL recovery if one of the collection's datafiles cannot be opened

* INCOMPATIBLE CHANGE:

  never try to raise the privileges after dropping them, this can lead to a race condition while
  running the recovery

  If you require to run ArangoDB on a port lower than 1024, you must run ArangoDB as root.

* fixed inefficiencies in `remove` methods of general-graph module

* added option `--database.slow-query-threshold` for controlling the default AQL slow query
  threshold value on server start

* add system error strings for Windows on many places

* rework service startup so we announce 'RUNNING' only when we're finished starting.

* use the Windows eventlog for FATAL and ERROR - log messages

* fix service handling in NSIS Windows installer, specify human readable name

* add the ICU_DATA environment variable to the fatal error messages

* fixed issue #1265: arangod crashed with SIGSEGV

* fixed issue #1241: Wildcards in examples


v2.5.0 (2015-03-09)
-------------------

* installer fixes for Windows

* fix for downloading Foxx

* fixed issue #1258: http pipelining not working?


v2.5.0-beta4 (2015-03-05)
-------------------------

* fixed issue #1247: debian init script problems


v2.5.0-beta3 (2015-02-27)
-------------------------

* fix Windows install path calculation in arango

* fix Windows logging of long strings

* fix possible undefinedness of const strings in Windows


v2.5.0-beta2 (2015-02-23)
-------------------------

* fixed issue #1256: agency binary not found #1256

* fixed issue #1230: API: document/col-name/_key and cursor return different floats

* front-end: dashboard tries not to (re)load statistics if user has no access

* V8: Upgrade to version 3.31.74.1

* etcd: Upgrade to version 2.0 - This requires go 1.3 to compile at least.

* refuse to startup if ICU wasn't initialized, this will i.e. prevent errors from being printed,
  and libraries from being loaded.

* front-end: unwanted removal of index table header after creating new index

* fixed issue #1248: chrome: applications filtering not working

* fixed issue #1198: queries remain in aql editor (front-end) if you navigate through different tabs

* Simplify usage of Foxx

  Thanks to our user feedback we learned that Foxx is a powerful, yet rather complicated concept.
  With this release we tried to make it less complicated while keeping all its strength.
  That includes a rewrite of the documentation as well as some code changes as listed below:

  * Moved Foxx applications to a different folder.

    The naming convention now is: <app-path>/_db/<dbname>/<mountpoint>/APP
    Before it was: <app-path>/databases/<dbname>/<appname>:<appversion>
    This caused some trouble as apps where cached based on name and version and updates did not apply.
    Hence the path on filesystem and the app's access URL had no relation to one another.
    Now the path on filesystem is identical to the URL (except for slashes and the appended APP)

  * Rewrite of Foxx routing

    The routing of Foxx has been exposed to major internal changes we adjusted because of user feedback.
    This allows us to set the development mode per mountpoint without having to change paths and hold
    apps at separate locations.

  * Foxx Development mode

    The development mode used until 2.4 is gone. It has been replaced by a much more mature version.
    This includes the deprecation of the javascript.dev-app-path parameter, which is useless since 2.5.
    Instead of having two separate app directories for production and development, apps now reside in
    one place, which is used for production as well as for development.
    Apps can still be put into development mode, changing their behavior compared to production mode.
    Development mode apps are still reread from disk at every request, and still they ship more debug
    output.

    This change has also made the startup options `--javascript.frontend-development-mode` and
    `--javascript.dev-app-path` obsolete. The former option will not have any effect when set, and the
    latter option is only read and used during the upgrade to 2.5 and does not have any effects later.

  * Foxx install process

    Installing Foxx apps has been a two step process: import them into ArangoDB and mount them at a
    specific mountpoint. These operations have been joined together. You can install an app at one
    mountpoint, that's it. No fetch, mount, unmount, purge cycle anymore. The commands have been
    simplified to just:

    * install: get your Foxx app up and running
    * uninstall: shut it down and erase it from disk

  * Foxx error output

    Until 2.4 the errors produced by Foxx were not optimal. Often, the error message was just
    `unable to parse manifest` and contained only an internal stack trace.
    In 2.5 we made major improvements there, including a much more fine-grained error output that
    helps you debug your Foxx apps. The error message printed is now much closer to its source and
    should help you track it down.

    Also we added the default handlers for unhandled errors in Foxx apps:

    * You will get a nice internal error page whenever your Foxx app is called but was not installed
      due to any error
    * You will get a proper error message when having an uncaught error appears in any app route

    In production mode the messages above will NOT contain any information about your Foxx internals
    and are safe to be exposed to third party users.
    In development mode the messages above will contain the stacktrace (if available), making it easier for
    your in-house devs to track down errors in the application.

* added `console` object to Foxx apps. All Foxx apps now have a console object implementing
  the familiar Console API in their global scope, which can be used to log diagnostic
  messages to the database.

* added `org/arangodb/request` module, which provides a simple API for making HTTP requests
  to external services.

* added optimizer rule `propagate-constant-attributes`

  This rule will look inside `FILTER` conditions for constant value equality comparisons,
  and insert the constant values in other places in `FILTER`s. For example, the rule will
  insert `42` instead of `i.value` in the second `FILTER` of the following query:

      FOR i IN c1 FOR j IN c2 FILTER i.value == 42 FILTER j.value == i.value RETURN 1

* added `filtered` value to AQL query execution statistics

  This value indicates how many documents were filtered by `FilterNode`s in the AQL query.
  Note that `IndexRangeNode`s can also filter documents by selecting only the required ranges
  from the index. The `filtered` value will not include the work done by `IndexRangeNode`s,
  but only the work performed by `FilterNode`s.

* added support for sparse hash and skiplist indexes

  Hash and skiplist indexes can optionally be made sparse. Sparse indexes exclude documents
  in which at least one of the index attributes is either not set or has a value of `null`.

  As such documents are excluded from sparse indexes, they may contain fewer documents than
  their non-sparse counterparts. This enables faster indexing and can lead to reduced memory
  usage in case the indexed attribute does occur only in some, but not all documents of the
  collection. Sparse indexes will also reduce the number of collisions in non-unique hash
  indexes in case non-existing or optional attributes are indexed.

  In order to create a sparse index, an object with the attribute `sparse` can be added to
  the index creation commands:

      db.collection.ensureHashIndex(attributeName, { sparse: true });
      db.collection.ensureHashIndex(attributeName1, attributeName2, { sparse: true });
      db.collection.ensureUniqueConstraint(attributeName, { sparse: true });
      db.collection.ensureUniqueConstraint(attributeName1, attributeName2, { sparse: true });

      db.collection.ensureSkiplist(attributeName, { sparse: true });
      db.collection.ensureSkiplist(attributeName1, attributeName2, { sparse: true });
      db.collection.ensureUniqueSkiplist(attributeName, { sparse: true });
      db.collection.ensureUniqueSkiplist(attributeName1, attributeName2, { sparse: true });

  Note that in place of the above specialized index creation commands, it is recommended to use
  the more general index creation command `ensureIndex`:

  ```js
  db.collection.ensureIndex({ type: "hash", sparse: true, unique: true, fields: [ attributeName ] });
  db.collection.ensureIndex({ type: "skiplist", sparse: false, unique: false, fields: [ "a", "b" ] });
  ```

  When not explicitly set, the `sparse` attribute defaults to `false` for new indexes.

  This causes a change in behavior when creating a unique hash index without specifying the
  sparse flag: in 2.4, unique hash indexes were implicitly sparse, always excluding `null` values.
  There was no option to control this behavior, and sparsity was neither supported for non-unique
  hash indexes nor skiplists in 2.4. This implicit sparsity of unique hash indexes was considered
  an inconsistency, and therefore the behavior was cleaned up in 2.5. As of 2.5, indexes will
  only be created sparse if sparsity is explicitly requested. Existing unique hash indexes from 2.4
  or before will automatically be migrated so they are still sparse after the upgrade to 2.5.

  Geo indexes are implicitly sparse, meaning documents without the indexed location attribute or
  containing invalid location coordinate values will be excluded from the index automatically. This
  is also a change when compared to pre-2.5 behavior, when documents with missing or invalid
  coordinate values may have caused errors on insertion when the geo index' `unique` flag was set
  and its `ignoreNull` flag was not.

  This was confusing and has been rectified in 2.5. The method `ensureGeoConstaint()` now does the
  same as `ensureGeoIndex()`. Furthermore, the attributes `constraint`, `unique`, `ignoreNull` and
  `sparse` flags are now completely ignored when creating geo indexes.

  The same is true for fulltext indexes. There is no need to specify non-uniqueness or sparsity for
  geo or fulltext indexes. They will always be non-unique and sparse.

  As sparse indexes may exclude some documents, they cannot be used for every type of query.
  Sparse hash indexes cannot be used to find documents for which at least one of the indexed
  attributes has a value of `null`. For example, the following AQL query cannot use a sparse
  index, even if one was created on attribute `attr`:

      FOR doc In collection
        FILTER doc.attr == null
        RETURN doc

  If the lookup value is non-constant, a sparse index may or may not be used, depending on
  the other types of conditions in the query. If the optimizer can safely determine that
  the lookup value cannot be `null`, a sparse index may be used. When uncertain, the optimizer
  will not make use of a sparse index in a query in order to produce correct results.

  For example, the following queries cannot use a sparse index on `attr` because the optimizer
  will not know beforehand whether the comparison values for `doc.attr` will include `null`:

      FOR doc In collection
        FILTER doc.attr == SOME_FUNCTION(...)
        RETURN doc

      FOR other IN otherCollection
        FOR doc In collection
          FILTER doc.attr == other.attr
          RETURN doc

  Sparse skiplist indexes can be used for sorting if the optimizer can safely detect that the
  index range does not include `null` for any of the index attributes.

* inspection of AQL data-modification queries will now detect if the data-modification part
  of the query can run in lockstep with the data retrieval part of the query, or if the data
  retrieval part must be executed before the data modification can start.

  Executing the two in lockstep allows using much smaller buffers for intermediate results
  and starts the actual data-modification operations much earlier than if the two phases
  were executed separately.

* Allow dynamic attribute names in AQL object literals

  This allows using arbitrary expressions to construct attribute names in object
  literals specified in AQL queries. To disambiguate expressions and other unquoted
  attribute names, dynamic attribute names need to be enclosed in brackets (`[` and `]`).
  Example:

      FOR i IN 1..100
        RETURN { [ CONCAT('value-of-', i) ] : i }

* make AQL optimizer rule "use-index-for-sort" remove sort also in case a non-sorted
  index (e.g. a hash index) is used for only equality lookups and all sort attributes
  are covered by the index.

  Example that does not require an extra sort (needs hash index on `value`):

      FOR doc IN collection FILTER doc.value == 1 SORT doc.value RETURN doc

  Another example that does not require an extra sort (with hash index on `value1`, `value2`):

      FOR doc IN collection FILTER doc.value1 == 1 && doc.value2 == 2 SORT doc.value1, doc.value2 RETURN doc

* make AQL optimizer rule "use-index-for-sort" remove sort also in case the sort criteria
  excludes the left-most index attributes, but the left-most index attributes are used
  by the index for equality-only lookups.

  Example that can use the index for sorting (needs skiplist index on `value1`, `value2`):

      FOR doc IN collection FILTER doc.value1 == 1 SORT doc.value2 RETURN doc

* added selectivity estimates for primary index, edge index, and hash index

  The selectivity estimates are returned by the `GET /_api/index` REST API method
  in a sub-attribute `selectivityEstimate` for each index that supports it. This
  attribute will be omitted for indexes that do not provide selectivity estimates.
  If provided, the selectivity estimate will be a numeric value between 0 and 1.

  Selectivity estimates will also be reported in the result of `collection.getIndexes()`
  for all indexes that support this. If no selectivity estimate can be determined for
  an index, the attribute `selectivityEstimate` will be omitted here, too.

  The web interface also shows selectivity estimates for each index that supports this.

  Currently the following index types can provide selectivity estimates:
  - primary index
  - edge index
  - hash index (unique and non-unique)

  No selectivity estimates will be provided when running in cluster mode.

* fixed issue #1226: arangod log issues

* added additional logger if arangod is started in foreground mode on a tty

* added AQL optimizer rule "move-calculations-down"

* use exclusive native SRWLocks on Windows instead of native mutexes

* added AQL functions `MD5`, `SHA1`, and `RANDOM_TOKEN`.

* reduced number of string allocations when parsing certain AQL queries

  parsing numbers (integers or doubles) does not require a string allocation
  per number anymore

* RequestContext#bodyParam now accepts arbitrary joi schemas and rejects invalid (but well-formed) request bodies.

* enforce that AQL user functions are wrapped inside JavaScript function () declarations

  AQL user functions were always expected to be wrapped inside a JavaScript function, but previously
  this was not enforced when registering a user function. Enforcing the AQL user functions to be contained
  inside functions prevents functions from doing some unexpected things that may have led to undefined
  behavior.

* Windows service uninstalling: only remove service if it points to the currently running binary,
  or --force was specified.

* Windows (debug only): print stacktraces on crash and run minidump

* Windows (cygwin): if you run arangosh in a cygwin shell or via ssh we will detect this and use
  the appropriate output functions.

* Windows: improve process management

* fix IPv6 reverse ip lookups - so far we only did IPv4 addresses.

* improve join documentation, add outer join example

* run jslint for unit tests too, to prevent "memory leaks" by global js objects with native code.

* fix error logging for exceptions - we wouldn't log the exception message itself so far.

* improve error reporting in the http client (Windows & *nix)

* improve error reports in cluster

* Standard errors can now contain custom messages.


v2.4.7 (XXXX-XX-XX)
-------------------

* fixed issue #1282: Geo WITHIN_RECTANGLE for nested lat/lng


v2.4.6 (2015-03-18)
-------------------

* added option `--database.ignore-logfile-errors`

  This option controls how collection datafiles with a CRC mismatch are treated.

  If set to `false`, CRC mismatch errors in collection datafiles will lead
  to a collection not being loaded at all. If a collection needs to be loaded
  during WAL recovery, the WAL recovery will also abort (if not forced with
  `--wal.ignore-recovery-errors true`). Setting this flag to `false` protects
  users from unintentionally using a collection with corrupted datafiles, from
  which only a subset of the original data can be recovered.

  If set to `true`, CRC mismatch errors in collection datafiles will lead to
  the datafile being partially loaded. All data up to until the mismatch will
  be loaded. This will enable users to continue with a collection datafiles
  that are corrupted, but will result in only a partial load of the data.
  The WAL recovery will still abort when encountering a collection with a
  corrupted datafile, at least if `--wal.ignore-recovery-errors` is not set to
  `true`.

  The default value is *true*, so for collections with corrupted datafiles
  there might be partial data loads once the WAL recovery has finished. If
  the WAL recovery will need to load a collection with a corrupted datafile,
  it will still stop when using the default values.

* INCOMPATIBLE CHANGE:

  make the arangod server refuse to start if during startup it finds a non-readable
  `parameter.json` file for a database or a collection.

  Stopping the startup process in this case requires manual intervention (fixing
  the unreadable files), but prevents follow-up errors due to ignored databases or
  collections from happening.

* datafiles and `parameter.json` files written by arangod are now created with read and write
  privileges for the arangod process user, and with read and write privileges for the arangod
  process group.

  Previously, these files were created with user read and write permissions only.

* INCOMPATIBLE CHANGE:

  abort WAL recovery if one of the collection's datafiles cannot be opened

* INCOMPATIBLE CHANGE:

  never try to raise the privileges after dropping them, this can lead to a race condition while
  running the recovery

  If you require to run ArangoDB on a port lower than 1024, you must run ArangoDB as root.

* fixed inefficiencies in `remove` methods of general-graph module

* added option `--database.slow-query-threshold` for controlling the default AQL slow query
  threshold value on server start


v2.4.5 (2015-03-16)
-------------------

* added elapsed time to HTTP request logging output (`--log.requests-file`)

* added AQL current and slow query tracking, killing of AQL queries

  This change enables retrieving the list of currently running AQL queries inside the selected database.
  AQL queries with an execution time beyond a certain threshold can be moved to a "slow query" facility
  and retrieved from there. Queries can also be killed by specifying the query id.

  This change adds the following HTTP REST APIs:

  - `GET /_api/query/current`: for retrieving the list of currently running queries
  - `GET /_api/query/slow`: for retrieving the list of slow queries
  - `DELETE /_api/query/slow`: for clearing the list of slow queries
  - `GET /_api/query/properties`: for retrieving the properties for query tracking
  - `PUT /_api/query/properties`: for adjusting the properties for query tracking
  - `DELETE /_api/query/<id>`: for killing an AQL query

  The following JavaScript APIs have been added:

  - require("org/arangodb/aql/queries").current();
  - require("org/arangodb/aql/queries").slow();
  - require("org/arangodb/aql/queries").clearSlow();
  - require("org/arangodb/aql/queries").properties();
  - require("org/arangodb/aql/queries").kill();

* fixed issue #1265: arangod crashed with SIGSEGV

* fixed issue #1241: Wildcards in examples

* fixed comment parsing in Foxx controllers


v2.4.4 (2015-02-24)
-------------------

* fixed the generation template for foxx apps. It now does not create deprecated functions anymore

* add custom visitor functionality for `GRAPH_NEIGHBORS` function, too

* increased default value of traversal option *maxIterations* to 100 times of its previous
  default value


v2.4.3 (2015-02-06)
-------------------

* fix multi-threading with openssl when running under Windows

* fix timeout on socket operations when running under Windows

* Fixed an error in Foxx routing which caused some apps that worked in 2.4.1 to fail with status 500: `undefined is not a function` errors in 2.4.2
  This error was occurring due to seldom internal rerouting introduced by the malformed application handler.


v2.4.2 (2015-01-30)
-------------------

* added custom visitor functionality for AQL traversals

  This allows more complex result processing in traversals triggered by AQL. A few examples
  are shown in [this article](http://jsteemann.github.io/blog/2015/01/28/using-custom-visitors-in-aql-graph-traversals/).

* improved number of results estimated for nodes of type EnumerateListNode and SubqueryNode
  in AQL explain output

* added AQL explain helper to explain arbitrary AQL queries

  The helper function prints the query execution plan and the indexes to be used in the
  query. It can be invoked from the ArangoShell or the web interface as follows:

      require("org/arangodb/aql/explainer").explain(query);

* enable use of indexes for certain AQL conditions with non-equality predicates, in
  case the condition(s) also refer to indexed attributes

  The following queries will now be able to use indexes:

      FILTER a.indexed == ... && a.indexed != ...
      FILTER a.indexed == ... && a.nonIndexed != ...
      FILTER a.indexed == ... && ! (a.indexed == ...)
      FILTER a.indexed == ... && ! (a.nonIndexed == ...)
      FILTER a.indexed == ... && ! (a.indexed != ...)
      FILTER a.indexed == ... && ! (a.nonIndexed != ...)
      FILTER (a.indexed == ... && a.nonIndexed == ...) || (a.indexed == ... && a.nonIndexed == ...)
      FILTER (a.indexed == ... && a.nonIndexed != ...) || (a.indexed == ... && a.nonIndexed != ...)

* Fixed spuriously occurring "collection not found" errors when running queries on local
  collections on a cluster DB server

* Fixed upload of Foxx applications to the server for apps exceeding approx. 1 MB zipped.

* Malformed Foxx applications will now return a more useful error when any route is requested.

  In Production a Foxx app mounted on /app will display an html page on /app/* stating a 503 Service temporarily not available.
  It will not state any information about your Application.
  Before it was a 404 Not Found without any information and not distinguishable from a correct not found on your route.

  In Development Mode the html page also contains information about the error occurred.

* Unhandled errors thrown in Foxx routes are now handled by the Foxx framework itself.

  In Production the route will return a status 500 with a body {error: "Error statement"}.
  In Development the route will return a status 500 with a body {error: "Error statement", stack: "..."}

  Before, it was status 500 with a plain text stack including ArangoDB internal routing information.

* The Applications tab in web interface will now request development apps more often.
  So if you have a fixed a syntax error in your app it should always be visible after reload.


v2.4.1 (2015-01-19)
-------------------

* improved WAL recovery output

* fixed certain OR optimizations in AQL optimizer

* better diagnostics for arangoimp

* fixed invalid result of HTTP REST API method `/_admin/foxx/rescan`

* fixed possible segmentation fault when passing a Buffer object into a V8 function
  as a parameter

* updated AQB module to 1.8.0.


v2.4.0 (2015-01-13)
-------------------

* updated AQB module to 1.7.0.

* fixed V8 integration-related crashes

* make `fs.move(src, dest)` also fail when both `src` and `dest` are
  existing directories. This ensures the same behavior of the move operation
  on different platforms.

* fixed AQL insert operation for multi-shard collections in cluster

* added optional return value for AQL data-modification queries.
  This allows returning the documents inserted, removed or updated with the query, e.g.

      FOR doc IN docs REMOVE doc._key IN docs LET removed = OLD RETURN removed
      FOR doc IN docs INSERT { } IN docs LET inserted = NEW RETURN inserted
      FOR doc IN docs UPDATE doc._key WITH { } IN docs LET previous = OLD RETURN previous
      FOR doc IN docs UPDATE doc._key WITH { } IN docs LET updated = NEW RETURN updated

  The variables `OLD` and `NEW` are automatically available when a `REMOVE`, `INSERT`,
  `UPDATE` or `REPLACE` statement is immediately followed by a `LET` statement.
  Note that the `LET` and `RETURN` statements in data-modification queries are not as
  flexible as the general versions of `LET` and `RETURN`. When returning documents from
  data-modification operations, only a single variable can be assigned using `LET`, and
  the assignment can only be either `OLD` or `NEW`, but not an arbitrary expression. The
  `RETURN` statement also allows using the just-created variable only, and no arbitrary
  expressions.


v2.4.0-beta1 (2014-12-26)
--------------------------

* fixed superstates in FoxxGenerator

* fixed issue #1065: Aardvark: added creation of documents and edges with _key property

* fixed issue #1198: Aardvark: current AQL editor query is now cached

* Upgraded V8 version from 3.16.14 to 3.29.59

  The built-in version of V8 has been upgraded from 3.16.14 to 3.29.59.
  This activates several ES6 (also dubbed *Harmony* or *ES.next*) features in
  ArangoDB, both in the ArangoShell and the ArangoDB server. They can be
  used for scripting and in server-side actions such as Foxx routes, traversals
  etc.

  The following ES6 features are available in ArangoDB 2.4 by default:

  * iterators
  * the `of` operator
  * symbols
  * predefined collections types (Map, Set etc.)
  * typed arrays

  Many other ES6 features are disabled by default, but can be made available by
  starting arangod or arangosh with the appropriate options:

  * arrow functions
  * proxies
  * generators
  * String, Array, and Number enhancements
  * constants
  * enhanced object and numeric literals

  To activate all these ES6 features in arangod or arangosh, start it with
  the following options:

      arangosh --javascript.v8-options="--harmony --harmony_generators"

  More details on the available ES6 features can be found in
  [this blog](https://jsteemann.github.io/blog/2014/12/19/using-es6-features-in-arangodb/).

* Added Foxx generator for building Hypermedia APIs

  A more detailed description is [here](https://www.arangodb.com/2014/12/08/building-hypermedia-apis-foxxgenerator)

* New `Applications` tab in web interface:

  The `applications` tab got a complete redesign.
  It will now only show applications that are currently running on ArangoDB.
  For a selected application, a new detailed view has been created.
  This view provides a better overview of the app:
  * author
  * license
  * version
  * contributors
  * download links
  * API documentation

  To install a new application, a new dialog is now available.
  It provides the features already available in the console application `foxx-manager` plus some more:
  * install an application from Github
  * install an application from a zip file
  * install an application from ArangoDB's application store
  * create a new application from scratch: this feature uses a generator to
    create a Foxx application with pre-defined CRUD methods for a given list
    of collections. The generated Foxx app can either be downloaded as a zip file or
    be installed on the server. Starting with a new Foxx app has never been easier.

* fixed issue #1102: Aardvark: Layout bug in documents overview

  The documents overview was entirely destroyed in some situations on Firefox.
  We replaced the plugin we used there.

* fixed issue #1168: Aardvark: pagination buttons jumping

* fixed issue #1161: Aardvark: Click on Import JSON imports previously uploaded file

* removed configure options `--enable-all-in-one-v8`, `--enable-all-in-one-icu`,
  and `--enable-all-in-one-libev`.

* global internal rename to fix naming incompatibilities with JSON:

  Internal functions with names containing `array` have been renamed to `object`,
  internal functions with names containing `list` have been renamed to `array`.
  The renaming was mainly done in the C++ parts. The documentation has also been
  adjusted so that the correct JSON type names are used in most places.

  The change also led to the addition of a few function aliases in AQL:

  * `TO_LIST` now is an alias of the new `TO_ARRAY`
  * `IS_LIST` now is an alias of the new `IS_ARRAY`
  * `IS_DOCUMENT` now is an alias of the new `IS_OBJECT`

  The changed also renamed the option `mergeArrays` to `mergeObjects` for AQL
  data-modification query options and HTTP document modification API

* AQL: added optimizer rule "remove-filter-covered-by-index"

  This rule removes FilterNodes and CalculationNodes from an execution plan if the
  filter is already covered by a previous IndexRangeNode. Removing the CalculationNode
  and the FilterNode will speed up query execution because the query requires less
  computation.

* AQL: added optimizer rule "remove-sort-rand"

  This rule removes a `SORT RAND()` expression from a query and moves the random
  iteration into the appropriate `EnumerateCollectionNode`. This is more efficient
  than individually enumerating and then sorting randomly.

* AQL: range optimizations for IN and OR

  This change enables usage of indexes for several additional cases. Filters containing
  the `IN` operator can now make use of indexes, and multiple OR- or AND-combined filter
  conditions can now also use indexes if the filters are accessing the same indexed
  attribute.

  Here are a few examples of queries that can now use indexes but couldn't before:

    FOR doc IN collection
      FILTER doc.indexedAttribute == 1 || doc.indexedAttribute > 99
      RETURN doc

    FOR doc IN collection
      FILTER doc.indexedAttribute IN [ 3, 42 ] || doc.indexedAttribute > 99
      RETURN doc

    FOR doc IN collection
      FILTER (doc.indexedAttribute > 2 && doc.indexedAttribute < 10) ||
             (doc.indexedAttribute > 23 && doc.indexedAttribute < 42)
      RETURN doc

* fixed issue #500: AQL parentheses issue

  This change allows passing subqueries as AQL function parameters without using
  duplicate brackets (e.g. `FUNC(query)` instead of `FUNC((query))`

* added optional `COUNT` clause to AQL `COLLECT`

  This allows more efficient group count calculation queries, e.g.

      FOR doc IN collection
        COLLECT age = doc.age WITH COUNT INTO length
        RETURN { age: age, count: length }

  A count-only query is also possible:

      FOR doc IN collection
        COLLECT WITH COUNT INTO length
        RETURN length

* fixed missing makeDirectory when fetching a Foxx application from a zip file

* fixed issue #1134: Change the default endpoint to localhost

  This change will modify the IP address ArangoDB listens on to 127.0.0.1 by default.
  This will make new ArangoDB installations unaccessible from clients other than
  localhost unless changed. This is a security feature.

  To make ArangoDB accessible from any client, change the server's configuration
  (`--server.endpoint`) to either `tcp://0.0.0.0:8529` or the server's publicly
  visible IP address.

* deprecated `Repository#modelPrototype`. Use `Repository#model` instead.

* IMPORTANT CHANGE: by default, system collections are included in replication and all
  replication API return values. This will lead to user accounts and credentials
  data being replicated from master to slave servers. This may overwrite
  slave-specific database users.

  If this is undesired, the `_users` collection can be excluded from replication
  easily by setting the `includeSystem` attribute to `false` in the following commands:

  * replication.sync({ includeSystem: false });
  * replication.applier.properties({ includeSystem: false });

  This will exclude all system collections (including `_aqlfunctions`, `_graphs` etc.)
  from the initial synchronization and the continuous replication.

  If this is also undesired, it is also possible to specify a list of collections to
  exclude from the initial synchronization and the continuous replication using the
  `restrictCollections` attribute, e.g.:

      replication.applier.properties({
        includeSystem: true,
        restrictType: "exclude",
        restrictCollections: [ "_users", "_graphs", "foo" ]
      });

  The HTTP API methods for fetching the replication inventory and for dumping collections
  also support the `includeSystem` control flag via a URL parameter.

* removed DEPRECATED replication methods:
  * `replication.logger.start()`
  * `replication.logger.stop()`
  * `replication.logger.properties()`
  * HTTP PUT `/_api/replication/logger-start`
  * HTTP PUT `/_api/replication/logger-stop`
  * HTTP GET `/_api/replication/logger-config`
  * HTTP PUT `/_api/replication/logger-config`

* fixed issue #1174, which was due to locking problems in distributed
  AQL execution

* improved cluster locking for AQL avoiding deadlocks

* use DistributeNode for modifying queries with REPLACE and UPDATE, if
  possible


v2.3.6 (2015-XX-XX)
-------------------

* fixed AQL subquery optimization that produced wrong result when multiple subqueries
  directly followed each other and and a directly following `LET` statement did refer
  to any but the first subquery.


v2.3.5 (2015-01-16)
-------------------

* fixed intermittent 404 errors in Foxx apps after mounting or unmounting apps

* fixed issue #1200: Expansion operator results in "Cannot call method 'forEach' of null"

* fixed issue #1199: Cannot unlink root node of plan


v2.3.4 (2014-12-23)
-------------------

* fixed cerberus path for MyArangoDB


v2.3.3 (2014-12-17)
-------------------

* fixed error handling in instantiation of distributed AQL queries, this
  also fixes a bug in cluster startup with many servers

* issue #1185: parse non-fractional JSON numbers with exponent (e.g. `4e-261`)

* issue #1159: allow --server.request-timeout and --server.connect-timeout of 0


v2.3.2 (2014-12-09)
-------------------

* fixed issue #1177: Fix bug in the user app's storage

* fixed issue #1173: AQL Editor "Save current query" resets user password

* fixed missing makeDirectory when fetching a Foxx application from a zip file

* put in warning about default changed: fixed issue #1134: Change the default endpoint to localhost

* fixed issue #1163: invalid fullCount value returned from AQL

* fixed range operator precedence

* limit default maximum number of plans created by AQL optimizer to 256 (from 1024)

* make AQL optimizer not generate an extra plan if an index can be used, but modify
  existing plans in place

* fixed AQL cursor ttl (time-to-live) issue

  Any user-specified cursor ttl value was not honored since 2.3.0.

* fixed segfault in AQL query hash index setup with unknown shapes

* fixed memleaks

* added AQL optimizer rule for removing `INTO` from a `COLLECT` statement if not needed

* fixed issue #1131

  This change provides the `KEEP` clause for `COLLECT ... INTO`. The `KEEP` clause
  allows controlling which variables will be kept in the variable created by `INTO`.

* fixed issue #1147, must protect dispatcher ID for etcd

v2.3.1 (2014-11-28)
-------------------

* recreate password if missing during upgrade

* fixed issue #1126

* fixed non-working subquery index optimizations

* do not restrict summary of Foxx applications to 60 characters

* fixed display of "required" path parameters in Foxx application documentation

* added more optimizations of constants values in AQL FILTER conditions

* fixed invalid or-to-in optimization for FILTERs containing comparisons
  with boolean values

* fixed replication of `_graphs` collection

* added AQL list functions `PUSH`, `POP`, `UNSHIFT`, `SHIFT`, `REMOVE_VALUES`,
  `REMOVE_VALUE`, `REMOVE_NTH` and `APPEND`

* added AQL functions `CALL` and `APPLY` to dynamically call other functions

* fixed AQL optimizer cost estimation for LIMIT node

* prevent Foxx queues from permanently writing to the journal even when
  server is idle

* fixed AQL COLLECT statement with INTO clause, which copied more variables
  than v2.2 and thus lead to too much memory consumption.
  This deals with #1107.

* fixed AQL COLLECT statement, this concerned every COLLECT statement,
  only the first group had access to the values of the variables before
  the COLLECT statement. This deals with #1127.

* fixed some AQL internals, where sometimes too many items were
  fetched from upstream in the presence of a LIMIT clause. This should
  generally improve performance.


v2.3.0 (2014-11-18)
-------------------

* fixed syslog flags. `--log.syslog` is deprecated and setting it has no effect,
  `--log.facility` now works as described. Application name has been changed from
  `triagens` to `arangod`. It can be changed using `--log.application`. The syslog
  will only contain the actual log message. The datetime prefix is omitted.

* fixed deflate in SimpleHttpClient

* fixed issue #1104: edgeExamples broken or changed

* fixed issue #1103: Error while importing user queries

* fixed issue #1100: AQL: HAS() fails on doc[attribute_name]

* fixed issue #1098: runtime error when creating graph vertex

* hide system applications in **Applications** tab by default

  Display of system applications can be toggled by using the *system applications*
  toggle in the UI.

* added HTTP REST API for managing tasks (`/_api/tasks`)

* allow passing character lists as optional parameter to AQL functions `TRIM`,
  `LTRIM` and `RTRIM`

  These functions now support trimming using custom character lists. If no character
  lists are specified, all whitespace characters will be removed as previously:

      TRIM("  foobar\t \r\n ")         // "foobar"
      TRIM(";foo;bar;baz, ", "; ")     // "foo;bar;baz"

* added AQL string functions `LTRIM`, `RTRIM`, `FIND_FIRST`, `FIND_LAST`, `SPLIT`,
  `SUBSTITUTE`

* added AQL functions `ZIP`, `VALUES` and `PERCENTILE`

* made AQL functions `CONCAT` and `CONCAT_SEPARATOR` work with list arguments

* dynamically create extra dispatcher threads if required

* fixed issue #1097: schemas in the API docs no longer show required properties as optional


v2.3.0-beta2 (2014-11-08)
-------------------------

* front-end: new icons for uploading and downloading JSON documents into a collection

* front-end: fixed documents pagination css display error

* front-end: fixed flickering of the progress view

* front-end: fixed missing event for documents filter function

* front-end: jsoneditor: added CMD+Return (Mac) CTRL+Return (Linux/Win) shortkey for
  saving a document

* front-end: added information tooltip for uploading json documents.

* front-end: added database management view to the collapsed navigation menu

* front-end: added collection truncation feature

* fixed issue #1086: arangoimp: Odd errors if arguments are not given properly

* performance improvements for AQL queries that use JavaScript-based expressions
  internally

* added AQL geo functions `WITHIN_RECTANGLE` and `IS_IN_POLYGON`

* fixed non-working query results download in AQL editor of web interface

* removed debug print message in AQL editor query export routine

* fixed issue #1075: Aardvark: user name required even if auth is off #1075

  The fix for this prefills the username input field with the current user's
  account name if any and `root` (the default username) otherwise. Additionally,
  the tooltip text has been slightly adjusted.

* fixed issue #1069: Add 'raw' link to swagger ui so that the raw swagger
  json can easily be retrieved

  This adds a link to the Swagger API docs to an application's detail view in
  the **Applications** tab of the web interface. The link produces the Swagger
  JSON directly. If authentication is turned on, the link requires authentication,
  too.

* documentation updates


v2.3.0-beta1 (2014-11-01)
-------------------------

* added dedicated `NOT IN` operator for AQL

  Previously, a `NOT IN` was only achievable by writing a negated `IN` condition:

      FOR i IN ... FILTER ! (i IN [ 23, 42 ]) ...

  This can now alternatively be expressed more intuitively as follows:

      FOR i IN ... FILTER i NOT IN [ 23, 42 ] ...

* added alternative logical operator syntax for AQL

  Previously, the logical operators in AQL could only be written as:
  - `&&`: logical and
  - `||`: logical or
  - `!`: negation

  ArangoDB 2.3 introduces the alternative variants for these operators:
  - `AND`: logical and
  - `OR`: logical or
  - `NOT`: negation

  The new syntax is just an alternative to the old syntax, allowing easier
  migration from SQL. The old syntax is still fully supported and will be.

* improved output of `ArangoStatement.parse()` and POST `/_api/query`

  If an AQL query can be parsed without problems, The return value of
  `ArangoStatement.parse()` now contains an attribute `ast` with the abstract
  syntax tree of the query (before optimizations). Though this is an internal
  representation of the query and is subject to change, it can be used to inspect
  how ArangoDB interprets a given query.

* improved `ArangoStatement.explain()` and POST `/_api/explain`

  The commands for explaining AQL queries have been improved.

* added command-line option `--javascript.v8-contexts` to control the number of
  V8 contexts created in arangod.

  Previously, the number of V8 contexts was equal to the number of server threads
  (as specified by option `--server.threads`).

  However, it may be sensible to create different amounts of threads and V8
  contexts. If the option is not specified, the number of V8 contexts created
  will be equal to the number of server threads. Thus no change in configuration
  is required to keep the old behavior.

  If you are using the default config files or merge them with your local config
  files, please review if the default number of server threads is okay in your
  environment. Additionally you should verify that the number of V8 contexts
  created (as specified in option `--javascript.v8-contexts`) is okay.

* the number of server.threads specified is now the minimum of threads
  started. There are situation in which threads are waiting for results of
  distributed database servers. In this case the number of threads is
  dynamically increased.

* removed index type "bitarray"

  Bitarray indexes were only half-way documented and integrated in previous versions
  of ArangoDB so their benefit was limited. The support for bitarray indexes has
  thus been removed in ArangoDB 2.3. It is not possible to create indexes of type
  "bitarray" with ArangoDB 2.3.

  When a collection is opened that contains a bitarray index definition created
  with a previous version of ArangoDB, ArangoDB will ignore it and log the following
  warning:

      index type 'bitarray' is not supported in this version of ArangoDB and is ignored

  Future versions of ArangoDB may automatically remove such index definitions so the
  warnings will eventually disappear.

* removed internal "_admin/modules/flush" in order to fix requireApp

* added basic support for handling binary data in Foxx

  Requests with binary payload can be processed in Foxx applications by
  using the new method `res.rawBodyBuffer()`. This will return the unparsed request
  body as a Buffer object.

  There is now also the method `req.requestParts()` available in Foxx to retrieve
  the individual components of a multipart HTTP request.

  Buffer objects can now be used when setting the response body of any Foxx action.
  Additionally, `res.send()` has been added as a convenience method for returning
  strings, JSON objects or buffers from a Foxx action:

      res.send("<p>some HTML</p>");
      res.send({ success: true });
      res.send(new Buffer("some binary data"));

  The convenience method `res.sendFile()` can now be used to easily return the
  contents of a file from a Foxx action:

      res.sendFile(applicationContext.foxxFilename("image.png"));

  `fs.write` now accepts not only strings but also Buffer objects as second parameter:

      fs.write(filename, "some data");
      fs.write(filename, new Buffer("some binary data"));

  `fs.readBuffer` can be used to return the contents of a file in a Buffer object.

* improved performance of insertion into non-unique hash indexes significantly in case
  many duplicate keys are used in the index

* issue #1042: set time zone in log output

  the command-line option `--log.use-local-time` was added to print dates and times in
  the server-local timezone instead of UTC

* command-line options that require a boolean value now validate the
  value given on the command-line

  This prevents issues if no value is specified for an option that
  requires a boolean value. For example, the following command-line would
  have caused trouble in 2.2, because `--server.endpoint` would have been
  used as the value for the `--server.disable-authentication` options
  (which requires a boolean value):

      arangod --server.disable-authentication --server.endpoint tcp://127.0.0.1:8529 data

  In 2.3, running this command will fail with an error and requires to
  be modified to:

      arangod --server.disable-authentication true --server.endpoint tcp://127.0.0.1:8529 data

* improved performance of CSV import in arangoimp

* fixed issue #1027: Stack traces are off-by-one

* fixed issue #1026: Modules loaded in different files within the same app
  should refer to the same module

* fixed issue #1025: Traversal not as expected in undirected graph

* added a _relation function in the general-graph module.

  This deprecated _directedRelation and _undirectedRelation.
  ArangoDB does not offer any constraints for undirected edges
  which caused some confusion of users how undirected relations
  have to be handled. Relation now only supports directed relations
  and the user can actively simulate undirected relations.

* changed return value of Foxx.applicationContext#collectionName:

  Previously, the function could return invalid collection names because
  invalid characters were not replaced in the application name prefix, only
  in the collection name passed.

  Now, the function replaces invalid characters also in the application name
  prefix, which might to slightly different results for application names that
  contained any characters outside the ranges [a-z], [A-Z] and [0-9].

* prevent XSS in AQL editor and logs view

* integrated tutorial into ArangoShell and web interface

* added option `--backslash-escape` for arangoimp when running CSV file imports

* front-end: added download feature for (filtered) documents

* front-end: added download feature for the results of a user query

* front-end: added function to move documents to another collection

* front-end: added sort-by attribute to the documents filter

* front-end: added sorting feature to database, graph management and user management view.

* issue #989: front-end: Databases view not refreshing after deleting a database

* issue #991: front-end: Database search broken

* front-end: added infobox which shows more information about a document (_id, _rev, _key) or
  an edge (_id, _rev, _key, _from, _to). The from and to attributes are clickable and redirect
  to their document location.

* front-end: added edit-mode for deleting multiple documents at the same time.

* front-end: added delete button to the detailed document/edge view.

* front-end: added visual feedback for saving documents/edges inside the editor (error/success).

* front-end: added auto-focusing for the first input field in a modal.

* front-end: added validation for user input in a modal.

* front-end: user defined queries are now stored inside the database and are bound to the current
  user, instead of using the local storage functionality of the browsers. The outcome of this is
  that user defined queries are now independently usable from any device. Also queries can now be
  edited through the standard document editor of the front-end through the _users collection.

* front-end: added import and export functionality for user defined queries.

* front-end: added new keywords and functions to the aql-editor theme

* front-end: applied tile-style to the graph view

* front-end: now using the new graph api including multi-collection support

* front-end: foxx apps are now deletable

* front-end: foxx apps are now installable and updateable through github, if github is their
  origin.

* front-end: added foxx app version control. Multiple versions of a single foxx app are now
  installable and easy to manage and are also arranged in groups.

* front-end: the user-set filter of a collection is now stored until the user navigates to
  another collection.

* front-end: fetching and filtering of documents, statistics, and query operations are now
  handled with asynchronous ajax calls.

* front-end: added progress indicator if the front-end is waiting for a server operation.

* front-end: fixed wrong count of documents in the documents view of a collection.

* front-end: fixed unexpected styling of the manage db view and navigation.

* front-end: fixed wrong handling of select fields in a modal view.

* front-end: fixed wrong positioning of some tooltips.

* automatically call `toJSON` function of JavaScript objects (if present)
  when serializing them into database documents. This change allows
  storing JavaScript date objects in the database in a sensible manner.


v2.2.7 (2014-11-19)
-------------------

* fixed issue #998: Incorrect application URL for non-system Foxx apps

* fixed issue #1079: AQL editor: keyword WITH in UPDATE query is not highlighted

* fix memory leak in cluster nodes

* fixed registration of AQL user-defined functions in Web UI (JS shell)

* fixed error display in Web UI for certain errors
  (now error message is printed instead of 'undefined')

* fixed issue #1059: bug in js module console

* fixed issue #1056: "fs": zip functions fail with passwords

* fixed issue #1063: Docs: measuring unit of --wal.logfile-size?

* fixed issue #1062: Docs: typo in 14.2 Example data


v2.2.6 (2014-10-20)
-------------------

* fixed issue #972: Compilation Issue

* fixed issue #743: temporary directories are now unique and one can read
  off the tool that created them, if empty, they are removed atexit

* Highly improved performance of all AQL GRAPH_* functions.

* Orphan collections in general graphs can now be found via GRAPH_VERTICES
  if either "any" or no direction is defined

* Fixed documentation for AQL function GRAPH_NEIGHBORS.
  The option "vertexCollectionRestriction" is meant to filter the target
  vertices only, and should not filter the path.

* Fixed a bug in GRAPH_NEIGHBORS which enforced only empty results
  under certain conditions


v2.2.5 (2014-10-09)
-------------------

* fixed issue #961: allow non-JSON values in undocument request bodies

* fixed issue 1028: libicu is now statically linked

* fixed cached lookups of collections on the server, which may have caused spurious
  problems after collection rename operations


v2.2.4 (2014-10-01)
-------------------

* fixed accessing `_from` and `_to` attributes in `collection.byExample` and
  `collection.firstExample`

  These internal attributes were not handled properly in the mentioned functions, so
  searching for them did not always produce documents

* fixed issue #1030: arangoimp 2.2.3 crashing, not logging on large Windows CSV file

* fixed issue #1025: Traversal not as expected in undirected graph

* fixed issue #1020

  This requires re-introducing the startup option `--database.force-sync-properties`.

  This option can again be used to force fsyncs of collection, index and database properties
  stored as JSON strings on disk in files named `parameter.json`. Syncing these files after
  a write may be necessary if the underlying storage does not sync file contents by itself
  in a "sensible" amount of time after a file has been written and closed.

  The default value is `true` so collection, index and database properties will always be
  synced to disk immediately. This affects creating, renaming and dropping collections as
  well as creating and dropping databases and indexes. Each of these operations will perform
  an additional fsync on the `parameter.json` file if the option is set to `true`.

  It might be sensible to set this option to `false` for workloads that create and drop a
  lot of collections (e.g. test runs).

  Document operations such as creating, updating and dropping documents are not affected
  by this option.

* fixed issue #1016: AQL editor bug

* fixed issue #1014: WITHIN function returns wrong distance

* fixed AQL shortest path calculation in function `GRAPH_SHORTEST_PATH` to return
  complete vertex objects instead of just vertex ids

* allow changing of attributes of documents stored in server-side JavaScript variables

  Previously, the following did not work:

      var doc = db.collection.document(key);
      doc._key = "abc"; // overwriting internal attributes not supported
      doc.value = 123;  // overwriting existing attributes not supported

  Now, modifying documents stored in server-side variables (e.g. `doc` in the above case)
  is supported. Modifying the variables will not update the documents in the database,
  but will modify the JavaScript object (which can be written back to the database using
  `db.collection.update` or `db.collection.replace`)

* fixed issue #997: arangoimp apparently doesn't support files >2gig on Windows

  large file support (requires using `_stat64` instead of `stat`) is now supported on
  Windows


v2.2.3 (2014-09-02)
-------------------

* added `around` for Foxx controller

* added `type` option for HTTP API `GET /_api/document?collection=...`

  This allows controlling the type of results to be returned. By default, paths to
  documents will be returned, e.g.

      [
        `/_api/document/test/mykey1`,
        `/_api/document/test/mykey2`,
        ...
      ]

  To return a list of document ids instead of paths, the `type` URL parameter can be
  set to `id`:

      [
        `test/mykey1`,
        `test/mykey2`,
        ...
      ]

  To return a list of document keys only, the `type` URL parameter can be set to `key`:

      [
        `mykey1`,
        `mykey2`,
        ...
      ]


* properly capitalize HTTP response header field names in case the `x-arango-async`
  HTTP header was used in a request.

* fixed several documentation issues

* speedup for several general-graph functions, AQL functions starting with `GRAPH_`
  and traversals


v2.2.2 (2014-08-08)
-------------------

* allow storing non-reserved attribute names starting with an underscore

  Previous versions of ArangoDB parsed away all attribute names that started with an
  underscore (e.g. `_test', '_foo', `_bar`) on all levels of a document (root level
  and sub-attribute levels). While this behavior was documented, it was unintuitive and
  prevented storing documents inside other documents, e.g.:

      {
        "_key" : "foo",
        "_type" : "mydoc",
        "references" : [
          {
            "_key" : "something",
            "_rev" : "...",
            "value" : 1
          },
          {
            "_key" : "something else",
            "_rev" : "...",
            "value" : 2
          }
        ]
      }

  In the above example, previous versions of ArangoDB removed all attributes and
  sub-attributes that started with underscores, meaning the embedded documents would lose
  some of their attributes. 2.2.2 should preserve such attributes, and will also allow
  storing user-defined attribute names on the top-level even if they start with underscores
  (such as `_type` in the above example).

* fix conversion of JavaScript String, Number and Boolean objects to JSON.

  Objects created in JavaScript using `new Number(...)`, `new String(...)`, or
  `new Boolean(...)` were not converted to JSON correctly.

* fixed a race condition on task registration (i.e. `require("org/arangodb/tasks").register()`)

  this race condition led to undefined behavior when a just-created task with no offset and
  no period was instantly executed and deleted by the task scheduler, before the `register`
  function returned to the caller.

* changed run-tests.sh to execute all suitable tests.

* switch to new version of gyp

* fixed upgrade button


v2.2.1 (2014-07-24)
-------------------

* fixed hanging write-ahead log recovery for certain cases that involved dropping
  databases

* fixed issue with --check-version: when creating a new database the check failed

* issue #947 Foxx applicationContext missing some properties

* fixed issue with --check-version: when creating a new database the check failed

* added startup option `--wal.suppress-shape-information`

  Setting this option to `true` will reduce memory and disk space usage and require
  less CPU time when modifying documents or edges. It should therefore be turned on
  for standalone ArangoDB servers. However, for servers that are used as replication
  masters, setting this option to `true` will effectively disable the usage of the
  write-ahead log for replication, so it should be set to `false` for any replication
  master servers.

  The default value for this option is `false`.

* added optional `ttl` attribute to specify result cursor expiration for HTTP API method
  `POST /_api/cursor`

  The `ttl` attribute can be used to prevent cursor results from timing out too early.

* issue #947: Foxx applicationContext missing some properties

* (reported by Christian Neubauer):

  The problem was that in Google's V8, signed and unsigned chars are not always declared cleanly.
  so we need to force v8 to compile with forced signed chars which is done by the Flag:
    -fsigned-char
  at least it is enough to follow the instructions of compiling arango on rasperry
  and add "CFLAGS='-fsigned-char'" to the make command of V8 and remove the armv7=0

* Fixed a bug with the replication client. In the case of single document
  transactions the collection was not write locked.


v2.2.0 (2014-07-10)
-------------------

* The replication methods `logger.start`, `logger.stop` and `logger.properties` are
  no-ops in ArangoDB 2.2 as there is no separate replication logger anymore. Data changes
  are logged into the write-ahead log in ArangoDB 2.2, and not separately by the
  replication logger. The replication logger object is still there in ArangoDB 2.2 to
  ensure backwards-compatibility, however, logging cannot be started, stopped or
  configured anymore. Using any of these methods will do nothing.

  This also affects the following HTTP API methods:
  - `PUT /_api/replication/logger-start`
  - `PUT /_api/replication/logger-stop`
  - `GET /_api/replication/logger-config`
  - `PUT /_api/replication/logger-config`

  Using any of these methods is discouraged from now on as they will be removed in
  future versions of ArangoDB.

* INCOMPATIBLE CHANGE: replication of transactions has changed. Previously, transactions
  were logged on a master in one big block and shipped to a slave in one block, too.
  Now transactions will be logged and replicated as separate entries, allowing transactions
  to be bigger and also ensure replication progress.

  This change also affects the behavior of the `stop` method of the replication applier.
  If the replication applier is now stopped manually using the `stop` method and later
  restarted using the `start` method, any transactions that were unfinished at the
  point of stopping will be aborted on a slave, even if they later commit on the master.

  In ArangoDB 2.2, stopping the replication applier manually should be avoided unless the
  goal is to stop replication permanently or to do a full resync with the master anyway.
  If the replication applier still must be stopped, it should be made sure that the
  slave has fetched and applied all pending operations from a master, and that no
  extra transactions are started on the master before the `stop` command on the slave
  is executed.

  Replication of transactions in ArangoDB 2.2 might also lock the involved collections on
  the slave while a transaction is either committed or aborted on the master and the
  change has been replicated to the slave. This change in behavior may be important for
  slave servers that are used for read-scaling. In order to avoid long lasting collection
  locks on the slave, transactions should be kept small.

  The `_replication` system collection is not used anymore in ArangoDB 2.2 and its usage is
  discouraged.

* INCOMPATIBLE CHANGE: the figures reported by the `collection.figures` method
  now only reflect documents and data contained in the journals and datafiles of
  collections. Documents or deletions contained only in the write-ahead log will
  not influence collection figures until the write-ahead log garbage collection
  kicks in. The figures for a collection might therefore underreport the total
  resource usage of a collection.

  Additionally, the attributes `lastTick` and `uncollectedLogfileEntries` have been
  added to the result of the `figures` operation and the HTTP API method
  `PUT /_api/collection/figures`

* added `insert` method as an alias for `save`. Documents can now be inserted into
  a collection using either method:

      db.test.save({ foo: "bar" });
      db.test.insert({ foo: "bar" });

* added support for data-modification AQL queries

* added AQL keywords `INSERT`, `UPDATE`, `REPLACE` and `REMOVE` (and `WITH`) to
  support data-modification AQL queries.

  Unquoted usage of these keywords for attribute names in AQL queries will likely
  fail in ArangoDB 2.2. If any such attribute name needs to be used in a query, it
  should be enclosed in backticks to indicate the usage of a literal attribute
  name.

  For example, the following query will fail in ArangoDB 2.2 with a parse error:

      FOR i IN foo RETURN i.remove

  and needs to be rewritten like this:

      FOR i IN foo RETURN i.`remove`

* disallow storing of JavaScript objects that contain JavaScript native objects
  of type `Date`, `Function`, `RegExp` or `External`, e.g.

      db.test.save({ foo: /bar/ });
      db.test.save({ foo: new Date() });

  will now print

      Error: <data> cannot be converted into JSON shape: could not shape document

  Previously, objects of these types were silently converted into an empty object
  (i.e. `{ }`).

  To store such objects in a collection, explicitly convert them into strings
  like this:

      db.test.save({ foo: String(/bar/) });
      db.test.save({ foo: String(new Date()) });

* The replication methods `logger.start`, `logger.stop` and `logger.properties` are
  no-ops in ArangoDB 2.2 as there is no separate replication logger anymore. Data changes
  are logged into the write-ahead log in ArangoDB 2.2, and not separately by the
  replication logger. The replication logger object is still there in ArangoDB 2.2 to
  ensure backwards-compatibility, however, logging cannot be started, stopped or
  configured anymore. Using any of these methods will do nothing.

  This also affects the following HTTP API methods:
  - `PUT /_api/replication/logger-start`
  - `PUT /_api/replication/logger-stop`
  - `GET /_api/replication/logger-config`
  - `PUT /_api/replication/logger-config`

  Using any of these methods is discouraged from now on as they will be removed in
  future versions of ArangoDB.

* INCOMPATIBLE CHANGE: replication of transactions has changed. Previously, transactions
  were logged on a master in one big block and shipped to a slave in one block, too.
  Now transactions will be logged and replicated as separate entries, allowing transactions
  to be bigger and also ensure replication progress.

  This change also affects the behavior of the `stop` method of the replication applier.
  If the replication applier is now stopped manually using the `stop` method and later
  restarted using the `start` method, any transactions that were unfinished at the
  point of stopping will be aborted on a slave, even if they later commit on the master.

  In ArangoDB 2.2, stopping the replication applier manually should be avoided unless the
  goal is to stop replication permanently or to do a full resync with the master anyway.
  If the replication applier still must be stopped, it should be made sure that the
  slave has fetched and applied all pending operations from a master, and that no
  extra transactions are started on the master before the `stop` command on the slave
  is executed.

  Replication of transactions in ArangoDB 2.2 might also lock the involved collections on
  the slave while a transaction is either committed or aborted on the master and the
  change has been replicated to the slave. This change in behavior may be important for
  slave servers that are used for read-scaling. In order to avoid long lasting collection
  locks on the slave, transactions should be kept small.

  The `_replication` system collection is not used anymore in ArangoDB 2.2 and its usage is
  discouraged.

* INCOMPATIBLE CHANGE: the figures reported by the `collection.figures` method
  now only reflect documents and data contained in the journals and datafiles of
  collections. Documents or deletions contained only in the write-ahead log will
  not influence collection figures until the write-ahead log garbage collection
  kicks in. The figures for a collection might therefore underreport the total
  resource usage of a collection.

  Additionally, the attributes `lastTick` and `uncollectedLogfileEntries` have been
  added to the result of the `figures` operation and the HTTP API method
  `PUT /_api/collection/figures`

* added `insert` method as an alias for `save`. Documents can now be inserted into
  a collection using either method:

      db.test.save({ foo: "bar" });
      db.test.insert({ foo: "bar" });

* added support for data-modification AQL queries

* added AQL keywords `INSERT`, `UPDATE`, `REPLACE` and `REMOVE` (and `WITH`) to
  support data-modification AQL queries.

  Unquoted usage of these keywords for attribute names in AQL queries will likely
  fail in ArangoDB 2.2. If any such attribute name needs to be used in a query, it
  should be enclosed in backticks to indicate the usage of a literal attribute
  name.

  For example, the following query will fail in ArangoDB 2.2 with a parse error:

      FOR i IN foo RETURN i.remove

  and needs to be rewritten like this:

      FOR i IN foo RETURN i.`remove`

* disallow storing of JavaScript objects that contain JavaScript native objects
  of type `Date`, `Function`, `RegExp` or `External`, e.g.

      db.test.save({ foo: /bar/ });
      db.test.save({ foo: new Date() });

  will now print

      Error: <data> cannot be converted into JSON shape: could not shape document

  Previously, objects of these types were silently converted into an empty object
  (i.e. `{ }`).

  To store such objects in a collection, explicitly convert them into strings
  like this:

      db.test.save({ foo: String(/bar/) });
      db.test.save({ foo: String(new Date()) });

* honor startup option `--server.disable-statistics` when deciding whether or not
  to start periodic statistics collection jobs

  Previously, the statistics collection jobs were started even if the server was
  started with the `--server.disable-statistics` flag being set to `true`

* removed startup option `--random.no-seed`

  This option had no effect in previous versions of ArangoDB and was thus removed.

* removed startup option `--database.remove-on-drop`

  This option was used for debugging only.

* removed startup option `--database.force-sync-properties`

  This option is now superfluous as collection properties are now stored in the
  write-ahead log.

* introduced write-ahead log

  All write operations in an ArangoDB server instance are automatically logged
  to the server's write-ahead log. The write-ahead log is a set of append-only
  logfiles, and it is used in case of a crash recovery and for replication.
  Data from the write-ahead log will eventually be moved into the journals or
  datafiles of collections, allowing the server to remove older write-ahead log
  logfiles. Figures of collections will be updated when data are moved from the
  write-ahead log into the journals or datafiles of collections.

  Cross-collection transactions in ArangoDB should benefit considerably by this
  change, as less writes than in previous versions are required to ensure the data
  of multiple collections are atomically and durably committed. All data-modifying
  operations inside transactions (insert, update, remove) will write their
  operations into the write-ahead log directly, making transactions with multiple
  operations also require less physical memory than in previous versions of ArangoDB,
  that required all transaction data to fit into RAM.

  The `_trx` system collection is not used anymore in ArangoDB 2.2 and its usage is
  discouraged.

  The data in the write-ahead log can also be used in the replication context.
  The `_replication` collection that was used in previous versions of ArangoDB to
  store all changes on the server is not used anymore in ArangoDB 2.2. Instead,
  slaves can read from a master's write-ahead log to get informed about most
  recent changes. This removes the need to store data-modifying operations in
  both the actual place and the `_replication` collection.

* removed startup option `--server.disable-replication-logger`

  This option is superfluous in ArangoDB 2.2. There is no dedicated replication
  logger in ArangoDB 2.2. There is now always the write-ahead log, and it is also
  used as the server's replication log. Specifying the startup option
  `--server.disable-replication-logger` will do nothing in ArangoDB 2.2, but the
  option should not be used anymore as it might be removed in a future version.

* changed behavior of replication logger

  There is no dedicated replication logger in ArangoDB 2.2 as there is the
  write-ahead log now. The existing APIs for starting and stopping the replication
  logger still exist in ArangoDB 2.2 for downwards-compatibility, but calling
  the start or stop operations are no-ops in ArangoDB 2.2. When querying the
  replication logger status via the API, the server will always report that the
  replication logger is running. Configuring the replication logger is a no-op
  in ArangoDB 2.2, too. Changing the replication logger configuration has no
  effect. Instead, the write-ahead log configuration can be changed.

* removed MRuby integration for arangod

  ArangoDB had an experimental MRuby integration in some of the publish builds.
  This wasn't continuously developed, and so it has been removed in ArangoDB 2.2.

  This change has led to the following startup options being superfluous:

  - `--ruby.gc-interval`
  - `--ruby.action-directory`
  - `--ruby.modules-path`
  - `--ruby.startup-directory`

  Specifying these startup options will do nothing in ArangoDB 2.2, but the
  options should be avoided from now on as they might be removed in future versions.

* reclaim index memory when last document in collection is deleted

  Previously, deleting documents from a collection did not lead to index sizes being
  reduced. Instead, the already allocated index memory was re-used when a collection
  was refilled.

  Now, index memory for primary indexes and hash indexes is reclaimed instantly when
  the last document from a collection is removed.

* inlined and optimized functions in hash indexes

* added AQL TRANSLATE function

  This function can be used to perform lookups from static lists, e.g.

      LET countryNames = { US: "United States", UK: "United Kingdom", FR: "France" }
      RETURN TRANSLATE("FR", countryNames)

* fixed datafile debugger

* fixed check-version for empty directory

* moved try/catch block to the top of routing chain

* added mountedApp function for foxx-manager

* fixed issue #883: arango 2.1 - when starting multi-machine cluster, UI web
  does not change to cluster overview

* fixed dfdb: should not start any other V8 threads

* cleanup of version-check, added module org/arangodb/database-version,
  added --check-version option

* fixed issue #881: [2.1.0] Bombarded (every 10 sec or so) with
  "WARNING format string is corrupt" when in non-system DB Dashboard

* specialized primary index implementation to allow faster hash table
  rebuilding and reduce lookups in datafiles for the actual value of `_key`.

* issue #862: added `--overwrite` option to arangoimp

* removed number of property lookups for documents during AQL queries that
  access documents

* prevent buffering of long print results in arangosh's and arangod's print
  command

  this change will emit buffered intermediate print results and discard the
  output buffer to quickly deliver print results to the user, and to prevent
  constructing very large buffers for large results

* removed sorting of attribute names for use in a collection's shaper

  sorting attribute names was done on document insert to keep attributes
  of a collection in sorted order for faster comparisons. The sort order
  of attributes was only used in one particular and unlikely case, so it
  was removed. Collections with many different attribute names should
  benefit from this change by faster inserts and slightly less memory usage.

* fixed a bug in arangodump which got the collection name in _from and _to
  attributes of edges wrong (all were "_unknown")

* fixed a bug in arangorestore which did not recognize wrong _from and _to
  attributes of edges

* improved error detection and reporting in arangorestore


v2.1.1 (2014-06-06)
-------------------

* fixed dfdb: should not start any other V8 threads

* signature for collection functions was modified

  The basic change was the substitution of the input parameter of the
  function by an generic options object which can contain multiple
  option parameter of the function.
  Following functions were modified
  remove
  removeBySample
  replace
  replaceBySample
  update
  updateBySample

  Old signature is yet supported but it will be removed in future versions

v2.1.0 (2014-05-29)
-------------------

* implemented upgrade procedure for clusters

* fixed communication issue with agency which prevented reconnect
  after an agent failure

* fixed cluster dashboard in the case that one but not all servers
  in the cluster are down

* fixed a bug with coordinators creating local database objects
  in the wrong order (_system needs to be done first)

* improved cluster dashboard


v2.1.0-rc2 (2014-05-25)
-----------------------

* fixed issue #864: Inconsistent behavior of AQL REVERSE(list) function


v2.1.0-rc1 (XXXX-XX-XX)
-----------------------

* added server-side periodic task management functions:

  - require("org/arangodb/tasks").register(): registers a periodic task
  - require("org/arangodb/tasks").unregister(): unregisters and removes a
    periodic task
  - require("org/arangodb/tasks").get(): retrieves a specific tasks or all
    existing tasks

  the previous undocumented function `internal.definePeriodic` is now
  deprecated and will be removed in a future release.

* decrease the size of some seldom used system collections on creation.

  This will make these collections use less disk space and mapped memory.

* added AQL date functions

* added AQL FLATTEN() list function

* added index memory statistics to `db.<collection>.figures()` function

  The `figures` function will now return a sub-document `indexes`, which lists
  the number of indexes in the `count` sub-attribute, and the total memory
  usage of the indexes in bytes in the `size` sub-attribute.

* added AQL CURRENT_DATABASE() function

  This function returns the current database's name.

* added AQL CURRENT_USER() function

  This function returns the current user from an AQL query. The current user is the
  username that was specified in the `Authorization` HTTP header of the request. If
  authentication is turned off or the query was executed outside a request context,
  the function will return `null`.

* fixed issue #796: Searching with newline chars broken?

  fixed slightly different handling of backslash escape characters in a few
  AQL functions. Now handling of escape sequences should be consistent, and
  searching for newline characters should work the same everywhere

* added OpenSSL version check for configure

  It will report all OpenSSL versions < 1.0.1g as being too old.
  `configure` will only complain about an outdated OpenSSL version but not stop.

* require C++ compiler support (requires g++ 4.8, clang++ 3.4 or Visual Studio 13)

* less string copying returning JSONified documents from ArangoDB, e.g. via
  HTTP GET `/_api/document/<collection>/<document>`

* issue #798: Lower case http headers from arango

  This change allows returning capitalized HTTP headers, e.g.
  `Content-Length` instead of `content-length`.
  The HTTP spec says that headers are case-insensitive, but
  in fact several clients rely on a specific case in response
  headers.
  This change will capitalize HTTP headers if the `X-Arango-Version`
  request header is sent by the client and contains a value of at
  least `20100` (for version 2.1). The default value for the
  compatibility can also be set at server start, using the
  `--server.default-api-compatibility` option.

* simplified usage of `db._createStatement()`

  Previously, the function could not be called with a query string parameter as
  follows:

      db._createStatement(queryString);

  Calling it as above resulted in an error because the function expected an
  object as its parameter. From now on, it's possible to call the function with
  just the query string.

* make ArangoDB not send back a `WWW-Authenticate` header to a client in case the
  client sends the `X-Omit-WWW-Authenticate` HTTP header.

  This is done to prevent browsers from showing their built-in HTTP authentication
  dialog for AJAX requests that require authentication.
  ArangoDB will still return an HTTP 401 (Unauthorized) if the request doesn't
  contain valid credentials, but it will omit the `WWW-Authenticate` header,
  allowing clients to bypass the browser's authentication dialog.

* added REST API method HTTP GET `/_api/job/job-id` to query the status of an
  async job without potentially fetching it from the list of done jobs

* fixed non-intuitive behavior in jobs API: previously, querying the status
  of an async job via the API HTTP PUT `/_api/job/job-id` removed a currently
  executing async job from the list of queryable jobs on the server.
  Now, when querying the result of an async job that is still executing,
  the job is kept in the list of queryable jobs so its result can be fetched
  by a subsequent request.

* use a new data structure for the edge index of an edge collection. This
  improves the performance for the creation of the edge index and in
  particular speeds up removal of edges in graphs. Note however that
  this change might change the order in which edges starting at
  or ending in a vertex are returned. However, this order was never
  guaranteed anyway and it is not sensible to guarantee any particular
  order.

* provide a size hint to edge and hash indexes when initially filling them
  this will lead to less re-allocations when populating these indexes

  this may speed up building indexes when opening an existing collection

* don't requeue identical context methods in V8 threads in case a method is
  already registered

* removed arangod command line option `--database.remove-on-compacted`

* export the sort attribute for graph traversals to the HTTP interface

* add support for arangodump/arangorestore for clusters


v2.0.8 (XXXX-XX-XX)
-------------------

* fixed too-busy iteration over skiplists

  Even when a skiplist query was restricted by a limit clause, the skiplist
  index was queried without the limit. this led to slower-than-necessary
  execution times.

* fixed timeout overflows on 32 bit systems

  this bug has led to problems when select was called with a high timeout
  value (2000+ seconds) on 32bit systems that don't have a forgiving select
  implementation. when the call was made on these systems, select failed
  so no data would be read or sent over the connection

  this might have affected some cluster-internal operations.

* fixed ETCD issues on 32 bit systems

  ETCD was non-functional on 32 bit systems at all. The first call to the
  watch API crashed it. This was because atomic operations worked on data
  structures that were not properly aligned on 32 bit systems.

* fixed issue #848: db.someEdgeCollection.inEdge does not return correct
  value when called the 2nd time after a .save to the edge collection


v2.0.7 (2014-05-05)
-------------------

* issue #839: Foxx Manager missing "unfetch"

* fixed a race condition at startup

  this fixes undefined behavior in case the logger was involved directly at
  startup, before the logger initialization code was called. This should have
  occurred only for code that was executed before the invocation of main(),
  e.g. during ctor calls of statically defined objects.


v2.0.6 (2014-04-22)
-------------------

* fixed issue #835: arangosh doesn't show correct database name



v2.0.5 (2014-04-21)
-------------------

* Fixed a caching problem in IE JS Shell

* added cancelation for async jobs

* upgraded to new gyp for V8

* new Windows installer


v2.0.4 (2014-04-14)
-------------------

* fixed cluster authentication front-end issues for Firefox and IE, there are
  still problems with Chrome


v2.0.3 (2014-04-14)
-------------------

* fixed AQL optimizer bug

* fixed front-end issues

* added password change dialog


v2.0.2 (2014-04-06)
-------------------

* during cluster startup, do not log (somewhat expected) connection errors with
  log level error, but with log level info

* fixed dashboard modals

* fixed connection check for cluster planning front end: firefox does
  not support async:false

* document how to persist a cluster plan in order to relaunch an existing
  cluster later


v2.0.1 (2014-03-31)
-------------------

* make ArangoDB not send back a `WWW-Authenticate` header to a client in case the
  client sends the `X-Omit-WWW-Authenticate` HTTP header.

  This is done to prevent browsers from showing their built-in HTTP authentication
  dialog for AJAX requests that require authentication.
  ArangoDB will still return an HTTP 401 (Unauthorized) if the request doesn't
  contain valid credentials, but it will omit the `WWW-Authenticate` header,
  allowing clients to bypass the browser's authentication dialog.

* fixed isses in arango-dfdb:

  the dfdb was not able to unload certain system collections, so these couldn't be
  inspected with the dfdb sometimes. Additionally, it did not truncate corrupt
  markers from datafiles under some circumstances

* added `changePassword` attribute for users

* fixed non-working "save" button in collection edit view of web interface
  clicking the save button did nothing. one had to press enter in one of the input
  fields to send modified form data

* fixed V8 compile error on MacOS X

* prevent `body length: -9223372036854775808` being logged in development mode for
  some Foxx HTTP responses

* fixed several bugs in web interface dashboard

* fixed issue #783: coffee script not working in manifest file

* fixed issue #783: coffee script not working in manifest file

* fixed issue #781: Cant save current query from AQL editor ui

* bumped version in `X-Arango-Version` compatibility header sent by arangosh and other
  client tools from `1.5` to `2.0`.

* fixed startup options for arango-dfdb, added details option for arango-dfdb

* fixed display of missing error messages and codes in arangosh

* when creating a collection via the web interface, the collection type was always
  "document", regardless of the user's choice


v2.0.0 (2014-03-10)
-------------------

* first 2.0 release


v2.0.0-rc2 (2014-03-07)
-----------------------

* fixed cluster authorization


v2.0.0-rc1 (2014-02-28)
-----------------------

* added sharding :-)

* added collection._dbName attribute to query the name of the database from a collection

  more detailed documentation on the sharding and cluster features can be found in the user
  manual, section **Sharding**

* INCOMPATIBLE CHANGE: using complex values in AQL filter conditions with operators other
  than equality (e.g. >=, >, <=, <) will disable usage of skiplist indexes for filter
  evaluation.

  For example, the following queries will be affected by change:

      FOR doc IN docs FILTER doc.value < { foo: "bar" } RETURN doc
      FOR doc IN docs FILTER doc.value >= [ 1, 2, 3 ] RETURN doc

  The following queries will not be affected by the change:

      FOR doc IN docs FILTER doc.value == 1 RETURN doc
      FOR doc IN docs FILTER doc.value == "foo" RETURN doc
      FOR doc IN docs FILTER doc.value == [ 1, 2, 3 ] RETURN doc
      FOR doc IN docs FILTER doc.value == { foo: "bar" } RETURN doc

* INCOMPATIBLE CHANGE: removed undocumented method `collection.saveOrReplace`

  this feature was never advertised nor documented nor tested.

* INCOMPATIBLE CHANGE: removed undocumented REST API method `/_api/simple/BY-EXAMPLE-HASH`

  this feature was never advertised nor documented nor tested.

* added explicit startup parameter `--server.reuse-address`

  This flag can be used to control whether sockets should be acquired with the SO_REUSEADDR
  flag.

  Regardless of this setting, sockets on Windows are always acquired using the
  SO_EXCLUSIVEADDRUSE flag.

* removed undocumented REST API method GET `/_admin/database-name`

* added user validation API at POST `/_api/user/<username>`

* slightly improved users management API in `/_api/user`:

  Previously, when creating a new user via HTTP POST, the username needed to be
  passed in an attribute `username`. When users were returned via this API,
  the usernames were returned in an attribute named `user`. This was slightly
  confusing and was changed in 2.0 as follows:

  - when adding a user via HTTP POST, the username can be specified in an attribute
  `user`. If this attribute is not used, the API will look into the attribute `username`
  as before and use that value.
  - when users are returned via HTTP GET, the usernames are still returned in an
    attribute `user`.

  This change should be fully downwards-compatible with the previous version of the API.

* added AQL SLICE function to extract slices from lists

* made module loader more node compatible

* the startup option `--javascript.package-path` for arangosh is now deprecated and does
  nothing. Using it will not cause an error, but the option is ignored.

* added coffee script support

* Several UI improvements.

* Exchanged icons in the graphviewer toolbar

* always start networking and HTTP listeners when starting the server (even in
  console mode)

* allow vertex and edge filtering with user-defined functions in TRAVERSAL,
  TRAVERSAL_TREE and SHORTEST_PATH AQL functions:

      // using user-defined AQL functions for edge and vertex filtering
      RETURN TRAVERSAL(friends, friendrelations, "friends/john", "outbound", {
        followEdges: "myfunctions::checkedge",
        filterVertices: "myfunctions::checkvertex"
      })

      // using the following custom filter functions
      var aqlfunctions = require("org/arangodb/aql/functions");
      aqlfunctions.register("myfunctions::checkedge", function (config, vertex, edge, path) {
        return (edge.type !== 'dislikes'); // don't follow these edges
      }, false);

      aqlfunctions.register("myfunctions::checkvertex", function (config, vertex, path) {
        if (vertex.isDeleted || ! vertex.isActive) {
          return [ "prune", "exclude" ]; // exclude these and don't follow them
        }
        return [ ]; // include everything else
      }, false);

* fail if invalid `strategy`, `order` or `itemOrder` attribute values
  are passed to the AQL TRAVERSAL function. Omitting these attributes
  is not considered an error, but specifying an invalid value for any
  of these attributes will make an AQL query fail.

* issue #751: Create database through API should return HTTP status code 201

  By default, the server now returns HTTP 201 (created) when creating a new
  database successfully. To keep compatibility with older ArangoDB versions, the
  startup parameter `--server.default-api-compatibility` can be set to a value
  of `10400` to indicate API compatibility with ArangoDB 1.4. The compatibility
  can also be enforced by setting the `X-Arango-Version` HTTP header in a
  client request to this API on a per-request basis.

* allow direct access from the `db` object to collections whose names start
  with an underscore (e.g. db._users).

  Previously, access to such collections via the `db` object was possible from
  arangosh, but not from arangod (and thus Foxx and actions). The only way
  to access such collections from these places was via the `db._collection(<name>)`
  workaround.

* allow `\n` (as well as `\r\n`) as line terminator in batch requests sent to
  `/_api/batch` HTTP API.

* use `--data-binary` instead of `--data` parameter in generated cURL examples

* issue #703: Also show path of logfile for fm.config()

* issue #675: Dropping a collection used in "graph" module breaks the graph

* added "static" Graph.drop() method for graphs API

* fixed issue #695: arangosh server.password error

* use pretty-printing in `--console` mode by default

* simplified ArangoDB startup options

  Some startup options are now superfluous or their usage is simplified. The
  following options have been changed:

  * `--javascript.modules-path`: this option has been removed. The modules paths
    are determined by arangod and arangosh automatically based on the value of
    `--javascript.startup-directory`.

    If the option is set on startup, it is ignored so startup will not abort with
    an error `unrecognized option`.

  * `--javascript.action-directory`: this option has been removed. The actions
    directory is determined by arangod automatically based on the value of
    `--javascript.startup-directory`.

    If the option is set on startup, it is ignored so startup will not abort with
    an error `unrecognized option`.

  * `--javascript.package-path`: this option is still available but it is not
    required anymore to set the standard package paths (e.g. `js/npm`). arangod
    will automatically use this standard package path regardless of whether it
    was specified via the options.

    It is possible to use this option to add additional package paths to the
    standard value.

  Configuration files included with arangod are adjusted accordingly.

* layout of the graphs tab adapted to better fit with the other tabs

* database selection is moved to the bottom right corner of the web interface

* removed priority queue index type

  this feature was never advertised nor documented nor tested.

* display internal attributes in document source view of web interface

* removed separate shape collections

  When upgrading to ArangoDB 2.0, existing collections will be converted to include
  shapes and attribute markers in the datafiles instead of using separate files for
  shapes.

  When a collection is converted, existing shapes from the SHAPES directory will
  be written to a new datafile in the collection directory, and the SHAPES directory
  will be removed afterwards.

  This saves up to 2 MB of memory and disk space for each collection
  (savings are higher, the less different shapes there are in a collection).
  Additionally, one less file descriptor per opened collection will be used.

  When creating a new collection, the amount of sync calls may be reduced. The same
  may be true for documents with yet-unknown shapes. This may help performance
  in these cases.

* added AQL functions `NTH` and `POSITION`

* added signal handler for arangosh to save last command in more cases

* added extra prompt placeholders for arangosh:
  - `%e`: current endpoint
  - `%u`: current user

* added arangosh option `--javascript.gc-interval` to control amount of
  garbage collection performed by arangosh

* fixed issue #651: Allow addEdge() to take vertex ids in the JS library

* removed command-line option `--log.format`

  In previous versions, this option did not have an effect for most log messages, so
  it got removed.

* removed C++ logger implementation

  Logging inside ArangoDB is now done using the LOG_XXX() macros. The LOGGER_XXX()
  macros are gone.

* added collection status "loading"


v1.4.16 (XXXX-XX-XX)
--------------------

* fixed too eager datafile deletion

  this issue could have caused a crash when the compaction had marked datafiles as obsolete
  and they were removed while "old" temporary query results still pointed to the old datafile
  positions

* fixed issue #826: Replication fails when a collection's configuration changes


v1.4.15 (2014-04-19)
--------------------

* bugfix for AQL query optimizer

  the following type of query was too eagerly optimized, leading to errors in code-generation:

      LET a = (FOR i IN [] RETURN i) LET b = (FOR i IN [] RETURN i) RETURN 1

  the problem occurred when both lists in the subqueries were empty. In this case invalid code
  was generated and the query couldn't be executed.


v1.4.14 (2014-04-05)
--------------------

* fixed race conditions during shape / attribute insertion

  A race condition could have led to spurious `cannot find attribute #xx` or
  `cannot find shape #xx` (where xx is a number) warning messages being logged
  by the server. This happened when a new attribute was inserted and at the same
  time was queried by another thread.

  Also fixed a race condition that may have occurred when a thread tried to
  access the shapes / attributes hash tables while they were resized. In this
  cases, the shape / attribute may have been hashed to a wrong slot.

* fixed a memory barrier / cpu synchronization problem with libev, affecting
  Windows with Visual Studio 2013 (probably earlier versions are affected, too)

  The issue is described in detail here:
  http://lists.schmorp.de/pipermail/libev/2014q1/002318.html


v1.4.13 (2014-03-14)
--------------------

* added diagnostic output for Foxx application upload

* allow dump & restore from ArangoDB 1.4 with an ArangoDB 2.0 server

* allow startup options `temp-path` and `default-language` to be specified from the arangod
  configuration file and not only from the command line

* fixed too eager compaction

  The compaction will now wait for several seconds before trying to re-compact the same
  collection. Additionally, some other limits have been introduced for the compaction.


v1.4.12 (2014-03-05)
--------------------

* fixed display bug in web interface which caused the following problems:
  - documents were displayed in web interface as being empty
  - document attributes view displayed many attributes with content "undefined"
  - document source view displayed many attributes with name "TYPEOF" and value "undefined"
  - an alert popping up in the browser with message "Datatables warning..."

* re-introduced old-style read-write locks to supports Windows versions older than
  Windows 2008R2 and Windows 7. This should re-enable support for Windows Vista and
  Windows 2008.


v1.4.11 (2014-02-27)
--------------------

* added SHORTEST_PATH AQL function

  this calculates the shortest paths between two vertices, using the Dijkstra
  algorithm, employing a min-heap

  By default, ArangoDB does not know the distance between any two vertices and
  will use a default distance of 1. A custom distance function can be registered
  as an AQL user function to make the distance calculation use any document
  attributes or custom logic:

      RETURN SHORTEST_PATH(cities, motorways, "cities/CGN", "cities/MUC", "outbound", {
        paths: true,
        distance: "myfunctions::citydistance"
      })

      // using the following custom distance function
      var aqlfunctions = require("org/arangodb/aql/functions");
      aqlfunctions.register("myfunctions::distance", function (config, vertex1, vertex2, edge) {
        return Math.sqrt(Math.pow(vertex1.x - vertex2.x) + Math.pow(vertex1.y - vertex2.y));
      }, false);

* fixed bug in Graph.pathTo function

* fixed small memleak in AQL optimizer

* fixed access to potentially uninitialized variable when collection had a cap constraint


v1.4.10 (2014-02-21)
--------------------

* fixed graph constructor to allow graph with some parameter to be used

* added node.js "events" and "stream"

* updated npm packages

* added loading of .json file

* Fixed http return code in graph api with waitForSync parameter.

* Fixed documentation in graph, simple and index api.

* removed 2 tests due to change in ruby library.

* issue #756: set access-control-expose-headers on CORS response

  the following headers are now whitelisted by ArangoDB in CORS responses:
  - etag
  - content-encoding
  - content-length
  - location
  - server
  - x-arango-errors
  - x-arango-async-id


v1.4.9 (2014-02-07)
-------------------

* return a document's current etag in response header for HTTP HEAD requests on
  documents that return an HTTP 412 (precondition failed) error. This allows
  retrieving the document's current revision easily.

* added AQL function `SKIPLIST` to directly access skiplist indexes from AQL

  This is a shortcut method to use a skiplist index for retrieving specific documents in
  indexed order. The function capability is rather limited, but it may be used
  for several cases to speed up queries. The documents are returned in index order if
  only one condition is used.

      /* return all documents with mycollection.created > 12345678 */
      FOR doc IN SKIPLIST(mycollection, { created: [[ '>', 12345678 ]] })
        RETURN doc

      /* return first document with mycollection.created > 12345678 */
      FOR doc IN SKIPLIST(mycollection, { created: [[ '>', 12345678 ]] }, 0, 1)
        RETURN doc

      /* return all documents with mycollection.created between 12345678 and 123456790 */
      FOR doc IN SKIPLIST(mycollection, { created: [[ '>', 12345678 ], [ '<=', 123456790 ]] })
        RETURN doc

      /* return all documents with mycollection.a equal 1 and .b equal 2 */
      FOR doc IN SKIPLIST(mycollection, { a: [[ '==', 1 ]], b: [[ '==', 2 ]] })
        RETURN doc

  The function requires a skiplist index with the exact same attributes to
  be present on the specified collection. All attributes present in the skiplist
  index must be specified in the conditions specified for the `SKIPLIST` function.
  Attribute declaration order is important, too: attributes must be specified in the
  same order in the condition as they have been declared in the skiplist index.

* added command-line option `--server.disable-authentication-unix-sockets`

  with this option, authentication can be disabled for all requests coming
  in via UNIX domain sockets, enabling clients located on the same host as
  the ArangoDB server to connect without authentication.
  Other connections (e.g. TCP/IP) are not affected by this option.

  The default value for this option is `false`.
  Note: this option is only supported on platforms that support Unix domain
  sockets.

* call global arangod instance destructor on shutdown

* issue #755: TRAVERSAL does not use strategy, order and itemOrder options

  these options were not honored when configuring a traversal via the AQL
  TRAVERSAL function. Now, these options are used if specified.

* allow vertex and edge filtering with user-defined functions in TRAVERSAL,
  TRAVERSAL_TREE and SHORTEST_PATH AQL functions:

      // using user-defined AQL functions for edge and vertex filtering
      RETURN TRAVERSAL(friends, friendrelations, "friends/john", "outbound", {
        followEdges: "myfunctions::checkedge",
        filterVertices: "myfunctions::checkvertex"
      })

      // using the following custom filter functions
      var aqlfunctions = require("org/arangodb/aql/functions");
      aqlfunctions.register("myfunctions::checkedge", function (config, vertex, edge, path) {
        return (edge.type !== 'dislikes'); // don't follow these edges
      }, false);

      aqlfunctions.register("myfunctions::checkvertex", function (config, vertex, path) {
        if (vertex.isDeleted || ! vertex.isActive) {
          return [ "prune", "exclude" ]; // exclude these and don't follow them
        }
        return [ ]; // include everything else
      }, false);

* issue #748: add vertex filtering to AQL's TRAVERSAL[_TREE]() function


v1.4.8 (2014-01-31)
-------------------

* install foxx apps in the web interface

* fixed a segfault in the import API


v1.4.7 (2014-01-23)
-------------------

* issue #744: Add usage example arangoimp from Command line

* issue #738: added __dirname, __filename pseudo-globals. Fixes #733. (@by pluma)

* mount all Foxx applications in system apps directory on startup


v1.4.6 (2014-01-20)
-------------------

* issue #736: AQL function to parse collection and key from document handle

* added fm.rescan() method for Foxx-Manager

* fixed issue #734: foxx cookie and route problem

* added method `fm.configJson` for arangosh

* include `startupPath` in result of API `/_api/foxx/config`


v1.4.5 (2014-01-15)
-------------------

* fixed issue #726: Alternate Windows Install Method

* fixed issue #716: dpkg -P doesn't remove everything

* fixed bugs in description of HTTP API `_api/index`

* fixed issue #732: Rest API GET revision number

* added missing documentation for several methods in HTTP API `/_api/edge/...`

* fixed typos in description of HTTP API `_api/document`

* defer evaluation of AQL subqueries and logical operators (lazy evaluation)

* Updated font in WebFrontend, it now contains a version that renders properly on Windows

* generally allow function return values as call parameters to AQL functions

* fixed potential deadlock in global context method execution

* added override file "arangod.conf.local" (and co)


v1.4.4 (2013-12-24)
-------------------

* uid and gid are now set in the scripts, there is no longer a separate config file for
  arangod when started from a script

* foxx-manager is now an alias for arangosh

* arango-dfdb is now an alias for arangod, moved from bin to sbin

* changed from readline to linenoise for Windows

* added --install-service and --uninstall-service for Windows

* removed --daemon and --supervisor for Windows

* arangosh and arangod now uses the config-file which maps the binary name, i. e. if you
  rename arangosh to foxx-manager it will use the config file foxx-manager.conf

* fixed lock file for Windows

* fixed issue #711, #687: foxx-manager throws internal errors

* added `--server.ssl-protocol` option for client tools
  this allows connecting from arangosh, arangoimp, arangoimp etc. to an ArangoDB
  server that uses a non-default value for `--server.ssl-protocol`. The default
  value for the SSL protocol is 4 (TLSv1). If the server is configured to use a
  different protocol, it was not possible to connect to it with the client tools.

* added more detailed request statistics

  This adds the number of async-executed HTTP requests plus the number of HTTP
  requests per individual HTTP method type.

* added `--force` option for arangorestore
  this option allows continuing a restore operation even if the server reports errors
  in the middle of the restore operation

* better error reporting for arangorestore
  in case the server returned an HTTP error, arangorestore previously reported this
  error as `internal error` without any details only. Now server-side errors are
  reported by arangorestore with the server's error message

* include more system collections in dumps produced by arangodump
  previously some system collections were intentionally excluded from dumps, even if the
  dump was run with `--include-system-collections`. for example, the collections `_aal`,
  `_modules`, `_routing`, and `_users` were excluded. This makes sense in a replication
  context but not always in a dump context.
  When specifying `--include-system-collections`, arangodump will now include the above-
  mentioned collections in the dump, too. Some other system collections are still excluded
  even when the dump is run with `--include-system-collections`, for example `_replication`
  and `_trx`.

* fixed issue #701: ArangoStatement undefined in arangosh

* fixed typos in configuration files


v1.4.3 (2013-11-25)
-------------------

* fixed a segfault in the AQL optimizer, occurring when a constant non-list value was
  used on the right-hand side of an IN operator that had a collection attribute on the
  left-hand side

* issue #662:

  Fixed access violation errors (crashes) in the Windows version, occurring under some
  circumstances when accessing databases with multiple clients in parallel

* fixed issue #681: Problem with ArchLinux PKGBUILD configuration


v1.4.2 (2013-11-20)
-------------------

* fixed issue #669: Tiny documentation update

* ported Windows version to use native Windows API SRWLocks (slim read-write locks)
  and condition variables instead of homemade versions

  MSDN states the following about the compatibility of SRWLocks and Condition Variables:

      Minimum supported client:
      Windows Server 2008 [desktop apps | Windows Store apps]

      Minimum supported server:
      Windows Vista [desktop apps | Windows Store apps]

* fixed issue #662: ArangoDB on Windows hanging

  This fixes a deadlock issue that occurred on Windows when documents were written to
  a collection at the same time when some other thread tried to drop the collection.

* fixed file-based logging in Windows

  the logger complained on startup if the specified log file already existed

* fixed startup of server in daemon mode (`--daemon` startup option)

* fixed a segfault in the AQL optimizer

* issue #671: Method graph.measurement does not exist

* changed Windows condition variable implementation to use Windows native
  condition variables

  This is an attempt to fix spurious Windows hangs as described in issue #662.

* added documentation for JavaScript traversals

* added --code-page command-line option for Windows version of arangosh

* fixed a problem when creating edges via the web interface.

  The problem only occurred if a collection was created with type "document
  collection" via the web interface, and afterwards was dropped and re-created
  with type "edge collection". If the web interface page was not reloaded,
  the old collection type (document) was cached, making the subsequent creation
  of edges into the (seeming-to-be-document) collection fail.

  The fix is to not cache the collection type in the web interface. Users of
  an older version of the web interface can reload the collections page if they
  are affected.

* fixed a caching problem in arangosh: if a collection was created using the web
  interface, and then removed via arangosh, arangosh did not actually drop the
  collection due to caching.

  Because the `drop` operation was not carried out, this caused misleading error
  messages when trying to re-create the collection (e.g. `cannot create collection:
  duplicate name`).

* fixed ALT-introduced characters for arangosh console input on Windows

  The Windows readline port was not able to handle characters that are built
  using CTRL or ALT keys. Regular characters entered using the CTRL or ALT keys
  were silently swallowed and not passed to the terminal input handler.

  This did not seem to cause problems for the US keyboard layout, but was a
  severe issue for keyboard layouts that require the ALT (or ALT-GR) key to
  construct characters. For example, entering the character `{` with a German
  keyboard layout requires pressing ALT-GR + 9.

* fixed issue #665: Hash/skiplist combo madness bit my ass

  this fixes a problem with missing/non-deterministic rollbacks of inserts in
  case of a unique constraint violation into a collection with multiple secondary
  indexes (with at least one of them unique)

* fixed issue #664: ArangoDB installer on Windows requires drive c:

* partly fixed issue #662: ArangoDB on Windows hanging

  This fixes dropping databases on Windows. In previous 1.4 versions on Windows,
  one shape collection file was not unloaded and removed when dropping a database,
  leaving one directory and one shape collection file in the otherwise-dropped
  database directory.

* fixed issue #660: updated documentation on indexes


v1.4.1 (2013-11-08)
-------------------

* performance improvements for skip-list deletes


v1.4.1-rc1 (2013-11-07)
-----------------------

* fixed issue #635: Web-Interface should have a "Databases" Menu for Management

* fixed issue #624: Web-Interface is missing a Database selector

* fixed segfault in bitarray query

* fixed issue #656: Cannot create unique index through web interface

* fixed issue #654: bitarray index makes server down

* fixed issue #653: Slow query

* fixed issue #650: Randomness of any() should be improved

* made AQL `DOCUMENT()` function polymorphic and work with just one parameter.

  This allows using the `DOCUMENT` function like this:

      DOCUMENT('users/john')
      DOCUMENT([ 'users/john', 'users/amy' ])

  in addition to the existing use cases:

      DOCUMENT(users, 'users/john')
      DOCUMENT(users, 'john')
      DOCUMENT(users, [ 'users/john' ])
      DOCUMENT(users, [ 'users/john', 'users/amy' ])
      DOCUMENT(users, [ 'john', 'amy' ])

* simplified usage of ArangoDB batch API

  It is not necessary anymore to send the batch boundary in the HTTP `Content-Type`
  header. Previously, the batch API expected the client to send a Content-Type header
  of`multipart/form-data; boundary=<some boundary value>`. This is still supported in
  ArangoDB 2.0, but clients can now also omit this header. If the header is not
  present in a client request, ArangoDB will ignore the request content type and
  read the MIME boundary from the beginning of the request body.

  This also allows using the batch API with the Swagger "Try it out" feature (which is
  not too good at sending a different or even dynamic content-type request header).

* added API method GET `/_api/database/user`

  This returns the list of databases a specific user can see without changing the
  username/passwd.

* issue #424: Documentation about IDs needs to be upgraded


v1.4.0 (2013-10-29)
-------------------

* fixed issue #648: /batch API is missing from Web Interface API Documentation (Swagger)

* fixed issue #647: Icon tooltips missing

* fixed issue #646: index creation in web interface

* fixed issue #645: Allow jumping from edge to linked vertices

* merged PR for issue #643: Some minor corrections and a link to "Downloads"

* fixed issue #642: Completion of error handling

* fixed issue #639: compiling v1.4 on maverick produces warnings on -Wstrict-null-sentinel

* fixed issue #634: Web interface bug: Escape does not always propagate

* fixed issue #620: added startup option `--server.default-api-compatibility`

  This adds the following changes to the ArangoDB server and clients:
  - the server provides a new startup option `--server.default-api-compatibility`.
    This option can be used to determine the compatibility of (some) server API
    return values. The value for this parameter is a server version number,
    calculated as follows: `10000 * major + 100 * minor` (e.g. `10400` for ArangoDB
    1.3). The default value is `10400` (1.4), the minimum allowed value is `10300`
    (1.3).

    When setting this option to a value lower than the current server version,
    the server might respond with old-style results to "old" clients, increasing
    compatibility with "old" (non-up-to-date) clients.

  - the server will on each incoming request check for an HTTP header
    `x-arango-version`. Clients can optionally set this header to the API
    version number they support. For example, if a client sends the HTTP header
    `x-arango-version: 10300`, the server will pick this up and might send ArangoDB
    1.3-style responses in some situations.

    Setting either the startup parameter or using the HTTP header (or both) allows
    running "old" clients with newer versions of ArangoDB, without having to adjust
    the clients too much.

  - the `location` headers returned by the server for the APIs `/_api/document/...`
    and `/_api/collection/...` will have different values depending on the used API
    version. If the API compatibility is `10300`, the `location` headers returned
    will look like this:

        location: /_api/document/....

    whereas when an API compatibility of `10400` or higher is used, the `location`
    headers will look like this:

        location: /_db/<database name>/_api/document/...

  Please note that even in the presence of this, old API versions still may not
  be supported forever by the server.

* fixed issue #643: Some minor corrections and a link to "Downloads" by @frankmayer

* started issue #642: Completion of error handling

* fixed issue #639: compiling v1.4 on maverick produces warnings on
  -Wstrict-null-sentinel

* fixed issue #621: Standard Config needs to be fixed

* added function to manage indexes (web interface)

* improved server shutdown time by signaling shutdown to applicationserver,
  logging, cleanup and compactor threads

* added foxx-manager `replace` command

* added foxx-manager `installed` command (a more intuitive alias for `list`)

* fixed issue #617: Swagger API is missing '/_api/version'

* fixed issue #615: Swagger API: Some commands have no parameter entry forms

* fixed issue #614: API : Typo in : Request URL /_api/database/current

* fixed issue #609: Graph viz tool - different background color

* fixed issue #608: arangosh config files - eventually missing in the manual

* fixed issue #607: Admin interface: no core documentation

* fixed issue #603: Aardvark Foxx App Manager

* fixed a bug in type-mapping between AQL user functions and the AQL layer

  The bug caused errors like the following when working with collection documents
  in an AQL user function:

      TypeError: Cannot assign to read only property '_id' of #<ShapedJson>

* create less system collections when creating a new database

  This is achieved by deferring collection creation until the collections are actually
  needed by ArangoDB. The following collections are affected by the change:
  - `_fishbowl`
  - `_structures`


v1.4.0-beta2 (2013-10-14)
-------------------------

* fixed compaction on Windows

  The compaction on Windows did not ftruncate the cleaned datafiles to a smaller size.
  This has been fixed so not only the content of the files is cleaned but also files
  are re-created with potentially smaller sizes.

* only the following system collections will be excluded from replication from now on:
  - `_replication`
  - `_trx`
  - `_users`
  - `_aal`
  - `_fishbowl`
  - `_modules`
  - `_routing`

  Especially the following system collections will now be included in replication:
  - `_aqlfunctions`
  - `_graphs`

  In previous versions of ArangoDB, all system collections were excluded from the
  replication.

  The change also caused a change in the replication logger and applier:
  in previous versions of ArangoDB, only a collection's id was logged for an operation.
  This has not caused problems for non-system collections but for system collections
  there ids might differ. In addition to a collection id ArangoDB will now also log the
  name of a collection for each replication event.

  The replication applier will now look for the collection name attribute in logged
  events preferably.

* added database selection to arango-dfdb

* provide foxx-manager, arangodump, and arangorestore in Windows build

* ArangoDB 1.4 will refuse to start if option `--javascript.app-path` is not set.

* added startup option `--server.allow-method-override`

  This option can be set to allow overriding the HTTP request method in a request using
  one of the following custom headers:

  - x-http-method-override
  - x-http-method
  - x-method-override

  This allows bypassing proxies and tools that would otherwise just let certain types of
  requests pass. Enabling this option may impose a security risk, so it should only be
  used in very controlled environments.

  The default value for this option is `false` (no method overriding allowed).

* added "details" URL parameter for bulk import API

  Setting the `details` URL parameter to `true` in a call to POST `/_api/import` will make
  the import return details about non-imported documents in the `details` attribute. If
  `details` is `false` or omitted, no `details` attribute will be present in the response.
  This is the same behavior that previous ArangoDB versions exposed.

* added "complete" option for bulk import API

  Setting the `complete` URL parameter to `true` in a call to POST `/_api/import` will make
  the import completely fail if at least one of documents cannot be imported successfully.

  It defaults to `false`, which will make ArangoDB continue importing the other documents
  from the import even if some documents cannot be imported. This is the same behavior that
  previous ArangoDB versions exposed.

* added missing swagger documentation for `/_api/log`

* calling `/_api/logs` (or `/_admin/logs`) is only permitted from the `_system` database now.

  Calling this API method for/from other database will result in an HTTP 400.

' ported fix from https://github.com/novus/nvd3/commit/0894152def263b8dee60192f75f66700cea532cc

  This prevents JavaScript errors from occurring in Chrome when in the admin interface,
  section "Dashboard".

* show current database name in web interface (bottom right corner)

* added missing documentation for /_api/import in swagger API docs

* allow specification of database name for replication sync command replication applier

  This allows syncing from a master database with a different name than the slave database.

* issue #601: Show DB in prompt

  arangosh now displays the database name as part of the prompt by default.

  Can change the prompt by using the `--prompt` option, e.g.

      > arangosh --prompt "my db is named \"%d\"> "


v1.4.0-beta1 (2013-10-01)
-------------------------

* make the Foxx manager use per-database app directories

  Each database now has its own subdirectory for Foxx applications. Each database
  can thus use different Foxx applications if required. A Foxx app for a specific
  database resides in `<app-path>/databases/<database-name>/<app-name>`.

  System apps are shared between all databases. They reside in `<app-path>/system/<app-name>`.

* only trigger an engine reset in development mode for URLs starting with `/dev/`

  This prevents ArangoDB from reloading all Foxx applications when it is not
  actually necessary.

* changed error code from 10 (bad parameter) to 1232 (invalid key generator) for
  errors that are due to an invalid key generator specification when creating a new
  collection

* automatic detection of content-type / mime-type for Foxx assets based on filenames,
  added possibility to override auto detection

* added endpoint management API at `/_api/endpoint`

* changed HTTP return code of PUT `/_api/cursor` from 400 to 404 in case a
  non-existing cursor is referred to

* issue #360: added support for asynchronous requests

  Incoming HTTP requests with the headers `x-arango-async: true` or
  `x-arango-async: store` will be answered by the server instantly with a generic
  HTTP 202 (Accepted) response.

  The actual requests will be queued and processed by the server asynchronously,
  allowing the client to continue sending other requests without waiting for the
  server to process the actually requested operation.

  The exact point in time when a queued request is executed is undefined. If an
  error occurs during execution of an asynchronous request, the client will not
  be notified by the server.

  The maximum size of the asynchronous task queue can be controlled using the new
  option `--scheduler.maximal-queue-size`. If the queue contains this many number of
  tasks and a new asynchronous request comes in, the server will reject it with an
  HTTP 500 (internal server error) response.

  Results of incoming requests marked with header `x-arango-async: true` will be
  discarded by the server immediately. Clients have no way of accessing the result
  of such asynchronously executed request. This is just _fire and forget_.

  To later retrieve the result of an asynchronously executed request, clients can
  mark a request with the header `x-arango-async: keep`. This makes the server
  store the result of the request in memory until explicitly fetched by a client
  via the `/_api/job` API. The `/_api/job` API also provides methods for basic
  inspection of which pending or already finished requests there are on the server,
  plus ways for garbage collecting unneeded results.

* Added new option `--scheduler.maximal-queue-size`.

* issue #590: Manifest Lint

* added data dump and restore tools, arangodump and arangorestore.

  arangodump can be used to create a logical dump of an ArangoDB database, or
  just dedicated collections. It can be used to dump both a collection's structure
  (properties and indexes) and data (documents).

  arangorestore can be used to restore data from a dump created with arangodump.
  arangorestore currently does not re-create any indexes, and doesn't yet handle
  referenced documents in edges properly when doing just partial restores.
  This will be fixed until 1.4 stable.

* introduced `--server.database` option for arangosh, arangoimp, and arangob.

  The option allows these client tools to use a certain database for their actions.
  In arangosh, the current database can be switched at any time using the command

      db._useDatabase(<name>);

  When no database is specified, all client tools will assume they should use the
  default database `_system`. This is done for downwards-compatibility reasons.

* added basic multi database support (alpha)

  New databases can be created using the REST API POST `/_api/database` and the
  shell command `db._createDatabase(<name>)`.

  The default database in ArangoDB is called `_system`. This database is always
  present and cannot be deleted by the user. When an older version of ArangoDB is
  upgraded to 1.4, the previously only database will automatically become the
  `_system` database.

  New databases can be created with the above commands, and can be deleted with the
  REST API DELETE `/_api/database/<name>` or the shell command `db._dropDatabase(<name>);`.

  Deleting databases is still unstable in ArangoDB 1.4 alpha and might crash the
  server. This will be fixed until 1.4 stable.

  To access a specific database via the HTTP REST API, the `/_db/<name>/` prefix
  can be used in all URLs. ArangoDB will check if an incoming request starts with
  this prefix, and will automatically pick the database name from it. If the prefix
  is not there, ArangoDB will assume the request is made for the default database
  (`_system`). This is done for downwards-compatibility reasons.

  That means, the following URL pathnames are logically identical:

      /_api/document/mycollection/1234
      /_db/_system/document/mycollection/1234

  To access a different database (e.g. `test`), the URL pathname would look like this:

      /_db/test/document/mycollection/1234

  New databases can also be created and existing databases can only be dropped from
  within the default database (`_system`). It is not possible to drop the `_system`
  database itself.

  Cross-database operations are unintended and unsupported. The intention of the
  multi-database feature is to have the possibility to have a few databases managed
  by ArangoDB in parallel, but to only access one database at a time from a connection
  or a request.

  When accessing the web interface via the URL pathname `/_admin/html/` or `/_admin/aardvark`,
  the web interface for the default database (`_system`) will be displayed.
  To access the web interface for a different database, the database name can be
  put into the URLs as a prefix, e.g. `/_db/test/_admin/html` or
  `/_db/test/_admin/aardvark`.

  All internal request handlers and also all user-defined request handlers and actions
  (including Foxx) will only get to see the unprefixed URL pathnames (i.e. excluding
  any database name prefix). This is to ensure downwards-compatibility.

  To access the name of the requested database from any action (including Foxx), use
  use `req.database`.

  For example, when calling the URL `/myapp/myaction`, the content of `req.database`
  will be `_system` (the default database because no database got specified) and the
  content of `req.url` will be `/myapp/myaction`.

  When calling the URL `/_db/test/myapp/myaction`, the content of `req.database` will be
  `test`, and the content of `req.url` will still be `/myapp/myaction`.

* Foxx now excludes files starting with . (dot) when bundling assets

  This mitigates problems with editor swap files etc.

* made the web interface a Foxx application

  This change caused the files for the web interface to be moved from `html/admin` to
  `js/apps/aardvark` in the file system.

  The base URL for the admin interface changed from `_admin/html/index.html` to
  `_admin/aardvark/index.html`.

  The "old" redirection to `_admin/html/index.html` will now produce a 404 error.

  When starting ArangoDB with the `--upgrade` option, this will automatically be remedied
  by putting in a redirection from `/` to `/_admin/aardvark/index.html`, and from
  `/_admin/html/index.html` to `/_admin/aardvark/index.html`.

  This also obsoletes the following configuration (command-line) options:
  - `--server.admin-directory`
  - `--server.disable-admin-interface`

  when using these now obsolete options when the server is started, no error is produced
  for downwards-compatibility.

* changed User-Agent value sent by arangoimp, arangosh, and arangod from "VOC-Agent" to
  "ArangoDB"

* changed journal file creation behavior as follows:

  Previously, a journal file for a collection was always created when a collection was
  created. When a journal filled up and became full, the current journal was made a
  datafile, and a new (empty) journal was created automatically. There weren't many
  intended situations when a collection did not have at least one journal.

  This is changed now as follows:
  - when a collection is created, no journal file will be created automatically
  - when there is a write into a collection without a journal, the journal will be
    created lazily
  - when there is a write into a collection with a full journal, a new journal will
    be created automatically

  From the end user perspective, nothing should have changed, except that there is now
  less disk usage for empty collections. Disk usage of infrequently updated collections
  might also be reduced significantly by running the `rotate()` method of a collection,
  and not writing into a collection subsequently.

* added method `collection.rotate()`

  This allows premature rotation of a collection's current journal file into a (read-only)
  datafile. The purpose of using `rotate()` is to prematurely allow compaction (which is
  performed on datafiles only) on data, even if the journal was not filled up completely.

  Using `rotate()` may make sense in the following scenario:

      c = db._create("test");
      for (i = 0; i < 1000; ++i) {
        c.save(...); // insert lots of data here
      }

      ...
      c.truncate(); // collection is now empty
      // only data in datafiles will be compacted by following compaction runs
      // all data in the current journal would not be compacted

      // calling rotate will make the current journal a datafile, and thus make it
      // eligible for compaction
      c.rotate();

  Using `rotate()` may also be useful when data in a collection is known to not change
  in the immediate future. After having completed all write operations on a collection,
  performing a `rotate()` will reduce the size of the current journal to the actually
  required size (remember that journals are pre-allocated with a specific size) before
  making the journal a datafile. Thus `rotate()` may cause disk space savings, even if
  the datafiles does not qualify for compaction after rotation.

  Note: rotating the journal is asynchronous, so that the actual rotation may be executed
  after `rotate()` returns to the caller.

* changed compaction to merge small datafiles together (up to 3 datafiles are merged in
  a compaction run)

  In the regular case, this should leave less small datafiles stay around on disk and allow
  using less file descriptors in total.

* added AQL MINUS function

* added AQL UNION_DISTINCT function (more efficient than combination of `UNIQUE(UNION())`)

* updated mruby to 2013-08-22

* issue #587: Add db._create() in help for startup arangosh

* issue #586: Share a link on installation instructions in the User Manual

* issue #585: Bison 2.4 missing on Mac for custom build

* issue #584: Web interface images broken in devel

* issue #583: Small documentation update

* issue #581: Parameter binding for attributes

* issue #580: Small improvements (by @guidoreina)

* issue #577: Missing documentation for collection figures in implementor manual

* issue #576: Get disk usage for collections and graphs

  This extends the result of the REST API for /_api/collection/figures with
  the attributes `compactors.count`, `compactors.fileSize`, `shapefiles.count`,
  and `shapefiles.fileSize`.

* issue #575: installing devel version on mac (low prio)

* issue #574: Documentation (POST /_admin/routing/reload)

* issue #558: HTTP cursors, allow count to ignore LIMIT


v1.4.0-alpha1 (2013-08-02)
--------------------------

* added replication. check online manual for details.

* added server startup options `--server.disable-replication-logger` and
  `--server.disable-replication-applier`

* removed action deployment tool, this now handled with Foxx and its manager or
  by kaerus node utility

* fixed a server crash when using byExample / firstExample inside a transaction
  and the collection contained a usable hash/skiplist index for the example

* defineHttp now only expects a single context

* added collection detail dialog (web interface)

  Shows collection properties, figures (datafiles, journals, attributes, etc.)
  and indexes.

* added documents filter (web interface)

  Allows searching for documents based on attribute values. One or many filter
  conditions can be defined, using comparison operators such as '==', '<=', etc.

* improved AQL editor (web interface)

  Editor supports keyboard shortcuts (Submit, Undo, Redo, Select).
  Editor allows saving and reusing of user-defined queries.
  Added example queries to AQL editor.
  Added comment button.

* added document import (web interface)

  Allows upload of JSON-data from files. Files must have an extension of .json.

* added dashboard (web interface)

  Shows the status of replication and multiple system charts, e.g.
  Virtual Memory Size, Request Time, HTTP Connections etc.

* added API method `/_api/graph` to query all graphs with all properties.

* added example queries in web interface AQL editor

* added arango.reconnect(<host>) method for arangosh to dynamically switch server or
  user name

* added AQL range operator `..`

  The `..` operator can be used to easily iterate over a sequence of numeric
  values. It will produce a list of values in the defined range, with both bounding
  values included.

  Example:

      2010..2013

  will produce the following result:

      [ 2010, 2011, 2012, 2013 ]

* added AQL RANGE function

* added collection.first(count) and collection.last(count) document access functions

  These functions allow accessing the first or last n documents in a collection. The order
  is determined by document insertion/update time.

* added AQL INTERSECTION function

* INCOMPATIBLE CHANGE: changed AQL user function namespace resolution operator from `:` to `::`

  AQL user-defined functions were introduced in ArangoDB 1.3, and the namespace resolution
  operator for them was the single colon (`:`). A function call looked like this:

      RETURN mygroup:myfunc()

  The single colon caused an ambiguity in the AQL grammar, making it indistinguishable from
  named attributes or the ternary operator in some cases, e.g.

      { mygroup:myfunc ? mygroup:myfunc }

  The change of the namespace resolution operator from `:` to `::` fixes this ambiguity.

  Existing user functions in the database will be automatically fixed when starting ArangoDB
  1.4 with the `--upgrade` option. However, queries using user-defined functions need to be
  adjusted on the client side to use the new operator.

* allow multiple AQL LET declarations separated by comma, e.g.
  LET a = 1, b = 2, c = 3

* more useful AQL error messages

  The error position (line/column) is more clearly indicated for parse errors.
  Additionally, if a query references a collection that cannot be found, the error
  message will give a hint on the collection name

* changed return value for AQL `DOCUMENT` function in case document is not found

  Previously, when the AQL `DOCUMENT` function was called with the id of a document and
  the document could not be found, it returned `undefined`. This value is not part of the
  JSON type system and this has caused some problems.
  Starting with ArangoDB 1.4, the `DOCUMENT` function will return `null` if the document
  looked for cannot be found.

  In case the function is called with a list of documents, it will continue to return all
  found documents, and will not return `null` for non-found documents. This has not changed.

* added single line comments for AQL

  Single line comments can be started with a double forward slash: `//`.
  They end at the end of the line, or the end of the query string, whichever is first.

* fixed documentation issues #567, #568, #571.

* added collection.checksum(<withData>) method to calculate CRC checksums for
  collections

  This can be used to
  - check if data in a collection has changed
  - compare the contents of two collections on different ArangoDB instances

* issue #565: add description line to aal.listAvailable()

* fixed several out-of-memory situations when double freeing or invalid memory
  accesses could happen

* less msyncing during the creation of collections

  This is achieved by not syncing the initial (standard) markers in shapes collections.
  After all standard markers are written, the shapes collection will get synced.

* renamed command-line option `--log.filter` to `--log.source-filter` to avoid
  misunderstandings

* introduced new command-line option `--log.content-filter` to optionally restrict
  logging to just specific log messages (containing the filter string, case-sensitive).

  For example, to filter on just log entries which contain `ArangoDB`, use:

      --log.content-filter "ArangoDB"

* added optional command-line option `--log.requests-file` to log incoming HTTP
  requests to a file.

  When used, all HTTP requests will be logged to the specified file, containing the
  client IP address, HTTP method, requests URL, HTTP response code, and size of the
  response body.

* added a signal handler for SIGUSR1 signal:

  when ArangoDB receives this signal, it will respond all further incoming requests
  with an HTTP 503 (Service Unavailable) error. This will be the case until another
  SIGUSR1 signal is caught. This will make ArangoDB start serving requests regularly
  again. Note: this is not implemented on Windows.

* limited maximum request URI length to 16384 bytes:

  Incoming requests with longer request URIs will be responded to with an HTTP
  414 (Request-URI Too Long) error.

* require version 1.0 or 1.1 in HTTP version signature of requests sent by clients:

  Clients sending requests with a non-HTTP 1.0 or non-HTTP 1.1 version number will
  be served with an HTTP 505 (HTTP Version Not Supported) error.

* updated manual on indexes:

  using system attributes such as `_id`, `_key`, `_from`, `_to`, `_rev` in indexes is
  disallowed and will be rejected by the server. This was the case since ArangoDB 1.3,
  but was not properly documented.

* issue #563: can aal become a default object?

  aal is now a prefab object in arangosh

* prevent certain system collections from being renamed, dropped, or even unloaded.

  Which restrictions there are for which system collections may vary from release to
  release, but users should in general not try to modify system collections directly
  anyway.

  Note: there are no such restrictions for user-created collections.

* issue #559: added Foxx documentation to user manual

* added server startup option `--server.authenticate-system-only`. This option can be
  used to restrict the need for HTTP authentication to internal functionality and APIs,
  such as `/_api/*` and `/_admin/*`.
  Setting this option to `true` will thus force authentication for the ArangoDB APIs
  and the web interface, but allow unauthenticated requests for other URLs (including
  user defined actions and Foxx applications).
  The default value of this option is `false`, meaning that if authentication is turned
  on, authentication is still required for *all* incoming requests. Only by setting the
  option to `true` this restriction is lifted and authentication becomes required for
  URLs starting with `/_` only.

  Please note that authentication still needs to be enabled regularly by setting the
  `--server.disable-authentication` parameter to `false`. Otherwise no authentication
  will be required for any URLs as before.

* protect collections against unloading when there are still document barriers around.

* extended cap constraints to optionally limit the active data size in a collection to
  a specific number of bytes.

  The arguments for creating a cap constraint are now:
  `collection.ensureCapConstraint(<count>, <byteSize>);`

  It is supported to specify just a count as in ArangoDB 1.3 and before, to specify
  just a fileSize, or both. The first met constraint will trigger the automated
  document removal.

* added `db._exists(doc)` and `collection.exists(doc)` for easy document existence checks

* added API `/_api/current-database` to retrieve information about the database the
  client is currently connected to (note: the API `/_api/current-database` has been
  removed in the meantime. The functionality is accessible via `/_api/database/current`
  now).

* ensure a proper order of tick values in datafiles/journals/compactors.
  any new files written will have the _tick values of their markers in order. for
  older files, there are edge cases at the beginning and end of the datafiles when
  _tick values are not properly in order.

* prevent caching of static pages in PathHandler.
  whenever a static page is requested that is served by the general PathHandler, the
  server will respond to HTTP GET requests with a "Cache-Control: max-age=86400" header.

* added "doCompact" attribute when creating collections and to collection.properties().
  The attribute controls whether collection datafiles are compacted.

* changed the HTTP return code from 400 to 404 for some cases when there is a referral
  to a non-existing collection or document.

* introduced error code 1909 `too many iterations` that is thrown when graph traversals
  hit the `maxIterations` threshold.

* optionally limit traversals to a certain number of iterations
  the limitation can be achieved via the traversal API by setting the `maxIterations`
  attribute, and also via the AQL `TRAVERSAL` and `TRAVERSAL_TREE` functions by setting
  the same attribute. If traversals are not limited by the end user, a server-defined
  limit for `maxIterations` may be used to prevent server-side traversals from running
  endlessly.

* added graph traversal API at `/_api/traversal`

* added "API" link in web interface, pointing to REST API generated with Swagger

* moved "About" link in web interface into "links" menu

* allow incremental access to the documents in a collection from out of AQL
  this allows reading documents from a collection chunks when a full collection scan
  is required. memory usage might be must lower in this case and queries might finish
  earlier if there is an additional LIMIT statement

* changed AQL COLLECT to use a stable sort, so any previous SORT order is preserved

* issue #547: Javascript error in the web interface

* issue #550: Make AQL graph functions support key in addition to id

* issue #526: Unable to escape when an errorneous command is entered into the js shell

* issue #523: Graph and vertex methods for the javascript api

* issue #517: Foxx: Route parameters with capital letters fail

* issue #512: Binded Parameters for LIMIT


v1.3.3 (2013-08-01)
-------------------

* issue #570: updateFishbowl() fails once

* updated and fixed generated examples

* issue #559: added Foxx documentation to user manual

* added missing error reporting for errors that happened during import of edges


v1.3.2 (2013-06-21)
-------------------

* fixed memleak in internal.download()

* made the shape-collection journal size adaptive:
  if too big shapes come in, a shape journal will be created with a big-enough size
  automatically. the maximum size of a shape journal is still restricted, but to a
  very big value that should never be reached in practice.

* fixed a segfault that occurred when inserting documents with a shape size bigger
  than the default shape journal size (2MB)

* fixed a locking issue in collection.truncate()

* fixed value overflow in accumulated filesizes reported by collection.figures()

* issue #545: AQL FILTER unnecessary (?) loop

* issue #549: wrong return code with --daemon


v1.3.1 (2013-05-24)
-------------------

* removed currently unused _ids collection

* fixed usage of --temp-path in aranogd and arangosh

* issue #540: suppress return of temporary internal variables in AQL

* issue #530: ReferenceError: ArangoError is not a constructor

* issue #535: Problem with AQL user functions javascript API

* set --javascript.app-path for test execution to prevent startup error

* issue #532: Graph _edgesCache returns invalid data?

* issue #531: Arangod errors

* issue #529: Really weird transaction issue

* fixed usage of --temp-path in aranogd and arangosh


v1.3.0 (2013-05-10)
-------------------

* fixed problem on restart ("datafile-xxx is not sealed") when server was killed
  during a compaction run

* fixed leak when using cursors with very small batchSize

* issue #508: `unregistergroup` function not mentioned in http interface docs

* issue #507: GET /_api/aqlfunction returns code inside parentheses

* fixed issue #489: Bug in aal.install

* fixed issue 505: statistics not populated on MacOS


v1.3.0-rc1 (2013-04-24)
-----------------------

* updated documentation for 1.3.0

* added node modules and npm packages

* changed compaction to only compact datafiles with more at least 10% of dead
  documents (byte size-wise)

* issue #498: fixed reload of authentication info when using
  `require("org/arangodb/users").reload()`

* issue #495: Passing an empty array to create a document results in a
  "phantom" document

* added more precision for requests statistics figures

* added "sum" attribute for individual statistics results in statistics API
  at /_admin/statistics

* made "limit" an optional parameter in AQL function NEAR().
  limit can now be either omitted completely, or set to 0. If so, an internal
  default value (currently 100) will be applied for the limit.

* issue #481

* added "attributes.count" to output of `collection.figures()`
  this also affects the REST API /_api/collection/<name>/figures

* added IndexedPropertyGetter for ShapedJson objects

* added API for user-defined AQL functions

* issue #475: A better error message for deleting a non-existent graph

* issue #474: Web interface problems with the JS Shell

* added missing documentation for AQL UNION function

* added transaction support.
  This provides ACID transactions for ArangoDB. Transactions can be invoked
  using the `db._executeTransaction()` function, or the `/_api/transaction`
  REST API.

* switched to semantic versioning (at least for alpha & alpha naming)

* added saveOrReplace() for server-side JS

v1.3.alpha1 (2013-04-05)
------------------------

* cleanup of Module, Package, ArangoApp and modules "internal", "fs", "console"

* use Error instead of string in throw to allow stack-trace

* issue #454: error while creation of Collection

* make `collection.count()` not recalculate the number of documents on the fly, but
  use some internal document counters.

* issue #457: invalid string value in web interface

* make datafile id (datafile->_fid) identical to the numeric part of the filename.
  E.g. the datafile `journal-123456.db` will now have a datafile marker with the same
  fid (i.e. `123456`) instead of a different value. This change will only affect
  datafiles that are created with 1.3 and not any older files.
  The intention behind this change is to make datafile debugging easier.

* consistently discard document attributes with reserved names (system attributes)
  but without any known meaning, for example `_test`, `_foo`, ...

  Previously, these attributes were saved with the document regularly in some cases,
  but were discarded in other cases.
  Now these attributes are discarded consistently. "Real" system attributes such as
  `_key`, `_from`, `_to` are not affected and will work as before.

  Additionally, attributes with an empty name (``) are discarded when documents are
  saved.

  Though using reserved or empty attribute names in documents was not really and
  consistently supported in previous versions of ArangoDB, this change might cause
  an incompatibility for clients that rely on this feature.

* added server startup flag `--database.force-sync-properties` to force syncing of
  collection properties on collection creation, deletion and on property update.
  The default value is true to mimic the behavior of previous versions of ArangoDB.
  If set to false, collection properties are written to disk but no call to sync()
  is made.

* added detailed output of server version and components for REST APIs
  `/_admin/version` and `/_api/version`. To retrieve this extended information,
  call the REST APIs with URL parameter `details=true`.

* issue #443: For git-based builds include commit hash in version

* adjust startup log output to be more compact, less verbose

* set the required minimum number of file descriptors to 256.
  On server start, this number is enforced on systems that have rlimit. If the limit
  cannot be enforced, starting the server will fail.
  Note: 256 is considered to be the absolute minimum value. Depending on the use case
  for ArangoDB, a much higher number of file descriptors should be used.

  To avoid checking & potentially changing the number of maximum open files, use the
  startup option `--server.descriptors-minimum 0`

* fixed shapedjson to json conversion for special numeric values (NaN, +inf, -inf).
  Before, "NaN", "inf", or "-inf" were written into the JSONified output, but these
  values are not allowed in JSON. Now, "null" is written to the JSONified output as
  required.

* added AQL functions VARIANCE_POPULATION(), VARIANCE_SAMPLE(), STDDEV_POPULATION(),
  STDDEV_SAMPLE(), AVERAGE(), MEDIAN() to calculate statistical values for lists

* added AQL SQRT() function

* added AQL TRIM(), LEFT() and RIGHT() string functions

* fixed issue #436: GET /_api/document on edge

* make AQL REVERSE() and LENGTH() functions work on strings, too

* disabled DOT generation in `make doxygen`. this speeds up docs generation

* renamed startup option `--dispatcher.report-intervall` to `--dispatcher.report-interval`

* renamed startup option `--scheduler.report-intervall` to `--scheduler.report-interval`

* slightly changed output of REST API method /_admin/log.
  Previously, the log messages returned also contained the date and log level, now
  they will only contain the log message, and no date and log level information.
  This information can be re-created by API users from the `timestamp` and `level`
  attributes of the result.

* removed configure option `--enable-zone-debug`
  memory zone debugging is now automatically turned on when compiling with ArangoDB
  `--enable-maintainer-mode`

* removed configure option `--enable-arangob`
  arangob is now always included in the build


v1.2.3 (XXXX-XX-XX)
-------------------

* added optional parameter `edgexamples` for AQL function EDGES() and NEIGHBORS()

* added AQL function NEIGHBORS()

* added freebsd support

* fixed firstExample() query with `_id` and `_key` attributes

* issue triAGENS/ArangoDB-PHP#55: AQL optimizer may have mis-optimized duplicate
  filter statements with limit


v1.2.2 (2013-03-26)
-------------------

* fixed save of objects with common sub-objects

* issue #459: fulltext internal memory allocation didn't scale well
  This fix improves loading times for collections with fulltext indexes that have
  lots of equal words indexed.

* issue #212: auto-increment support

  The feature can be used by creating a collection with the extra `keyOptions`
  attribute as follows:

      db._create("mycollection", { keyOptions: { type: "autoincrement", offset: 1, increment: 10, allowUserKeys: true } });

  The `type` attribute will make sure the keys will be auto-generated if no
  `_key` attribute is specified for a document.

  The `allowUserKeys` attribute determines whether users might still supply own
  `_key` values with documents or if this is considered an error.

  The `increment` value determines the actual increment value, whereas the `offset`
  value can be used to seed to value sequence with a specific starting value.
  This will be useful later in a multi-master setup, when multiple servers can use
  different auto-increment seed values and thus generate non-conflicting auto-increment values.

  The default values currently are:

  - `allowUserKeys`: `true`
  - `offset`: `0`
  - `increment`: `1`

  The only other available key generator type currently is `traditional`.
  The `traditional` key generator will auto-generate keys in a fashion as ArangoDB
  always did (some increasing integer value, with a more or less unpredictable
  increment value).

  Note that for the `traditional` key generator there is only the option to disallow
  user-supplied keys and give the server the sole responsibility for key generation.
  This can be achieved by setting the `allowUserKeys` property to `false`.

  This change also introduces the following errors that API implementors may want to check
  the return values for:

  - 1222: `document key unexpected`: will be raised when a document is created with
    a `_key` attribute, but the underlying collection was set up with the `keyOptions`
    attribute `allowUserKeys: false`.

  - 1225: `out of keys`: will be raised when the auto-increment key generator runs
    out of keys. This may happen when the next key to be generated is 2^64 or higher.
    In practice, this will only happen if the values for `increment` or `offset` are
    not set appropriately, or if users are allowed to supply own keys, those keys
    are near the 2^64 threshold, and later the auto-increment feature kicks in and
    generates keys that cross that threshold.

    In practice it should not occur with proper configuration and proper usage of the
    collections.

  This change may also affect the following REST APIs:
  - POST `/_api/collection`: the server does now accept the optional `keyOptions`
    attribute in the second parameter
  - GET `/_api/collection/properties`: will return the `keyOptions` attribute as part
    of the collection's properties. The previous optional attribute `createOptions`
    is now gone.

* fixed `ArangoStatement.explain()` method with bind variables

* fixed misleading "cursor not found" error message in arangosh that occurred when
  `count()` was called for client-side cursors

* fixed handling of empty attribute names, which may have crashed the server under
  certain circumstances before

* fixed usage of invalid pointer in error message output when index description could
  not be opened


v1.2.1 (2013-03-14)
-------------------

* issue #444: please darken light color in arangosh

* issue #442: pls update post install info on osx

* fixed conversion of special double values (NaN, -inf, +inf) when converting from
  shapedjson to JSON

* fixed compaction of markers (location of _key was not updated correctly in memory,
  leading to _keys pointing to undefined memory after datafile rotation)

* fixed edge index key pointers to use document master pointer plus offset instead
  of direct _key address

* fixed case when server could not create any more journal or compactor files.
  Previously a wrong status code may have been returned, and not being able to create
  a new compactor file may have led to an infinite loop with error message
  "could not create compactor".

* fixed value truncation for numeric filename parts when renaming datafiles/journals


v1.2.0 (2013-03-01)
-------------------

* by default statistics are now switch off; in order to enable comment out
  the "disable-statistics = yes" line in "arangod.conf"

* fixed issue #435: csv parser skips data at buffer border

* added server startup option `--server.disable-statistics` to turn off statistics
  gathering without recompilation of ArangoDB.
  This partly addresses issue #432.

* fixed dropping of indexes without collection name, e.g.
  `db.xxx.dropIndex("123456");`
  Dropping an index like this failed with an assertion error.

* fixed issue #426: arangoimp should be able to import edges into edge collections

* fixed issue #425: In case of conflict ArangoDB returns HTTP 400 Bad request
  (with 1207 Error) instead of HTTP 409 Conflict

* fixed too greedy token consumption in AQL for negative values:
  e.g. in the statement `RETURN { a: 1 -2 }` the minus token was consumed as part
  of the value `-2`, and not interpreted as the binary arithmetic operator


v1.2.beta3 (2013-02-22)
-----------------------

* issue #427: ArangoDB Importer Manual has no navigation links (previous|home|next)

* issue #319: Documentation missing for Emergency console and incomplete for datafile debugger.

* issue #370: add documentation for reloadRouting and flushServerModules

* issue #393: added REST API for user management at /_api/user

* issue #393, #128: added simple cryptographic functions for user actions in module "crypto":
  * require("org/arangodb/crypto").md5()
  * require("org/arangodb/crypto").sha256()
  * require("org/arangodb/crypto").rand()

* added replaceByExample() Javascript and REST API method

* added updateByExample() Javascript and REST API method

* added optional "limit" parameter for removeByExample() Javascript and REST API method

* fixed issue #413

* updated bundled V8 version from 3.9.4 to 3.16.14.1
  Note: the Windows version used a more recent version (3.14.0.1) and was not updated.

* fixed issue #404: keep original request url in request object


v1.2.beta2 (2013-02-15)
-----------------------

* fixed issue #405: 1.2 compile warnings

* fixed issue #333: [debian] Group "arangodb" is not used when starting vie init.d script

* added optional parameter 'excludeSystem' to GET /_api/collection
  This parameter can be used to disable returning system collections in the list
  of all collections.

* added AQL functions KEEP() and UNSET()

* fixed issue #348: "HTTP Interface for Administration and Monitoring"
  documentation errors.

* fix stringification of specific positive int64 values. Stringification of int64
  values with the upper 32 bits cleared and the 33rd bit set were broken.

* issue #395:  Collection properties() function should return 'isSystem' for
  Javascript and REST API

* make server stop after upgrade procedure when invoked with `--upgrade option`.
  When started with the `--upgrade` option, the server will perfom
  the upgrade, and then exit with a status code indicating the result of the
  upgrade (0 = success, 1 = failure). To start the server regularly in either
  daemon or console mode, the `--upgrade` option must not be specified.
  This change was introduced to allow init.d scripts check the result of
  the upgrade procedure, even in case an upgrade was successful.
  this was introduced as part of issue #391.

* added AQL function EDGES()

* added more crash-protection when reading corrupted collections at startup

* added documentation for AQL function CONTAINS()

* added AQL function LIKE()

* replaced redundant error return code 1520 (Unable to open collection) with error code
  1203 (Collection not found). These error codes have the same meanings, but one of
  them was returned from AQL queries only, the other got thrown by other parts of
  ArangoDB. Now, error 1203 (Collection not found) is used in AQL too in case a
  non-existing collection is used.

v1.2.beta1 (2013-02-01)
-----------------------

* fixed issue #382: [Documentation error] Maschine... should be Machine...

* unified history file locations for arangod, arangosh, and arangoirb.
  - The readline history for arangod (emergency console) is now stored in file
    $HOME/.arangod. It was stored in $HOME/.arango before.
  - The readline history for arangosh is still stored in $HOME/.arangosh.
  - The readline history for arangoirb is now stored in $HOME/.arangoirb. It was
    stored in $HOME/.arango-mrb before.

* fixed issue #381: _users user should have a unique constraint

* allow negative list indexes in AQL to access elements from the end of a list,
  e.g. ```RETURN values[-1]``` will return the last element of the `values` list.

* collection ids, index ids, cursor ids, and document revision ids created and
  returned by ArangoDB are now returned as strings with numeric content inside.
  This is done to prevent some value overrun/truncation in any part of the
  complete client/server workflow.
  In ArangoDB 1.1 and before, these values were previously returned as
  (potentially very big) integer values. This may cause problems (clipping, overrun,
  precision loss) for clients that do not support big integers natively and store
  such values in IEEE754 doubles internally. This type loses precision after about
  52 bits and is thus not safe to hold an id.
  Javascript and 32 bit-PHP are examples for clients that may cause such problems.
  Therefore, ids are now returned by ArangoDB as strings, with the string
  content being the integer value as before.

  Example for documents ("_rev" attribute):
  - Document returned by ArangoDB 1.1: { "_rev": 1234, ... }
  - Document returned by ArangoDB 1.2: { "_rev": "1234", ... }

  Example for collections ("id" attribute / "_id" property):
  - Collection returned by ArangoDB 1.1: { "id": 9327643, "name": "test", ... }
  - Collection returned by ArangoDB 1.2: { "id": "9327643", "name": "test", ... }

  Example for cursors ("id" attribute):
  - Collection returned by ArangoDB 1.1: { "id": 11734292, "hasMore": true, ... }
  - Collection returned by ArangoDB 1.2: { "id": "11734292", "hasMore": true, ... }

* global variables are not automatically available anymore when starting the
  arangod Javascript emergency console (i.e. ```arangod --console```).

  Especially, the variables `db`, `edges`, and `internal` are not available
  anymore. `db` and `internal` can be made available in 1.2 by
  ```var db = require("org/arangodb").db;``` and
  ```var internal = require("internal");```, respectively.
  The reason for this change is to get rid of global variables in the server
  because this will allow more specific inclusion of functionality.

  For convenience, the global variable `db` is still available by default in
  arangosh. The global variable `edges`, which since ArangoDB 1.1 was kind of
  a redundant wrapper of `db`, has been removed in 1.2 completely.
  Please use `db` instead, and if creating an edge collection, use the explicit
  ```db._createEdgeCollection()``` command.

* issue #374: prevent endless redirects when calling admin interface with
  unexpected URLs

* issue #373: TRAVERSAL() `trackPaths` option does not work. Instead `paths` does work

* issue #358: added support for CORS

* honor optional waitForSync property for document removal, replace, update, and
  save operations in arangosh. The waitForSync parameter for these operations
  was previously honored by the REST API and on the server-side, but not when
  the waitForSync parameter was specified for a document operation in arangosh.

* calls to db.collection.figures() and /_api/collection/<collection>/figures now
  additionally return the number of shapes used in the collection in the
  extra attribute "shapes.count"

* added AQL TRAVERSAL_TREE() function to return a hierarchical result from a traversal

* added AQL TRAVERSAL() function to return the results from a traversal

* added AQL function ATTRIBUTES() to return the attribute names of a document

* removed internal server-side AQL functions from global scope.

  Now the AQL internal functions can only be accessed via the exports of the
  ahuacatl module, which can be included via ```require("org/arangodb/ahuacatl")```.
  It shouldn't be necessary for clients to access this module at all, but
  internal code may use this module.

  The previously global AQL-related server-side functions were moved to the
  internal namespace. This produced the following function name changes on
  the server:

     old name              new name
     ------------------------------------------------------
     AHUACATL_RUN       => require("internal").AQL_QUERY
     AHUACATL_EXPLAIN   => require("internal").AQL_EXPLAIN
     AHUACATL_PARSE     => require("internal").AQL_PARSE

  Again, clients shouldn't have used these functions at all as there is the
  ArangoStatement object to execute AQL queries.

* fixed issue #366: Edges index returns strange description

* added AQL function MATCHES() to check a document against a list of examples

* added documentation and tests for db.collection.removeByExample

* added --progress option for arangoimp. This will show the percentage of the input
  file that has been processed by arangoimp while the import is still running. It can
  be used as a rough indicator of progress for the entire import.

* make the server log documents that cannot be imported via /_api/import into the
  logfile using the warning log level. This may help finding illegal documents in big
  import runs.

* check on server startup whether the database directory and all collection directories
  are writable. if not, the server startup will be aborted. this prevents serious
  problems with collections being non-writable and this being detected at some pointer
  after the server has been started

* allow the following AQL constructs: FUNC(...)[...], FUNC(...).attribute

* fixed issue #361: Bug in Admin Interface. Header disappears when clicking new collection

* Added in-memory only collections

  Added collection creation parameter "isVolatile":
  if set to true, the collection is created as an in-memory only collection,
  meaning that all document data of that collection will reside in memory only,
  and will not be stored permanently to disk.
  This means that all collection data will be lost when the collection is unloaded
  or the server is shut down.
  As this collection type does not have datafile disk overhead for the regular
  document operations, it may be faster than normal disk-backed collections. The
  actual performance gains strongly depend on the underlying OS, filesystem, and
  settings though.
  This collection type should be used for caches only and not for any sensible data
  that cannot be re-created otherwise.
  Some platforms, namely Windows, currently do not support this collection type.
  When creating an in-memory collection on such platform, an error message will be
  returned by ArangoDB telling the user the platform does not support it.

  Note: in-memory collections are an experimental feature. The feature might
  change drastically or even be removed altogether in a future version of ArangoDB.

* fixed issue #353: Please include "pretty print" in Emergency Console

* fixed issue #352: "pretty print" console.log
  This was achieved by adding the dump() function for the "internal" object

* reduced insertion time for edges index
  Inserting into the edges index now avoids costly comparisons in case of a hash
  collision, reducing the prefilling/loading timer for bigger edge collections

* added fulltext queries to AQL via FULLTEXT() function. This allows search
  fulltext indexes from an AQL query to find matching documents

* added fulltext index type. This index type allows indexing words and prefixes of
  words from a specific document attribute. The index can be queries using a
  SimpleQueryFull object, the HTTP REST API at /_api/simple/fulltext, or via AQL

* added collection.revision() method to determine whether a collection has changed.
  The revision method returns a revision string that can be used by client programs
  for equality/inequality comparisons. The value returned by the revision method
  should be treated by clients as an opaque string and clients should not try to
  figure out the sense of the revision id. This is still useful enough to check
  whether data in a collection has changed.

* issue #346: adaptively determine NUMBER_HEADERS_PER_BLOCK

* issue #338: arangosh cursor positioning problems

* issue #326: use limit optimization with filters

* issue #325: use index to avoid sorting

* issue #324: add limit optimization to AQL

* removed arango-password script and added Javascript functionality to add/delete
  users instead. The functionality is contained in module `users` and can be invoked
  as follows from arangosh and arangod:
  * require("users").save("name", "passwd");
  * require("users").replace("name", "newPasswd");
  * require("users").remove("name");
  * require("users").reload();
  These functions are intentionally not offered via the web interface.
  This also addresses issue #313

* changed print output in arangosh and the web interface for JSON objects.
  Previously, printing a JSON object in arangosh resulted in the attribute values
  being printed as proper JSON, but attribute names were printed unquoted and
  unescaped. This was fine for the purpose of arangosh, but lead to invalid
  JSON being produced. Now, arangosh will produce valid JSON that can be used
  to send it back to ArangoDB or use it with arangoimp etc.

* fixed issue #300: allow importing documents via the REST /_api/import API
  from a JSON list, too.
  So far, the API only supported importing from a format that had one JSON object
  on each line. This is sometimes inconvenient, e.g. when the result of an AQL
  query or any other list is to be imported. This list is a JSON list and does not
  necessary have a document per line if pretty-printed.
  arangoimp now supports the JSON list format, too. However, the format requires
  arangoimp and the server to read the entire dataset at once. If the dataset is
  too big (bigger than --max-upload-size) then the import will be rejected. Even if
  increased, the entire list must fit in memory on both the client and the server,
  and this may be more resource-intensive than importing individual lines in chunks.

* removed unused parameter --reuse-ids for arangoimp. This parameter did not have
  any effect in 1.2, was never publicly announced and did evil (TM) things.

* fixed issue #297 (partly): added whitespace between command line and
  command result in arangosh, added shell colors for better usability

* fixed issue #296: system collections not usable from AQL

* fixed issue #295: deadlock on shutdown

* fixed issue #293: AQL queries should exploit edges index

* fixed issue #292: use index when filtering on _key in AQL

* allow user-definable document keys
  users can now define their own document keys by using the _key attribute
  when creating new documents or edges. Once specified, the value of _key is
  immutable.
  The restrictions for user-defined key values are:
  * the key must be at most 254 bytes long
  * it must consist of the letters a-z (lower or upper case), the digits 0-9,
    the underscore (_) or dash (-) characters only
  * any other characters, especially multi-byte sequences, whitespace or
    punctuation characters cannot be used inside key values

  Specifying a document key is optional when creating new documents. If no
  document key is specified, ArangoDB will create a document key itself.
  There are no guarantees about the format and pattern of auto-generated document
  keys other than the above restrictions.
  Clients should therefore treat auto-generated document keys as opaque values.
  Keys can be used to look up and reference documents, e.g.:
  * saving a document: `db.users.save({ "_key": "fred", ... })`
  * looking up a document: `db.users.document("fred")`
  * referencing other documents: `edges.relations.save("users/fred", "users/john", ...)`

  This change is downwards-compatible to ArangoDB 1.1 because in ArangoDB 1.1
  users were not able to define their own keys. If the user does not supply a _key
  attribute when creating a document, ArangoDB 1.2 will still generate a key of
  its own as ArangoDB 1.1 did. However, all documents returned by ArangoDB 1.2 will
  include a _key attribute and clients should be able to handle that (e.g. by
  ignoring it if not needed). Documents returned will still include the _id attribute
  as in ArangoDB 1.1.

* require collection names everywhere where a collection id was allowed in
  ArangoDB 1.1 & 1.0
  This change requires clients to use a collection name in place of a collection id
  at all places the client deals with collections.
  Examples:
  * creating edges: the _from and _to attributes must now contain collection names instead
    of collection ids: `edges.relations.save("test/my-key1", "test/my-key2", ...)`
  * retrieving edges: the returned _from and _to attributes now will contain collection
    names instead of ids, too: _from: `test/fred` instead of `1234/3455`
  * looking up documents: db.users.document("fred") or db._document("users/fred")

  Collection names must be used in REST API calls instead of collection ids, too.
  This change is thus not completely downwards-compatible to ArangoDB 1.1. ArangoDB 1.1
  required users to use collection ids in many places instead of collection names.
  This was unintuitive and caused overhead in cases when just the collection name was
  known on client-side but not its id. This overhead can now be avoided so clients can
  work with the collection names directly. There is no need to work with collection ids
  on the client side anymore.
  This change will likely require adjustments to API calls issued by clients, and also
  requires a change in how clients handle the _id value of returned documents. Previously,
  the _id value of returned documents contained the collection id, a slash separator and
  the document number. Since 1.2, _id will contain the collection name, a slash separator
  and the document key. The same applies to the _from and _to attribute values of edges
  that are returned by ArangoDB.

  Also removed (now unnecessary) location header in responses of the collections REST API.
  The location header was previously returned because it was necessary for clients.
  When clients created a collection, they specified the collection name. The collection
  id was generated on the server, but the client needed to use the server-generated
  collection id for further API calls, e.g. when creating edges etc. Therefore, the
  full collection URL, also containing the collection id, was returned by the server in
  responses to the collection API, in the HTTP location header.
  Returning the location header has become unnecessary in ArangoDB 1.2 because users
  can access collections by name and do not need to care about collection ids.


v1.1.3 (2013-XX-XX)
-------------------

* fix case when an error message was looked up for an error code but no error
  message was found. In this case a NULL ptr was returned and not checked everywhere.
  The place this error popped up was when inserting into a non-unique hash index
  failed with a specific, invalid error code.

* fixed issue #381:  db._collection("_users").getIndexes();

* fixed issue #379: arango-password fatal issue javscript.startup-directory

* fixed issue #372: Command-Line Options for the Authentication and Authorization


v1.1.2 (2013-01-20)
-------------------

* upgraded to mruby 2013-01-20 583983385b81c21f82704b116eab52d606a609f4

* fixed issue #357: Some spelling and grammar errors

* fixed issue #355: fix quotes in pdf manual

* fixed issue #351: Strange arangosh error message for long running query

* fixed randomly hanging connections in arangosh on MacOS

* added "any" query method: this returns a random document from a collection. It
  is also available via REST HTTP at /_api/simple/any.

* added deployment tool

* added getPeerVertex

* small fix for logging of long messages: the last character of log messages longer
  than 256 bytes was not logged.

* fixed truncation of human-readable log messages for web interface: the trailing \0
  byte was not appended for messages longer than 256 bytes

* fixed issue #341: ArangoDB crashes when stressed with Batch jobs
  Contrary to the issue title, this did not have anything to do with batch jobs but
  with too high memory usage. The memory usage of ArangoDB is now reduced for cases
   when there are lots of small collections with few documents each

* started with issue #317: Feature Request (from Google Groups): DATE handling

* backported issue #300: Extend arangoImp to Allow importing resultset-like
  (list of documents) formatted files

* fixed issue #337: "WaitForSync" on new collection does not work on Win/X64

* fixed issue #336: Collections REST API docs

* fixed issue #335: mmap errors due to wrong memory address calculation

* fixed issue #332: arangoimp --use-ids parameter seems to have no impact

* added option '--server.disable-authentication' for arangosh as well. No more passwd
  prompts if not needed

* fixed issue #330: session logging for arangosh

* fixed issue #329: Allow passing script file(s) as parameters for arangosh to run

* fixed issue #328: 1.1 compile warnings

* fixed issue #327: Javascript parse errors in front end


v1.1.1 (2012-12-18)
-------------------

* fixed issue #339: DELETE /_api/cursor/cursor-identifier return incollect errorNum

  The fix for this has led to a signature change of the function actions.resultNotFound().
  The meaning of parameter #3 for This function has changed from the error message string
  to the error code. The error message string is now parameter #4.
  Any client code that uses this function in custom actions must be adjusted.

* fixed issue #321: Problem upgrading arangodb 1.0.4 to 1.1.0 with Homebrew (OSX 10.8.2)

* fixed issue #230: add navigation and search for online documentation

* fixed issue #315: Strange result in PATH

* fixed issue #323: Wrong function returned in error message of AQL CHAR_LENGTH()

* fixed some log errors on startup / shutdown due to pid file handling and changing
  of directories


v1.1.0 (2012-12-05)
-------------------

* WARNING:
  arangod now performs a database version check at startup. It will look for a file
  named "VERSION" in its database directory. If the file is not present, arangod will
  perform an automatic upgrade of the database directory. This should be the normal
  case when upgrading from ArangoDB 1.0 to ArangoDB 1.1.

  If the VERSION file is present but is from an older version of ArangoDB, arangod
  will refuse to start and ask the user to run a manual upgrade first. A manual upgrade
  can be performed by starting arangod with the option `--upgrade`.

  This upgrade procedure shall ensure that users have full control over when they
  perform any updates/upgrades of their data, and can plan backups accordingly. The
  procedure also guarantees that the server is not run without any required system
  collections or with in incompatible data state.

* added AQL function DOCUMENT() to retrieve a document by its _id value

* fixed issue #311: fixed segfault on unload

* fixed issue #309: renamed stub "import" button from web interface

* fixed issue #307: added WaitForSync column in collections list in in web interface

* fixed issue #306: naming in web interface

* fixed issue #304: do not clear AQL query text input when switching tabs in
  web interface

* fixed issue #303: added documentation about usage of var keyword in web interface

* fixed issue #301: PATCH does not work in web interface

# fixed issue #269: fix make distclean & clean

* fixed issue #296: system collections not usable from AQL

* fixed issue #295: deadlock on shutdown

* added collection type label to web interface

* fixed issue #290: the web interface now disallows creating non-edges in edge collections
  when creating collections via the web interface, the collection type must also be
  specified (default is document collection)

* fixed issue #289: tab-completion does not insert any spaces

* fixed issue #282: fix escaping in web interface

* made AQL function NOT_NULL take any number of arguments. Will now return its
  first argument that is not null, or null if all arguments are null. This is downwards
  compatible.

* changed misleading AQL function name NOT_LIST() to FIRST_LIST() and slightly changed
  the behavior. The function will now return its first argument that is a list, or null
  if none of the arguments are lists.
  This is mostly downwards-compatible. The only change to the previous implementation in
  1.1-beta will happen if two arguments were passed and the 1st and 2nd arguments were
  both no lists. In previous 1.1, the 2nd argument was returned as is, but now null
  will be returned.

* add AQL function FIRST_DOCUMENT(), with same behavior as FIRST_LIST(), but working
  with documents instead of lists.

* added UPGRADING help text

* fixed issue #284: fixed Javascript errors when adding edges/vertices without own
  attributes

* fixed issue #283: AQL LENGTH() now works on documents, too

* fixed issue #281: documentation for skip lists shows wrong example

* fixed AQL optimizer bug, related to OR-combined conditions that filtered on the
  same attribute but with different conditions

* fixed issue #277: allow usage of collection names when creating edges
  the fix of this issue also implies validation of collection names / ids passed to
  the REST edge create method. edges with invalid collection ids or names in the
  "from" or "to" values will be rejected and not saved


v1.1.beta2 (2012-11-13)
-----------------------

* fixed arangoirb compilation

* fixed doxygen


v1.1.beta1 (2012-10-24)
-----------------------

* fixed AQL optimizer bug

* WARNING:
  - the user has changed from "arango" to "arangodb", the start script has changed from
    "arangod" to "arangodb", the database directory has changed from "/var/arangodb" to
    "/var/lib/arangodb" to be compliant with various Linux policies

  - In 1.1, we have introduced types for collections: regular documents go into document
    collections, and edges go into edge collections. The prefixing (db.xxx vs. edges.xxx)
    works slightly different in 1.1: edges.xxx can still be used to access collections,
    however, it will not determine the type of existing collections anymore. To create an
    edge collection 1.1, you can use db._createEdgeCollection() or edges._create().
    And there's of course also db._createDocumentCollection().
    db._create() is also still there and will create a document collection by default,
    whereas edges._create() will create an edge collection.

  - the admin web interface that was previously available via the simple URL suffix /
    is now available via a dedicated URL suffix only: /_admin/html
    The reason for this is that routing and URLs are now subject to changes by the end user,
    and only URLs parts prefixed with underscores (e.g. /_admin or /_api) are reserved
    for ArangoDB's internal usage.

* the server now handles requests with invalid Content-Length header values as follows:
  - if Content-Length is negative, the server will respond instantly with HTTP 411
    (length required)

  - if Content-Length is positive but shorter than the supplied body, the server will
    respond with HTTP 400 (bad request)

  - if Content-Length is positive but longer than the supplied body, the server will
    wait for the client to send the missing bytes. The server allows 90 seconds for this
    and will close the connection if the client does not send the remaining data

  - if Content-Length is bigger than the maximum allowed size (512 MB), the server will
    fail with HTTP 413 (request entity too large).

  - if the length of the HTTP headers is greater than the maximum allowed size (1 MB),
    the server will fail with HTTP 431 (request header fields too large)

* issue #265: allow optional base64 encoding/decoding of action response data

* issue #252: create _modules collection using arango-upgrade (note: arango-upgrade was
  finally replaced by the `--upgrade` option for arangod)

* issue #251: allow passing arbitrary options to V8 engine using new command line option:
  --javascript.v8-options. Using this option, the Harmony features or other settings in
  v8 can be enabled if the end user requires them

* issue #248: allow AQL optimizer to pull out completely uncorrelated subqueries to the
  top level, resulting in less repeated evaluation of the subquery

* upgraded to Doxygen 1.8.0

* issue #247: added AQL function MERGE_RECURSIVE

* issue #246: added clear() function in arangosh

* issue #245: Documentation: Central place for naming rules/limits inside ArangoDB

* reduced size of hash index elements by 50 %, allowing more index elements to fit in
  memory

* issue #235: GUI Shell throws Error:ReferenceError: db is not defined

* issue #229: methods marked as "under construction"

* issue #228: remove unfinished APIs (/_admin/config/*)

* having the OpenSSL library installed is now a prerequisite to compiling ArangoDB
  Also removed the --enable-ssl configure option because ssl is always required.

* added AQL functions TO_LIST, NOT_LIST

* issue #224: add optional Content-Id for batch requests

* issue #221: more documentation on AQL explain functionality. Also added
  ArangoStatement.explain() client method

* added db._createStatement() method on server as well (was previously available
  on the client only)

* issue #219: continue in case of "document not found" error in PATHS() function

* issue #213: make waitForSync overridable on specific actions

* changed AQL optimizer to use indexes in more cases. Previously, indexes might
  not have been used when in a reference expression the inner collection was
  specified last. Example: FOR u1 IN users FOR u2 IN users FILTER u1._id == u2._id
  Previously, this only checked whether an index could be used for u2._id (not
  possible). It was not checked whether an index on u1._id could be used (possible).
  Now, for expressions that have references/attribute names on both sides of the
  above as above, indexes are checked for both sides.

* issue #204: extend the CSV import by TSV and by user configurable
  separator character(s)

* issue #180: added support for batch operations

* added startup option --server.backlog-size
  this allows setting the value of the backlog for the listen() system call.
  the default value is 10, the maximum value is platform-dependent

* introduced new configure option "--enable-maintainer-mode" for
  ArangoDB maintainers. this option replaces the previous compile switches
  --with-boost-test, --enable-bison, --enable-flex and --enable-errors-dependency
  the individual configure options have been removed. --enable-maintainer-mode
  turns them all on.

* removed potentially unused configure option --enable-memfail

* fixed issue #197: HTML web interface calls /_admin/user-manager/session

* fixed issue #195: VERSION file in database directory

* fixed issue #193: REST API HEAD request returns a message body on 404

* fixed issue #188: intermittent issues with 1.0.0
  (server-side cursors not cleaned up in all cases, pthreads deadlock issue)

* issue #189: key store should use ISO datetime format bug

* issue #187: run arango-upgrade on server start (note: arango-upgrade was finally
  replaced by the `--upgrade` option for arangod)n

* fixed issue #183: strange unittest error

* fixed issue #182: manual pages

* fixed issue #181: use getaddrinfo

* moved default database directory to "/var/lib/arangodb" in accordance with
  http://www.pathname.com/fhs/pub/fhs-2.3.html

* fixed issue #179: strange text in import manual

* fixed issue #178: test for aragoimp is missing

* fixed issue #177: a misleading error message was returned if unknown variables
  were used in certain positions in an AQL query.

* fixed issue #176: explain how to use AQL from the arangosh

* issue #175: re-added hidden (and deprecated) option --server.http-port. This
  option is only there to be downwards-compatible to Arango 1.0.

* fixed issue #174: missing Documentation for `within`

* fixed issue #170: add db.<coll_name>.all().toArray() to arangosh help screen

* fixed issue #169: missing argument in Simple Queries

* added program arango-upgrade. This program must be run after installing ArangoDB
  and after upgrading from a previous version of ArangoDB. The arango-upgrade script
  will ensure all system collections are created and present in the correct state.
  It will also perform any necessary data updates.
  Note: arango-upgrade was finally replaced by the `--upgrade` option for arangod.

* issue #153: edge collection should be a flag for a collection
  collections now have a type so that the distinction between document and edge
  collections can now be done at runtime using a collection's type value.
  A collection's type can be queried in Javascript using the <collection>.type() method.

  When new collections are created using db._create(), they will be document
  collections by default. When edge._create() is called, an edge collection will be created.
  To explicitly create a collection of a specific/different type, use the methods
  _createDocumentCollection() or _createEdgeCollection(), which are available for
  both the db and the edges object.
  The Javascript objects ArangoEdges and ArangoEdgesCollection have been removed
  completely.
  All internal and test code has been adjusted for this, and client code
  that uses edges.* should also still work because edges is still there and creates
  edge collections when _create() is called.

  INCOMPATIBLE CHANGE: Client code might still need to be changed in the following aspect:
  Previously, collections did not have a type so documents and edges could be inserted
  in the same collection. This is now disallowed. Edges can only be inserted into
  edge collections now. As there were no collection types in 1.0, ArangoDB will perform
  an automatic upgrade when migrating from 1.0 to 1.1.
  The automatic upgrade will check every collection and determine its type as follows:
  - if among the first 50 documents in the collection there are documents with
    attributes "_from" and "_to", the collection is typed as an edge collection
  - if among the first 50 documents in the collection there are no documents with
    attributes "_from" and "_to", the collection is made as a document collection

* issue #150: call V8 garbage collection on server periodically

* issue #110: added support for partial updates

  The REST API for documents now offers an HTTP PATCH method to partially update
  documents. Overwriting/replacing documents is still available via the HTTP PUT method
  as before. The Javascript API in the shell also offers a new update() method in extension to
  the previously existing replace() method.


v1.0.4 (2012-11-12)
-------------------

* issue #275: strange error message in arangosh 1.0.3 at startup


v1.0.3 (2012-11-08)
-------------------

* fixed AQL optimizer bug

* issue #273: fixed segfault in arangosh on HTTP 40x

* issue #265: allow optional base64 encoding/decoding of action response data

* issue #252: _modules collection not created automatically


v1.0.2 (2012-10-22)
-------------------

* repository CentOS-X.Y moved to CentOS-X, same for Debian

* bugfix for rollback from edges

* bugfix for hash indexes

* bugfix for StringBuffer::erase_front

* added autoload for modules

* added AQL function TO_LIST


v1.0.1 (2012-09-30)
-------------------

* draft for issue #165: front-end application howto

* updated mruby to cf8fdea4a6598aa470e698e8cbc9b9b492319d

* fix for issue #190: install doesn't create log directory

* fix for issue #194: potential race condition between creating and dropping collections

* fix for issue #193: REST API HEAD request returns a message body on 404

* fix for issue #188: intermittent issues with 1.0.0

* fix for issue #163: server cannot create collection because of abandoned files

* fix for issue #150: call V8 garbage collection on server periodically


v1.0.0 (2012-08-17)
-------------------

* fix for issue #157: check for readline and ncurses headers, not only libraries


v1.0.beta4 (2012-08-15)
-----------------------

* fix for issue #152: fix memleak for barriers


v1.0.beta3 (2012-08-10)
-----------------------

* fix for issue #151: Memleak, collection data not removed

* fix for issue #149: Inconsistent port for admin interface

* fix for issue #163: server cannot create collection because of abandoned files

* fix for issue #157: check for readline and ncurses headers, not only libraries

* fix for issue #108: db.<collection>.truncate() inefficient

* fix for issue #109: added startup note about cached collection names and how to
  refresh them

* fix for issue #156: fixed memleaks in /_api/import

* fix for issue #59: added tests for /_api/import

* modified return value for calls to /_api/import: now, the attribute "empty" is
  returned as well, stating the number of empty lines in the input. Also changed the
  return value of the error code attribute ("errorNum") from 1100 ("corrupted datafile")
  to 400 ("bad request") in case invalid/unexpected JSON data was sent to the server.
  This error code is more appropriate as no datafile is broken but just input data is
  incorrect.

* fix for issue #152: Memleak for barriers

* fix for issue #151: Memleak, collection data not removed

* value of --database.maximal-journal-size parameter is now validated on startup. If
  value is smaller than the minimum value (currently 1048576), an error is thrown and
  the server will not start. Before this change, the global value of maximal journal
  size was not validated at server start, but only on collection level

* increased sleep value in statistics creation loop from 10 to 500 microseconds. This
  reduces accuracy of statistics values somewhere after the decimal points but saves
  CPU time.

* avoid additional sync() calls when writing partial shape data (attribute name data)
  to disk. sync() will still be called when the shape marker (will be written after
  the attributes) is written to disk

* issue #147: added flag --database.force-sync-shapes to force synching of shape data
  to disk. The default value is true so it is the same behavior as in version 1.0.
  if set to false, shape data is synched to disk if waitForSync for the collection is
  set to true, otherwise, shape data is not synched.

* fix for issue #145: strange issue on Travis: added epsilon for numeric comparison in
  geo index

* fix for issue #136: adjusted message during indexing

* issue #131: added timeout for HTTP keep-alive connections. The default value is 300
  seconds. There is a startup parameter server.keep-alive-timeout to configure the value.
  Setting it to 0 will disable keep-alive entirely on the server.

* fix for issue #137: AQL optimizer should use indexes for ref accesses with
  2 named attributes


v1.0.beta2 (2012-08-03)
-----------------------

* fix for issue #134: improvements for centos RPM

* fixed problem with disable-admin-interface in config file


v1.0.beta1 (2012-07-29)
-----------------------

* fixed issue #118: We need a collection "debugger"

* fixed issue #126: Access-Shaper must be cached

* INCOMPATIBLE CHANGE: renamed parameters "connect-timeout" and "request-timeout"
  for arangosh and arangoimp to "--server.connect-timeout" and "--server.request-timeout"

* INCOMPATIBLE CHANGE: authorization is now required on the server side
  Clients sending requests without HTTP authorization will be rejected with HTTP 401
  To allow backwards compatibility, the server can be started with the option
  "--server.disable-authentication"

* added options "--server.username" and "--server.password" for arangosh and arangoimp
  These parameters must be used to specify the user and password to be used when
  connecting to the server. If no password is given on the command line, arangosh/
  arangoimp will interactively prompt for a password.
  If no user name is specified on the command line, the default user "root" will be
  used.

* added startup option "--server.ssl-cipher-list" to determine which ciphers to
  use in SSL context. also added SSL_OP_CIPHER_SERVER_PREFERENCE to SSL default
  options so ciphers are tried in server and not in client order

* changed default SSL protocol to TLSv1 instead of SSLv2

* changed log-level of SSL-related messages

* added SSL connections if server is compiled with OpenSSL support. Use --help-ssl

* INCOMPATIBLE CHANGE: removed startup option "--server.admin-port".
  The new endpoints feature (see --server.endpoint) allows opening multiple endpoints
  anyway, and the distinction between admin and "other" endpoints can be emulated
  later using privileges.

* INCOMPATIBLE CHANGE: removed startup options "--port", "--server.port", and
  "--server.http-port" for arangod.
  These options have been replaced by the new "--server.endpoint" parameter

* INCOMPATIBLE CHANGE: removed startup option "--server" for arangosh and arangoimp.
  These options have been replaced by the new "--server.endpoint" parameter

* Added "--server.endpoint" option to arangod, arangosh, and arangoimp.
  For arangod, this option allows specifying the bind endpoints for the server
  The server can be bound to one or multiple endpoints at once. For arangosh
  and arangoimp, the option specifies the server endpoint to connect to.
  The following endpoint syntax is currently supported:
  - tcp://host:port or http@tcp://host:port (HTTP over IPv4)
  - tcp://[host]:port or http@tcp://[host]:port (HTTP over IPv6)
  - ssl://host:port or http@tcp://host:port (HTTP over SSL-encrypted IPv4)
  - ssl://[host]:port or http@tcp://[host]:port (HTTP over SSL-encrypted IPv6)
  - unix:///path/to/socket or http@unix:///path/to/socket (HTTP over UNIX socket)

  If no port is specified, the default port of 8529 will be used.

* INCOMPATIBLE CHANGE: removed startup options "--server.require-keep-alive" and
  "--server.secure-require-keep-alive".
  The server will now behave as follows which should be more conforming to the
  HTTP standard:
  * if a client sends a "Connection: close" header, the server will close the
    connection
  * if a client sends a "Connection: keep-alive" header, the server will not
    close the connection
  * if a client does not send any "Connection" header, the server will assume
    "keep-alive" if the request was an HTTP/1.1 request, and "close" if the
    request was an HTTP/1.0 request

* (minimal) internal optimizations for HTTP request parsing and response header
  handling

* fixed Unicode unescaping bugs for \f and surrogate pairs in BasicsC/strings.c

* changed implementation of TRI_BlockCrc32 algorithm to use 8 bytes at a time

* fixed issue #122: arangod doesn't start if <log.file> cannot be created

* fixed issue #121: wrong collection size reported

* fixed issue #98: Unable to change journalSize

* fixed issue #88: fds not closed

* fixed escaping of document data in HTML admin front end

* added HTTP basic authentication, this is always turned on

* added server startup option --server.disable-admin-interface to turn off the
  HTML admin interface

* honor server startup option --database.maximal-journal-size when creating new
  collections without specific journalsize setting. Previously, these
  collections were always created with journal file sizes of 32 MB and the
  --database.maximal-journal-size setting was ignored

* added server startup option --database.wait-for-sync to control the default
  behavior

* renamed "--unit-tests" to "--javascript.unit-tests"


v1.0.alpha3 (2012-06-30)
------------------------

* fixed issue #116: createCollection=create option doesn't work

* fixed issue #115: Compilation issue under OSX 10.7 Lion & 10.8 Mountain Lion
  (homebrew)

* fixed issue #114: image not found

* fixed issue #111: crash during "make unittests"

* fixed issue #104: client.js -> ARANGO_QUIET is not defined


v1.0.alpha2 (2012-06-24)
------------------------

* fixed issue #112: do not accept document with duplicate attribute names

* fixed issue #103: Should we cleanup the directory structure

* fixed issue #100: "count" attribute exists in cursor response with "count:
  false"

* fixed issue #84 explain command

* added new MRuby version (2012-06-02)

* added --log.filter

* cleanup of command line options:
** --startup.directory => --javascript.startup-directory
** --quite => --quiet
** --gc.interval => --javascript.gc-interval
** --startup.modules-path => --javascript.modules-path
** --action.system-directory => --javascript.action-directory
** --javascript.action-threads => removed (is now the same pool as --server.threads)

* various bug-fixes

* support for import

* added option SKIP_RANGES=1 for make unittests

* fixed several range-related assertion failures in the AQL query optimizer

* fixed AQL query optimizations for some edge cases (e.g. nested subqueries with
  invalid constant filter expressions)


v1.0.alpha1 (2012-05-28)
------------------------

Alpha Release of ArangoDB 1.0<|MERGE_RESOLUTION|>--- conflicted
+++ resolved
@@ -1,17 +1,15 @@
 devel
 -----
 
-<<<<<<< HEAD
 * ui: graph vertex collections not restricted to 10 anymore
 
 * fixed docs for issue #2968
-=======
+
 * fixed issue #1751: Slow Query API should provide bind parameters, webui should display them
 
 * ui: fixed a bug when moving multiple documents was not possible
 
 * fixed docs for issue #2968: Collection _key autoincrement value increases on error
->>>>>>> a01be627
 
 * AQL CHAR_LENGTH(null) returns now 0. Since AQL TO_STRING(null) is '' (string of length 0)
 
