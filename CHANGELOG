--- conflicted
+++ resolved
@@ -1,15 +1,13 @@
 v3.3.15 (XXXX-XX-XX)
 --------------------
 
-<<<<<<< HEAD
 * fixed some web ui action events related to Running Queries view and Slow
   Queries History view
-=======
+
 * fixed issue #5831: custom queries in the ui could not be loaded if the user
   only has read access to the _system database.
 
 * fixed internal issue #2566: corrected web UI alignment of the nodes table
->>>>>>> 250f04eb
 
 
 v3.3.14 (2018-08-08)
