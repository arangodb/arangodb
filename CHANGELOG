devel
-----
<<<<<<< HEAD
* fix issue #4457: create /var/tmp/arangod with correct user in supervisor mode
=======


* fix inconvenience: If we want to start server with a non-existing
  --javascript.app-path it will now be created (if possible)
>>>>>>> 7f9786eb

* fix internal issue #478: remove unused and undocumented REST API endpoints
  _admin/statistics/short and _admin/statistics/long.
  These APIs were available in ArangoDB's REST API, but have not been called by
  ArangoDB itself nor have they been part of the documented API. They have been
  superseded by other REST APIs and were partially dysfunctional. Therefore
  these two endpoints have been removed entirely.

* fix issue #4272: VERSION file keeps disappearing

* fix internal issue #81: quotation marks disappeared when switching table/json
  editor in the query editor ui

* fixed issue #1532: reload users on restore

* fixed internal issue #1475: when restoring a cluster dump to a single server
  ignore indices of type primary and edge since we mustn't create them here.

* fix internal issue 1770: collection creation using distributeShardsLike yields
  errors and did not distribute shards correctly in the following cases:
  1. If numberOfShards * replicationFactor % nrDBServers != 0
     (shards * replication is not divisible by DBServers).
  2. If there was failover / move shard case on the leading collection
     and creating the follower collection afterwards.

* fixed: REST API `POST _api/foxx` now returns HTTP code 201 on success, as documented.
         returned 200 before.

* fixed: REST API `PATCH _api/foxx/dependencies` now updates the existing dependencies
         instead of replacing them.

* fixed: Foxx upload of single javascript file. You now can upload via http-url pointing
         to a javascript file.

* fixed issue #4395: If your foxx app includes an `APP` folder it got accidently removed by selfhealing
         this is not the case anymore.

* fix internal issue #1439: improve performance of any-iterator for RocksDB

* added option `--rocksdb.throttle` to control whether write-throttling is enabled
  Write-throttling is turned on by default, to reduce chances of compactions getting
  too far behind and blocking incoming writes.

* fixed issue #4308: Crash when getter for error.name throws an error (on Windows)

* UI: fixed an issue where a collection name gets wrongly cached within the
  documents overview of a collection.

* UI: fixed a query editor caching and parsing issue

* issue #4222: Permission error preventing AQL query import / export on webui

* Fixed an issue with the index estimates in RocksDB in the case a transaction is aborted.
  Former the index estimates were modified if the transaction commited or not.
  Now they will only be modified if the transaction commited successfully.

* UI: optimized login view for very small screen sizes

* UI: optimized error messages for invalid query bind parameter

* Truncate in RocksDB will now do intermediate commits every 10.000 documents
  if truncate fails or the server crashes during this operation all deletes
  that have been commited so far are persisted.

* make the default value of `--rocksdb.block-cache-shard-bits` use the RocksDB
  default value. This will mostly mean the default number block cache shard
  bits is lower than before, allowing each shard to store more data and cause
  less evictions from block cache

* Updated Swagger UI to version 3.9.0

* issue #1190: added option `--create-database` for arangoimport

* issue #3504: added option `--force-same-database` for arangorestore

  with this option set to true, it is possible to make any arangorestore attempt
  fail if the specified target database does not match the database name
  specified in the source dump's "dump.json" file. it can thus be used to
  prevent restoring data into the "wrong" database

  The option is set to `false` by default to ensure backwards-compatibility

* UI: updated dygraph js library to version 2.1.0

* honor specified COLLECT method in AQL COLLECT options
  
  for example, when the user explicitly asks for the COLLECT method
  to be `sorted`, the optimizer will now not produce an alternative
  version of the plan using the hash method.
  
  additionally, if the user explcitly asks for the COLLECT method to
  be `hash`, the optimizer will now change the existing plan to use
  the hash method if possible instead of just creating an alternative
  plan.
  
  `COLLECT ... OPTIONS { method: 'sorted' }` => always use sorted method
  `COLLECT ... OPTIONS { method: 'hash' }`   => use hash if this is technically possible
  `COLLECT ...` (no options)                 => create a plan using sorted, and another plan using hash method

* added C++ implementation for AQL function `SHA512()`

* added AQL function `IS_KEY`
  this function checks if the value passed to it can be used as a document key,
  i.e. as the value of the `_key` attribute

* add AQL functions `SORTED` and `SORTED_UNIQUE`
  
  `SORTED` will return a sorted version of the input array using AQL's internal 
  comparison order
  `SORTED_UNIQUE` will do the same, but additionally removes duplicates.

* Added C++ implementation for the AQL TRANSLATE function

* renamed arangoimp to arangoimport for consistency
  Release packages will still install arangoimp as a symlink so user scripts 
  invoking arangoimp do not need to be changed

* UI: Shard distribution view now has an accordion view instead of displaying
  all shards of all collections at once.

* internal issue #1726: Supervision to remove deleted nodes from
  Health did not function for multiple servers at the same time, as
  agency transaction was malformed.

v3.3.3 (XXXX-XX-XX)
-------------------

* fixed issue #4255: AQL SORT consuming too much memory


v3.3.2 (2018-01-04)
-------------------

* fixed issue #4199: Internal failure: JavaScript exception in file 'arangosh.js' 
  at 98,7: ArangoError 4: Expecting type String 

* fixed issue in agency supervision with a good server being left in
  failedServers

* distinguish isReady and allInSync in clusterInventory

* fixed issue #4197: AQL statement not working in 3.3.1 when upgraded from 3.2.10

* do not reuse collection ids when restoring collections from a dump, but assign new collection ids, this should prevent collection id conflicts


v3.3.1 (2017-12-28)
-------------------

* UI: displayed wrong wfs property for a collection when using RocksDB as 
  storage engine

* added `--ignore-missing` option to arangoimp
  this option allows importing lines with less fields than specified in the CSV
  header line

* changed misleading error message from "no leader" to "not a leader"

* optimize usage of AQL FULLTEXT index function to a FOR loop with index
  usage in some cases
  When the optimization is applied, this especially speeds up fulltext index 
  queries in the cluster

* UI: improved the behavior during collection creation in a cluster environment 

* Agency lockup fixes for very small machines.

* Agency performance improvement by finer grained locking.

* Use steady_clock in agency whereever possible.

* Agency prevent Supervision thread crash.

* Fix agency integer overflow in timeout calculation.


v3.3.0 (2012-12-14)
-------------------

* release version

* added a missing try/catch block in the supervision thread


v3.3.rc8 (2017-12-12)
---------------------

* UI: fixed broken foxx configuration keys. Some valid configuration values
  could not be edited via the ui.

* UI: pressing the return key inside a select2 box no longer triggers the modal's
  success function

* UI: coordinators and db servers are now in sorted order (ascending)


v3.3.rc7 (2017-12-07)
---------------------

* fixed issue #3741: fix terminal color output in Windows 

* UI: fixed issue #3822: disabled name input field for system collections

* fixed issue #3640: limit in subquery

* fixed issue #3745: Invalid result when using OLD object with array attribute in UPSERT statement

* UI: edge collections were wrongly added to from and to vertices select box during graph creation

* UI: added not found views for documents and collections

* UI: using default user database api during database creation now

* UI: the graph viewer backend now picks one random start vertex of the
  first 1000 documents instead of calling any(). The implementation of
  "any" is known to scale bad on huge collections with RocksDB.

* UI: fixed disappearing of the navigation label in some case special case

* UI: the graph viewer now displays updated label values correctly.
  Additionally the included node/edge editor now closes automatically
  after a successful node/edge update.
  
* fixed issue #3917: traversals with high maximal depth take extremely long
  in planning phase.


v3.3.rc4 (2017-11-28)
---------------------

* minor bug-fixes


v3.3.rc3 (2017-11-24)
---------------------

* bug-fixes


v3.3.rc2 (2017-11-22)
---------------------

* UI: document/edge editor now remembering their modes (e.g. code or tree)

* UI: optimized error messages for invalid graph definitions. Also fixed a
  graph renderer cleanup error.

* UI: added a delay within the graph viewer while changing the colors of the
  graph. Necessary due different browser behaviour.

* added options `--encryption.keyfile` and `--encryption.key-generator` to arangodump
  and arangorestore

* UI: the graph viewer now displays updated label values correctly.
  Additionally the included node/edge editor now closes automatically
	after a successful node/edge update.

* removed `--recycle-ids` option for arangorestore

  using that option could have led to problems on the restore, with potential
  id conflicts between the originating server (the source dump server) and the
  target server (the restore server)


v3.3.rc1 (2017-11-17)
---------------------

* add readonly mode REST API

* allow compilation of ArangoDB source code with g++ 7

* upgrade minimum required g++ compiler version to g++ 5.4
  That means ArangoDB source code will not compile with g++ 4.x or g++ < 5.4 anymore.

* AQL: during a traversal if a vertex is not found. It will not print an ERROR to the log and continue
  with a NULL value, but will register a warning at the query and continue with a NULL value.
  The situation is not desired as an ERROR as ArangoDB can store edges pointing to non-existing
  vertex which is perfectly valid, but it may be a n issue on the data model, so users
  can directly see it on the query now and do not "by accident" have to check the LOG output.

* introduce `enforceReplicationFactor` attribute for creating collections:
  this optional parameter controls if the coordinator should bail out during collection
  creation if there are not enough DBServers available for the desired `replicationFactor`.

* fixed issue #3516: Show execution time in arangosh

  this change adds more dynamic prompt components for arangosh
  The following components are now available for dynamic prompts,
  settable via the `--console.prompt` option in arangosh:

  - '%t': current time as timestamp
  - '%a': elpased time since ArangoShell start in seconds
  - '%p': duration of last command in seconds
  - '%d': name of current database
  - '%e': current endpoint
  - '%E': current endpoint without protocol
  - '%u': current user

  The time a command takes can be displayed easily by starting arangosh with `--console.prompt "%p> "`.

* make the ArangoShell refill its collection cache when a yet-unknown collection
  is first accessed. This fixes the following problem:

      arangosh1> db._collections();  // shell1 lists all collections
      arangosh2> db._create("test"); // shell2 now creates a new collection 'test'
      arangosh1> db.test.insert({}); // shell1 is not aware of the collection created
                                     // in shell2, so the insert will fail

* make AQL `DISTINCT` not change the order of the results it is applied on

* incremental transfer of initial collection data now can handle partial
  responses for a chunk, allowing the leader/master to send smaller chunks
  (in terms of HTTP response size) and limit memory usage

  this optimization is only active if client applications send the "offset" parameter
  in their requests to PUT `/_api/replication/keys/<id>?type=docs`

* initial creation of shards for cluster collections is now faster with
  `replicationFactor` values bigger than 1. this is achieved by an optimization
  for the case when the collection on the leader is still empty

* potential fix for issue #3517: several "filesystem full" errors in logs
  while there's a lot of disk space

* added C++ implementations for AQL function `SUBSTRING()`, `LEFT()`, `RIGHT()` and `TRIM()`

* show C++ function name of call site in ArangoDB log output

  this requires option `--log.line-number` to be set to *true*

* UI: added word wrapping to query editor

* UI: fixed wrong user attribute name validation, issue #3228

* make AQL return a proper error message in case of a unique key constraint
  violation. previously it only returned the generic "unique constraint violated"
  error message but omitted the details about which index caused the problem.

  This addresses https://stackoverflow.com/questions/46427126/arangodb-3-2-unique-constraint-violation-id-or-key

* added option `--server.local-authentication`

* UI: added user roles

* added config option `--log.color` to toggle colorful logging to terminal

* added config option `--log.thread-name` to additionally log thread names

* usernames must not start with `:role:`, added new options:
    --server.authentication-timeout
    --ldap.roles-attribute-name
    --ldap.roles-transformation
    --ldap.roles-search
    --ldap.superuser-role
    --ldap.roles-include
    --ldap.roles-exclude

* performance improvements for full collection scans and a few other operations
  in MMFiles engine

* added `--rocksdb.encryption-key-generator` for enterprise

* removed `--compat28` parameter from arangodump and replication API

  older ArangoDB versions will no longer be supported by these tools.

* increase the recommended value for `/proc/sys/vm/max_map_count` to a value
  eight times as high as the previous recommended value. Increasing the
  values helps to prevent an ArangoDB server from running out of memory mappings.

  The raised minimum recommended value may lead to ArangoDB showing some startup
  warnings as follows:

      WARNING {memory} maximum number of memory mappings per process is 65530, which seems too low. it is recommended to set it to at least 512000
      WARNING {memory} execute 'sudo sysctl -w "vm.max_map_count=512000"'

* Foxx now warns about malformed configuration/dependency names and aliases in the manifest.

v3.2.7 (2017-11-13)
-------------------

* Cluster customers, which have upgraded from 3.1 to 3.2 need to upgrade
  to 3.2.7. The cluster supervision is otherwise not operational.

* Fixed issue #3597: AQL with path filters returns unexpected results
  In some cases breadth first search in combination with vertex filters
  yields wrong result, the filter was not applied correctly.

* fixed some undefined behavior in some internal value caches for AQL GatherNodes
  and SortNodes, which could have led to sorted results being effectively not
  correctly sorted.

* make the replication applier for the RocksDB engine start automatically after a
  restart of the server if the applier was configured with its `autoStart` property
  set to `true`. previously the replication appliers were only automatically restarted
  at server start for the MMFiles engine.

* fixed arangodump batch size adaptivity in cluster mode and upped default batch size
  for arangodump

  these changes speed up arangodump in cluster context

* smart graphs now return a proper inventory in response to replication inventory
  requests

* fixed issue #3618: Inconsistent behavior of OR statement with object bind parameters

* only users with read/write rights on the "_system" database can now execute
  "_admin/shutdown" as well as modify properties of the write-ahead log (WAL)

* increase default maximum number of V8 contexts to at least 16 if not explicitly
  configured otherwise.
  the procedure for determining the actual maximum value of V8 contexts is unchanged
  apart from the value `16` and works as follows:
  - if explicitly set, the value of the configuration option `--javascript.v8-contexts`
    is used as the maximum number of V8 contexts
  - when the option is not set, the maximum number of V8 contexts is determined
    by the configuration option `--server.threads` if that option is set. if
    `--server.threads` is not set, then the maximum number of V8 contexts is the
    server's reported hardware concurrency (number of processors visible
    to the arangod process). if that would result in a maximum value of less than 16
    in any of these two cases, then the maximum value will be increased to 16.

* fixed issue #3447: ArangoError 1202: AQL: NotFound: (while executing) when
  updating collection

* potential fix for issue #3581: Unexpected "rocksdb unique constraint
  violated" with unique hash index

* fixed geo index optimizer rule for geo indexes with a single (array of coordinates)
  attribute.

* improved the speed of the shards overview in cluster (API endpoint /_api/cluster/shardDistribution API)
  It is now guaranteed to return after ~2 seconds even if the entire cluster is unresponsive.

* fix agency precondition check for complex objects
  this fixes issues with several CAS operations in the agency

* several fixes for agency restart and shutdown

* the cluster-internal representation of planned collection objects is now more
  lightweight than before, using less memory and not allocating any cache for indexes
  etc.

* fixed issue #3403: How to kill long running AQL queries with the browser console's
  AQL (display issue)

* fixed issue #3549: server reading ENGINE config file fails on common standard
  newline character

* UI: fixed error notifications for collection modifications

* several improvements for the truncate operation on collections:

  * the timeout for the truncate operation was increased in cluster mode in
    order to prevent too frequent "could not truncate collection" errors

  * after a truncate operation, collections in MMFiles still used disk space.
    to reclaim disk space used by truncated collection, the truncate actions
    in the web interface and from the ArangoShell now issue an extra WAL flush
    command (in cluster mode, this command is also propagated to all servers).
    the WAL flush allows all servers to write out any pending operations into the
    datafiles of the truncated collection. afterwards, a final journal rotate
    command is sent, which enables the compaction to entirely remove all datafiles
    and journals for the truncated collection, so that all disk space can be
    reclaimed

  * for MMFiles a special method will be called after a truncate operation so that
    all indexes of the collection can free most of their memory. previously some
    indexes (hash and skiplist indexes) partially kept already allocated memory
    in order to avoid future memory allocations

  * after a truncate operation in the RocksDB engine, an additional compaction
    will be triggered for the truncated collection. this compaction removes all
    deletions from the key space so that follow-up scans over the collection's key
    range do not have to filter out lots of already-removed values

  These changes make truncate operations potentially more time-consuming than before,
  but allow for memory/disk space savings afterwards.

* enable JEMalloc background threads for purging and returning unused memory
  back to the operating system (Linux only)

  JEMalloc will create its background threads on demand. The number of background
  threads is capped by the number of CPUs or active arenas. The background threads run
  periodically and purge unused memory pages, allowing memory to be returned to the
  operating system.

  This change will make the arangod process create several additional threads.
  It is accompanied by an increased `TasksMax` value in the systemd service configuration
  file for the arangodb3 service.

* upgraded bundled V8 engine to bugfix version v5.7.492.77

  this upgrade fixes a memory leak in upstream V8 described in
  https://bugs.chromium.org/p/v8/issues/detail?id=5945 that will result in memory
  chunks only getting uncommitted but not unmapped


v3.2.6 (2017-10-26)
-------------------

* UI: fixed event cleanup in cluster shards view

* UI: reduced cluster dashboard api calls

* fixed a permission problem that prevented collection contents to be displayed
  in the web interface

* removed posix_fadvise call from RocksDB's PosixSequentialFile::Read(). This is
  consistent with Facebook PR 2573 (#3505)

  this fix should improve the performance of the replication with the RocksDB
  storage engine

* allow changing of collection replication factor for existing collections

* UI: replicationFactor of a collection is now changeable in a cluster
  environment

* several fixes for the cluster agency

* fixed undefined behavior in the RocksDB-based geo index

* fixed Foxxmaster failover

* purging or removing the Debian/Ubuntu arangodb3 packages now properly stops
  the arangod instance before actuallying purging or removing


v3.2.5 (2017-10-16)
-------------------

* general-graph module and _api/gharial now accept cluster options
  for collection creation. It is now possible to set replicationFactor and
  numberOfShards for all collections created via this graph object.
  So adding a new collection will not result in a singleShard and
  no replication anymore.

* fixed issue #3408: Hard crash in query for pagination

* minimum number of V8 contexts in console mode must be 2, not 1. this is
  required to ensure the console gets one dedicated V8 context and all other
  operations have at least one extra context. This requirement was not enforced
  anymore.

* fixed issue #3395: AQL: cannot instantiate CollectBlock with undetermined
  aggregation method

* UI: fixed wrong user attribute name validation, issue #3228

* fix potential overflow in CRC marker check when a corrupted CRC marker
  is found at the very beginning of an MMFiles datafile

* UI: fixed unresponsive events in cluster shards view

* Add statistics about the V8 context counts and number of available/active/busy
  threads we expose through the server statistics interface.


v3.2.4 (2017-09-26)
-------------------

* UI: no default index selected during index creation

* UI: added replicationFactor option during SmartGraph creation

* make the MMFiles compactor perform less writes during normal compaction
  operation

  This partially fixes issue #3144

* make the MMFiles compactor configurable

  The following options have been added:

* `--compaction.db-sleep-time`: sleep interval between two compaction runs
    (in s)
  * `--compaction.min-interval"`: minimum sleep time between two compaction
     runs (in s)
  * `--compaction.min-small-data-file-size`: minimal filesize threshold
    original datafiles have to be below for a compaction
  * `--compaction.dead-documents-threshold`: minimum unused count of documents
    in a datafile
  * `--compaction.dead-size-threshold`: how many bytes of the source data file
    are allowed to be unused at most
  * `--compaction.dead-size-percent-threshold`: how many percent of the source
    datafile should be unused at least
  * `--compaction.max-files`: Maximum number of files to merge to one file
  * `--compaction.max-result-file-size`: how large may the compaction result
    file become (in bytes)
  * `--compaction.max-file-size-factor`: how large the resulting file may
    be in comparison to the collection's `--database.maximal-journal-size' setting`

* fix downwards-incompatibility in /_api/explain REST handler

* fix Windows implementation for fs.getTempPath() to also create a
  sub-directory as we do on linux

* fixed a multi-threading issue in cluster-internal communication

* performance improvements for traversals and edge lookups

* removed internal memory zone handling code. the memory zones were a leftover
  from the early ArangoDB days and did not provide any value in the current
  implementation.

* (Enterprise only) added `skipInaccessibleCollections` option for AQL queries:
  if set, AQL queries (especially graph traversals) will treat collections to
  which a user has no access rights to as if these collections were empty.

* adjusted scheduler thread handling to start and stop less threads in
  normal operations

* leader-follower replication catchup code has been rewritten in C++

* early stage AQL optimization now also uses the C++ implementations of
  AQL functions if present. Previously it always referred to the JavaScript
  implementations and ignored the C++ implementations. This change gives
  more flexibility to the AQL optimizer.

* ArangoDB tty log output is now colored for log messages with levels
  FATAL, ERR and WARN.

* changed the return values of AQL functions `REGEX_TEST` and `REGEX_REPLACE`
  to `null` when the input regex is invalid. Previous versions of ArangoDB
  partly returned `false` for invalid regexes and partly `null`.

* added `--log.role` option for arangod

  When set to `true`, this option will make the ArangoDB logger print a single
  character with the server's role into each logged message. The roles are:

  - U: undefined/unclear (used at startup)
  - S: single server
  - C: coordinator
  - P: primary
  - A: agent

  The default value for this option is `false`, so no roles will be logged.


v3.2.3 (2017-09-07)
-------------------

* fixed issue #3106: orphan collections could not be registered in general-graph module

* fixed wrong selection of the database inside the internal cluster js api

* added startup option `--server.check-max-memory-mappings` to make arangod check
  the number of memory mappings currently used by the process and compare it with
  the maximum number of allowed mappings as determined by /proc/sys/vm/max_map_count

  The default value is `true`, so the checks will be performed. When the current
  number of mappings exceeds 90% of the maximum number of mappings, the creation
  of further V8 contexts will be deferred.

  Note that this option is effective on Linux systems only.

* arangoimp now has a `--remove-attribute` option

* added V8 context lifetime control options
  `--javascript.v8-contexts-max-invocations` and `--javascript.v8-contexts-max-age`

  These options allow specifying after how many invocations a used V8 context is
  disposed, or after what time a V8 context is disposed automatically after its
  creation. If either of the two thresholds is reached, an idl V8 context will be
  disposed.

  The default value of `--javascript.v8-contexts-max-invocations` is 0, meaning that
  the maximum number of invocations per context is unlimited. The default value
  for `--javascript.v8-contexts-max-age` is 60 seconds.

* fixed wrong UI cluster health information

* fixed issue #3070: Add index in _jobs collection

* fixed issue #3125: HTTP Foxx API JSON parsing

* fixed issue #3120: Foxx queue: job isn't running when server.authentication = true

* fixed supervision failure detection and handling, which happened with simultaneous
  agency leadership change


v3.2.2 (2017-08-23)
-------------------

* make "Rebalance shards" button work in selected database only, and not make
  it rebalance the shards of all databases

* fixed issue #2847: adjust the response of the DELETE `/_api/users/database/*` calls

* fixed issue #3075: Error when upgrading arangoDB on linux ubuntu 16.04

* fixed a buffer overrun in linenoise console input library for long input strings

* increase size of the linenoise input buffer to 8 KB

* abort compilation if the detected GCC or CLANG isn't in the range of compilers
  we support

* fixed spurious cluster hangups by always sending AQL-query related requests
  to the correct servers, even after failover or when a follower drops

  The problem with the previous shard-based approach was that responsibilities
  for shards may change from one server to another at runtime, after the query
  was already instanciated. The coordinator and other parts of the query then
  sent further requests for the query to the servers now responsible for the
  shards.
  However, an AQL query must send all further requests to the same servers on
  which the query was originally instanciated, even in case of failover.
  Otherwise this would potentially send requests to servers that do not know
  about the query, and would also send query shutdown requests to the wrong
  servers, leading to abandoned queries piling up and using resources until
  they automatically time out.

* fixed issue with RocksDB engine acquiring the collection count values too
  early, leading to the collection count values potentially being slightly off
  even in exclusive transactions (for which the exclusive access should provide
  an always-correct count value)

* fixed some issues in leader-follower catch-up code, specifically for the
  RocksDB engine

* make V8 log fatal errors to syslog before it terminates the process.
  This change is effective on Linux only.

* fixed issue with MMFiles engine creating superfluous collection journals
  on shutdown

* fixed issue #3067: Upgrade from 3.2 to 3.2.1 reset autoincrement keys

* fixed issue #3044: ArangoDB server shutdown unexpectedly

* fixed issue #3039: Incorrect filter interpretation

* fixed issue #3037: Foxx, internal server error when I try to add a new service

* improved MMFiles fulltext index document removal performance
  and fulltext index query performance for bigger result sets

* ui: fixed a display bug within the slow and running queries view

* ui: fixed a bug when success event triggers twice in a modal

* ui: fixed the appearance of the documents filter

* ui: graph vertex collections not restricted to 10 anymore

* fixed issue #2835: UI detection of JWT token in case of server restart or upgrade

* upgrade jemalloc version to 5.0.1

  This fixes problems with the memory allocator returing "out of memory" when
  calling munmap to free memory in order to return it to the OS.

  It seems that calling munmap on Linux can increase the number of mappings, at least
  when a region is partially unmapped. This can lead to the process exceeding its
  maximum number of mappings, and munmap and future calls to mmap returning errors.

  jemalloc version 5.0.1 does not have the `--enable-munmap` configure option anymore,
  so the problem is avoided. To return memory to the OS eventually, jemalloc 5's
  background purge threads are used on Linux.

* fixed issue #2978: log something more obvious when you log a Buffer

* fixed issue #2982: AQL parse error?

* fixed issue #3125: HTTP Foxx API Json parsing

v3.2.1 (2017-08-09)
-------------------

* added C++ implementations for AQL functions `LEFT()`, `RIGHT()` and `TRIM()`

* fixed docs for issue #2968: Collection _key autoincrement value increases on error

* fixed issue #3011: Optimizer rule reduce-extraction-to-projection breaks queries

* Now allowing to restore users in a sharded environment as well
  It is still not possible to restore collections that are sharded
  differently than by _key.

* fixed an issue with restoring of system collections and user rights.
  It was not possible to restore users into an authenticated server.

* fixed issue #2977: Documentation for db._createDatabase is wrong

* ui: added bind parameters to slow query history view

* fixed issue #1751: Slow Query API should provide bind parameters, webui should display them

* ui: fixed a bug when moving multiple documents was not possible

* fixed docs for issue #2968: Collection _key autoincrement value increases on error

* AQL CHAR_LENGTH(null) returns now 0. Since AQL TO_STRING(null) is '' (string of length 0)

* ui: now supports single js file upload for Foxx services in addition to zip files

* fixed a multi-threading issue in the agency when callElection was called
  while the Supervision was calling updateSnapshot

* added startup option `--query.tracking-with-bindvars`

  This option controls whether the list of currently running queries
  and the list of slow queries should contain the bind variables used
  in the queries or not.

  The option can be changed at runtime using the commands

      // enables tracking of bind variables
      // set to false to turn tracking of bind variables off
      var value = true;
      require("@arangodb/aql/queries").properties({
        trackBindVars: value
      });

* index selectivity estimates are now available in the cluster as well

* fixed issue #2943: loadIndexesIntoMemory not returning the same structure
  as the rest of the collection APIs

* fixed issue #2949: ArangoError 1208: illegal name

* fixed issue #2874: Collection properties do not return `isVolatile`
  attribute

* potential fix for issue #2939: Segmentation fault when starting
  coordinator node

* fixed issue #2810: out of memory error when running UPDATE/REPLACE
  on medium-size collection

* fix potential deadlock errors in collector thread

* disallow the usage of volatile collections in the RocksDB engine
  by throwing an error when a collection is created with attribute
  `isVolatile` set to `true`.
  Volatile collections are unsupported by the RocksDB engine, so
  creating them should not succeed and silently create a non-volatile
  collection

* prevent V8 from issuing SIGILL instructions when it runs out of memory

  Now arangod will attempt to log a FATAL error into its logfile in case V8
  runs out of memory. In case V8 runs out of memory, it will still terminate the
  entire process. But at least there should be something in the ArangoDB logs
  indicating what the problem was. Apart from that, the arangod process should
  now be exited with SIGABRT rather than SIGILL as it shouldn't return into the
  V8 code that aborted the process with `__builtin_trap`.

  this potentially fixes issue #2920: DBServer crashing automatically post upgrade to 3.2

* Foxx queues and tasks now ensure that the scripts in them run with the same
  permissions as the Foxx code who started the task / queue

* fixed issue #2928: Offset problems

* fixed issue #2876: wrong skiplist index usage in edge collection

* fixed issue #2868: cname missing from logger-follow results in rocksdb

* fixed issue #2889: Traversal query using incorrect collection id

* fixed issue #2884: AQL traversal uniqueness constraints "propagating" to other traversals? Weird results

* arangoexport: added `--query` option for passing an AQL query to export the result

* fixed issue #2879: No result when querying for the last record of a query

* ui: allows now to edit default access level for collections in database
  _system for all users except the root user.

* The _users collection is no longer accessible outside the arngod process, _queues is always read-only

* added new option "--rocksdb.max-background-jobs"

* removed options "--rocksdb.max-background-compactions", "--rocksdb.base-background-compactions" and "--rocksdb.max-background-flushes"

* option "--rocksdb.compaction-read-ahead-size" now defaults to 2MB

* change Windows build so that RocksDB doesn't enforce AVX optimizations by default
  This fixes startup crashes on servers that do not have AVX CPU extensions

* speed up RocksDB secondary index creation and dropping

* removed RocksDB note in Geo index docs


v3.2.0 (2017-07-20)
-------------------

* fixed UI issues

* fixed multi-threading issues in Pregel

* fixed Foxx resilience

* added command-line option `--javascript.allow-admin-execute`

  This option can be used to control whether user-defined JavaScript code
  is allowed to be executed on server by sending via HTTP to the API endpoint
  `/_admin/execute`  with an authenticated user account.
  The default value is `false`, which disables the execution of user-defined
  code. This is also the recommended setting for production. In test environments,
  it may be convenient to turn the option on in order to send arbitrary setup
  or teardown commands for execution on the server.


v3.2.beta6 (2017-07-18)
-----------------------

* various bugfixes


v3.2.beta5 (2017-07-16)
-----------------------

* numerous bugfixes


v3.2.beta4 (2017-07-04)
-----------------------

* ui: fixed document view _from and _to linking issue for special characters

* added function `db._parse(query)` for parsing an AQL query and returning information about it

* fixed one medium priority and two low priority security user interface
  issues found by owasp zap.

* ui: added index deduplicate options

* ui: fixed renaming of collections for the rocksdb storage engine

* documentation and js fixes for secondaries

* RocksDB storage format was changed, users of the previous beta/alpha versions
  must delete the database directory and re-import their data

* enabled permissions on database and collection level

* added and changed some user related REST APIs
    * added `PUT /_api/user/{user}/database/{database}/{collection}` to change collection permission
    * added `GET /_api/user/{user}/database/{database}/{collection}`
    * added optional `full` parameter to the `GET /_api/user/{user}/database/` REST call

* added user functions in the arangoshell `@arangodb/users` module
    * added `grantCollection` and `revokeCollection` functions
    * added `permission(user, database, collection)` to retrieve collection specific rights

* added "deduplicate" attribute for array indexes, which controls whether inserting
  duplicate index values from the same document into a unique array index will lead to
  an error or not:

      // with deduplicate = true, which is the default value:
      db._create("test");
      db.test.ensureIndex({ type: "hash", fields: ["tags[*]"], deduplicate: true });
      db.test.insert({ tags: ["a", "b"] });
      db.test.insert({ tags: ["c", "d", "c"] }); // will work, because deduplicate = true
      db.test.insert({ tags: ["a"] }); // will fail

      // with deduplicate = false
      db._create("test");
      db.test.ensureIndex({ type: "hash", fields: ["tags[*]"], deduplicate: false });
      db.test.insert({ tags: ["a", "b"] });
      db.test.insert({ tags: ["c", "d", "c"] }); // will not work, because deduplicate = false
      db.test.insert({ tags: ["a"] }); // will fail

  The "deduplicate" attribute is now also accepted by the index creation HTTP
  API endpoint POST /_api/index and is returned by GET /_api/index.

* added optimizer rule "remove-filters-covered-by-traversal"

* Debian/Ubuntu installer: make messages about future package upgrades more clear

* fix a hangup in VST

  The problem happened when the two first chunks of a VST message arrived
  together on a connection that was newly switched to VST.

* fix deletion of outdated WAL files in RocksDB engine

* make use of selectivity estimates in hash, skiplist and persistent indexes
  in RocksDB engine

* changed VM overcommit recommendation for user-friendliness

* fix a shutdown bug in the cluster: a destroyed query could still be active

* do not terminate the entire server process if a temp file cannot be created
  (Windows only)

* fix log output in the front-end, it stopped in case of too many messages


v3.2.beta3 (2017-06-27)
-----------------------

* numerous bugfixes


v3.2.beta2 (2017-06-20)
-----------------------

* potentially fixed issue #2559: Duplicate _key generated on insertion

* fix invalid results (too many) when a skipping LIMIT was used for a
  traversal. `LIMIT x` or `LIMIT 0, x` were not affected, but `LIMIT s, x`
  may have returned too many results

* fix races in SSL communication code

* fix invalid locking in JWT authentication cache, which could have
  crashed the server

* fix invalid first group results for sorted AQL COLLECT when LIMIT
  was used

* fix potential race, which could make arangod hang on startup

* removed `exception` field from transaction error result; users should throw
  explicit `Error` instances to return custom exceptions (addresses issue #2561)

* fixed issue #2613: Reduce log level when Foxx manager tries to self heal missing database

* add a read only mode for users and collection level authorization

* removed `exception` field from transaction error result; users should throw
  explicit `Error` instances to return custom exceptions (addresses issue #2561)

* fixed issue #2677: Foxx disabling development mode creates non-deterministic service bundle

* fixed issue #2684: Legacy service UI not working


v3.2.beta1 (2017-06-12)
-----------------------

* provide more context for index errors (addresses issue #342)

* arangod now validates several OS/environment settings on startup and warns if
  the settings are non-ideal. Most of the checks are executed on Linux systems only.

* fixed issue #2515: The replace-or-with-in optimization rule might prevent use of indexes

* added `REGEX_REPLACE` AQL function

* the RocksDB storage format was changed, users of the previous alpha versions
  must delete the database directory and re-import their data

* added server startup option `--query.fail-on-warning`

  setting this option to `true` will abort any AQL query with an exception if
  it causes a warning at runtime. The value can be overridden per query by
  setting the `failOnWarning` attribute in a query's options.

* added --rocksdb.num-uncompressed-levels to adjust number of non-compressed levels

* added checks for memory managment and warn (i. e. if hugepages are enabled)

* set default SSL cipher suite string to "HIGH:!EXPORT:!aNULL@STRENGTH"

* fixed issue #2469: Authentication = true does not protect foxx-routes

* fixed issue #2459: compile success but can not run with rocksdb

* `--server.maximal-queue-size` is now an absolute maximum. If the queue is
  full, then 503 is returned. Setting it to 0 means "no limit".

* (Enterprise only) added authentication against an LDAP server

* fixed issue #2083: Foxx services aren't distributed to all coordinators

* fixed issue #2384: new coordinators don't pick up existing Foxx services

* fixed issue #2408: Foxx service validation causes unintended side-effects

* extended HTTP API with routes for managing Foxx services

* added distinction between hasUser and authorized within Foxx
  (cluster internal requests are authorized requests but don't have a user)

* arangoimp now has a `--threads` option to enable parallel imports of data

* PR #2514: Foxx services that can't be fixed by self-healing now serve a 503 error

* added `time` function to `@arangodb` module


v3.2.alpha4 (2017-04-25)
------------------------

* fixed issue #2450: Bad optimization plan on simple query

* fixed issue #2448: ArangoDB Web UI takes no action when Delete button is clicked

* fixed issue #2442: Frontend shows already deleted databases during login

* added 'x-content-type-options: nosniff' to avoid MSIE bug

* set default value for `--ssl.protocol` from TLSv1 to TLSv1.2.

* AQL breaking change in cluster:
  The SHORTEST_PATH statement using edge-collection names instead
  of a graph name now requires to explicitly name the vertex-collection names
  within the AQL query in the cluster. It can be done by adding `WITH <name>`
  at the beginning of the query.

  Example:
  ```
  FOR v,e IN OUTBOUND SHORTEST_PATH @start TO @target edges [...]
  ```

  Now has to be:

  ```
  WITH vertices
  FOR v,e IN OUTBOUND SHORTEST_PATH @start TO @target edges [...]
  ```

  This change is due to avoid dead-lock sitations in clustered case.
  An error stating the above is included.

* add implicit use of geo indexes when using SORT/FILTER in AQL, without
  the need to use the special-purpose geo AQL functions `NEAR` or `WITHIN`.

  the special purpose `NEAR` AQL function can now be substituted with the
  following AQL (provided there is a geo index present on the `doc.latitude`
  and `doc.longitude` attributes):

      FOR doc in geoSort
        SORT DISTANCE(doc.latitude, doc.longitude, 0, 0)
        LIMIT 5
        RETURN doc

  `WITHIN` can be substituted with the following AQL:

      FOR doc in geoFilter
        FILTER DISTANCE(doc.latitude, doc.longitude, 0, 0) < 2000
        RETURN doc

  Compared to using the special purpose AQL functions this approach has the
  advantage that it is more composable, and will also honor any `LIMIT` values
  used in the AQL query.

* potential fix for shutdown hangs on OSX

* added KB, MB, GB prefix for integer parameters, % for integer parameters
  with a base value

* added JEMALLOC 4.5.0

* added `--vm.resident-limit` and `--vm.path` for file-backed memory mapping
  after reaching a configurable maximum RAM size

* try recommended limit for file descriptors in case of unlimited
  hard limit

* issue #2413: improve logging in case of lock timeout and deadlocks

* added log topic attribute to /_admin/log api

* removed internal build option `USE_DEV_TIMERS`

  Enabling this option activated some proprietary timers for only selected
  events in arangod. Instead better use `perf` to gather timings.


v3.2.alpha3 (2017-03-22)
------------------------

* increase default collection lock timeout from 30 to 900 seconds

* added function `db._engine()` for retrieval of storage engine information at
  server runtime

  There is also an HTTP REST handler at GET /_api/engine that returns engine
  information.

* require at least cmake 3.2 for building ArangoDB

* make arangod start with less V8 JavaScript contexts

  This speeds up the server start (a little bit) and makes it use less memory.
  Whenever a V8 context is needed by a Foxx action or some other operation and
  there is no usable V8 context, a new one will be created dynamically now.

  Up to `--javascript.v8-contexts` V8 contexts will be created, so this option
  will change its meaning. Previously as many V8 contexts as specified by this
  option were created at server start, and the number of V8 contexts did not
  change at runtime. Now up to this number of V8 contexts will be in use at the
  same time, but the actual number of V8 contexts is dynamic.

  The garbage collector thread will automatically delete unused V8 contexts after
  a while. The number of spare contexts will go down to as few as configured in
  the new option `--javascript.v8-contexts-minimum`. Actually that many V8 contexts
  are also created at server start.

  The first few requests in new V8 contexts will take longer than in contexts
  that have been there already. Performance may therefore suffer a bit for the
  initial requests sent to ArangoDB or when there are only few but performance-
  critical situations in which new V8 contexts will be created. If this is a
  concern, it can easily be fixed by setting `--javascipt.v8-contexts-minimum`
  and `--javascript.v8-contexts` to a relatively high value, which will guarantee
  that many number of V8 contexts to be created at startup and kept around even
  when unused.

  Waiting for an unused V8 context will now also abort if no V8 context can be
  acquired/created after 120 seconds.

* improved diagnostic messages written to logfiles by supervisor process

* fixed issue #2367

* added "bindVars" to attributes of currently running and slow queries

* added "jsonl" as input file type for arangoimp

* upgraded version of bundled zlib library from 1.2.8 to 1.2.11

* added input file type `auto` for arangoimp so it can automatically detect the
  type of the input file from the filename extension

* fixed variables parsing in GraphQL

* added `--translate` option for arangoimp to translate attribute names from
  the input files to attriubte names expected by ArangoDB

  The `--translate` option can be specified multiple times (once per translation
  to be executed). The following example renames the "id" column from the input
  file to "_key", and the "from" column to "_from", and the "to" column to "_to":

      arangoimp --type csv --file data.csv --translate "id=_key" --translate "from=_from" --translate "to=_to"

  `--translate` works for CSV and TSV inputs only.

* changed default value for `--server.max-packet-size` from 128 MB to 256 MB

* fixed issue #2350

* fixed issue #2349

* fixed issue #2346

* fixed issue #2342

* change default string truncation length from 80 characters to 256 characters for
  `print`/`printShell` functions in ArangoShell and arangod. This will emit longer
  prefixes of string values before truncating them with `...`, which is helpful
  for debugging.

* always validate incoming JSON HTTP requests for duplicate attribute names

  Incoming JSON data with duplicate attribute names will now be rejected as
  invalid. Previous versions of ArangoDB only validated the uniqueness of
  attribute names inside incoming JSON for some API endpoints, but not
  consistently for all APIs.

* don't let read-only transactions block the WAL collector

* allow passing own `graphql-sync` module instance to Foxx GraphQL router

* arangoexport can now export to csv format

* arangoimp: fixed issue #2214

* Foxx: automatically add CORS response headers

* added "OPTIONS" to CORS `access-control-allow-methods` header

* Foxx: Fix arangoUser sometimes not being set correctly

* fixed issue #1974


v3.2.alpha2 (2017-02-20)
------------------------

* ui: fixed issue #2065

* ui: fixed a dashboard related memory issue

* Internal javascript rest actions will now hide their stack traces to the client
  unless maintainer mode is activated. Instead they will always log to the logfile

* Removed undocumented internal HTTP API:
  * PUT _api/edges

  The documented GET _api/edges and the undocumented POST _api/edges remains unmodified.

* updated V8 version to 5.7.0.0

* change undocumented behaviour in case of invalid revision ids in
  If-Match and If-None-Match headers from 400 (BAD) to 412 (PRECONDITION
  FAILED).

* change undocumented behaviour in case of invalid revision ids in
  JavaScript document operations from 1239 ("illegal document revision")
  to 1200 ("conflict").

* added data export tool, arangoexport.

  arangoexport can be used to export collections to json, jsonl or xml
  and export a graph or collections to xgmml.

* fixed a race condition when closing a connection

* raised default hard limit on threads for very small to 64

* fixed negative counting of http connection in UI


v3.2.alpha1 (2017-02-05)
------------------------

* added figure `httpRequests` to AQL query statistics

* removed revisions cache intermediate layer implementation

* obsoleted startup options `--database.revision-cache-chunk-size` and
  `--database.revision-cache-target-size`

* fix potential port number over-/underruns

* added startup option `--log.shorten-filenames` for controlling whether filenames
  in log messages should be shortened to just the filename with the absolute path

* removed IndexThreadFeature, made `--database.index-threads` option obsolete

* changed index filling to make it more parallel, dispatch tasks to boost::asio

* more detailed stacktraces in Foxx apps

* generated Foxx services now use swagger tags


v3.1.24 (XXXX-XX-XX)
--------------------

* fixed one more LIMIT issue in traversals


v3.1.23 (2017-06-19)
--------------------

* potentially fixed issue #2559: Duplicate _key generated on insertion

* fix races in SSL communication code

* fix invalid results (too many) when a skipping LIMIT was used for a
  traversal. `LIMIT x` or `LIMIT 0, x` were not affected, but `LIMIT s, x`
  may have returned too many results

* fix invalid first group results for sorted AQL COLLECT when LIMIT
  was used

* fix invalid locking in JWT authentication cache, which could have
  crashed the server

* fix undefined behavior in traverser when traversals were used inside
  a FOR loop


v3.1.22 (2017-06-07)
--------------------

* fixed issue #2505: Problem with export + report of a bug

* documented changed behavior of WITH

* fixed ui glitch in aardvark

* avoid agency compaction bug

* fixed issue #2283: disabled proxy communication internally


v3.1.21 (2017-05-22)
--------------------

* fixed issue #2488:  AQL operator IN error when data use base64 chars

* more randomness in seeding RNG

v3.1.20 (2016-05-16)
--------------------

* fixed incorrect sorting for distributeShardsLike

* improve reliability of AgencyComm communication with Agency

* fixed shard numbering bug, where ids were erouneously incremented by 1

* remove an unnecessary precondition in createCollectionCoordinator

* funny fail rotation fix

* fix in SimpleHttpClient for correct advancement of readBufferOffset

* forward SIG_HUP in supervisor process to the server process to fix logrotaion
  You need to stop the remaining arangod server process manually for the upgrade to work.


v3.1.19 (2017-04-28)
--------------------

* Fixed a StackOverflow issue in Traversal and ShortestPath. Occured if many (>1000) input
  values in a row do not return any result. Fixes issue: #2445

* fixed issue #2448

* fixed issue #2442

* added 'x-content-type-options: nosniff' to avoid MSIE bug

* fixed issue #2441

* fixed issue #2440

* Fixed a StackOverflow issue in Traversal and ShortestPath. Occured if many (>1000) input
  values in a row do not return any result. Fixes issue: #2445

* fix occasional hanging shutdowns on OS X


v3.1.18 (2017-04-18)
--------------------

* fixed error in continuous synchronization of collections

* fixed spurious hangs on server shutdown

* better error messages during restore collection

* completely overhaul supervision. More detailed tests

* Fixed a dead-lock situation in cluster traversers, it could happen in
  rare cases if the computation on one DBServer could be completed much earlier
  than the other server. It could also be restricted to SmartGraphs only.

* (Enterprise only) Fixed a bug in SmartGraph DepthFirstSearch. In some
  more complicated queries, the maxDepth limit of 1 was not considered strictly
  enough, causing the traverser to do unlimited depth searches.

* fixed issue #2415

* fixed issue #2422

* fixed issue #1974


v3.1.17 (2017-04-04)
--------------------

* (Enterprise only) fixed a bug where replicationFactor was not correctly
  forwarded in SmartGraph creation.

* fixed issue #2404

* fixed issue #2397

* ui - fixed smart graph option not appearing

* fixed issue #2389

* fixed issue #2400


v3.1.16 (2017-03-27)
--------------------

* fixed issue #2392

* try to raise file descriptors to at least 8192, warn otherwise

* ui - aql editor improvements + updated ace editor version (memory leak)

* fixed lost HTTP requests

* ui - fixed some event issues

* avoid name resolution when given connection string is a valid ip address

* helps with issue #1842, bug in COLLECT statement in connection with LIMIT.

* fix locking bug in cluster traversals

* increase lock timeout defaults

* increase various cluster timeouts

* limit default target size for revision cache to 1GB, which is better for
  tight RAM situations (used to be 40% of (totalRAM - 1GB), use
  --database.revision-cache-target-size <VALUEINBYTES> to get back the
  old behaviour

* fixed a bug with restarted servers indicating status as "STARTUP"
  rather that "SERVING" in Nodes UI.


v3.1.15 (2017-03-20)
--------------------

* add logrotate configuration as requested in #2355

* fixed issue #2376

* ui - changed document api due a chrome bug

* ui - fixed a submenu bug

* added endpoint /_api/cluster/endpoints in cluster case to get all
  coordinator endpoints

* fix documentation of /_api/endpoint, declaring this API obsolete.

* Foxx response objects now have a `type` method for manipulating the content-type header

* Foxx tests now support `xunit` and `tap` reporters


v3.1.14 (2017-03-13)
--------------------

* ui - added feature request (multiple start nodes within graph viewer) #2317

* added missing locks to authentication cache methods

* ui - added feature request (multiple start nodes within graph viewer) #2317

* ui - fixed wrong merge of statistics information from different coordinators

* ui - fixed issue #2316

* ui - fixed wrong protocol usage within encrypted environment

* fixed compile error on Mac Yosemite

* minor UI fixes


v3.1.13 (2017-03-06)
--------------------

* fixed variables parsing in GraphQL

* fixed issue #2214

* fixed issue #2342

* changed thread handling to queue only user requests on coordinator

* use exponential backoff when waiting for collection locks

* repair short name server lookup in cluster in the case of a removed
  server


v3.1.12 (2017-02-28)
--------------------

* disable shell color escape sequences on Windows

* fixed issue #2326

* fixed issue #2320

* fixed issue #2315

* fixed a race condition when closing a connection

* raised default hard limit on threads for very small to 64

* fixed negative counting of http connection in UI

* fixed a race when renaming collections

* fixed a race when dropping databases


v3.1.11 (2017-02-17)
--------------------

* fixed a race between connection closing and sending out last chunks of data to clients
  when the "Connection: close" HTTP header was set in requests

* ui: optimized smart graph creation usability

* ui: fixed #2308

* fixed a race in async task cancellation via `require("@arangodb/tasks").unregisterTask()`

* fixed spuriously hanging threads in cluster AQL that could sit idle for a few minutes

* fixed potential numeric overflow for big index ids in index deletion API

* fixed sort issue in cluster, occurring when one of the local sort buffers of a
  GatherNode was empty

* reduce number of HTTP requests made for certain kinds of join queries in cluster,
  leading to speedup of some join queries

* supervision deals with demised coordinators correctly again

* implement a timeout in TraverserEngineRegistry

* agent communication reduced in large batches of append entries RPCs

* inception no longer estimates RAFT timings

* compaction in agents has been moved to a separate thread

* replicated logs hold local timestamps

* supervision jobs failed leader and failed follower revisited for
  function in precarious stability situations

* fixed bug in random number generator for 64bit int


v3.1.10 (2017-02-02)
--------------------

* updated versions of bundled node modules:
  - joi: from 8.4.2 to 9.2.0
  - joi-to-json-schema: from 2.2.0 to 2.3.0
  - sinon: from 1.17.4 to 1.17.6
  - lodash: from 4.13.1 to 4.16.6

* added shortcut for AQL ternary operator
  instead of `condition ? true-part : false-part` it is now possible to also use a
  shortcut variant `condition ? : false-part`, e.g.

      FOR doc IN docs RETURN doc.value ?: 'not present'

  instead of

      FOR doc IN docs RETURN doc.value ? doc.value : 'not present'

* fixed wrong sorting order in cluster, if an index was used to sort with many
  shards.

* added --replication-factor, --number-of-shards and --wait-for-sync to arangobench

* turn on UTF-8 string validation for VelocyPack values received via VST connections

* fixed issue #2257

* upgraded Boost version to 1.62.0

* added optional detail flag for db.<collection>.count()
  setting the flag to `true` will make the count operation returned the per-shard
  counts for the collection:

      db._create("test", { numberOfShards: 10 });
      for (i = 0; i < 1000; ++i) {
        db.test.insert({value: i});
      }
      db.test.count(true);

      {
        "s100058" : 99,
        "s100057" : 103,
        "s100056" : 100,
        "s100050" : 94,
        "s100055" : 90,
        "s100054" : 122,
        "s100051" : 109,
        "s100059" : 99,
        "s100053" : 95,
        "s100052" : 89
      }

* added optional memory limit for AQL queries:

      db._query("FOR i IN 1..100000 SORT i RETURN i", {}, { options: { memoryLimit: 100000 } });

  This option limits the default maximum amount of memory (in bytes) that a single
  AQL query can use.
  When a single AQL query reaches the specified limit value, the query will be
  aborted with a *resource limit exceeded* exception. In a cluster, the memory
  accounting is done per shard, so the limit value is effectively a memory limit per
  query per shard.

  The global limit value can be overriden per query by setting the *memoryLimit*
  option value for individual queries when running an AQL query.

* added server startup option `--query.memory-limit`

* added convenience function to create vertex-centric indexes.

  Usage: `db.collection.ensureVertexCentricIndex("label", {type: "hash", direction: "outbound"})`
  That will create an index that can be used on OUTBOUND with filtering on the
  edge attribute `label`.

* change default log output for tools to stdout (instead of stderr)

* added option -D to define a configuration file environment key=value

* changed encoding behavior for URLs encoded in the C++ code of ArangoDB:
  previously the special characters `-`, `_`, `~` and `.` were returned as-is
  after URL-encoding, now `.` will be encoded to be `%2e`.
  This also changes the behavior of how incoming URIs are processed: previously
  occurrences of `..` in incoming request URIs were collapsed (e.g. `a/../b/` was
  collapsed to a plain `b/`). Now `..` in incoming request URIs are not collapsed.

* Foxx request URL suffix is no longer unescaped

* @arangodb/request option json now defaults to `true` if the response body is not empty and encoding is not explicitly set to `null` (binary).
  The option can still be set to `false` to avoid unnecessary attempts at parsing the response as JSON.

* Foxx configuration values for unknown options will be discarded when saving the configuration in production mode using the web interface

* module.context.dependencies is now immutable

* process.stdout.isTTY now returns `true` in arangosh and when running arangod with the `--console` flag

* add support for Swagger tags in Foxx


v3.1.9 (XXXX-XX-XX)
-------------------

* macos CLI package: store databases and apps in the users home directory

* ui: fixed re-login issue within a non system db, when tab was closed

* fixed a race in the VelocyStream Commtask implementation

* fixed issue #2256


v3.1.8 (2017-01-09)
-------------------

* add Windows silent installer

* add handling of debug symbols during Linux & windows release builds.

* fixed issue #2181

* fixed issue #2248: reduce V8 max old space size from 3 GB to 1 GB on 32 bit systems

* upgraded Boost version to 1.62.0

* fixed issue #2238

* fixed issue #2234

* agents announce new endpoints in inception phase to leader

* agency leadership accepts updatet endpoints to given uuid

* unified endpoints replace localhost with 127.0.0.1

* fix several problems within an authenticated cluster


v3.1.7 (2016-12-29)
-------------------

* fixed one too many elections in RAFT

* new agency comm backported from devel


v3.1.6 (2016-12-20)
-------------------

* fixed issue #2227

* fixed issue #2220

* agency constituent/agent bug fixes in race conditions picking up
  leadership

* supervision does not need waking up anymore as it is running
  regardless

* agents challenge their leadership more rigorously


v3.1.5 (2016-12-16)
-------------------

* lowered default value of `--database.revision-cache-target-size` from 75% of
  RAM to less than 40% of RAM

* fixed issue #2218

* fixed issue #2217

* Foxx router.get/post/etc handler argument can no longer accidentally omitted

* fixed issue #2223


v3.1.4 (2016-12-08)
-------------------

* fixed issue #2211

* fixed issue #2204

* at cluster start, coordinators wait until at least one DBserver is there,
  and either at least two DBservers are there or 15s have passed, before they
  initiate the bootstrap of system collections.

* more robust agency startup from devel

* supervision's AddFollower adds many followers at once

* supervision has new FailedFollower job

* agency's Node has new method getArray

* agency RAFT timing estimates more conservative in waitForSync
  scenario

* agency RAFT timing estimates capped at maximum 2.0/10.0 for low/high


v3.1.3 (2016-12-02)
-------------------

* fix a traversal bug when using skiplist indexes:
  if we have a skiplist of ["a", "unused", "_from"] and a traversal like:
  FOR v,e,p IN OUTBOUND @start @@edges
    FILTER p.edges[0].a == 'foo'
    RETURN v
  And the above index applied on "a" is considered better than EdgeIndex, than
  the executor got into undefined behaviour.

* fix endless loop when trying to create a collection with replicationFactor: -1


v3.1.2 (2016-11-24)
-------------------

* added support for descriptions field in Foxx dependencies

* (Enterprise only) fixed a bug in the statistic report for SmartGraph traversals.
Now they state correctly how many documents were fetched from the index and how many
have been filtered.

* Prevent uniform shard distribution when replicationFactor == numServers

v3.1.1 (2016-11-15)
-------------------

* fixed issue #2176

* fixed issue #2168

* display index usage of traversals in AQL explainer output (previously missing)

* fixed issue #2163

* preserve last-used HLC value across server starts

* allow more control over handling of pre-3.1 _rev values

  this changes the server startup option `--database.check-30-revisions` from a boolean (true/false)
  parameter to a string parameter with the following possible values:

  - "fail":
    will validate _rev values of 3.0 collections on collection loading and throw an exception when invalid _rev values are found.
    in this case collections with invalid _rev values are marked as corrupted and cannot be used in the ArangoDB 3.1 instance.
    the fix procedure for such collections is to export the collections from 3.0 database with arangodump and restore them in 3.1 with arangorestore.
    collections that do not contain invalid _rev values are marked as ok and will not be re-checked on following loads.
    collections that contain invalid _rev values will be re-checked on following loads.

  - "true":
    will validate _rev values of 3.0 collections on collection loading and print a warning when invalid _rev values are found.
    in this case collections with invalid _rev values can be used in the ArangoDB 3.1 instance.
    however, subsequent operations on documents with invalid _rev values may silently fail or fail with explicit errors.
    the fix procedure for such collections is to export the collections from 3.0 database with arangodump and restore them in 3.1 with arangorestore.
    collections that do not contain invalid _rev values are marked as ok and will not be re-checked on following loads.
    collections that contain invalid _rev values will be re-checked on following loads.

  - "false":
    will not validate _rev values on collection loading and not print warnings.
    no hint is given when invalid _rev values are found.
    subsequent operations on documents with invalid _rev values may silently fail or fail with explicit errors.
    this setting does not affect whether collections are re-checked later.
    collections will be re-checked on following loads if `--database.check-30-revisions` is later set to either `true` or `fail`.

  The change also suppresses warnings that were printed when collections were restored using arangorestore, and the restore
  data contained invalid _rev values. Now these warnings are suppressed, and new HLC _rev values are generated for these documents
  as before.

* added missing functions to AQL syntax highlighter in web interface

* fixed display of `ANY` direction in traversal explainer output (direction `ANY` was shown as either
  `INBOUND` or `OUTBOUND`)

* changed behavior of toJSON() function when serializing an object before saving it in the database

  if an object provides a toJSON() function, this function is still called for serializing it.
  the change is that the result of toJSON() is not stringified anymore, but saved as is. previous
  versions of ArangoDB called toJSON() and after that additionally stringified its result.

  This change will affect the saving of JS Buffer objects, which will now be saved as arrays of
  bytes instead of a comma-separated string of the Buffer's byte contents.

* allow creating unique indexes on more attributes than present in shardKeys

  The following combinations of shardKeys and indexKeys are allowed/not allowed:

  shardKeys     indexKeys
      a             a        ok
      a             b    not ok
      a           a b        ok
    a b             a    not ok
    a b             b    not ok
    a b           a b        ok
    a b         a b c        ok
  a b c           a b    not ok
  a b c         a b c        ok

* fixed wrong version in web interface login screen (EE only)

* make web interface not display an exclamation mark next to ArangoDB version number 3.1

* fixed search for arbitrary document attributes in web interface in case multiple
  search values were used on different attribute names. in this case, the search always
  produced an empty result

* disallow updating `_from` and `_to` values of edges in Smart Graphs. Updating these
  attributes would lead to potential redistribution of edges to other shards, which must be
  avoided.

* fixed issue #2148

* updated graphql-sync dependency to 0.6.2

* fixed issue #2156

* fixed CRC4 assembly linkage


v3.1.0 (2016-10-29)
-------------------

* AQL breaking change in cluster:

  from ArangoDB 3.1 onwards `WITH` is required for traversals in a
  clustered environment in order to avoid deadlocks.

  Note that for queries that access only a single collection or that have all
  collection names specified somewhere else in the query string, there is no
  need to use *WITH*. *WITH* is only useful when the AQL query parser cannot
  automatically figure out which collections are going to be used by the query.
  *WITH* is only useful for queries that dynamically access collections, e.g.
  via traversals, shortest path operations or the *DOCUMENT()* function.

  more info can be found [here](https://github.com/arangodb/arangodb/blob/devel/Documentation/Books/AQL/Operations/With.md)

* added AQL function `DISTANCE` to calculate the distance between two arbitrary
  coordinates (haversine formula)

* fixed issue #2110

* added Auto-aptation of RAFT timings as calculations only


v3.1.rc2 (2016-10-10)
---------------------

* second release candidate


v3.1.rc1 (2016-09-30)
---------------------

* first release candidate


v3.1.alpha2 (2016-09-01)
------------------------

* added module.context.createDocumentationRouter to replace module.context.apiDocumentation

* bug in RAFT implementation of reads. dethroned leader still answered requests in isolation

* ui: added new graph viewer

* ui: aql-editor added tabular & graph display

* ui: aql-editor improved usability

* ui: aql-editor: query profiling support

* fixed issue #2109

* fixed issue #2111

* fixed issue #2075

* added AQL function `DISTANCE` to calculate the distance between two arbitrary
  coordinates (haversine formula)

* rewrote scheduler and dispatcher based on boost::asio

  parameters changed:
    `--scheduler.threads` and `--server.threads` are now merged into a single one: `--server.threads`

    hidden `--server.extra-threads` has been removed

    hidden `--server.aql-threads` has been removed

    hidden `--server.backend` has been removed

    hidden `--server.show-backends` has been removed

    hidden `--server.thread-affinity` has been removed

* fixed issue #2086

* fixed issue #2079

* fixed issue #2071

  make the AQL query optimizer inject filter condition expressions referred to
  by variables during filter condition aggregation.
  For example, in the following query

      FOR doc IN collection
        LET cond1 = (doc.value == 1)
        LET cond2 = (doc.value == 2)
        FILTER cond1 || cond2
        RETURN { doc, cond1, cond2 }

  the optimizer will now inject the conditions for `cond1` and `cond2` into the filter
  condition `cond1 || cond2`, expanding it to `(doc.value == 1) || (doc.value == 2)`
  and making these conditions available for index searching.

  Note that the optimizer previously already injected some conditions into other
  conditions, but only if the variable that defined the condition was not used
  elsewhere. For example, the filter condition in the query

      FOR doc IN collection
        LET cond = (doc.value == 1)
        FILTER cond
        RETURN { doc }

  already got optimized before because `cond` was only used once in the query and
  the optimizer decided to inject it into the place where it was used.

  This only worked for variables that were referred to once in the query.
  When a variable was used multiple times, the condition was not injected as
  in the following query:

      FOR doc IN collection
        LET cond = (doc.value == 1)
        FILTER cond
        RETURN { doc, cond }

  The fix for #2070 now will enable this optimization so that the query can
  use an index on `doc.value` if available.

* changed behavior of AQL array comparison operators for empty arrays:
  * `ALL` and `ANY` now always return `false` when the left-hand operand is an
    empty array. The behavior for non-empty arrays does not change:
    * `[] ALL == 1` will return `false`
    * `[1] ALL == 1` will return `true`
    * `[1, 2] ALL == 1` will return `false`
    * `[2, 2] ALL == 1` will return `false`
    * `[] ANY == 1` will return `false`
    * `[1] ANY == 1` will return `true`
    * `[1, 2] ANY == 1` will return `true`
    * `[2, 2] ANY == 1` will return `false`
  * `NONE` now always returns `true` when the left-hand operand is an empty array.
    The behavior for non-empty arrays does not change:
    * `[] NONE == 1` will return `true`
    * `[1] NONE == 1` will return `false`
    * `[1, 2] NONE == 1` will return `false`
    * `[2, 2] NONE == 1` will return `true`

* added experimental AQL functions `JSON_STRINGIFY` and `JSON_PARSE`

* added experimental support for incoming gzip-compressed requests

* added HTTP REST APIs for online loglevel adjustments:

  - GET `/_admin/log/level` returns the current loglevel settings
  - PUT `/_admin/log/level` modifies the current loglevel settings

* PATCH /_api/gharial/{graph-name}/vertex/{collection-name}/{vertex-key}
  - changed default value for keepNull to true

* PATCH /_api/gharial/{graph-name}/edge/{collection-name}/{edge-key}
  - changed default value for keepNull to true

* renamed `maximalSize` attribute in parameter.json files to `journalSize`

  The `maximalSize` attribute will still be picked up from collections that
  have not been adjusted. Responses from the replication API will now also use
  `journalSize` instead of `maximalSize`.

* added `--cluster.system-replication-factor` in order to adjust the
  replication factor for new system collections

* fixed issue #2012

* added a memory expection in case V8 memory gets too low

* added Optimizer Rule for other indexes in Traversals
  this allows AQL traversals to use other indexes than the edge index.
  So traversals with filters on edges can now make use of more specific
  indexes, e.g.

      FOR v, e, p IN 2 OUTBOUND @start @@edge FILTER p.edges[0].foo == "bar"

  will prefer a Hash Index on [_from, foo] above the EdgeIndex.

* fixed epoch computation in hybrid logical clock

* fixed thread affinity

* replaced require("internal").db by require("@arangodb").db

* added option `--skip-lines` for arangoimp
  this allows skipping the first few lines from the import file in case the
  CSV or TSV import are used

* fixed periodic jobs: there should be only one instance running - even if it
  runs longer than the period

* improved performance of primary index and edge index lookups

* optimizations for AQL `[*]` operator in case no filter, no projection and
  no offset/limit are used

* added AQL function `OUTERSECTION` to return the symmetric difference of its
  input arguments

* Foxx manifests of installed services are now saved to disk with indentation

* Foxx tests and scripts in development mode should now always respect updated
  files instead of loading stale modules

* When disabling Foxx development mode the setup script is now re-run

* Foxx now provides an easy way to directly serve GraphQL requests using the
  `@arangodb/foxx/graphql` module and the bundled `graphql-sync` dependency

* Foxx OAuth2 module now correctly passes the `access_token` to the OAuth2 server

* added iconv-lite and timezone modules

* web interface now allows installing GitHub and zip services in legacy mode

* added module.context.createDocumentationRouter to replace module.context.apiDocumentation

* bug in RAFT implementation of reads. dethroned leader still answered
  requests in isolation

* all lambdas in ClusterInfo might have been left with dangling references.

* Agency bug fix for handling of empty json objects as values.

* Foxx tests no longer support the Mocha QUnit interface as this resulted in weird
  inconsistencies in the BDD and TDD interfaces. This fixes the TDD interface
  as well as out-of-sequence problems when using the BDD before/after functions.

* updated bundled JavaScript modules to latest versions; joi has been updated from 8.4 to 9.2
  (see [joi 9.0.0 release notes](https://github.com/hapijs/joi/issues/920) for information on
  breaking changes and new features)

* fixed issue #2139

* updated graphql-sync dependency to 0.6.2

* fixed issue #2156


v3.0.13 (XXXX-XX-XX)
--------------------

* fixed issue #2315

* fixed issue #2210


v3.0.12 (2016-11-23)
--------------------

* fixed issue #2176

* fixed issue #2168

* fixed issues #2149, #2159

* fixed error reporting for issue #2158

* fixed assembly linkage bug in CRC4 module

* added support for descriptions field in Foxx dependencies


v3.0.11 (2016-11-08)
--------------------

* fixed issue #2140: supervisor dies instead of respawning child

* fixed issue #2131: use shard key value entered by user in web interface

* fixed issue #2129: cannot kill a long-run query

* fixed issue #2110

* fixed issue #2081

* fixed issue #2038

* changes to Foxx service configuration or dependencies should now be
  stored correctly when options are cleared or omitted

* Foxx tests no longer support the Mocha QUnit interface as this resulted in weird
  inconsistencies in the BDD and TDD interfaces. This fixes the TDD interface
  as well as out-of-sequence problems when using the BDD before/after functions.

* fixed issue #2148


v3.0.10 (2016-09-26)
--------------------

* fixed issue #2072

* fixed issue #2070

* fixed slow cluster starup issues. supervision will demonstrate more
  patience with db servers


v3.0.9 (2016-09-21)
-------------------

* fixed issue #2064

* fixed issue #2060

* speed up `collection.any()` and skiplist index creation

* fixed multiple issues where ClusterInfo bug hung agency in limbo
  timeouting on multiple collection and database callbacks


v3.0.8 (2016-09-14)
-------------------

* fixed issue #2052

* fixed issue #2005

* fixed issue #2039

* fixed multiple issues where ClusterInfo bug hung agency in limbo
  timeouting on multiple collection and database callbacks


v3.0.7 (2016-09-05)
-------------------

* new supervision job handles db server failure during collection creation.


v3.0.6 (2016-09-02)
-------------------

* fixed issue #2026

* slightly better error diagnostics for AQL query compilation and replication

* fixed issue #2018

* fixed issue #2015

* fixed issue #2012

* fixed wrong default value for arangoimp's `--on-duplicate` value

* fix execution of AQL traversal expressions when there are multiple
  conditions that refer to variables set outside the traversal

* properly return HTTP 503 in JS actions when backend is gone

* supervision creates new key in agency for failed servers

* new shards will not be allocated on failed or cleaned servers


v3.0.5 (2016-08-18)
-------------------

* execute AQL ternary operator via C++ if possible

* fixed issue #1977

* fixed extraction of _id attribute in AQL traversal conditions

* fix SSL agency endpoint

* Minimum RAFT timeout was one order of magnitude to short.

* Optimized RAFT RPCs from leader to followers for efficiency.

* Optimized RAFT RPC handling on followers with respect to compaction.

* Fixed bug in handling of duplicates and overlapping logs

* Fixed bug in supervision take over after leadership change.

v3.0.4 (2016-08-01)
-------------------

* added missing lock for periodic jobs access

* fix multiple foxx related cluster issues

* fix handling of empty AQL query strings

* fixed issue in `INTERSECTION` AQL function with duplicate elements
  in the source arrays

* fixed issue #1970

* fixed issue #1968

* fixed issue #1967

* fixed issue #1962

* fixed issue #1959

* replaced require("internal").db by require("@arangodb").db

* fixed issue #1954

* fixed issue #1953

* fixed issue #1950

* fixed issue #1949

* fixed issue #1943

* fixed segfault in V8, by backporting https://bugs.chromium.org/p/v8/issues/detail?id=5033

* Foxx OAuth2 module now correctly passes the `access_token` to the OAuth2 server

* fixed credentialed CORS requests properly respecting --http.trusted-origin

* fixed a crash in V8Periodic task (forgotten lock)

* fixed two bugs in synchronous replication (syncCollectionFinalize)


v3.0.3 (2016-07-17)
-------------------

* fixed issue #1942

* fixed issue #1941

* fixed array index batch insertion issues for hash indexes that caused problems when
  no elements remained for insertion

* fixed AQL MERGE() function with External objects originating from traversals

* fixed some logfile recovery errors with error message "document not found"

* fixed issue #1937

* fixed issue #1936

* improved performance of arangorestore in clusters with synchronous
  replication

* Foxx tests and scripts in development mode should now always respect updated
  files instead of loading stale modules

* When disabling Foxx development mode the setup script is now re-run

* Foxx manifests of installed services are now saved to disk with indentation


v3.0.2 (2016-07-09)
-------------------

* fixed assertion failure in case multiple remove operations were used in the same query

* fixed upsert behavior in case upsert was used in a loop with the same document example

* fixed issue #1930

* don't expose local file paths in Foxx error messages.

* fixed issue #1929

* make arangodump dump the attribute `isSystem` when dumping the structure
  of a collection, additionally make arangorestore not fail when the attribute
  is missing

* fixed "Could not extract custom attribute" issue when using COLLECT with
  MIN/MAX functions in some contexts

* honor presence of persistent index for sorting

* make AQL query optimizer not skip "use-indexes-rule", even if enough
  plans have been created already

* make AQL optimizer not skip "use-indexes-rule", even if enough execution plans
  have been created already

* fix double precision value loss in VelocyPack JSON parser

* added missing SSL support for arangorestore

* improved cluster import performance

* fix Foxx thumbnails on DC/OS

* fix Foxx configuration not being saved

* fix Foxx app access from within the frontend on DC/OS

* add option --default-replication-factor to arangorestore and simplify
  the control over the number of shards when restoring

* fix a bug in the VPack -> V8 conversion if special attributes _key,
  _id, _rev, _from and _to had non-string values, which is allowed
  below the top level

* fix malloc_usable_size for darwin


v3.0.1 (2016-06-30)
-------------------

* fixed periodic jobs: there should be only one instance running - even if it
  runs longer than the period

* increase max. number of collections in AQL queries from 32 to 256

* fixed issue #1916: header "authorization" is required" when opening
  services page

* fixed issue #1915: Explain: member out of range

* fixed issue #1914: fix unterminated buffer

* don't remove lockfile if we are the same (now stale) pid
  fixes docker setups (our pid will always be 1)

* do not use revision id comparisons in compaction for determining whether a
  revision is obsolete, but marker memory addresses
  this ensures revision ids don't matter when compacting documents

* escape Unicode characters in JSON HTTP responses
  this converts UTF-8 characters in HTTP responses of arangod into `\uXXXX`
  escape sequences. This makes the HTTP responses fit into the 7 bit ASCII
  character range, which speeds up HTTP response parsing for some clients,
  namely node.js/v8

* add write before read collections when starting a user transaction
  this allows specifying the same collection in both read and write mode without
  unintended side effects

* fixed buffer overrun that occurred when building very large result sets

* index lookup optimizations for primary index and edge index

* fixed "collection is a nullptr" issue when starting a traversal from a transaction

* enable /_api/import on coordinator servers


v3.0.0 (2016-06-22)
-------------------

* minor GUI fixxes

* fix for replication and nonces


v3.0.0-rc3 (2016-06-19)
-----------------------

* renamed various Foxx errors to no longer refer to Foxx services as apps

* adjusted various error messages in Foxx to be more informative

* specifying "files" in a Foxx manifest to be mounted at the service root
  no longer results in 404s when trying to access non-file routes

* undeclared path parameters in Foxx no longer break the service

* trusted reverse proxy support is now handled more consistently

* ArangoDB request compatibility and user are now exposed in Foxx

* all bundled NPM modules have been upgraded to their latest versions


v3.0.0-rc2 (2016-06-12)
-----------------------

* added option `--server.max-packet-size` for client tools

* renamed option `--server.ssl-protocol` to `--ssl.protocol` in client tools
  (was already done for arangod, but overlooked for client tools)

* fix handling of `--ssl.protocol` value 5 (TLS v1.2) in client tools, which
  claimed to support it but didn't

* config file can use '@include' to include a different config file as base


v3.0.0-rc1 (2016-06-10)
-----------------------

* the user management has changed: it now has users that are independent of
  databases. A user can have one or more database assigned to the user.

* forward ported V8 Comparator bugfix for inline heuristics from
  https://github.com/v8/v8/commit/5ff7901e24c2c6029114567de5a08ed0f1494c81

* changed to-string conversion for AQL objects and arrays, used by the AQL
  function `TO_STRING()` and implicit to-string casts in AQL

  - arrays are now converted into their JSON-stringify equivalents, e.g.

    - `[ ]` is now converted to `[]`
    - `[ 1, 2, 3 ]` is now converted to `[1,2,3]`
    - `[ "test", 1, 2 ] is now converted to `["test",1,2]`

    Previous versions of ArangoDB converted arrays with no members into the
    empty string, and non-empty arrays into a comma-separated list of member
    values, without the surrounding angular brackets. Additionally, string
    array members were not enclosed in quotes in the result string:

    - `[ ]` was converted to ``
    - `[ 1, 2, 3 ]` was converted to `1,2,3`
    - `[ "test", 1, 2 ] was converted to `test,1,2`

  - objects are now converted to their JSON-stringify equivalents, e.g.

    - `{ }` is converted to `{}`
    - `{ a: 1, b: 2 }` is converted to `{"a":1,"b":2}`
    - `{ "test" : "foobar" }` is converted to `{"test":"foobar"}`

    Previous versions of ArangoDB always converted objects into the string
    `[object Object]`

  This change affects also the AQL functions `CONCAT()` and `CONCAT_SEPARATOR()`
  which treated array values differently in previous versions. Previous versions
  of ArangoDB automatically flattened array values on the first level of the array,
  e.g. `CONCAT([1, 2, 3, [ 4, 5, 6 ]])` produced `1,2,3,4,5,6`. Now this will produce
  `[1,2,3,[4,5,6]]`. To flatten array members on the top level, you can now use
  the more explicit `CONCAT(FLATTEN([1, 2, 3, [4, 5, 6]], 1))`.

* added C++ implementations for AQL functions `SLICE()`, `CONTAINS()` and
  `RANDOM_TOKEN()`

* as a consequence of the upgrade to V8 version 5, the implementation of the
  JavaScript `Buffer` object had to be changed. JavaScript `Buffer` objects in
  ArangoDB now always store their data on the heap. There is no shared pool
  for small Buffer values, and no pointing into existing Buffer data when
  extracting slices. This change may increase the cost of creating Buffers with
  short contents or when peeking into existing Buffers, but was required for
  safer memory management and to prevent leaks.

* the `db` object's function `_listDatabases()` was renamed to just `_databases()`
  in order to make it more consistent with the existing `_collections()` function.
  Additionally the `db` object's `_listEndpoints()` function was renamed to just
  `_endpoints()`.

* changed default value of `--server.authentication` from `false` to `true` in
  configuration files etc/relative/arangod.conf and etc/arangodb/arangod.conf.in.
  This means the server will be started with authentication enabled by default,
  requiring all client connections to provide authentication data when connecting
  to ArangoDB. Authentication can still be turned off via setting the value of
  `--server.authentication` to `false` in ArangoDB's configuration files or by
  specifying the option on the command-line.

* Changed result format for querying all collections via the API GET `/_api/collection`.

  Previous versions of ArangoDB returned an object with an attribute named `collections`
  and an attribute named `names`. Both contained all available collections, but
  `collections` contained the collections as an array, and `names` contained the
  collections again, contained in an object in which the attribute names were the
  collection names, e.g.

  ```
  {
    "collections": [
      {"id":"5874437","name":"test","isSystem":false,"status":3,"type":2},
      {"id":"17343237","name":"something","isSystem":false,"status":3,"type":2},
      ...
    ],
    "names": {
      "test": {"id":"5874437","name":"test","isSystem":false,"status":3,"type":2},
      "something": {"id":"17343237","name":"something","isSystem":false,"status":3,"type":2},
      ...
    }
  }
  ```
  This result structure was redundant, and therefore has been simplified to just

  ```
  {
    "result": [
      {"id":"5874437","name":"test","isSystem":false,"status":3,"type":2},
      {"id":"17343237","name":"something","isSystem":false,"status":3,"type":2},
      ...
    ]
  }
  ```

  in ArangoDB 3.0.

* added AQL functions `TYPENAME()` and `HASH()`

* renamed arangob tool to arangobench

* added AQL string comparison operator `LIKE`

  The operator can be used to compare strings like this:

      value LIKE search

  The operator is currently implemented by calling the already existing AQL
  function `LIKE`.

  This change also makes `LIKE` an AQL keyword. Using `LIKE` in either case as
  an attribute or collection name in AQL thus requires quoting.

* make AQL optimizer rule "remove-unnecessary-calculations" fire in more cases

  The rule will now remove calculations that are used exactly once in other
  expressions (e.g. `LET a = doc RETURN a.value`) and calculations,
  or calculations that are just references (e.g. `LET a = b`).

* renamed AQL optimizer rule "merge-traversal-filter" to "optimize-traversals"
  Additionally, the optimizer rule will remove unused edge and path result variables
  from the traversal in case they are specified in the `FOR` section of the traversal,
  but not referenced later in the query. This saves constructing edges and paths
  results.

* added AQL optimizer rule "inline-subqueries"

  This rule can pull out certain subqueries that are used as an operand to a `FOR`
  loop one level higher, eliminating the subquery completely. For example, the query

      FOR i IN (FOR j IN [1,2,3] RETURN j) RETURN i

  will be transformed by the rule to:

      FOR i IN [1,2,3] RETURN i

  The query

      FOR name IN (FOR doc IN _users FILTER doc.status == 1 RETURN doc.name) LIMIT 2 RETURN name

  will be transformed into

      FOR tmp IN _users FILTER tmp.status == 1 LIMIT 2 RETURN tmp.name

  The rule will only fire when the subquery is used as an operand to a `FOR` loop, and
  if the subquery does not contain a `COLLECT` with an `INTO` variable.

* added new endpoint "srv://" for DNS service records

* The result order of the AQL functions VALUES and ATTRIBUTES has never been
  guaranteed and it only had the "correct" ordering by accident when iterating
  over objects that were not loaded from the database. This accidental behavior
  is now changed by introduction of VelocyPack. No ordering is guaranteed unless
  you specify the sort parameter.

* removed configure option `--enable-logger`

* added AQL array comparison operators

  All AQL comparison operators now also exist in an array variant. In the
  array variant, the operator is preceded with one of the keywords *ALL*, *ANY*
  or *NONE*. Using one of these keywords changes the operator behavior to
  execute the comparison operation for all, any, or none of its left hand
  argument values. It is therefore expected that the left hand argument
  of an array operator is an array.

  Examples:

      [ 1, 2, 3 ] ALL IN [ 2, 3, 4 ]   // false
      [ 1, 2, 3 ] ALL IN [ 1, 2, 3 ]   // true
      [ 1, 2, 3 ] NONE IN [ 3 ]        // false
      [ 1, 2, 3 ] NONE IN [ 23, 42 ]   // true
      [ 1, 2, 3 ] ANY IN [ 4, 5, 6 ]   // false
      [ 1, 2, 3 ] ANY IN [ 1, 42 ]     // true
      [ 1, 2, 3 ] ANY == 2             // true
      [ 1, 2, 3 ] ANY == 4             // false
      [ 1, 2, 3 ] ANY > 0              // true
      [ 1, 2, 3 ] ANY <= 1             // true
      [ 1, 2, 3 ] NONE < 99            // false
      [ 1, 2, 3 ] NONE > 10            // true
      [ 1, 2, 3 ] ALL > 2              // false
      [ 1, 2, 3 ] ALL > 0              // true
      [ 1, 2, 3 ] ALL >= 3             // false
      ["foo", "bar"] ALL != "moo"      // true
      ["foo", "bar"] NONE == "bar"     // false
      ["foo", "bar"] ANY == "foo"      // true

* improved AQL optimizer to remove unnecessary sort operations in more cases

* allow enclosing AQL identifiers in forward ticks in addition to using
  backward ticks

  This allows for convenient writing of AQL queries in JavaScript template strings
  (which are delimited with backticks themselves), e.g.

      var q = `FOR doc IN ´collection´ RETURN doc.´name´`;

* allow to set `print.limitString` to configure the number of characters
  to output before truncating

* make logging configurable per log "topic"

  `--log.level <level>` sets the global log level to <level>, e.g. `info`,
  `debug`, `trace`.

  `--log.level topic=<level>` sets the log level for a specific topic.
  Currently, the following topics exist: `collector`, `compactor`, `mmap`,
  `performance`, `queries`, and `requests`. `performance` and `requests` are
  set to FATAL by default. `queries` is set to info. All others are
  set to the global level by default.

  The new log option `--log.output <definition>` allows directing the global
  or per-topic log output to different outputs. The output definition
  "<definition>" can be one of

    "-" for stdin
    "+" for stderr
    "syslog://<syslog-facility>"
    "syslog://<syslog-facility>/<application-name>"
    "file://<relative-path>"

  The option can be specified multiple times in order to configure the output
  for different log topics. To set up a per-topic output configuration, use
  `--log.output <topic>=<definition>`, e.g.

    queries=file://queries.txt

  logs all queries to the file "queries.txt".

* the option `--log.requests-file` is now deprecated. Instead use

    `--log.level requests=info`
    `--log.output requests=file://requests.txt`

* the option `--log.facility` is now deprecated. Instead use

    `--log.output requests=syslog://facility`

* the option `--log.performance` is now deprecated. Instead use

    `--log.level performance=trace`

* removed option `--log.source-filter`

* removed configure option `--enable-logger`

* change collection directory names to include a random id component at the end

  The new pattern is `collection-<id>-<random>`, where `<id>` is the collection
  id and `<random>` is a random number. Previous versions of ArangoDB used a
  pattern `collection-<id>` without the random number.

  ArangoDB 3.0 understands both the old and name directory name patterns.

* removed mostly unused internal spin-lock implementation

* removed support for pre-Windows 7-style locks. This removes compatibility for
  Windows versions older than Windows 7 (e.g. Windows Vista, Windows XP) and
  Windows 2008R2 (e.g. Windows 2008).

* changed names of sub-threads started by arangod

* added option `--default-number-of-shards` to arangorestore, allowing creating
  collections with a specifiable number of shards from a non-cluster dump

* removed support for CoffeeScript source files

* removed undocumented SleepAndRequeue

* added WorkMonitor to inspect server threads

* when downloading a Foxx service from the web interface the suggested filename
  is now based on the service's mount path instead of simply "app.zip"

* the `@arangodb/request` response object now stores the parsed JSON response
  body in a property `json` instead of `body` when the request was made using the
  `json` option. The `body` instead contains the response body as a string.

* the Foxx API has changed significantly, 2.8 services are still supported
  using a backwards-compatible "legacy mode"


v2.8.12 (XXXX-XX-XX)
--------------------

* issue #2091: decrease connect timeout to 5 seconds on startup

* fixed issue #2072

* slightly better error diagnostics for some replication errors

* fixed issue #1977

* fixed issue in `INTERSECTION` AQL function with duplicate elements
  in the source arrays

* fixed issue #1962

* fixed issue #1959

* export aqlQuery template handler as require('org/arangodb').aql for forwards-compatibility


v2.8.11 (2016-07-13)
--------------------

* fixed array index batch insertion issues for hash indexes that caused problems when
  no elements remained for insertion

* fixed issue #1937


v2.8.10 (2016-07-01)
--------------------

* make sure next local _rev value used for a document is at least as high as the
  _rev value supplied by external sources such as replication

* make adding a collection in both read- and write-mode to a transaction behave as
  expected (write includes read). This prevents the `unregister collection used in
  transaction` error

* fixed sometimes invalid result for `byExample(...).count()` when an index plus
  post-filtering was used

* fixed "collection is a nullptr" issue when starting a traversal from a transaction

* honor the value of startup option `--database.wait-for-sync` (that is used to control
  whether new collections are created with `waitForSync` set to `true` by default) also
  when creating collections via the HTTP API (and thus the ArangoShell). When creating
  a collection via these mechanisms, the option was ignored so far, which was inconsistent.

* fixed issue #1826: arangosh --javascript.execute: internal error (geo index issue)

* fixed issue #1823: Arango crashed hard executing very simple query on windows


v2.8.9 (2016-05-13)
-------------------

* fixed escaping and quoting of extra parameters for executables in Mac OS X App

* added "waiting for" status variable to web interface collection figures view

* fixed undefined behavior in query cache invaldation

* fixed access to /_admin/statistics API in case statistics are disable via option
  `--server.disable-statistics`

* Foxx manager will no longer fail hard when Foxx store is unreachable unless installing
  a service from the Foxx store (e.g. when behind a firewall or GitHub is unreachable).


v2.8.8 (2016-04-19)
-------------------

* fixed issue #1805: Query: internal error (location: arangod/Aql/AqlValue.cpp:182).
  Please report this error to arangodb.com (while executing)

* allow specifying collection name prefixes for `_from` and `_to` in arangoimp:

  To avoid specifying complete document ids (consisting of collection names and document
  keys) for *_from* and *_to* values when importing edges with arangoimp, there are now
  the options *--from-collection-prefix* and *--to-collection-prefix*.

  If specified, these values will be automatically prepended to each value in *_from*
  (or *_to* resp.). This allows specifying only document keys inside *_from* and/or *_to*.

  *Example*

      > arangoimp --from-collection-prefix users --to-collection-prefix products ...

  Importing the following document will then create an edge between *users/1234* and
  *products/4321*:

  ```js
  { "_from" : "1234", "_to" : "4321", "desc" : "users/1234 is connected to products/4321" }
  ```

* requests made with the interactive system API documentation in the web interface
  (Swagger) will now respect the active database instead of always using `_system`


v2.8.7 (2016-04-07)
-------------------

* optimized primary=>secondary failover

* fix to-boolean conversion for documents in AQL

* expose the User-Agent HTTP header from the ArangoShell since Github seems to
  require it now, and we use the ArangoShell for fetching Foxx repositories from Github

* work with http servers that only send

* fixed potential race condition between compactor and collector threads

* fix removal of temporary directories on arangosh exit

* javadoc-style comments in Foxx services are no longer interpreted as
  Foxx comments outside of controller/script/exports files (#1748)

* removed remaining references to class syntax for Foxx Model and Repository
  from the documentation

* added a safe-guard for corrupted master-pointer


v2.8.6 (2016-03-23)
-------------------

* arangosh can now execute JavaScript script files that contain a shebang
  in the first line of the file. This allows executing script files directly.

  Provided there is a script file `/path/to/script.js` with the shebang
  `#!arangosh --javascript.execute`:

      > cat /path/to/script.js
      #!arangosh --javascript.execute
      print("hello from script.js");

  If the script file is made executable

      > chmod a+x /path/to/script.js

  it can be invoked on the shell directly and use arangosh for its execution:

      > /path/to/script.js
      hello from script.js

  This did not work in previous versions of ArangoDB, as the whole script contents
  (including the shebang) were treated as JavaScript code.
  Now shebangs in script files will now be ignored for all files passed to arangosh's
  `--javascript.execute` parameter.

  The alternative way of executing a JavaScript file with arangosh still works:

      > arangosh --javascript.execute /path/to/script.js
      hello from script.js

* added missing reset of traversal state for nested traversals.
  The state of nested traversals (a traversal in an AQL query that was
  located in a repeatedly executed subquery or inside another FOR loop)
  was not reset properly, so that multiple invocations of the same nested
  traversal with different start vertices led to the nested traversal
  always using the start vertex provided on the first invocation.

* fixed issue #1781: ArangoDB startup time increased tremendously

* fixed issue #1783: SIGHUP should rotate the log


v2.8.5 (2016-03-11)
-------------------

* Add OpenSSL handler for TLS V1.2 as sugested by kurtkincaid in #1771

* fixed issue #1765 (The webinterface should display the correct query time)
  and #1770 (Display ACTUAL query time in aardvark's AQL editor)

* Windows: the unhandled exception handler now calls the windows logging
  facilities directly without locks.
  This fixes lockups on crashes from the logging framework.

* improve nullptr handling in logger.

* added new endpoint "srv://" for DNS service records

* `org/arangodb/request` no longer sets the content-type header to the
  string "undefined" when no content-type header should be sent (issue #1776)


v2.8.4 (2016-03-01)
-------------------

* global modules are no longer incorrectly resolved outside the ArangoDB
  JavaScript directory or the Foxx service's root directory (issue #1577)

* improved error messages from Foxx and JavaScript (issues #1564, #1565, #1744)


v2.8.3 (2016-02-22)
-------------------

* fixed AQL filter condition collapsing for deeply-nested cases, potentially
  enabling usage of indexes in some dedicated cases

* added parentheses in AQL explain command output to correctly display precedence
  of logical and arithmetic operators

* Foxx Model event listeners defined on the model are now correctly invoked by
  the Repository methods (issue #1665)

* Deleting a Foxx service in the frontend should now always succeed even if the
  files no longer exist on the file system (issue #1358)

* Routing actions loaded from the database no longer throw exceptions when
  trying to load other modules using "require"

* The `org/arangodb/request` response object now sets a property `json` to the
  parsed JSON response body in addition to overwriting the `body` property when
  the request was made using the `json` option.

* Improved Windows stability

* Fixed a bug in the interactive API documentation that would escape slashes
  in document-handle fields. Document handles are now provided as separate
  fields for collection name and document key.


v2.8.2 (2016-02-09)
-------------------

* the continuous replication applier will now prevent the master's WAL logfiles
  from being removed if they are still needed by the applier on the slave. This
  should help slaves that suffered from masters garbage collection WAL logfiles
  which would have been needed by the slave later.

  The initial synchronization will block removal of still needed WAL logfiles
  on the master for 10 minutes initially, and will extend this period when further
  requests are made to the master. Initial synchronization hands over its handle
  for blocking logfile removal to the continuous replication when started via
  the *setupReplication* function. In this case, continuous replication will
  extend the logfile removal blocking period for the required WAL logfiles when
  the slave makes additional requests.

  All handles that block logfile removal will time out automatically after at
  most 5 minutes should a master not be contacted by the slave anymore (e.g. in
  case the slave's replication is turned off, the slaves loses the connection
  to the master or the slave goes down).

* added all-in-one function *setupReplication* to synchronize data from master
  to slave and start the continuous replication:

      require("@arangodb/replication").setupReplication(configuration);

  The command will return when the initial synchronization is finished and the
  continuous replication has been started, or in case the initial synchronization
  has failed.

  If the initial synchronization is successful, the command will store the given
  configuration on the slave. It also configures the continuous replication to start
  automatically if the slave is restarted, i.e. *autoStart* is set to *true*.

  If the command is run while the slave's replication applier is already running,
  it will first stop the running applier, drop its configuration and do a
  resynchronization of data with the master. It will then use the provided configration,
  overwriting any previously existing replication configuration on the slave.

  The following example demonstrates how to use the command for setting up replication
  for the *_system* database. Note that it should be run on the slave and not the
  master:

      db._useDatabase("_system");
      require("@arangodb/replication").setupReplication({
        endpoint: "tcp://master.domain.org:8529",
        username: "myuser",
        password: "mypasswd",
        verbose: false,
        includeSystem: false,
        incremental: true,
        autoResync: true
      });

* the *sync* and *syncCollection* functions now always start the data synchronization
  as an asynchronous server job. The call to *sync* or *syncCollection* will block
  until synchronization is either complete or has failed with an error. The functions
  will automatically poll the slave periodically for status updates.

  The main benefit is that the connection to the slave does not need to stay open
  permanently and is thus not affected by timeout issues. Additionally the caller does
  not need to query the synchronization status from the slave manually as this is
  now performed automatically by these functions.

* fixed undefined behavior when explaining some types of AQL traversals, fixed
  display of some types of traversals in AQL explain output


v2.8.1 (2016-01-29)
-------------------

* Improved AQL Pattern matching by allowing to specify a different traversal
  direction for one or many of the edge collections.

      FOR v, e, p IN OUTBOUND @start @@ec1, INBOUND @@ec2, @@ec3

  will traverse *ec1* and *ec3* in the OUTBOUND direction and for *ec2* it will use
  the INBOUND direction. These directions can be combined in arbitrary ways, the
  direction defined after *IN [steps]* will we used as default direction and can
  be overriden for specific collections.
  This feature is only available for collection lists, it is not possible to
  combine it with graph names.

* detect more types of transaction deadlocks early

* fixed display of relational operators in traversal explain output

* fixed undefined behavior in AQL function `PARSE_IDENTIFIER`

* added "engines" field to Foxx services generated in the admin interface

* added AQL function `IS_SAME_COLLECTION`:

  *IS_SAME_COLLECTION(collection, document)*: Return true if *document* has the same
  collection id as the collection specified in *collection*. *document* can either be
  a [document handle](../Glossary/README.md#document-handle) string, or a document with
  an *_id* attribute. The function does not validate whether the collection actually
  contains the specified document, but only compares the name of the specified collection
  with the collection name part of the specified document.
  If *document* is neither an object with an *id* attribute nor a *string* value,
  the function will return *null* and raise a warning.

      /* true */
      IS_SAME_COLLECTION('_users', '_users/my-user')
      IS_SAME_COLLECTION('_users', { _id: '_users/my-user' })

      /* false */
      IS_SAME_COLLECTION('_users', 'foobar/baz')
      IS_SAME_COLLECTION('_users', { _id: 'something/else' })


v2.8.0 (2016-01-25)
-------------------

* avoid recursive locking


v2.8.0-beta8 (2016-01-19)
-------------------------

* improved internal datafile statistics for compaction and compaction triggering
  conditions, preventing excessive growth of collection datafiles under some
  workloads. This should also fix issue #1596.

* renamed AQL optimizer rule `remove-collect-into` to `remove-collect-variables`

* fixed primary and edge index lookups prematurely aborting searches when the
  specified id search value contained a different collection than the collection
  the index was created for


v2.8.0-beta7 (2016-01-06)
-------------------------

* added vm.runInThisContext

* added AQL keyword `AGGREGATE` for use in AQL `COLLECT` statement

  Using `AGGREGATE` allows more efficient aggregation (incrementally while building
  the groups) than previous versions of AQL, which built group aggregates afterwards
  from the total of all group values.

  `AGGREGATE` can be used inside a `COLLECT` statement only. If used, it must follow
  the declaration of grouping keys:

      FOR doc IN collection
        COLLECT gender = doc.gender AGGREGATE minAge = MIN(doc.age), maxAge = MAX(doc.age)
        RETURN { gender, minAge, maxAge }

  or, if no grouping keys are used, it can follow the `COLLECT` keyword:

      FOR doc IN collection
        COLLECT AGGREGATE minAge = MIN(doc.age), maxAge = MAX(doc.age)
        RETURN {
  minAge, maxAge
}

  Only specific expressions are allowed on the right-hand side of each `AGGREGATE`
  assignment:

  - on the top level the expression must be a call to one of the supported aggregation
    functions `LENGTH`, `MIN`, `MAX`, `SUM`, `AVERAGE`, `STDDEV_POPULATION`, `STDDEV_SAMPLE`,
    `VARIANCE_POPULATION`, or `VARIANCE_SAMPLE`

  - the expression must not refer to variables introduced in the `COLLECT` itself

* Foxx: mocha test paths with wildcard characters (asterisks) now work on Windows

* reserved AQL keyword `NONE` for future use

* web interface: fixed a graph display bug concerning dashboard view

* web interface: fixed several bugs during the dashboard initialize process

* web interface: included several bugfixes: #1597, #1611, #1623

* AQL query optimizer now converts `LENGTH(collection-name)` to an optimized
  expression that returns the number of documents in a collection

* adjusted the behavior of the expansion (`[*]`) operator in AQL for non-array values

  In ArangoDB 2.8, calling the expansion operator on a non-array value will always
  return an empty array. Previous versions of ArangoDB expanded non-array values by
  calling the `TO_ARRAY()` function for the value, which for example returned an
  array with a single value for boolean, numeric and string input values, and an array
  with the object's values for an object input value. This behavior was inconsistent
  with how the expansion operator works for the array indexes in 2.8, so the behavior
  is now unified:

  - if the left-hand side operand of `[*]` is an array, the array will be returned as
    is when calling `[*]` on it
  - if the left-hand side operand of `[*]` is not an array, an empty array will be
    returned by `[*]`

  AQL queries that rely on the old behavior can be changed by either calling `TO_ARRAY`
  explicitly or by using the `[*]` at the correct position.

  The following example query will change its result in 2.8 compared to 2.7:

      LET values = "foo" RETURN values[*]

  In 2.7 the query has returned the array `[ "foo" ]`, but in 2.8 it will return an
  empty array `[ ]`. To make it return the array `[ "foo" ]` again, an explicit
  `TO_ARRAY` function call is needed in 2.8 (which in this case allows the removal
  of the `[*]` operator altogether). This also works in 2.7:

      LET values = "foo" RETURN TO_ARRAY(values)

  Another example:

      LET values = [ { name: "foo" }, { name: "bar" } ]
      RETURN values[*].name[*]

  The above returned `[ [ "foo" ], [ "bar" ] ] in 2.7. In 2.8 it will return
  `[ [ ], [ ] ]`, because the value of `name` is not an array. To change the results
  to the 2.7 style, the query can be changed to

      LET values = [ { name: "foo" }, { name: "bar" } ]
      RETURN values[* RETURN TO_ARRAY(CURRENT.name)]

  The above also works in 2.7.
  The following types of queries won't change:

      LET values = [ 1, 2, 3 ] RETURN values[*]
      LET values = [ { name: "foo" }, { name: "bar" } ] RETURN values[*].name
      LET values = [ { names: [ "foo", "bar" ] }, { names: [ "baz" ] } ] RETURN values[*].names[*]
      LET values = [ { names: [ "foo", "bar" ] }, { names: [ "baz" ] } ] RETURN values[*].names[**]

* slightly adjusted V8 garbage collection strategy so that collection eventually
  happens in all contexts that hold V8 external references to documents and
  collections.

  also adjusted default value of `--javascript.gc-frequency` from 10 seconds to
  15 seconds, as less internal operations are carried out in JavaScript.

* fixes for AQL optimizer and traversal

* added `--create-collection-type` option to arangoimp

  This allows specifying the type of the collection to be created when
  `--create-collection` is set to `true`.

* Foxx export cache should no longer break if a broken app is loaded in the
  web admin interface.


v2.8.0-beta2 (2015-12-16)
-------------------------

* added AQL query optimizer rule "sort-in-values"

  This rule pre-sorts the right-hand side operand of the `IN` and `NOT IN`
  operators so the operation can use a binary search with logarithmic complexity
  instead of a linear search. The rule is applied when the right-hand side
  operand of an `IN` or `NOT IN` operator in a filter condition is a variable that
  is defined in a different loop/scope than the operator itself. Additionally,
  the filter condition must consist of solely the `IN` or `NOT IN` operation
  in order to avoid any side-effects.

* changed collection status terminology in web interface for collections for
  which an unload request has been issued from `in the process of being unloaded`
  to `will be unloaded`.

* unloading a collection via the web interface will now trigger garbage collection
  in all v8 contexts and force a WAL flush. This increases the chances of perfoming
  the unload faster.

* added the following attributes to the result of `collection.figures()` and the
  corresponding HTTP API at `PUT /_api/collection/<name>/figures`:

  - `documentReferences`: The number of references to documents in datafiles
    that JavaScript code currently holds. This information can be used for
    debugging compaction and unload issues.
  - `waitingFor`: An optional string value that contains information about
    which object type is at the head of the collection's cleanup queue. This
    information can be used for debugging compaction and unload issues.
  - `compactionStatus.time`: The point in time the compaction for the collection
    was last executed. This information can be used for debugging compaction
    issues.
  - `compactionStatus.message`: The action that was performed when the compaction
    was last run for the collection. This information can be used for debugging
    compaction issues.

  Note: `waitingFor` and `compactionStatus` may be empty when called on a coordinator
  in a cluster.

* the compaction will now provide queryable status info that can be used to track
  its progress. The compaction status is displayed in the web interface, too.

* better error reporting for arangodump and arangorestore

* arangodump will now fail by default when trying to dump edges that
  refer to already dropped collections. This can be circumvented by
  specifying the option `--force true` when invoking arangodump

* fixed cluster upgrade procedure

* the AQL functions `NEAR` and `WITHIN` now have stricter validations
  for their input parameters `limit`, `radius` and `distance`. They may now throw
  exceptions when invalid parameters are passed that may have not led
  to exceptions in previous versions.

* deprecation warnings now log stack traces

* Foxx: improved backwards compatibility with 2.5 and 2.6

  - reverted Model and Repository back to non-ES6 "classes" because of
    compatibility issues when using the extend method with a constructor

  - removed deprecation warnings for extend and controller.del

  - restored deprecated method Model.toJSONSchema

  - restored deprecated `type`, `jwt` and `sessionStorageApp` options
    in Controller#activateSessions

* Fixed a deadlock problem in the cluster


v2.8.0-beta1 (2015-12-06)
-------------------------

* added AQL function `IS_DATESTRING(value)`

  Returns true if *value* is a string that can be used in a date function.
  This includes partial dates such as *2015* or *2015-10* and strings containing
  invalid dates such as *2015-02-31*. The function will return false for all
  non-string values, even if some of them may be usable in date functions.


v2.8.0-alpha1 (2015-12-03)
--------------------------

* added AQL keywords `GRAPH`, `OUTBOUND`, `INBOUND` and `ANY` for use in graph
  traversals, reserved AQL keyword `ALL` for future use

  Usage of these keywords as collection names, variable names or attribute names
  in AQL queries will not be possible without quoting. For example, the following
  AQL query will still work as it uses a quoted collection name and a quoted
  attribute name:

      FOR doc IN `OUTBOUND`
        RETURN doc.`any`

* issue #1593: added AQL `POW` function for exponentation

* added cluster execution site info in explain output for AQL queries

* replication improvements:

  - added `autoResync` configuration parameter for continuous replication.

    When set to `true`, a replication slave will automatically trigger a full data
    re-synchronization with the master when the master cannot provide the log data
    the slave had asked for. Note that `autoResync` will only work when the option
    `requireFromPresent` is also set to `true` for the continuous replication, or
    when the continuous syncer is started and detects that no start tick is present.

    Automatic re-synchronization may transfer a lot of data from the master to the
    slave and may be expensive. It is therefore turned off by default.
    When turned off, the slave will never perform an automatic re-synchronization
    with the master.

  - added `idleMinWaitTime` and `idleMaxWaitTime` configuration parameters for
    continuous replication.

    These parameters can be used to control the minimum and maximum wait time the
    slave will (intentionally) idle and not poll for master log changes in case the
    master had sent the full logs already.
    The `idleMaxWaitTime` value will only be used when `adapativePolling` is set
    to `true`. When `adaptivePolling` is disable, only `idleMinWaitTime` will be
    used as a constant time span in which the slave will not poll the master for
    further changes. The default values are 0.5 seconds for `idleMinWaitTime` and
    2.5 seconds for `idleMaxWaitTime`, which correspond to the hard-coded values
    used in previous versions of ArangoDB.

  - added `initialSyncMaxWaitTime` configuration parameter for initial and continuous
    replication

    This option controls the maximum wait time (in seconds) that the initial
    synchronization will wait for a response from the master when fetching initial
    collection data. If no response is received within this time period, the initial
    synchronization will give up and fail. This option is also relevant for
    continuous replication in case *autoResync* is set to *true*, as then the
    continuous replication may trigger a full data re-synchronization in case
    the master cannot the log data the slave had asked for.

  - HTTP requests sent from the slave to the master during initial synchronization
    will now be retried if they fail with connection problems.

  - the initial synchronization now logs its progress so it can be queried using
    the regular replication status check APIs.

  - added `async` attribute for `sync` and `syncCollection` operations called from
    the ArangoShell. Setthing this attribute to `true` will make the synchronization
    job on the server go into the background, so that the shell does not block. The
    status of the started asynchronous synchronization job can be queried from the
    ArangoShell like this:

        /* starts initial synchronization */
        var replication = require("@arangodb/replication");
        var id = replication.sync({
          endpoint: "tcp://master.domain.org:8529",
          username: "myuser",
          password: "mypasswd",
          async: true
       });

       /* now query the id of the returned async job and print the status */
       print(replication.getSyncResult(id));

    The result of `getSyncResult()` will be `false` while the server-side job
    has not completed, and different to `false` if it has completed. When it has
    completed, all job result details will be returned by the call to `getSyncResult()`.


* fixed non-deterministic query results in some cluster queries

* fixed issue #1589

* return HTTP status code 410 (gone) instead of HTTP 408 (request timeout) for
  server-side operations that are canceled / killed. Sending 410 instead of 408
  prevents clients from re-starting the same (canceled) operation. Google Chrome
  for example sends the HTTP request again in case it is responded with an HTTP
  408, and this is exactly the opposite of the desired behavior when an operation
  is canceled / killed by the user.

* web interface: queries in AQL editor now cancelable

* web interface: dashboard - added replication information

* web interface: AQL editor now supports bind parameters

* added startup option `--server.hide-product-header` to make the server not send
  the HTTP response header `"Server: ArangoDB"` in its HTTP responses. By default,
  the option is turned off so the header is still sent as usual.

* added new AQL function `UNSET_RECURSIVE` to recursively unset attritutes from
  objects/documents

* switched command-line editor in ArangoShell and arangod to linenoise-ng

* added automatic deadlock detection for transactions

  In case a deadlock is detected, a multi-collection operation may be rolled back
  automatically and fail with error 29 (`deadlock detected`). Client code for
  operations containing more than one collection should be aware of this potential
  error and handle it accordingly, either by giving up or retrying the transaction.

* Added C++ implementations for the AQL arithmetic operations and the following
  AQL functions:
  - ABS
  - APPEND
  - COLLECTIONS
  - CURRENT_DATABASE
  - DOCUMENT
  - EDGES
  - FIRST
  - FIRST_DOCUMENT
  - FIRST_LIST
  - FLATTEN
  - FLOOR
  - FULLTEXT
  - LAST
  - MEDIAN
  - MERGE_RECURSIVE
  - MINUS
  - NEAR
  - NOT_NULL
  - NTH
  - PARSE_IDENTIFIER
  - PERCENTILE
  - POP
  - POSITION
  - PUSH
  - RAND
  - RANGE
  - REMOVE_NTH
  - REMOVE_VALUE
  - REMOVE_VALUES
  - ROUND
  - SHIFT
  - SQRT
  - STDDEV_POPULATION
  - STDDEV_SAMPLE
  - UNSHIFT
  - VARIANCE_POPULATION
  - VARIANCE_SAMPLE
  - WITHIN
  - ZIP

* improved performance of skipping over many documents in an AQL query when no
  indexes and no filters are used, e.g.

      FOR doc IN collection
        LIMIT 1000000, 10
        RETURN doc

* Added array indexes

  Hash indexes and skiplist indexes can now optionally be defined for array values
  so they index individual array members.

  To define an index for array values, the attribute name is extended with the
  expansion operator `[*]` in the index definition:

      arangosh> db.colName.ensureHashIndex("tags[*]");

  When given the following document

      { tags: [ "AQL", "ArangoDB", "Index" ] }

  the index will now contain the individual values `"AQL"`, `"ArangoDB"` and `"Index"`.

  Now the index can be used for finding all documents having `"ArangoDB"` somewhere in their
  tags array using the following AQL query:

      FOR doc IN colName
        FILTER "ArangoDB" IN doc.tags[*]
        RETURN doc

* rewrote AQL query optimizer rule `use-index-range` and renamed it to `use-indexes`.
  The name change affects rule names in the optimizer's output.

* rewrote AQL execution node `IndexRangeNode` and renamed it to `IndexNode`. The name
  change affects node names in the optimizer's explain output.

* added convenience function `db._explain(query)` for human-readable explanation
  of AQL queries

* module resolution as used by `require` now behaves more like in node.js

* the `org/arangodb/request` module now returns response bodies for error responses
  by default. The old behavior of not returning bodies for error responses can be
  re-enabled by explicitly setting the option `returnBodyOnError` to `false` (#1437)


v2.7.6 (2016-01-30)
-------------------

* detect more types of transaction deadlocks early


v2.7.5 (2016-01-22)
-------------------

* backported added automatic deadlock detection for transactions

  In case a deadlock is detected, a multi-collection operation may be rolled back
  automatically and fail with error 29 (`deadlock detected`). Client code for
  operations containing more than one collection should be aware of this potential
  error and handle it accordingly, either by giving up or retrying the transaction.

* improved internal datafile statistics for compaction and compaction triggering
  conditions, preventing excessive growth of collection datafiles under some
  workloads. This should also fix issue #1596.

* Foxx export cache should no longer break if a broken app is loaded in the
  web admin interface.

* Foxx: removed some incorrect deprecation warnings.

* Foxx: mocha test paths with wildcard characters (asterisks) now work on Windows


v2.7.4 (2015-12-21)
-------------------

* slightly adjusted V8 garbage collection strategy so that collection eventually
  happens in all contexts that hold V8 external references to documents and
  collections.

* added the following attributes to the result of `collection.figures()` and the
  corresponding HTTP API at `PUT /_api/collection/<name>/figures`:

  - `documentReferences`: The number of references to documents in datafiles
    that JavaScript code currently holds. This information can be used for
    debugging compaction and unload issues.
  - `waitingFor`: An optional string value that contains information about
    which object type is at the head of the collection's cleanup queue. This
    information can be used for debugging compaction and unload issues.
  - `compactionStatus.time`: The point in time the compaction for the collection
    was last executed. This information can be used for debugging compaction
    issues.
  - `compactionStatus.message`: The action that was performed when the compaction
    was last run for the collection. This information can be used for debugging
    compaction issues.

  Note: `waitingFor` and `compactionStatus` may be empty when called on a coordinator
  in a cluster.

* the compaction will now provide queryable status info that can be used to track
  its progress. The compaction status is displayed in the web interface, too.


v2.7.3 (2015-12-17)
-------------------

* fixed some replication value conversion issues when replication applier properties
  were set via ArangoShell

* fixed disappearing of documents for collections transferred via `sync` or
  `syncCollection` if the collection was dropped right before synchronization
  and drop and (re-)create collection markers were located in the same WAL file


* fixed an issue where overwriting the system sessions collection would break
  the web interface when authentication is enabled

v2.7.2 (2015-12-01)
-------------------

* replication improvements:

  - added `autoResync` configuration parameter for continuous replication.

    When set to `true`, a replication slave will automatically trigger a full data
    re-synchronization with the master when the master cannot provide the log data
    the slave had asked for. Note that `autoResync` will only work when the option
    `requireFromPresent` is also set to `true` for the continuous replication, or
    when the continuous syncer is started and detects that no start tick is present.

    Automatic re-synchronization may transfer a lot of data from the master to the
    slave and may be expensive. It is therefore turned off by default.
    When turned off, the slave will never perform an automatic re-synchronization
    with the master.

  - added `idleMinWaitTime` and `idleMaxWaitTime` configuration parameters for
    continuous replication.

    These parameters can be used to control the minimum and maximum wait time the
    slave will (intentionally) idle and not poll for master log changes in case the
    master had sent the full logs already.
    The `idleMaxWaitTime` value will only be used when `adapativePolling` is set
    to `true`. When `adaptivePolling` is disable, only `idleMinWaitTime` will be
    used as a constant time span in which the slave will not poll the master for
    further changes. The default values are 0.5 seconds for `idleMinWaitTime` and
    2.5 seconds for `idleMaxWaitTime`, which correspond to the hard-coded values
    used in previous versions of ArangoDB.

  - added `initialSyncMaxWaitTime` configuration parameter for initial and continuous
    replication

    This option controls the maximum wait time (in seconds) that the initial
    synchronization will wait for a response from the master when fetching initial
    collection data. If no response is received within this time period, the initial
    synchronization will give up and fail. This option is also relevant for
    continuous replication in case *autoResync* is set to *true*, as then the
    continuous replication may trigger a full data re-synchronization in case
    the master cannot the log data the slave had asked for.

  - HTTP requests sent from the slave to the master during initial synchronization
    will now be retried if they fail with connection problems.

  - the initial synchronization now logs its progress so it can be queried using
    the regular replication status check APIs.

* fixed non-deterministic query results in some cluster queries

* added missing lock instruction for primary index in compactor size calculation

* fixed issue #1589

* fixed issue #1583

* fixed undefined behavior when accessing the top level of a document with the `[*]`
  operator

* fixed potentially invalid pointer access in shaper when the currently accessed
  document got re-located by the WAL collector at the very same time

* Foxx: optional configuration options no longer log validation errors when assigned
  empty values (#1495)

* Foxx: constructors provided to Repository and Model sub-classes via extend are
  now correctly called (#1592)


v2.7.1 (2015-11-07)
-------------------

* switch to linenoise next generation

* exclude `_apps` collection from replication

  The slave has its own `_apps` collection which it populates on server start.
  When replicating data from the master to the slave, the data from the master may
  clash with the slave's own data in the `_apps` collection. Excluding the `_apps`
  collection from replication avoids this.

* disable replication appliers when starting in modes `--upgrade`, `--no-server`
  and `--check-upgrade`

* more detailed output in arango-dfdb

* fixed "no start tick" issue in replication applier

  This error could occur after restarting a slave server after a shutdown
  when no data was ever transferred from the master to the slave via the
  continuous replication

* fixed problem during SSL client connection abort that led to scheduler thread
  staying at 100% CPU saturation

* fixed potential segfault in AQL `NEIGHBORS` function implementation when C++ function
  variant was used and collection names were passed as strings

* removed duplicate target for some frontend JavaScript files from the Makefile

* make AQL function `MERGE()` work on a single array parameter, too.
  This allows combining the attributes of multiple objects from an array into
  a single object, e.g.

      RETURN MERGE([
        { foo: 'bar' },
        { quux: 'quetzalcoatl', ruled: true },
        { bar: 'baz', foo: 'done' }
      ])

  will now return:

      {
        "foo": "done",
        "quux": "quetzalcoatl",
        "ruled": true,
        "bar": "baz"
      }

* fixed potential deadlock in collection status changing on Windows

* fixed hard-coded `incremental` parameter in shell implementation of
  `syncCollection` function in replication module

* fix for GCC5: added check for '-stdlib' option


v2.7.0 (2015-10-09)
-------------------

* fixed request statistics aggregation
  When arangod was started in supervisor mode, the request statistics always showed
  0 requests, as the statistics aggregation thread did not run then.

* read server configuration files before dropping privileges. this ensures that
  the SSL keyfile specified in the configuration can be read with the server's start
  privileges (i.e. root when using a standard ArangoDB package).

* fixed replication with a 2.6 replication configuration and issues with a 2.6 master

* raised default value of `--server.descriptors-minimum` to 1024

* allow Foxx apps to be installed underneath URL path `/_open/`, so they can be
  (intentionally) accessed without authentication.

* added *allowImplicit* sub-attribute in collections declaration of transactions.
  The *allowImplicit* attributes allows making transactions fail should they
  read-access a collection that was not explicitly declared in the *collections*
  array of the transaction.

* added "special" password ARANGODB_DEFAULT_ROOT_PASSWORD. If you pass
  ARANGODB_DEFAULT_ROOT_PASSWORD as password, it will read the password
  from the environment variable ARANGODB_DEFAULT_ROOT_PASSWORD


v2.7.0-rc2 (2015-09-22)
-----------------------

* fix over-eager datafile compaction

  This should reduce the need to compact directly after loading a collection when a
  collection datafile contained many insertions and updates for the same documents. It
  should also prevent from re-compacting already merged datafiles in case not many
  changes were made. Compaction will also make fewer index lookups than before.

* added `syncCollection()` function in module `org/arangodb/replication`

  This allows synchronizing the data of a single collection from a master to a slave
  server. Synchronization can either restore the whole collection by transferring all
  documents from the master to the slave, or incrementally by only transferring documents
  that differ. This is done by partitioning the collection's entire key space into smaller
  chunks and comparing the data chunk-wise between master and slave. Only chunks that are
  different will be re-transferred.

  The `syncCollection()` function can be used as follows:

      require("org/arangodb/replication").syncCollection(collectionName, options);

  e.g.

      require("org/arangodb/replication").syncCollection("myCollection", {
        endpoint: "tcp://127.0.0.1:8529",  /* master */
        username: "root",                  /* username for master */
        password: "secret",                /* password for master */
        incremental: true                  /* use incremental mode */
      });


* additionally allow the following characters in document keys:

  `(` `)` `+` `,` `=` `;` `$` `!` `*` `'` `%`


v2.7.0-rc1 (2015-09-17)
-----------------------

* removed undocumented server-side-only collection functions:
  * collection.OFFSET()
  * collection.NTH()
  * collection.NTH2()
  * collection.NTH3()

* upgraded Swagger to version 2.0 for the Documentation

  This gives the user better prepared test request structures.
  More conversions will follow so finally client libraries can be auto-generated.

* added extra AQL functions for date and time calculation and manipulation.
  These functions were contributed by GitHub users @CoDEmanX and @friday.
  A big thanks for their work!

  The following extra date functions are available from 2.7 on:

  * `DATE_DAYOFYEAR(date)`: Returns the day of year number of *date*.
    The return values range from 1 to 365, or 366 in a leap year respectively.

  * `DATE_ISOWEEK(date)`: Returns the ISO week date of *date*.
    The return values range from 1 to 53. Monday is considered the first day of the week.
    There are no fractional weeks, thus the last days in December may belong to the first
    week of the next year, and the first days in January may be part of the previous year's
    last week.

  * `DATE_LEAPYEAR(date)`: Returns whether the year of *date* is a leap year.

  * `DATE_QUARTER(date)`: Returns the quarter of the given date (1-based):
    * 1: January, February, March
    * 2: April, May, June
    * 3: July, August, September
    * 4: October, November, December

  - *DATE_DAYS_IN_MONTH(date)*: Returns the number of days in *date*'s month (28..31).

  * `DATE_ADD(date, amount, unit)`: Adds *amount* given in *unit* to *date* and
    returns the calculated date.

    *unit* can be either of the following to specify the time unit to add or
    subtract (case-insensitive):
    - y, year, years
    - m, month, months
    - w, week, weeks
    - d, day, days
    - h, hour, hours
    - i, minute, minutes
    - s, second, seconds
    - f, millisecond, milliseconds

    *amount* is the number of *unit*s to add (positive value) or subtract
    (negative value).

  * `DATE_SUBTRACT(date, amount, unit)`: Subtracts *amount* given in *unit* from
    *date* and returns the calculated date.

    It works the same as `DATE_ADD()`, except that it subtracts. It is equivalent
    to calling `DATE_ADD()` with a negative amount, except that `DATE_SUBTRACT()`
    can also subtract ISO durations. Note that negative ISO durations are not
    supported (i.e. starting with `-P`, like `-P1Y`).

  * `DATE_DIFF(date1, date2, unit, asFloat)`: Calculate the difference
    between two dates in given time *unit*, optionally with decimal places.
    Returns a negative value if *date1* is greater than *date2*.

  * `DATE_COMPARE(date1, date2, unitRangeStart, unitRangeEnd)`: Compare two
    partial dates and return true if they match, false otherwise. The parts to
    compare are defined by a range of time units.

    The full range is: years, months, days, hours, minutes, seconds, milliseconds.
    Pass the unit to start from as *unitRangeStart*, and the unit to end with as
    *unitRangeEnd*. All units in between will be compared. Leave out *unitRangeEnd*
    to only compare *unitRangeStart*.

  * `DATE_FORMAT(date, format)`: Format a date according to the given format string.
    It supports the following placeholders (case-insensitive):
    - %t: timestamp, in milliseconds since midnight 1970-01-01
    - %z: ISO date (0000-00-00T00:00:00.000Z)
    - %w: day of week (0..6)
    - %y: year (0..9999)
    - %yy: year (00..99), abbreviated (last two digits)
    - %yyyy: year (0000..9999), padded to length of 4
    - %yyyyyy: year (-009999 .. +009999), with sign prefix and padded to length of 6
    - %m: month (1..12)
    - %mm: month (01..12), padded to length of 2
    - %d: day (1..31)
    - %dd: day (01..31), padded to length of 2
    - %h: hour (0..23)
    - %hh: hour (00..23), padded to length of 2
    - %i: minute (0..59)
    - %ii: minute (00..59), padded to length of 2
    - %s: second (0..59)
    - %ss: second (00..59), padded to length of 2
    - %f: millisecond (0..999)
    - %fff: millisecond (000..999), padded to length of 3
    - %x: day of year (1..366)
    - %xxx: day of year (001..366), padded to length of 3
    - %k: ISO week date (1..53)
    - %kk: ISO week date (01..53), padded to length of 2
    - %l: leap year (0 or 1)
    - %q: quarter (1..4)
    - %a: days in month (28..31)
    - %mmm: abbreviated English name of month (Jan..Dec)
    - %mmmm: English name of month (January..December)
    - %www: abbreviated English name of weekday (Sun..Sat)
    - %wwww: English name of weekday (Sunday..Saturday)
    - %&: special escape sequence for rare occasions
    - %%: literal %
    - %: ignored

* new WAL logfiles and datafiles are now created non-sparse

  This prevents SIGBUS signals being raised when memory of a sparse datafile is accessed
  and the disk is full and the accessed file part is not actually disk-backed. In
  this case the mapped memory region is not necessarily backed by physical memory, and
  accessing the memory may raise SIGBUS and crash arangod.

* the `internal.download()` function and the module `org/arangodb/request` used some
  internal library function that handled the sending of HTTP requests from inside of
  ArangoDB. This library unconditionally set an HTTP header `Accept-Encoding: gzip`
  in all outgoing HTTP requests.

  This has been fixed in 2.7, so `Accept-Encoding: gzip` is not set automatically anymore.
  Additionally, the header `User-Agent: ArangoDB` is not set automatically either. If
  client applications desire to send these headers, they are free to add it when
  constructing the requests using the `download` function or the request module.

* fixed issue #1436: org/arangodb/request advertises deflate without supporting it

* added template string generator function `aqlQuery` for generating AQL queries

  This can be used to generate safe AQL queries with JavaScript parameter
  variables or expressions easily:

      var name = 'test';
      var attributeName = '_key';
      var query = aqlQuery`FOR u IN users FILTER u.name == ${name} RETURN u.${attributeName}`;
      db._query(query);

* report memory usage for document header data (revision id, pointer to data etc.)
  in `db.collection.figures()`. The memory used for document headers will now
  show up in the already existing attribute `indexes.size`. Due to that, the index
  sizes reported by `figures()` in 2.7 will be higher than those reported by 2.6,
  but the 2.7 values are more accurate.

* IMPORTANT CHANGE: the filenames in dumps created by arangodump now contain
  not only the name of the dumped collection, but also an additional 32-digit hash
  value. This is done to prevent overwriting dump files in case-insensitive file
  systems when there exist multiple collections with the same name (but with
  different cases).

  For example, if a database has two collections: `test` and `Test`, previous
  versions of ArangoDB created the files

  * `test.structure.json` and `test.data.json` for collection `test`
  * `Test.structure.json` and `Test.data.json` for collection `Test`

  This did not work for case-insensitive filesystems, because the files for the
  second collection would have overwritten the files of the first. arangodump in
  2.7 will create the following filenames instead:

  * `test_098f6bcd4621d373cade4e832627b4f6.structure.json` and `test_098f6bcd4621d373cade4e832627b4f6.data.json`
  * `Test_0cbc6611f5540bd0809a388dc95a615b.structure.json` and `Test_0cbc6611f5540bd0809a388dc95a615b.data.json`

  These filenames will be unambiguous even in case-insensitive filesystems.

* IMPORTANT CHANGE: make arangod actually close lingering client connections
  when idle for at least the duration specified via `--server.keep-alive-timeout`.
  In previous versions of ArangoDB, connections were not closed by the server
  when the timeout was reached and the client was still connected. Now the
  connection is properly closed by the server in case of timeout. Client
  applications relying on the old behavior may now need to reconnect to the
  server when their idle connections time out and get closed (note: connections
  being idle for a long time may be closed by the OS or firewalls anyway -
  client applications should be aware of that and try to reconnect).

* IMPORTANT CHANGE: when starting arangod, the server will drop the process
  privileges to the specified values in options `--server.uid` and `--server.gid`
  instantly after parsing the startup options.

  That means when either `--server.uid` or `--server.gid` are set, the privilege
  change will happen earlier. This may prevent binding the server to an endpoint
  with a port number lower than 1024 if the arangodb user has no privileges
  for that. Previous versions of ArangoDB changed the privileges later, so some
  startup actions were still carried out under the invoking user (i.e. likely
  *root* when started via init.d or system scripts) and especially binding to
  low port numbers was still possible there.

  The default privileges for user *arangodb* will not be sufficient for binding
  to port numbers lower than 1024. To have an ArangoDB 2.7 bind to a port number
  lower than 1024, it needs to be started with either a different privileged user,
  or the privileges of the *arangodb* user have to raised manually beforehand.

* added AQL optimizer rule `patch-update-statements`

* Linux startup scripts and systemd configuration for arangod now try to
  adjust the NOFILE (number of open files) limits for the process. The limit
  value is set to 131072 (128k) when ArangoDB is started via start/stop
  commands

* When ArangoDB is started/stopped manually via the start/stop commands, the
  main process will wait for up to 10 seconds after it forks the supervisor
  and arangod child processes. If the startup fails within that period, the
  start/stop script will fail with an exit code other than zero. If the
  startup of the supervisor or arangod is still ongoing after 10 seconds,
  the main program will still return with exit code 0. The limit of 10 seconds
  is arbitrary because the time required for a startup is not known in advance.

* added startup option `--database.throw-collection-not-loaded-error`

  Accessing a not-yet loaded collection will automatically load a collection
  on first access. This flag controls what happens in case an operation
  would need to wait for another thread to finalize loading a collection. If
  set to *true*, then the first operation that accesses an unloaded collection
  will load it. Further threads that try to access the same collection while
  it is still loading immediately fail with an error (1238, *collection not loaded*).
  This is to prevent all server threads from being blocked while waiting on the
  same collection to finish loading. When the first thread has completed loading
  the collection, the collection becomes regularly available, and all operations
  from that point on can be carried out normally, and error 1238 will not be
  thrown anymore for that collection.

  If set to *false*, the first thread that accesses a not-yet loaded collection
  will still load it. Other threads that try to access the collection while
  loading will not fail with error 1238 but instead block until the collection
  is fully loaded. This configuration might lead to all server threads being
  blocked because they are all waiting for the same collection to complete
  loading. Setting the option to *true* will prevent this from happening, but
  requires clients to catch error 1238 and react on it (maybe by scheduling
  a retry for later).

  The default value is *false*.

* added better control-C support in arangosh

  When CTRL-C is pressed in arangosh, it will now print a `^C` first. Pressing
  CTRL-C again will reset the prompt if something was entered before, or quit
  arangosh if no command was entered directly before.

  This affects the arangosh version build with Readline-support only (Linux
  and MacOS).

  The MacOS version of ArangoDB for Homebrew now depends on Readline, too. The
  Homebrew formula has been changed accordingly.
  When self-compiling ArangoDB on MacOS without Homebrew, Readline now is a
  prerequisite.

* increased default value for collection-specific `indexBuckets` value from 1 to 8

  Collections created from 2.7 on will use the new default value of `8` if not
  overridden on collection creation or later using
  `collection.properties({ indexBuckets: ... })`.

  The `indexBuckets` value determines the number of buckets to use for indexes of
  type `primary`, `hash` and `edge`. Having multiple index buckets allows splitting
  an index into smaller components, which can be filled in parallel when a collection
  is loading. Additionally, resizing and reallocation of indexes are faster and
  less intrusive if the index uses multiple buckets, because resize and reallocation
  will affect only data in a single bucket instead of all index values.

  The index buckets will be filled in parallel when loading a collection if the collection
  has an `indexBuckets` value greater than 1 and the collection contains a significant
  amount of documents/edges (the current threshold is 256K documents but this value
  may change in future versions of ArangoDB).

* changed HTTP client to use poll instead of select on Linux and MacOS

  This affects the ArangoShell and user-defined JavaScript code running inside
  arangod that initiates its own HTTP calls.

  Using poll instead of select allows using arbitrary high file descriptors
  (bigger than the compiled in FD_SETSIZE). Server connections are still handled using
  epoll, which has never been affected by FD_SETSIZE.

* implemented AQL `LIKE` function using ICU regexes

* added `RETURN DISTINCT` for AQL queries to return unique results:

      FOR doc IN collection
        RETURN DISTINCT doc.status

  This change also introduces `DISTINCT` as an AQL keyword.

* removed `createNamedQueue()` and `addJob()` functions from org/arangodb/tasks

* use less locks and more atomic variables in the internal dispatcher
  and V8 context handling implementations. This leads to improved throughput in
  some ArangoDB internals and allows for higher HTTP request throughput for
  many operations.

  A short overview of the improvements can be found here:

  https://www.arangodb.com/2015/08/throughput-enhancements/

* added shorthand notation for attribute names in AQL object literals:

      LET name = "Peter"
      LET age = 42
      RETURN { name, age }

  The above is the shorthand equivalent of the generic form

      LET name = "Peter"
      LET age = 42
      RETURN { name : name, age : age }

* removed configure option `--enable-timings`

  This option did not have any effect.

* removed configure option `--enable-figures`

  This option previously controlled whether HTTP request statistics code was
  compiled into ArangoDB or not. The previous default value was `true` so
  statistics code was available in official packages. Setting the option to
  `false` led to compile errors so it is doubtful the default value was
  ever changed. By removing the option some internal statistics code was also
  simplified.

* removed run-time manipulation methods for server endpoints:

  * `db._removeEndpoint()`
  * `db._configureEndpoint()`
  * HTTP POST `/_api/endpoint`
  * HTTP DELETE `/_api/endpoint`

* AQL query result cache

  The query result cache can optionally cache the complete results of all or selected AQL queries.
  It can be operated in the following modes:

  * `off`: the cache is disabled. No query results will be stored
  * `on`: the cache will store the results of all AQL queries unless their `cache`
    attribute flag is set to `false`
  * `demand`: the cache will store the results of AQL queries that have their
    `cache` attribute set to `true`, but will ignore all others

  The mode can be set at server startup using the `--database.query-cache-mode` configuration
  option and later changed at runtime.

  The following HTTP REST APIs have been added for controlling the query cache:

  * HTTP GET `/_api/query-cache/properties`: returns the global query cache configuration
  * HTTP PUT `/_api/query-cache/properties`: modifies the global query cache configuration
  * HTTP DELETE `/_api/query-cache`: invalidates all results in the query cache

  The following JavaScript functions have been added for controlling the query cache:

  * `require("org/arangodb/aql/cache").properties()`: returns the global query cache configuration
  * `require("org/arangodb/aql/cache").properties(properties)`: modifies the global query cache configuration
  * `require("org/arangodb/aql/cache").clear()`: invalidates all results in the query cache

* do not link arangoimp against V8

* AQL function call arguments optimization

  This will lead to arguments in function calls inside AQL queries not being copied but passed
  by reference. This may speed up calls to functions with bigger argument values or queries that
  call functions a lot of times.

* upgraded V8 version to 4.3.61

* removed deprecated AQL `SKIPLIST` function.

  This function was introduced in older versions of ArangoDB with a less powerful query optimizer to
  retrieve data from a skiplist index using a `LIMIT` clause. It was marked as deprecated in ArangoDB
  2.6.

  Since ArangoDB 2.3 the behavior of the `SKIPLIST` function can be emulated using regular AQL
  constructs, e.g.

      FOR doc IN @@collection
        FILTER doc.value >= @value
        SORT doc.value DESC
        LIMIT 1
        RETURN doc

* the `skip()` function for simple queries does not accept negative input any longer.
  This feature was deprecated in 2.6.0.

* fix exception handling

  In some cases JavaScript exceptions would re-throw without information of the original problem.
  Now the original exception is logged for failure analysis.

* based REST API method PUT `/_api/simple/all` on the cursor API and make it use AQL internally.

  The change speeds up this REST API method and will lead to additional query information being
  returned by the REST API. Clients can use this extra information or ignore it.

* Foxx Queue job success/failure handlers arguments have changed from `(jobId, jobData, result, jobFailures)` to `(result, jobData, job)`.

* added Foxx Queue job options `repeatTimes`, `repeatUntil` and `repeatDelay` to automatically re-schedule jobs when they are completed.

* added Foxx manifest configuration type `password` to mask values in the web interface.

* fixed default values in Foxx manifest configurations sometimes not being used as defaults.

* fixed optional parameters in Foxx manifest configurations sometimes not being cleared correctly.

* Foxx dependencies can now be marked as optional using a slightly more verbose syntax in your manifest file.

* converted Foxx constructors to ES6 classes so you can extend them using class syntax.

* updated aqb to 2.0.

* updated chai to 3.0.

* Use more madvise calls to speed up things when memory is tight, in particular
  at load time but also for random accesses later.

* Overhauled web interface

  The web interface now has a new design.

  The API documentation for ArangoDB has been moved from "Tools" to "Links" in the web interface.

  The "Applications" tab in the web interfaces has been renamed to "Services".


v2.6.12 (2015-12-02)
--------------------

* fixed disappearing of documents for collections transferred via `sync` if the
  the collection was dropped right before synchronization and drop and (re-)create
  collection markers were located in the same WAL file

* added missing lock instruction for primary index in compactor size calculation

* fixed issue #1589

* fixed issue #1583

* Foxx: optional configuration options no longer log validation errors when assigned
  empty values (#1495)


v2.6.11 (2015-11-18)
--------------------

* fixed potentially invalid pointer access in shaper when the currently accessed
  document got re-located by the WAL collector at the very same time


v2.6.10 (2015-11-10)
--------------------

* disable replication appliers when starting in modes `--upgrade`, `--no-server`
  and `--check-upgrade`

* more detailed output in arango-dfdb

* fixed potential deadlock in collection status changing on Windows

* issue #1521: Can't dump/restore with user and password


v2.6.9 (2015-09-29)
-------------------

* added "special" password ARANGODB_DEFAULT_ROOT_PASSWORD. If you pass
  ARANGODB_DEFAULT_ROOT_PASSWORD as password, it will read the password
  from the environment variable ARANGODB_DEFAULT_ROOT_PASSWORD

* fixed failing AQL skiplist, sort and limit combination

  When using a Skiplist index on an attribute (say "a") and then using sort
  and skip on this attribute caused the result to be empty e.g.:

    require("internal").db.test.ensureSkiplist("a");
    require("internal").db._query("FOR x IN test SORT x.a LIMIT 10, 10");

  Was always empty no matter how many documents are stored in test.
  This is now fixed.

v2.6.8 (2015-09-09)
-------------------

* ARM only:

  The ArangoDB packages for ARM require the kernel to allow unaligned memory access.
  How the kernel handles unaligned memory access is configurable at runtime by
  checking and adjusting the contents `/proc/cpu/alignment`.

  In order to operate on ARM, ArangoDB requires the bit 1 to be set. This will
  make the kernel trap and adjust unaligned memory accesses. If this bit is not
  set, the kernel may send a SIGBUS signal to ArangoDB and terminate it.

  To set bit 1 in `/proc/cpu/alignment` use the following command as a privileged
  user (e.g. root):

      echo "2" > /proc/cpu/alignment

  Note that this setting affects all user processes and not just ArangoDB. Setting
  the alignment with the above command will also not make the setting permanent,
  so it will be lost after a restart of the system. In order to make the setting
  permanent, it should be executed during system startup or before starting arangod.

  The ArangoDB start/stop scripts do not adjust the alignment setting, but rely on
  the environment to have the correct alignment setting already. The reason for this
  is that the alignment settings also affect all other user processes (which ArangoDB
  is not aware of) and thus may have side-effects outside of ArangoDB. It is therefore
  more reasonable to have the system administrator carry out the change.


v2.6.7 (2015-08-25)
-------------------

* improved AssocMulti index performance when resizing.

  This makes the edge index perform less I/O when under memory pressure.


v2.6.6 (2015-08-23)
-------------------

* added startup option `--server.additional-threads` to create separate queues
  for slow requests.


v2.6.5 (2015-08-17)
-------------------

* added startup option `--database.throw-collection-not-loaded-error`

  Accessing a not-yet loaded collection will automatically load a collection
  on first access. This flag controls what happens in case an operation
  would need to wait for another thread to finalize loading a collection. If
  set to *true*, then the first operation that accesses an unloaded collection
  will load it. Further threads that try to access the same collection while
  it is still loading immediately fail with an error (1238, *collection not loaded*).
  This is to prevent all server threads from being blocked while waiting on the
  same collection to finish loading. When the first thread has completed loading
  the collection, the collection becomes regularly available, and all operations
  from that point on can be carried out normally, and error 1238 will not be
  thrown anymore for that collection.

  If set to *false*, the first thread that accesses a not-yet loaded collection
  will still load it. Other threads that try to access the collection while
  loading will not fail with error 1238 but instead block until the collection
  is fully loaded. This configuration might lead to all server threads being
  blocked because they are all waiting for the same collection to complete
  loading. Setting the option to *true* will prevent this from happening, but
  requires clients to catch error 1238 and react on it (maybe by scheduling
  a retry for later).

  The default value is *false*.

* fixed busy wait loop in scheduler threads that sometimes consumed 100% CPU while
  waiting for events on connections closed unexpectedly by the client side

* handle attribute `indexBuckets` when restoring collections via arangorestore.
  Previously the `indexBuckets` attribute value from the dump was ignored, and the
   server default value for `indexBuckets` was used when restoring a collection.

* fixed "EscapeValue already set error" crash in V8 actions that might have occurred when
  canceling V8-based operations.


v2.6.4 (2015-08-01)
-------------------

* V8: Upgrade to version 4.1.0.27 - this is intended to be the stable V8 version.

* fixed issue #1424: Arango shell should not processing arrows pushing on keyboard


v2.6.3 (2015-07-21)
-------------------

* issue #1409: Document values with null character truncated


v2.6.2 (2015-07-04)
-------------------

* fixed issue #1383: bindVars for HTTP API doesn't work with empty string

* fixed handling of default values in Foxx manifest configurations

* fixed handling of optional parameters in Foxx manifest configurations

* fixed a reference error being thrown in Foxx queues when a function-based job type is used that is not available and no options object is passed to queue.push


v2.6.1 (2015-06-24)
-------------------

* Add missing swagger files to cmake build. fixes #1368

* fixed documentation errors


v2.6.0 (2015-06-20)
-------------------

* using negative values for `SimpleQuery.skip()` is deprecated.
  This functionality will be removed in future versions of ArangoDB.

* The following simple query functions are now deprecated:

  * collection.near
  * collection.within
  * collection.geo
  * collection.fulltext
  * collection.range
  * collection.closedRange

  This also lead to the following REST API methods being deprecated from now on:

  * PUT /_api/simple/near
  * PUT /_api/simple/within
  * PUT /_api/simple/fulltext
  * PUT /_api/simple/range

  It is recommended to replace calls to these functions or APIs with equivalent AQL queries,
  which are more flexible because they can be combined with other operations:

      FOR doc IN NEAR(@@collection, @latitude, @longitude, @limit)
        RETURN doc

      FOR doc IN WITHIN(@@collection, @latitude, @longitude, @radius, @distanceAttributeName)
        RETURN doc

      FOR doc IN FULLTEXT(@@collection, @attributeName, @queryString, @limit)
        RETURN doc

      FOR doc IN @@collection
        FILTER doc.value >= @left && doc.value < @right
        LIMIT @skip, @limit
        RETURN doc`

  The above simple query functions and REST API methods may be removed in future versions
  of ArangoDB.

* deprecated now-obsolete AQL `SKIPLIST` function

  The function was introduced in older versions of ArangoDB with a less powerful query optimizer to
  retrieve data from a skiplist index using a `LIMIT` clause.

  Since 2.3 the same goal can be achieved by using regular AQL constructs, e.g.

      FOR doc IN collection FILTER doc.value >= @value SORT doc.value DESC LIMIT 1 RETURN doc

* fixed issues when switching the database inside tasks and during shutdown of database cursors

  These features were added during 2.6 alpha stage so the fixes affect devel/2.6-alpha builds only

* issue #1360: improved foxx-manager help

* added `--enable-tcmalloc` configure option.

  When this option is set, arangod and the client tools will be linked against tcmalloc, which replaces
  the system allocator. When the option is set, a tcmalloc library must be present on the system under
  one of the names `libtcmalloc`, `libtcmalloc_minimal` or `libtcmalloc_debug`.

  As this is a configure option, it is supported for manual builds on Linux-like systems only. tcmalloc
  support is currently experimental.

* issue #1353: Windows: HTTP API - incorrect path in errorMessage

* issue #1347: added option `--create-database` for arangorestore.

  Setting this option to `true` will now create the target database if it does not exist. When creating
  the target database, the username and passwords passed to arangorestore will be used to create an
  initial user for the new database.

* issue #1345: advanced debug information for User Functions

* issue #1341: Can't use bindvars in UPSERT

* fixed vulnerability in JWT implementation.

* changed default value of option `--database.ignore-datafile-errors` from `true` to `false`

  If the new default value of `false` is used, then arangod will refuse loading collections that contain
  datafiles with CRC mismatches or other errors. A collection with datafile errors will then become
  unavailable. This prevents follow up errors from happening.

  The only way to access such collection is to use the datafile debugger (arango-dfdb) and try to repair
  or truncate the datafile with it.

  If `--database.ignore-datafile-errors` is set to `true`, then collections will become available
  even if parts of their data cannot be loaded. This helps availability, but may cause (partial) data
  loss and follow up errors.

* added server startup option `--server.session-timeout` for controlling the timeout of user sessions
  in the web interface

* add sessions and cookie authentication for ArangoDB's web interface

  ArangoDB's built-in web interface now uses sessions. Session information ids are stored in cookies,
  so clients using the web interface must accept cookies in order to use it

* web interface: display query execution time in AQL editor

* web interface: renamed AQL query *submit* button to *execute*

* web interface: added query explain feature in AQL editor

* web interface: demo page added. only working if demo data is available, hidden otherwise

* web interface: added support for custom app scripts with optional arguments and results

* web interface: mounted apps that need to be configured are now indicated in the app overview

* web interface: added button for running tests to app details

* web interface: added button for configuring app dependencies to app details

* web interface: upgraded API documentation to use Swagger 2

* INCOMPATIBLE CHANGE

  removed startup option `--log.severity`

  The docs for `--log.severity` mentioned lots of severities (e.g. `exception`, `technical`, `functional`, `development`)
  but only a few severities (e.g. `all`, `human`) were actually used, with `human` being the default and `all` enabling the
  additional logging of requests. So the option pretended to control a lot of things which it actually didn't. Additionally,
  the option `--log.requests-file` was around for a long time already, also controlling request logging.

  Because the `--log.severity` option effectively did not control that much, it was removed. A side effect of removing the
  option is that 2.5 installations which used `--log.severity all` will not log requests after the upgrade to 2.6. This can
  be adjusted by setting the `--log.requests-file` option.

* add backtrace to fatal log events

* added optional `limit` parameter for AQL function `FULLTEXT`

* make fulltext index also index text values contained in direct sub-objects of the indexed
  attribute.

  Previous versions of ArangoDB only indexed the attribute value if it was a string. Sub-attributes
  of the index attribute were ignored when fulltext indexing.

  Now, if the index attribute value is an object, the object's values will each be included in the
  fulltext index if they are strings. If the index attribute value is an array, the array's values
  will each be included in the fulltext index if they are strings.

  For example, with a fulltext index present on the `translations` attribute, the following text
  values will now be indexed:

      var c = db._create("example");
      c.ensureFulltextIndex("translations");
      c.insert({ translations: { en: "fox", de: "Fuchs", fr: "renard", ru: "лиса" } });
      c.insert({ translations: "Fox is the English translation of the German word Fuchs" });
      c.insert({ translations: [ "ArangoDB", "document", "database", "Foxx" ] });

      c.fulltext("translations", "лиса").toArray();       // returns only first document
      c.fulltext("translations", "Fox").toArray();        // returns first and second documents
      c.fulltext("translations", "prefix:Fox").toArray(); // returns all three documents

* added batch document removal and lookup commands:

      collection.lookupByKeys(keys)
      collection.removeByKeys(keys)

  These commands can be used to perform multi-document lookup and removal operations efficiently
  from the ArangoShell. The argument to these operations is an array of document keys.

  Also added HTTP APIs for batch document commands:

  * PUT /_api/simple/lookup-by-keys
  * PUT /_api/simple/remove-by-keys

* properly prefix document address URLs with the current database name for calls to the REST
  API method GET `/_api/document?collection=...` (that method will return partial URLs to all
  documents in the collection).

  Previous versions of ArangoDB returned the URLs starting with `/_api/` but without the current
  database name, e.g. `/_api/document/mycollection/mykey`. Starting with 2.6, the response URLs
  will include the database name as well, e.g. `/_db/_system/_api/document/mycollection/mykey`.

* added dedicated collection export HTTP REST API

  ArangoDB now provides a dedicated collection export API, which can take snapshots of entire
  collections more efficiently than the general-purpose cursor API. The export API is useful
  to transfer the contents of an entire collection to a client application. It provides optional
  filtering on specific attributes.

  The export API is available at endpoint `POST /_api/export?collection=...`. The API has the
  same return value structure as the already established cursor API (`POST /_api/cursor`).

  An introduction to the export API is given in this blog post:
  http://jsteemann.github.io/blog/2015/04/04/more-efficient-data-exports/

* subquery optimizations for AQL queries

  This optimization avoids copying intermediate results into subqueries that are not required
  by the subquery.

  A brief description can be found here:
  http://jsteemann.github.io/blog/2015/05/04/subquery-optimizations/

* return value optimization for AQL queries

  This optimization avoids copying the final query result inside the query's main `ReturnNode`.

  A brief description can be found here:
  http://jsteemann.github.io/blog/2015/05/04/return-value-optimization-for-aql/

* speed up AQL queries containing big `IN` lists for index lookups

  `IN` lists used for index lookups had performance issues in previous versions of ArangoDB.
  These issues have been addressed in 2.6 so using bigger `IN` lists for filtering is much
  faster.

  A brief description can be found here:
  http://jsteemann.github.io/blog/2015/05/07/in-list-improvements/

* allow `@` and `.` characters in document keys, too

  This change also leads to document keys being URL-encoded when returned in HTTP `location`
  response headers.

* added alternative implementation for AQL COLLECT

  The alternative method uses a hash table for grouping and does not require its input elements
  to be sorted. It will be taken into account by the optimizer for `COLLECT` statements that do
  not use an `INTO` clause.

  In case a `COLLECT` statement can use the hash table variant, the optimizer will create an extra
  plan for it at the beginning of the planning phase. In this plan, no extra `SORT` node will be
  added in front of the `COLLECT` because the hash table variant of `COLLECT` does not require
  sorted input. Instead, a `SORT` node will be added after it to sort its output. This `SORT` node
  may be optimized away again in later stages. If the sort order of the result is irrelevant to
  the user, adding an extra `SORT null` after a hash `COLLECT` operation will allow the optimizer to
  remove the sorts altogether.

  In addition to the hash table variant of `COLLECT`, the optimizer will modify the original plan
  to use the regular `COLLECT` implementation. As this implementation requires sorted input, the
  optimizer will insert a `SORT` node in front of the `COLLECT`. This `SORT` node may be optimized
  away in later stages.

  The created plans will then be shipped through the regular optimization pipeline. In the end,
  the optimizer will pick the plan with the lowest estimated total cost as usual. The hash table
  variant does not require an up-front sort of the input, and will thus be preferred over the
  regular `COLLECT` if the optimizer estimates many input elements for the `COLLECT` node and
  cannot use an index to sort them.

  The optimizer can be explicitly told to use the regular *sorted* variant of `COLLECT` by
  suffixing a `COLLECT` statement with `OPTIONS { "method" : "sorted" }`. This will override the
  optimizer guesswork and only produce the *sorted* variant of `COLLECT`.

  A blog post on the new `COLLECT` implementation can be found here:
  http://jsteemann.github.io/blog/2015/04/22/collecting-with-a-hash-table/

* refactored HTTP REST API for cursors

  The HTTP REST API for cursors (`/_api/cursor`) has been refactored to improve its performance
  and use less memory.

  A post showing some of the performance improvements can be found here:
  http://jsteemann.github.io/blog/2015/04/01/improvements-for-the-cursor-api/

* simplified return value syntax for data-modification AQL queries

  ArangoDB 2.4 since version allows to return results from data-modification AQL queries. The
  syntax for this was quite limited and verbose:

      FOR i IN 1..10
        INSERT { value: i } IN test
        LET inserted = NEW
        RETURN inserted

  The `LET inserted = NEW RETURN inserted` was required literally to return the inserted
  documents. No calculations could be made using the inserted documents.

  This is now more flexible. After a data-modification clause (e.g. `INSERT`, `UPDATE`, `REPLACE`,
  `REMOVE`, `UPSERT`) there can follow any number of `LET` calculations. These calculations can
  refer to the pseudo-values `OLD` and `NEW` that are created by the data-modification statements.

  This allows returning projections of inserted or updated documents, e.g.:

      FOR i IN 1..10
        INSERT { value: i } IN test
        RETURN { _key: NEW._key, value: i }

  Still not every construct is allowed after a data-modification clause. For example, no functions
  can be called that may access documents.

  More information can be found here:
  http://jsteemann.github.io/blog/2015/03/27/improvements-for-data-modification-queries/

* added AQL `UPSERT` statement

  This adds an `UPSERT` statement to AQL that is a combination of both `INSERT` and `UPDATE` /
  `REPLACE`. The `UPSERT` will search for a matching document using a user-provided example.
  If no document matches the example, the *insert* part of the `UPSERT` statement will be
  executed. If there is a match, the *update* / *replace* part will be carried out:

      UPSERT { page: 'index.html' }                 /* search example */
        INSERT { page: 'index.html', pageViews: 1 } /* insert part */
        UPDATE { pageViews: OLD.pageViews + 1 }     /* update part */
        IN pageViews

  `UPSERT` can be used with an `UPDATE` or `REPLACE` clause. The `UPDATE` clause will perform
  a partial update of the found document, whereas the `REPLACE` clause will replace the found
  document entirely. The `UPDATE` or `REPLACE` parts can refer to the pseudo-value `OLD`, which
  contains all attributes of the found document.

  `UPSERT` statements can optionally return values. In the following query, the return
  attribute `found` will return the found document before the `UPDATE` was applied. If no
  document was found, `found` will contain a value of `null`. The `updated` result attribute will
  contain the inserted / updated document:

      UPSERT { page: 'index.html' }                 /* search example */
        INSERT { page: 'index.html', pageViews: 1 } /* insert part */
        UPDATE { pageViews: OLD.pageViews + 1 }     /* update part */
        IN pageViews
        RETURN { found: OLD, updated: NEW }

  A more detailed description of `UPSERT` can be found here:
  http://jsteemann.github.io/blog/2015/03/27/preview-of-the-upsert-command/

* adjusted default configuration value for `--server.backlog-size` from 10 to 64.

* issue #1231: bug xor feature in AQL: LENGTH(null) == 4

  This changes the behavior of the AQL `LENGTH` function as follows:

  - if the single argument to `LENGTH()` is `null`, then the result will now be `0`. In previous
    versions of ArangoDB, the result of `LENGTH(null)` was `4`.

  - if the single argument to `LENGTH()` is `true`, then the result will now be `1`. In previous
    versions of ArangoDB, the result of `LENGTH(true)` was `4`.

  - if the single argument to `LENGTH()` is `false`, then the result will now be `0`. In previous
    versions of ArangoDB, the result of `LENGTH(false)` was `5`.

  The results of `LENGTH()` with string, numeric, array object argument values do not change.

* issue #1298: Bulk import if data already exists (#1298)

  This change extends the HTTP REST API for bulk imports as follows:

  When documents are imported and the `_key` attribute is specified for them, the import can be
  used for inserting and updating/replacing documents. Previously, the import could be used for
  inserting new documents only, and re-inserting a document with an existing key would have failed
  with a *unique key constraint violated* error.

  The above behavior is still the default. However, the API now allows controlling the behavior
  in case of a unique key constraint error via the optional URL parameter `onDuplicate`.

  This parameter can have one of the following values:

  - `error`: when a unique key constraint error occurs, do not import or update the document but
    report an error. This is the default.

  - `update`: when a unique key constraint error occurs, try to (partially) update the existing
    document with the data specified in the import. This may still fail if the document would
    violate secondary unique indexes. Only the attributes present in the import data will be
    updated and other attributes already present will be preserved. The number of updated documents
    will be reported in the `updated` attribute of the HTTP API result.

  - `replace`: when a unique key constraint error occurs, try to fully replace the existing
    document with the data specified in the import. This may still fail if the document would
    violate secondary unique indexes. The number of replaced documents will be reported in the
    `updated` attribute of the HTTP API result.

  - `ignore`: when a unique key constraint error occurs, ignore this error. There will be no
    insert, update or replace for the particular document. Ignored documents will be reported
    separately in the `ignored` attribute of the HTTP API result.

  The result of the HTTP import API will now contain the attributes `ignored` and `updated`, which
  contain the number of ignored and updated documents respectively. These attributes will contain a
  value of zero unless the `onDuplicate` URL parameter is set to either `update` or `replace`
  (in this case the `updated` attribute may contain non-zero values) or `ignore` (in this case the
  `ignored` attribute may contain a non-zero value).

  To support the feature, arangoimp also has a new command line option `--on-duplicate` which can
  have one of the values `error`, `update`, `replace`, `ignore`. The default value is `error`.

  A few examples for using arangoimp with the `--on-duplicate` option can be found here:
  http://jsteemann.github.io/blog/2015/04/14/updating-documents-with-arangoimp/

* changed behavior of `db._query()` in the ArangoShell:

  if the command's result is printed in the shell, the first 10 results will be printed. Previously
  only a basic description of the underlying query result cursor was printed. Additionally, if the
  cursor result contains more than 10 results, the cursor is assigned to a global variable `more`,
  which can be used to iterate over the cursor result.

  Example:

      arangosh [_system]> db._query("FOR i IN 1..15 RETURN i")
      [object ArangoQueryCursor, count: 15, hasMore: true]

      [
        1,
        2,
        3,
        4,
        5,
        6,
        7,
        8,
        9,
        10
      ]

      type 'more' to show more documents


      arangosh [_system]> more
      [object ArangoQueryCursor, count: 15, hasMore: false]

      [
        11,
        12,
        13,
        14,
        15
      ]

* Disallow batchSize value 0 in HTTP `POST /_api/cursor`:

  The HTTP REST API `POST /_api/cursor` does not accept a `batchSize` parameter value of
  `0` any longer. A batch size of 0 never made much sense, but previous versions of ArangoDB
  did not check for this value. Now creating a cursor using a `batchSize` value 0 will
  result in an HTTP 400 error response

* REST Server: fix memory leaks when failing to add jobs

* 'EDGES' AQL Function

  The AQL function `EDGES` got a new fifth option parameter.
  Right now only one option is available: 'includeVertices'. This is a boolean parameter
  that allows to modify the result of the `EDGES` function.
  Default is 'includeVertices: false' which does not have any effect.
  'includeVertices: true' modifies the result, such that
  {vertex: <vertexDocument>, edge: <edgeDocument>} is returned.

* INCOMPATIBLE CHANGE:

  The result format of the AQL function `NEIGHBORS` has been changed.
  Before it has returned an array of objects containing 'vertex' and 'edge'.
  Now it will only contain the vertex directly.
  Also an additional option 'includeData' has been added.
  This is used to define if only the 'vertex._id' value should be returned (false, default),
  or if the vertex should be looked up in the collection and the complete JSON should be returned
  (true).
  Using only the id values can lead to significantly improved performance if this is the only information
  required.

  In order to get the old result format prior to ArangoDB 2.6, please use the function EDGES instead.
  Edges allows for a new option 'includeVertices' which, set to true, returns exactly the format of NEIGHBORS.
  Example:

      NEIGHBORS(<vertexCollection>, <edgeCollection>, <vertex>, <direction>, <example>)

  This can now be achieved by:

      EDGES(<edgeCollection>, <vertex>, <direction>, <example>, {includeVertices: true})

  If you are nesting several NEIGHBORS steps you can speed up their performance in the following way:

  Old Example:

  FOR va IN NEIGHBORS(Users, relations, 'Users/123', 'outbound') FOR vc IN NEIGHBORS(Products, relations, va.vertex._id, 'outbound') RETURN vc

  This can now be achieved by:

  FOR va IN NEIGHBORS(Users, relations, 'Users/123', 'outbound') FOR vc IN NEIGHBORS(Products, relations, va, 'outbound', null, {includeData: true}) RETURN vc
                                                                                                          ^^^^                  ^^^^^^^^^^^^^^^^^^^
                                                                                                  Use intermediate directly     include Data for final

* INCOMPATIBLE CHANGE:

  The AQL function `GRAPH_NEIGHBORS` now provides an additional option `includeData`.
  This option allows controlling whether the function should return the complete vertices
  or just their IDs. Returning only the IDs instead of the full vertices can lead to
  improved performance .

  If provided, `includeData` is set to `true`, all vertices in the result will be returned
  with all their attributes. The default value of `includeData` is `false`.
  This makes the default function results incompatible with previous versions of ArangoDB.

  To get the old result style in ArangoDB 2.6, please set the options as follows in calls
  to `GRAPH_NEIGHBORS`:

      GRAPH_NEIGHBORS(<graph>, <vertex>, { includeData: true })

* INCOMPATIBLE CHANGE:

  The AQL function `GRAPH_COMMON_NEIGHBORS` now provides an additional option `includeData`.
  This option allows controlling whether the function should return the complete vertices
  or just their IDs. Returning only the IDs instead of the full vertices can lead to
  improved performance .

  If provided, `includeData` is set to `true`, all vertices in the result will be returned
  with all their attributes. The default value of `includeData` is `false`.
  This makes the default function results incompatible with previous versions of ArangoDB.

  To get the old result style in ArangoDB 2.6, please set the options as follows in calls
  to `GRAPH_COMMON_NEIGHBORS`:

      GRAPH_COMMON_NEIGHBORS(<graph>, <vertexExamples1>, <vertexExamples2>, { includeData: true }, { includeData: true })

* INCOMPATIBLE CHANGE:

  The AQL function `GRAPH_SHORTEST_PATH` now provides an additional option `includeData`.
  This option allows controlling whether the function should return the complete vertices
  and edges or just their IDs. Returning only the IDs instead of full vertices and edges
  can lead to improved performance .

  If provided, `includeData` is set to `true`, all vertices and edges in the result will
  be returned with all their attributes. There is also an optional parameter `includePath` of
  type object.
  It has two optional sub-attributes `vertices` and `edges`, both of type boolean.
  Both can be set individually and the result will include all vertices on the path if
  `includePath.vertices == true` and all edges if `includePath.edges == true` respectively.

  The default value of `includeData` is `false`, and paths are now excluded by default.
  This makes the default function results incompatible with previous versions of ArangoDB.

  To get the old result style in ArangoDB 2.6, please set the options as follows in calls
  to `GRAPH_SHORTEST_PATH`:

      GRAPH_SHORTEST_PATH(<graph>, <source>, <target>, { includeData: true, includePath: { edges: true, vertices: true } })

  The attributes `startVertex` and `vertex` that were present in the results of `GRAPH_SHORTEST_PATH`
  in previous versions of ArangoDB will not be produced in 2.6. To calculate these attributes in 2.6,
  please extract the first and last elements from the `vertices` result attribute.

* INCOMPATIBLE CHANGE:

  The AQL function `GRAPH_DISTANCE_TO` will now return only the id the destination vertex
  in the `vertex` attribute, and not the full vertex data with all vertex attributes.

* INCOMPATIBLE CHANGE:

  All graph measurements functions in JavaScript module `general-graph` that calculated a
  single figure previously returned an array containing just the figure. Now these functions
  will return the figure directly and not put it inside an array.

  The affected functions are:

  * `graph._absoluteEccentricity`
  * `graph._eccentricity`
  * `graph._absoluteCloseness`
  * `graph._closeness`
  * `graph._absoluteBetweenness`
  * `graph._betweenness`
  * `graph._radius`
  * `graph._diameter`

* Create the `_graphs` collection in new databases with `waitForSync` attribute set to `false`

  The previous `waitForSync` value was `true`, so default the behavior when creating and dropping
  graphs via the HTTP REST API changes as follows if the new settings are in effect:

  * `POST /_api/graph` by default returns `HTTP 202` instead of `HTTP 201`
  * `DELETE /_api/graph/graph-name` by default returns `HTTP 202` instead of `HTTP 201`

  If the `_graphs` collection still has its `waitForSync` value set to `true`, then the HTTP status
  code will not change.

* Upgraded ICU to version 54; this increases performance in many places.
  based on https://code.google.com/p/chromium/issues/detail?id=428145

* added support for HTTP push aka chunked encoding

* issue #1051: add info whether server is running in service or user mode?

  This will add a "mode" attribute to the result of the result of HTTP GET `/_api/version?details=true`

  "mode" can have the following values:

  - `standalone`: server was started manually (e.g. on command-line)
  - `service`: service is running as Windows service, in daemon mode or under the supervisor

* improve system error messages in Windows port

* increased default value of `--server.request-timeout` from 300 to 1200 seconds for client tools
  (arangosh, arangoimp, arangodump, arangorestore)

* increased default value of `--server.connect-timeout` from 3 to 5 seconds for client tools
  (arangosh, arangoimp, arangodump, arangorestore)

* added startup option `--server.foxx-queues-poll-interval`

  This startup option controls the frequency with which the Foxx queues manager is checking
  the queue (or queues) for jobs to be executed.

  The default value is `1` second. Lowering this value will result in the queue manager waking
  up and checking the queues more frequently, which may increase CPU usage of the server.
  When not using Foxx queues, this value can be raised to save some CPU time.

* added startup option `--server.foxx-queues`

  This startup option controls whether the Foxx queue manager will check queue and job entries.
  Disabling this option can reduce server load but will prevent jobs added to Foxx queues from
  being processed at all.

  The default value is `true`, enabling the Foxx queues feature.

* make Foxx queues really database-specific.

  Foxx queues were and are stored in a database-specific collection `_queues`. However, a global
  cache variable for the queues led to the queue names being treated database-independently, which
  was wrong.

  Since 2.6, Foxx queues names are truly database-specific, so the same queue name can be used in
  two different databases for two different queues. Until then, it is advisable to think of queues
  as already being database-specific, and using the database name as a queue name prefix to be
  avoid name conflicts, e.g.:

      var queueName = "myQueue";
      var Foxx = require("org/arangodb/foxx");
      Foxx.queues.create(db._name() + ":" + queueName);

* added support for Foxx queue job types defined as app scripts.

  The old job types introduced in 2.4 are still supported but are known to cause issues in 2.5
  and later when the server is restarted or the job types are not defined in every thread.

  The new job types avoid this issue by storing an explicit mount path and script name rather
  than an assuming the job type is defined globally. It is strongly recommended to convert your
  job types to the new script-based system.

* renamed Foxx sessions option "sessionStorageApp" to "sessionStorage". The option now also accepts session storages directly.

* Added the following JavaScript methods for file access:
  * fs.copyFile() to copy single files
  * fs.copyRecursive() to copy directory trees
  * fs.chmod() to set the file permissions (non-Windows only)

* Added process.env for accessing the process environment from JavaScript code

* Cluster: kickstarter shutdown routines will more precisely follow the shutdown of its nodes.

* Cluster: don't delete agency connection objects that are currently in use.

* Cluster: improve passing along of HTTP errors

* fixed issue #1247: debian init script problems

* multi-threaded index creation on collection load

  When a collection contains more than one secondary index, they can be built in memory in
  parallel when the collection is loaded. How many threads are used for parallel index creation
  is determined by the new configuration parameter `--database.index-threads`. If this is set
  to 0, indexes are built by the opening thread only and sequentially. This is equivalent to
  the behavior in 2.5 and before.

* speed up building up primary index when loading collections

* added `count` attribute to `parameters.json` files of collections. This attribute indicates
  the number of live documents in the collection on unload. It is read when the collection is
  (re)loaded to determine the initial size for the collection's primary index

* removed remainders of MRuby integration, removed arangoirb

* simplified `controllers` property in Foxx manifests. You can now specify a filename directly
  if you only want to use a single file mounted at the base URL of your Foxx app.

* simplified `exports` property in Foxx manifests. You can now specify a filename directly if
  you only want to export variables from a single file in your Foxx app.

* added support for node.js-style exports in Foxx exports. Your Foxx exports file can now export
  arbitrary values using the `module.exports` property instead of adding properties to the
  `exports` object.

* added `scripts` property to Foxx manifests. You should now specify the `setup` and `teardown`
  files as properties of the `scripts` object in your manifests and can define custom,
  app-specific scripts that can be executed from the web interface or the CLI.

* added `tests` property to Foxx manifests. You can now define test cases using the `mocha`
  framework which can then be executed inside ArangoDB.

* updated `joi` package to 6.0.8.

* added `extendible` package.

* added Foxx model lifecycle events to repositories. See #1257.

* speed up resizing of edge index.

* allow to split an edge index into buckets which are resized individually.
  This is controlled by the `indexBuckets` attribute in the `properties`
  of the collection.

* fix a cluster deadlock bug in larger clusters by marking a thread waiting
  for a lock on a DBserver as blocked


v2.5.7 (2015-08-02)
-------------------

* V8: Upgrade to version 4.1.0.27 - this is intended to be the stable V8 version.


v2.5.6 (2015-07-21)
-------------------

* alter Windows build infrastructure so we can properly store pdb files.

* potentially fixed issue #1313: Wrong metric calculation at dashboard

  Escape whitespace in process name when scanning /proc/pid/stats

  This fixes statistics values read from that file

* Fixed variable naming in AQL `COLLECT INTO` results in case the COLLECT is placed
  in a subquery which itself is followed by other constructs that require variables


v2.5.5 (2015-05-29)
-------------------

* fixed vulnerability in JWT implementation.

* fixed format string for reading /proc/pid/stat

* take into account barriers used in different V8 contexts


v2.5.4 (2015-05-14)
-------------------

* added startup option `--log.performance`: specifying this option at startup will log
  performance-related info messages, mainly timings via the regular logging mechanisms

* cluster fixes

* fix for recursive copy under Windows


v2.5.3 (2015-04-29)
-------------------

* Fix fs.move to work across filesystem borders; Fixes Foxx app installation problems;
  issue #1292.

* Fix Foxx app install when installed on a different drive on Windows

* issue #1322: strange AQL result

* issue #1318: Inconsistent db._create() syntax

* issue #1315: queries to a collection fail with an empty response if the
  collection contains specific JSON data

* issue #1300: Make arangodump not fail if target directory exists but is empty

* allow specifying higher values than SOMAXCONN for `--server.backlog-size`

  Previously, arangod would not start when a `--server.backlog-size` value was
  specified that was higher than the platform's SOMAXCONN header value.

  Now, arangod will use the user-provided value for `--server.backlog-size` and
  pass it to the listen system call even if the value is higher than SOMAXCONN.
  If the user-provided value is higher than SOMAXCONN, arangod will log a warning
  on startup.

* Fixed a cluster deadlock bug. Mark a thread that is in a RemoteBlock as
  blocked to allow for additional dispatcher threads to be started.

* Fix locking in cluster by using another ReadWriteLock class for collections.

* Add a second DispatcherQueue for AQL in the cluster. This fixes a
  cluster-AQL thread explosion bug.


v2.5.2 (2015-04-11)
-------------------

* modules stored in _modules are automatically flushed when changed

* added missing query-id parameter in documentation of HTTP DELETE `/_api/query` endpoint

* added iterator for edge index in AQL queries

  this change may lead to less edges being read when used together with a LIMIT clause

* make graph viewer in web interface issue less expensive queries for determining
  a random vertex from the graph, and for determining vertex attributes

* issue #1285: syntax error, unexpected $undefined near '@_to RETURN obj

  this allows AQL bind parameter names to also start with underscores

* moved /_api/query to C++

* issue #1289: Foxx models created from database documents expose an internal method

* added `Foxx.Repository#exists`

* parallelize initialization of V8 context in multiple threads

* fixed a possible crash when the debug-level was TRACE

* cluster: do not initialize statistics collection on each
  coordinator, this fixes a race condition at startup

* cluster: fix a startup race w.r.t. the _configuration collection

* search for db:// JavaScript modules only after all local files have been
  considered, this speeds up the require command in a cluster considerably

* general cluster speedup in certain areas


v2.5.1 (2015-03-19)
-------------------

* fixed bug that caused undefined behavior when an AQL query was killed inside
  a calculation block

* fixed memleaks in AQL query cleanup in case out-of-memory errors are thrown

* by default, Debian and RedHat packages are built with debug symbols

* added option `--database.ignore-logfile-errors`

  This option controls how collection datafiles with a CRC mismatch are treated.

  If set to `false`, CRC mismatch errors in collection datafiles will lead
  to a collection not being loaded at all. If a collection needs to be loaded
  during WAL recovery, the WAL recovery will also abort (if not forced with
  `--wal.ignore-recovery-errors true`). Setting this flag to `false` protects
  users from unintentionally using a collection with corrupted datafiles, from
  which only a subset of the original data can be recovered.

  If set to `true`, CRC mismatch errors in collection datafiles will lead to
  the datafile being partially loaded. All data up to until the mismatch will
  be loaded. This will enable users to continue with collection datafiles
  that are corrupted, but will result in only a partial load of the data.
  The WAL recovery will still abort when encountering a collection with a
  corrupted datafile, at least if `--wal.ignore-recovery-errors` is not set to
  `true`.

  The default value is *true*, so for collections with corrupted datafiles
  there might be partial data loads once the WAL recovery has finished. If
  the WAL recovery will need to load a collection with a corrupted datafile,
  it will still stop when using the default values.

* INCOMPATIBLE CHANGE:

  make the arangod server refuse to start if during startup it finds a non-readable
  `parameter.json` file for a database or a collection.

  Stopping the startup process in this case requires manual intervention (fixing
  the unreadable files), but prevents follow-up errors due to ignored databases or
  collections from happening.

* datafiles and `parameter.json` files written by arangod are now created with read and write
  privileges for the arangod process user, and with read and write privileges for the arangod
  process group.

  Previously, these files were created with user read and write permissions only.

* INCOMPATIBLE CHANGE:

  abort WAL recovery if one of the collection's datafiles cannot be opened

* INCOMPATIBLE CHANGE:

  never try to raise the privileges after dropping them, this can lead to a race condition while
  running the recovery

  If you require to run ArangoDB on a port lower than 1024, you must run ArangoDB as root.

* fixed inefficiencies in `remove` methods of general-graph module

* added option `--database.slow-query-threshold` for controlling the default AQL slow query
  threshold value on server start

* add system error strings for Windows on many places

* rework service startup so we announce 'RUNNING' only when we're finished starting.

* use the Windows eventlog for FATAL and ERROR - log messages

* fix service handling in NSIS Windows installer, specify human readable name

* add the ICU_DATA environment variable to the fatal error messages

* fixed issue #1265: arangod crashed with SIGSEGV

* fixed issue #1241: Wildcards in examples


v2.5.0 (2015-03-09)
-------------------

* installer fixes for Windows

* fix for downloading Foxx

* fixed issue #1258: http pipelining not working?


v2.5.0-beta4 (2015-03-05)
-------------------------

* fixed issue #1247: debian init script problems


v2.5.0-beta3 (2015-02-27)
-------------------------

* fix Windows install path calculation in arango

* fix Windows logging of long strings

* fix possible undefinedness of const strings in Windows


v2.5.0-beta2 (2015-02-23)
-------------------------

* fixed issue #1256: agency binary not found #1256

* fixed issue #1230: API: document/col-name/_key and cursor return different floats

* front-end: dashboard tries not to (re)load statistics if user has no access

* V8: Upgrade to version 3.31.74.1

* etcd: Upgrade to version 2.0 - This requires go 1.3 to compile at least.

* refuse to startup if ICU wasn't initialized, this will i.e. prevent errors from being printed,
  and libraries from being loaded.

* front-end: unwanted removal of index table header after creating new index

* fixed issue #1248: chrome: applications filtering not working

* fixed issue #1198: queries remain in aql editor (front-end) if you navigate through different tabs

* Simplify usage of Foxx

  Thanks to our user feedback we learned that Foxx is a powerful, yet rather complicated concept.
  With this release we tried to make it less complicated while keeping all its strength.
  That includes a rewrite of the documentation as well as some code changes as listed below:

  * Moved Foxx applications to a different folder.

    The naming convention now is: <app-path>/_db/<dbname>/<mountpoint>/APP
    Before it was: <app-path>/databases/<dbname>/<appname>:<appversion>
    This caused some trouble as apps where cached based on name and version and updates did not apply.
    Hence the path on filesystem and the app's access URL had no relation to one another.
    Now the path on filesystem is identical to the URL (except for slashes and the appended APP)

  * Rewrite of Foxx routing

    The routing of Foxx has been exposed to major internal changes we adjusted because of user feedback.
    This allows us to set the development mode per mountpoint without having to change paths and hold
    apps at separate locations.

  * Foxx Development mode

    The development mode used until 2.4 is gone. It has been replaced by a much more mature version.
    This includes the deprecation of the javascript.dev-app-path parameter, which is useless since 2.5.
    Instead of having two separate app directories for production and development, apps now reside in
    one place, which is used for production as well as for development.
    Apps can still be put into development mode, changing their behavior compared to production mode.
    Development mode apps are still reread from disk at every request, and still they ship more debug
    output.

    This change has also made the startup options `--javascript.frontend-development-mode` and
    `--javascript.dev-app-path` obsolete. The former option will not have any effect when set, and the
    latter option is only read and used during the upgrade to 2.5 and does not have any effects later.

  * Foxx install process

    Installing Foxx apps has been a two step process: import them into ArangoDB and mount them at a
    specific mountpoint. These operations have been joined together. You can install an app at one
    mountpoint, that's it. No fetch, mount, unmount, purge cycle anymore. The commands have been
    simplified to just:

    * install: get your Foxx app up and running
    * uninstall: shut it down and erase it from disk

  * Foxx error output

    Until 2.4 the errors produced by Foxx were not optimal. Often, the error message was just
    `unable to parse manifest` and contained only an internal stack trace.
    In 2.5 we made major improvements there, including a much more fine-grained error output that
    helps you debug your Foxx apps. The error message printed is now much closer to its source and
    should help you track it down.

    Also we added the default handlers for unhandled errors in Foxx apps:

    * You will get a nice internal error page whenever your Foxx app is called but was not installed
      due to any error
    * You will get a proper error message when having an uncaught error appears in any app route

    In production mode the messages above will NOT contain any information about your Foxx internals
    and are safe to be exposed to third party users.
    In development mode the messages above will contain the stacktrace (if available), making it easier for
    your in-house devs to track down errors in the application.

* added `console` object to Foxx apps. All Foxx apps now have a console object implementing
  the familiar Console API in their global scope, which can be used to log diagnostic
  messages to the database.

* added `org/arangodb/request` module, which provides a simple API for making HTTP requests
  to external services.

* added optimizer rule `propagate-constant-attributes`

  This rule will look inside `FILTER` conditions for constant value equality comparisons,
  and insert the constant values in other places in `FILTER`s. For example, the rule will
  insert `42` instead of `i.value` in the second `FILTER` of the following query:

      FOR i IN c1 FOR j IN c2 FILTER i.value == 42 FILTER j.value == i.value RETURN 1

* added `filtered` value to AQL query execution statistics

  This value indicates how many documents were filtered by `FilterNode`s in the AQL query.
  Note that `IndexRangeNode`s can also filter documents by selecting only the required ranges
  from the index. The `filtered` value will not include the work done by `IndexRangeNode`s,
  but only the work performed by `FilterNode`s.

* added support for sparse hash and skiplist indexes

  Hash and skiplist indexes can optionally be made sparse. Sparse indexes exclude documents
  in which at least one of the index attributes is either not set or has a value of `null`.

  As such documents are excluded from sparse indexes, they may contain fewer documents than
  their non-sparse counterparts. This enables faster indexing and can lead to reduced memory
  usage in case the indexed attribute does occur only in some, but not all documents of the
  collection. Sparse indexes will also reduce the number of collisions in non-unique hash
  indexes in case non-existing or optional attributes are indexed.

  In order to create a sparse index, an object with the attribute `sparse` can be added to
  the index creation commands:

      db.collection.ensureHashIndex(attributeName, { sparse: true });
      db.collection.ensureHashIndex(attributeName1, attributeName2, { sparse: true });
      db.collection.ensureUniqueConstraint(attributeName, { sparse: true });
      db.collection.ensureUniqueConstraint(attributeName1, attributeName2, { sparse: true });

      db.collection.ensureSkiplist(attributeName, { sparse: true });
      db.collection.ensureSkiplist(attributeName1, attributeName2, { sparse: true });
      db.collection.ensureUniqueSkiplist(attributeName, { sparse: true });
      db.collection.ensureUniqueSkiplist(attributeName1, attributeName2, { sparse: true });

  Note that in place of the above specialized index creation commands, it is recommended to use
  the more general index creation command `ensureIndex`:

  ```js
  db.collection.ensureIndex({ type: "hash", sparse: true, unique: true, fields: [ attributeName ] });
  db.collection.ensureIndex({ type: "skiplist", sparse: false, unique: false, fields: [ "a", "b" ] });
  ```

  When not explicitly set, the `sparse` attribute defaults to `false` for new indexes.

  This causes a change in behavior when creating a unique hash index without specifying the
  sparse flag: in 2.4, unique hash indexes were implicitly sparse, always excluding `null` values.
  There was no option to control this behavior, and sparsity was neither supported for non-unique
  hash indexes nor skiplists in 2.4. This implicit sparsity of unique hash indexes was considered
  an inconsistency, and therefore the behavior was cleaned up in 2.5. As of 2.5, indexes will
  only be created sparse if sparsity is explicitly requested. Existing unique hash indexes from 2.4
  or before will automatically be migrated so they are still sparse after the upgrade to 2.5.

  Geo indexes are implicitly sparse, meaning documents without the indexed location attribute or
  containing invalid location coordinate values will be excluded from the index automatically. This
  is also a change when compared to pre-2.5 behavior, when documents with missing or invalid
  coordinate values may have caused errors on insertion when the geo index' `unique` flag was set
  and its `ignoreNull` flag was not.

  This was confusing and has been rectified in 2.5. The method `ensureGeoConstaint()` now does the
  same as `ensureGeoIndex()`. Furthermore, the attributes `constraint`, `unique`, `ignoreNull` and
  `sparse` flags are now completely ignored when creating geo indexes.

  The same is true for fulltext indexes. There is no need to specify non-uniqueness or sparsity for
  geo or fulltext indexes. They will always be non-unique and sparse.

  As sparse indexes may exclude some documents, they cannot be used for every type of query.
  Sparse hash indexes cannot be used to find documents for which at least one of the indexed
  attributes has a value of `null`. For example, the following AQL query cannot use a sparse
  index, even if one was created on attribute `attr`:

      FOR doc In collection
        FILTER doc.attr == null
        RETURN doc

  If the lookup value is non-constant, a sparse index may or may not be used, depending on
  the other types of conditions in the query. If the optimizer can safely determine that
  the lookup value cannot be `null`, a sparse index may be used. When uncertain, the optimizer
  will not make use of a sparse index in a query in order to produce correct results.

  For example, the following queries cannot use a sparse index on `attr` because the optimizer
  will not know beforehand whether the comparison values for `doc.attr` will include `null`:

      FOR doc In collection
        FILTER doc.attr == SOME_FUNCTION(...)
        RETURN doc

      FOR other IN otherCollection
        FOR doc In collection
          FILTER doc.attr == other.attr
          RETURN doc

  Sparse skiplist indexes can be used for sorting if the optimizer can safely detect that the
  index range does not include `null` for any of the index attributes.

* inspection of AQL data-modification queries will now detect if the data-modification part
  of the query can run in lockstep with the data retrieval part of the query, or if the data
  retrieval part must be executed before the data modification can start.

  Executing the two in lockstep allows using much smaller buffers for intermediate results
  and starts the actual data-modification operations much earlier than if the two phases
  were executed separately.

* Allow dynamic attribute names in AQL object literals

  This allows using arbitrary expressions to construct attribute names in object
  literals specified in AQL queries. To disambiguate expressions and other unquoted
  attribute names, dynamic attribute names need to be enclosed in brackets (`[` and `]`).
  Example:

      FOR i IN 1..100
        RETURN { [ CONCAT('value-of-', i) ] : i }

* make AQL optimizer rule "use-index-for-sort" remove sort also in case a non-sorted
  index (e.g. a hash index) is used for only equality lookups and all sort attributes
  are covered by the index.

  Example that does not require an extra sort (needs hash index on `value`):

      FOR doc IN collection FILTER doc.value == 1 SORT doc.value RETURN doc

  Another example that does not require an extra sort (with hash index on `value1`, `value2`):

      FOR doc IN collection FILTER doc.value1 == 1 && doc.value2 == 2 SORT doc.value1, doc.value2 RETURN doc

* make AQL optimizer rule "use-index-for-sort" remove sort also in case the sort criteria
  excludes the left-most index attributes, but the left-most index attributes are used
  by the index for equality-only lookups.

  Example that can use the index for sorting (needs skiplist index on `value1`, `value2`):

      FOR doc IN collection FILTER doc.value1 == 1 SORT doc.value2 RETURN doc

* added selectivity estimates for primary index, edge index, and hash index

  The selectivity estimates are returned by the `GET /_api/index` REST API method
  in a sub-attribute `selectivityEstimate` for each index that supports it. This
  attribute will be omitted for indexes that do not provide selectivity estimates.
  If provided, the selectivity estimate will be a numeric value between 0 and 1.

  Selectivity estimates will also be reported in the result of `collection.getIndexes()`
  for all indexes that support this. If no selectivity estimate can be determined for
  an index, the attribute `selectivityEstimate` will be omitted here, too.

  The web interface also shows selectivity estimates for each index that supports this.

  Currently the following index types can provide selectivity estimates:
  - primary index
  - edge index
  - hash index (unique and non-unique)

  No selectivity estimates will be provided when running in cluster mode.

* fixed issue #1226: arangod log issues

* added additional logger if arangod is started in foreground mode on a tty

* added AQL optimizer rule "move-calculations-down"

* use exclusive native SRWLocks on Windows instead of native mutexes

* added AQL functions `MD5`, `SHA1`, and `RANDOM_TOKEN`.

* reduced number of string allocations when parsing certain AQL queries

  parsing numbers (integers or doubles) does not require a string allocation
  per number anymore

* RequestContext#bodyParam now accepts arbitrary joi schemas and rejects invalid (but well-formed) request bodies.

* enforce that AQL user functions are wrapped inside JavaScript function () declarations

  AQL user functions were always expected to be wrapped inside a JavaScript function, but previously
  this was not enforced when registering a user function. Enforcing the AQL user functions to be contained
  inside functions prevents functions from doing some unexpected things that may have led to undefined
  behavior.

* Windows service uninstalling: only remove service if it points to the currently running binary,
  or --force was specified.

* Windows (debug only): print stacktraces on crash and run minidump

* Windows (cygwin): if you run arangosh in a cygwin shell or via ssh we will detect this and use
  the appropriate output functions.

* Windows: improve process management

* fix IPv6 reverse ip lookups - so far we only did IPv4 addresses.

* improve join documentation, add outer join example

* run jslint for unit tests too, to prevent "memory leaks" by global js objects with native code.

* fix error logging for exceptions - we wouldn't log the exception message itself so far.

* improve error reporting in the http client (Windows & *nix)

* improve error reports in cluster

* Standard errors can now contain custom messages.


v2.4.7 (XXXX-XX-XX)
-------------------

* fixed issue #1282: Geo WITHIN_RECTANGLE for nested lat/lng


v2.4.6 (2015-03-18)
-------------------

* added option `--database.ignore-logfile-errors`

  This option controls how collection datafiles with a CRC mismatch are treated.

  If set to `false`, CRC mismatch errors in collection datafiles will lead
  to a collection not being loaded at all. If a collection needs to be loaded
  during WAL recovery, the WAL recovery will also abort (if not forced with
  `--wal.ignore-recovery-errors true`). Setting this flag to `false` protects
  users from unintentionally using a collection with corrupted datafiles, from
  which only a subset of the original data can be recovered.

  If set to `true`, CRC mismatch errors in collection datafiles will lead to
  the datafile being partially loaded. All data up to until the mismatch will
  be loaded. This will enable users to continue with a collection datafiles
  that are corrupted, but will result in only a partial load of the data.
  The WAL recovery will still abort when encountering a collection with a
  corrupted datafile, at least if `--wal.ignore-recovery-errors` is not set to
  `true`.

  The default value is *true*, so for collections with corrupted datafiles
  there might be partial data loads once the WAL recovery has finished. If
  the WAL recovery will need to load a collection with a corrupted datafile,
  it will still stop when using the default values.

* INCOMPATIBLE CHANGE:

  make the arangod server refuse to start if during startup it finds a non-readable
  `parameter.json` file for a database or a collection.

  Stopping the startup process in this case requires manual intervention (fixing
  the unreadable files), but prevents follow-up errors due to ignored databases or
  collections from happening.

* datafiles and `parameter.json` files written by arangod are now created with read and write
  privileges for the arangod process user, and with read and write privileges for the arangod
  process group.

  Previously, these files were created with user read and write permissions only.

* INCOMPATIBLE CHANGE:

  abort WAL recovery if one of the collection's datafiles cannot be opened

* INCOMPATIBLE CHANGE:

  never try to raise the privileges after dropping them, this can lead to a race condition while
  running the recovery

  If you require to run ArangoDB on a port lower than 1024, you must run ArangoDB as root.

* fixed inefficiencies in `remove` methods of general-graph module

* added option `--database.slow-query-threshold` for controlling the default AQL slow query
  threshold value on server start


v2.4.5 (2015-03-16)
-------------------

* added elapsed time to HTTP request logging output (`--log.requests-file`)

* added AQL current and slow query tracking, killing of AQL queries

  This change enables retrieving the list of currently running AQL queries inside the selected database.
  AQL queries with an execution time beyond a certain threshold can be moved to a "slow query" facility
  and retrieved from there. Queries can also be killed by specifying the query id.

  This change adds the following HTTP REST APIs:

  - `GET /_api/query/current`: for retrieving the list of currently running queries
  - `GET /_api/query/slow`: for retrieving the list of slow queries
  - `DELETE /_api/query/slow`: for clearing the list of slow queries
  - `GET /_api/query/properties`: for retrieving the properties for query tracking
  - `PUT /_api/query/properties`: for adjusting the properties for query tracking
  - `DELETE /_api/query/<id>`: for killing an AQL query

  The following JavaScript APIs have been added:

  - require("org/arangodb/aql/queries").current();
  - require("org/arangodb/aql/queries").slow();
  - require("org/arangodb/aql/queries").clearSlow();
  - require("org/arangodb/aql/queries").properties();
  - require("org/arangodb/aql/queries").kill();

* fixed issue #1265: arangod crashed with SIGSEGV

* fixed issue #1241: Wildcards in examples

* fixed comment parsing in Foxx controllers


v2.4.4 (2015-02-24)
-------------------

* fixed the generation template for foxx apps. It now does not create deprecated functions anymore

* add custom visitor functionality for `GRAPH_NEIGHBORS` function, too

* increased default value of traversal option *maxIterations* to 100 times of its previous
  default value


v2.4.3 (2015-02-06)
-------------------

* fix multi-threading with openssl when running under Windows

* fix timeout on socket operations when running under Windows

* Fixed an error in Foxx routing which caused some apps that worked in 2.4.1 to fail with status 500: `undefined is not a function` errors in 2.4.2
  This error was occurring due to seldom internal rerouting introduced by the malformed application handler.


v2.4.2 (2015-01-30)
-------------------

* added custom visitor functionality for AQL traversals

  This allows more complex result processing in traversals triggered by AQL. A few examples
  are shown in [this article](http://jsteemann.github.io/blog/2015/01/28/using-custom-visitors-in-aql-graph-traversals/).

* improved number of results estimated for nodes of type EnumerateListNode and SubqueryNode
  in AQL explain output

* added AQL explain helper to explain arbitrary AQL queries

  The helper function prints the query execution plan and the indexes to be used in the
  query. It can be invoked from the ArangoShell or the web interface as follows:

      require("org/arangodb/aql/explainer").explain(query);

* enable use of indexes for certain AQL conditions with non-equality predicates, in
  case the condition(s) also refer to indexed attributes

  The following queries will now be able to use indexes:

      FILTER a.indexed == ... && a.indexed != ...
      FILTER a.indexed == ... && a.nonIndexed != ...
      FILTER a.indexed == ... && ! (a.indexed == ...)
      FILTER a.indexed == ... && ! (a.nonIndexed == ...)
      FILTER a.indexed == ... && ! (a.indexed != ...)
      FILTER a.indexed == ... && ! (a.nonIndexed != ...)
      FILTER (a.indexed == ... && a.nonIndexed == ...) || (a.indexed == ... && a.nonIndexed == ...)
      FILTER (a.indexed == ... && a.nonIndexed != ...) || (a.indexed == ... && a.nonIndexed != ...)

* Fixed spuriously occurring "collection not found" errors when running queries on local
  collections on a cluster DB server

* Fixed upload of Foxx applications to the server for apps exceeding approx. 1 MB zipped.

* Malformed Foxx applications will now return a more useful error when any route is requested.

  In Production a Foxx app mounted on /app will display an html page on /app/* stating a 503 Service temporarily not available.
  It will not state any information about your Application.
  Before it was a 404 Not Found without any information and not distinguishable from a correct not found on your route.

  In Development Mode the html page also contains information about the error occurred.

* Unhandled errors thrown in Foxx routes are now handled by the Foxx framework itself.

  In Production the route will return a status 500 with a body {error: "Error statement"}.
  In Development the route will return a status 500 with a body {error: "Error statement", stack: "..."}

  Before, it was status 500 with a plain text stack including ArangoDB internal routing information.

* The Applications tab in web interface will now request development apps more often.
  So if you have a fixed a syntax error in your app it should always be visible after reload.


v2.4.1 (2015-01-19)
-------------------

* improved WAL recovery output

* fixed certain OR optimizations in AQL optimizer

* better diagnostics for arangoimp

* fixed invalid result of HTTP REST API method `/_admin/foxx/rescan`

* fixed possible segmentation fault when passing a Buffer object into a V8 function
  as a parameter

* updated AQB module to 1.8.0.


v2.4.0 (2015-01-13)
-------------------

* updated AQB module to 1.7.0.

* fixed V8 integration-related crashes

* make `fs.move(src, dest)` also fail when both `src` and `dest` are
  existing directories. This ensures the same behavior of the move operation
  on different platforms.

* fixed AQL insert operation for multi-shard collections in cluster

* added optional return value for AQL data-modification queries.
  This allows returning the documents inserted, removed or updated with the query, e.g.

      FOR doc IN docs REMOVE doc._key IN docs LET removed = OLD RETURN removed
      FOR doc IN docs INSERT { } IN docs LET inserted = NEW RETURN inserted
      FOR doc IN docs UPDATE doc._key WITH { } IN docs LET previous = OLD RETURN previous
      FOR doc IN docs UPDATE doc._key WITH { } IN docs LET updated = NEW RETURN updated

  The variables `OLD` and `NEW` are automatically available when a `REMOVE`, `INSERT`,
  `UPDATE` or `REPLACE` statement is immediately followed by a `LET` statement.
  Note that the `LET` and `RETURN` statements in data-modification queries are not as
  flexible as the general versions of `LET` and `RETURN`. When returning documents from
  data-modification operations, only a single variable can be assigned using `LET`, and
  the assignment can only be either `OLD` or `NEW`, but not an arbitrary expression. The
  `RETURN` statement also allows using the just-created variable only, and no arbitrary
  expressions.


v2.4.0-beta1 (2014-12-26)
--------------------------

* fixed superstates in FoxxGenerator

* fixed issue #1065: Aardvark: added creation of documents and edges with _key property

* fixed issue #1198: Aardvark: current AQL editor query is now cached

* Upgraded V8 version from 3.16.14 to 3.29.59

  The built-in version of V8 has been upgraded from 3.16.14 to 3.29.59.
  This activates several ES6 (also dubbed *Harmony* or *ES.next*) features in
  ArangoDB, both in the ArangoShell and the ArangoDB server. They can be
  used for scripting and in server-side actions such as Foxx routes, traversals
  etc.

  The following ES6 features are available in ArangoDB 2.4 by default:

  * iterators
  * the `of` operator
  * symbols
  * predefined collections types (Map, Set etc.)
  * typed arrays

  Many other ES6 features are disabled by default, but can be made available by
  starting arangod or arangosh with the appropriate options:

  * arrow functions
  * proxies
  * generators
  * String, Array, and Number enhancements
  * constants
  * enhanced object and numeric literals

  To activate all these ES6 features in arangod or arangosh, start it with
  the following options:

      arangosh --javascript.v8-options="--harmony --harmony_generators"

  More details on the available ES6 features can be found in
  [this blog](https://jsteemann.github.io/blog/2014/12/19/using-es6-features-in-arangodb/).

* Added Foxx generator for building Hypermedia APIs

  A more detailed description is [here](https://www.arangodb.com/2014/12/08/building-hypermedia-apis-foxxgenerator)

* New `Applications` tab in web interface:

  The `applications` tab got a complete redesign.
  It will now only show applications that are currently running on ArangoDB.
  For a selected application, a new detailed view has been created.
  This view provides a better overview of the app:
  * author
  * license
  * version
  * contributors
  * download links
  * API documentation

  To install a new application, a new dialog is now available.
  It provides the features already available in the console application `foxx-manager` plus some more:
  * install an application from Github
  * install an application from a zip file
  * install an application from ArangoDB's application store
  * create a new application from scratch: this feature uses a generator to
    create a Foxx application with pre-defined CRUD methods for a given list
    of collections. The generated Foxx app can either be downloaded as a zip file or
    be installed on the server. Starting with a new Foxx app has never been easier.

* fixed issue #1102: Aardvark: Layout bug in documents overview

  The documents overview was entirely destroyed in some situations on Firefox.
  We replaced the plugin we used there.

* fixed issue #1168: Aardvark: pagination buttons jumping

* fixed issue #1161: Aardvark: Click on Import JSON imports previously uploaded file

* removed configure options `--enable-all-in-one-v8`, `--enable-all-in-one-icu`,
  and `--enable-all-in-one-libev`.

* global internal rename to fix naming incompatibilities with JSON:

  Internal functions with names containing `array` have been renamed to `object`,
  internal functions with names containing `list` have been renamed to `array`.
  The renaming was mainly done in the C++ parts. The documentation has also been
  adjusted so that the correct JSON type names are used in most places.

  The change also led to the addition of a few function aliases in AQL:

  * `TO_LIST` now is an alias of the new `TO_ARRAY`
  * `IS_LIST` now is an alias of the new `IS_ARRAY`
  * `IS_DOCUMENT` now is an alias of the new `IS_OBJECT`

  The changed also renamed the option `mergeArrays` to `mergeObjects` for AQL
  data-modification query options and HTTP document modification API

* AQL: added optimizer rule "remove-filter-covered-by-index"

  This rule removes FilterNodes and CalculationNodes from an execution plan if the
  filter is already covered by a previous IndexRangeNode. Removing the CalculationNode
  and the FilterNode will speed up query execution because the query requires less
  computation.

* AQL: added optimizer rule "remove-sort-rand"

  This rule removes a `SORT RAND()` expression from a query and moves the random
  iteration into the appropriate `EnumerateCollectionNode`. This is more efficient
  than individually enumerating and then sorting randomly.

* AQL: range optimizations for IN and OR

  This change enables usage of indexes for several additional cases. Filters containing
  the `IN` operator can now make use of indexes, and multiple OR- or AND-combined filter
  conditions can now also use indexes if the filters are accessing the same indexed
  attribute.

  Here are a few examples of queries that can now use indexes but couldn't before:

    FOR doc IN collection
      FILTER doc.indexedAttribute == 1 || doc.indexedAttribute > 99
      RETURN doc

    FOR doc IN collection
      FILTER doc.indexedAttribute IN [ 3, 42 ] || doc.indexedAttribute > 99
      RETURN doc

    FOR doc IN collection
      FILTER (doc.indexedAttribute > 2 && doc.indexedAttribute < 10) ||
             (doc.indexedAttribute > 23 && doc.indexedAttribute < 42)
      RETURN doc

* fixed issue #500: AQL parentheses issue

  This change allows passing subqueries as AQL function parameters without using
  duplicate brackets (e.g. `FUNC(query)` instead of `FUNC((query))`

* added optional `COUNT` clause to AQL `COLLECT`

  This allows more efficient group count calculation queries, e.g.

      FOR doc IN collection
        COLLECT age = doc.age WITH COUNT INTO length
        RETURN { age: age, count: length }

  A count-only query is also possible:

      FOR doc IN collection
        COLLECT WITH COUNT INTO length
        RETURN length

* fixed missing makeDirectory when fetching a Foxx application from a zip file

* fixed issue #1134: Change the default endpoint to localhost

  This change will modify the IP address ArangoDB listens on to 127.0.0.1 by default.
  This will make new ArangoDB installations unaccessible from clients other than
  localhost unless changed. This is a security feature.

  To make ArangoDB accessible from any client, change the server's configuration
  (`--server.endpoint`) to either `tcp://0.0.0.0:8529` or the server's publicly
  visible IP address.

* deprecated `Repository#modelPrototype`. Use `Repository#model` instead.

* IMPORTANT CHANGE: by default, system collections are included in replication and all
  replication API return values. This will lead to user accounts and credentials
  data being replicated from master to slave servers. This may overwrite
  slave-specific database users.

  If this is undesired, the `_users` collection can be excluded from replication
  easily by setting the `includeSystem` attribute to `false` in the following commands:

  * replication.sync({ includeSystem: false });
  * replication.applier.properties({ includeSystem: false });

  This will exclude all system collections (including `_aqlfunctions`, `_graphs` etc.)
  from the initial synchronization and the continuous replication.

  If this is also undesired, it is also possible to specify a list of collections to
  exclude from the initial synchronization and the continuous replication using the
  `restrictCollections` attribute, e.g.:

      replication.applier.properties({
        includeSystem: true,
        restrictType: "exclude",
        restrictCollections: [ "_users", "_graphs", "foo" ]
      });

  The HTTP API methods for fetching the replication inventory and for dumping collections
  also support the `includeSystem` control flag via a URL parameter.

* removed DEPRECATED replication methods:
  * `replication.logger.start()`
  * `replication.logger.stop()`
  * `replication.logger.properties()`
  * HTTP PUT `/_api/replication/logger-start`
  * HTTP PUT `/_api/replication/logger-stop`
  * HTTP GET `/_api/replication/logger-config`
  * HTTP PUT `/_api/replication/logger-config`

* fixed issue #1174, which was due to locking problems in distributed
  AQL execution

* improved cluster locking for AQL avoiding deadlocks

* use DistributeNode for modifying queries with REPLACE and UPDATE, if
  possible


v2.3.6 (2015-XX-XX)
-------------------

* fixed AQL subquery optimization that produced wrong result when multiple subqueries
  directly followed each other and and a directly following `LET` statement did refer
  to any but the first subquery.


v2.3.5 (2015-01-16)
-------------------

* fixed intermittent 404 errors in Foxx apps after mounting or unmounting apps

* fixed issue #1200: Expansion operator results in "Cannot call method 'forEach' of null"

* fixed issue #1199: Cannot unlink root node of plan


v2.3.4 (2014-12-23)
-------------------

* fixed cerberus path for MyArangoDB


v2.3.3 (2014-12-17)
-------------------

* fixed error handling in instantiation of distributed AQL queries, this
  also fixes a bug in cluster startup with many servers

* issue #1185: parse non-fractional JSON numbers with exponent (e.g. `4e-261`)

* issue #1159: allow --server.request-timeout and --server.connect-timeout of 0


v2.3.2 (2014-12-09)
-------------------

* fixed issue #1177: Fix bug in the user app's storage

* fixed issue #1173: AQL Editor "Save current query" resets user password

* fixed missing makeDirectory when fetching a Foxx application from a zip file

* put in warning about default changed: fixed issue #1134: Change the default endpoint to localhost

* fixed issue #1163: invalid fullCount value returned from AQL

* fixed range operator precedence

* limit default maximum number of plans created by AQL optimizer to 256 (from 1024)

* make AQL optimizer not generate an extra plan if an index can be used, but modify
  existing plans in place

* fixed AQL cursor ttl (time-to-live) issue

  Any user-specified cursor ttl value was not honored since 2.3.0.

* fixed segfault in AQL query hash index setup with unknown shapes

* fixed memleaks

* added AQL optimizer rule for removing `INTO` from a `COLLECT` statement if not needed

* fixed issue #1131

  This change provides the `KEEP` clause for `COLLECT ... INTO`. The `KEEP` clause
  allows controlling which variables will be kept in the variable created by `INTO`.

* fixed issue #1147, must protect dispatcher ID for etcd

v2.3.1 (2014-11-28)
-------------------

* recreate password if missing during upgrade

* fixed issue #1126

* fixed non-working subquery index optimizations

* do not restrict summary of Foxx applications to 60 characters

* fixed display of "required" path parameters in Foxx application documentation

* added more optimizations of constants values in AQL FILTER conditions

* fixed invalid or-to-in optimization for FILTERs containing comparisons
  with boolean values

* fixed replication of `_graphs` collection

* added AQL list functions `PUSH`, `POP`, `UNSHIFT`, `SHIFT`, `REMOVE_VALUES`,
  `REMOVE_VALUE`, `REMOVE_NTH` and `APPEND`

* added AQL functions `CALL` and `APPLY` to dynamically call other functions

* fixed AQL optimizer cost estimation for LIMIT node

* prevent Foxx queues from permanently writing to the journal even when
  server is idle

* fixed AQL COLLECT statement with INTO clause, which copied more variables
  than v2.2 and thus lead to too much memory consumption.
  This deals with #1107.

* fixed AQL COLLECT statement, this concerned every COLLECT statement,
  only the first group had access to the values of the variables before
  the COLLECT statement. This deals with #1127.

* fixed some AQL internals, where sometimes too many items were
  fetched from upstream in the presence of a LIMIT clause. This should
  generally improve performance.


v2.3.0 (2014-11-18)
-------------------

* fixed syslog flags. `--log.syslog` is deprecated and setting it has no effect,
  `--log.facility` now works as described. Application name has been changed from
  `triagens` to `arangod`. It can be changed using `--log.application`. The syslog
  will only contain the actual log message. The datetime prefix is omitted.

* fixed deflate in SimpleHttpClient

* fixed issue #1104: edgeExamples broken or changed

* fixed issue #1103: Error while importing user queries

* fixed issue #1100: AQL: HAS() fails on doc[attribute_name]

* fixed issue #1098: runtime error when creating graph vertex

* hide system applications in **Applications** tab by default

  Display of system applications can be toggled by using the *system applications*
  toggle in the UI.

* added HTTP REST API for managing tasks (`/_api/tasks`)

* allow passing character lists as optional parameter to AQL functions `TRIM`,
  `LTRIM` and `RTRIM`

  These functions now support trimming using custom character lists. If no character
  lists are specified, all whitespace characters will be removed as previously:

      TRIM("  foobar\t \r\n ")         // "foobar"
      TRIM(";foo;bar;baz, ", "; ")     // "foo;bar;baz"

* added AQL string functions `LTRIM`, `RTRIM`, `FIND_FIRST`, `FIND_LAST`, `SPLIT`,
  `SUBSTITUTE`

* added AQL functions `ZIP`, `VALUES` and `PERCENTILE`

* made AQL functions `CONCAT` and `CONCAT_SEPARATOR` work with list arguments

* dynamically create extra dispatcher threads if required

* fixed issue #1097: schemas in the API docs no longer show required properties as optional


v2.3.0-beta2 (2014-11-08)
-------------------------

* front-end: new icons for uploading and downloading JSON documents into a collection

* front-end: fixed documents pagination css display error

* front-end: fixed flickering of the progress view

* front-end: fixed missing event for documents filter function

* front-end: jsoneditor: added CMD+Return (Mac) CTRL+Return (Linux/Win) shortkey for
  saving a document

* front-end: added information tooltip for uploading json documents.

* front-end: added database management view to the collapsed navigation menu

* front-end: added collection truncation feature

* fixed issue #1086: arangoimp: Odd errors if arguments are not given properly

* performance improvements for AQL queries that use JavaScript-based expressions
  internally

* added AQL geo functions `WITHIN_RECTANGLE` and `IS_IN_POLYGON`

* fixed non-working query results download in AQL editor of web interface

* removed debug print message in AQL editor query export routine

* fixed issue #1075: Aardvark: user name required even if auth is off #1075

  The fix for this prefills the username input field with the current user's
  account name if any and `root` (the default username) otherwise. Additionally,
  the tooltip text has been slightly adjusted.

* fixed issue #1069: Add 'raw' link to swagger ui so that the raw swagger
  json can easily be retrieved

  This adds a link to the Swagger API docs to an application's detail view in
  the **Applications** tab of the web interface. The link produces the Swagger
  JSON directly. If authentication is turned on, the link requires authentication,
  too.

* documentation updates


v2.3.0-beta1 (2014-11-01)
-------------------------

* added dedicated `NOT IN` operator for AQL

  Previously, a `NOT IN` was only achievable by writing a negated `IN` condition:

      FOR i IN ... FILTER ! (i IN [ 23, 42 ]) ...

  This can now alternatively be expressed more intuitively as follows:

      FOR i IN ... FILTER i NOT IN [ 23, 42 ] ...

* added alternative logical operator syntax for AQL

  Previously, the logical operators in AQL could only be written as:
  - `&&`: logical and
  - `||`: logical or
  - `!`: negation

  ArangoDB 2.3 introduces the alternative variants for these operators:
  - `AND`: logical and
  - `OR`: logical or
  - `NOT`: negation

  The new syntax is just an alternative to the old syntax, allowing easier
  migration from SQL. The old syntax is still fully supported and will be.

* improved output of `ArangoStatement.parse()` and POST `/_api/query`

  If an AQL query can be parsed without problems, The return value of
  `ArangoStatement.parse()` now contains an attribute `ast` with the abstract
  syntax tree of the query (before optimizations). Though this is an internal
  representation of the query and is subject to change, it can be used to inspect
  how ArangoDB interprets a given query.

* improved `ArangoStatement.explain()` and POST `/_api/explain`

  The commands for explaining AQL queries have been improved.

* added command-line option `--javascript.v8-contexts` to control the number of
  V8 contexts created in arangod.

  Previously, the number of V8 contexts was equal to the number of server threads
  (as specified by option `--server.threads`).

  However, it may be sensible to create different amounts of threads and V8
  contexts. If the option is not specified, the number of V8 contexts created
  will be equal to the number of server threads. Thus no change in configuration
  is required to keep the old behavior.

  If you are using the default config files or merge them with your local config
  files, please review if the default number of server threads is okay in your
  environment. Additionally you should verify that the number of V8 contexts
  created (as specified in option `--javascript.v8-contexts`) is okay.

* the number of server.threads specified is now the minimum of threads
  started. There are situation in which threads are waiting for results of
  distributed database servers. In this case the number of threads is
  dynamically increased.

* removed index type "bitarray"

  Bitarray indexes were only half-way documented and integrated in previous versions
  of ArangoDB so their benefit was limited. The support for bitarray indexes has
  thus been removed in ArangoDB 2.3. It is not possible to create indexes of type
  "bitarray" with ArangoDB 2.3.

  When a collection is opened that contains a bitarray index definition created
  with a previous version of ArangoDB, ArangoDB will ignore it and log the following
  warning:

      index type 'bitarray' is not supported in this version of ArangoDB and is ignored

  Future versions of ArangoDB may automatically remove such index definitions so the
  warnings will eventually disappear.

* removed internal "_admin/modules/flush" in order to fix requireApp

* added basic support for handling binary data in Foxx

  Requests with binary payload can be processed in Foxx applications by
  using the new method `res.rawBodyBuffer()`. This will return the unparsed request
  body as a Buffer object.

  There is now also the method `req.requestParts()` available in Foxx to retrieve
  the individual components of a multipart HTTP request.

  Buffer objects can now be used when setting the response body of any Foxx action.
  Additionally, `res.send()` has been added as a convenience method for returning
  strings, JSON objects or buffers from a Foxx action:

      res.send("<p>some HTML</p>");
      res.send({ success: true });
      res.send(new Buffer("some binary data"));

  The convenience method `res.sendFile()` can now be used to easily return the
  contents of a file from a Foxx action:

      res.sendFile(applicationContext.foxxFilename("image.png"));

  `fs.write` now accepts not only strings but also Buffer objects as second parameter:

      fs.write(filename, "some data");
      fs.write(filename, new Buffer("some binary data"));

  `fs.readBuffer` can be used to return the contents of a file in a Buffer object.

* improved performance of insertion into non-unique hash indexes significantly in case
  many duplicate keys are used in the index

* issue #1042: set time zone in log output

  the command-line option `--log.use-local-time` was added to print dates and times in
  the server-local timezone instead of UTC

* command-line options that require a boolean value now validate the
  value given on the command-line

  This prevents issues if no value is specified for an option that
  requires a boolean value. For example, the following command-line would
  have caused trouble in 2.2, because `--server.endpoint` would have been
  used as the value for the `--server.disable-authentication` options
  (which requires a boolean value):

      arangod --server.disable-authentication --server.endpoint tcp://127.0.0.1:8529 data

  In 2.3, running this command will fail with an error and requires to
  be modified to:

      arangod --server.disable-authentication true --server.endpoint tcp://127.0.0.1:8529 data

* improved performance of CSV import in arangoimp

* fixed issue #1027: Stack traces are off-by-one

* fixed issue #1026: Modules loaded in different files within the same app
  should refer to the same module

* fixed issue #1025: Traversal not as expected in undirected graph

* added a _relation function in the general-graph module.

  This deprecated _directedRelation and _undirectedRelation.
  ArangoDB does not offer any constraints for undirected edges
  which caused some confusion of users how undirected relations
  have to be handled. Relation now only supports directed relations
  and the user can actively simulate undirected relations.

* changed return value of Foxx.applicationContext#collectionName:

  Previously, the function could return invalid collection names because
  invalid characters were not replaced in the application name prefix, only
  in the collection name passed.

  Now, the function replaces invalid characters also in the application name
  prefix, which might to slightly different results for application names that
  contained any characters outside the ranges [a-z], [A-Z] and [0-9].

* prevent XSS in AQL editor and logs view

* integrated tutorial into ArangoShell and web interface

* added option `--backslash-escape` for arangoimp when running CSV file imports

* front-end: added download feature for (filtered) documents

* front-end: added download feature for the results of a user query

* front-end: added function to move documents to another collection

* front-end: added sort-by attribute to the documents filter

* front-end: added sorting feature to database, graph management and user management view.

* issue #989: front-end: Databases view not refreshing after deleting a database

* issue #991: front-end: Database search broken

* front-end: added infobox which shows more information about a document (_id, _rev, _key) or
  an edge (_id, _rev, _key, _from, _to). The from and to attributes are clickable and redirect
  to their document location.

* front-end: added edit-mode for deleting multiple documents at the same time.

* front-end: added delete button to the detailed document/edge view.

* front-end: added visual feedback for saving documents/edges inside the editor (error/success).

* front-end: added auto-focusing for the first input field in a modal.

* front-end: added validation for user input in a modal.

* front-end: user defined queries are now stored inside the database and are bound to the current
  user, instead of using the local storage functionality of the browsers. The outcome of this is
  that user defined queries are now independently usable from any device. Also queries can now be
  edited through the standard document editor of the front-end through the _users collection.

* front-end: added import and export functionality for user defined queries.

* front-end: added new keywords and functions to the aql-editor theme

* front-end: applied tile-style to the graph view

* front-end: now using the new graph api including multi-collection support

* front-end: foxx apps are now deletable

* front-end: foxx apps are now installable and updateable through github, if github is their
  origin.

* front-end: added foxx app version control. Multiple versions of a single foxx app are now
  installable and easy to manage and are also arranged in groups.

* front-end: the user-set filter of a collection is now stored until the user navigates to
  another collection.

* front-end: fetching and filtering of documents, statistics, and query operations are now
  handled with asynchronous ajax calls.

* front-end: added progress indicator if the front-end is waiting for a server operation.

* front-end: fixed wrong count of documents in the documents view of a collection.

* front-end: fixed unexpected styling of the manage db view and navigation.

* front-end: fixed wrong handling of select fields in a modal view.

* front-end: fixed wrong positioning of some tooltips.

* automatically call `toJSON` function of JavaScript objects (if present)
  when serializing them into database documents. This change allows
  storing JavaScript date objects in the database in a sensible manner.


v2.2.7 (2014-11-19)
-------------------

* fixed issue #998: Incorrect application URL for non-system Foxx apps

* fixed issue #1079: AQL editor: keyword WITH in UPDATE query is not highlighted

* fix memory leak in cluster nodes

* fixed registration of AQL user-defined functions in Web UI (JS shell)

* fixed error display in Web UI for certain errors
  (now error message is printed instead of 'undefined')

* fixed issue #1059: bug in js module console

* fixed issue #1056: "fs": zip functions fail with passwords

* fixed issue #1063: Docs: measuring unit of --wal.logfile-size?

* fixed issue #1062: Docs: typo in 14.2 Example data


v2.2.6 (2014-10-20)
-------------------

* fixed issue #972: Compilation Issue

* fixed issue #743: temporary directories are now unique and one can read
  off the tool that created them, if empty, they are removed atexit

* Highly improved performance of all AQL GRAPH_* functions.

* Orphan collections in general graphs can now be found via GRAPH_VERTICES
  if either "any" or no direction is defined

* Fixed documentation for AQL function GRAPH_NEIGHBORS.
  The option "vertexCollectionRestriction" is meant to filter the target
  vertices only, and should not filter the path.

* Fixed a bug in GRAPH_NEIGHBORS which enforced only empty results
  under certain conditions


v2.2.5 (2014-10-09)
-------------------

* fixed issue #961: allow non-JSON values in undocument request bodies

* fixed issue 1028: libicu is now statically linked

* fixed cached lookups of collections on the server, which may have caused spurious
  problems after collection rename operations


v2.2.4 (2014-10-01)
-------------------

* fixed accessing `_from` and `_to` attributes in `collection.byExample` and
  `collection.firstExample`

  These internal attributes were not handled properly in the mentioned functions, so
  searching for them did not always produce documents

* fixed issue #1030: arangoimp 2.2.3 crashing, not logging on large Windows CSV file

* fixed issue #1025: Traversal not as expected in undirected graph

* fixed issue #1020

  This requires re-introducing the startup option `--database.force-sync-properties`.

  This option can again be used to force fsyncs of collection, index and database properties
  stored as JSON strings on disk in files named `parameter.json`. Syncing these files after
  a write may be necessary if the underlying storage does not sync file contents by itself
  in a "sensible" amount of time after a file has been written and closed.

  The default value is `true` so collection, index and database properties will always be
  synced to disk immediately. This affects creating, renaming and dropping collections as
  well as creating and dropping databases and indexes. Each of these operations will perform
  an additional fsync on the `parameter.json` file if the option is set to `true`.

  It might be sensible to set this option to `false` for workloads that create and drop a
  lot of collections (e.g. test runs).

  Document operations such as creating, updating and dropping documents are not affected
  by this option.

* fixed issue #1016: AQL editor bug

* fixed issue #1014: WITHIN function returns wrong distance

* fixed AQL shortest path calculation in function `GRAPH_SHORTEST_PATH` to return
  complete vertex objects instead of just vertex ids

* allow changing of attributes of documents stored in server-side JavaScript variables

  Previously, the following did not work:

      var doc = db.collection.document(key);
      doc._key = "abc"; // overwriting internal attributes not supported
      doc.value = 123;  // overwriting existing attributes not supported

  Now, modifying documents stored in server-side variables (e.g. `doc` in the above case)
  is supported. Modifying the variables will not update the documents in the database,
  but will modify the JavaScript object (which can be written back to the database using
  `db.collection.update` or `db.collection.replace`)

* fixed issue #997: arangoimp apparently doesn't support files >2gig on Windows

  large file support (requires using `_stat64` instead of `stat`) is now supported on
  Windows


v2.2.3 (2014-09-02)
-------------------

* added `around` for Foxx controller

* added `type` option for HTTP API `GET /_api/document?collection=...`

  This allows controlling the type of results to be returned. By default, paths to
  documents will be returned, e.g.

      [
        `/_api/document/test/mykey1`,
        `/_api/document/test/mykey2`,
        ...
      ]

  To return a list of document ids instead of paths, the `type` URL parameter can be
  set to `id`:

      [
        `test/mykey1`,
        `test/mykey2`,
        ...
      ]

  To return a list of document keys only, the `type` URL parameter can be set to `key`:

      [
        `mykey1`,
        `mykey2`,
        ...
      ]


* properly capitalize HTTP response header field names in case the `x-arango-async`
  HTTP header was used in a request.

* fixed several documentation issues

* speedup for several general-graph functions, AQL functions starting with `GRAPH_`
  and traversals


v2.2.2 (2014-08-08)
-------------------

* allow storing non-reserved attribute names starting with an underscore

  Previous versions of ArangoDB parsed away all attribute names that started with an
  underscore (e.g. `_test', '_foo', `_bar`) on all levels of a document (root level
  and sub-attribute levels). While this behavior was documented, it was unintuitive and
  prevented storing documents inside other documents, e.g.:

      {
        "_key" : "foo",
        "_type" : "mydoc",
        "references" : [
          {
            "_key" : "something",
            "_rev" : "...",
            "value" : 1
          },
          {
            "_key" : "something else",
            "_rev" : "...",
            "value" : 2
          }
        ]
      }

  In the above example, previous versions of ArangoDB removed all attributes and
  sub-attributes that started with underscores, meaning the embedded documents would lose
  some of their attributes. 2.2.2 should preserve such attributes, and will also allow
  storing user-defined attribute names on the top-level even if they start with underscores
  (such as `_type` in the above example).

* fix conversion of JavaScript String, Number and Boolean objects to JSON.

  Objects created in JavaScript using `new Number(...)`, `new String(...)`, or
  `new Boolean(...)` were not converted to JSON correctly.

* fixed a race condition on task registration (i.e. `require("org/arangodb/tasks").register()`)

  this race condition led to undefined behavior when a just-created task with no offset and
  no period was instantly executed and deleted by the task scheduler, before the `register`
  function returned to the caller.

* changed run-tests.sh to execute all suitable tests.

* switch to new version of gyp

* fixed upgrade button


v2.2.1 (2014-07-24)
-------------------

* fixed hanging write-ahead log recovery for certain cases that involved dropping
  databases

* fixed issue with --check-version: when creating a new database the check failed

* issue #947 Foxx applicationContext missing some properties

* fixed issue with --check-version: when creating a new database the check failed

* added startup option `--wal.suppress-shape-information`

  Setting this option to `true` will reduce memory and disk space usage and require
  less CPU time when modifying documents or edges. It should therefore be turned on
  for standalone ArangoDB servers. However, for servers that are used as replication
  masters, setting this option to `true` will effectively disable the usage of the
  write-ahead log for replication, so it should be set to `false` for any replication
  master servers.

  The default value for this option is `false`.

* added optional `ttl` attribute to specify result cursor expiration for HTTP API method
  `POST /_api/cursor`

  The `ttl` attribute can be used to prevent cursor results from timing out too early.

* issue #947: Foxx applicationContext missing some properties

* (reported by Christian Neubauer):

  The problem was that in Google's V8, signed and unsigned chars are not always declared cleanly.
  so we need to force v8 to compile with forced signed chars which is done by the Flag:
    -fsigned-char
  at least it is enough to follow the instructions of compiling arango on rasperry
  and add "CFLAGS='-fsigned-char'" to the make command of V8 and remove the armv7=0

* Fixed a bug with the replication client. In the case of single document
  transactions the collection was not write locked.


v2.2.0 (2014-07-10)
-------------------

* The replication methods `logger.start`, `logger.stop` and `logger.properties` are
  no-ops in ArangoDB 2.2 as there is no separate replication logger anymore. Data changes
  are logged into the write-ahead log in ArangoDB 2.2, and not separately by the
  replication logger. The replication logger object is still there in ArangoDB 2.2 to
  ensure backwards-compatibility, however, logging cannot be started, stopped or
  configured anymore. Using any of these methods will do nothing.

  This also affects the following HTTP API methods:
  - `PUT /_api/replication/logger-start`
  - `PUT /_api/replication/logger-stop`
  - `GET /_api/replication/logger-config`
  - `PUT /_api/replication/logger-config`

  Using any of these methods is discouraged from now on as they will be removed in
  future versions of ArangoDB.

* INCOMPATIBLE CHANGE: replication of transactions has changed. Previously, transactions
  were logged on a master in one big block and shipped to a slave in one block, too.
  Now transactions will be logged and replicated as separate entries, allowing transactions
  to be bigger and also ensure replication progress.

  This change also affects the behavior of the `stop` method of the replication applier.
  If the replication applier is now stopped manually using the `stop` method and later
  restarted using the `start` method, any transactions that were unfinished at the
  point of stopping will be aborted on a slave, even if they later commit on the master.

  In ArangoDB 2.2, stopping the replication applier manually should be avoided unless the
  goal is to stop replication permanently or to do a full resync with the master anyway.
  If the replication applier still must be stopped, it should be made sure that the
  slave has fetched and applied all pending operations from a master, and that no
  extra transactions are started on the master before the `stop` command on the slave
  is executed.

  Replication of transactions in ArangoDB 2.2 might also lock the involved collections on
  the slave while a transaction is either committed or aborted on the master and the
  change has been replicated to the slave. This change in behavior may be important for
  slave servers that are used for read-scaling. In order to avoid long lasting collection
  locks on the slave, transactions should be kept small.

  The `_replication` system collection is not used anymore in ArangoDB 2.2 and its usage is
  discouraged.

* INCOMPATIBLE CHANGE: the figures reported by the `collection.figures` method
  now only reflect documents and data contained in the journals and datafiles of
  collections. Documents or deletions contained only in the write-ahead log will
  not influence collection figures until the write-ahead log garbage collection
  kicks in. The figures for a collection might therefore underreport the total
  resource usage of a collection.

  Additionally, the attributes `lastTick` and `uncollectedLogfileEntries` have been
  added to the result of the `figures` operation and the HTTP API method
  `PUT /_api/collection/figures`

* added `insert` method as an alias for `save`. Documents can now be inserted into
  a collection using either method:

      db.test.save({ foo: "bar" });
      db.test.insert({ foo: "bar" });

* added support for data-modification AQL queries

* added AQL keywords `INSERT`, `UPDATE`, `REPLACE` and `REMOVE` (and `WITH`) to
  support data-modification AQL queries.

  Unquoted usage of these keywords for attribute names in AQL queries will likely
  fail in ArangoDB 2.2. If any such attribute name needs to be used in a query, it
  should be enclosed in backticks to indicate the usage of a literal attribute
  name.

  For example, the following query will fail in ArangoDB 2.2 with a parse error:

      FOR i IN foo RETURN i.remove

  and needs to be rewritten like this:

      FOR i IN foo RETURN i.`remove`

* disallow storing of JavaScript objects that contain JavaScript native objects
  of type `Date`, `Function`, `RegExp` or `External`, e.g.

      db.test.save({ foo: /bar/ });
      db.test.save({ foo: new Date() });

  will now print

      Error: <data> cannot be converted into JSON shape: could not shape document

  Previously, objects of these types were silently converted into an empty object
  (i.e. `{ }`).

  To store such objects in a collection, explicitly convert them into strings
  like this:

      db.test.save({ foo: String(/bar/) });
      db.test.save({ foo: String(new Date()) });

* The replication methods `logger.start`, `logger.stop` and `logger.properties` are
  no-ops in ArangoDB 2.2 as there is no separate replication logger anymore. Data changes
  are logged into the write-ahead log in ArangoDB 2.2, and not separately by the
  replication logger. The replication logger object is still there in ArangoDB 2.2 to
  ensure backwards-compatibility, however, logging cannot be started, stopped or
  configured anymore. Using any of these methods will do nothing.

  This also affects the following HTTP API methods:
  - `PUT /_api/replication/logger-start`
  - `PUT /_api/replication/logger-stop`
  - `GET /_api/replication/logger-config`
  - `PUT /_api/replication/logger-config`

  Using any of these methods is discouraged from now on as they will be removed in
  future versions of ArangoDB.

* INCOMPATIBLE CHANGE: replication of transactions has changed. Previously, transactions
  were logged on a master in one big block and shipped to a slave in one block, too.
  Now transactions will be logged and replicated as separate entries, allowing transactions
  to be bigger and also ensure replication progress.

  This change also affects the behavior of the `stop` method of the replication applier.
  If the replication applier is now stopped manually using the `stop` method and later
  restarted using the `start` method, any transactions that were unfinished at the
  point of stopping will be aborted on a slave, even if they later commit on the master.

  In ArangoDB 2.2, stopping the replication applier manually should be avoided unless the
  goal is to stop replication permanently or to do a full resync with the master anyway.
  If the replication applier still must be stopped, it should be made sure that the
  slave has fetched and applied all pending operations from a master, and that no
  extra transactions are started on the master before the `stop` command on the slave
  is executed.

  Replication of transactions in ArangoDB 2.2 might also lock the involved collections on
  the slave while a transaction is either committed or aborted on the master and the
  change has been replicated to the slave. This change in behavior may be important for
  slave servers that are used for read-scaling. In order to avoid long lasting collection
  locks on the slave, transactions should be kept small.

  The `_replication` system collection is not used anymore in ArangoDB 2.2 and its usage is
  discouraged.

* INCOMPATIBLE CHANGE: the figures reported by the `collection.figures` method
  now only reflect documents and data contained in the journals and datafiles of
  collections. Documents or deletions contained only in the write-ahead log will
  not influence collection figures until the write-ahead log garbage collection
  kicks in. The figures for a collection might therefore underreport the total
  resource usage of a collection.

  Additionally, the attributes `lastTick` and `uncollectedLogfileEntries` have been
  added to the result of the `figures` operation and the HTTP API method
  `PUT /_api/collection/figures`

* added `insert` method as an alias for `save`. Documents can now be inserted into
  a collection using either method:

      db.test.save({ foo: "bar" });
      db.test.insert({ foo: "bar" });

* added support for data-modification AQL queries

* added AQL keywords `INSERT`, `UPDATE`, `REPLACE` and `REMOVE` (and `WITH`) to
  support data-modification AQL queries.

  Unquoted usage of these keywords for attribute names in AQL queries will likely
  fail in ArangoDB 2.2. If any such attribute name needs to be used in a query, it
  should be enclosed in backticks to indicate the usage of a literal attribute
  name.

  For example, the following query will fail in ArangoDB 2.2 with a parse error:

      FOR i IN foo RETURN i.remove

  and needs to be rewritten like this:

      FOR i IN foo RETURN i.`remove`

* disallow storing of JavaScript objects that contain JavaScript native objects
  of type `Date`, `Function`, `RegExp` or `External`, e.g.

      db.test.save({ foo: /bar/ });
      db.test.save({ foo: new Date() });

  will now print

      Error: <data> cannot be converted into JSON shape: could not shape document

  Previously, objects of these types were silently converted into an empty object
  (i.e. `{ }`).

  To store such objects in a collection, explicitly convert them into strings
  like this:

      db.test.save({ foo: String(/bar/) });
      db.test.save({ foo: String(new Date()) });

* honor startup option `--server.disable-statistics` when deciding whether or not
  to start periodic statistics collection jobs

  Previously, the statistics collection jobs were started even if the server was
  started with the `--server.disable-statistics` flag being set to `true`

* removed startup option `--random.no-seed`

  This option had no effect in previous versions of ArangoDB and was thus removed.

* removed startup option `--database.remove-on-drop`

  This option was used for debugging only.

* removed startup option `--database.force-sync-properties`

  This option is now superfluous as collection properties are now stored in the
  write-ahead log.

* introduced write-ahead log

  All write operations in an ArangoDB server instance are automatically logged
  to the server's write-ahead log. The write-ahead log is a set of append-only
  logfiles, and it is used in case of a crash recovery and for replication.
  Data from the write-ahead log will eventually be moved into the journals or
  datafiles of collections, allowing the server to remove older write-ahead log
  logfiles. Figures of collections will be updated when data are moved from the
  write-ahead log into the journals or datafiles of collections.

  Cross-collection transactions in ArangoDB should benefit considerably by this
  change, as less writes than in previous versions are required to ensure the data
  of multiple collections are atomically and durably committed. All data-modifying
  operations inside transactions (insert, update, remove) will write their
  operations into the write-ahead log directly, making transactions with multiple
  operations also require less physical memory than in previous versions of ArangoDB,
  that required all transaction data to fit into RAM.

  The `_trx` system collection is not used anymore in ArangoDB 2.2 and its usage is
  discouraged.

  The data in the write-ahead log can also be used in the replication context.
  The `_replication` collection that was used in previous versions of ArangoDB to
  store all changes on the server is not used anymore in ArangoDB 2.2. Instead,
  slaves can read from a master's write-ahead log to get informed about most
  recent changes. This removes the need to store data-modifying operations in
  both the actual place and the `_replication` collection.

* removed startup option `--server.disable-replication-logger`

  This option is superfluous in ArangoDB 2.2. There is no dedicated replication
  logger in ArangoDB 2.2. There is now always the write-ahead log, and it is also
  used as the server's replication log. Specifying the startup option
  `--server.disable-replication-logger` will do nothing in ArangoDB 2.2, but the
  option should not be used anymore as it might be removed in a future version.

* changed behavior of replication logger

  There is no dedicated replication logger in ArangoDB 2.2 as there is the
  write-ahead log now. The existing APIs for starting and stopping the replication
  logger still exist in ArangoDB 2.2 for downwards-compatibility, but calling
  the start or stop operations are no-ops in ArangoDB 2.2. When querying the
  replication logger status via the API, the server will always report that the
  replication logger is running. Configuring the replication logger is a no-op
  in ArangoDB 2.2, too. Changing the replication logger configuration has no
  effect. Instead, the write-ahead log configuration can be changed.

* removed MRuby integration for arangod

  ArangoDB had an experimental MRuby integration in some of the publish builds.
  This wasn't continuously developed, and so it has been removed in ArangoDB 2.2.

  This change has led to the following startup options being superfluous:

  - `--ruby.gc-interval`
  - `--ruby.action-directory`
  - `--ruby.modules-path`
  - `--ruby.startup-directory`

  Specifying these startup options will do nothing in ArangoDB 2.2, but the
  options should be avoided from now on as they might be removed in future versions.

* reclaim index memory when last document in collection is deleted

  Previously, deleting documents from a collection did not lead to index sizes being
  reduced. Instead, the already allocated index memory was re-used when a collection
  was refilled.

  Now, index memory for primary indexes and hash indexes is reclaimed instantly when
  the last document from a collection is removed.

* inlined and optimized functions in hash indexes

* added AQL TRANSLATE function

  This function can be used to perform lookups from static lists, e.g.

      LET countryNames = { US: "United States", UK: "United Kingdom", FR: "France" }
      RETURN TRANSLATE("FR", countryNames)

* fixed datafile debugger

* fixed check-version for empty directory

* moved try/catch block to the top of routing chain

* added mountedApp function for foxx-manager

* fixed issue #883: arango 2.1 - when starting multi-machine cluster, UI web
  does not change to cluster overview

* fixed dfdb: should not start any other V8 threads

* cleanup of version-check, added module org/arangodb/database-version,
  added --check-version option

* fixed issue #881: [2.1.0] Bombarded (every 10 sec or so) with
  "WARNING format string is corrupt" when in non-system DB Dashboard

* specialized primary index implementation to allow faster hash table
  rebuilding and reduce lookups in datafiles for the actual value of `_key`.

* issue #862: added `--overwrite` option to arangoimp

* removed number of property lookups for documents during AQL queries that
  access documents

* prevent buffering of long print results in arangosh's and arangod's print
  command

  this change will emit buffered intermediate print results and discard the
  output buffer to quickly deliver print results to the user, and to prevent
  constructing very large buffers for large results

* removed sorting of attribute names for use in a collection's shaper

  sorting attribute names was done on document insert to keep attributes
  of a collection in sorted order for faster comparisons. The sort order
  of attributes was only used in one particular and unlikely case, so it
  was removed. Collections with many different attribute names should
  benefit from this change by faster inserts and slightly less memory usage.

* fixed a bug in arangodump which got the collection name in _from and _to
  attributes of edges wrong (all were "_unknown")

* fixed a bug in arangorestore which did not recognize wrong _from and _to
  attributes of edges

* improved error detection and reporting in arangorestore


v2.1.1 (2014-06-06)
-------------------

* fixed dfdb: should not start any other V8 threads

* signature for collection functions was modified

  The basic change was the substitution of the input parameter of the
  function by an generic options object which can contain multiple
  option parameter of the function.
  Following functions were modified
  remove
  removeBySample
  replace
  replaceBySample
  update
  updateBySample

  Old signature is yet supported but it will be removed in future versions

v2.1.0 (2014-05-29)
-------------------

* implemented upgrade procedure for clusters

* fixed communication issue with agency which prevented reconnect
  after an agent failure

* fixed cluster dashboard in the case that one but not all servers
  in the cluster are down

* fixed a bug with coordinators creating local database objects
  in the wrong order (_system needs to be done first)

* improved cluster dashboard


v2.1.0-rc2 (2014-05-25)
-----------------------

* fixed issue #864: Inconsistent behavior of AQL REVERSE(list) function


v2.1.0-rc1 (XXXX-XX-XX)
-----------------------

* added server-side periodic task management functions:

  - require("org/arangodb/tasks").register(): registers a periodic task
  - require("org/arangodb/tasks").unregister(): unregisters and removes a
    periodic task
  - require("org/arangodb/tasks").get(): retrieves a specific tasks or all
    existing tasks

  the previous undocumented function `internal.definePeriodic` is now
  deprecated and will be removed in a future release.

* decrease the size of some seldom used system collections on creation.

  This will make these collections use less disk space and mapped memory.

* added AQL date functions

* added AQL FLATTEN() list function

* added index memory statistics to `db.<collection>.figures()` function

  The `figures` function will now return a sub-document `indexes`, which lists
  the number of indexes in the `count` sub-attribute, and the total memory
  usage of the indexes in bytes in the `size` sub-attribute.

* added AQL CURRENT_DATABASE() function

  This function returns the current database's name.

* added AQL CURRENT_USER() function

  This function returns the current user from an AQL query. The current user is the
  username that was specified in the `Authorization` HTTP header of the request. If
  authentication is turned off or the query was executed outside a request context,
  the function will return `null`.

* fixed issue #796: Searching with newline chars broken?

  fixed slightly different handling of backslash escape characters in a few
  AQL functions. Now handling of escape sequences should be consistent, and
  searching for newline characters should work the same everywhere

* added OpenSSL version check for configure

  It will report all OpenSSL versions < 1.0.1g as being too old.
  `configure` will only complain about an outdated OpenSSL version but not stop.

* require C++ compiler support (requires g++ 4.8, clang++ 3.4 or Visual Studio 13)

* less string copying returning JSONified documents from ArangoDB, e.g. via
  HTTP GET `/_api/document/<collection>/<document>`

* issue #798: Lower case http headers from arango

  This change allows returning capitalized HTTP headers, e.g.
  `Content-Length` instead of `content-length`.
  The HTTP spec says that headers are case-insensitive, but
  in fact several clients rely on a specific case in response
  headers.
  This change will capitalize HTTP headers if the `X-Arango-Version`
  request header is sent by the client and contains a value of at
  least `20100` (for version 2.1). The default value for the
  compatibility can also be set at server start, using the
  `--server.default-api-compatibility` option.

* simplified usage of `db._createStatement()`

  Previously, the function could not be called with a query string parameter as
  follows:

      db._createStatement(queryString);

  Calling it as above resulted in an error because the function expected an
  object as its parameter. From now on, it's possible to call the function with
  just the query string.

* make ArangoDB not send back a `WWW-Authenticate` header to a client in case the
  client sends the `X-Omit-WWW-Authenticate` HTTP header.

  This is done to prevent browsers from showing their built-in HTTP authentication
  dialog for AJAX requests that require authentication.
  ArangoDB will still return an HTTP 401 (Unauthorized) if the request doesn't
  contain valid credentials, but it will omit the `WWW-Authenticate` header,
  allowing clients to bypass the browser's authentication dialog.

* added REST API method HTTP GET `/_api/job/job-id` to query the status of an
  async job without potentially fetching it from the list of done jobs

* fixed non-intuitive behavior in jobs API: previously, querying the status
  of an async job via the API HTTP PUT `/_api/job/job-id` removed a currently
  executing async job from the list of queryable jobs on the server.
  Now, when querying the result of an async job that is still executing,
  the job is kept in the list of queryable jobs so its result can be fetched
  by a subsequent request.

* use a new data structure for the edge index of an edge collection. This
  improves the performance for the creation of the edge index and in
  particular speeds up removal of edges in graphs. Note however that
  this change might change the order in which edges starting at
  or ending in a vertex are returned. However, this order was never
  guaranteed anyway and it is not sensible to guarantee any particular
  order.

* provide a size hint to edge and hash indexes when initially filling them
  this will lead to less re-allocations when populating these indexes

  this may speed up building indexes when opening an existing collection

* don't requeue identical context methods in V8 threads in case a method is
  already registered

* removed arangod command line option `--database.remove-on-compacted`

* export the sort attribute for graph traversals to the HTTP interface

* add support for arangodump/arangorestore for clusters


v2.0.8 (XXXX-XX-XX)
-------------------

* fixed too-busy iteration over skiplists

  Even when a skiplist query was restricted by a limit clause, the skiplist
  index was queried without the limit. this led to slower-than-necessary
  execution times.

* fixed timeout overflows on 32 bit systems

  this bug has led to problems when select was called with a high timeout
  value (2000+ seconds) on 32bit systems that don't have a forgiving select
  implementation. when the call was made on these systems, select failed
  so no data would be read or sent over the connection

  this might have affected some cluster-internal operations.

* fixed ETCD issues on 32 bit systems

  ETCD was non-functional on 32 bit systems at all. The first call to the
  watch API crashed it. This was because atomic operations worked on data
  structures that were not properly aligned on 32 bit systems.

* fixed issue #848: db.someEdgeCollection.inEdge does not return correct
  value when called the 2nd time after a .save to the edge collection


v2.0.7 (2014-05-05)
-------------------

* issue #839: Foxx Manager missing "unfetch"

* fixed a race condition at startup

  this fixes undefined behavior in case the logger was involved directly at
  startup, before the logger initialization code was called. This should have
  occurred only for code that was executed before the invocation of main(),
  e.g. during ctor calls of statically defined objects.


v2.0.6 (2014-04-22)
-------------------

* fixed issue #835: arangosh doesn't show correct database name



v2.0.5 (2014-04-21)
-------------------

* Fixed a caching problem in IE JS Shell

* added cancelation for async jobs

* upgraded to new gyp for V8

* new Windows installer


v2.0.4 (2014-04-14)
-------------------

* fixed cluster authentication front-end issues for Firefox and IE, there are
  still problems with Chrome


v2.0.3 (2014-04-14)
-------------------

* fixed AQL optimizer bug

* fixed front-end issues

* added password change dialog


v2.0.2 (2014-04-06)
-------------------

* during cluster startup, do not log (somewhat expected) connection errors with
  log level error, but with log level info

* fixed dashboard modals

* fixed connection check for cluster planning front end: firefox does
  not support async:false

* document how to persist a cluster plan in order to relaunch an existing
  cluster later


v2.0.1 (2014-03-31)
-------------------

* make ArangoDB not send back a `WWW-Authenticate` header to a client in case the
  client sends the `X-Omit-WWW-Authenticate` HTTP header.

  This is done to prevent browsers from showing their built-in HTTP authentication
  dialog for AJAX requests that require authentication.
  ArangoDB will still return an HTTP 401 (Unauthorized) if the request doesn't
  contain valid credentials, but it will omit the `WWW-Authenticate` header,
  allowing clients to bypass the browser's authentication dialog.

* fixed isses in arango-dfdb:

  the dfdb was not able to unload certain system collections, so these couldn't be
  inspected with the dfdb sometimes. Additionally, it did not truncate corrupt
  markers from datafiles under some circumstances

* added `changePassword` attribute for users

* fixed non-working "save" button in collection edit view of web interface
  clicking the save button did nothing. one had to press enter in one of the input
  fields to send modified form data

* fixed V8 compile error on MacOS X

* prevent `body length: -9223372036854775808` being logged in development mode for
  some Foxx HTTP responses

* fixed several bugs in web interface dashboard

* fixed issue #783: coffee script not working in manifest file

* fixed issue #783: coffee script not working in manifest file

* fixed issue #781: Cant save current query from AQL editor ui

* bumped version in `X-Arango-Version` compatibility header sent by arangosh and other
  client tools from `1.5` to `2.0`.

* fixed startup options for arango-dfdb, added details option for arango-dfdb

* fixed display of missing error messages and codes in arangosh

* when creating a collection via the web interface, the collection type was always
  "document", regardless of the user's choice


v2.0.0 (2014-03-10)
-------------------

* first 2.0 release


v2.0.0-rc2 (2014-03-07)
-----------------------

* fixed cluster authorization


v2.0.0-rc1 (2014-02-28)
-----------------------

* added sharding :-)

* added collection._dbName attribute to query the name of the database from a collection

  more detailed documentation on the sharding and cluster features can be found in the user
  manual, section **Sharding**

* INCOMPATIBLE CHANGE: using complex values in AQL filter conditions with operators other
  than equality (e.g. >=, >, <=, <) will disable usage of skiplist indexes for filter
  evaluation.

  For example, the following queries will be affected by change:

      FOR doc IN docs FILTER doc.value < { foo: "bar" } RETURN doc
      FOR doc IN docs FILTER doc.value >= [ 1, 2, 3 ] RETURN doc

  The following queries will not be affected by the change:

      FOR doc IN docs FILTER doc.value == 1 RETURN doc
      FOR doc IN docs FILTER doc.value == "foo" RETURN doc
      FOR doc IN docs FILTER doc.value == [ 1, 2, 3 ] RETURN doc
      FOR doc IN docs FILTER doc.value == { foo: "bar" } RETURN doc

* INCOMPATIBLE CHANGE: removed undocumented method `collection.saveOrReplace`

  this feature was never advertised nor documented nor tested.

* INCOMPATIBLE CHANGE: removed undocumented REST API method `/_api/simple/BY-EXAMPLE-HASH`

  this feature was never advertised nor documented nor tested.

* added explicit startup parameter `--server.reuse-address`

  This flag can be used to control whether sockets should be acquired with the SO_REUSEADDR
  flag.

  Regardless of this setting, sockets on Windows are always acquired using the
  SO_EXCLUSIVEADDRUSE flag.

* removed undocumented REST API method GET `/_admin/database-name`

* added user validation API at POST `/_api/user/<username>`

* slightly improved users management API in `/_api/user`:

  Previously, when creating a new user via HTTP POST, the username needed to be
  passed in an attribute `username`. When users were returned via this API,
  the usernames were returned in an attribute named `user`. This was slightly
  confusing and was changed in 2.0 as follows:

  - when adding a user via HTTP POST, the username can be specified in an attribute
  `user`. If this attribute is not used, the API will look into the attribute `username`
  as before and use that value.
  - when users are returned via HTTP GET, the usernames are still returned in an
    attribute `user`.

  This change should be fully downwards-compatible with the previous version of the API.

* added AQL SLICE function to extract slices from lists

* made module loader more node compatible

* the startup option `--javascript.package-path` for arangosh is now deprecated and does
  nothing. Using it will not cause an error, but the option is ignored.

* added coffee script support

* Several UI improvements.

* Exchanged icons in the graphviewer toolbar

* always start networking and HTTP listeners when starting the server (even in
  console mode)

* allow vertex and edge filtering with user-defined functions in TRAVERSAL,
  TRAVERSAL_TREE and SHORTEST_PATH AQL functions:

      // using user-defined AQL functions for edge and vertex filtering
      RETURN TRAVERSAL(friends, friendrelations, "friends/john", "outbound", {
        followEdges: "myfunctions::checkedge",
        filterVertices: "myfunctions::checkvertex"
      })

      // using the following custom filter functions
      var aqlfunctions = require("org/arangodb/aql/functions");
      aqlfunctions.register("myfunctions::checkedge", function (config, vertex, edge, path) {
        return (edge.type !== 'dislikes'); // don't follow these edges
      }, false);

      aqlfunctions.register("myfunctions::checkvertex", function (config, vertex, path) {
        if (vertex.isDeleted || ! vertex.isActive) {
          return [ "prune", "exclude" ]; // exclude these and don't follow them
        }
        return [ ]; // include everything else
      }, false);

* fail if invalid `strategy`, `order` or `itemOrder` attribute values
  are passed to the AQL TRAVERSAL function. Omitting these attributes
  is not considered an error, but specifying an invalid value for any
  of these attributes will make an AQL query fail.

* issue #751: Create database through API should return HTTP status code 201

  By default, the server now returns HTTP 201 (created) when creating a new
  database successfully. To keep compatibility with older ArangoDB versions, the
  startup parameter `--server.default-api-compatibility` can be set to a value
  of `10400` to indicate API compatibility with ArangoDB 1.4. The compatibility
  can also be enforced by setting the `X-Arango-Version` HTTP header in a
  client request to this API on a per-request basis.

* allow direct access from the `db` object to collections whose names start
  with an underscore (e.g. db._users).

  Previously, access to such collections via the `db` object was possible from
  arangosh, but not from arangod (and thus Foxx and actions). The only way
  to access such collections from these places was via the `db._collection(<name>)`
  workaround.

* allow `\n` (as well as `\r\n`) as line terminator in batch requests sent to
  `/_api/batch` HTTP API.

* use `--data-binary` instead of `--data` parameter in generated cURL examples

* issue #703: Also show path of logfile for fm.config()

* issue #675: Dropping a collection used in "graph" module breaks the graph

* added "static" Graph.drop() method for graphs API

* fixed issue #695: arangosh server.password error

* use pretty-printing in `--console` mode by default

* simplified ArangoDB startup options

  Some startup options are now superfluous or their usage is simplified. The
  following options have been changed:

  * `--javascript.modules-path`: this option has been removed. The modules paths
    are determined by arangod and arangosh automatically based on the value of
    `--javascript.startup-directory`.

    If the option is set on startup, it is ignored so startup will not abort with
    an error `unrecognized option`.

  * `--javascript.action-directory`: this option has been removed. The actions
    directory is determined by arangod automatically based on the value of
    `--javascript.startup-directory`.

    If the option is set on startup, it is ignored so startup will not abort with
    an error `unrecognized option`.

  * `--javascript.package-path`: this option is still available but it is not
    required anymore to set the standard package paths (e.g. `js/npm`). arangod
    will automatically use this standard package path regardless of whether it
    was specified via the options.

    It is possible to use this option to add additional package paths to the
    standard value.

  Configuration files included with arangod are adjusted accordingly.

* layout of the graphs tab adapted to better fit with the other tabs

* database selection is moved to the bottom right corner of the web interface

* removed priority queue index type

  this feature was never advertised nor documented nor tested.

* display internal attributes in document source view of web interface

* removed separate shape collections

  When upgrading to ArangoDB 2.0, existing collections will be converted to include
  shapes and attribute markers in the datafiles instead of using separate files for
  shapes.

  When a collection is converted, existing shapes from the SHAPES directory will
  be written to a new datafile in the collection directory, and the SHAPES directory
  will be removed afterwards.

  This saves up to 2 MB of memory and disk space for each collection
  (savings are higher, the less different shapes there are in a collection).
  Additionally, one less file descriptor per opened collection will be used.

  When creating a new collection, the amount of sync calls may be reduced. The same
  may be true for documents with yet-unknown shapes. This may help performance
  in these cases.

* added AQL functions `NTH` and `POSITION`

* added signal handler for arangosh to save last command in more cases

* added extra prompt placeholders for arangosh:
  - `%e`: current endpoint
  - `%u`: current user

* added arangosh option `--javascript.gc-interval` to control amount of
  garbage collection performed by arangosh

* fixed issue #651: Allow addEdge() to take vertex ids in the JS library

* removed command-line option `--log.format`

  In previous versions, this option did not have an effect for most log messages, so
  it got removed.

* removed C++ logger implementation

  Logging inside ArangoDB is now done using the LOG_XXX() macros. The LOGGER_XXX()
  macros are gone.

* added collection status "loading"


v1.4.16 (XXXX-XX-XX)
--------------------

* fixed too eager datafile deletion

  this issue could have caused a crash when the compaction had marked datafiles as obsolete
  and they were removed while "old" temporary query results still pointed to the old datafile
  positions

* fixed issue #826: Replication fails when a collection's configuration changes


v1.4.15 (2014-04-19)
--------------------

* bugfix for AQL query optimizer

  the following type of query was too eagerly optimized, leading to errors in code-generation:

      LET a = (FOR i IN [] RETURN i) LET b = (FOR i IN [] RETURN i) RETURN 1

  the problem occurred when both lists in the subqueries were empty. In this case invalid code
  was generated and the query couldn't be executed.


v1.4.14 (2014-04-05)
--------------------

* fixed race conditions during shape / attribute insertion

  A race condition could have led to spurious `cannot find attribute #xx` or
  `cannot find shape #xx` (where xx is a number) warning messages being logged
  by the server. This happened when a new attribute was inserted and at the same
  time was queried by another thread.

  Also fixed a race condition that may have occurred when a thread tried to
  access the shapes / attributes hash tables while they were resized. In this
  cases, the shape / attribute may have been hashed to a wrong slot.

* fixed a memory barrier / cpu synchronization problem with libev, affecting
  Windows with Visual Studio 2013 (probably earlier versions are affected, too)

  The issue is described in detail here:
  http://lists.schmorp.de/pipermail/libev/2014q1/002318.html


v1.4.13 (2014-03-14)
--------------------

* added diagnostic output for Foxx application upload

* allow dump & restore from ArangoDB 1.4 with an ArangoDB 2.0 server

* allow startup options `temp-path` and `default-language` to be specified from the arangod
  configuration file and not only from the command line

* fixed too eager compaction

  The compaction will now wait for several seconds before trying to re-compact the same
  collection. Additionally, some other limits have been introduced for the compaction.


v1.4.12 (2014-03-05)
--------------------

* fixed display bug in web interface which caused the following problems:
  - documents were displayed in web interface as being empty
  - document attributes view displayed many attributes with content "undefined"
  - document source view displayed many attributes with name "TYPEOF" and value "undefined"
  - an alert popping up in the browser with message "Datatables warning..."

* re-introduced old-style read-write locks to supports Windows versions older than
  Windows 2008R2 and Windows 7. This should re-enable support for Windows Vista and
  Windows 2008.


v1.4.11 (2014-02-27)
--------------------

* added SHORTEST_PATH AQL function

  this calculates the shortest paths between two vertices, using the Dijkstra
  algorithm, employing a min-heap

  By default, ArangoDB does not know the distance between any two vertices and
  will use a default distance of 1. A custom distance function can be registered
  as an AQL user function to make the distance calculation use any document
  attributes or custom logic:

      RETURN SHORTEST_PATH(cities, motorways, "cities/CGN", "cities/MUC", "outbound", {
        paths: true,
        distance: "myfunctions::citydistance"
      })

      // using the following custom distance function
      var aqlfunctions = require("org/arangodb/aql/functions");
      aqlfunctions.register("myfunctions::distance", function (config, vertex1, vertex2, edge) {
        return Math.sqrt(Math.pow(vertex1.x - vertex2.x) + Math.pow(vertex1.y - vertex2.y));
      }, false);

* fixed bug in Graph.pathTo function

* fixed small memleak in AQL optimizer

* fixed access to potentially uninitialized variable when collection had a cap constraint


v1.4.10 (2014-02-21)
--------------------

* fixed graph constructor to allow graph with some parameter to be used

* added node.js "events" and "stream"

* updated npm packages

* added loading of .json file

* Fixed http return code in graph api with waitForSync parameter.

* Fixed documentation in graph, simple and index api.

* removed 2 tests due to change in ruby library.

* issue #756: set access-control-expose-headers on CORS response

  the following headers are now whitelisted by ArangoDB in CORS responses:
  - etag
  - content-encoding
  - content-length
  - location
  - server
  - x-arango-errors
  - x-arango-async-id


v1.4.9 (2014-02-07)
-------------------

* return a document's current etag in response header for HTTP HEAD requests on
  documents that return an HTTP 412 (precondition failed) error. This allows
  retrieving the document's current revision easily.

* added AQL function `SKIPLIST` to directly access skiplist indexes from AQL

  This is a shortcut method to use a skiplist index for retrieving specific documents in
  indexed order. The function capability is rather limited, but it may be used
  for several cases to speed up queries. The documents are returned in index order if
  only one condition is used.

      /* return all documents with mycollection.created > 12345678 */
      FOR doc IN SKIPLIST(mycollection, { created: [[ '>', 12345678 ]] })
        RETURN doc

      /* return first document with mycollection.created > 12345678 */
      FOR doc IN SKIPLIST(mycollection, { created: [[ '>', 12345678 ]] }, 0, 1)
        RETURN doc

      /* return all documents with mycollection.created between 12345678 and 123456790 */
      FOR doc IN SKIPLIST(mycollection, { created: [[ '>', 12345678 ], [ '<=', 123456790 ]] })
        RETURN doc

      /* return all documents with mycollection.a equal 1 and .b equal 2 */
      FOR doc IN SKIPLIST(mycollection, { a: [[ '==', 1 ]], b: [[ '==', 2 ]] })
        RETURN doc

  The function requires a skiplist index with the exact same attributes to
  be present on the specified collection. All attributes present in the skiplist
  index must be specified in the conditions specified for the `SKIPLIST` function.
  Attribute declaration order is important, too: attributes must be specified in the
  same order in the condition as they have been declared in the skiplist index.

* added command-line option `--server.disable-authentication-unix-sockets`

  with this option, authentication can be disabled for all requests coming
  in via UNIX domain sockets, enabling clients located on the same host as
  the ArangoDB server to connect without authentication.
  Other connections (e.g. TCP/IP) are not affected by this option.

  The default value for this option is `false`.
  Note: this option is only supported on platforms that support Unix domain
  sockets.

* call global arangod instance destructor on shutdown

* issue #755: TRAVERSAL does not use strategy, order and itemOrder options

  these options were not honored when configuring a traversal via the AQL
  TRAVERSAL function. Now, these options are used if specified.

* allow vertex and edge filtering with user-defined functions in TRAVERSAL,
  TRAVERSAL_TREE and SHORTEST_PATH AQL functions:

      // using user-defined AQL functions for edge and vertex filtering
      RETURN TRAVERSAL(friends, friendrelations, "friends/john", "outbound", {
        followEdges: "myfunctions::checkedge",
        filterVertices: "myfunctions::checkvertex"
      })

      // using the following custom filter functions
      var aqlfunctions = require("org/arangodb/aql/functions");
      aqlfunctions.register("myfunctions::checkedge", function (config, vertex, edge, path) {
        return (edge.type !== 'dislikes'); // don't follow these edges
      }, false);

      aqlfunctions.register("myfunctions::checkvertex", function (config, vertex, path) {
        if (vertex.isDeleted || ! vertex.isActive) {
          return [ "prune", "exclude" ]; // exclude these and don't follow them
        }
        return [ ]; // include everything else
      }, false);

* issue #748: add vertex filtering to AQL's TRAVERSAL[_TREE]() function


v1.4.8 (2014-01-31)
-------------------

* install foxx apps in the web interface

* fixed a segfault in the import API


v1.4.7 (2014-01-23)
-------------------

* issue #744: Add usage example arangoimp from Command line

* issue #738: added __dirname, __filename pseudo-globals. Fixes #733. (@by pluma)

* mount all Foxx applications in system apps directory on startup


v1.4.6 (2014-01-20)
-------------------

* issue #736: AQL function to parse collection and key from document handle

* added fm.rescan() method for Foxx-Manager

* fixed issue #734: foxx cookie and route problem

* added method `fm.configJson` for arangosh

* include `startupPath` in result of API `/_api/foxx/config`


v1.4.5 (2014-01-15)
-------------------

* fixed issue #726: Alternate Windows Install Method

* fixed issue #716: dpkg -P doesn't remove everything

* fixed bugs in description of HTTP API `_api/index`

* fixed issue #732: Rest API GET revision number

* added missing documentation for several methods in HTTP API `/_api/edge/...`

* fixed typos in description of HTTP API `_api/document`

* defer evaluation of AQL subqueries and logical operators (lazy evaluation)

* Updated font in WebFrontend, it now contains a version that renders properly on Windows

* generally allow function return values as call parameters to AQL functions

* fixed potential deadlock in global context method execution

* added override file "arangod.conf.local" (and co)


v1.4.4 (2013-12-24)
-------------------

* uid and gid are now set in the scripts, there is no longer a separate config file for
  arangod when started from a script

* foxx-manager is now an alias for arangosh

* arango-dfdb is now an alias for arangod, moved from bin to sbin

* changed from readline to linenoise for Windows

* added --install-service and --uninstall-service for Windows

* removed --daemon and --supervisor for Windows

* arangosh and arangod now uses the config-file which maps the binary name, i. e. if you
  rename arangosh to foxx-manager it will use the config file foxx-manager.conf

* fixed lock file for Windows

* fixed issue #711, #687: foxx-manager throws internal errors

* added `--server.ssl-protocol` option for client tools
  this allows connecting from arangosh, arangoimp, arangoimp etc. to an ArangoDB
  server that uses a non-default value for `--server.ssl-protocol`. The default
  value for the SSL protocol is 4 (TLSv1). If the server is configured to use a
  different protocol, it was not possible to connect to it with the client tools.

* added more detailed request statistics

  This adds the number of async-executed HTTP requests plus the number of HTTP
  requests per individual HTTP method type.

* added `--force` option for arangorestore
  this option allows continuing a restore operation even if the server reports errors
  in the middle of the restore operation

* better error reporting for arangorestore
  in case the server returned an HTTP error, arangorestore previously reported this
  error as `internal error` without any details only. Now server-side errors are
  reported by arangorestore with the server's error message

* include more system collections in dumps produced by arangodump
  previously some system collections were intentionally excluded from dumps, even if the
  dump was run with `--include-system-collections`. for example, the collections `_aal`,
  `_modules`, `_routing`, and `_users` were excluded. This makes sense in a replication
  context but not always in a dump context.
  When specifying `--include-system-collections`, arangodump will now include the above-
  mentioned collections in the dump, too. Some other system collections are still excluded
  even when the dump is run with `--include-system-collections`, for example `_replication`
  and `_trx`.

* fixed issue #701: ArangoStatement undefined in arangosh

* fixed typos in configuration files


v1.4.3 (2013-11-25)
-------------------

* fixed a segfault in the AQL optimizer, occurring when a constant non-list value was
  used on the right-hand side of an IN operator that had a collection attribute on the
  left-hand side

* issue #662:

  Fixed access violation errors (crashes) in the Windows version, occurring under some
  circumstances when accessing databases with multiple clients in parallel

* fixed issue #681: Problem with ArchLinux PKGBUILD configuration


v1.4.2 (2013-11-20)
-------------------

* fixed issue #669: Tiny documentation update

* ported Windows version to use native Windows API SRWLocks (slim read-write locks)
  and condition variables instead of homemade versions

  MSDN states the following about the compatibility of SRWLocks and Condition Variables:

      Minimum supported client:
      Windows Server 2008 [desktop apps | Windows Store apps]

      Minimum supported server:
      Windows Vista [desktop apps | Windows Store apps]

* fixed issue #662: ArangoDB on Windows hanging

  This fixes a deadlock issue that occurred on Windows when documents were written to
  a collection at the same time when some other thread tried to drop the collection.

* fixed file-based logging in Windows

  the logger complained on startup if the specified log file already existed

* fixed startup of server in daemon mode (`--daemon` startup option)

* fixed a segfault in the AQL optimizer

* issue #671: Method graph.measurement does not exist

* changed Windows condition variable implementation to use Windows native
  condition variables

  This is an attempt to fix spurious Windows hangs as described in issue #662.

* added documentation for JavaScript traversals

* added --code-page command-line option for Windows version of arangosh

* fixed a problem when creating edges via the web interface.

  The problem only occurred if a collection was created with type "document
  collection" via the web interface, and afterwards was dropped and re-created
  with type "edge collection". If the web interface page was not reloaded,
  the old collection type (document) was cached, making the subsequent creation
  of edges into the (seeming-to-be-document) collection fail.

  The fix is to not cache the collection type in the web interface. Users of
  an older version of the web interface can reload the collections page if they
  are affected.

* fixed a caching problem in arangosh: if a collection was created using the web
  interface, and then removed via arangosh, arangosh did not actually drop the
  collection due to caching.

  Because the `drop` operation was not carried out, this caused misleading error
  messages when trying to re-create the collection (e.g. `cannot create collection:
  duplicate name`).

* fixed ALT-introduced characters for arangosh console input on Windows

  The Windows readline port was not able to handle characters that are built
  using CTRL or ALT keys. Regular characters entered using the CTRL or ALT keys
  were silently swallowed and not passed to the terminal input handler.

  This did not seem to cause problems for the US keyboard layout, but was a
  severe issue for keyboard layouts that require the ALT (or ALT-GR) key to
  construct characters. For example, entering the character `{` with a German
  keyboard layout requires pressing ALT-GR + 9.

* fixed issue #665: Hash/skiplist combo madness bit my ass

  this fixes a problem with missing/non-deterministic rollbacks of inserts in
  case of a unique constraint violation into a collection with multiple secondary
  indexes (with at least one of them unique)

* fixed issue #664: ArangoDB installer on Windows requires drive c:

* partly fixed issue #662: ArangoDB on Windows hanging

  This fixes dropping databases on Windows. In previous 1.4 versions on Windows,
  one shape collection file was not unloaded and removed when dropping a database,
  leaving one directory and one shape collection file in the otherwise-dropped
  database directory.

* fixed issue #660: updated documentation on indexes


v1.4.1 (2013-11-08)
-------------------

* performance improvements for skip-list deletes


v1.4.1-rc1 (2013-11-07)
-----------------------

* fixed issue #635: Web-Interface should have a "Databases" Menu for Management

* fixed issue #624: Web-Interface is missing a Database selector

* fixed segfault in bitarray query

* fixed issue #656: Cannot create unique index through web interface

* fixed issue #654: bitarray index makes server down

* fixed issue #653: Slow query

* fixed issue #650: Randomness of any() should be improved

* made AQL `DOCUMENT()` function polymorphic and work with just one parameter.

  This allows using the `DOCUMENT` function like this:

      DOCUMENT('users/john')
      DOCUMENT([ 'users/john', 'users/amy' ])

  in addition to the existing use cases:

      DOCUMENT(users, 'users/john')
      DOCUMENT(users, 'john')
      DOCUMENT(users, [ 'users/john' ])
      DOCUMENT(users, [ 'users/john', 'users/amy' ])
      DOCUMENT(users, [ 'john', 'amy' ])

* simplified usage of ArangoDB batch API

  It is not necessary anymore to send the batch boundary in the HTTP `Content-Type`
  header. Previously, the batch API expected the client to send a Content-Type header
  of`multipart/form-data; boundary=<some boundary value>`. This is still supported in
  ArangoDB 2.0, but clients can now also omit this header. If the header is not
  present in a client request, ArangoDB will ignore the request content type and
  read the MIME boundary from the beginning of the request body.

  This also allows using the batch API with the Swagger "Try it out" feature (which is
  not too good at sending a different or even dynamic content-type request header).

* added API method GET `/_api/database/user`

  This returns the list of databases a specific user can see without changing the
  username/passwd.

* issue #424: Documentation about IDs needs to be upgraded


v1.4.0 (2013-10-29)
-------------------

* fixed issue #648: /batch API is missing from Web Interface API Documentation (Swagger)

* fixed issue #647: Icon tooltips missing

* fixed issue #646: index creation in web interface

* fixed issue #645: Allow jumping from edge to linked vertices

* merged PR for issue #643: Some minor corrections and a link to "Downloads"

* fixed issue #642: Completion of error handling

* fixed issue #639: compiling v1.4 on maverick produces warnings on -Wstrict-null-sentinel

* fixed issue #634: Web interface bug: Escape does not always propagate

* fixed issue #620: added startup option `--server.default-api-compatibility`

  This adds the following changes to the ArangoDB server and clients:
  - the server provides a new startup option `--server.default-api-compatibility`.
    This option can be used to determine the compatibility of (some) server API
    return values. The value for this parameter is a server version number,
    calculated as follows: `10000 * major + 100 * minor` (e.g. `10400` for ArangoDB
    1.3). The default value is `10400` (1.4), the minimum allowed value is `10300`
    (1.3).

    When setting this option to a value lower than the current server version,
    the server might respond with old-style results to "old" clients, increasing
    compatibility with "old" (non-up-to-date) clients.

  - the server will on each incoming request check for an HTTP header
    `x-arango-version`. Clients can optionally set this header to the API
    version number they support. For example, if a client sends the HTTP header
    `x-arango-version: 10300`, the server will pick this up and might send ArangoDB
    1.3-style responses in some situations.

    Setting either the startup parameter or using the HTTP header (or both) allows
    running "old" clients with newer versions of ArangoDB, without having to adjust
    the clients too much.

  - the `location` headers returned by the server for the APIs `/_api/document/...`
    and `/_api/collection/...` will have different values depending on the used API
    version. If the API compatibility is `10300`, the `location` headers returned
    will look like this:

        location: /_api/document/....

    whereas when an API compatibility of `10400` or higher is used, the `location`
    headers will look like this:

        location: /_db/<database name>/_api/document/...

  Please note that even in the presence of this, old API versions still may not
  be supported forever by the server.

* fixed issue #643: Some minor corrections and a link to "Downloads" by @frankmayer

* started issue #642: Completion of error handling

* fixed issue #639: compiling v1.4 on maverick produces warnings on
  -Wstrict-null-sentinel

* fixed issue #621: Standard Config needs to be fixed

* added function to manage indexes (web interface)

* improved server shutdown time by signaling shutdown to applicationserver,
  logging, cleanup and compactor threads

* added foxx-manager `replace` command

* added foxx-manager `installed` command (a more intuitive alias for `list`)

* fixed issue #617: Swagger API is missing '/_api/version'

* fixed issue #615: Swagger API: Some commands have no parameter entry forms

* fixed issue #614: API : Typo in : Request URL /_api/database/current

* fixed issue #609: Graph viz tool - different background color

* fixed issue #608: arangosh config files - eventually missing in the manual

* fixed issue #607: Admin interface: no core documentation

* fixed issue #603: Aardvark Foxx App Manager

* fixed a bug in type-mapping between AQL user functions and the AQL layer

  The bug caused errors like the following when working with collection documents
  in an AQL user function:

      TypeError: Cannot assign to read only property '_id' of #<ShapedJson>

* create less system collections when creating a new database

  This is achieved by deferring collection creation until the collections are actually
  needed by ArangoDB. The following collections are affected by the change:
  - `_fishbowl`
  - `_structures`


v1.4.0-beta2 (2013-10-14)
-------------------------

* fixed compaction on Windows

  The compaction on Windows did not ftruncate the cleaned datafiles to a smaller size.
  This has been fixed so not only the content of the files is cleaned but also files
  are re-created with potentially smaller sizes.

* only the following system collections will be excluded from replication from now on:
  - `_replication`
  - `_trx`
  - `_users`
  - `_aal`
  - `_fishbowl`
  - `_modules`
  - `_routing`

  Especially the following system collections will now be included in replication:
  - `_aqlfunctions`
  - `_graphs`

  In previous versions of ArangoDB, all system collections were excluded from the
  replication.

  The change also caused a change in the replication logger and applier:
  in previous versions of ArangoDB, only a collection's id was logged for an operation.
  This has not caused problems for non-system collections but for system collections
  there ids might differ. In addition to a collection id ArangoDB will now also log the
  name of a collection for each replication event.

  The replication applier will now look for the collection name attribute in logged
  events preferably.

* added database selection to arango-dfdb

* provide foxx-manager, arangodump, and arangorestore in Windows build

* ArangoDB 1.4 will refuse to start if option `--javascript.app-path` is not set.

* added startup option `--server.allow-method-override`

  This option can be set to allow overriding the HTTP request method in a request using
  one of the following custom headers:

  - x-http-method-override
  - x-http-method
  - x-method-override

  This allows bypassing proxies and tools that would otherwise just let certain types of
  requests pass. Enabling this option may impose a security risk, so it should only be
  used in very controlled environments.

  The default value for this option is `false` (no method overriding allowed).

* added "details" URL parameter for bulk import API

  Setting the `details` URL parameter to `true` in a call to POST `/_api/import` will make
  the import return details about non-imported documents in the `details` attribute. If
  `details` is `false` or omitted, no `details` attribute will be present in the response.
  This is the same behavior that previous ArangoDB versions exposed.

* added "complete" option for bulk import API

  Setting the `complete` URL parameter to `true` in a call to POST `/_api/import` will make
  the import completely fail if at least one of documents cannot be imported successfully.

  It defaults to `false`, which will make ArangoDB continue importing the other documents
  from the import even if some documents cannot be imported. This is the same behavior that
  previous ArangoDB versions exposed.

* added missing swagger documentation for `/_api/log`

* calling `/_api/logs` (or `/_admin/logs`) is only permitted from the `_system` database now.

  Calling this API method for/from other database will result in an HTTP 400.

' ported fix from https://github.com/novus/nvd3/commit/0894152def263b8dee60192f75f66700cea532cc

  This prevents JavaScript errors from occurring in Chrome when in the admin interface,
  section "Dashboard".

* show current database name in web interface (bottom right corner)

* added missing documentation for /_api/import in swagger API docs

* allow specification of database name for replication sync command replication applier

  This allows syncing from a master database with a different name than the slave database.

* issue #601: Show DB in prompt

  arangosh now displays the database name as part of the prompt by default.

  Can change the prompt by using the `--prompt` option, e.g.

      > arangosh --prompt "my db is named \"%d\"> "


v1.4.0-beta1 (2013-10-01)
-------------------------

* make the Foxx manager use per-database app directories

  Each database now has its own subdirectory for Foxx applications. Each database
  can thus use different Foxx applications if required. A Foxx app for a specific
  database resides in `<app-path>/databases/<database-name>/<app-name>`.

  System apps are shared between all databases. They reside in `<app-path>/system/<app-name>`.

* only trigger an engine reset in development mode for URLs starting with `/dev/`

  This prevents ArangoDB from reloading all Foxx applications when it is not
  actually necessary.

* changed error code from 10 (bad parameter) to 1232 (invalid key generator) for
  errors that are due to an invalid key generator specification when creating a new
  collection

* automatic detection of content-type / mime-type for Foxx assets based on filenames,
  added possibility to override auto detection

* added endpoint management API at `/_api/endpoint`

* changed HTTP return code of PUT `/_api/cursor` from 400 to 404 in case a
  non-existing cursor is referred to

* issue #360: added support for asynchronous requests

  Incoming HTTP requests with the headers `x-arango-async: true` or
  `x-arango-async: store` will be answered by the server instantly with a generic
  HTTP 202 (Accepted) response.

  The actual requests will be queued and processed by the server asynchronously,
  allowing the client to continue sending other requests without waiting for the
  server to process the actually requested operation.

  The exact point in time when a queued request is executed is undefined. If an
  error occurs during execution of an asynchronous request, the client will not
  be notified by the server.

  The maximum size of the asynchronous task queue can be controlled using the new
  option `--scheduler.maximal-queue-size`. If the queue contains this many number of
  tasks and a new asynchronous request comes in, the server will reject it with an
  HTTP 500 (internal server error) response.

  Results of incoming requests marked with header `x-arango-async: true` will be
  discarded by the server immediately. Clients have no way of accessing the result
  of such asynchronously executed request. This is just _fire and forget_.

  To later retrieve the result of an asynchronously executed request, clients can
  mark a request with the header `x-arango-async: keep`. This makes the server
  store the result of the request in memory until explicitly fetched by a client
  via the `/_api/job` API. The `/_api/job` API also provides methods for basic
  inspection of which pending or already finished requests there are on the server,
  plus ways for garbage collecting unneeded results.

* Added new option `--scheduler.maximal-queue-size`.

* issue #590: Manifest Lint

* added data dump and restore tools, arangodump and arangorestore.

  arangodump can be used to create a logical dump of an ArangoDB database, or
  just dedicated collections. It can be used to dump both a collection's structure
  (properties and indexes) and data (documents).

  arangorestore can be used to restore data from a dump created with arangodump.
  arangorestore currently does not re-create any indexes, and doesn't yet handle
  referenced documents in edges properly when doing just partial restores.
  This will be fixed until 1.4 stable.

* introduced `--server.database` option for arangosh, arangoimp, and arangob.

  The option allows these client tools to use a certain database for their actions.
  In arangosh, the current database can be switched at any time using the command

      db._useDatabase(<name>);

  When no database is specified, all client tools will assume they should use the
  default database `_system`. This is done for downwards-compatibility reasons.

* added basic multi database support (alpha)

  New databases can be created using the REST API POST `/_api/database` and the
  shell command `db._createDatabase(<name>)`.

  The default database in ArangoDB is called `_system`. This database is always
  present and cannot be deleted by the user. When an older version of ArangoDB is
  upgraded to 1.4, the previously only database will automatically become the
  `_system` database.

  New databases can be created with the above commands, and can be deleted with the
  REST API DELETE `/_api/database/<name>` or the shell command `db._dropDatabase(<name>);`.

  Deleting databases is still unstable in ArangoDB 1.4 alpha and might crash the
  server. This will be fixed until 1.4 stable.

  To access a specific database via the HTTP REST API, the `/_db/<name>/` prefix
  can be used in all URLs. ArangoDB will check if an incoming request starts with
  this prefix, and will automatically pick the database name from it. If the prefix
  is not there, ArangoDB will assume the request is made for the default database
  (`_system`). This is done for downwards-compatibility reasons.

  That means, the following URL pathnames are logically identical:

      /_api/document/mycollection/1234
      /_db/_system/document/mycollection/1234

  To access a different database (e.g. `test`), the URL pathname would look like this:

      /_db/test/document/mycollection/1234

  New databases can also be created and existing databases can only be dropped from
  within the default database (`_system`). It is not possible to drop the `_system`
  database itself.

  Cross-database operations are unintended and unsupported. The intention of the
  multi-database feature is to have the possibility to have a few databases managed
  by ArangoDB in parallel, but to only access one database at a time from a connection
  or a request.

  When accessing the web interface via the URL pathname `/_admin/html/` or `/_admin/aardvark`,
  the web interface for the default database (`_system`) will be displayed.
  To access the web interface for a different database, the database name can be
  put into the URLs as a prefix, e.g. `/_db/test/_admin/html` or
  `/_db/test/_admin/aardvark`.

  All internal request handlers and also all user-defined request handlers and actions
  (including Foxx) will only get to see the unprefixed URL pathnames (i.e. excluding
  any database name prefix). This is to ensure downwards-compatibility.

  To access the name of the requested database from any action (including Foxx), use
  use `req.database`.

  For example, when calling the URL `/myapp/myaction`, the content of `req.database`
  will be `_system` (the default database because no database got specified) and the
  content of `req.url` will be `/myapp/myaction`.

  When calling the URL `/_db/test/myapp/myaction`, the content of `req.database` will be
  `test`, and the content of `req.url` will still be `/myapp/myaction`.

* Foxx now excludes files starting with . (dot) when bundling assets

  This mitigates problems with editor swap files etc.

* made the web interface a Foxx application

  This change caused the files for the web interface to be moved from `html/admin` to
  `js/apps/aardvark` in the file system.

  The base URL for the admin interface changed from `_admin/html/index.html` to
  `_admin/aardvark/index.html`.

  The "old" redirection to `_admin/html/index.html` will now produce a 404 error.

  When starting ArangoDB with the `--upgrade` option, this will automatically be remedied
  by putting in a redirection from `/` to `/_admin/aardvark/index.html`, and from
  `/_admin/html/index.html` to `/_admin/aardvark/index.html`.

  This also obsoletes the following configuration (command-line) options:
  - `--server.admin-directory`
  - `--server.disable-admin-interface`

  when using these now obsolete options when the server is started, no error is produced
  for downwards-compatibility.

* changed User-Agent value sent by arangoimp, arangosh, and arangod from "VOC-Agent" to
  "ArangoDB"

* changed journal file creation behavior as follows:

  Previously, a journal file for a collection was always created when a collection was
  created. When a journal filled up and became full, the current journal was made a
  datafile, and a new (empty) journal was created automatically. There weren't many
  intended situations when a collection did not have at least one journal.

  This is changed now as follows:
  - when a collection is created, no journal file will be created automatically
  - when there is a write into a collection without a journal, the journal will be
    created lazily
  - when there is a write into a collection with a full journal, a new journal will
    be created automatically

  From the end user perspective, nothing should have changed, except that there is now
  less disk usage for empty collections. Disk usage of infrequently updated collections
  might also be reduced significantly by running the `rotate()` method of a collection,
  and not writing into a collection subsequently.

* added method `collection.rotate()`

  This allows premature rotation of a collection's current journal file into a (read-only)
  datafile. The purpose of using `rotate()` is to prematurely allow compaction (which is
  performed on datafiles only) on data, even if the journal was not filled up completely.

  Using `rotate()` may make sense in the following scenario:

      c = db._create("test");
      for (i = 0; i < 1000; ++i) {
        c.save(...); // insert lots of data here
      }

      ...
      c.truncate(); // collection is now empty
      // only data in datafiles will be compacted by following compaction runs
      // all data in the current journal would not be compacted

      // calling rotate will make the current journal a datafile, and thus make it
      // eligible for compaction
      c.rotate();

  Using `rotate()` may also be useful when data in a collection is known to not change
  in the immediate future. After having completed all write operations on a collection,
  performing a `rotate()` will reduce the size of the current journal to the actually
  required size (remember that journals are pre-allocated with a specific size) before
  making the journal a datafile. Thus `rotate()` may cause disk space savings, even if
  the datafiles does not qualify for compaction after rotation.

  Note: rotating the journal is asynchronous, so that the actual rotation may be executed
  after `rotate()` returns to the caller.

* changed compaction to merge small datafiles together (up to 3 datafiles are merged in
  a compaction run)

  In the regular case, this should leave less small datafiles stay around on disk and allow
  using less file descriptors in total.

* added AQL MINUS function

* added AQL UNION_DISTINCT function (more efficient than combination of `UNIQUE(UNION())`)

* updated mruby to 2013-08-22

* issue #587: Add db._create() in help for startup arangosh

* issue #586: Share a link on installation instructions in the User Manual

* issue #585: Bison 2.4 missing on Mac for custom build

* issue #584: Web interface images broken in devel

* issue #583: Small documentation update

* issue #581: Parameter binding for attributes

* issue #580: Small improvements (by @guidoreina)

* issue #577: Missing documentation for collection figures in implementor manual

* issue #576: Get disk usage for collections and graphs

  This extends the result of the REST API for /_api/collection/figures with
  the attributes `compactors.count`, `compactors.fileSize`, `shapefiles.count`,
  and `shapefiles.fileSize`.

* issue #575: installing devel version on mac (low prio)

* issue #574: Documentation (POST /_admin/routing/reload)

* issue #558: HTTP cursors, allow count to ignore LIMIT


v1.4.0-alpha1 (2013-08-02)
--------------------------

* added replication. check online manual for details.

* added server startup options `--server.disable-replication-logger` and
  `--server.disable-replication-applier`

* removed action deployment tool, this now handled with Foxx and its manager or
  by kaerus node utility

* fixed a server crash when using byExample / firstExample inside a transaction
  and the collection contained a usable hash/skiplist index for the example

* defineHttp now only expects a single context

* added collection detail dialog (web interface)

  Shows collection properties, figures (datafiles, journals, attributes, etc.)
  and indexes.

* added documents filter (web interface)

  Allows searching for documents based on attribute values. One or many filter
  conditions can be defined, using comparison operators such as '==', '<=', etc.

* improved AQL editor (web interface)

  Editor supports keyboard shortcuts (Submit, Undo, Redo, Select).
  Editor allows saving and reusing of user-defined queries.
  Added example queries to AQL editor.
  Added comment button.

* added document import (web interface)

  Allows upload of JSON-data from files. Files must have an extension of .json.

* added dashboard (web interface)

  Shows the status of replication and multiple system charts, e.g.
  Virtual Memory Size, Request Time, HTTP Connections etc.

* added API method `/_api/graph` to query all graphs with all properties.

* added example queries in web interface AQL editor

* added arango.reconnect(<host>) method for arangosh to dynamically switch server or
  user name

* added AQL range operator `..`

  The `..` operator can be used to easily iterate over a sequence of numeric
  values. It will produce a list of values in the defined range, with both bounding
  values included.

  Example:

      2010..2013

  will produce the following result:

      [ 2010, 2011, 2012, 2013 ]

* added AQL RANGE function

* added collection.first(count) and collection.last(count) document access functions

  These functions allow accessing the first or last n documents in a collection. The order
  is determined by document insertion/update time.

* added AQL INTERSECTION function

* INCOMPATIBLE CHANGE: changed AQL user function namespace resolution operator from `:` to `::`

  AQL user-defined functions were introduced in ArangoDB 1.3, and the namespace resolution
  operator for them was the single colon (`:`). A function call looked like this:

      RETURN mygroup:myfunc()

  The single colon caused an ambiguity in the AQL grammar, making it indistinguishable from
  named attributes or the ternary operator in some cases, e.g.

      { mygroup:myfunc ? mygroup:myfunc }

  The change of the namespace resolution operator from `:` to `::` fixes this ambiguity.

  Existing user functions in the database will be automatically fixed when starting ArangoDB
  1.4 with the `--upgrade` option. However, queries using user-defined functions need to be
  adjusted on the client side to use the new operator.

* allow multiple AQL LET declarations separated by comma, e.g.
  LET a = 1, b = 2, c = 3

* more useful AQL error messages

  The error position (line/column) is more clearly indicated for parse errors.
  Additionally, if a query references a collection that cannot be found, the error
  message will give a hint on the collection name

* changed return value for AQL `DOCUMENT` function in case document is not found

  Previously, when the AQL `DOCUMENT` function was called with the id of a document and
  the document could not be found, it returned `undefined`. This value is not part of the
  JSON type system and this has caused some problems.
  Starting with ArangoDB 1.4, the `DOCUMENT` function will return `null` if the document
  looked for cannot be found.

  In case the function is called with a list of documents, it will continue to return all
  found documents, and will not return `null` for non-found documents. This has not changed.

* added single line comments for AQL

  Single line comments can be started with a double forward slash: `//`.
  They end at the end of the line, or the end of the query string, whichever is first.

* fixed documentation issues #567, #568, #571.

* added collection.checksum(<withData>) method to calculate CRC checksums for
  collections

  This can be used to
  - check if data in a collection has changed
  - compare the contents of two collections on different ArangoDB instances

* issue #565: add description line to aal.listAvailable()

* fixed several out-of-memory situations when double freeing or invalid memory
  accesses could happen

* less msyncing during the creation of collections

  This is achieved by not syncing the initial (standard) markers in shapes collections.
  After all standard markers are written, the shapes collection will get synced.

* renamed command-line option `--log.filter` to `--log.source-filter` to avoid
  misunderstandings

* introduced new command-line option `--log.content-filter` to optionally restrict
  logging to just specific log messages (containing the filter string, case-sensitive).

  For example, to filter on just log entries which contain `ArangoDB`, use:

      --log.content-filter "ArangoDB"

* added optional command-line option `--log.requests-file` to log incoming HTTP
  requests to a file.

  When used, all HTTP requests will be logged to the specified file, containing the
  client IP address, HTTP method, requests URL, HTTP response code, and size of the
  response body.

* added a signal handler for SIGUSR1 signal:

  when ArangoDB receives this signal, it will respond all further incoming requests
  with an HTTP 503 (Service Unavailable) error. This will be the case until another
  SIGUSR1 signal is caught. This will make ArangoDB start serving requests regularly
  again. Note: this is not implemented on Windows.

* limited maximum request URI length to 16384 bytes:

  Incoming requests with longer request URIs will be responded to with an HTTP
  414 (Request-URI Too Long) error.

* require version 1.0 or 1.1 in HTTP version signature of requests sent by clients:

  Clients sending requests with a non-HTTP 1.0 or non-HTTP 1.1 version number will
  be served with an HTTP 505 (HTTP Version Not Supported) error.

* updated manual on indexes:

  using system attributes such as `_id`, `_key`, `_from`, `_to`, `_rev` in indexes is
  disallowed and will be rejected by the server. This was the case since ArangoDB 1.3,
  but was not properly documented.

* issue #563: can aal become a default object?

  aal is now a prefab object in arangosh

* prevent certain system collections from being renamed, dropped, or even unloaded.

  Which restrictions there are for which system collections may vary from release to
  release, but users should in general not try to modify system collections directly
  anyway.

  Note: there are no such restrictions for user-created collections.

* issue #559: added Foxx documentation to user manual

* added server startup option `--server.authenticate-system-only`. This option can be
  used to restrict the need for HTTP authentication to internal functionality and APIs,
  such as `/_api/*` and `/_admin/*`.
  Setting this option to `true` will thus force authentication for the ArangoDB APIs
  and the web interface, but allow unauthenticated requests for other URLs (including
  user defined actions and Foxx applications).
  The default value of this option is `false`, meaning that if authentication is turned
  on, authentication is still required for *all* incoming requests. Only by setting the
  option to `true` this restriction is lifted and authentication becomes required for
  URLs starting with `/_` only.

  Please note that authentication still needs to be enabled regularly by setting the
  `--server.disable-authentication` parameter to `false`. Otherwise no authentication
  will be required for any URLs as before.

* protect collections against unloading when there are still document barriers around.

* extended cap constraints to optionally limit the active data size in a collection to
  a specific number of bytes.

  The arguments for creating a cap constraint are now:
  `collection.ensureCapConstraint(<count>, <byteSize>);`

  It is supported to specify just a count as in ArangoDB 1.3 and before, to specify
  just a fileSize, or both. The first met constraint will trigger the automated
  document removal.

* added `db._exists(doc)` and `collection.exists(doc)` for easy document existence checks

* added API `/_api/current-database` to retrieve information about the database the
  client is currently connected to (note: the API `/_api/current-database` has been
  removed in the meantime. The functionality is accessible via `/_api/database/current`
  now).

* ensure a proper order of tick values in datafiles/journals/compactors.
  any new files written will have the _tick values of their markers in order. for
  older files, there are edge cases at the beginning and end of the datafiles when
  _tick values are not properly in order.

* prevent caching of static pages in PathHandler.
  whenever a static page is requested that is served by the general PathHandler, the
  server will respond to HTTP GET requests with a "Cache-Control: max-age=86400" header.

* added "doCompact" attribute when creating collections and to collection.properties().
  The attribute controls whether collection datafiles are compacted.

* changed the HTTP return code from 400 to 404 for some cases when there is a referral
  to a non-existing collection or document.

* introduced error code 1909 `too many iterations` that is thrown when graph traversals
  hit the `maxIterations` threshold.

* optionally limit traversals to a certain number of iterations
  the limitation can be achieved via the traversal API by setting the `maxIterations`
  attribute, and also via the AQL `TRAVERSAL` and `TRAVERSAL_TREE` functions by setting
  the same attribute. If traversals are not limited by the end user, a server-defined
  limit for `maxIterations` may be used to prevent server-side traversals from running
  endlessly.

* added graph traversal API at `/_api/traversal`

* added "API" link in web interface, pointing to REST API generated with Swagger

* moved "About" link in web interface into "links" menu

* allow incremental access to the documents in a collection from out of AQL
  this allows reading documents from a collection chunks when a full collection scan
  is required. memory usage might be must lower in this case and queries might finish
  earlier if there is an additional LIMIT statement

* changed AQL COLLECT to use a stable sort, so any previous SORT order is preserved

* issue #547: Javascript error in the web interface

* issue #550: Make AQL graph functions support key in addition to id

* issue #526: Unable to escape when an errorneous command is entered into the js shell

* issue #523: Graph and vertex methods for the javascript api

* issue #517: Foxx: Route parameters with capital letters fail

* issue #512: Binded Parameters for LIMIT


v1.3.3 (2013-08-01)
-------------------

* issue #570: updateFishbowl() fails once

* updated and fixed generated examples

* issue #559: added Foxx documentation to user manual

* added missing error reporting for errors that happened during import of edges


v1.3.2 (2013-06-21)
-------------------

* fixed memleak in internal.download()

* made the shape-collection journal size adaptive:
  if too big shapes come in, a shape journal will be created with a big-enough size
  automatically. the maximum size of a shape journal is still restricted, but to a
  very big value that should never be reached in practice.

* fixed a segfault that occurred when inserting documents with a shape size bigger
  than the default shape journal size (2MB)

* fixed a locking issue in collection.truncate()

* fixed value overflow in accumulated filesizes reported by collection.figures()

* issue #545: AQL FILTER unnecessary (?) loop

* issue #549: wrong return code with --daemon


v1.3.1 (2013-05-24)
-------------------

* removed currently unused _ids collection

* fixed usage of --temp-path in aranogd and arangosh

* issue #540: suppress return of temporary internal variables in AQL

* issue #530: ReferenceError: ArangoError is not a constructor

* issue #535: Problem with AQL user functions javascript API

* set --javascript.app-path for test execution to prevent startup error

* issue #532: Graph _edgesCache returns invalid data?

* issue #531: Arangod errors

* issue #529: Really weird transaction issue

* fixed usage of --temp-path in aranogd and arangosh


v1.3.0 (2013-05-10)
-------------------

* fixed problem on restart ("datafile-xxx is not sealed") when server was killed
  during a compaction run

* fixed leak when using cursors with very small batchSize

* issue #508: `unregistergroup` function not mentioned in http interface docs

* issue #507: GET /_api/aqlfunction returns code inside parentheses

* fixed issue #489: Bug in aal.install

* fixed issue 505: statistics not populated on MacOS


v1.3.0-rc1 (2013-04-24)
-----------------------

* updated documentation for 1.3.0

* added node modules and npm packages

* changed compaction to only compact datafiles with more at least 10% of dead
  documents (byte size-wise)

* issue #498: fixed reload of authentication info when using
  `require("org/arangodb/users").reload()`

* issue #495: Passing an empty array to create a document results in a
  "phantom" document

* added more precision for requests statistics figures

* added "sum" attribute for individual statistics results in statistics API
  at /_admin/statistics

* made "limit" an optional parameter in AQL function NEAR().
  limit can now be either omitted completely, or set to 0. If so, an internal
  default value (currently 100) will be applied for the limit.

* issue #481

* added "attributes.count" to output of `collection.figures()`
  this also affects the REST API /_api/collection/<name>/figures

* added IndexedPropertyGetter for ShapedJson objects

* added API for user-defined AQL functions

* issue #475: A better error message for deleting a non-existent graph

* issue #474: Web interface problems with the JS Shell

* added missing documentation for AQL UNION function

* added transaction support.
  This provides ACID transactions for ArangoDB. Transactions can be invoked
  using the `db._executeTransaction()` function, or the `/_api/transaction`
  REST API.

* switched to semantic versioning (at least for alpha & alpha naming)

* added saveOrReplace() for server-side JS

v1.3.alpha1 (2013-04-05)
------------------------

* cleanup of Module, Package, ArangoApp and modules "internal", "fs", "console"

* use Error instead of string in throw to allow stack-trace

* issue #454: error while creation of Collection

* make `collection.count()` not recalculate the number of documents on the fly, but
  use some internal document counters.

* issue #457: invalid string value in web interface

* make datafile id (datafile->_fid) identical to the numeric part of the filename.
  E.g. the datafile `journal-123456.db` will now have a datafile marker with the same
  fid (i.e. `123456`) instead of a different value. This change will only affect
  datafiles that are created with 1.3 and not any older files.
  The intention behind this change is to make datafile debugging easier.

* consistently discard document attributes with reserved names (system attributes)
  but without any known meaning, for example `_test`, `_foo`, ...

  Previously, these attributes were saved with the document regularly in some cases,
  but were discarded in other cases.
  Now these attributes are discarded consistently. "Real" system attributes such as
  `_key`, `_from`, `_to` are not affected and will work as before.

  Additionally, attributes with an empty name (``) are discarded when documents are
  saved.

  Though using reserved or empty attribute names in documents was not really and
  consistently supported in previous versions of ArangoDB, this change might cause
  an incompatibility for clients that rely on this feature.

* added server startup flag `--database.force-sync-properties` to force syncing of
  collection properties on collection creation, deletion and on property update.
  The default value is true to mimic the behavior of previous versions of ArangoDB.
  If set to false, collection properties are written to disk but no call to sync()
  is made.

* added detailed output of server version and components for REST APIs
  `/_admin/version` and `/_api/version`. To retrieve this extended information,
  call the REST APIs with URL parameter `details=true`.

* issue #443: For git-based builds include commit hash in version

* adjust startup log output to be more compact, less verbose

* set the required minimum number of file descriptors to 256.
  On server start, this number is enforced on systems that have rlimit. If the limit
  cannot be enforced, starting the server will fail.
  Note: 256 is considered to be the absolute minimum value. Depending on the use case
  for ArangoDB, a much higher number of file descriptors should be used.

  To avoid checking & potentially changing the number of maximum open files, use the
  startup option `--server.descriptors-minimum 0`

* fixed shapedjson to json conversion for special numeric values (NaN, +inf, -inf).
  Before, "NaN", "inf", or "-inf" were written into the JSONified output, but these
  values are not allowed in JSON. Now, "null" is written to the JSONified output as
  required.

* added AQL functions VARIANCE_POPULATION(), VARIANCE_SAMPLE(), STDDEV_POPULATION(),
  STDDEV_SAMPLE(), AVERAGE(), MEDIAN() to calculate statistical values for lists

* added AQL SQRT() function

* added AQL TRIM(), LEFT() and RIGHT() string functions

* fixed issue #436: GET /_api/document on edge

* make AQL REVERSE() and LENGTH() functions work on strings, too

* disabled DOT generation in `make doxygen`. this speeds up docs generation

* renamed startup option `--dispatcher.report-intervall` to `--dispatcher.report-interval`

* renamed startup option `--scheduler.report-intervall` to `--scheduler.report-interval`

* slightly changed output of REST API method /_admin/log.
  Previously, the log messages returned also contained the date and log level, now
  they will only contain the log message, and no date and log level information.
  This information can be re-created by API users from the `timestamp` and `level`
  attributes of the result.

* removed configure option `--enable-zone-debug`
  memory zone debugging is now automatically turned on when compiling with ArangoDB
  `--enable-maintainer-mode`

* removed configure option `--enable-arangob`
  arangob is now always included in the build


v1.2.3 (XXXX-XX-XX)
-------------------

* added optional parameter `edgexamples` for AQL function EDGES() and NEIGHBORS()

* added AQL function NEIGHBORS()

* added freebsd support

* fixed firstExample() query with `_id` and `_key` attributes

* issue triAGENS/ArangoDB-PHP#55: AQL optimizer may have mis-optimized duplicate
  filter statements with limit


v1.2.2 (2013-03-26)
-------------------

* fixed save of objects with common sub-objects

* issue #459: fulltext internal memory allocation didn't scale well
  This fix improves loading times for collections with fulltext indexes that have
  lots of equal words indexed.

* issue #212: auto-increment support

  The feature can be used by creating a collection with the extra `keyOptions`
  attribute as follows:

      db._create("mycollection", { keyOptions: { type: "autoincrement", offset: 1, increment: 10, allowUserKeys: true } });

  The `type` attribute will make sure the keys will be auto-generated if no
  `_key` attribute is specified for a document.

  The `allowUserKeys` attribute determines whether users might still supply own
  `_key` values with documents or if this is considered an error.

  The `increment` value determines the actual increment value, whereas the `offset`
  value can be used to seed to value sequence with a specific starting value.
  This will be useful later in a multi-master setup, when multiple servers can use
  different auto-increment seed values and thus generate non-conflicting auto-increment values.

  The default values currently are:

  - `allowUserKeys`: `true`
  - `offset`: `0`
  - `increment`: `1`

  The only other available key generator type currently is `traditional`.
  The `traditional` key generator will auto-generate keys in a fashion as ArangoDB
  always did (some increasing integer value, with a more or less unpredictable
  increment value).

  Note that for the `traditional` key generator there is only the option to disallow
  user-supplied keys and give the server the sole responsibility for key generation.
  This can be achieved by setting the `allowUserKeys` property to `false`.

  This change also introduces the following errors that API implementors may want to check
  the return values for:

  - 1222: `document key unexpected`: will be raised when a document is created with
    a `_key` attribute, but the underlying collection was set up with the `keyOptions`
    attribute `allowUserKeys: false`.

  - 1225: `out of keys`: will be raised when the auto-increment key generator runs
    out of keys. This may happen when the next key to be generated is 2^64 or higher.
    In practice, this will only happen if the values for `increment` or `offset` are
    not set appropriately, or if users are allowed to supply own keys, those keys
    are near the 2^64 threshold, and later the auto-increment feature kicks in and
    generates keys that cross that threshold.

    In practice it should not occur with proper configuration and proper usage of the
    collections.

  This change may also affect the following REST APIs:
  - POST `/_api/collection`: the server does now accept the optional `keyOptions`
    attribute in the second parameter
  - GET `/_api/collection/properties`: will return the `keyOptions` attribute as part
    of the collection's properties. The previous optional attribute `createOptions`
    is now gone.

* fixed `ArangoStatement.explain()` method with bind variables

* fixed misleading "cursor not found" error message in arangosh that occurred when
  `count()` was called for client-side cursors

* fixed handling of empty attribute names, which may have crashed the server under
  certain circumstances before

* fixed usage of invalid pointer in error message output when index description could
  not be opened


v1.2.1 (2013-03-14)
-------------------

* issue #444: please darken light color in arangosh

* issue #442: pls update post install info on osx

* fixed conversion of special double values (NaN, -inf, +inf) when converting from
  shapedjson to JSON

* fixed compaction of markers (location of _key was not updated correctly in memory,
  leading to _keys pointing to undefined memory after datafile rotation)

* fixed edge index key pointers to use document master pointer plus offset instead
  of direct _key address

* fixed case when server could not create any more journal or compactor files.
  Previously a wrong status code may have been returned, and not being able to create
  a new compactor file may have led to an infinite loop with error message
  "could not create compactor".

* fixed value truncation for numeric filename parts when renaming datafiles/journals


v1.2.0 (2013-03-01)
-------------------

* by default statistics are now switch off; in order to enable comment out
  the "disable-statistics = yes" line in "arangod.conf"

* fixed issue #435: csv parser skips data at buffer border

* added server startup option `--server.disable-statistics` to turn off statistics
  gathering without recompilation of ArangoDB.
  This partly addresses issue #432.

* fixed dropping of indexes without collection name, e.g.
  `db.xxx.dropIndex("123456");`
  Dropping an index like this failed with an assertion error.

* fixed issue #426: arangoimp should be able to import edges into edge collections

* fixed issue #425: In case of conflict ArangoDB returns HTTP 400 Bad request
  (with 1207 Error) instead of HTTP 409 Conflict

* fixed too greedy token consumption in AQL for negative values:
  e.g. in the statement `RETURN { a: 1 -2 }` the minus token was consumed as part
  of the value `-2`, and not interpreted as the binary arithmetic operator


v1.2.beta3 (2013-02-22)
-----------------------

* issue #427: ArangoDB Importer Manual has no navigation links (previous|home|next)

* issue #319: Documentation missing for Emergency console and incomplete for datafile debugger.

* issue #370: add documentation for reloadRouting and flushServerModules

* issue #393: added REST API for user management at /_api/user

* issue #393, #128: added simple cryptographic functions for user actions in module "crypto":
  * require("org/arangodb/crypto").md5()
  * require("org/arangodb/crypto").sha256()
  * require("org/arangodb/crypto").rand()

* added replaceByExample() Javascript and REST API method

* added updateByExample() Javascript and REST API method

* added optional "limit" parameter for removeByExample() Javascript and REST API method

* fixed issue #413

* updated bundled V8 version from 3.9.4 to 3.16.14.1
  Note: the Windows version used a more recent version (3.14.0.1) and was not updated.

* fixed issue #404: keep original request url in request object


v1.2.beta2 (2013-02-15)
-----------------------

* fixed issue #405: 1.2 compile warnings

* fixed issue #333: [debian] Group "arangodb" is not used when starting vie init.d script

* added optional parameter 'excludeSystem' to GET /_api/collection
  This parameter can be used to disable returning system collections in the list
  of all collections.

* added AQL functions KEEP() and UNSET()

* fixed issue #348: "HTTP Interface for Administration and Monitoring"
  documentation errors.

* fix stringification of specific positive int64 values. Stringification of int64
  values with the upper 32 bits cleared and the 33rd bit set were broken.

* issue #395:  Collection properties() function should return 'isSystem' for
  Javascript and REST API

* make server stop after upgrade procedure when invoked with `--upgrade option`.
  When started with the `--upgrade` option, the server will perfom
  the upgrade, and then exit with a status code indicating the result of the
  upgrade (0 = success, 1 = failure). To start the server regularly in either
  daemon or console mode, the `--upgrade` option must not be specified.
  This change was introduced to allow init.d scripts check the result of
  the upgrade procedure, even in case an upgrade was successful.
  this was introduced as part of issue #391.

* added AQL function EDGES()

* added more crash-protection when reading corrupted collections at startup

* added documentation for AQL function CONTAINS()

* added AQL function LIKE()

* replaced redundant error return code 1520 (Unable to open collection) with error code
  1203 (Collection not found). These error codes have the same meanings, but one of
  them was returned from AQL queries only, the other got thrown by other parts of
  ArangoDB. Now, error 1203 (Collection not found) is used in AQL too in case a
  non-existing collection is used.

v1.2.beta1 (2013-02-01)
-----------------------

* fixed issue #382: [Documentation error] Maschine... should be Machine...

* unified history file locations for arangod, arangosh, and arangoirb.
  - The readline history for arangod (emergency console) is now stored in file
    $HOME/.arangod. It was stored in $HOME/.arango before.
  - The readline history for arangosh is still stored in $HOME/.arangosh.
  - The readline history for arangoirb is now stored in $HOME/.arangoirb. It was
    stored in $HOME/.arango-mrb before.

* fixed issue #381: _users user should have a unique constraint

* allow negative list indexes in AQL to access elements from the end of a list,
  e.g. ```RETURN values[-1]``` will return the last element of the `values` list.

* collection ids, index ids, cursor ids, and document revision ids created and
  returned by ArangoDB are now returned as strings with numeric content inside.
  This is done to prevent some value overrun/truncation in any part of the
  complete client/server workflow.
  In ArangoDB 1.1 and before, these values were previously returned as
  (potentially very big) integer values. This may cause problems (clipping, overrun,
  precision loss) for clients that do not support big integers natively and store
  such values in IEEE754 doubles internally. This type loses precision after about
  52 bits and is thus not safe to hold an id.
  Javascript and 32 bit-PHP are examples for clients that may cause such problems.
  Therefore, ids are now returned by ArangoDB as strings, with the string
  content being the integer value as before.

  Example for documents ("_rev" attribute):
  - Document returned by ArangoDB 1.1: { "_rev": 1234, ... }
  - Document returned by ArangoDB 1.2: { "_rev": "1234", ... }

  Example for collections ("id" attribute / "_id" property):
  - Collection returned by ArangoDB 1.1: { "id": 9327643, "name": "test", ... }
  - Collection returned by ArangoDB 1.2: { "id": "9327643", "name": "test", ... }

  Example for cursors ("id" attribute):
  - Collection returned by ArangoDB 1.1: { "id": 11734292, "hasMore": true, ... }
  - Collection returned by ArangoDB 1.2: { "id": "11734292", "hasMore": true, ... }

* global variables are not automatically available anymore when starting the
  arangod Javascript emergency console (i.e. ```arangod --console```).

  Especially, the variables `db`, `edges`, and `internal` are not available
  anymore. `db` and `internal` can be made available in 1.2 by
  ```var db = require("org/arangodb").db;``` and
  ```var internal = require("internal");```, respectively.
  The reason for this change is to get rid of global variables in the server
  because this will allow more specific inclusion of functionality.

  For convenience, the global variable `db` is still available by default in
  arangosh. The global variable `edges`, which since ArangoDB 1.1 was kind of
  a redundant wrapper of `db`, has been removed in 1.2 completely.
  Please use `db` instead, and if creating an edge collection, use the explicit
  ```db._createEdgeCollection()``` command.

* issue #374: prevent endless redirects when calling admin interface with
  unexpected URLs

* issue #373: TRAVERSAL() `trackPaths` option does not work. Instead `paths` does work

* issue #358: added support for CORS

* honor optional waitForSync property for document removal, replace, update, and
  save operations in arangosh. The waitForSync parameter for these operations
  was previously honored by the REST API and on the server-side, but not when
  the waitForSync parameter was specified for a document operation in arangosh.

* calls to db.collection.figures() and /_api/collection/<collection>/figures now
  additionally return the number of shapes used in the collection in the
  extra attribute "shapes.count"

* added AQL TRAVERSAL_TREE() function to return a hierarchical result from a traversal

* added AQL TRAVERSAL() function to return the results from a traversal

* added AQL function ATTRIBUTES() to return the attribute names of a document

* removed internal server-side AQL functions from global scope.

  Now the AQL internal functions can only be accessed via the exports of the
  ahuacatl module, which can be included via ```require("org/arangodb/ahuacatl")```.
  It shouldn't be necessary for clients to access this module at all, but
  internal code may use this module.

  The previously global AQL-related server-side functions were moved to the
  internal namespace. This produced the following function name changes on
  the server:

     old name              new name
     ------------------------------------------------------
     AHUACATL_RUN       => require("internal").AQL_QUERY
     AHUACATL_EXPLAIN   => require("internal").AQL_EXPLAIN
     AHUACATL_PARSE     => require("internal").AQL_PARSE

  Again, clients shouldn't have used these functions at all as there is the
  ArangoStatement object to execute AQL queries.

* fixed issue #366: Edges index returns strange description

* added AQL function MATCHES() to check a document against a list of examples

* added documentation and tests for db.collection.removeByExample

* added --progress option for arangoimp. This will show the percentage of the input
  file that has been processed by arangoimp while the import is still running. It can
  be used as a rough indicator of progress for the entire import.

* make the server log documents that cannot be imported via /_api/import into the
  logfile using the warning log level. This may help finding illegal documents in big
  import runs.

* check on server startup whether the database directory and all collection directories
  are writable. if not, the server startup will be aborted. this prevents serious
  problems with collections being non-writable and this being detected at some pointer
  after the server has been started

* allow the following AQL constructs: FUNC(...)[...], FUNC(...).attribute

* fixed issue #361: Bug in Admin Interface. Header disappears when clicking new collection

* Added in-memory only collections

  Added collection creation parameter "isVolatile":
  if set to true, the collection is created as an in-memory only collection,
  meaning that all document data of that collection will reside in memory only,
  and will not be stored permanently to disk.
  This means that all collection data will be lost when the collection is unloaded
  or the server is shut down.
  As this collection type does not have datafile disk overhead for the regular
  document operations, it may be faster than normal disk-backed collections. The
  actual performance gains strongly depend on the underlying OS, filesystem, and
  settings though.
  This collection type should be used for caches only and not for any sensible data
  that cannot be re-created otherwise.
  Some platforms, namely Windows, currently do not support this collection type.
  When creating an in-memory collection on such platform, an error message will be
  returned by ArangoDB telling the user the platform does not support it.

  Note: in-memory collections are an experimental feature. The feature might
  change drastically or even be removed altogether in a future version of ArangoDB.

* fixed issue #353: Please include "pretty print" in Emergency Console

* fixed issue #352: "pretty print" console.log
  This was achieved by adding the dump() function for the "internal" object

* reduced insertion time for edges index
  Inserting into the edges index now avoids costly comparisons in case of a hash
  collision, reducing the prefilling/loading timer for bigger edge collections

* added fulltext queries to AQL via FULLTEXT() function. This allows search
  fulltext indexes from an AQL query to find matching documents

* added fulltext index type. This index type allows indexing words and prefixes of
  words from a specific document attribute. The index can be queries using a
  SimpleQueryFull object, the HTTP REST API at /_api/simple/fulltext, or via AQL

* added collection.revision() method to determine whether a collection has changed.
  The revision method returns a revision string that can be used by client programs
  for equality/inequality comparisons. The value returned by the revision method
  should be treated by clients as an opaque string and clients should not try to
  figure out the sense of the revision id. This is still useful enough to check
  whether data in a collection has changed.

* issue #346: adaptively determine NUMBER_HEADERS_PER_BLOCK

* issue #338: arangosh cursor positioning problems

* issue #326: use limit optimization with filters

* issue #325: use index to avoid sorting

* issue #324: add limit optimization to AQL

* removed arango-password script and added Javascript functionality to add/delete
  users instead. The functionality is contained in module `users` and can be invoked
  as follows from arangosh and arangod:
  * require("users").save("name", "passwd");
  * require("users").replace("name", "newPasswd");
  * require("users").remove("name");
  * require("users").reload();
  These functions are intentionally not offered via the web interface.
  This also addresses issue #313

* changed print output in arangosh and the web interface for JSON objects.
  Previously, printing a JSON object in arangosh resulted in the attribute values
  being printed as proper JSON, but attribute names were printed unquoted and
  unescaped. This was fine for the purpose of arangosh, but lead to invalid
  JSON being produced. Now, arangosh will produce valid JSON that can be used
  to send it back to ArangoDB or use it with arangoimp etc.

* fixed issue #300: allow importing documents via the REST /_api/import API
  from a JSON list, too.
  So far, the API only supported importing from a format that had one JSON object
  on each line. This is sometimes inconvenient, e.g. when the result of an AQL
  query or any other list is to be imported. This list is a JSON list and does not
  necessary have a document per line if pretty-printed.
  arangoimp now supports the JSON list format, too. However, the format requires
  arangoimp and the server to read the entire dataset at once. If the dataset is
  too big (bigger than --max-upload-size) then the import will be rejected. Even if
  increased, the entire list must fit in memory on both the client and the server,
  and this may be more resource-intensive than importing individual lines in chunks.

* removed unused parameter --reuse-ids for arangoimp. This parameter did not have
  any effect in 1.2, was never publicly announced and did evil (TM) things.

* fixed issue #297 (partly): added whitespace between command line and
  command result in arangosh, added shell colors for better usability

* fixed issue #296: system collections not usable from AQL

* fixed issue #295: deadlock on shutdown

* fixed issue #293: AQL queries should exploit edges index

* fixed issue #292: use index when filtering on _key in AQL

* allow user-definable document keys
  users can now define their own document keys by using the _key attribute
  when creating new documents or edges. Once specified, the value of _key is
  immutable.
  The restrictions for user-defined key values are:
  * the key must be at most 254 bytes long
  * it must consist of the letters a-z (lower or upper case), the digits 0-9,
    the underscore (_) or dash (-) characters only
  * any other characters, especially multi-byte sequences, whitespace or
    punctuation characters cannot be used inside key values

  Specifying a document key is optional when creating new documents. If no
  document key is specified, ArangoDB will create a document key itself.
  There are no guarantees about the format and pattern of auto-generated document
  keys other than the above restrictions.
  Clients should therefore treat auto-generated document keys as opaque values.
  Keys can be used to look up and reference documents, e.g.:
  * saving a document: `db.users.save({ "_key": "fred", ... })`
  * looking up a document: `db.users.document("fred")`
  * referencing other documents: `edges.relations.save("users/fred", "users/john", ...)`

  This change is downwards-compatible to ArangoDB 1.1 because in ArangoDB 1.1
  users were not able to define their own keys. If the user does not supply a _key
  attribute when creating a document, ArangoDB 1.2 will still generate a key of
  its own as ArangoDB 1.1 did. However, all documents returned by ArangoDB 1.2 will
  include a _key attribute and clients should be able to handle that (e.g. by
  ignoring it if not needed). Documents returned will still include the _id attribute
  as in ArangoDB 1.1.

* require collection names everywhere where a collection id was allowed in
  ArangoDB 1.1 & 1.0
  This change requires clients to use a collection name in place of a collection id
  at all places the client deals with collections.
  Examples:
  * creating edges: the _from and _to attributes must now contain collection names instead
    of collection ids: `edges.relations.save("test/my-key1", "test/my-key2", ...)`
  * retrieving edges: the returned _from and _to attributes now will contain collection
    names instead of ids, too: _from: `test/fred` instead of `1234/3455`
  * looking up documents: db.users.document("fred") or db._document("users/fred")

  Collection names must be used in REST API calls instead of collection ids, too.
  This change is thus not completely downwards-compatible to ArangoDB 1.1. ArangoDB 1.1
  required users to use collection ids in many places instead of collection names.
  This was unintuitive and caused overhead in cases when just the collection name was
  known on client-side but not its id. This overhead can now be avoided so clients can
  work with the collection names directly. There is no need to work with collection ids
  on the client side anymore.
  This change will likely require adjustments to API calls issued by clients, and also
  requires a change in how clients handle the _id value of returned documents. Previously,
  the _id value of returned documents contained the collection id, a slash separator and
  the document number. Since 1.2, _id will contain the collection name, a slash separator
  and the document key. The same applies to the _from and _to attribute values of edges
  that are returned by ArangoDB.

  Also removed (now unnecessary) location header in responses of the collections REST API.
  The location header was previously returned because it was necessary for clients.
  When clients created a collection, they specified the collection name. The collection
  id was generated on the server, but the client needed to use the server-generated
  collection id for further API calls, e.g. when creating edges etc. Therefore, the
  full collection URL, also containing the collection id, was returned by the server in
  responses to the collection API, in the HTTP location header.
  Returning the location header has become unnecessary in ArangoDB 1.2 because users
  can access collections by name and do not need to care about collection ids.


v1.1.3 (2013-XX-XX)
-------------------

* fix case when an error message was looked up for an error code but no error
  message was found. In this case a NULL ptr was returned and not checked everywhere.
  The place this error popped up was when inserting into a non-unique hash index
  failed with a specific, invalid error code.

* fixed issue #381:  db._collection("_users").getIndexes();

* fixed issue #379: arango-password fatal issue javscript.startup-directory

* fixed issue #372: Command-Line Options for the Authentication and Authorization


v1.1.2 (2013-01-20)
-------------------

* upgraded to mruby 2013-01-20 583983385b81c21f82704b116eab52d606a609f4

* fixed issue #357: Some spelling and grammar errors

* fixed issue #355: fix quotes in pdf manual

* fixed issue #351: Strange arangosh error message for long running query

* fixed randomly hanging connections in arangosh on MacOS

* added "any" query method: this returns a random document from a collection. It
  is also available via REST HTTP at /_api/simple/any.

* added deployment tool

* added getPeerVertex

* small fix for logging of long messages: the last character of log messages longer
  than 256 bytes was not logged.

* fixed truncation of human-readable log messages for web interface: the trailing \0
  byte was not appended for messages longer than 256 bytes

* fixed issue #341: ArangoDB crashes when stressed with Batch jobs
  Contrary to the issue title, this did not have anything to do with batch jobs but
  with too high memory usage. The memory usage of ArangoDB is now reduced for cases
   when there are lots of small collections with few documents each

* started with issue #317: Feature Request (from Google Groups): DATE handling

* backported issue #300: Extend arangoImp to Allow importing resultset-like
  (list of documents) formatted files

* fixed issue #337: "WaitForSync" on new collection does not work on Win/X64

* fixed issue #336: Collections REST API docs

* fixed issue #335: mmap errors due to wrong memory address calculation

* fixed issue #332: arangoimp --use-ids parameter seems to have no impact

* added option '--server.disable-authentication' for arangosh as well. No more passwd
  prompts if not needed

* fixed issue #330: session logging for arangosh

* fixed issue #329: Allow passing script file(s) as parameters for arangosh to run

* fixed issue #328: 1.1 compile warnings

* fixed issue #327: Javascript parse errors in front end


v1.1.1 (2012-12-18)
-------------------

* fixed issue #339: DELETE /_api/cursor/cursor-identifier return incollect errorNum

  The fix for this has led to a signature change of the function actions.resultNotFound().
  The meaning of parameter #3 for This function has changed from the error message string
  to the error code. The error message string is now parameter #4.
  Any client code that uses this function in custom actions must be adjusted.

* fixed issue #321: Problem upgrading arangodb 1.0.4 to 1.1.0 with Homebrew (OSX 10.8.2)

* fixed issue #230: add navigation and search for online documentation

* fixed issue #315: Strange result in PATH

* fixed issue #323: Wrong function returned in error message of AQL CHAR_LENGTH()

* fixed some log errors on startup / shutdown due to pid file handling and changing
  of directories


v1.1.0 (2012-12-05)
-------------------

* WARNING:
  arangod now performs a database version check at startup. It will look for a file
  named "VERSION" in its database directory. If the file is not present, arangod will
  perform an automatic upgrade of the database directory. This should be the normal
  case when upgrading from ArangoDB 1.0 to ArangoDB 1.1.

  If the VERSION file is present but is from an older version of ArangoDB, arangod
  will refuse to start and ask the user to run a manual upgrade first. A manual upgrade
  can be performed by starting arangod with the option `--upgrade`.

  This upgrade procedure shall ensure that users have full control over when they
  perform any updates/upgrades of their data, and can plan backups accordingly. The
  procedure also guarantees that the server is not run without any required system
  collections or with in incompatible data state.

* added AQL function DOCUMENT() to retrieve a document by its _id value

* fixed issue #311: fixed segfault on unload

* fixed issue #309: renamed stub "import" button from web interface

* fixed issue #307: added WaitForSync column in collections list in in web interface

* fixed issue #306: naming in web interface

* fixed issue #304: do not clear AQL query text input when switching tabs in
  web interface

* fixed issue #303: added documentation about usage of var keyword in web interface

* fixed issue #301: PATCH does not work in web interface

# fixed issue #269: fix make distclean & clean

* fixed issue #296: system collections not usable from AQL

* fixed issue #295: deadlock on shutdown

* added collection type label to web interface

* fixed issue #290: the web interface now disallows creating non-edges in edge collections
  when creating collections via the web interface, the collection type must also be
  specified (default is document collection)

* fixed issue #289: tab-completion does not insert any spaces

* fixed issue #282: fix escaping in web interface

* made AQL function NOT_NULL take any number of arguments. Will now return its
  first argument that is not null, or null if all arguments are null. This is downwards
  compatible.

* changed misleading AQL function name NOT_LIST() to FIRST_LIST() and slightly changed
  the behavior. The function will now return its first argument that is a list, or null
  if none of the arguments are lists.
  This is mostly downwards-compatible. The only change to the previous implementation in
  1.1-beta will happen if two arguments were passed and the 1st and 2nd arguments were
  both no lists. In previous 1.1, the 2nd argument was returned as is, but now null
  will be returned.

* add AQL function FIRST_DOCUMENT(), with same behavior as FIRST_LIST(), but working
  with documents instead of lists.

* added UPGRADING help text

* fixed issue #284: fixed Javascript errors when adding edges/vertices without own
  attributes

* fixed issue #283: AQL LENGTH() now works on documents, too

* fixed issue #281: documentation for skip lists shows wrong example

* fixed AQL optimizer bug, related to OR-combined conditions that filtered on the
  same attribute but with different conditions

* fixed issue #277: allow usage of collection names when creating edges
  the fix of this issue also implies validation of collection names / ids passed to
  the REST edge create method. edges with invalid collection ids or names in the
  "from" or "to" values will be rejected and not saved


v1.1.beta2 (2012-11-13)
-----------------------

* fixed arangoirb compilation

* fixed doxygen


v1.1.beta1 (2012-10-24)
-----------------------

* fixed AQL optimizer bug

* WARNING:
  - the user has changed from "arango" to "arangodb", the start script has changed from
    "arangod" to "arangodb", the database directory has changed from "/var/arangodb" to
    "/var/lib/arangodb" to be compliant with various Linux policies

  - In 1.1, we have introduced types for collections: regular documents go into document
    collections, and edges go into edge collections. The prefixing (db.xxx vs. edges.xxx)
    works slightly different in 1.1: edges.xxx can still be used to access collections,
    however, it will not determine the type of existing collections anymore. To create an
    edge collection 1.1, you can use db._createEdgeCollection() or edges._create().
    And there's of course also db._createDocumentCollection().
    db._create() is also still there and will create a document collection by default,
    whereas edges._create() will create an edge collection.

  - the admin web interface that was previously available via the simple URL suffix /
    is now available via a dedicated URL suffix only: /_admin/html
    The reason for this is that routing and URLs are now subject to changes by the end user,
    and only URLs parts prefixed with underscores (e.g. /_admin or /_api) are reserved
    for ArangoDB's internal usage.

* the server now handles requests with invalid Content-Length header values as follows:
  - if Content-Length is negative, the server will respond instantly with HTTP 411
    (length required)

  - if Content-Length is positive but shorter than the supplied body, the server will
    respond with HTTP 400 (bad request)

  - if Content-Length is positive but longer than the supplied body, the server will
    wait for the client to send the missing bytes. The server allows 90 seconds for this
    and will close the connection if the client does not send the remaining data

  - if Content-Length is bigger than the maximum allowed size (512 MB), the server will
    fail with HTTP 413 (request entity too large).

  - if the length of the HTTP headers is greater than the maximum allowed size (1 MB),
    the server will fail with HTTP 431 (request header fields too large)

* issue #265: allow optional base64 encoding/decoding of action response data

* issue #252: create _modules collection using arango-upgrade (note: arango-upgrade was
  finally replaced by the `--upgrade` option for arangod)

* issue #251: allow passing arbitrary options to V8 engine using new command line option:
  --javascript.v8-options. Using this option, the Harmony features or other settings in
  v8 can be enabled if the end user requires them

* issue #248: allow AQL optimizer to pull out completely uncorrelated subqueries to the
  top level, resulting in less repeated evaluation of the subquery

* upgraded to Doxygen 1.8.0

* issue #247: added AQL function MERGE_RECURSIVE

* issue #246: added clear() function in arangosh

* issue #245: Documentation: Central place for naming rules/limits inside ArangoDB

* reduced size of hash index elements by 50 %, allowing more index elements to fit in
  memory

* issue #235: GUI Shell throws Error:ReferenceError: db is not defined

* issue #229: methods marked as "under construction"

* issue #228: remove unfinished APIs (/_admin/config/*)

* having the OpenSSL library installed is now a prerequisite to compiling ArangoDB
  Also removed the --enable-ssl configure option because ssl is always required.

* added AQL functions TO_LIST, NOT_LIST

* issue #224: add optional Content-Id for batch requests

* issue #221: more documentation on AQL explain functionality. Also added
  ArangoStatement.explain() client method

* added db._createStatement() method on server as well (was previously available
  on the client only)

* issue #219: continue in case of "document not found" error in PATHS() function

* issue #213: make waitForSync overridable on specific actions

* changed AQL optimizer to use indexes in more cases. Previously, indexes might
  not have been used when in a reference expression the inner collection was
  specified last. Example: FOR u1 IN users FOR u2 IN users FILTER u1._id == u2._id
  Previously, this only checked whether an index could be used for u2._id (not
  possible). It was not checked whether an index on u1._id could be used (possible).
  Now, for expressions that have references/attribute names on both sides of the
  above as above, indexes are checked for both sides.

* issue #204: extend the CSV import by TSV and by user configurable
  separator character(s)

* issue #180: added support for batch operations

* added startup option --server.backlog-size
  this allows setting the value of the backlog for the listen() system call.
  the default value is 10, the maximum value is platform-dependent

* introduced new configure option "--enable-maintainer-mode" for
  ArangoDB maintainers. this option replaces the previous compile switches
  --with-boost-test, --enable-bison, --enable-flex and --enable-errors-dependency
  the individual configure options have been removed. --enable-maintainer-mode
  turns them all on.

* removed potentially unused configure option --enable-memfail

* fixed issue #197: HTML web interface calls /_admin/user-manager/session

* fixed issue #195: VERSION file in database directory

* fixed issue #193: REST API HEAD request returns a message body on 404

* fixed issue #188: intermittent issues with 1.0.0
  (server-side cursors not cleaned up in all cases, pthreads deadlock issue)

* issue #189: key store should use ISO datetime format bug

* issue #187: run arango-upgrade on server start (note: arango-upgrade was finally
  replaced by the `--upgrade` option for arangod)n

* fixed issue #183: strange unittest error

* fixed issue #182: manual pages

* fixed issue #181: use getaddrinfo

* moved default database directory to "/var/lib/arangodb" in accordance with
  http://www.pathname.com/fhs/pub/fhs-2.3.html

* fixed issue #179: strange text in import manual

* fixed issue #178: test for aragoimp is missing

* fixed issue #177: a misleading error message was returned if unknown variables
  were used in certain positions in an AQL query.

* fixed issue #176: explain how to use AQL from the arangosh

* issue #175: re-added hidden (and deprecated) option --server.http-port. This
  option is only there to be downwards-compatible to Arango 1.0.

* fixed issue #174: missing Documentation for `within`

* fixed issue #170: add db.<coll_name>.all().toArray() to arangosh help screen

* fixed issue #169: missing argument in Simple Queries

* added program arango-upgrade. This program must be run after installing ArangoDB
  and after upgrading from a previous version of ArangoDB. The arango-upgrade script
  will ensure all system collections are created and present in the correct state.
  It will also perform any necessary data updates.
  Note: arango-upgrade was finally replaced by the `--upgrade` option for arangod.

* issue #153: edge collection should be a flag for a collection
  collections now have a type so that the distinction between document and edge
  collections can now be done at runtime using a collection's type value.
  A collection's type can be queried in Javascript using the <collection>.type() method.

  When new collections are created using db._create(), they will be document
  collections by default. When edge._create() is called, an edge collection will be created.
  To explicitly create a collection of a specific/different type, use the methods
  _createDocumentCollection() or _createEdgeCollection(), which are available for
  both the db and the edges object.
  The Javascript objects ArangoEdges and ArangoEdgesCollection have been removed
  completely.
  All internal and test code has been adjusted for this, and client code
  that uses edges.* should also still work because edges is still there and creates
  edge collections when _create() is called.

  INCOMPATIBLE CHANGE: Client code might still need to be changed in the following aspect:
  Previously, collections did not have a type so documents and edges could be inserted
  in the same collection. This is now disallowed. Edges can only be inserted into
  edge collections now. As there were no collection types in 1.0, ArangoDB will perform
  an automatic upgrade when migrating from 1.0 to 1.1.
  The automatic upgrade will check every collection and determine its type as follows:
  - if among the first 50 documents in the collection there are documents with
    attributes "_from" and "_to", the collection is typed as an edge collection
  - if among the first 50 documents in the collection there are no documents with
    attributes "_from" and "_to", the collection is made as a document collection

* issue #150: call V8 garbage collection on server periodically

* issue #110: added support for partial updates

  The REST API for documents now offers an HTTP PATCH method to partially update
  documents. Overwriting/replacing documents is still available via the HTTP PUT method
  as before. The Javascript API in the shell also offers a new update() method in extension to
  the previously existing replace() method.


v1.0.4 (2012-11-12)
-------------------

* issue #275: strange error message in arangosh 1.0.3 at startup


v1.0.3 (2012-11-08)
-------------------

* fixed AQL optimizer bug

* issue #273: fixed segfault in arangosh on HTTP 40x

* issue #265: allow optional base64 encoding/decoding of action response data

* issue #252: _modules collection not created automatically


v1.0.2 (2012-10-22)
-------------------

* repository CentOS-X.Y moved to CentOS-X, same for Debian

* bugfix for rollback from edges

* bugfix for hash indexes

* bugfix for StringBuffer::erase_front

* added autoload for modules

* added AQL function TO_LIST


v1.0.1 (2012-09-30)
-------------------

* draft for issue #165: front-end application howto

* updated mruby to cf8fdea4a6598aa470e698e8cbc9b9b492319d

* fix for issue #190: install doesn't create log directory

* fix for issue #194: potential race condition between creating and dropping collections

* fix for issue #193: REST API HEAD request returns a message body on 404

* fix for issue #188: intermittent issues with 1.0.0

* fix for issue #163: server cannot create collection because of abandoned files

* fix for issue #150: call V8 garbage collection on server periodically


v1.0.0 (2012-08-17)
-------------------

* fix for issue #157: check for readline and ncurses headers, not only libraries


v1.0.beta4 (2012-08-15)
-----------------------

* fix for issue #152: fix memleak for barriers


v1.0.beta3 (2012-08-10)
-----------------------

* fix for issue #151: Memleak, collection data not removed

* fix for issue #149: Inconsistent port for admin interface

* fix for issue #163: server cannot create collection because of abandoned files

* fix for issue #157: check for readline and ncurses headers, not only libraries

* fix for issue #108: db.<collection>.truncate() inefficient

* fix for issue #109: added startup note about cached collection names and how to
  refresh them

* fix for issue #156: fixed memleaks in /_api/import

* fix for issue #59: added tests for /_api/import

* modified return value for calls to /_api/import: now, the attribute "empty" is
  returned as well, stating the number of empty lines in the input. Also changed the
  return value of the error code attribute ("errorNum") from 1100 ("corrupted datafile")
  to 400 ("bad request") in case invalid/unexpected JSON data was sent to the server.
  This error code is more appropriate as no datafile is broken but just input data is
  incorrect.

* fix for issue #152: Memleak for barriers

* fix for issue #151: Memleak, collection data not removed

* value of --database.maximal-journal-size parameter is now validated on startup. If
  value is smaller than the minimum value (currently 1048576), an error is thrown and
  the server will not start. Before this change, the global value of maximal journal
  size was not validated at server start, but only on collection level

* increased sleep value in statistics creation loop from 10 to 500 microseconds. This
  reduces accuracy of statistics values somewhere after the decimal points but saves
  CPU time.

* avoid additional sync() calls when writing partial shape data (attribute name data)
  to disk. sync() will still be called when the shape marker (will be written after
  the attributes) is written to disk

* issue #147: added flag --database.force-sync-shapes to force synching of shape data
  to disk. The default value is true so it is the same behavior as in version 1.0.
  if set to false, shape data is synched to disk if waitForSync for the collection is
  set to true, otherwise, shape data is not synched.

* fix for issue #145: strange issue on Travis: added epsilon for numeric comparison in
  geo index

* fix for issue #136: adjusted message during indexing

* issue #131: added timeout for HTTP keep-alive connections. The default value is 300
  seconds. There is a startup parameter server.keep-alive-timeout to configure the value.
  Setting it to 0 will disable keep-alive entirely on the server.

* fix for issue #137: AQL optimizer should use indexes for ref accesses with
  2 named attributes


v1.0.beta2 (2012-08-03)
-----------------------

* fix for issue #134: improvements for centos RPM

* fixed problem with disable-admin-interface in config file


v1.0.beta1 (2012-07-29)
-----------------------

* fixed issue #118: We need a collection "debugger"

* fixed issue #126: Access-Shaper must be cached

* INCOMPATIBLE CHANGE: renamed parameters "connect-timeout" and "request-timeout"
  for arangosh and arangoimp to "--server.connect-timeout" and "--server.request-timeout"

* INCOMPATIBLE CHANGE: authorization is now required on the server side
  Clients sending requests without HTTP authorization will be rejected with HTTP 401
  To allow backwards compatibility, the server can be started with the option
  "--server.disable-authentication"

* added options "--server.username" and "--server.password" for arangosh and arangoimp
  These parameters must be used to specify the user and password to be used when
  connecting to the server. If no password is given on the command line, arangosh/
  arangoimp will interactively prompt for a password.
  If no user name is specified on the command line, the default user "root" will be
  used.

* added startup option "--server.ssl-cipher-list" to determine which ciphers to
  use in SSL context. also added SSL_OP_CIPHER_SERVER_PREFERENCE to SSL default
  options so ciphers are tried in server and not in client order

* changed default SSL protocol to TLSv1 instead of SSLv2

* changed log-level of SSL-related messages

* added SSL connections if server is compiled with OpenSSL support. Use --help-ssl

* INCOMPATIBLE CHANGE: removed startup option "--server.admin-port".
  The new endpoints feature (see --server.endpoint) allows opening multiple endpoints
  anyway, and the distinction between admin and "other" endpoints can be emulated
  later using privileges.

* INCOMPATIBLE CHANGE: removed startup options "--port", "--server.port", and
  "--server.http-port" for arangod.
  These options have been replaced by the new "--server.endpoint" parameter

* INCOMPATIBLE CHANGE: removed startup option "--server" for arangosh and arangoimp.
  These options have been replaced by the new "--server.endpoint" parameter

* Added "--server.endpoint" option to arangod, arangosh, and arangoimp.
  For arangod, this option allows specifying the bind endpoints for the server
  The server can be bound to one or multiple endpoints at once. For arangosh
  and arangoimp, the option specifies the server endpoint to connect to.
  The following endpoint syntax is currently supported:
  - tcp://host:port or http@tcp://host:port (HTTP over IPv4)
  - tcp://[host]:port or http@tcp://[host]:port (HTTP over IPv6)
  - ssl://host:port or http@tcp://host:port (HTTP over SSL-encrypted IPv4)
  - ssl://[host]:port or http@tcp://[host]:port (HTTP over SSL-encrypted IPv6)
  - unix:///path/to/socket or http@unix:///path/to/socket (HTTP over UNIX socket)

  If no port is specified, the default port of 8529 will be used.

* INCOMPATIBLE CHANGE: removed startup options "--server.require-keep-alive" and
  "--server.secure-require-keep-alive".
  The server will now behave as follows which should be more conforming to the
  HTTP standard:
  * if a client sends a "Connection: close" header, the server will close the
    connection
  * if a client sends a "Connection: keep-alive" header, the server will not
    close the connection
  * if a client does not send any "Connection" header, the server will assume
    "keep-alive" if the request was an HTTP/1.1 request, and "close" if the
    request was an HTTP/1.0 request

* (minimal) internal optimizations for HTTP request parsing and response header
  handling

* fixed Unicode unescaping bugs for \f and surrogate pairs in BasicsC/strings.c

* changed implementation of TRI_BlockCrc32 algorithm to use 8 bytes at a time

* fixed issue #122: arangod doesn't start if <log.file> cannot be created

* fixed issue #121: wrong collection size reported

* fixed issue #98: Unable to change journalSize

* fixed issue #88: fds not closed

* fixed escaping of document data in HTML admin front end

* added HTTP basic authentication, this is always turned on

* added server startup option --server.disable-admin-interface to turn off the
  HTML admin interface

* honor server startup option --database.maximal-journal-size when creating new
  collections without specific journalsize setting. Previously, these
  collections were always created with journal file sizes of 32 MB and the
  --database.maximal-journal-size setting was ignored

* added server startup option --database.wait-for-sync to control the default
  behavior

* renamed "--unit-tests" to "--javascript.unit-tests"


v1.0.alpha3 (2012-06-30)
------------------------

* fixed issue #116: createCollection=create option doesn't work

* fixed issue #115: Compilation issue under OSX 10.7 Lion & 10.8 Mountain Lion
  (homebrew)

* fixed issue #114: image not found

* fixed issue #111: crash during "make unittests"

* fixed issue #104: client.js -> ARANGO_QUIET is not defined


v1.0.alpha2 (2012-06-24)
------------------------

* fixed issue #112: do not accept document with duplicate attribute names

* fixed issue #103: Should we cleanup the directory structure

* fixed issue #100: "count" attribute exists in cursor response with "count:
  false"

* fixed issue #84 explain command

* added new MRuby version (2012-06-02)

* added --log.filter

* cleanup of command line options:
** --startup.directory => --javascript.startup-directory
** --quite => --quiet
** --gc.interval => --javascript.gc-interval
** --startup.modules-path => --javascript.modules-path
** --action.system-directory => --javascript.action-directory
** --javascript.action-threads => removed (is now the same pool as --server.threads)

* various bug-fixes

* support for import

* added option SKIP_RANGES=1 for make unittests

* fixed several range-related assertion failures in the AQL query optimizer

* fixed AQL query optimizations for some edge cases (e.g. nested subqueries with
  invalid constant filter expressions)


v1.0.alpha1 (2012-05-28)
------------------------

Alpha Release of ArangoDB 1.0<|MERGE_RESOLUTION|>--- conflicted
+++ resolved
@@ -1,13 +1,10 @@
 devel
 -----
-<<<<<<< HEAD
+
 * fix issue #4457: create /var/tmp/arangod with correct user in supervisor mode
-=======
-
 
 * fix inconvenience: If we want to start server with a non-existing
   --javascript.app-path it will now be created (if possible)
->>>>>>> 7f9786eb
 
 * fix internal issue #478: remove unused and undocumented REST API endpoints
   _admin/statistics/short and _admin/statistics/long.
