--- conflicted
+++ resolved
@@ -1,13 +1,11 @@
 devel
 -----
 
-<<<<<<< HEAD
 * Added C++ implementation for the AQL TRANSLATE function
-=======
+
 * renamed arangoimp to arangoimport for consistency
   Release packages will still install arangoimp as a symlink so user scripts 
   invoking arangoimp do not need to be changed
->>>>>>> d55672a4
 
 * UI: improved the behavior during collection creation in a cluster environment
 
