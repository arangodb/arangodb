devel
-----

<<<<<<< HEAD
* Added exclusive option for rocksdb collections. Modifying AQL queries can
  now set the exclusive option as well as it can be set on javascipt transactions.

* Fixed issue #5035: fixed a vulnerability issue within the web ui's index view
=======
* added optimizer rule "optimize-subqueries", which makes qualifying subqueries
  return less data
  
  The rule fires in the following situations: 
  * in case only a few results are used from a non-modifying subquery, the rule
    will add a LIMIT statement into the subquery. For example

        LET docs = (
          FOR doc IN collection 
            FILTER ... 
            RETURN doc
        ) 
        RETURN docs[0]

    will be turned into
        
        LET docs = (
          FOR doc IN collection 
            FILTER ...
            LIMIT 1 
            RETURN doc
        ) 
        RETURN docs[0]

    Another optimization performed by this rule is to modify the result value
    of subqueries in case only the number of results is checked later. For example

        RETURN LENGTH(
          FOR doc IN collection 
            FILTER ...
            RETURN doc
        ) 

    will be turned into
        
        RETURN LENGTH(
          FOR doc IN collection 
            FILTER ... 
            RETURN true
        ) 

  This saves copying the document data from the subquery to the outer scope and may
  enable follow-up optimizations.

* fixed issue #5035: fixed a vulnerability issue within the web ui's index view
>>>>>>> c41b0562

* fixed Foxx queues bug when queues are created in a request handler with an
  ArangoDB authentication header

* abort startup when using SSLv2 for a server endpoint, or when connecting with
  a client tool via an SSLv2 connection.

  SSLv2 has been disabled in the OpenSSL library by default in recent versions
  because of security vulnerabilities inherent in this protocol. 

  As it is not safe at all to use this protocol, the support for it has also 
  been stopped in ArangoDB. End users that use SSLv2 for connecting to ArangoDB
  should change the protocol from SSLv2 to TLSv12 if possible, by adjusting
  the value of the `--ssl.protocol` startup option. 

* added `overwrite` option to the `document rest-handler` to allow for easier syncing.

  This implements almost the much inquired UPSERT. In reality it is a REPSERT
  (replace/insert) because only replacement and not modification of documents
  is possible. The option does not work in cluster collections with custom
  sharding.

* added startup option `--log.escape`

  This option toggles the escaping of log output. 

  If set to `true` (which is the default value), then the logging will work
  as before, and the following characters in the log output are escaped:

  * the carriage return character (hex 0d)
  * the newline character (hex 0a)
  * the tabstop character (hex 09)
  * any other characters with an ordinal value less than hex 20

  If the option is set to `false`, no characters are escaped. Characters with
  an ordinal value less than hex 20 will not be printed in this mode but will
  be replaced with a space character (hex 20).

  A side effect of turning off the escaping is that it will reduce the CPU 
  overhead for the logging. However, this will only be noticable when logging
  is set to a very verbose level (e.g. debug or trace).

* increased the default values for the startup options `--javascript.gc-interval`
  from every 1000 to every 2000 requests, and for `--javascript.gc-frequency` from 
  30 to 60 seconds

  This will make the V8 garbage collection run less often by default than in previous
  versions, reducing CPU load a bit and leaving more contexts available on average.

* added `/_admin/repair/distributeShardsLike` that repairs collections with
  distributeShardsLike where the shards aren't actually distributed like in the
  prototype collection, as could happen due to internal issue #1770

* Fixed issue #4271: Change the behavior of the `fullCount` option for AQL query 
  cursors so that it will only take into account `LIMIT` statements on the top level 
  of the query.
  
  `LIMIT` statements in subqueries will not have any effect on the `fullCount` results
  any more. 

* We added a new geo-spatial index implementation. On the RocksDB storage engine all 
  installations will need to be upgraded with `--database.auto-upgrade true`. New geo 
  indexes will now only report with the type `geo` instead of `geo1` or `geo2`. 
  The index types `geo1` and `geo2` are now deprecated.
  Additionally we removed the deprecated flags `constraint` and `ignoreNull` from geo 
  index definitions, these fields were initially deprecated in ArangoDB 2.5

* Add revision id to RocksDB values in primary indexes to speed up replication (~10x).

* PR #5238: Create a default pacing algorithm for arangoimport to avoid TimeoutErrors
  on VMs with limited disk throughput

* Starting a cluster with coordinators and DB servers using different storage engines 
  is unsupported. Doing it anyway will now produce a warning on startup

* fixed issue #4919: C++ implementation of LIKE function now matches the old and correct
  behaviour of the javascript implementation.

* added `--json` option to arangovpack, allowing to treat its input as plain JSON data
  make arangovpack work without any configuration file

* added experimental arangodb startup option `--javascript.enabled` to enable/disable the 
  initialization of the V8 JavaScript engine. Only expected to work on single-servers and 
  agency deployments

* pull request #5201: eliminate race scenario where handlePlanChange could run infinite times
  after an execution exceeded 7.4 second time span

* UI: fixed an unreasonable event bug within the modal view engine

* pull request #5114: detect shutdown more quickly on heartbeat thread of coordinator and 
  DB servers

* fixed issue #3811: gharial api is now checking existence of `_from` and `_to` vertices
  during edge creation

* There is new method `_profileQuery` on the database object to execute a query and
  print an explain with annotated runtime information.

* Query cursors can now be created with option `profile`, with a value of 0, 1 or 2.
  This will cause queries to include more statistics in their results and will allow tracing 
  of queries.

* fixed internal issue #2147: fixed database filter in UI

* fixed internal issue #2149: number of documents in the UI is not adjusted after moving them

* fixed internal issue #2150: UI - loading a saved query does not update the list of bind 
  parameters

* removed option `--cluster.my-local-info` in favor of persisted server UUIDs

  The option `--cluster.my-local-info` was deprecated since ArangoDB 3.3.

* added new collection property `cacheEnabled` which enables in-memory caching for
  documents and primary index entries. Available only when using RocksDB

* arangodump now supports `--threads` option to dump collections in parallel

* arangorestore now supports `--threads` option to restore collections in parallel

* Improvement: The AQL query planner in cluster is now a bit more clever and
  can prepare AQL queries with less network overhead.

  This should speed up simple queries in cluster mode, on complex queries it
  will most likely not show any performance effect.
  It will especially show effects on collections with a very high amount of Shards.

* removed remainders of dysfunctional `/_admin/cluster-test` and `/_admin/clusterCheckPort`
  API endpoints and removed them from documentation

* remove `_admin/echo` handler

* added new query option `stream` to enable streaming query execution via the 
  `POST /_api/cursor` rest interface.

* fixed issue #4698: databases within the UI are now displayed in a sorted order.

* Behavior of permissions for databases and collections changed:
  The new fallback rule for databases for which an access level is not explicitly specified:
  Choose the higher access level of:
    * A wildcard database grant
    * A database grant on the `_system` database
  The new fallback rule for collections for which an access level is not explicitly specified:
  Choose the higher access level of:
    * Any wildcard access grant in the same database, or on "*/*"
    * The access level for the current database
    * The access level for the `_system` database

* fixed issue #4583: add AQL ASSERT and AQL WARN

* renamed startup option `--replication.automatic-failover` to
  `--replication.active-failover`
  using the old option name will still work in ArangoDB 3.4, but the old option
  will be removed afterwards

* index selectivity estimates for RocksDB engine are now eventually consistent

  This change addresses a previous issue where some index updates could be
  "lost" from the view of the internal selectivity estimate, leading to
  inaccurate estimates. The issue is solved now, but there can be up to a second
  or so delay before updates are reflected in the estimates.

* support `returnOld` and `returnNew` attributes for in the following HTTP REST
  APIs:

  * /_api/gharial/<graph>/vertex/<collection>
  * /_api/gharial/<graph>/edge/<collection>

  The exception from this is that the HTTP DELETE verb for these APIs does not
  support `returnOld` because that would make the existing API incompatible

* fixed internal issue #478: remove unused and undocumented REST API endpoints
  _admin/statistics/short and _admin/statistics/long

  These APIs were available in ArangoDB's REST API, but have not been called by
  ArangoDB itself nor have they been part of the documented API. They have been
  superseded by other REST APIs and were partially dysfunctional. Therefore
  these two endpoints have been removed entirely.

* fixed issue #1532: reload users on restore

* fixed internal issue #1475: when restoring a cluster dump to a single server
  ignore indexes of type primary and edge since we mustn't create them here.

* fixed internal issue #1439: improve performance of any-iterator for RocksDB

* issue #1190: added option `--create-database` for arangoimport

* UI: updated dygraph js library to version 2.1.0

* renamed arangoimp to arangoimport for consistency
  Release packages will still install arangoimp as a symlink so user scripts
  invoking arangoimp do not need to be changed

* UI: Shard distribution view now has an accordion view instead of displaying
  all shards of all collections at once.

* fixed issue #4393: broken handling of unix domain sockets in JS_Download

* added AQL function `IS_KEY`
  this function checks if the value passed to it can be used as a document key,
  i.e. as the value of the `_key` attribute

* added AQL functions `SORTED` and `SORTED_UNIQUE`

  `SORTED` will return a sorted version of the input array using AQL's internal
  comparison order
  `SORTED_UNIQUE` will do the same, but additionally removes duplicates.

* added C++ implementation for AQL functions `DATE_NOW`, `DATE_ISO8601`,
  `DATE_TIMESTAMP`, `IS_DATESTRING`, `DATE_DAYOFWEEK`, `DATE_YEAR`,
  `DATE_MONTH`, `DATE_DAY`, `DATE_HOUR`, `DATE_MINUTE`, `DATE_SECOND`,
  `DATE_MILLISECOND`, `DATE_DAYOFYEAR`, `DATE_ISOWEEK`, `DATE_LEAPYEAR`,
  `DATE_QUARTER`, `DATE_DAYS_IN_MONTH`, `DATE_ADD`, `DATE_SUBTRACT`,
  `DATE_DIFF`, `DATE_COMPARE`, `TRANSLATE` and `SHA512`

* fixed a bug where clusterinfo missed changes to plan after agency
  callback is registred for create collection

* Foxx manifest.json files can now contain a $schema key with the value
  of "http://json.schemastore.org/foxx-manifest" to improve tooling support.


v3.3.8 (XXXX-XX-XX)
-------------------

* included version of ArangoDB Starter (`arangodb` binary) updated to v0.10.11,
  see [Starter changelog](https://github.com/arangodb-helper/arangodb/blob/master/CHANGELOG.md)

* added arangod startup option `--dump-options` to print all configuration parameters
  as a JSON object

* fixed: (Enterprise only) If you restore a SmartGraph where the collections
  are still existing and are supposed to be dropped on restore we ended up in
  duplicate name error. This is now gone and the SmartGraph is correctly restored.

* fix lookups by `_id` in smart graph edge collections

* improve startup resilience in case there are datafile errors (MMFiles)

  also allow repairing broken VERSION files automatically on startup by
  specifying the option `--database.ignore-datafile-errors true`

* fix issue #4582: UI query editor now supports usage of empty string as bind parameter value

* fixed internal issue #2148: Number of documents found by filter is misleading in web UI

* added startup option `--database.required-directory-state`

  using this option it is possible to require the database directory to be
  in a specific state on startup. the options for this value are:

  - non-existing: database directory must not exist
  - existing: database directory must exist
  - empty: database directory must exist but be empty
  - populated: database directory must exist and contain specific files already
  - any: any state allowed

* field "$schema" in Foxx manifest.json files no longer produce warnings

* added `@arangodb/locals` module to expose the Foxx service context as an
  alternative to using `module.context` directly.

* `db._executeTransaction` now accepts collection objects as collections.

* supervision can be put into maintenance mode

v3.3.7 (2018-04-11)
-------------------

* added hidden option `--query.registry-ttl` to control the lifetime of cluster AQL
  query parts

* fixed internal issue #2237: AQL queries on collections with replicationFactor:
  "satellite" crashed arangod in single server mode

* fixed restore of satellite collections: replicationFactor was set to 1 during
  restore

* fixed dump and restore of smart graphs:
  a) The dump will not include the hidden shadow collections anymore, they were dumped
     accidentially and only contain duplicated data.
  b) Restore will now ignore hidden shadow collections as all data is contained
     in the smart-edge collection. You can manually include these collections from an
     old dump (3.3.5 or earlier) by using `--force`.
  c) Restore of a smart-graph will now create smart collections properly instead
     of getting into `TIMEOUT_IN_CLUSTER_OPERATION`

* fixed issue in AQL query optimizer rule "restrict-to-single-shard", which
  may have sent documents to a wrong shard in AQL INSERT queries that specified
  the value for `_key` using an expression (and not a constant value)
  Important: if you were affected by this bug in v3.3.5 it is required that you
  recreate your dataset in v3.3.6 (i.e. dumping and restoring) instead of doing
  a simple binary upgrade

* added /_admin/status HTTP API for debugging purposes

* added ArangoShell helper function for packaging all information about an
  AQL query so it can be run and analyzed elsewhere:

  query = "FOR doc IN mycollection FILTER doc.value > 42 RETURN doc";
  require("@arangodb/aql/explainer").debugDump("/tmp/query-debug-info", query);

  Entitled users can send the generated file to the ArangoDB support to facilitate
  reproduction and debugging.

* added hidden option `--server.ask-jwt-secret`. This is an internal option
  for debugging and should not be exposed to end-users.

* fix for internal issue #2215. supervision will now wait for agent to
  fully prepare before adding 10 second grace period after leadership change

* fixed internal issue #2215's FailedLeader timeout bug


v3.3.5 (2018-03-28)
-------------------

* fixed issue #4934: Wrong used GeoIndex depending on FILTER order

* make build id appear in startup log message alongside with other version info

* make AQL data modification operations that are sent to all shards and that are
  supposed to return values (i.e. `RETURN OLD` or `RETURN NEW`) not return fake
  empty result rows if the document to be updated/replaced/removed was not present
  on the target shard

* added AQL optimizer rule `restrict-to-single-shard`

  This rule will kick in if a collection operation (index lookup or data
  modification operation) will only affect a single shard, and the operation can be
  restricted to the single shard and is not applied for all shards. This optimization
  can be applied for queries that access a collection only once in the query, and that
  do not use traversals, shortest path queries and that do not access collection data
  dynamically using the `DOCUMENT`, `FULLTEXT`, `NEAR` or `WITHIN` AQL functions.
  Additionally, the optimizer will only pull off this optimization if can safely
  determine the values of all the collection's shard keys from the query, and when the
  shard keys are covered by a single index (this is always true if the shard key is
  the default `_key`)

* display missing attributes of GatherNodes in AQL explain output

* make AQL optimizer rule `undistribute-remove-after-enum-coll` fire in a few
  more cases in which it is possible

* slightly improve index selection for the RocksDB engine when there are multiple
  competing indexes with the same attribute prefixes, but different amount of
  attributes covered. In this case, the more specialized index will be preferred
  now

* fix issue #4924: removeFollower now prefers to remove the last follower(s)

* added "collect-in-cluster" optimizer rule to have COLLECT WITH COUNT queries
  without grouping being executed on the DB servers and the coordinator only summing
  up the counts from the individual shards

* fixed issue #4900: Nested FOR query uses index but ignores other filters

* properly exit v8::Context in one place where it was missing before

* added hidden option `--cluster.index-create-timeout` for controlling the
  default value of the index creation timeout in cluster
  under normal circumstances, this option does not need to be adjusted

* increase default timeout for index creation in cluster to 3600s

* fixed issue #4843: Query-Result has more Docs than the Collection itself

* fixed the behavior of ClusterInfo when waiting for current to catch
  up with plan in create collection.

* fixed issue #4827: COLLECT on edge _to field doesn't group distinct values as expected (MMFiles)


v3.3.4 (2018-03-01)
-------------------

* fix AQL `fullCount` result value in some cluster cases when it was off a bit

* fix issue #4651: Simple query taking forever until a request timeout error

* fix issue #4657: fixed incomplete content type header

* Vastly improved the Foxx Store UI

* fix issue #4677: AQL WITH with bind parameters results in "access after data-modification"
  for two independent UPSERTs

* remove unused startup option `--ldap.permissions-attribute-name`

* fix issue #4457: create /var/tmp/arangod with correct user in supervisor mode

* remove long disfunctional admin/long_echo handler

* fixed Foxx API:

  * PUT /_api/foxx/service: Respect force flag
  * PATCH /_api/foxx/service: Check whether a service under given mount exists

* internal issue #1726: supervision failed to remove multiple servers
  from health monitoring at once.

* more information from inception, why agent is activated

* fixed a bug where supervision tried to deal with shards of virtual collections

* fix internal issue #1770: collection creation using distributeShardsLike yields
  errors and did not distribute shards correctly in the following cases:
  1. If numberOfShards * replicationFactor % nrDBServers != 0
     (shards * replication is not divisible by DBServers).
  2. If there was failover / move shard case on the leading collection
     and creating the follower collection afterwards.

* fix timeout issues in replication client expiration

* added missing edge filter to neighbors-only traversals
  in case a filter condition was moved into the traverser and the traversal was
  executed in breadth-first mode and was returning each visited vertex exactly
  once, and there was a filter on the edges of the path and the resulting vertices
  and edges were not used later, the edge filter was not applied

* fixed issue #4160: Run arangod with "--database.auto-upgrade" option always crash silently without error log

* fix internal issue #1848: AQL optimizer was trying to resolve attribute accesses
  to attributes of constant object values at query compile time, but only did so far
  the very first attribute in each object

  this fixes https://stackoverflow.com/questions/48648737/beginner-bug-in-for-loops-from-objects

* fix inconvenience: If we want to start server with a non-existing
  --javascript.app-path it will now be created (if possible)

* fixed: REST API `POST _api/foxx` now returns HTTP code 201 on success, as documented.
         returned 200 before.

* fixed: REST API `PATCH _api/foxx/dependencies` now updates the existing dependencies
         instead of replacing them.

* fixed: Foxx upload of single javascript file. You now can upload via http-url pointing
         to a javascript file.

* fixed issue #4395: If your foxx app includes an `APP` folder it got
         accidently removed by selfhealing this is not the case anymore.

* fixed internal issue #1969 - command apt-get purge/remove arangodb3e was failing


v3.3.3 (2018-01-16)
-------------------

* fix issue #4272: VERSION file keeps disappearing

* fix internal issue #81: quotation marks disappeared when switching table/json
  editor in the query editor ui

* added option `--rocksdb.throttle` to control whether write-throttling is enabled
  Write-throttling is turned on by default, to reduce chances of compactions getting
  too far behind and blocking incoming writes.

* fixed issue #4308: Crash when getter for error.name throws an error (on Windows)

* UI: fixed a query editor caching and parsing issue

* Fixed internal issue #1683: fixes an UI issue where a collection name gets wrongly cached
  within the documents overview of a collection.

* Fixed an issue with the index estimates in RocksDB in the case a transaction is aborted.
  Former the index estimates were modified if the transaction commited or not.
  Now they will only be modified if the transaction commited successfully.

* UI: optimized login view for very small screen sizes

* Truncate in RocksDB will now do intermediate commits every 10.000 documents
  if truncate fails or the server crashes during this operation all deletes
  that have been commited so far are persisted.

* make the default value of `--rocksdb.block-cache-shard-bits` use the RocksDB
  default value. This will mostly mean the default number block cache shard
  bits is lower than before, allowing each shard to store more data and cause
  less evictions from block cache

* issue #4222: Permission error preventing AQL query import / export on webui

* UI: optimized error messages for invalid query bind parameter

* UI: upgraded swagger ui to version 3.9.0

* issue #3504: added option `--force-same-database` for arangorestore

  with this option set to true, it is possible to make any arangorestore attempt
  fail if the specified target database does not match the database name
  specified in the source dump's "dump.json" file. it can thus be used to
  prevent restoring data into the "wrong" database

  The option is set to `false` by default to ensure backwards-compatibility

* make the default value of `--rocksdb.block-cache-shard-bits` use the RocksDB
  default value. This will mostly mean the default number block cache shard
  bits is lower than before, allowing each shard to store more data and cause
  less evictions from block cache

* fixed issue #4255: AQL SORT consuming too much memory

* fixed incorrect persistence of RAFT vote and term


v3.3.2 (2018-01-04)
-------------------

* fixed issue #4199: Internal failure: JavaScript exception in file 'arangosh.js'
  at 98,7: ArangoError 4: Expecting type String

* fixed issue in agency supervision with a good server being left in
  failedServers

* distinguish isReady and allInSync in clusterInventory

* fixed issue #4197: AQL statement not working in 3.3.1 when upgraded from 3.2.10

* do not reuse collection ids when restoring collections from a dump, but assign new collection ids, this should prevent collection id conflicts


v3.3.1 (2017-12-28)
-------------------

* UI: displayed wrong wfs property for a collection when using RocksDB as
  storage engine

* added `--ignore-missing` option to arangoimp
  this option allows importing lines with less fields than specified in the CSV
  header line

* changed misleading error message from "no leader" to "not a leader"

* optimize usage of AQL FULLTEXT index function to a FOR loop with index
  usage in some cases
  When the optimization is applied, this especially speeds up fulltext index
  queries in the cluster

* UI: improved the behavior during collection creation in a cluster environment

* Agency lockup fixes for very small machines.

* Agency performance improvement by finer grained locking.

* Use steady_clock in agency whereever possible.

* Agency prevent Supervision thread crash.

* Fix agency integer overflow in timeout calculation.


v3.3.0 (2012-12-14)
-------------------

* release version

* added a missing try/catch block in the supervision thread


v3.3.rc8 (2017-12-12)
---------------------

* UI: fixed broken foxx configuration keys. Some valid configuration values
  could not be edited via the ui.

* UI: pressing the return key inside a select2 box no longer triggers the modal's
  success function

* UI: coordinators and db servers are now in sorted order (ascending)


v3.3.rc7 (2017-12-07)
---------------------

* fixed issue #3741: fix terminal color output in Windows

* UI: fixed issue #3822: disabled name input field for system collections

* fixed issue #3640: limit in subquery

* fixed issue #3745: Invalid result when using OLD object with array attribute in UPSERT statement

* UI: edge collections were wrongly added to from and to vertices select box during graph creation

* UI: added not found views for documents and collections

* UI: using default user database api during database creation now

* UI: the graph viewer backend now picks one random start vertex of the
  first 1000 documents instead of calling any(). The implementation of
  "any" is known to scale bad on huge collections with RocksDB.

* UI: fixed disappearing of the navigation label in some case special case

* UI: the graph viewer now displays updated label values correctly.
  Additionally the included node/edge editor now closes automatically
  after a successful node/edge update.

* fixed issue #3917: traversals with high maximal depth take extremely long
  in planning phase.


v3.3.rc4 (2017-11-28)
---------------------

* minor bug-fixes


v3.3.rc3 (2017-11-24)
---------------------

* bug-fixes


v3.3.rc2 (2017-11-22)
---------------------

* UI: document/edge editor now remembering their modes (e.g. code or tree)

* UI: optimized error messages for invalid graph definitions. Also fixed a
  graph renderer cleanup error.

* UI: added a delay within the graph viewer while changing the colors of the
  graph. Necessary due different browser behaviour.

* added options `--encryption.keyfile` and `--encryption.key-generator` to arangodump
  and arangorestore

* UI: the graph viewer now displays updated label values correctly.
  Additionally the included node/edge editor now closes automatically
	after a successful node/edge update.

* removed `--recycle-ids` option for arangorestore

  using that option could have led to problems on the restore, with potential
  id conflicts between the originating server (the source dump server) and the
  target server (the restore server)


v3.3.rc1 (2017-11-17)
---------------------

* add readonly mode REST API

* allow compilation of ArangoDB source code with g++ 7

* upgrade minimum required g++ compiler version to g++ 5.4
  That means ArangoDB source code will not compile with g++ 4.x or g++ < 5.4 anymore.

* AQL: during a traversal if a vertex is not found. It will not print an ERROR to the log and continue
  with a NULL value, but will register a warning at the query and continue with a NULL value.
  The situation is not desired as an ERROR as ArangoDB can store edges pointing to non-existing
  vertex which is perfectly valid, but it may be a n issue on the data model, so users
  can directly see it on the query now and do not "by accident" have to check the LOG output.

* introduce `enforceReplicationFactor` attribute for creating collections:
  this optional parameter controls if the coordinator should bail out during collection
  creation if there are not enough DBServers available for the desired `replicationFactor`.

* fixed issue #3516: Show execution time in arangosh

  this change adds more dynamic prompt components for arangosh
  The following components are now available for dynamic prompts,
  settable via the `--console.prompt` option in arangosh:

  - '%t': current time as timestamp
  - '%a': elpased time since ArangoShell start in seconds
  - '%p': duration of last command in seconds
  - '%d': name of current database
  - '%e': current endpoint
  - '%E': current endpoint without protocol
  - '%u': current user

  The time a command takes can be displayed easily by starting arangosh with `--console.prompt "%p> "`.

* make the ArangoShell refill its collection cache when a yet-unknown collection
  is first accessed. This fixes the following problem:

      arangosh1> db._collections();  // shell1 lists all collections
      arangosh2> db._create("test"); // shell2 now creates a new collection 'test'
      arangosh1> db.test.insert({}); // shell1 is not aware of the collection created
                                     // in shell2, so the insert will fail

* make AQL `DISTINCT` not change the order of the results it is applied on

* incremental transfer of initial collection data now can handle partial
  responses for a chunk, allowing the leader/master to send smaller chunks
  (in terms of HTTP response size) and limit memory usage

  this optimization is only active if client applications send the "offset" parameter
  in their requests to PUT `/_api/replication/keys/<id>?type=docs`

* initial creation of shards for cluster collections is now faster with
  `replicationFactor` values bigger than 1. this is achieved by an optimization
  for the case when the collection on the leader is still empty

* potential fix for issue #3517: several "filesystem full" errors in logs
  while there's a lot of disk space

* added C++ implementations for AQL function `SUBSTRING()`, `LEFT()`, `RIGHT()` and `TRIM()`

* show C++ function name of call site in ArangoDB log output

  this requires option `--log.line-number` to be set to *true*

* UI: added word wrapping to query editor

* UI: fixed wrong user attribute name validation, issue #3228

* make AQL return a proper error message in case of a unique key constraint
  violation. previously it only returned the generic "unique constraint violated"
  error message but omitted the details about which index caused the problem.

  This addresses https://stackoverflow.com/questions/46427126/arangodb-3-2-unique-constraint-violation-id-or-key

* added option `--server.local-authentication`

* UI: added user roles

* added config option `--log.color` to toggle colorful logging to terminal

* added config option `--log.thread-name` to additionally log thread names

* usernames must not start with `:role:`, added new options:
    --server.authentication-timeout
    --ldap.roles-attribute-name
    --ldap.roles-transformation
    --ldap.roles-search
    --ldap.superuser-role
    --ldap.roles-include
    --ldap.roles-exclude

* performance improvements for full collection scans and a few other operations
  in MMFiles engine

* added `--rocksdb.encryption-key-generator` for enterprise

* removed `--compat28` parameter from arangodump and replication API

  older ArangoDB versions will no longer be supported by these tools.

* increase the recommended value for `/proc/sys/vm/max_map_count` to a value
  eight times as high as the previous recommended value. Increasing the
  values helps to prevent an ArangoDB server from running out of memory mappings.

  The raised minimum recommended value may lead to ArangoDB showing some startup
  warnings as follows:

      WARNING {memory} maximum number of memory mappings per process is 65530, which seems too low. it is recommended to set it to at least 512000
      WARNING {memory} execute 'sudo sysctl -w "vm.max_map_count=512000"'

* Foxx now warns about malformed configuration/dependency names and aliases in the manifest.

v3.2.7 (2017-11-13)
-------------------

* Cluster customers, which have upgraded from 3.1 to 3.2 need to upgrade
  to 3.2.7. The cluster supervision is otherwise not operational.

* Fixed issue #3597: AQL with path filters returns unexpected results
  In some cases breadth first search in combination with vertex filters
  yields wrong result, the filter was not applied correctly.

* fixed some undefined behavior in some internal value caches for AQL GatherNodes
  and SortNodes, which could have led to sorted results being effectively not
  correctly sorted.

* make the replication applier for the RocksDB engine start automatically after a
  restart of the server if the applier was configured with its `autoStart` property
  set to `true`. previously the replication appliers were only automatically restarted
  at server start for the MMFiles engine.

* fixed arangodump batch size adaptivity in cluster mode and upped default batch size
  for arangodump

  these changes speed up arangodump in cluster context

* smart graphs now return a proper inventory in response to replication inventory
  requests

* fixed issue #3618: Inconsistent behavior of OR statement with object bind parameters

* only users with read/write rights on the "_system" database can now execute
  "_admin/shutdown" as well as modify properties of the write-ahead log (WAL)

* increase default maximum number of V8 contexts to at least 16 if not explicitly
  configured otherwise.
  the procedure for determining the actual maximum value of V8 contexts is unchanged
  apart from the value `16` and works as follows:
  - if explicitly set, the value of the configuration option `--javascript.v8-contexts`
    is used as the maximum number of V8 contexts
  - when the option is not set, the maximum number of V8 contexts is determined
    by the configuration option `--server.threads` if that option is set. if
    `--server.threads` is not set, then the maximum number of V8 contexts is the
    server's reported hardware concurrency (number of processors visible
    to the arangod process). if that would result in a maximum value of less than 16
    in any of these two cases, then the maximum value will be increased to 16.

* fixed issue #3447: ArangoError 1202: AQL: NotFound: (while executing) when
  updating collection

* potential fix for issue #3581: Unexpected "rocksdb unique constraint
  violated" with unique hash index

* fixed geo index optimizer rule for geo indexes with a single (array of coordinates)
  attribute.

* improved the speed of the shards overview in cluster (API endpoint /_api/cluster/shardDistribution API)
  It is now guaranteed to return after ~2 seconds even if the entire cluster is unresponsive.

* fix agency precondition check for complex objects
  this fixes issues with several CAS operations in the agency

* several fixes for agency restart and shutdown

* the cluster-internal representation of planned collection objects is now more
  lightweight than before, using less memory and not allocating any cache for indexes
  etc.

* fixed issue #3403: How to kill long running AQL queries with the browser console's
  AQL (display issue)

* fixed issue #3549: server reading ENGINE config file fails on common standard
  newline character

* UI: fixed error notifications for collection modifications

* several improvements for the truncate operation on collections:

  * the timeout for the truncate operation was increased in cluster mode in
    order to prevent too frequent "could not truncate collection" errors

  * after a truncate operation, collections in MMFiles still used disk space.
    to reclaim disk space used by truncated collection, the truncate actions
    in the web interface and from the ArangoShell now issue an extra WAL flush
    command (in cluster mode, this command is also propagated to all servers).
    the WAL flush allows all servers to write out any pending operations into the
    datafiles of the truncated collection. afterwards, a final journal rotate
    command is sent, which enables the compaction to entirely remove all datafiles
    and journals for the truncated collection, so that all disk space can be
    reclaimed

  * for MMFiles a special method will be called after a truncate operation so that
    all indexes of the collection can free most of their memory. previously some
    indexes (hash and skiplist indexes) partially kept already allocated memory
    in order to avoid future memory allocations

  * after a truncate operation in the RocksDB engine, an additional compaction
    will be triggered for the truncated collection. this compaction removes all
    deletions from the key space so that follow-up scans over the collection's key
    range do not have to filter out lots of already-removed values

  These changes make truncate operations potentially more time-consuming than before,
  but allow for memory/disk space savings afterwards.

* enable JEMalloc background threads for purging and returning unused memory
  back to the operating system (Linux only)

  JEMalloc will create its background threads on demand. The number of background
  threads is capped by the number of CPUs or active arenas. The background threads run
  periodically and purge unused memory pages, allowing memory to be returned to the
  operating system.

  This change will make the arangod process create several additional threads.
  It is accompanied by an increased `TasksMax` value in the systemd service configuration
  file for the arangodb3 service.

* upgraded bundled V8 engine to bugfix version v5.7.492.77

  this upgrade fixes a memory leak in upstream V8 described in
  https://bugs.chromium.org/p/v8/issues/detail?id=5945 that will result in memory
  chunks only getting uncommitted but not unmapped


v3.2.6 (2017-10-26)
-------------------

* UI: fixed event cleanup in cluster shards view

* UI: reduced cluster dashboard api calls

* fixed a permission problem that prevented collection contents to be displayed
  in the web interface

* removed posix_fadvise call from RocksDB's PosixSequentialFile::Read(). This is
  consistent with Facebook PR 2573 (#3505)

  this fix should improve the performance of the replication with the RocksDB
  storage engine

* allow changing of collection replication factor for existing collections

* UI: replicationFactor of a collection is now changeable in a cluster
  environment

* several fixes for the cluster agency

* fixed undefined behavior in the RocksDB-based geo index

* fixed Foxxmaster failover

* purging or removing the Debian/Ubuntu arangodb3 packages now properly stops
  the arangod instance before actuallying purging or removing


v3.2.5 (2017-10-16)
-------------------

* general-graph module and _api/gharial now accept cluster options
  for collection creation. It is now possible to set replicationFactor and
  numberOfShards for all collections created via this graph object.
  So adding a new collection will not result in a singleShard and
  no replication anymore.

* fixed issue #3408: Hard crash in query for pagination

* minimum number of V8 contexts in console mode must be 2, not 1. this is
  required to ensure the console gets one dedicated V8 context and all other
  operations have at least one extra context. This requirement was not enforced
  anymore.

* fixed issue #3395: AQL: cannot instantiate CollectBlock with undetermined
  aggregation method

* UI: fixed wrong user attribute name validation, issue #3228

* fix potential overflow in CRC marker check when a corrupted CRC marker
  is found at the very beginning of an MMFiles datafile

* UI: fixed unresponsive events in cluster shards view

* Add statistics about the V8 context counts and number of available/active/busy
  threads we expose through the server statistics interface.


v3.2.4 (2017-09-26)
-------------------

* UI: no default index selected during index creation

* UI: added replicationFactor option during SmartGraph creation

* make the MMFiles compactor perform less writes during normal compaction
  operation

  This partially fixes issue #3144

* make the MMFiles compactor configurable

  The following options have been added:

* `--compaction.db-sleep-time`: sleep interval between two compaction runs
    (in s)
  * `--compaction.min-interval"`: minimum sleep time between two compaction
     runs (in s)
  * `--compaction.min-small-data-file-size`: minimal filesize threshold
    original datafiles have to be below for a compaction
  * `--compaction.dead-documents-threshold`: minimum unused count of documents
    in a datafile
  * `--compaction.dead-size-threshold`: how many bytes of the source data file
    are allowed to be unused at most
  * `--compaction.dead-size-percent-threshold`: how many percent of the source
    datafile should be unused at least
  * `--compaction.max-files`: Maximum number of files to merge to one file
  * `--compaction.max-result-file-size`: how large may the compaction result
    file become (in bytes)
  * `--compaction.max-file-size-factor`: how large the resulting file may
    be in comparison to the collection's `--database.maximal-journal-size' setting`

* fix downwards-incompatibility in /_api/explain REST handler

* fix Windows implementation for fs.getTempPath() to also create a
  sub-directory as we do on linux

* fixed a multi-threading issue in cluster-internal communication

* performance improvements for traversals and edge lookups

* removed internal memory zone handling code. the memory zones were a leftover
  from the early ArangoDB days and did not provide any value in the current
  implementation.

* (Enterprise only) added `skipInaccessibleCollections` option for AQL queries:
  if set, AQL queries (especially graph traversals) will treat collections to
  which a user has no access rights to as if these collections were empty.

* adjusted scheduler thread handling to start and stop less threads in
  normal operations

* leader-follower replication catchup code has been rewritten in C++

* early stage AQL optimization now also uses the C++ implementations of
  AQL functions if present. Previously it always referred to the JavaScript
  implementations and ignored the C++ implementations. This change gives
  more flexibility to the AQL optimizer.

* ArangoDB tty log output is now colored for log messages with levels
  FATAL, ERR and WARN.

* changed the return values of AQL functions `REGEX_TEST` and `REGEX_REPLACE`
  to `null` when the input regex is invalid. Previous versions of ArangoDB
  partly returned `false` for invalid regexes and partly `null`.

* added `--log.role` option for arangod

  When set to `true`, this option will make the ArangoDB logger print a single
  character with the server's role into each logged message. The roles are:

  - U: undefined/unclear (used at startup)
  - S: single server
  - C: coordinator
  - P: primary
  - A: agent

  The default value for this option is `false`, so no roles will be logged.


v3.2.3 (2017-09-07)
-------------------

* fixed issue #3106: orphan collections could not be registered in general-graph module

* fixed wrong selection of the database inside the internal cluster js api

* added startup option `--server.check-max-memory-mappings` to make arangod check
  the number of memory mappings currently used by the process and compare it with
  the maximum number of allowed mappings as determined by /proc/sys/vm/max_map_count

  The default value is `true`, so the checks will be performed. When the current
  number of mappings exceeds 90% of the maximum number of mappings, the creation
  of further V8 contexts will be deferred.

  Note that this option is effective on Linux systems only.

* arangoimp now has a `--remove-attribute` option

* added V8 context lifetime control options
  `--javascript.v8-contexts-max-invocations` and `--javascript.v8-contexts-max-age`

  These options allow specifying after how many invocations a used V8 context is
  disposed, or after what time a V8 context is disposed automatically after its
  creation. If either of the two thresholds is reached, an idl V8 context will be
  disposed.

  The default value of `--javascript.v8-contexts-max-invocations` is 0, meaning that
  the maximum number of invocations per context is unlimited. The default value
  for `--javascript.v8-contexts-max-age` is 60 seconds.

* fixed wrong UI cluster health information

* fixed issue #3070: Add index in _jobs collection

* fixed issue #3125: HTTP Foxx API JSON parsing

* fixed issue #3120: Foxx queue: job isn't running when server.authentication = true

* fixed supervision failure detection and handling, which happened with simultaneous
  agency leadership change


v3.2.2 (2017-08-23)
-------------------

* make "Rebalance shards" button work in selected database only, and not make
  it rebalance the shards of all databases

* fixed issue #2847: adjust the response of the DELETE `/_api/users/database/*` calls

* fixed issue #3075: Error when upgrading arangoDB on linux ubuntu 16.04

* fixed a buffer overrun in linenoise console input library for long input strings

* increase size of the linenoise input buffer to 8 KB

* abort compilation if the detected GCC or CLANG isn't in the range of compilers
  we support

* fixed spurious cluster hangups by always sending AQL-query related requests
  to the correct servers, even after failover or when a follower drops

  The problem with the previous shard-based approach was that responsibilities
  for shards may change from one server to another at runtime, after the query
  was already instanciated. The coordinator and other parts of the query then
  sent further requests for the query to the servers now responsible for the
  shards.
  However, an AQL query must send all further requests to the same servers on
  which the query was originally instanciated, even in case of failover.
  Otherwise this would potentially send requests to servers that do not know
  about the query, and would also send query shutdown requests to the wrong
  servers, leading to abandoned queries piling up and using resources until
  they automatically time out.

* fixed issue with RocksDB engine acquiring the collection count values too
  early, leading to the collection count values potentially being slightly off
  even in exclusive transactions (for which the exclusive access should provide
  an always-correct count value)

* fixed some issues in leader-follower catch-up code, specifically for the
  RocksDB engine

* make V8 log fatal errors to syslog before it terminates the process.
  This change is effective on Linux only.

* fixed issue with MMFiles engine creating superfluous collection journals
  on shutdown

* fixed issue #3067: Upgrade from 3.2 to 3.2.1 reset autoincrement keys

* fixed issue #3044: ArangoDB server shutdown unexpectedly

* fixed issue #3039: Incorrect filter interpretation

* fixed issue #3037: Foxx, internal server error when I try to add a new service

* improved MMFiles fulltext index document removal performance
  and fulltext index query performance for bigger result sets

* ui: fixed a display bug within the slow and running queries view

* ui: fixed a bug when success event triggers twice in a modal

* ui: fixed the appearance of the documents filter

* ui: graph vertex collections not restricted to 10 anymore

* fixed issue #2835: UI detection of JWT token in case of server restart or upgrade

* upgrade jemalloc version to 5.0.1

  This fixes problems with the memory allocator returing "out of memory" when
  calling munmap to free memory in order to return it to the OS.

  It seems that calling munmap on Linux can increase the number of mappings, at least
  when a region is partially unmapped. This can lead to the process exceeding its
  maximum number of mappings, and munmap and future calls to mmap returning errors.

  jemalloc version 5.0.1 does not have the `--enable-munmap` configure option anymore,
  so the problem is avoided. To return memory to the OS eventually, jemalloc 5's
  background purge threads are used on Linux.

* fixed issue #2978: log something more obvious when you log a Buffer

* fixed issue #2982: AQL parse error?

* fixed issue #3125: HTTP Foxx API Json parsing

v3.2.1 (2017-08-09)
-------------------

* added C++ implementations for AQL functions `LEFT()`, `RIGHT()` and `TRIM()`

* fixed docs for issue #2968: Collection _key autoincrement value increases on error

* fixed issue #3011: Optimizer rule reduce-extraction-to-projection breaks queries

* Now allowing to restore users in a sharded environment as well
  It is still not possible to restore collections that are sharded
  differently than by _key.

* fixed an issue with restoring of system collections and user rights.
  It was not possible to restore users into an authenticated server.

* fixed issue #2977: Documentation for db._createDatabase is wrong

* ui: added bind parameters to slow query history view

* fixed issue #1751: Slow Query API should provide bind parameters, webui should display them

* ui: fixed a bug when moving multiple documents was not possible

* fixed docs for issue #2968: Collection _key autoincrement value increases on error

* AQL CHAR_LENGTH(null) returns now 0. Since AQL TO_STRING(null) is '' (string of length 0)

* ui: now supports single js file upload for Foxx services in addition to zip files

* fixed a multi-threading issue in the agency when callElection was called
  while the Supervision was calling updateSnapshot

* added startup option `--query.tracking-with-bindvars`

  This option controls whether the list of currently running queries
  and the list of slow queries should contain the bind variables used
  in the queries or not.

  The option can be changed at runtime using the commands

      // enables tracking of bind variables
      // set to false to turn tracking of bind variables off
      var value = true;
      require("@arangodb/aql/queries").properties({
        trackBindVars: value
      });

* index selectivity estimates are now available in the cluster as well

* fixed issue #2943: loadIndexesIntoMemory not returning the same structure
  as the rest of the collection APIs

* fixed issue #2949: ArangoError 1208: illegal name

* fixed issue #2874: Collection properties do not return `isVolatile`
  attribute

* potential fix for issue #2939: Segmentation fault when starting
  coordinator node

* fixed issue #2810: out of memory error when running UPDATE/REPLACE
  on medium-size collection

* fix potential deadlock errors in collector thread

* disallow the usage of volatile collections in the RocksDB engine
  by throwing an error when a collection is created with attribute
  `isVolatile` set to `true`.
  Volatile collections are unsupported by the RocksDB engine, so
  creating them should not succeed and silently create a non-volatile
  collection

* prevent V8 from issuing SIGILL instructions when it runs out of memory

  Now arangod will attempt to log a FATAL error into its logfile in case V8
  runs out of memory. In case V8 runs out of memory, it will still terminate the
  entire process. But at least there should be something in the ArangoDB logs
  indicating what the problem was. Apart from that, the arangod process should
  now be exited with SIGABRT rather than SIGILL as it shouldn't return into the
  V8 code that aborted the process with `__builtin_trap`.

  this potentially fixes issue #2920: DBServer crashing automatically post upgrade to 3.2

* Foxx queues and tasks now ensure that the scripts in them run with the same
  permissions as the Foxx code who started the task / queue

* fixed issue #2928: Offset problems

* fixed issue #2876: wrong skiplist index usage in edge collection

* fixed issue #2868: cname missing from logger-follow results in rocksdb

* fixed issue #2889: Traversal query using incorrect collection id

* fixed issue #2884: AQL traversal uniqueness constraints "propagating" to other traversals? Weird results

* arangoexport: added `--query` option for passing an AQL query to export the result

* fixed issue #2879: No result when querying for the last record of a query

* ui: allows now to edit default access level for collections in database
  _system for all users except the root user.

* The _users collection is no longer accessible outside the arngod process, _queues is always read-only

* added new option "--rocksdb.max-background-jobs"

* removed options "--rocksdb.max-background-compactions", "--rocksdb.base-background-compactions" and "--rocksdb.max-background-flushes"

* option "--rocksdb.compaction-read-ahead-size" now defaults to 2MB

* change Windows build so that RocksDB doesn't enforce AVX optimizations by default
  This fixes startup crashes on servers that do not have AVX CPU extensions

* speed up RocksDB secondary index creation and dropping

* removed RocksDB note in Geo index docs


v3.2.0 (2017-07-20)
-------------------

* fixed UI issues

* fixed multi-threading issues in Pregel

* fixed Foxx resilience

* added command-line option `--javascript.allow-admin-execute`

  This option can be used to control whether user-defined JavaScript code
  is allowed to be executed on server by sending via HTTP to the API endpoint
  `/_admin/execute`  with an authenticated user account.
  The default value is `false`, which disables the execution of user-defined
  code. This is also the recommended setting for production. In test environments,
  it may be convenient to turn the option on in order to send arbitrary setup
  or teardown commands for execution on the server.


v3.2.beta6 (2017-07-18)
-----------------------

* various bugfixes


v3.2.beta5 (2017-07-16)
-----------------------

* numerous bugfixes


v3.2.beta4 (2017-07-04)
-----------------------

* ui: fixed document view _from and _to linking issue for special characters

* added function `db._parse(query)` for parsing an AQL query and returning information about it

* fixed one medium priority and two low priority security user interface
  issues found by owasp zap.

* ui: added index deduplicate options

* ui: fixed renaming of collections for the rocksdb storage engine

* documentation and js fixes for secondaries

* RocksDB storage format was changed, users of the previous beta/alpha versions
  must delete the database directory and re-import their data

* enabled permissions on database and collection level

* added and changed some user related REST APIs
    * added `PUT /_api/user/{user}/database/{database}/{collection}` to change collection permission
    * added `GET /_api/user/{user}/database/{database}/{collection}`
    * added optional `full` parameter to the `GET /_api/user/{user}/database/` REST call

* added user functions in the arangoshell `@arangodb/users` module
    * added `grantCollection` and `revokeCollection` functions
    * added `permission(user, database, collection)` to retrieve collection specific rights

* added "deduplicate" attribute for array indexes, which controls whether inserting
  duplicate index values from the same document into a unique array index will lead to
  an error or not:

      // with deduplicate = true, which is the default value:
      db._create("test");
      db.test.ensureIndex({ type: "hash", fields: ["tags[*]"], deduplicate: true });
      db.test.insert({ tags: ["a", "b"] });
      db.test.insert({ tags: ["c", "d", "c"] }); // will work, because deduplicate = true
      db.test.insert({ tags: ["a"] }); // will fail

      // with deduplicate = false
      db._create("test");
      db.test.ensureIndex({ type: "hash", fields: ["tags[*]"], deduplicate: false });
      db.test.insert({ tags: ["a", "b"] });
      db.test.insert({ tags: ["c", "d", "c"] }); // will not work, because deduplicate = false
      db.test.insert({ tags: ["a"] }); // will fail

  The "deduplicate" attribute is now also accepted by the index creation HTTP
  API endpoint POST /_api/index and is returned by GET /_api/index.

* added optimizer rule "remove-filters-covered-by-traversal"

* Debian/Ubuntu installer: make messages about future package upgrades more clear

* fix a hangup in VST

  The problem happened when the two first chunks of a VST message arrived
  together on a connection that was newly switched to VST.

* fix deletion of outdated WAL files in RocksDB engine

* make use of selectivity estimates in hash, skiplist and persistent indexes
  in RocksDB engine

* changed VM overcommit recommendation for user-friendliness

* fix a shutdown bug in the cluster: a destroyed query could still be active

* do not terminate the entire server process if a temp file cannot be created
  (Windows only)

* fix log output in the front-end, it stopped in case of too many messages


v3.2.beta3 (2017-06-27)
-----------------------

* numerous bugfixes


v3.2.beta2 (2017-06-20)
-----------------------

* potentially fixed issue #2559: Duplicate _key generated on insertion

* fix invalid results (too many) when a skipping LIMIT was used for a
  traversal. `LIMIT x` or `LIMIT 0, x` were not affected, but `LIMIT s, x`
  may have returned too many results

* fix races in SSL communication code

* fix invalid locking in JWT authentication cache, which could have
  crashed the server

* fix invalid first group results for sorted AQL COLLECT when LIMIT
  was used

* fix potential race, which could make arangod hang on startup

* removed `exception` field from transaction error result; users should throw
  explicit `Error` instances to return custom exceptions (addresses issue #2561)

* fixed issue #2613: Reduce log level when Foxx manager tries to self heal missing database

* add a read only mode for users and collection level authorization

* removed `exception` field from transaction error result; users should throw
  explicit `Error` instances to return custom exceptions (addresses issue #2561)

* fixed issue #2677: Foxx disabling development mode creates non-deterministic service bundle

* fixed issue #2684: Legacy service UI not working


v3.2.beta1 (2017-06-12)
-----------------------

* provide more context for index errors (addresses issue #342)

* arangod now validates several OS/environment settings on startup and warns if
  the settings are non-ideal. Most of the checks are executed on Linux systems only.

* fixed issue #2515: The replace-or-with-in optimization rule might prevent use of indexes

* added `REGEX_REPLACE` AQL function

* the RocksDB storage format was changed, users of the previous alpha versions
  must delete the database directory and re-import their data

* added server startup option `--query.fail-on-warning`

  setting this option to `true` will abort any AQL query with an exception if
  it causes a warning at runtime. The value can be overridden per query by
  setting the `failOnWarning` attribute in a query's options.

* added --rocksdb.num-uncompressed-levels to adjust number of non-compressed levels

* added checks for memory managment and warn (i. e. if hugepages are enabled)

* set default SSL cipher suite string to "HIGH:!EXPORT:!aNULL@STRENGTH"

* fixed issue #2469: Authentication = true does not protect foxx-routes

* fixed issue #2459: compile success but can not run with rocksdb

* `--server.maximal-queue-size` is now an absolute maximum. If the queue is
  full, then 503 is returned. Setting it to 0 means "no limit".

* (Enterprise only) added authentication against an LDAP server

* fixed issue #2083: Foxx services aren't distributed to all coordinators

* fixed issue #2384: new coordinators don't pick up existing Foxx services

* fixed issue #2408: Foxx service validation causes unintended side-effects

* extended HTTP API with routes for managing Foxx services

* added distinction between hasUser and authorized within Foxx
  (cluster internal requests are authorized requests but don't have a user)

* arangoimp now has a `--threads` option to enable parallel imports of data

* PR #2514: Foxx services that can't be fixed by self-healing now serve a 503 error

* added `time` function to `@arangodb` module


v3.2.alpha4 (2017-04-25)
------------------------

* fixed issue #2450: Bad optimization plan on simple query

* fixed issue #2448: ArangoDB Web UI takes no action when Delete button is clicked

* fixed issue #2442: Frontend shows already deleted databases during login

* added 'x-content-type-options: nosniff' to avoid MSIE bug

* set default value for `--ssl.protocol` from TLSv1 to TLSv1.2.

* AQL breaking change in cluster:
  The SHORTEST_PATH statement using edge-collection names instead
  of a graph name now requires to explicitly name the vertex-collection names
  within the AQL query in the cluster. It can be done by adding `WITH <name>`
  at the beginning of the query.

  Example:
  ```
  FOR v,e IN OUTBOUND SHORTEST_PATH @start TO @target edges [...]
  ```

  Now has to be:

  ```
  WITH vertices
  FOR v,e IN OUTBOUND SHORTEST_PATH @start TO @target edges [...]
  ```

  This change is due to avoid dead-lock sitations in clustered case.
  An error stating the above is included.

* add implicit use of geo indexes when using SORT/FILTER in AQL, without
  the need to use the special-purpose geo AQL functions `NEAR` or `WITHIN`.

  the special purpose `NEAR` AQL function can now be substituted with the
  following AQL (provided there is a geo index present on the `doc.latitude`
  and `doc.longitude` attributes):

      FOR doc in geoSort
        SORT DISTANCE(doc.latitude, doc.longitude, 0, 0)
        LIMIT 5
        RETURN doc

  `WITHIN` can be substituted with the following AQL:

      FOR doc in geoFilter
        FILTER DISTANCE(doc.latitude, doc.longitude, 0, 0) < 2000
        RETURN doc

  Compared to using the special purpose AQL functions this approach has the
  advantage that it is more composable, and will also honor any `LIMIT` values
  used in the AQL query.

* potential fix for shutdown hangs on OSX

* added KB, MB, GB prefix for integer parameters, % for integer parameters
  with a base value

* added JEMALLOC 4.5.0

* added `--vm.resident-limit` and `--vm.path` for file-backed memory mapping
  after reaching a configurable maximum RAM size

* try recommended limit for file descriptors in case of unlimited
  hard limit

* issue #2413: improve logging in case of lock timeout and deadlocks

* added log topic attribute to /_admin/log api

* removed internal build option `USE_DEV_TIMERS`

  Enabling this option activated some proprietary timers for only selected
  events in arangod. Instead better use `perf` to gather timings.


v3.2.alpha3 (2017-03-22)
------------------------

* increase default collection lock timeout from 30 to 900 seconds

* added function `db._engine()` for retrieval of storage engine information at
  server runtime

  There is also an HTTP REST handler at GET /_api/engine that returns engine
  information.

* require at least cmake 3.2 for building ArangoDB

* make arangod start with less V8 JavaScript contexts

  This speeds up the server start (a little bit) and makes it use less memory.
  Whenever a V8 context is needed by a Foxx action or some other operation and
  there is no usable V8 context, a new one will be created dynamically now.

  Up to `--javascript.v8-contexts` V8 contexts will be created, so this option
  will change its meaning. Previously as many V8 contexts as specified by this
  option were created at server start, and the number of V8 contexts did not
  change at runtime. Now up to this number of V8 contexts will be in use at the
  same time, but the actual number of V8 contexts is dynamic.

  The garbage collector thread will automatically delete unused V8 contexts after
  a while. The number of spare contexts will go down to as few as configured in
  the new option `--javascript.v8-contexts-minimum`. Actually that many V8 contexts
  are also created at server start.

  The first few requests in new V8 contexts will take longer than in contexts
  that have been there already. Performance may therefore suffer a bit for the
  initial requests sent to ArangoDB or when there are only few but performance-
  critical situations in which new V8 contexts will be created. If this is a
  concern, it can easily be fixed by setting `--javascipt.v8-contexts-minimum`
  and `--javascript.v8-contexts` to a relatively high value, which will guarantee
  that many number of V8 contexts to be created at startup and kept around even
  when unused.

  Waiting for an unused V8 context will now also abort if no V8 context can be
  acquired/created after 120 seconds.

* improved diagnostic messages written to logfiles by supervisor process

* fixed issue #2367

* added "bindVars" to attributes of currently running and slow queries

* added "jsonl" as input file type for arangoimp

* upgraded version of bundled zlib library from 1.2.8 to 1.2.11

* added input file type `auto` for arangoimp so it can automatically detect the
  type of the input file from the filename extension

* fixed variables parsing in GraphQL

* added `--translate` option for arangoimp to translate attribute names from
  the input files to attriubte names expected by ArangoDB

  The `--translate` option can be specified multiple times (once per translation
  to be executed). The following example renames the "id" column from the input
  file to "_key", and the "from" column to "_from", and the "to" column to "_to":

      arangoimp --type csv --file data.csv --translate "id=_key" --translate "from=_from" --translate "to=_to"

  `--translate` works for CSV and TSV inputs only.

* changed default value for `--server.max-packet-size` from 128 MB to 256 MB

* fixed issue #2350

* fixed issue #2349

* fixed issue #2346

* fixed issue #2342

* change default string truncation length from 80 characters to 256 characters for
  `print`/`printShell` functions in ArangoShell and arangod. This will emit longer
  prefixes of string values before truncating them with `...`, which is helpful
  for debugging.

* always validate incoming JSON HTTP requests for duplicate attribute names

  Incoming JSON data with duplicate attribute names will now be rejected as
  invalid. Previous versions of ArangoDB only validated the uniqueness of
  attribute names inside incoming JSON for some API endpoints, but not
  consistently for all APIs.

* don't let read-only transactions block the WAL collector

* allow passing own `graphql-sync` module instance to Foxx GraphQL router

* arangoexport can now export to csv format

* arangoimp: fixed issue #2214

* Foxx: automatically add CORS response headers

* added "OPTIONS" to CORS `access-control-allow-methods` header

* Foxx: Fix arangoUser sometimes not being set correctly

* fixed issue #1974


v3.2.alpha2 (2017-02-20)
------------------------

* ui: fixed issue #2065

* ui: fixed a dashboard related memory issue

* Internal javascript rest actions will now hide their stack traces to the client
  unless maintainer mode is activated. Instead they will always log to the logfile

* Removed undocumented internal HTTP API:
  * PUT _api/edges

  The documented GET _api/edges and the undocumented POST _api/edges remains unmodified.

* updated V8 version to 5.7.0.0

* change undocumented behaviour in case of invalid revision ids in
  If-Match and If-None-Match headers from 400 (BAD) to 412 (PRECONDITION
  FAILED).

* change undocumented behaviour in case of invalid revision ids in
  JavaScript document operations from 1239 ("illegal document revision")
  to 1200 ("conflict").

* added data export tool, arangoexport.

  arangoexport can be used to export collections to json, jsonl or xml
  and export a graph or collections to xgmml.

* fixed a race condition when closing a connection

* raised default hard limit on threads for very small to 64

* fixed negative counting of http connection in UI


v3.2.alpha1 (2017-02-05)
------------------------

* added figure `httpRequests` to AQL query statistics

* removed revisions cache intermediate layer implementation

* obsoleted startup options `--database.revision-cache-chunk-size` and
  `--database.revision-cache-target-size`

* fix potential port number over-/underruns

* added startup option `--log.shorten-filenames` for controlling whether filenames
  in log messages should be shortened to just the filename with the absolute path

* removed IndexThreadFeature, made `--database.index-threads` option obsolete

* changed index filling to make it more parallel, dispatch tasks to boost::asio

* more detailed stacktraces in Foxx apps

* generated Foxx services now use swagger tags


v3.1.24 (XXXX-XX-XX)
--------------------

* fixed one more LIMIT issue in traversals


v3.1.23 (2017-06-19)
--------------------

* potentially fixed issue #2559: Duplicate _key generated on insertion

* fix races in SSL communication code

* fix invalid results (too many) when a skipping LIMIT was used for a
  traversal. `LIMIT x` or `LIMIT 0, x` were not affected, but `LIMIT s, x`
  may have returned too many results

* fix invalid first group results for sorted AQL COLLECT when LIMIT
  was used

* fix invalid locking in JWT authentication cache, which could have
  crashed the server

* fix undefined behavior in traverser when traversals were used inside
  a FOR loop


v3.1.22 (2017-06-07)
--------------------

* fixed issue #2505: Problem with export + report of a bug

* documented changed behavior of WITH

* fixed ui glitch in aardvark

* avoid agency compaction bug

* fixed issue #2283: disabled proxy communication internally


v3.1.21 (2017-05-22)
--------------------

* fixed issue #2488:  AQL operator IN error when data use base64 chars

* more randomness in seeding RNG

v3.1.20 (2016-05-16)
--------------------

* fixed incorrect sorting for distributeShardsLike

* improve reliability of AgencyComm communication with Agency

* fixed shard numbering bug, where ids were erouneously incremented by 1

* remove an unnecessary precondition in createCollectionCoordinator

* funny fail rotation fix

* fix in SimpleHttpClient for correct advancement of readBufferOffset

* forward SIG_HUP in supervisor process to the server process to fix logrotaion
  You need to stop the remaining arangod server process manually for the upgrade to work.


v3.1.19 (2017-04-28)
--------------------

* Fixed a StackOverflow issue in Traversal and ShortestPath. Occured if many (>1000) input
  values in a row do not return any result. Fixes issue: #2445

* fixed issue #2448

* fixed issue #2442

* added 'x-content-type-options: nosniff' to avoid MSIE bug

* fixed issue #2441

* fixed issue #2440

* Fixed a StackOverflow issue in Traversal and ShortestPath. Occured if many (>1000) input
  values in a row do not return any result. Fixes issue: #2445

* fix occasional hanging shutdowns on OS X


v3.1.18 (2017-04-18)
--------------------

* fixed error in continuous synchronization of collections

* fixed spurious hangs on server shutdown

* better error messages during restore collection

* completely overhaul supervision. More detailed tests

* Fixed a dead-lock situation in cluster traversers, it could happen in
  rare cases if the computation on one DBServer could be completed much earlier
  than the other server. It could also be restricted to SmartGraphs only.

* (Enterprise only) Fixed a bug in SmartGraph DepthFirstSearch. In some
  more complicated queries, the maxDepth limit of 1 was not considered strictly
  enough, causing the traverser to do unlimited depth searches.

* fixed issue #2415

* fixed issue #2422

* fixed issue #1974


v3.1.17 (2017-04-04)
--------------------

* (Enterprise only) fixed a bug where replicationFactor was not correctly
  forwarded in SmartGraph creation.

* fixed issue #2404

* fixed issue #2397

* ui - fixed smart graph option not appearing

* fixed issue #2389

* fixed issue #2400


v3.1.16 (2017-03-27)
--------------------

* fixed issue #2392

* try to raise file descriptors to at least 8192, warn otherwise

* ui - aql editor improvements + updated ace editor version (memory leak)

* fixed lost HTTP requests

* ui - fixed some event issues

* avoid name resolution when given connection string is a valid ip address

* helps with issue #1842, bug in COLLECT statement in connection with LIMIT.

* fix locking bug in cluster traversals

* increase lock timeout defaults

* increase various cluster timeouts

* limit default target size for revision cache to 1GB, which is better for
  tight RAM situations (used to be 40% of (totalRAM - 1GB), use
  --database.revision-cache-target-size <VALUEINBYTES> to get back the
  old behaviour

* fixed a bug with restarted servers indicating status as "STARTUP"
  rather that "SERVING" in Nodes UI.


v3.1.15 (2017-03-20)
--------------------

* add logrotate configuration as requested in #2355

* fixed issue #2376

* ui - changed document api due a chrome bug

* ui - fixed a submenu bug

* added endpoint /_api/cluster/endpoints in cluster case to get all
  coordinator endpoints

* fix documentation of /_api/endpoint, declaring this API obsolete.

* Foxx response objects now have a `type` method for manipulating the content-type header

* Foxx tests now support `xunit` and `tap` reporters


v3.1.14 (2017-03-13)
--------------------

* ui - added feature request (multiple start nodes within graph viewer) #2317

* added missing locks to authentication cache methods

* ui - added feature request (multiple start nodes within graph viewer) #2317

* ui - fixed wrong merge of statistics information from different coordinators

* ui - fixed issue #2316

* ui - fixed wrong protocol usage within encrypted environment

* fixed compile error on Mac Yosemite

* minor UI fixes


v3.1.13 (2017-03-06)
--------------------

* fixed variables parsing in GraphQL

* fixed issue #2214

* fixed issue #2342

* changed thread handling to queue only user requests on coordinator

* use exponential backoff when waiting for collection locks

* repair short name server lookup in cluster in the case of a removed
  server


v3.1.12 (2017-02-28)
--------------------

* disable shell color escape sequences on Windows

* fixed issue #2326

* fixed issue #2320

* fixed issue #2315

* fixed a race condition when closing a connection

* raised default hard limit on threads for very small to 64

* fixed negative counting of http connection in UI

* fixed a race when renaming collections

* fixed a race when dropping databases


v3.1.11 (2017-02-17)
--------------------

* fixed a race between connection closing and sending out last chunks of data to clients
  when the "Connection: close" HTTP header was set in requests

* ui: optimized smart graph creation usability

* ui: fixed #2308

* fixed a race in async task cancellation via `require("@arangodb/tasks").unregisterTask()`

* fixed spuriously hanging threads in cluster AQL that could sit idle for a few minutes

* fixed potential numeric overflow for big index ids in index deletion API

* fixed sort issue in cluster, occurring when one of the local sort buffers of a
  GatherNode was empty

* reduce number of HTTP requests made for certain kinds of join queries in cluster,
  leading to speedup of some join queries

* supervision deals with demised coordinators correctly again

* implement a timeout in TraverserEngineRegistry

* agent communication reduced in large batches of append entries RPCs

* inception no longer estimates RAFT timings

* compaction in agents has been moved to a separate thread

* replicated logs hold local timestamps

* supervision jobs failed leader and failed follower revisited for
  function in precarious stability situations

* fixed bug in random number generator for 64bit int


v3.1.10 (2017-02-02)
--------------------

* updated versions of bundled node modules:
  - joi: from 8.4.2 to 9.2.0
  - joi-to-json-schema: from 2.2.0 to 2.3.0
  - sinon: from 1.17.4 to 1.17.6
  - lodash: from 4.13.1 to 4.16.6

* added shortcut for AQL ternary operator
  instead of `condition ? true-part : false-part` it is now possible to also use a
  shortcut variant `condition ? : false-part`, e.g.

      FOR doc IN docs RETURN doc.value ?: 'not present'

  instead of

      FOR doc IN docs RETURN doc.value ? doc.value : 'not present'

* fixed wrong sorting order in cluster, if an index was used to sort with many
  shards.

* added --replication-factor, --number-of-shards and --wait-for-sync to arangobench

* turn on UTF-8 string validation for VelocyPack values received via VST connections

* fixed issue #2257

* upgraded Boost version to 1.62.0

* added optional detail flag for db.<collection>.count()
  setting the flag to `true` will make the count operation returned the per-shard
  counts for the collection:

      db._create("test", { numberOfShards: 10 });
      for (i = 0; i < 1000; ++i) {
        db.test.insert({value: i});
      }
      db.test.count(true);

      {
        "s100058" : 99,
        "s100057" : 103,
        "s100056" : 100,
        "s100050" : 94,
        "s100055" : 90,
        "s100054" : 122,
        "s100051" : 109,
        "s100059" : 99,
        "s100053" : 95,
        "s100052" : 89
      }

* added optional memory limit for AQL queries:

      db._query("FOR i IN 1..100000 SORT i RETURN i", {}, { options: { memoryLimit: 100000 } });

  This option limits the default maximum amount of memory (in bytes) that a single
  AQL query can use.
  When a single AQL query reaches the specified limit value, the query will be
  aborted with a *resource limit exceeded* exception. In a cluster, the memory
  accounting is done per shard, so the limit value is effectively a memory limit per
  query per shard.

  The global limit value can be overriden per query by setting the *memoryLimit*
  option value for individual queries when running an AQL query.

* added server startup option `--query.memory-limit`

* added convenience function to create vertex-centric indexes.

  Usage: `db.collection.ensureVertexCentricIndex("label", {type: "hash", direction: "outbound"})`
  That will create an index that can be used on OUTBOUND with filtering on the
  edge attribute `label`.

* change default log output for tools to stdout (instead of stderr)

* added option -D to define a configuration file environment key=value

* changed encoding behavior for URLs encoded in the C++ code of ArangoDB:
  previously the special characters `-`, `_`, `~` and `.` were returned as-is
  after URL-encoding, now `.` will be encoded to be `%2e`.
  This also changes the behavior of how incoming URIs are processed: previously
  occurrences of `..` in incoming request URIs were collapsed (e.g. `a/../b/` was
  collapsed to a plain `b/`). Now `..` in incoming request URIs are not collapsed.

* Foxx request URL suffix is no longer unescaped

* @arangodb/request option json now defaults to `true` if the response body is not empty and encoding is not explicitly set to `null` (binary).
  The option can still be set to `false` to avoid unnecessary attempts at parsing the response as JSON.

* Foxx configuration values for unknown options will be discarded when saving the configuration in production mode using the web interface

* module.context.dependencies is now immutable

* process.stdout.isTTY now returns `true` in arangosh and when running arangod with the `--console` flag

* add support for Swagger tags in Foxx


v3.1.9 (XXXX-XX-XX)
-------------------

* macos CLI package: store databases and apps in the users home directory

* ui: fixed re-login issue within a non system db, when tab was closed

* fixed a race in the VelocyStream Commtask implementation

* fixed issue #2256


v3.1.8 (2017-01-09)
-------------------

* add Windows silent installer

* add handling of debug symbols during Linux & windows release builds.

* fixed issue #2181

* fixed issue #2248: reduce V8 max old space size from 3 GB to 1 GB on 32 bit systems

* upgraded Boost version to 1.62.0

* fixed issue #2238

* fixed issue #2234

* agents announce new endpoints in inception phase to leader

* agency leadership accepts updatet endpoints to given uuid

* unified endpoints replace localhost with 127.0.0.1

* fix several problems within an authenticated cluster


v3.1.7 (2016-12-29)
-------------------

* fixed one too many elections in RAFT

* new agency comm backported from devel


v3.1.6 (2016-12-20)
-------------------

* fixed issue #2227

* fixed issue #2220

* agency constituent/agent bug fixes in race conditions picking up
  leadership

* supervision does not need waking up anymore as it is running
  regardless

* agents challenge their leadership more rigorously


v3.1.5 (2016-12-16)
-------------------

* lowered default value of `--database.revision-cache-target-size` from 75% of
  RAM to less than 40% of RAM

* fixed issue #2218

* fixed issue #2217

* Foxx router.get/post/etc handler argument can no longer accidentally omitted

* fixed issue #2223


v3.1.4 (2016-12-08)
-------------------

* fixed issue #2211

* fixed issue #2204

* at cluster start, coordinators wait until at least one DBserver is there,
  and either at least two DBservers are there or 15s have passed, before they
  initiate the bootstrap of system collections.

* more robust agency startup from devel

* supervision's AddFollower adds many followers at once

* supervision has new FailedFollower job

* agency's Node has new method getArray

* agency RAFT timing estimates more conservative in waitForSync
  scenario

* agency RAFT timing estimates capped at maximum 2.0/10.0 for low/high


v3.1.3 (2016-12-02)
-------------------

* fix a traversal bug when using skiplist indexes:
  if we have a skiplist of ["a", "unused", "_from"] and a traversal like:
  FOR v,e,p IN OUTBOUND @start @@edges
    FILTER p.edges[0].a == 'foo'
    RETURN v
  And the above index applied on "a" is considered better than EdgeIndex, than
  the executor got into undefined behaviour.

* fix endless loop when trying to create a collection with replicationFactor: -1


v3.1.2 (2016-11-24)
-------------------

* added support for descriptions field in Foxx dependencies

* (Enterprise only) fixed a bug in the statistic report for SmartGraph traversals.
Now they state correctly how many documents were fetched from the index and how many
have been filtered.

* Prevent uniform shard distribution when replicationFactor == numServers

v3.1.1 (2016-11-15)
-------------------

* fixed issue #2176

* fixed issue #2168

* display index usage of traversals in AQL explainer output (previously missing)

* fixed issue #2163

* preserve last-used HLC value across server starts

* allow more control over handling of pre-3.1 _rev values

  this changes the server startup option `--database.check-30-revisions` from a boolean (true/false)
  parameter to a string parameter with the following possible values:

  - "fail":
    will validate _rev values of 3.0 collections on collection loading and throw an exception when invalid _rev values are found.
    in this case collections with invalid _rev values are marked as corrupted and cannot be used in the ArangoDB 3.1 instance.
    the fix procedure for such collections is to export the collections from 3.0 database with arangodump and restore them in 3.1 with arangorestore.
    collections that do not contain invalid _rev values are marked as ok and will not be re-checked on following loads.
    collections that contain invalid _rev values will be re-checked on following loads.

  - "true":
    will validate _rev values of 3.0 collections on collection loading and print a warning when invalid _rev values are found.
    in this case collections with invalid _rev values can be used in the ArangoDB 3.1 instance.
    however, subsequent operations on documents with invalid _rev values may silently fail or fail with explicit errors.
    the fix procedure for such collections is to export the collections from 3.0 database with arangodump and restore them in 3.1 with arangorestore.
    collections that do not contain invalid _rev values are marked as ok and will not be re-checked on following loads.
    collections that contain invalid _rev values will be re-checked on following loads.

  - "false":
    will not validate _rev values on collection loading and not print warnings.
    no hint is given when invalid _rev values are found.
    subsequent operations on documents with invalid _rev values may silently fail or fail with explicit errors.
    this setting does not affect whether collections are re-checked later.
    collections will be re-checked on following loads if `--database.check-30-revisions` is later set to either `true` or `fail`.

  The change also suppresses warnings that were printed when collections were restored using arangorestore, and the restore
  data contained invalid _rev values. Now these warnings are suppressed, and new HLC _rev values are generated for these documents
  as before.

* added missing functions to AQL syntax highlighter in web interface

* fixed display of `ANY` direction in traversal explainer output (direction `ANY` was shown as either
  `INBOUND` or `OUTBOUND`)

* changed behavior of toJSON() function when serializing an object before saving it in the database

  if an object provides a toJSON() function, this function is still called for serializing it.
  the change is that the result of toJSON() is not stringified anymore, but saved as is. previous
  versions of ArangoDB called toJSON() and after that additionally stringified its result.

  This change will affect the saving of JS Buffer objects, which will now be saved as arrays of
  bytes instead of a comma-separated string of the Buffer's byte contents.

* allow creating unique indexes on more attributes than present in shardKeys

  The following combinations of shardKeys and indexKeys are allowed/not allowed:

  shardKeys     indexKeys
      a             a        ok
      a             b    not ok
      a           a b        ok
    a b             a    not ok
    a b             b    not ok
    a b           a b        ok
    a b         a b c        ok
  a b c           a b    not ok
  a b c         a b c        ok

* fixed wrong version in web interface login screen (EE only)

* make web interface not display an exclamation mark next to ArangoDB version number 3.1

* fixed search for arbitrary document attributes in web interface in case multiple
  search values were used on different attribute names. in this case, the search always
  produced an empty result

* disallow updating `_from` and `_to` values of edges in Smart Graphs. Updating these
  attributes would lead to potential redistribution of edges to other shards, which must be
  avoided.

* fixed issue #2148

* updated graphql-sync dependency to 0.6.2

* fixed issue #2156

* fixed CRC4 assembly linkage


v3.1.0 (2016-10-29)
-------------------

* AQL breaking change in cluster:

  from ArangoDB 3.1 onwards `WITH` is required for traversals in a
  clustered environment in order to avoid deadlocks.

  Note that for queries that access only a single collection or that have all
  collection names specified somewhere else in the query string, there is no
  need to use *WITH*. *WITH* is only useful when the AQL query parser cannot
  automatically figure out which collections are going to be used by the query.
  *WITH* is only useful for queries that dynamically access collections, e.g.
  via traversals, shortest path operations or the *DOCUMENT()* function.

  more info can be found [here](https://github.com/arangodb/arangodb/blob/devel/Documentation/Books/AQL/Operations/With.md)

* added AQL function `DISTANCE` to calculate the distance between two arbitrary
  coordinates (haversine formula)

* fixed issue #2110

* added Auto-aptation of RAFT timings as calculations only


v3.1.rc2 (2016-10-10)
---------------------

* second release candidate


v3.1.rc1 (2016-09-30)
---------------------

* first release candidate


v3.1.alpha2 (2016-09-01)
------------------------

* added module.context.createDocumentationRouter to replace module.context.apiDocumentation

* bug in RAFT implementation of reads. dethroned leader still answered requests in isolation

* ui: added new graph viewer

* ui: aql-editor added tabular & graph display

* ui: aql-editor improved usability

* ui: aql-editor: query profiling support

* fixed issue #2109

* fixed issue #2111

* fixed issue #2075

* added AQL function `DISTANCE` to calculate the distance between two arbitrary
  coordinates (haversine formula)

* rewrote scheduler and dispatcher based on boost::asio

  parameters changed:
    `--scheduler.threads` and `--server.threads` are now merged into a single one: `--server.threads`

    hidden `--server.extra-threads` has been removed

    hidden `--server.aql-threads` has been removed

    hidden `--server.backend` has been removed

    hidden `--server.show-backends` has been removed

    hidden `--server.thread-affinity` has been removed

* fixed issue #2086

* fixed issue #2079

* fixed issue #2071

  make the AQL query optimizer inject filter condition expressions referred to
  by variables during filter condition aggregation.
  For example, in the following query

      FOR doc IN collection
        LET cond1 = (doc.value == 1)
        LET cond2 = (doc.value == 2)
        FILTER cond1 || cond2
        RETURN { doc, cond1, cond2 }

  the optimizer will now inject the conditions for `cond1` and `cond2` into the filter
  condition `cond1 || cond2`, expanding it to `(doc.value == 1) || (doc.value == 2)`
  and making these conditions available for index searching.

  Note that the optimizer previously already injected some conditions into other
  conditions, but only if the variable that defined the condition was not used
  elsewhere. For example, the filter condition in the query

      FOR doc IN collection
        LET cond = (doc.value == 1)
        FILTER cond
        RETURN { doc }

  already got optimized before because `cond` was only used once in the query and
  the optimizer decided to inject it into the place where it was used.

  This only worked for variables that were referred to once in the query.
  When a variable was used multiple times, the condition was not injected as
  in the following query:

      FOR doc IN collection
        LET cond = (doc.value == 1)
        FILTER cond
        RETURN { doc, cond }

  The fix for #2070 now will enable this optimization so that the query can
  use an index on `doc.value` if available.

* changed behavior of AQL array comparison operators for empty arrays:
  * `ALL` and `ANY` now always return `false` when the left-hand operand is an
    empty array. The behavior for non-empty arrays does not change:
    * `[] ALL == 1` will return `false`
    * `[1] ALL == 1` will return `true`
    * `[1, 2] ALL == 1` will return `false`
    * `[2, 2] ALL == 1` will return `false`
    * `[] ANY == 1` will return `false`
    * `[1] ANY == 1` will return `true`
    * `[1, 2] ANY == 1` will return `true`
    * `[2, 2] ANY == 1` will return `false`
  * `NONE` now always returns `true` when the left-hand operand is an empty array.
    The behavior for non-empty arrays does not change:
    * `[] NONE == 1` will return `true`
    * `[1] NONE == 1` will return `false`
    * `[1, 2] NONE == 1` will return `false`
    * `[2, 2] NONE == 1` will return `true`

* added experimental AQL functions `JSON_STRINGIFY` and `JSON_PARSE`

* added experimental support for incoming gzip-compressed requests

* added HTTP REST APIs for online loglevel adjustments:

  - GET `/_admin/log/level` returns the current loglevel settings
  - PUT `/_admin/log/level` modifies the current loglevel settings

* PATCH /_api/gharial/{graph-name}/vertex/{collection-name}/{vertex-key}
  - changed default value for keepNull to true

* PATCH /_api/gharial/{graph-name}/edge/{collection-name}/{edge-key}
  - changed default value for keepNull to true

* renamed `maximalSize` attribute in parameter.json files to `journalSize`

  The `maximalSize` attribute will still be picked up from collections that
  have not been adjusted. Responses from the replication API will now also use
  `journalSize` instead of `maximalSize`.

* added `--cluster.system-replication-factor` in order to adjust the
  replication factor for new system collections

* fixed issue #2012

* added a memory expection in case V8 memory gets too low

* added Optimizer Rule for other indexes in Traversals
  this allows AQL traversals to use other indexes than the edge index.
  So traversals with filters on edges can now make use of more specific
  indexes, e.g.

      FOR v, e, p IN 2 OUTBOUND @start @@edge FILTER p.edges[0].foo == "bar"

  will prefer a Hash Index on [_from, foo] above the EdgeIndex.

* fixed epoch computation in hybrid logical clock

* fixed thread affinity

* replaced require("internal").db by require("@arangodb").db

* added option `--skip-lines` for arangoimp
  this allows skipping the first few lines from the import file in case the
  CSV or TSV import are used

* fixed periodic jobs: there should be only one instance running - even if it
  runs longer than the period

* improved performance of primary index and edge index lookups

* optimizations for AQL `[*]` operator in case no filter, no projection and
  no offset/limit are used

* added AQL function `OUTERSECTION` to return the symmetric difference of its
  input arguments

* Foxx manifests of installed services are now saved to disk with indentation

* Foxx tests and scripts in development mode should now always respect updated
  files instead of loading stale modules

* When disabling Foxx development mode the setup script is now re-run

* Foxx now provides an easy way to directly serve GraphQL requests using the
  `@arangodb/foxx/graphql` module and the bundled `graphql-sync` dependency

* Foxx OAuth2 module now correctly passes the `access_token` to the OAuth2 server

* added iconv-lite and timezone modules

* web interface now allows installing GitHub and zip services in legacy mode

* added module.context.createDocumentationRouter to replace module.context.apiDocumentation

* bug in RAFT implementation of reads. dethroned leader still answered
  requests in isolation

* all lambdas in ClusterInfo might have been left with dangling references.

* Agency bug fix for handling of empty json objects as values.

* Foxx tests no longer support the Mocha QUnit interface as this resulted in weird
  inconsistencies in the BDD and TDD interfaces. This fixes the TDD interface
  as well as out-of-sequence problems when using the BDD before/after functions.

* updated bundled JavaScript modules to latest versions; joi has been updated from 8.4 to 9.2
  (see [joi 9.0.0 release notes](https://github.com/hapijs/joi/issues/920) for information on
  breaking changes and new features)

* fixed issue #2139

* updated graphql-sync dependency to 0.6.2

* fixed issue #2156


v3.0.13 (XXXX-XX-XX)
--------------------

* fixed issue #2315

* fixed issue #2210


v3.0.12 (2016-11-23)
--------------------

* fixed issue #2176

* fixed issue #2168

* fixed issues #2149, #2159

* fixed error reporting for issue #2158

* fixed assembly linkage bug in CRC4 module

* added support for descriptions field in Foxx dependencies


v3.0.11 (2016-11-08)
--------------------

* fixed issue #2140: supervisor dies instead of respawning child

* fixed issue #2131: use shard key value entered by user in web interface

* fixed issue #2129: cannot kill a long-run query

* fixed issue #2110

* fixed issue #2081

* fixed issue #2038

* changes to Foxx service configuration or dependencies should now be
  stored correctly when options are cleared or omitted

* Foxx tests no longer support the Mocha QUnit interface as this resulted in weird
  inconsistencies in the BDD and TDD interfaces. This fixes the TDD interface
  as well as out-of-sequence problems when using the BDD before/after functions.

* fixed issue #2148


v3.0.10 (2016-09-26)
--------------------

* fixed issue #2072

* fixed issue #2070

* fixed slow cluster starup issues. supervision will demonstrate more
  patience with db servers


v3.0.9 (2016-09-21)
-------------------

* fixed issue #2064

* fixed issue #2060

* speed up `collection.any()` and skiplist index creation

* fixed multiple issues where ClusterInfo bug hung agency in limbo
  timeouting on multiple collection and database callbacks


v3.0.8 (2016-09-14)
-------------------

* fixed issue #2052

* fixed issue #2005

* fixed issue #2039

* fixed multiple issues where ClusterInfo bug hung agency in limbo
  timeouting on multiple collection and database callbacks


v3.0.7 (2016-09-05)
-------------------

* new supervision job handles db server failure during collection creation.


v3.0.6 (2016-09-02)
-------------------

* fixed issue #2026

* slightly better error diagnostics for AQL query compilation and replication

* fixed issue #2018

* fixed issue #2015

* fixed issue #2012

* fixed wrong default value for arangoimp's `--on-duplicate` value

* fix execution of AQL traversal expressions when there are multiple
  conditions that refer to variables set outside the traversal

* properly return HTTP 503 in JS actions when backend is gone

* supervision creates new key in agency for failed servers

* new shards will not be allocated on failed or cleaned servers


v3.0.5 (2016-08-18)
-------------------

* execute AQL ternary operator via C++ if possible

* fixed issue #1977

* fixed extraction of _id attribute in AQL traversal conditions

* fix SSL agency endpoint

* Minimum RAFT timeout was one order of magnitude to short.

* Optimized RAFT RPCs from leader to followers for efficiency.

* Optimized RAFT RPC handling on followers with respect to compaction.

* Fixed bug in handling of duplicates and overlapping logs

* Fixed bug in supervision take over after leadership change.

v3.0.4 (2016-08-01)
-------------------

* added missing lock for periodic jobs access

* fix multiple foxx related cluster issues

* fix handling of empty AQL query strings

* fixed issue in `INTERSECTION` AQL function with duplicate elements
  in the source arrays

* fixed issue #1970

* fixed issue #1968

* fixed issue #1967

* fixed issue #1962

* fixed issue #1959

* replaced require("internal").db by require("@arangodb").db

* fixed issue #1954

* fixed issue #1953

* fixed issue #1950

* fixed issue #1949

* fixed issue #1943

* fixed segfault in V8, by backporting https://bugs.chromium.org/p/v8/issues/detail?id=5033

* Foxx OAuth2 module now correctly passes the `access_token` to the OAuth2 server

* fixed credentialed CORS requests properly respecting --http.trusted-origin

* fixed a crash in V8Periodic task (forgotten lock)

* fixed two bugs in synchronous replication (syncCollectionFinalize)


v3.0.3 (2016-07-17)
-------------------

* fixed issue #1942

* fixed issue #1941

* fixed array index batch insertion issues for hash indexes that caused problems when
  no elements remained for insertion

* fixed AQL MERGE() function with External objects originating from traversals

* fixed some logfile recovery errors with error message "document not found"

* fixed issue #1937

* fixed issue #1936

* improved performance of arangorestore in clusters with synchronous
  replication

* Foxx tests and scripts in development mode should now always respect updated
  files instead of loading stale modules

* When disabling Foxx development mode the setup script is now re-run

* Foxx manifests of installed services are now saved to disk with indentation


v3.0.2 (2016-07-09)
-------------------

* fixed assertion failure in case multiple remove operations were used in the same query

* fixed upsert behavior in case upsert was used in a loop with the same document example

* fixed issue #1930

* don't expose local file paths in Foxx error messages.

* fixed issue #1929

* make arangodump dump the attribute `isSystem` when dumping the structure
  of a collection, additionally make arangorestore not fail when the attribute
  is missing

* fixed "Could not extract custom attribute" issue when using COLLECT with
  MIN/MAX functions in some contexts

* honor presence of persistent index for sorting

* make AQL query optimizer not skip "use-indexes-rule", even if enough
  plans have been created already

* make AQL optimizer not skip "use-indexes-rule", even if enough execution plans
  have been created already

* fix double precision value loss in VelocyPack JSON parser

* added missing SSL support for arangorestore

* improved cluster import performance

* fix Foxx thumbnails on DC/OS

* fix Foxx configuration not being saved

* fix Foxx app access from within the frontend on DC/OS

* add option --default-replication-factor to arangorestore and simplify
  the control over the number of shards when restoring

* fix a bug in the VPack -> V8 conversion if special attributes _key,
  _id, _rev, _from and _to had non-string values, which is allowed
  below the top level

* fix malloc_usable_size for darwin


v3.0.1 (2016-06-30)
-------------------

* fixed periodic jobs: there should be only one instance running - even if it
  runs longer than the period

* increase max. number of collections in AQL queries from 32 to 256

* fixed issue #1916: header "authorization" is required" when opening
  services page

* fixed issue #1915: Explain: member out of range

* fixed issue #1914: fix unterminated buffer

* don't remove lockfile if we are the same (now stale) pid
  fixes docker setups (our pid will always be 1)

* do not use revision id comparisons in compaction for determining whether a
  revision is obsolete, but marker memory addresses
  this ensures revision ids don't matter when compacting documents

* escape Unicode characters in JSON HTTP responses
  this converts UTF-8 characters in HTTP responses of arangod into `\uXXXX`
  escape sequences. This makes the HTTP responses fit into the 7 bit ASCII
  character range, which speeds up HTTP response parsing for some clients,
  namely node.js/v8

* add write before read collections when starting a user transaction
  this allows specifying the same collection in both read and write mode without
  unintended side effects

* fixed buffer overrun that occurred when building very large result sets

* index lookup optimizations for primary index and edge index

* fixed "collection is a nullptr" issue when starting a traversal from a transaction

* enable /_api/import on coordinator servers


v3.0.0 (2016-06-22)
-------------------

* minor GUI fixxes

* fix for replication and nonces


v3.0.0-rc3 (2016-06-19)
-----------------------

* renamed various Foxx errors to no longer refer to Foxx services as apps

* adjusted various error messages in Foxx to be more informative

* specifying "files" in a Foxx manifest to be mounted at the service root
  no longer results in 404s when trying to access non-file routes

* undeclared path parameters in Foxx no longer break the service

* trusted reverse proxy support is now handled more consistently

* ArangoDB request compatibility and user are now exposed in Foxx

* all bundled NPM modules have been upgraded to their latest versions


v3.0.0-rc2 (2016-06-12)
-----------------------

* added option `--server.max-packet-size` for client tools

* renamed option `--server.ssl-protocol` to `--ssl.protocol` in client tools
  (was already done for arangod, but overlooked for client tools)

* fix handling of `--ssl.protocol` value 5 (TLS v1.2) in client tools, which
  claimed to support it but didn't

* config file can use '@include' to include a different config file as base


v3.0.0-rc1 (2016-06-10)
-----------------------

* the user management has changed: it now has users that are independent of
  databases. A user can have one or more database assigned to the user.

* forward ported V8 Comparator bugfix for inline heuristics from
  https://github.com/v8/v8/commit/5ff7901e24c2c6029114567de5a08ed0f1494c81

* changed to-string conversion for AQL objects and arrays, used by the AQL
  function `TO_STRING()` and implicit to-string casts in AQL

  - arrays are now converted into their JSON-stringify equivalents, e.g.

    - `[ ]` is now converted to `[]`
    - `[ 1, 2, 3 ]` is now converted to `[1,2,3]`
    - `[ "test", 1, 2 ] is now converted to `["test",1,2]`

    Previous versions of ArangoDB converted arrays with no members into the
    empty string, and non-empty arrays into a comma-separated list of member
    values, without the surrounding angular brackets. Additionally, string
    array members were not enclosed in quotes in the result string:

    - `[ ]` was converted to ``
    - `[ 1, 2, 3 ]` was converted to `1,2,3`
    - `[ "test", 1, 2 ] was converted to `test,1,2`

  - objects are now converted to their JSON-stringify equivalents, e.g.

    - `{ }` is converted to `{}`
    - `{ a: 1, b: 2 }` is converted to `{"a":1,"b":2}`
    - `{ "test" : "foobar" }` is converted to `{"test":"foobar"}`

    Previous versions of ArangoDB always converted objects into the string
    `[object Object]`

  This change affects also the AQL functions `CONCAT()` and `CONCAT_SEPARATOR()`
  which treated array values differently in previous versions. Previous versions
  of ArangoDB automatically flattened array values on the first level of the array,
  e.g. `CONCAT([1, 2, 3, [ 4, 5, 6 ]])` produced `1,2,3,4,5,6`. Now this will produce
  `[1,2,3,[4,5,6]]`. To flatten array members on the top level, you can now use
  the more explicit `CONCAT(FLATTEN([1, 2, 3, [4, 5, 6]], 1))`.

* added C++ implementations for AQL functions `SLICE()`, `CONTAINS()` and
  `RANDOM_TOKEN()`

* as a consequence of the upgrade to V8 version 5, the implementation of the
  JavaScript `Buffer` object had to be changed. JavaScript `Buffer` objects in
  ArangoDB now always store their data on the heap. There is no shared pool
  for small Buffer values, and no pointing into existing Buffer data when
  extracting slices. This change may increase the cost of creating Buffers with
  short contents or when peeking into existing Buffers, but was required for
  safer memory management and to prevent leaks.

* the `db` object's function `_listDatabases()` was renamed to just `_databases()`
  in order to make it more consistent with the existing `_collections()` function.
  Additionally the `db` object's `_listEndpoints()` function was renamed to just
  `_endpoints()`.

* changed default value of `--server.authentication` from `false` to `true` in
  configuration files etc/relative/arangod.conf and etc/arangodb/arangod.conf.in.
  This means the server will be started with authentication enabled by default,
  requiring all client connections to provide authentication data when connecting
  to ArangoDB. Authentication can still be turned off via setting the value of
  `--server.authentication` to `false` in ArangoDB's configuration files or by
  specifying the option on the command-line.

* Changed result format for querying all collections via the API GET `/_api/collection`.

  Previous versions of ArangoDB returned an object with an attribute named `collections`
  and an attribute named `names`. Both contained all available collections, but
  `collections` contained the collections as an array, and `names` contained the
  collections again, contained in an object in which the attribute names were the
  collection names, e.g.

  ```
  {
    "collections": [
      {"id":"5874437","name":"test","isSystem":false,"status":3,"type":2},
      {"id":"17343237","name":"something","isSystem":false,"status":3,"type":2},
      ...
    ],
    "names": {
      "test": {"id":"5874437","name":"test","isSystem":false,"status":3,"type":2},
      "something": {"id":"17343237","name":"something","isSystem":false,"status":3,"type":2},
      ...
    }
  }
  ```
  This result structure was redundant, and therefore has been simplified to just

  ```
  {
    "result": [
      {"id":"5874437","name":"test","isSystem":false,"status":3,"type":2},
      {"id":"17343237","name":"something","isSystem":false,"status":3,"type":2},
      ...
    ]
  }
  ```

  in ArangoDB 3.0.

* added AQL functions `TYPENAME()` and `HASH()`

* renamed arangob tool to arangobench

* added AQL string comparison operator `LIKE`

  The operator can be used to compare strings like this:

      value LIKE search

  The operator is currently implemented by calling the already existing AQL
  function `LIKE`.

  This change also makes `LIKE` an AQL keyword. Using `LIKE` in either case as
  an attribute or collection name in AQL thus requires quoting.

* make AQL optimizer rule "remove-unnecessary-calculations" fire in more cases

  The rule will now remove calculations that are used exactly once in other
  expressions (e.g. `LET a = doc RETURN a.value`) and calculations,
  or calculations that are just references (e.g. `LET a = b`).

* renamed AQL optimizer rule "merge-traversal-filter" to "optimize-traversals"
  Additionally, the optimizer rule will remove unused edge and path result variables
  from the traversal in case they are specified in the `FOR` section of the traversal,
  but not referenced later in the query. This saves constructing edges and paths
  results.

* added AQL optimizer rule "inline-subqueries"

  This rule can pull out certain subqueries that are used as an operand to a `FOR`
  loop one level higher, eliminating the subquery completely. For example, the query

      FOR i IN (FOR j IN [1,2,3] RETURN j) RETURN i

  will be transformed by the rule to:

      FOR i IN [1,2,3] RETURN i

  The query

      FOR name IN (FOR doc IN _users FILTER doc.status == 1 RETURN doc.name) LIMIT 2 RETURN name

  will be transformed into

      FOR tmp IN _users FILTER tmp.status == 1 LIMIT 2 RETURN tmp.name

  The rule will only fire when the subquery is used as an operand to a `FOR` loop, and
  if the subquery does not contain a `COLLECT` with an `INTO` variable.

* added new endpoint "srv://" for DNS service records

* The result order of the AQL functions VALUES and ATTRIBUTES has never been
  guaranteed and it only had the "correct" ordering by accident when iterating
  over objects that were not loaded from the database. This accidental behavior
  is now changed by introduction of VelocyPack. No ordering is guaranteed unless
  you specify the sort parameter.

* removed configure option `--enable-logger`

* added AQL array comparison operators

  All AQL comparison operators now also exist in an array variant. In the
  array variant, the operator is preceded with one of the keywords *ALL*, *ANY*
  or *NONE*. Using one of these keywords changes the operator behavior to
  execute the comparison operation for all, any, or none of its left hand
  argument values. It is therefore expected that the left hand argument
  of an array operator is an array.

  Examples:

      [ 1, 2, 3 ] ALL IN [ 2, 3, 4 ]   // false
      [ 1, 2, 3 ] ALL IN [ 1, 2, 3 ]   // true
      [ 1, 2, 3 ] NONE IN [ 3 ]        // false
      [ 1, 2, 3 ] NONE IN [ 23, 42 ]   // true
      [ 1, 2, 3 ] ANY IN [ 4, 5, 6 ]   // false
      [ 1, 2, 3 ] ANY IN [ 1, 42 ]     // true
      [ 1, 2, 3 ] ANY == 2             // true
      [ 1, 2, 3 ] ANY == 4             // false
      [ 1, 2, 3 ] ANY > 0              // true
      [ 1, 2, 3 ] ANY <= 1             // true
      [ 1, 2, 3 ] NONE < 99            // false
      [ 1, 2, 3 ] NONE > 10            // true
      [ 1, 2, 3 ] ALL > 2              // false
      [ 1, 2, 3 ] ALL > 0              // true
      [ 1, 2, 3 ] ALL >= 3             // false
      ["foo", "bar"] ALL != "moo"      // true
      ["foo", "bar"] NONE == "bar"     // false
      ["foo", "bar"] ANY == "foo"      // true

* improved AQL optimizer to remove unnecessary sort operations in more cases

* allow enclosing AQL identifiers in forward ticks in addition to using
  backward ticks

  This allows for convenient writing of AQL queries in JavaScript template strings
  (which are delimited with backticks themselves), e.g.

      var q = `FOR doc IN ´collection´ RETURN doc.´name´`;

* allow to set `print.limitString` to configure the number of characters
  to output before truncating

* make logging configurable per log "topic"

  `--log.level <level>` sets the global log level to <level>, e.g. `info`,
  `debug`, `trace`.

  `--log.level topic=<level>` sets the log level for a specific topic.
  Currently, the following topics exist: `collector`, `compactor`, `mmap`,
  `performance`, `queries`, and `requests`. `performance` and `requests` are
  set to FATAL by default. `queries` is set to info. All others are
  set to the global level by default.

  The new log option `--log.output <definition>` allows directing the global
  or per-topic log output to different outputs. The output definition
  "<definition>" can be one of

    "-" for stdin
    "+" for stderr
    "syslog://<syslog-facility>"
    "syslog://<syslog-facility>/<application-name>"
    "file://<relative-path>"

  The option can be specified multiple times in order to configure the output
  for different log topics. To set up a per-topic output configuration, use
  `--log.output <topic>=<definition>`, e.g.

    queries=file://queries.txt

  logs all queries to the file "queries.txt".

* the option `--log.requests-file` is now deprecated. Instead use

    `--log.level requests=info`
    `--log.output requests=file://requests.txt`

* the option `--log.facility` is now deprecated. Instead use

    `--log.output requests=syslog://facility`

* the option `--log.performance` is now deprecated. Instead use

    `--log.level performance=trace`

* removed option `--log.source-filter`

* removed configure option `--enable-logger`

* change collection directory names to include a random id component at the end

  The new pattern is `collection-<id>-<random>`, where `<id>` is the collection
  id and `<random>` is a random number. Previous versions of ArangoDB used a
  pattern `collection-<id>` without the random number.

  ArangoDB 3.0 understands both the old and name directory name patterns.

* removed mostly unused internal spin-lock implementation

* removed support for pre-Windows 7-style locks. This removes compatibility for
  Windows versions older than Windows 7 (e.g. Windows Vista, Windows XP) and
  Windows 2008R2 (e.g. Windows 2008).

* changed names of sub-threads started by arangod

* added option `--default-number-of-shards` to arangorestore, allowing creating
  collections with a specifiable number of shards from a non-cluster dump

* removed support for CoffeeScript source files

* removed undocumented SleepAndRequeue

* added WorkMonitor to inspect server threads

* when downloading a Foxx service from the web interface the suggested filename
  is now based on the service's mount path instead of simply "app.zip"

* the `@arangodb/request` response object now stores the parsed JSON response
  body in a property `json` instead of `body` when the request was made using the
  `json` option. The `body` instead contains the response body as a string.

* the Foxx API has changed significantly, 2.8 services are still supported
  using a backwards-compatible "legacy mode"


v2.8.12 (XXXX-XX-XX)
--------------------

* issue #2091: decrease connect timeout to 5 seconds on startup

* fixed issue #2072

* slightly better error diagnostics for some replication errors

* fixed issue #1977

* fixed issue in `INTERSECTION` AQL function with duplicate elements
  in the source arrays

* fixed issue #1962

* fixed issue #1959

* export aqlQuery template handler as require('org/arangodb').aql for forwards-compatibility


v2.8.11 (2016-07-13)
--------------------

* fixed array index batch insertion issues for hash indexes that caused problems when
  no elements remained for insertion

* fixed issue #1937


v2.8.10 (2016-07-01)
--------------------

* make sure next local _rev value used for a document is at least as high as the
  _rev value supplied by external sources such as replication

* make adding a collection in both read- and write-mode to a transaction behave as
  expected (write includes read). This prevents the `unregister collection used in
  transaction` error

* fixed sometimes invalid result for `byExample(...).count()` when an index plus
  post-filtering was used

* fixed "collection is a nullptr" issue when starting a traversal from a transaction

* honor the value of startup option `--database.wait-for-sync` (that is used to control
  whether new collections are created with `waitForSync` set to `true` by default) also
  when creating collections via the HTTP API (and thus the ArangoShell). When creating
  a collection via these mechanisms, the option was ignored so far, which was inconsistent.

* fixed issue #1826: arangosh --javascript.execute: internal error (geo index issue)

* fixed issue #1823: Arango crashed hard executing very simple query on windows


v2.8.9 (2016-05-13)
-------------------

* fixed escaping and quoting of extra parameters for executables in Mac OS X App

* added "waiting for" status variable to web interface collection figures view

* fixed undefined behavior in query cache invaldation

* fixed access to /_admin/statistics API in case statistics are disable via option
  `--server.disable-statistics`

* Foxx manager will no longer fail hard when Foxx store is unreachable unless installing
  a service from the Foxx store (e.g. when behind a firewall or GitHub is unreachable).


v2.8.8 (2016-04-19)
-------------------

* fixed issue #1805: Query: internal error (location: arangod/Aql/AqlValue.cpp:182).
  Please report this error to arangodb.com (while executing)

* allow specifying collection name prefixes for `_from` and `_to` in arangoimp:

  To avoid specifying complete document ids (consisting of collection names and document
  keys) for *_from* and *_to* values when importing edges with arangoimp, there are now
  the options *--from-collection-prefix* and *--to-collection-prefix*.

  If specified, these values will be automatically prepended to each value in *_from*
  (or *_to* resp.). This allows specifying only document keys inside *_from* and/or *_to*.

  *Example*

      > arangoimp --from-collection-prefix users --to-collection-prefix products ...

  Importing the following document will then create an edge between *users/1234* and
  *products/4321*:

  ```js
  { "_from" : "1234", "_to" : "4321", "desc" : "users/1234 is connected to products/4321" }
  ```

* requests made with the interactive system API documentation in the web interface
  (Swagger) will now respect the active database instead of always using `_system`


v2.8.7 (2016-04-07)
-------------------

* optimized primary=>secondary failover

* fix to-boolean conversion for documents in AQL

* expose the User-Agent HTTP header from the ArangoShell since Github seems to
  require it now, and we use the ArangoShell for fetching Foxx repositories from Github

* work with http servers that only send

* fixed potential race condition between compactor and collector threads

* fix removal of temporary directories on arangosh exit

* javadoc-style comments in Foxx services are no longer interpreted as
  Foxx comments outside of controller/script/exports files (#1748)

* removed remaining references to class syntax for Foxx Model and Repository
  from the documentation

* added a safe-guard for corrupted master-pointer


v2.8.6 (2016-03-23)
-------------------

* arangosh can now execute JavaScript script files that contain a shebang
  in the first line of the file. This allows executing script files directly.

  Provided there is a script file `/path/to/script.js` with the shebang
  `#!arangosh --javascript.execute`:

      > cat /path/to/script.js
      #!arangosh --javascript.execute
      print("hello from script.js");

  If the script file is made executable

      > chmod a+x /path/to/script.js

  it can be invoked on the shell directly and use arangosh for its execution:

      > /path/to/script.js
      hello from script.js

  This did not work in previous versions of ArangoDB, as the whole script contents
  (including the shebang) were treated as JavaScript code.
  Now shebangs in script files will now be ignored for all files passed to arangosh's
  `--javascript.execute` parameter.

  The alternative way of executing a JavaScript file with arangosh still works:

      > arangosh --javascript.execute /path/to/script.js
      hello from script.js

* added missing reset of traversal state for nested traversals.
  The state of nested traversals (a traversal in an AQL query that was
  located in a repeatedly executed subquery or inside another FOR loop)
  was not reset properly, so that multiple invocations of the same nested
  traversal with different start vertices led to the nested traversal
  always using the start vertex provided on the first invocation.

* fixed issue #1781: ArangoDB startup time increased tremendously

* fixed issue #1783: SIGHUP should rotate the log


v2.8.5 (2016-03-11)
-------------------

* Add OpenSSL handler for TLS V1.2 as sugested by kurtkincaid in #1771

* fixed issue #1765 (The webinterface should display the correct query time)
  and #1770 (Display ACTUAL query time in aardvark's AQL editor)

* Windows: the unhandled exception handler now calls the windows logging
  facilities directly without locks.
  This fixes lockups on crashes from the logging framework.

* improve nullptr handling in logger.

* added new endpoint "srv://" for DNS service records

* `org/arangodb/request` no longer sets the content-type header to the
  string "undefined" when no content-type header should be sent (issue #1776)


v2.8.4 (2016-03-01)
-------------------

* global modules are no longer incorrectly resolved outside the ArangoDB
  JavaScript directory or the Foxx service's root directory (issue #1577)

* improved error messages from Foxx and JavaScript (issues #1564, #1565, #1744)


v2.8.3 (2016-02-22)
-------------------

* fixed AQL filter condition collapsing for deeply-nested cases, potentially
  enabling usage of indexes in some dedicated cases

* added parentheses in AQL explain command output to correctly display precedence
  of logical and arithmetic operators

* Foxx Model event listeners defined on the model are now correctly invoked by
  the Repository methods (issue #1665)

* Deleting a Foxx service in the frontend should now always succeed even if the
  files no longer exist on the file system (issue #1358)

* Routing actions loaded from the database no longer throw exceptions when
  trying to load other modules using "require"

* The `org/arangodb/request` response object now sets a property `json` to the
  parsed JSON response body in addition to overwriting the `body` property when
  the request was made using the `json` option.

* Improved Windows stability

* Fixed a bug in the interactive API documentation that would escape slashes
  in document-handle fields. Document handles are now provided as separate
  fields for collection name and document key.


v2.8.2 (2016-02-09)
-------------------

* the continuous replication applier will now prevent the master's WAL logfiles
  from being removed if they are still needed by the applier on the slave. This
  should help slaves that suffered from masters garbage collection WAL logfiles
  which would have been needed by the slave later.

  The initial synchronization will block removal of still needed WAL logfiles
  on the master for 10 minutes initially, and will extend this period when further
  requests are made to the master. Initial synchronization hands over its handle
  for blocking logfile removal to the continuous replication when started via
  the *setupReplication* function. In this case, continuous replication will
  extend the logfile removal blocking period for the required WAL logfiles when
  the slave makes additional requests.

  All handles that block logfile removal will time out automatically after at
  most 5 minutes should a master not be contacted by the slave anymore (e.g. in
  case the slave's replication is turned off, the slaves loses the connection
  to the master or the slave goes down).

* added all-in-one function *setupReplication* to synchronize data from master
  to slave and start the continuous replication:

      require("@arangodb/replication").setupReplication(configuration);

  The command will return when the initial synchronization is finished and the
  continuous replication has been started, or in case the initial synchronization
  has failed.

  If the initial synchronization is successful, the command will store the given
  configuration on the slave. It also configures the continuous replication to start
  automatically if the slave is restarted, i.e. *autoStart* is set to *true*.

  If the command is run while the slave's replication applier is already running,
  it will first stop the running applier, drop its configuration and do a
  resynchronization of data with the master. It will then use the provided configration,
  overwriting any previously existing replication configuration on the slave.

  The following example demonstrates how to use the command for setting up replication
  for the *_system* database. Note that it should be run on the slave and not the
  master:

      db._useDatabase("_system");
      require("@arangodb/replication").setupReplication({
        endpoint: "tcp://master.domain.org:8529",
        username: "myuser",
        password: "mypasswd",
        verbose: false,
        includeSystem: false,
        incremental: true,
        autoResync: true
      });

* the *sync* and *syncCollection* functions now always start the data synchronization
  as an asynchronous server job. The call to *sync* or *syncCollection* will block
  until synchronization is either complete or has failed with an error. The functions
  will automatically poll the slave periodically for status updates.

  The main benefit is that the connection to the slave does not need to stay open
  permanently and is thus not affected by timeout issues. Additionally the caller does
  not need to query the synchronization status from the slave manually as this is
  now performed automatically by these functions.

* fixed undefined behavior when explaining some types of AQL traversals, fixed
  display of some types of traversals in AQL explain output


v2.8.1 (2016-01-29)
-------------------

* Improved AQL Pattern matching by allowing to specify a different traversal
  direction for one or many of the edge collections.

      FOR v, e, p IN OUTBOUND @start @@ec1, INBOUND @@ec2, @@ec3

  will traverse *ec1* and *ec3* in the OUTBOUND direction and for *ec2* it will use
  the INBOUND direction. These directions can be combined in arbitrary ways, the
  direction defined after *IN [steps]* will we used as default direction and can
  be overriden for specific collections.
  This feature is only available for collection lists, it is not possible to
  combine it with graph names.

* detect more types of transaction deadlocks early

* fixed display of relational operators in traversal explain output

* fixed undefined behavior in AQL function `PARSE_IDENTIFIER`

* added "engines" field to Foxx services generated in the admin interface

* added AQL function `IS_SAME_COLLECTION`:

  *IS_SAME_COLLECTION(collection, document)*: Return true if *document* has the same
  collection id as the collection specified in *collection*. *document* can either be
  a [document handle](../Glossary/README.md#document-handle) string, or a document with
  an *_id* attribute. The function does not validate whether the collection actually
  contains the specified document, but only compares the name of the specified collection
  with the collection name part of the specified document.
  If *document* is neither an object with an *id* attribute nor a *string* value,
  the function will return *null* and raise a warning.

      /* true */
      IS_SAME_COLLECTION('_users', '_users/my-user')
      IS_SAME_COLLECTION('_users', { _id: '_users/my-user' })

      /* false */
      IS_SAME_COLLECTION('_users', 'foobar/baz')
      IS_SAME_COLLECTION('_users', { _id: 'something/else' })


v2.8.0 (2016-01-25)
-------------------

* avoid recursive locking


v2.8.0-beta8 (2016-01-19)
-------------------------

* improved internal datafile statistics for compaction and compaction triggering
  conditions, preventing excessive growth of collection datafiles under some
  workloads. This should also fix issue #1596.

* renamed AQL optimizer rule `remove-collect-into` to `remove-collect-variables`

* fixed primary and edge index lookups prematurely aborting searches when the
  specified id search value contained a different collection than the collection
  the index was created for


v2.8.0-beta7 (2016-01-06)
-------------------------

* added vm.runInThisContext

* added AQL keyword `AGGREGATE` for use in AQL `COLLECT` statement

  Using `AGGREGATE` allows more efficient aggregation (incrementally while building
  the groups) than previous versions of AQL, which built group aggregates afterwards
  from the total of all group values.

  `AGGREGATE` can be used inside a `COLLECT` statement only. If used, it must follow
  the declaration of grouping keys:

      FOR doc IN collection
        COLLECT gender = doc.gender AGGREGATE minAge = MIN(doc.age), maxAge = MAX(doc.age)
        RETURN { gender, minAge, maxAge }

  or, if no grouping keys are used, it can follow the `COLLECT` keyword:

      FOR doc IN collection
        COLLECT AGGREGATE minAge = MIN(doc.age), maxAge = MAX(doc.age)
        RETURN {
  minAge, maxAge
}

  Only specific expressions are allowed on the right-hand side of each `AGGREGATE`
  assignment:

  - on the top level the expression must be a call to one of the supported aggregation
    functions `LENGTH`, `MIN`, `MAX`, `SUM`, `AVERAGE`, `STDDEV_POPULATION`, `STDDEV_SAMPLE`,
    `VARIANCE_POPULATION`, or `VARIANCE_SAMPLE`

  - the expression must not refer to variables introduced in the `COLLECT` itself

* Foxx: mocha test paths with wildcard characters (asterisks) now work on Windows

* reserved AQL keyword `NONE` for future use

* web interface: fixed a graph display bug concerning dashboard view

* web interface: fixed several bugs during the dashboard initialize process

* web interface: included several bugfixes: #1597, #1611, #1623

* AQL query optimizer now converts `LENGTH(collection-name)` to an optimized
  expression that returns the number of documents in a collection

* adjusted the behavior of the expansion (`[*]`) operator in AQL for non-array values

  In ArangoDB 2.8, calling the expansion operator on a non-array value will always
  return an empty array. Previous versions of ArangoDB expanded non-array values by
  calling the `TO_ARRAY()` function for the value, which for example returned an
  array with a single value for boolean, numeric and string input values, and an array
  with the object's values for an object input value. This behavior was inconsistent
  with how the expansion operator works for the array indexes in 2.8, so the behavior
  is now unified:

  - if the left-hand side operand of `[*]` is an array, the array will be returned as
    is when calling `[*]` on it
  - if the left-hand side operand of `[*]` is not an array, an empty array will be
    returned by `[*]`

  AQL queries that rely on the old behavior can be changed by either calling `TO_ARRAY`
  explicitly or by using the `[*]` at the correct position.

  The following example query will change its result in 2.8 compared to 2.7:

      LET values = "foo" RETURN values[*]

  In 2.7 the query has returned the array `[ "foo" ]`, but in 2.8 it will return an
  empty array `[ ]`. To make it return the array `[ "foo" ]` again, an explicit
  `TO_ARRAY` function call is needed in 2.8 (which in this case allows the removal
  of the `[*]` operator altogether). This also works in 2.7:

      LET values = "foo" RETURN TO_ARRAY(values)

  Another example:

      LET values = [ { name: "foo" }, { name: "bar" } ]
      RETURN values[*].name[*]

  The above returned `[ [ "foo" ], [ "bar" ] ] in 2.7. In 2.8 it will return
  `[ [ ], [ ] ]`, because the value of `name` is not an array. To change the results
  to the 2.7 style, the query can be changed to

      LET values = [ { name: "foo" }, { name: "bar" } ]
      RETURN values[* RETURN TO_ARRAY(CURRENT.name)]

  The above also works in 2.7.
  The following types of queries won't change:

      LET values = [ 1, 2, 3 ] RETURN values[*]
      LET values = [ { name: "foo" }, { name: "bar" } ] RETURN values[*].name
      LET values = [ { names: [ "foo", "bar" ] }, { names: [ "baz" ] } ] RETURN values[*].names[*]
      LET values = [ { names: [ "foo", "bar" ] }, { names: [ "baz" ] } ] RETURN values[*].names[**]

* slightly adjusted V8 garbage collection strategy so that collection eventually
  happens in all contexts that hold V8 external references to documents and
  collections.

  also adjusted default value of `--javascript.gc-frequency` from 10 seconds to
  15 seconds, as less internal operations are carried out in JavaScript.

* fixes for AQL optimizer and traversal

* added `--create-collection-type` option to arangoimp

  This allows specifying the type of the collection to be created when
  `--create-collection` is set to `true`.

* Foxx export cache should no longer break if a broken app is loaded in the
  web admin interface.


v2.8.0-beta2 (2015-12-16)
-------------------------

* added AQL query optimizer rule "sort-in-values"

  This rule pre-sorts the right-hand side operand of the `IN` and `NOT IN`
  operators so the operation can use a binary search with logarithmic complexity
  instead of a linear search. The rule is applied when the right-hand side
  operand of an `IN` or `NOT IN` operator in a filter condition is a variable that
  is defined in a different loop/scope than the operator itself. Additionally,
  the filter condition must consist of solely the `IN` or `NOT IN` operation
  in order to avoid any side-effects.

* changed collection status terminology in web interface for collections for
  which an unload request has been issued from `in the process of being unloaded`
  to `will be unloaded`.

* unloading a collection via the web interface will now trigger garbage collection
  in all v8 contexts and force a WAL flush. This increases the chances of perfoming
  the unload faster.

* added the following attributes to the result of `collection.figures()` and the
  corresponding HTTP API at `PUT /_api/collection/<name>/figures`:

  - `documentReferences`: The number of references to documents in datafiles
    that JavaScript code currently holds. This information can be used for
    debugging compaction and unload issues.
  - `waitingFor`: An optional string value that contains information about
    which object type is at the head of the collection's cleanup queue. This
    information can be used for debugging compaction and unload issues.
  - `compactionStatus.time`: The point in time the compaction for the collection
    was last executed. This information can be used for debugging compaction
    issues.
  - `compactionStatus.message`: The action that was performed when the compaction
    was last run for the collection. This information can be used for debugging
    compaction issues.

  Note: `waitingFor` and `compactionStatus` may be empty when called on a coordinator
  in a cluster.

* the compaction will now provide queryable status info that can be used to track
  its progress. The compaction status is displayed in the web interface, too.

* better error reporting for arangodump and arangorestore

* arangodump will now fail by default when trying to dump edges that
  refer to already dropped collections. This can be circumvented by
  specifying the option `--force true` when invoking arangodump

* fixed cluster upgrade procedure

* the AQL functions `NEAR` and `WITHIN` now have stricter validations
  for their input parameters `limit`, `radius` and `distance`. They may now throw
  exceptions when invalid parameters are passed that may have not led
  to exceptions in previous versions.

* deprecation warnings now log stack traces

* Foxx: improved backwards compatibility with 2.5 and 2.6

  - reverted Model and Repository back to non-ES6 "classes" because of
    compatibility issues when using the extend method with a constructor

  - removed deprecation warnings for extend and controller.del

  - restored deprecated method Model.toJSONSchema

  - restored deprecated `type`, `jwt` and `sessionStorageApp` options
    in Controller#activateSessions

* Fixed a deadlock problem in the cluster


v2.8.0-beta1 (2015-12-06)
-------------------------

* added AQL function `IS_DATESTRING(value)`

  Returns true if *value* is a string that can be used in a date function.
  This includes partial dates such as *2015* or *2015-10* and strings containing
  invalid dates such as *2015-02-31*. The function will return false for all
  non-string values, even if some of them may be usable in date functions.


v2.8.0-alpha1 (2015-12-03)
--------------------------

* added AQL keywords `GRAPH`, `OUTBOUND`, `INBOUND` and `ANY` for use in graph
  traversals, reserved AQL keyword `ALL` for future use

  Usage of these keywords as collection names, variable names or attribute names
  in AQL queries will not be possible without quoting. For example, the following
  AQL query will still work as it uses a quoted collection name and a quoted
  attribute name:

      FOR doc IN `OUTBOUND`
        RETURN doc.`any`

* issue #1593: added AQL `POW` function for exponentation

* added cluster execution site info in explain output for AQL queries

* replication improvements:

  - added `autoResync` configuration parameter for continuous replication.

    When set to `true`, a replication slave will automatically trigger a full data
    re-synchronization with the master when the master cannot provide the log data
    the slave had asked for. Note that `autoResync` will only work when the option
    `requireFromPresent` is also set to `true` for the continuous replication, or
    when the continuous syncer is started and detects that no start tick is present.

    Automatic re-synchronization may transfer a lot of data from the master to the
    slave and may be expensive. It is therefore turned off by default.
    When turned off, the slave will never perform an automatic re-synchronization
    with the master.

  - added `idleMinWaitTime` and `idleMaxWaitTime` configuration parameters for
    continuous replication.

    These parameters can be used to control the minimum and maximum wait time the
    slave will (intentionally) idle and not poll for master log changes in case the
    master had sent the full logs already.
    The `idleMaxWaitTime` value will only be used when `adapativePolling` is set
    to `true`. When `adaptivePolling` is disable, only `idleMinWaitTime` will be
    used as a constant time span in which the slave will not poll the master for
    further changes. The default values are 0.5 seconds for `idleMinWaitTime` and
    2.5 seconds for `idleMaxWaitTime`, which correspond to the hard-coded values
    used in previous versions of ArangoDB.

  - added `initialSyncMaxWaitTime` configuration parameter for initial and continuous
    replication

    This option controls the maximum wait time (in seconds) that the initial
    synchronization will wait for a response from the master when fetching initial
    collection data. If no response is received within this time period, the initial
    synchronization will give up and fail. This option is also relevant for
    continuous replication in case *autoResync* is set to *true*, as then the
    continuous replication may trigger a full data re-synchronization in case
    the master cannot the log data the slave had asked for.

  - HTTP requests sent from the slave to the master during initial synchronization
    will now be retried if they fail with connection problems.

  - the initial synchronization now logs its progress so it can be queried using
    the regular replication status check APIs.

  - added `async` attribute for `sync` and `syncCollection` operations called from
    the ArangoShell. Setthing this attribute to `true` will make the synchronization
    job on the server go into the background, so that the shell does not block. The
    status of the started asynchronous synchronization job can be queried from the
    ArangoShell like this:

        /* starts initial synchronization */
        var replication = require("@arangodb/replication");
        var id = replication.sync({
          endpoint: "tcp://master.domain.org:8529",
          username: "myuser",
          password: "mypasswd",
          async: true
       });

       /* now query the id of the returned async job and print the status */
       print(replication.getSyncResult(id));

    The result of `getSyncResult()` will be `false` while the server-side job
    has not completed, and different to `false` if it has completed. When it has
    completed, all job result details will be returned by the call to `getSyncResult()`.


* fixed non-deterministic query results in some cluster queries

* fixed issue #1589

* return HTTP status code 410 (gone) instead of HTTP 408 (request timeout) for
  server-side operations that are canceled / killed. Sending 410 instead of 408
  prevents clients from re-starting the same (canceled) operation. Google Chrome
  for example sends the HTTP request again in case it is responded with an HTTP
  408, and this is exactly the opposite of the desired behavior when an operation
  is canceled / killed by the user.

* web interface: queries in AQL editor now cancelable

* web interface: dashboard - added replication information

* web interface: AQL editor now supports bind parameters

* added startup option `--server.hide-product-header` to make the server not send
  the HTTP response header `"Server: ArangoDB"` in its HTTP responses. By default,
  the option is turned off so the header is still sent as usual.

* added new AQL function `UNSET_RECURSIVE` to recursively unset attritutes from
  objects/documents

* switched command-line editor in ArangoShell and arangod to linenoise-ng

* added automatic deadlock detection for transactions

  In case a deadlock is detected, a multi-collection operation may be rolled back
  automatically and fail with error 29 (`deadlock detected`). Client code for
  operations containing more than one collection should be aware of this potential
  error and handle it accordingly, either by giving up or retrying the transaction.

* Added C++ implementations for the AQL arithmetic operations and the following
  AQL functions:
  - ABS
  - APPEND
  - COLLECTIONS
  - CURRENT_DATABASE
  - DOCUMENT
  - EDGES
  - FIRST
  - FIRST_DOCUMENT
  - FIRST_LIST
  - FLATTEN
  - FLOOR
  - FULLTEXT
  - LAST
  - MEDIAN
  - MERGE_RECURSIVE
  - MINUS
  - NEAR
  - NOT_NULL
  - NTH
  - PARSE_IDENTIFIER
  - PERCENTILE
  - POP
  - POSITION
  - PUSH
  - RAND
  - RANGE
  - REMOVE_NTH
  - REMOVE_VALUE
  - REMOVE_VALUES
  - ROUND
  - SHIFT
  - SQRT
  - STDDEV_POPULATION
  - STDDEV_SAMPLE
  - UNSHIFT
  - VARIANCE_POPULATION
  - VARIANCE_SAMPLE
  - WITHIN
  - ZIP

* improved performance of skipping over many documents in an AQL query when no
  indexes and no filters are used, e.g.

      FOR doc IN collection
        LIMIT 1000000, 10
        RETURN doc

* Added array indexes

  Hash indexes and skiplist indexes can now optionally be defined for array values
  so they index individual array members.

  To define an index for array values, the attribute name is extended with the
  expansion operator `[*]` in the index definition:

      arangosh> db.colName.ensureHashIndex("tags[*]");

  When given the following document

      { tags: [ "AQL", "ArangoDB", "Index" ] }

  the index will now contain the individual values `"AQL"`, `"ArangoDB"` and `"Index"`.

  Now the index can be used for finding all documents having `"ArangoDB"` somewhere in their
  tags array using the following AQL query:

      FOR doc IN colName
        FILTER "ArangoDB" IN doc.tags[*]
        RETURN doc

* rewrote AQL query optimizer rule `use-index-range` and renamed it to `use-indexes`.
  The name change affects rule names in the optimizer's output.

* rewrote AQL execution node `IndexRangeNode` and renamed it to `IndexNode`. The name
  change affects node names in the optimizer's explain output.

* added convenience function `db._explain(query)` for human-readable explanation
  of AQL queries

* module resolution as used by `require` now behaves more like in node.js

* the `org/arangodb/request` module now returns response bodies for error responses
  by default. The old behavior of not returning bodies for error responses can be
  re-enabled by explicitly setting the option `returnBodyOnError` to `false` (#1437)


v2.7.6 (2016-01-30)
-------------------

* detect more types of transaction deadlocks early


v2.7.5 (2016-01-22)
-------------------

* backported added automatic deadlock detection for transactions

  In case a deadlock is detected, a multi-collection operation may be rolled back
  automatically and fail with error 29 (`deadlock detected`). Client code for
  operations containing more than one collection should be aware of this potential
  error and handle it accordingly, either by giving up or retrying the transaction.

* improved internal datafile statistics for compaction and compaction triggering
  conditions, preventing excessive growth of collection datafiles under some
  workloads. This should also fix issue #1596.

* Foxx export cache should no longer break if a broken app is loaded in the
  web admin interface.

* Foxx: removed some incorrect deprecation warnings.

* Foxx: mocha test paths with wildcard characters (asterisks) now work on Windows


v2.7.4 (2015-12-21)
-------------------

* slightly adjusted V8 garbage collection strategy so that collection eventually
  happens in all contexts that hold V8 external references to documents and
  collections.

* added the following attributes to the result of `collection.figures()` and the
  corresponding HTTP API at `PUT /_api/collection/<name>/figures`:

  - `documentReferences`: The number of references to documents in datafiles
    that JavaScript code currently holds. This information can be used for
    debugging compaction and unload issues.
  - `waitingFor`: An optional string value that contains information about
    which object type is at the head of the collection's cleanup queue. This
    information can be used for debugging compaction and unload issues.
  - `compactionStatus.time`: The point in time the compaction for the collection
    was last executed. This information can be used for debugging compaction
    issues.
  - `compactionStatus.message`: The action that was performed when the compaction
    was last run for the collection. This information can be used for debugging
    compaction issues.

  Note: `waitingFor` and `compactionStatus` may be empty when called on a coordinator
  in a cluster.

* the compaction will now provide queryable status info that can be used to track
  its progress. The compaction status is displayed in the web interface, too.


v2.7.3 (2015-12-17)
-------------------

* fixed some replication value conversion issues when replication applier properties
  were set via ArangoShell

* fixed disappearing of documents for collections transferred via `sync` or
  `syncCollection` if the collection was dropped right before synchronization
  and drop and (re-)create collection markers were located in the same WAL file

* fixed an issue where overwriting the system sessions collection would break
  the web interface when authentication is enabled


v2.7.2 (2015-12-01)
-------------------

* replication improvements:

  - added `autoResync` configuration parameter for continuous replication.

    When set to `true`, a replication slave will automatically trigger a full data
    re-synchronization with the master when the master cannot provide the log data
    the slave had asked for. Note that `autoResync` will only work when the option
    `requireFromPresent` is also set to `true` for the continuous replication, or
    when the continuous syncer is started and detects that no start tick is present.

    Automatic re-synchronization may transfer a lot of data from the master to the
    slave and may be expensive. It is therefore turned off by default.
    When turned off, the slave will never perform an automatic re-synchronization
    with the master.

  - added `idleMinWaitTime` and `idleMaxWaitTime` configuration parameters for
    continuous replication.

    These parameters can be used to control the minimum and maximum wait time the
    slave will (intentionally) idle and not poll for master log changes in case the
    master had sent the full logs already.
    The `idleMaxWaitTime` value will only be used when `adapativePolling` is set
    to `true`. When `adaptivePolling` is disable, only `idleMinWaitTime` will be
    used as a constant time span in which the slave will not poll the master for
    further changes. The default values are 0.5 seconds for `idleMinWaitTime` and
    2.5 seconds for `idleMaxWaitTime`, which correspond to the hard-coded values
    used in previous versions of ArangoDB.

  - added `initialSyncMaxWaitTime` configuration parameter for initial and continuous
    replication

    This option controls the maximum wait time (in seconds) that the initial
    synchronization will wait for a response from the master when fetching initial
    collection data. If no response is received within this time period, the initial
    synchronization will give up and fail. This option is also relevant for
    continuous replication in case *autoResync* is set to *true*, as then the
    continuous replication may trigger a full data re-synchronization in case
    the master cannot the log data the slave had asked for.

  - HTTP requests sent from the slave to the master during initial synchronization
    will now be retried if they fail with connection problems.

  - the initial synchronization now logs its progress so it can be queried using
    the regular replication status check APIs.

* fixed non-deterministic query results in some cluster queries

* added missing lock instruction for primary index in compactor size calculation

* fixed issue #1589

* fixed issue #1583

* fixed undefined behavior when accessing the top level of a document with the `[*]`
  operator

* fixed potentially invalid pointer access in shaper when the currently accessed
  document got re-located by the WAL collector at the very same time

* Foxx: optional configuration options no longer log validation errors when assigned
  empty values (#1495)

* Foxx: constructors provided to Repository and Model sub-classes via extend are
  now correctly called (#1592)


v2.7.1 (2015-11-07)
-------------------

* switch to linenoise next generation

* exclude `_apps` collection from replication

  The slave has its own `_apps` collection which it populates on server start.
  When replicating data from the master to the slave, the data from the master may
  clash with the slave's own data in the `_apps` collection. Excluding the `_apps`
  collection from replication avoids this.

* disable replication appliers when starting in modes `--upgrade`, `--no-server`
  and `--check-upgrade`

* more detailed output in arango-dfdb

* fixed "no start tick" issue in replication applier

  This error could occur after restarting a slave server after a shutdown
  when no data was ever transferred from the master to the slave via the
  continuous replication

* fixed problem during SSL client connection abort that led to scheduler thread
  staying at 100% CPU saturation

* fixed potential segfault in AQL `NEIGHBORS` function implementation when C++ function
  variant was used and collection names were passed as strings

* removed duplicate target for some frontend JavaScript files from the Makefile

* make AQL function `MERGE()` work on a single array parameter, too.
  This allows combining the attributes of multiple objects from an array into
  a single object, e.g.

      RETURN MERGE([
        { foo: 'bar' },
        { quux: 'quetzalcoatl', ruled: true },
        { bar: 'baz', foo: 'done' }
      ])

  will now return:

      {
        "foo": "done",
        "quux": "quetzalcoatl",
        "ruled": true,
        "bar": "baz"
      }

* fixed potential deadlock in collection status changing on Windows

* fixed hard-coded `incremental` parameter in shell implementation of
  `syncCollection` function in replication module

* fix for GCC5: added check for '-stdlib' option


v2.7.0 (2015-10-09)
-------------------

* fixed request statistics aggregation
  When arangod was started in supervisor mode, the request statistics always showed
  0 requests, as the statistics aggregation thread did not run then.

* read server configuration files before dropping privileges. this ensures that
  the SSL keyfile specified in the configuration can be read with the server's start
  privileges (i.e. root when using a standard ArangoDB package).

* fixed replication with a 2.6 replication configuration and issues with a 2.6 master

* raised default value of `--server.descriptors-minimum` to 1024

* allow Foxx apps to be installed underneath URL path `/_open/`, so they can be
  (intentionally) accessed without authentication.

* added *allowImplicit* sub-attribute in collections declaration of transactions.
  The *allowImplicit* attributes allows making transactions fail should they
  read-access a collection that was not explicitly declared in the *collections*
  array of the transaction.

* added "special" password ARANGODB_DEFAULT_ROOT_PASSWORD. If you pass
  ARANGODB_DEFAULT_ROOT_PASSWORD as password, it will read the password
  from the environment variable ARANGODB_DEFAULT_ROOT_PASSWORD


v2.7.0-rc2 (2015-09-22)
-----------------------

* fix over-eager datafile compaction

  This should reduce the need to compact directly after loading a collection when a
  collection datafile contained many insertions and updates for the same documents. It
  should also prevent from re-compacting already merged datafiles in case not many
  changes were made. Compaction will also make fewer index lookups than before.

* added `syncCollection()` function in module `org/arangodb/replication`

  This allows synchronizing the data of a single collection from a master to a slave
  server. Synchronization can either restore the whole collection by transferring all
  documents from the master to the slave, or incrementally by only transferring documents
  that differ. This is done by partitioning the collection's entire key space into smaller
  chunks and comparing the data chunk-wise between master and slave. Only chunks that are
  different will be re-transferred.

  The `syncCollection()` function can be used as follows:

      require("org/arangodb/replication").syncCollection(collectionName, options);

  e.g.

      require("org/arangodb/replication").syncCollection("myCollection", {
        endpoint: "tcp://127.0.0.1:8529",  /* master */
        username: "root",                  /* username for master */
        password: "secret",                /* password for master */
        incremental: true                  /* use incremental mode */
      });


* additionally allow the following characters in document keys:

  `(` `)` `+` `,` `=` `;` `$` `!` `*` `'` `%`


v2.7.0-rc1 (2015-09-17)
-----------------------

* removed undocumented server-side-only collection functions:
  * collection.OFFSET()
  * collection.NTH()
  * collection.NTH2()
  * collection.NTH3()

* upgraded Swagger to version 2.0 for the Documentation

  This gives the user better prepared test request structures.
  More conversions will follow so finally client libraries can be auto-generated.

* added extra AQL functions for date and time calculation and manipulation.
  These functions were contributed by GitHub users @CoDEmanX and @friday.
  A big thanks for their work!

  The following extra date functions are available from 2.7 on:

  * `DATE_DAYOFYEAR(date)`: Returns the day of year number of *date*.
    The return values range from 1 to 365, or 366 in a leap year respectively.

  * `DATE_ISOWEEK(date)`: Returns the ISO week date of *date*.
    The return values range from 1 to 53. Monday is considered the first day of the week.
    There are no fractional weeks, thus the last days in December may belong to the first
    week of the next year, and the first days in January may be part of the previous year's
    last week.

  * `DATE_LEAPYEAR(date)`: Returns whether the year of *date* is a leap year.

  * `DATE_QUARTER(date)`: Returns the quarter of the given date (1-based):
    * 1: January, February, March
    * 2: April, May, June
    * 3: July, August, September
    * 4: October, November, December

  - *DATE_DAYS_IN_MONTH(date)*: Returns the number of days in *date*'s month (28..31).

  * `DATE_ADD(date, amount, unit)`: Adds *amount* given in *unit* to *date* and
    returns the calculated date.

    *unit* can be either of the following to specify the time unit to add or
    subtract (case-insensitive):
    - y, year, years
    - m, month, months
    - w, week, weeks
    - d, day, days
    - h, hour, hours
    - i, minute, minutes
    - s, second, seconds
    - f, millisecond, milliseconds

    *amount* is the number of *unit*s to add (positive value) or subtract
    (negative value).

  * `DATE_SUBTRACT(date, amount, unit)`: Subtracts *amount* given in *unit* from
    *date* and returns the calculated date.

    It works the same as `DATE_ADD()`, except that it subtracts. It is equivalent
    to calling `DATE_ADD()` with a negative amount, except that `DATE_SUBTRACT()`
    can also subtract ISO durations. Note that negative ISO durations are not
    supported (i.e. starting with `-P`, like `-P1Y`).

  * `DATE_DIFF(date1, date2, unit, asFloat)`: Calculate the difference
    between two dates in given time *unit*, optionally with decimal places.
    Returns a negative value if *date1* is greater than *date2*.

  * `DATE_COMPARE(date1, date2, unitRangeStart, unitRangeEnd)`: Compare two
    partial dates and return true if they match, false otherwise. The parts to
    compare are defined by a range of time units.

    The full range is: years, months, days, hours, minutes, seconds, milliseconds.
    Pass the unit to start from as *unitRangeStart*, and the unit to end with as
    *unitRangeEnd*. All units in between will be compared. Leave out *unitRangeEnd*
    to only compare *unitRangeStart*.

  * `DATE_FORMAT(date, format)`: Format a date according to the given format string.
    It supports the following placeholders (case-insensitive):
    - %t: timestamp, in milliseconds since midnight 1970-01-01
    - %z: ISO date (0000-00-00T00:00:00.000Z)
    - %w: day of week (0..6)
    - %y: year (0..9999)
    - %yy: year (00..99), abbreviated (last two digits)
    - %yyyy: year (0000..9999), padded to length of 4
    - %yyyyyy: year (-009999 .. +009999), with sign prefix and padded to length of 6
    - %m: month (1..12)
    - %mm: month (01..12), padded to length of 2
    - %d: day (1..31)
    - %dd: day (01..31), padded to length of 2
    - %h: hour (0..23)
    - %hh: hour (00..23), padded to length of 2
    - %i: minute (0..59)
    - %ii: minute (00..59), padded to length of 2
    - %s: second (0..59)
    - %ss: second (00..59), padded to length of 2
    - %f: millisecond (0..999)
    - %fff: millisecond (000..999), padded to length of 3
    - %x: day of year (1..366)
    - %xxx: day of year (001..366), padded to length of 3
    - %k: ISO week date (1..53)
    - %kk: ISO week date (01..53), padded to length of 2
    - %l: leap year (0 or 1)
    - %q: quarter (1..4)
    - %a: days in month (28..31)
    - %mmm: abbreviated English name of month (Jan..Dec)
    - %mmmm: English name of month (January..December)
    - %www: abbreviated English name of weekday (Sun..Sat)
    - %wwww: English name of weekday (Sunday..Saturday)
    - %&: special escape sequence for rare occasions
    - %%: literal %
    - %: ignored

* new WAL logfiles and datafiles are now created non-sparse

  This prevents SIGBUS signals being raised when memory of a sparse datafile is accessed
  and the disk is full and the accessed file part is not actually disk-backed. In
  this case the mapped memory region is not necessarily backed by physical memory, and
  accessing the memory may raise SIGBUS and crash arangod.

* the `internal.download()` function and the module `org/arangodb/request` used some
  internal library function that handled the sending of HTTP requests from inside of
  ArangoDB. This library unconditionally set an HTTP header `Accept-Encoding: gzip`
  in all outgoing HTTP requests.

  This has been fixed in 2.7, so `Accept-Encoding: gzip` is not set automatically anymore.
  Additionally, the header `User-Agent: ArangoDB` is not set automatically either. If
  client applications desire to send these headers, they are free to add it when
  constructing the requests using the `download` function or the request module.

* fixed issue #1436: org/arangodb/request advertises deflate without supporting it

* added template string generator function `aqlQuery` for generating AQL queries

  This can be used to generate safe AQL queries with JavaScript parameter
  variables or expressions easily:

      var name = 'test';
      var attributeName = '_key';
      var query = aqlQuery`FOR u IN users FILTER u.name == ${name} RETURN u.${attributeName}`;
      db._query(query);

* report memory usage for document header data (revision id, pointer to data etc.)
  in `db.collection.figures()`. The memory used for document headers will now
  show up in the already existing attribute `indexes.size`. Due to that, the index
  sizes reported by `figures()` in 2.7 will be higher than those reported by 2.6,
  but the 2.7 values are more accurate.

* IMPORTANT CHANGE: the filenames in dumps created by arangodump now contain
  not only the name of the dumped collection, but also an additional 32-digit hash
  value. This is done to prevent overwriting dump files in case-insensitive file
  systems when there exist multiple collections with the same name (but with
  different cases).

  For example, if a database has two collections: `test` and `Test`, previous
  versions of ArangoDB created the files

  * `test.structure.json` and `test.data.json` for collection `test`
  * `Test.structure.json` and `Test.data.json` for collection `Test`

  This did not work for case-insensitive filesystems, because the files for the
  second collection would have overwritten the files of the first. arangodump in
  2.7 will create the following filenames instead:

  * `test_098f6bcd4621d373cade4e832627b4f6.structure.json` and `test_098f6bcd4621d373cade4e832627b4f6.data.json`
  * `Test_0cbc6611f5540bd0809a388dc95a615b.structure.json` and `Test_0cbc6611f5540bd0809a388dc95a615b.data.json`

  These filenames will be unambiguous even in case-insensitive filesystems.

* IMPORTANT CHANGE: make arangod actually close lingering client connections
  when idle for at least the duration specified via `--server.keep-alive-timeout`.
  In previous versions of ArangoDB, connections were not closed by the server
  when the timeout was reached and the client was still connected. Now the
  connection is properly closed by the server in case of timeout. Client
  applications relying on the old behavior may now need to reconnect to the
  server when their idle connections time out and get closed (note: connections
  being idle for a long time may be closed by the OS or firewalls anyway -
  client applications should be aware of that and try to reconnect).

* IMPORTANT CHANGE: when starting arangod, the server will drop the process
  privileges to the specified values in options `--server.uid` and `--server.gid`
  instantly after parsing the startup options.

  That means when either `--server.uid` or `--server.gid` are set, the privilege
  change will happen earlier. This may prevent binding the server to an endpoint
  with a port number lower than 1024 if the arangodb user has no privileges
  for that. Previous versions of ArangoDB changed the privileges later, so some
  startup actions were still carried out under the invoking user (i.e. likely
  *root* when started via init.d or system scripts) and especially binding to
  low port numbers was still possible there.

  The default privileges for user *arangodb* will not be sufficient for binding
  to port numbers lower than 1024. To have an ArangoDB 2.7 bind to a port number
  lower than 1024, it needs to be started with either a different privileged user,
  or the privileges of the *arangodb* user have to raised manually beforehand.

* added AQL optimizer rule `patch-update-statements`

* Linux startup scripts and systemd configuration for arangod now try to
  adjust the NOFILE (number of open files) limits for the process. The limit
  value is set to 131072 (128k) when ArangoDB is started via start/stop
  commands

* When ArangoDB is started/stopped manually via the start/stop commands, the
  main process will wait for up to 10 seconds after it forks the supervisor
  and arangod child processes. If the startup fails within that period, the
  start/stop script will fail with an exit code other than zero. If the
  startup of the supervisor or arangod is still ongoing after 10 seconds,
  the main program will still return with exit code 0. The limit of 10 seconds
  is arbitrary because the time required for a startup is not known in advance.

* added startup option `--database.throw-collection-not-loaded-error`

  Accessing a not-yet loaded collection will automatically load a collection
  on first access. This flag controls what happens in case an operation
  would need to wait for another thread to finalize loading a collection. If
  set to *true*, then the first operation that accesses an unloaded collection
  will load it. Further threads that try to access the same collection while
  it is still loading immediately fail with an error (1238, *collection not loaded*).
  This is to prevent all server threads from being blocked while waiting on the
  same collection to finish loading. When the first thread has completed loading
  the collection, the collection becomes regularly available, and all operations
  from that point on can be carried out normally, and error 1238 will not be
  thrown anymore for that collection.

  If set to *false*, the first thread that accesses a not-yet loaded collection
  will still load it. Other threads that try to access the collection while
  loading will not fail with error 1238 but instead block until the collection
  is fully loaded. This configuration might lead to all server threads being
  blocked because they are all waiting for the same collection to complete
  loading. Setting the option to *true* will prevent this from happening, but
  requires clients to catch error 1238 and react on it (maybe by scheduling
  a retry for later).

  The default value is *false*.

* added better control-C support in arangosh

  When CTRL-C is pressed in arangosh, it will now print a `^C` first. Pressing
  CTRL-C again will reset the prompt if something was entered before, or quit
  arangosh if no command was entered directly before.

  This affects the arangosh version build with Readline-support only (Linux
  and MacOS).

  The MacOS version of ArangoDB for Homebrew now depends on Readline, too. The
  Homebrew formula has been changed accordingly.
  When self-compiling ArangoDB on MacOS without Homebrew, Readline now is a
  prerequisite.

* increased default value for collection-specific `indexBuckets` value from 1 to 8

  Collections created from 2.7 on will use the new default value of `8` if not
  overridden on collection creation or later using
  `collection.properties({ indexBuckets: ... })`.

  The `indexBuckets` value determines the number of buckets to use for indexes of
  type `primary`, `hash` and `edge`. Having multiple index buckets allows splitting
  an index into smaller components, which can be filled in parallel when a collection
  is loading. Additionally, resizing and reallocation of indexes are faster and
  less intrusive if the index uses multiple buckets, because resize and reallocation
  will affect only data in a single bucket instead of all index values.

  The index buckets will be filled in parallel when loading a collection if the collection
  has an `indexBuckets` value greater than 1 and the collection contains a significant
  amount of documents/edges (the current threshold is 256K documents but this value
  may change in future versions of ArangoDB).

* changed HTTP client to use poll instead of select on Linux and MacOS

  This affects the ArangoShell and user-defined JavaScript code running inside
  arangod that initiates its own HTTP calls.

  Using poll instead of select allows using arbitrary high file descriptors
  (bigger than the compiled in FD_SETSIZE). Server connections are still handled using
  epoll, which has never been affected by FD_SETSIZE.

* implemented AQL `LIKE` function using ICU regexes

* added `RETURN DISTINCT` for AQL queries to return unique results:

      FOR doc IN collection
        RETURN DISTINCT doc.status

  This change also introduces `DISTINCT` as an AQL keyword.

* removed `createNamedQueue()` and `addJob()` functions from org/arangodb/tasks

* use less locks and more atomic variables in the internal dispatcher
  and V8 context handling implementations. This leads to improved throughput in
  some ArangoDB internals and allows for higher HTTP request throughput for
  many operations.

  A short overview of the improvements can be found here:

  https://www.arangodb.com/2015/08/throughput-enhancements/

* added shorthand notation for attribute names in AQL object literals:

      LET name = "Peter"
      LET age = 42
      RETURN { name, age }

  The above is the shorthand equivalent of the generic form

      LET name = "Peter"
      LET age = 42
      RETURN { name : name, age : age }

* removed configure option `--enable-timings`

  This option did not have any effect.

* removed configure option `--enable-figures`

  This option previously controlled whether HTTP request statistics code was
  compiled into ArangoDB or not. The previous default value was `true` so
  statistics code was available in official packages. Setting the option to
  `false` led to compile errors so it is doubtful the default value was
  ever changed. By removing the option some internal statistics code was also
  simplified.

* removed run-time manipulation methods for server endpoints:

  * `db._removeEndpoint()`
  * `db._configureEndpoint()`
  * HTTP POST `/_api/endpoint`
  * HTTP DELETE `/_api/endpoint`

* AQL query result cache

  The query result cache can optionally cache the complete results of all or selected AQL queries.
  It can be operated in the following modes:

  * `off`: the cache is disabled. No query results will be stored
  * `on`: the cache will store the results of all AQL queries unless their `cache`
    attribute flag is set to `false`
  * `demand`: the cache will store the results of AQL queries that have their
    `cache` attribute set to `true`, but will ignore all others

  The mode can be set at server startup using the `--database.query-cache-mode` configuration
  option and later changed at runtime.

  The following HTTP REST APIs have been added for controlling the query cache:

  * HTTP GET `/_api/query-cache/properties`: returns the global query cache configuration
  * HTTP PUT `/_api/query-cache/properties`: modifies the global query cache configuration
  * HTTP DELETE `/_api/query-cache`: invalidates all results in the query cache

  The following JavaScript functions have been added for controlling the query cache:

  * `require("org/arangodb/aql/cache").properties()`: returns the global query cache configuration
  * `require("org/arangodb/aql/cache").properties(properties)`: modifies the global query cache configuration
  * `require("org/arangodb/aql/cache").clear()`: invalidates all results in the query cache

* do not link arangoimp against V8

* AQL function call arguments optimization

  This will lead to arguments in function calls inside AQL queries not being copied but passed
  by reference. This may speed up calls to functions with bigger argument values or queries that
  call functions a lot of times.

* upgraded V8 version to 4.3.61

* removed deprecated AQL `SKIPLIST` function.

  This function was introduced in older versions of ArangoDB with a less powerful query optimizer to
  retrieve data from a skiplist index using a `LIMIT` clause. It was marked as deprecated in ArangoDB
  2.6.

  Since ArangoDB 2.3 the behavior of the `SKIPLIST` function can be emulated using regular AQL
  constructs, e.g.

      FOR doc IN @@collection
        FILTER doc.value >= @value
        SORT doc.value DESC
        LIMIT 1
        RETURN doc

* the `skip()` function for simple queries does not accept negative input any longer.
  This feature was deprecated in 2.6.0.

* fix exception handling

  In some cases JavaScript exceptions would re-throw without information of the original problem.
  Now the original exception is logged for failure analysis.

* based REST API method PUT `/_api/simple/all` on the cursor API and make it use AQL internally.

  The change speeds up this REST API method and will lead to additional query information being
  returned by the REST API. Clients can use this extra information or ignore it.

* Foxx Queue job success/failure handlers arguments have changed from `(jobId, jobData, result, jobFailures)` to `(result, jobData, job)`.

* added Foxx Queue job options `repeatTimes`, `repeatUntil` and `repeatDelay` to automatically re-schedule jobs when they are completed.

* added Foxx manifest configuration type `password` to mask values in the web interface.

* fixed default values in Foxx manifest configurations sometimes not being used as defaults.

* fixed optional parameters in Foxx manifest configurations sometimes not being cleared correctly.

* Foxx dependencies can now be marked as optional using a slightly more verbose syntax in your manifest file.

* converted Foxx constructors to ES6 classes so you can extend them using class syntax.

* updated aqb to 2.0.

* updated chai to 3.0.

* Use more madvise calls to speed up things when memory is tight, in particular
  at load time but also for random accesses later.

* Overhauled web interface

  The web interface now has a new design.

  The API documentation for ArangoDB has been moved from "Tools" to "Links" in the web interface.

  The "Applications" tab in the web interfaces has been renamed to "Services".


v2.6.12 (2015-12-02)
--------------------

* fixed disappearing of documents for collections transferred via `sync` if the
  the collection was dropped right before synchronization and drop and (re-)create
  collection markers were located in the same WAL file

* added missing lock instruction for primary index in compactor size calculation

* fixed issue #1589

* fixed issue #1583

* Foxx: optional configuration options no longer log validation errors when assigned
  empty values (#1495)


v2.6.11 (2015-11-18)
--------------------

* fixed potentially invalid pointer access in shaper when the currently accessed
  document got re-located by the WAL collector at the very same time


v2.6.10 (2015-11-10)
--------------------

* disable replication appliers when starting in modes `--upgrade`, `--no-server`
  and `--check-upgrade`

* more detailed output in arango-dfdb

* fixed potential deadlock in collection status changing on Windows

* issue #1521: Can't dump/restore with user and password


v2.6.9 (2015-09-29)
-------------------

* added "special" password ARANGODB_DEFAULT_ROOT_PASSWORD. If you pass
  ARANGODB_DEFAULT_ROOT_PASSWORD as password, it will read the password
  from the environment variable ARANGODB_DEFAULT_ROOT_PASSWORD

* fixed failing AQL skiplist, sort and limit combination

  When using a Skiplist index on an attribute (say "a") and then using sort
  and skip on this attribute caused the result to be empty e.g.:

    require("internal").db.test.ensureSkiplist("a");
    require("internal").db._query("FOR x IN test SORT x.a LIMIT 10, 10");

  Was always empty no matter how many documents are stored in test.
  This is now fixed.

v2.6.8 (2015-09-09)
-------------------

* ARM only:

  The ArangoDB packages for ARM require the kernel to allow unaligned memory access.
  How the kernel handles unaligned memory access is configurable at runtime by
  checking and adjusting the contents `/proc/cpu/alignment`.

  In order to operate on ARM, ArangoDB requires the bit 1 to be set. This will
  make the kernel trap and adjust unaligned memory accesses. If this bit is not
  set, the kernel may send a SIGBUS signal to ArangoDB and terminate it.

  To set bit 1 in `/proc/cpu/alignment` use the following command as a privileged
  user (e.g. root):

      echo "2" > /proc/cpu/alignment

  Note that this setting affects all user processes and not just ArangoDB. Setting
  the alignment with the above command will also not make the setting permanent,
  so it will be lost after a restart of the system. In order to make the setting
  permanent, it should be executed during system startup or before starting arangod.

  The ArangoDB start/stop scripts do not adjust the alignment setting, but rely on
  the environment to have the correct alignment setting already. The reason for this
  is that the alignment settings also affect all other user processes (which ArangoDB
  is not aware of) and thus may have side-effects outside of ArangoDB. It is therefore
  more reasonable to have the system administrator carry out the change.


v2.6.7 (2015-08-25)
-------------------

* improved AssocMulti index performance when resizing.

  This makes the edge index perform less I/O when under memory pressure.


v2.6.6 (2015-08-23)
-------------------

* added startup option `--server.additional-threads` to create separate queues
  for slow requests.


v2.6.5 (2015-08-17)
-------------------

* added startup option `--database.throw-collection-not-loaded-error`

  Accessing a not-yet loaded collection will automatically load a collection
  on first access. This flag controls what happens in case an operation
  would need to wait for another thread to finalize loading a collection. If
  set to *true*, then the first operation that accesses an unloaded collection
  will load it. Further threads that try to access the same collection while
  it is still loading immediately fail with an error (1238, *collection not loaded*).
  This is to prevent all server threads from being blocked while waiting on the
  same collection to finish loading. When the first thread has completed loading
  the collection, the collection becomes regularly available, and all operations
  from that point on can be carried out normally, and error 1238 will not be
  thrown anymore for that collection.

  If set to *false*, the first thread that accesses a not-yet loaded collection
  will still load it. Other threads that try to access the collection while
  loading will not fail with error 1238 but instead block until the collection
  is fully loaded. This configuration might lead to all server threads being
  blocked because they are all waiting for the same collection to complete
  loading. Setting the option to *true* will prevent this from happening, but
  requires clients to catch error 1238 and react on it (maybe by scheduling
  a retry for later).

  The default value is *false*.

* fixed busy wait loop in scheduler threads that sometimes consumed 100% CPU while
  waiting for events on connections closed unexpectedly by the client side

* handle attribute `indexBuckets` when restoring collections via arangorestore.
  Previously the `indexBuckets` attribute value from the dump was ignored, and the
   server default value for `indexBuckets` was used when restoring a collection.

* fixed "EscapeValue already set error" crash in V8 actions that might have occurred when
  canceling V8-based operations.


v2.6.4 (2015-08-01)
-------------------

* V8: Upgrade to version 4.1.0.27 - this is intended to be the stable V8 version.

* fixed issue #1424: Arango shell should not processing arrows pushing on keyboard


v2.6.3 (2015-07-21)
-------------------

* issue #1409: Document values with null character truncated


v2.6.2 (2015-07-04)
-------------------

* fixed issue #1383: bindVars for HTTP API doesn't work with empty string

* fixed handling of default values in Foxx manifest configurations

* fixed handling of optional parameters in Foxx manifest configurations

* fixed a reference error being thrown in Foxx queues when a function-based job type is used that is not available and no options object is passed to queue.push


v2.6.1 (2015-06-24)
-------------------

* Add missing swagger files to cmake build. fixes #1368

* fixed documentation errors


v2.6.0 (2015-06-20)
-------------------

* using negative values for `SimpleQuery.skip()` is deprecated.
  This functionality will be removed in future versions of ArangoDB.

* The following simple query functions are now deprecated:

  * collection.near
  * collection.within
  * collection.geo
  * collection.fulltext
  * collection.range
  * collection.closedRange

  This also lead to the following REST API methods being deprecated from now on:

  * PUT /_api/simple/near
  * PUT /_api/simple/within
  * PUT /_api/simple/fulltext
  * PUT /_api/simple/range

  It is recommended to replace calls to these functions or APIs with equivalent AQL queries,
  which are more flexible because they can be combined with other operations:

      FOR doc IN NEAR(@@collection, @latitude, @longitude, @limit)
        RETURN doc

      FOR doc IN WITHIN(@@collection, @latitude, @longitude, @radius, @distanceAttributeName)
        RETURN doc

      FOR doc IN FULLTEXT(@@collection, @attributeName, @queryString, @limit)
        RETURN doc

      FOR doc IN @@collection
        FILTER doc.value >= @left && doc.value < @right
        LIMIT @skip, @limit
        RETURN doc`

  The above simple query functions and REST API methods may be removed in future versions
  of ArangoDB.

* deprecated now-obsolete AQL `SKIPLIST` function

  The function was introduced in older versions of ArangoDB with a less powerful query optimizer to
  retrieve data from a skiplist index using a `LIMIT` clause.

  Since 2.3 the same goal can be achieved by using regular AQL constructs, e.g.

      FOR doc IN collection FILTER doc.value >= @value SORT doc.value DESC LIMIT 1 RETURN doc

* fixed issues when switching the database inside tasks and during shutdown of database cursors

  These features were added during 2.6 alpha stage so the fixes affect devel/2.6-alpha builds only

* issue #1360: improved foxx-manager help

* added `--enable-tcmalloc` configure option.

  When this option is set, arangod and the client tools will be linked against tcmalloc, which replaces
  the system allocator. When the option is set, a tcmalloc library must be present on the system under
  one of the names `libtcmalloc`, `libtcmalloc_minimal` or `libtcmalloc_debug`.

  As this is a configure option, it is supported for manual builds on Linux-like systems only. tcmalloc
  support is currently experimental.

* issue #1353: Windows: HTTP API - incorrect path in errorMessage

* issue #1347: added option `--create-database` for arangorestore.

  Setting this option to `true` will now create the target database if it does not exist. When creating
  the target database, the username and passwords passed to arangorestore will be used to create an
  initial user for the new database.

* issue #1345: advanced debug information for User Functions

* issue #1341: Can't use bindvars in UPSERT

* fixed vulnerability in JWT implementation.

* changed default value of option `--database.ignore-datafile-errors` from `true` to `false`

  If the new default value of `false` is used, then arangod will refuse loading collections that contain
  datafiles with CRC mismatches or other errors. A collection with datafile errors will then become
  unavailable. This prevents follow up errors from happening.

  The only way to access such collection is to use the datafile debugger (arango-dfdb) and try to repair
  or truncate the datafile with it.

  If `--database.ignore-datafile-errors` is set to `true`, then collections will become available
  even if parts of their data cannot be loaded. This helps availability, but may cause (partial) data
  loss and follow up errors.

* added server startup option `--server.session-timeout` for controlling the timeout of user sessions
  in the web interface

* add sessions and cookie authentication for ArangoDB's web interface

  ArangoDB's built-in web interface now uses sessions. Session information ids are stored in cookies,
  so clients using the web interface must accept cookies in order to use it

* web interface: display query execution time in AQL editor

* web interface: renamed AQL query *submit* button to *execute*

* web interface: added query explain feature in AQL editor

* web interface: demo page added. only working if demo data is available, hidden otherwise

* web interface: added support for custom app scripts with optional arguments and results

* web interface: mounted apps that need to be configured are now indicated in the app overview

* web interface: added button for running tests to app details

* web interface: added button for configuring app dependencies to app details

* web interface: upgraded API documentation to use Swagger 2

* INCOMPATIBLE CHANGE

  removed startup option `--log.severity`

  The docs for `--log.severity` mentioned lots of severities (e.g. `exception`, `technical`, `functional`, `development`)
  but only a few severities (e.g. `all`, `human`) were actually used, with `human` being the default and `all` enabling the
  additional logging of requests. So the option pretended to control a lot of things which it actually didn't. Additionally,
  the option `--log.requests-file` was around for a long time already, also controlling request logging.

  Because the `--log.severity` option effectively did not control that much, it was removed. A side effect of removing the
  option is that 2.5 installations which used `--log.severity all` will not log requests after the upgrade to 2.6. This can
  be adjusted by setting the `--log.requests-file` option.

* add backtrace to fatal log events

* added optional `limit` parameter for AQL function `FULLTEXT`

* make fulltext index also index text values contained in direct sub-objects of the indexed
  attribute.

  Previous versions of ArangoDB only indexed the attribute value if it was a string. Sub-attributes
  of the index attribute were ignored when fulltext indexing.

  Now, if the index attribute value is an object, the object's values will each be included in the
  fulltext index if they are strings. If the index attribute value is an array, the array's values
  will each be included in the fulltext index if they are strings.

  For example, with a fulltext index present on the `translations` attribute, the following text
  values will now be indexed:

      var c = db._create("example");
      c.ensureFulltextIndex("translations");
      c.insert({ translations: { en: "fox", de: "Fuchs", fr: "renard", ru: "лиса" } });
      c.insert({ translations: "Fox is the English translation of the German word Fuchs" });
      c.insert({ translations: [ "ArangoDB", "document", "database", "Foxx" ] });

      c.fulltext("translations", "лиса").toArray();       // returns only first document
      c.fulltext("translations", "Fox").toArray();        // returns first and second documents
      c.fulltext("translations", "prefix:Fox").toArray(); // returns all three documents

* added batch document removal and lookup commands:

      collection.lookupByKeys(keys)
      collection.removeByKeys(keys)

  These commands can be used to perform multi-document lookup and removal operations efficiently
  from the ArangoShell. The argument to these operations is an array of document keys.

  Also added HTTP APIs for batch document commands:

  * PUT /_api/simple/lookup-by-keys
  * PUT /_api/simple/remove-by-keys

* properly prefix document address URLs with the current database name for calls to the REST
  API method GET `/_api/document?collection=...` (that method will return partial URLs to all
  documents in the collection).

  Previous versions of ArangoDB returned the URLs starting with `/_api/` but without the current
  database name, e.g. `/_api/document/mycollection/mykey`. Starting with 2.6, the response URLs
  will include the database name as well, e.g. `/_db/_system/_api/document/mycollection/mykey`.

* added dedicated collection export HTTP REST API

  ArangoDB now provides a dedicated collection export API, which can take snapshots of entire
  collections more efficiently than the general-purpose cursor API. The export API is useful
  to transfer the contents of an entire collection to a client application. It provides optional
  filtering on specific attributes.

  The export API is available at endpoint `POST /_api/export?collection=...`. The API has the
  same return value structure as the already established cursor API (`POST /_api/cursor`).

  An introduction to the export API is given in this blog post:
  http://jsteemann.github.io/blog/2015/04/04/more-efficient-data-exports/

* subquery optimizations for AQL queries

  This optimization avoids copying intermediate results into subqueries that are not required
  by the subquery.

  A brief description can be found here:
  http://jsteemann.github.io/blog/2015/05/04/subquery-optimizations/

* return value optimization for AQL queries

  This optimization avoids copying the final query result inside the query's main `ReturnNode`.

  A brief description can be found here:
  http://jsteemann.github.io/blog/2015/05/04/return-value-optimization-for-aql/

* speed up AQL queries containing big `IN` lists for index lookups

  `IN` lists used for index lookups had performance issues in previous versions of ArangoDB.
  These issues have been addressed in 2.6 so using bigger `IN` lists for filtering is much
  faster.

  A brief description can be found here:
  http://jsteemann.github.io/blog/2015/05/07/in-list-improvements/

* allow `@` and `.` characters in document keys, too

  This change also leads to document keys being URL-encoded when returned in HTTP `location`
  response headers.

* added alternative implementation for AQL COLLECT

  The alternative method uses a hash table for grouping and does not require its input elements
  to be sorted. It will be taken into account by the optimizer for `COLLECT` statements that do
  not use an `INTO` clause.

  In case a `COLLECT` statement can use the hash table variant, the optimizer will create an extra
  plan for it at the beginning of the planning phase. In this plan, no extra `SORT` node will be
  added in front of the `COLLECT` because the hash table variant of `COLLECT` does not require
  sorted input. Instead, a `SORT` node will be added after it to sort its output. This `SORT` node
  may be optimized away again in later stages. If the sort order of the result is irrelevant to
  the user, adding an extra `SORT null` after a hash `COLLECT` operation will allow the optimizer to
  remove the sorts altogether.

  In addition to the hash table variant of `COLLECT`, the optimizer will modify the original plan
  to use the regular `COLLECT` implementation. As this implementation requires sorted input, the
  optimizer will insert a `SORT` node in front of the `COLLECT`. This `SORT` node may be optimized
  away in later stages.

  The created plans will then be shipped through the regular optimization pipeline. In the end,
  the optimizer will pick the plan with the lowest estimated total cost as usual. The hash table
  variant does not require an up-front sort of the input, and will thus be preferred over the
  regular `COLLECT` if the optimizer estimates many input elements for the `COLLECT` node and
  cannot use an index to sort them.

  The optimizer can be explicitly told to use the regular *sorted* variant of `COLLECT` by
  suffixing a `COLLECT` statement with `OPTIONS { "method" : "sorted" }`. This will override the
  optimizer guesswork and only produce the *sorted* variant of `COLLECT`.

  A blog post on the new `COLLECT` implementation can be found here:
  http://jsteemann.github.io/blog/2015/04/22/collecting-with-a-hash-table/

* refactored HTTP REST API for cursors

  The HTTP REST API for cursors (`/_api/cursor`) has been refactored to improve its performance
  and use less memory.

  A post showing some of the performance improvements can be found here:
  http://jsteemann.github.io/blog/2015/04/01/improvements-for-the-cursor-api/

* simplified return value syntax for data-modification AQL queries

  ArangoDB 2.4 since version allows to return results from data-modification AQL queries. The
  syntax for this was quite limited and verbose:

      FOR i IN 1..10
        INSERT { value: i } IN test
        LET inserted = NEW
        RETURN inserted

  The `LET inserted = NEW RETURN inserted` was required literally to return the inserted
  documents. No calculations could be made using the inserted documents.

  This is now more flexible. After a data-modification clause (e.g. `INSERT`, `UPDATE`, `REPLACE`,
  `REMOVE`, `UPSERT`) there can follow any number of `LET` calculations. These calculations can
  refer to the pseudo-values `OLD` and `NEW` that are created by the data-modification statements.

  This allows returning projections of inserted or updated documents, e.g.:

      FOR i IN 1..10
        INSERT { value: i } IN test
        RETURN { _key: NEW._key, value: i }

  Still not every construct is allowed after a data-modification clause. For example, no functions
  can be called that may access documents.

  More information can be found here:
  http://jsteemann.github.io/blog/2015/03/27/improvements-for-data-modification-queries/

* added AQL `UPSERT` statement

  This adds an `UPSERT` statement to AQL that is a combination of both `INSERT` and `UPDATE` /
  `REPLACE`. The `UPSERT` will search for a matching document using a user-provided example.
  If no document matches the example, the *insert* part of the `UPSERT` statement will be
  executed. If there is a match, the *update* / *replace* part will be carried out:

      UPSERT { page: 'index.html' }                 /* search example */
        INSERT { page: 'index.html', pageViews: 1 } /* insert part */
        UPDATE { pageViews: OLD.pageViews + 1 }     /* update part */
        IN pageViews

  `UPSERT` can be used with an `UPDATE` or `REPLACE` clause. The `UPDATE` clause will perform
  a partial update of the found document, whereas the `REPLACE` clause will replace the found
  document entirely. The `UPDATE` or `REPLACE` parts can refer to the pseudo-value `OLD`, which
  contains all attributes of the found document.

  `UPSERT` statements can optionally return values. In the following query, the return
  attribute `found` will return the found document before the `UPDATE` was applied. If no
  document was found, `found` will contain a value of `null`. The `updated` result attribute will
  contain the inserted / updated document:

      UPSERT { page: 'index.html' }                 /* search example */
        INSERT { page: 'index.html', pageViews: 1 } /* insert part */
        UPDATE { pageViews: OLD.pageViews + 1 }     /* update part */
        IN pageViews
        RETURN { found: OLD, updated: NEW }

  A more detailed description of `UPSERT` can be found here:
  http://jsteemann.github.io/blog/2015/03/27/preview-of-the-upsert-command/

* adjusted default configuration value for `--server.backlog-size` from 10 to 64.

* issue #1231: bug xor feature in AQL: LENGTH(null) == 4

  This changes the behavior of the AQL `LENGTH` function as follows:

  - if the single argument to `LENGTH()` is `null`, then the result will now be `0`. In previous
    versions of ArangoDB, the result of `LENGTH(null)` was `4`.

  - if the single argument to `LENGTH()` is `true`, then the result will now be `1`. In previous
    versions of ArangoDB, the result of `LENGTH(true)` was `4`.

  - if the single argument to `LENGTH()` is `false`, then the result will now be `0`. In previous
    versions of ArangoDB, the result of `LENGTH(false)` was `5`.

  The results of `LENGTH()` with string, numeric, array object argument values do not change.

* issue #1298: Bulk import if data already exists (#1298)

  This change extends the HTTP REST API for bulk imports as follows:

  When documents are imported and the `_key` attribute is specified for them, the import can be
  used for inserting and updating/replacing documents. Previously, the import could be used for
  inserting new documents only, and re-inserting a document with an existing key would have failed
  with a *unique key constraint violated* error.

  The above behavior is still the default. However, the API now allows controlling the behavior
  in case of a unique key constraint error via the optional URL parameter `onDuplicate`.

  This parameter can have one of the following values:

  - `error`: when a unique key constraint error occurs, do not import or update the document but
    report an error. This is the default.

  - `update`: when a unique key constraint error occurs, try to (partially) update the existing
    document with the data specified in the import. This may still fail if the document would
    violate secondary unique indexes. Only the attributes present in the import data will be
    updated and other attributes already present will be preserved. The number of updated documents
    will be reported in the `updated` attribute of the HTTP API result.

  - `replace`: when a unique key constraint error occurs, try to fully replace the existing
    document with the data specified in the import. This may still fail if the document would
    violate secondary unique indexes. The number of replaced documents will be reported in the
    `updated` attribute of the HTTP API result.

  - `ignore`: when a unique key constraint error occurs, ignore this error. There will be no
    insert, update or replace for the particular document. Ignored documents will be reported
    separately in the `ignored` attribute of the HTTP API result.

  The result of the HTTP import API will now contain the attributes `ignored` and `updated`, which
  contain the number of ignored and updated documents respectively. These attributes will contain a
  value of zero unless the `onDuplicate` URL parameter is set to either `update` or `replace`
  (in this case the `updated` attribute may contain non-zero values) or `ignore` (in this case the
  `ignored` attribute may contain a non-zero value).

  To support the feature, arangoimp also has a new command line option `--on-duplicate` which can
  have one of the values `error`, `update`, `replace`, `ignore`. The default value is `error`.

  A few examples for using arangoimp with the `--on-duplicate` option can be found here:
  http://jsteemann.github.io/blog/2015/04/14/updating-documents-with-arangoimp/

* changed behavior of `db._query()` in the ArangoShell:

  if the command's result is printed in the shell, the first 10 results will be printed. Previously
  only a basic description of the underlying query result cursor was printed. Additionally, if the
  cursor result contains more than 10 results, the cursor is assigned to a global variable `more`,
  which can be used to iterate over the cursor result.

  Example:

      arangosh [_system]> db._query("FOR i IN 1..15 RETURN i")
      [object ArangoQueryCursor, count: 15, hasMore: true]

      [
        1,
        2,
        3,
        4,
        5,
        6,
        7,
        8,
        9,
        10
      ]

      type 'more' to show more documents


      arangosh [_system]> more
      [object ArangoQueryCursor, count: 15, hasMore: false]

      [
        11,
        12,
        13,
        14,
        15
      ]

* Disallow batchSize value 0 in HTTP `POST /_api/cursor`:

  The HTTP REST API `POST /_api/cursor` does not accept a `batchSize` parameter value of
  `0` any longer. A batch size of 0 never made much sense, but previous versions of ArangoDB
  did not check for this value. Now creating a cursor using a `batchSize` value 0 will
  result in an HTTP 400 error response

* REST Server: fix memory leaks when failing to add jobs

* 'EDGES' AQL Function

  The AQL function `EDGES` got a new fifth option parameter.
  Right now only one option is available: 'includeVertices'. This is a boolean parameter
  that allows to modify the result of the `EDGES` function.
  Default is 'includeVertices: false' which does not have any effect.
  'includeVertices: true' modifies the result, such that
  {vertex: <vertexDocument>, edge: <edgeDocument>} is returned.

* INCOMPATIBLE CHANGE:

  The result format of the AQL function `NEIGHBORS` has been changed.
  Before it has returned an array of objects containing 'vertex' and 'edge'.
  Now it will only contain the vertex directly.
  Also an additional option 'includeData' has been added.
  This is used to define if only the 'vertex._id' value should be returned (false, default),
  or if the vertex should be looked up in the collection and the complete JSON should be returned
  (true).
  Using only the id values can lead to significantly improved performance if this is the only information
  required.

  In order to get the old result format prior to ArangoDB 2.6, please use the function EDGES instead.
  Edges allows for a new option 'includeVertices' which, set to true, returns exactly the format of NEIGHBORS.
  Example:

      NEIGHBORS(<vertexCollection>, <edgeCollection>, <vertex>, <direction>, <example>)

  This can now be achieved by:

      EDGES(<edgeCollection>, <vertex>, <direction>, <example>, {includeVertices: true})

  If you are nesting several NEIGHBORS steps you can speed up their performance in the following way:

  Old Example:

  FOR va IN NEIGHBORS(Users, relations, 'Users/123', 'outbound') FOR vc IN NEIGHBORS(Products, relations, va.vertex._id, 'outbound') RETURN vc

  This can now be achieved by:

  FOR va IN NEIGHBORS(Users, relations, 'Users/123', 'outbound') FOR vc IN NEIGHBORS(Products, relations, va, 'outbound', null, {includeData: true}) RETURN vc
                                                                                                          ^^^^                  ^^^^^^^^^^^^^^^^^^^
                                                                                                  Use intermediate directly     include Data for final

* INCOMPATIBLE CHANGE:

  The AQL function `GRAPH_NEIGHBORS` now provides an additional option `includeData`.
  This option allows controlling whether the function should return the complete vertices
  or just their IDs. Returning only the IDs instead of the full vertices can lead to
  improved performance .

  If provided, `includeData` is set to `true`, all vertices in the result will be returned
  with all their attributes. The default value of `includeData` is `false`.
  This makes the default function results incompatible with previous versions of ArangoDB.

  To get the old result style in ArangoDB 2.6, please set the options as follows in calls
  to `GRAPH_NEIGHBORS`:

      GRAPH_NEIGHBORS(<graph>, <vertex>, { includeData: true })

* INCOMPATIBLE CHANGE:

  The AQL function `GRAPH_COMMON_NEIGHBORS` now provides an additional option `includeData`.
  This option allows controlling whether the function should return the complete vertices
  or just their IDs. Returning only the IDs instead of the full vertices can lead to
  improved performance .

  If provided, `includeData` is set to `true`, all vertices in the result will be returned
  with all their attributes. The default value of `includeData` is `false`.
  This makes the default function results incompatible with previous versions of ArangoDB.

  To get the old result style in ArangoDB 2.6, please set the options as follows in calls
  to `GRAPH_COMMON_NEIGHBORS`:

      GRAPH_COMMON_NEIGHBORS(<graph>, <vertexExamples1>, <vertexExamples2>, { includeData: true }, { includeData: true })

* INCOMPATIBLE CHANGE:

  The AQL function `GRAPH_SHORTEST_PATH` now provides an additional option `includeData`.
  This option allows controlling whether the function should return the complete vertices
  and edges or just their IDs. Returning only the IDs instead of full vertices and edges
  can lead to improved performance .

  If provided, `includeData` is set to `true`, all vertices and edges in the result will
  be returned with all their attributes. There is also an optional parameter `includePath` of
  type object.
  It has two optional sub-attributes `vertices` and `edges`, both of type boolean.
  Both can be set individually and the result will include all vertices on the path if
  `includePath.vertices == true` and all edges if `includePath.edges == true` respectively.

  The default value of `includeData` is `false`, and paths are now excluded by default.
  This makes the default function results incompatible with previous versions of ArangoDB.

  To get the old result style in ArangoDB 2.6, please set the options as follows in calls
  to `GRAPH_SHORTEST_PATH`:

      GRAPH_SHORTEST_PATH(<graph>, <source>, <target>, { includeData: true, includePath: { edges: true, vertices: true } })

  The attributes `startVertex` and `vertex` that were present in the results of `GRAPH_SHORTEST_PATH`
  in previous versions of ArangoDB will not be produced in 2.6. To calculate these attributes in 2.6,
  please extract the first and last elements from the `vertices` result attribute.

* INCOMPATIBLE CHANGE:

  The AQL function `GRAPH_DISTANCE_TO` will now return only the id the destination vertex
  in the `vertex` attribute, and not the full vertex data with all vertex attributes.

* INCOMPATIBLE CHANGE:

  All graph measurements functions in JavaScript module `general-graph` that calculated a
  single figure previously returned an array containing just the figure. Now these functions
  will return the figure directly and not put it inside an array.

  The affected functions are:

  * `graph._absoluteEccentricity`
  * `graph._eccentricity`
  * `graph._absoluteCloseness`
  * `graph._closeness`
  * `graph._absoluteBetweenness`
  * `graph._betweenness`
  * `graph._radius`
  * `graph._diameter`

* Create the `_graphs` collection in new databases with `waitForSync` attribute set to `false`

  The previous `waitForSync` value was `true`, so default the behavior when creating and dropping
  graphs via the HTTP REST API changes as follows if the new settings are in effect:

  * `POST /_api/graph` by default returns `HTTP 202` instead of `HTTP 201`
  * `DELETE /_api/graph/graph-name` by default returns `HTTP 202` instead of `HTTP 201`

  If the `_graphs` collection still has its `waitForSync` value set to `true`, then the HTTP status
  code will not change.

* Upgraded ICU to version 54; this increases performance in many places.
  based on https://code.google.com/p/chromium/issues/detail?id=428145

* added support for HTTP push aka chunked encoding

* issue #1051: add info whether server is running in service or user mode?

  This will add a "mode" attribute to the result of the result of HTTP GET `/_api/version?details=true`

  "mode" can have the following values:

  - `standalone`: server was started manually (e.g. on command-line)
  - `service`: service is running as Windows service, in daemon mode or under the supervisor

* improve system error messages in Windows port

* increased default value of `--server.request-timeout` from 300 to 1200 seconds for client tools
  (arangosh, arangoimp, arangodump, arangorestore)

* increased default value of `--server.connect-timeout` from 3 to 5 seconds for client tools
  (arangosh, arangoimp, arangodump, arangorestore)

* added startup option `--server.foxx-queues-poll-interval`

  This startup option controls the frequency with which the Foxx queues manager is checking
  the queue (or queues) for jobs to be executed.

  The default value is `1` second. Lowering this value will result in the queue manager waking
  up and checking the queues more frequently, which may increase CPU usage of the server.
  When not using Foxx queues, this value can be raised to save some CPU time.

* added startup option `--server.foxx-queues`

  This startup option controls whether the Foxx queue manager will check queue and job entries.
  Disabling this option can reduce server load but will prevent jobs added to Foxx queues from
  being processed at all.

  The default value is `true`, enabling the Foxx queues feature.

* make Foxx queues really database-specific.

  Foxx queues were and are stored in a database-specific collection `_queues`. However, a global
  cache variable for the queues led to the queue names being treated database-independently, which
  was wrong.

  Since 2.6, Foxx queues names are truly database-specific, so the same queue name can be used in
  two different databases for two different queues. Until then, it is advisable to think of queues
  as already being database-specific, and using the database name as a queue name prefix to be
  avoid name conflicts, e.g.:

      var queueName = "myQueue";
      var Foxx = require("org/arangodb/foxx");
      Foxx.queues.create(db._name() + ":" + queueName);

* added support for Foxx queue job types defined as app scripts.

  The old job types introduced in 2.4 are still supported but are known to cause issues in 2.5
  and later when the server is restarted or the job types are not defined in every thread.

  The new job types avoid this issue by storing an explicit mount path and script name rather
  than an assuming the job type is defined globally. It is strongly recommended to convert your
  job types to the new script-based system.

* renamed Foxx sessions option "sessionStorageApp" to "sessionStorage". The option now also accepts session storages directly.

* Added the following JavaScript methods for file access:
  * fs.copyFile() to copy single files
  * fs.copyRecursive() to copy directory trees
  * fs.chmod() to set the file permissions (non-Windows only)

* Added process.env for accessing the process environment from JavaScript code

* Cluster: kickstarter shutdown routines will more precisely follow the shutdown of its nodes.

* Cluster: don't delete agency connection objects that are currently in use.

* Cluster: improve passing along of HTTP errors

* fixed issue #1247: debian init script problems

* multi-threaded index creation on collection load

  When a collection contains more than one secondary index, they can be built in memory in
  parallel when the collection is loaded. How many threads are used for parallel index creation
  is determined by the new configuration parameter `--database.index-threads`. If this is set
  to 0, indexes are built by the opening thread only and sequentially. This is equivalent to
  the behavior in 2.5 and before.

* speed up building up primary index when loading collections

* added `count` attribute to `parameters.json` files of collections. This attribute indicates
  the number of live documents in the collection on unload. It is read when the collection is
  (re)loaded to determine the initial size for the collection's primary index

* removed remainders of MRuby integration, removed arangoirb

* simplified `controllers` property in Foxx manifests. You can now specify a filename directly
  if you only want to use a single file mounted at the base URL of your Foxx app.

* simplified `exports` property in Foxx manifests. You can now specify a filename directly if
  you only want to export variables from a single file in your Foxx app.

* added support for node.js-style exports in Foxx exports. Your Foxx exports file can now export
  arbitrary values using the `module.exports` property instead of adding properties to the
  `exports` object.

* added `scripts` property to Foxx manifests. You should now specify the `setup` and `teardown`
  files as properties of the `scripts` object in your manifests and can define custom,
  app-specific scripts that can be executed from the web interface or the CLI.

* added `tests` property to Foxx manifests. You can now define test cases using the `mocha`
  framework which can then be executed inside ArangoDB.

* updated `joi` package to 6.0.8.

* added `extendible` package.

* added Foxx model lifecycle events to repositories. See #1257.

* speed up resizing of edge index.

* allow to split an edge index into buckets which are resized individually.
  This is controlled by the `indexBuckets` attribute in the `properties`
  of the collection.

* fix a cluster deadlock bug in larger clusters by marking a thread waiting
  for a lock on a DBserver as blocked


v2.5.7 (2015-08-02)
-------------------

* V8: Upgrade to version 4.1.0.27 - this is intended to be the stable V8 version.


v2.5.6 (2015-07-21)
-------------------

* alter Windows build infrastructure so we can properly store pdb files.

* potentially fixed issue #1313: Wrong metric calculation at dashboard

  Escape whitespace in process name when scanning /proc/pid/stats

  This fixes statistics values read from that file

* Fixed variable naming in AQL `COLLECT INTO` results in case the COLLECT is placed
  in a subquery which itself is followed by other constructs that require variables


v2.5.5 (2015-05-29)
-------------------

* fixed vulnerability in JWT implementation.

* fixed format string for reading /proc/pid/stat

* take into account barriers used in different V8 contexts


v2.5.4 (2015-05-14)
-------------------

* added startup option `--log.performance`: specifying this option at startup will log
  performance-related info messages, mainly timings via the regular logging mechanisms

* cluster fixes

* fix for recursive copy under Windows


v2.5.3 (2015-04-29)
-------------------

* Fix fs.move to work across filesystem borders; Fixes Foxx app installation problems;
  issue #1292.

* Fix Foxx app install when installed on a different drive on Windows

* issue #1322: strange AQL result

* issue #1318: Inconsistent db._create() syntax

* issue #1315: queries to a collection fail with an empty response if the
  collection contains specific JSON data

* issue #1300: Make arangodump not fail if target directory exists but is empty

* allow specifying higher values than SOMAXCONN for `--server.backlog-size`

  Previously, arangod would not start when a `--server.backlog-size` value was
  specified that was higher than the platform's SOMAXCONN header value.

  Now, arangod will use the user-provided value for `--server.backlog-size` and
  pass it to the listen system call even if the value is higher than SOMAXCONN.
  If the user-provided value is higher than SOMAXCONN, arangod will log a warning
  on startup.

* Fixed a cluster deadlock bug. Mark a thread that is in a RemoteBlock as
  blocked to allow for additional dispatcher threads to be started.

* Fix locking in cluster by using another ReadWriteLock class for collections.

* Add a second DispatcherQueue for AQL in the cluster. This fixes a
  cluster-AQL thread explosion bug.


v2.5.2 (2015-04-11)
-------------------

* modules stored in _modules are automatically flushed when changed

* added missing query-id parameter in documentation of HTTP DELETE `/_api/query` endpoint

* added iterator for edge index in AQL queries

  this change may lead to less edges being read when used together with a LIMIT clause

* make graph viewer in web interface issue less expensive queries for determining
  a random vertex from the graph, and for determining vertex attributes

* issue #1285: syntax error, unexpected $undefined near '@_to RETURN obj

  this allows AQL bind parameter names to also start with underscores

* moved /_api/query to C++

* issue #1289: Foxx models created from database documents expose an internal method

* added `Foxx.Repository#exists`

* parallelize initialization of V8 context in multiple threads

* fixed a possible crash when the debug-level was TRACE

* cluster: do not initialize statistics collection on each
  coordinator, this fixes a race condition at startup

* cluster: fix a startup race w.r.t. the _configuration collection

* search for db:// JavaScript modules only after all local files have been
  considered, this speeds up the require command in a cluster considerably

* general cluster speedup in certain areas


v2.5.1 (2015-03-19)
-------------------

* fixed bug that caused undefined behavior when an AQL query was killed inside
  a calculation block

* fixed memleaks in AQL query cleanup in case out-of-memory errors are thrown

* by default, Debian and RedHat packages are built with debug symbols

* added option `--database.ignore-logfile-errors`

  This option controls how collection datafiles with a CRC mismatch are treated.

  If set to `false`, CRC mismatch errors in collection datafiles will lead
  to a collection not being loaded at all. If a collection needs to be loaded
  during WAL recovery, the WAL recovery will also abort (if not forced with
  `--wal.ignore-recovery-errors true`). Setting this flag to `false` protects
  users from unintentionally using a collection with corrupted datafiles, from
  which only a subset of the original data can be recovered.

  If set to `true`, CRC mismatch errors in collection datafiles will lead to
  the datafile being partially loaded. All data up to until the mismatch will
  be loaded. This will enable users to continue with collection datafiles
  that are corrupted, but will result in only a partial load of the data.
  The WAL recovery will still abort when encountering a collection with a
  corrupted datafile, at least if `--wal.ignore-recovery-errors` is not set to
  `true`.

  The default value is *true*, so for collections with corrupted datafiles
  there might be partial data loads once the WAL recovery has finished. If
  the WAL recovery will need to load a collection with a corrupted datafile,
  it will still stop when using the default values.

* INCOMPATIBLE CHANGE:

  make the arangod server refuse to start if during startup it finds a non-readable
  `parameter.json` file for a database or a collection.

  Stopping the startup process in this case requires manual intervention (fixing
  the unreadable files), but prevents follow-up errors due to ignored databases or
  collections from happening.

* datafiles and `parameter.json` files written by arangod are now created with read and write
  privileges for the arangod process user, and with read and write privileges for the arangod
  process group.

  Previously, these files were created with user read and write permissions only.

* INCOMPATIBLE CHANGE:

  abort WAL recovery if one of the collection's datafiles cannot be opened

* INCOMPATIBLE CHANGE:

  never try to raise the privileges after dropping them, this can lead to a race condition while
  running the recovery

  If you require to run ArangoDB on a port lower than 1024, you must run ArangoDB as root.

* fixed inefficiencies in `remove` methods of general-graph module

* added option `--database.slow-query-threshold` for controlling the default AQL slow query
  threshold value on server start

* add system error strings for Windows on many places

* rework service startup so we announce 'RUNNING' only when we're finished starting.

* use the Windows eventlog for FATAL and ERROR - log messages

* fix service handling in NSIS Windows installer, specify human readable name

* add the ICU_DATA environment variable to the fatal error messages

* fixed issue #1265: arangod crashed with SIGSEGV

* fixed issue #1241: Wildcards in examples


v2.5.0 (2015-03-09)
-------------------

* installer fixes for Windows

* fix for downloading Foxx

* fixed issue #1258: http pipelining not working?


v2.5.0-beta4 (2015-03-05)
-------------------------

* fixed issue #1247: debian init script problems


v2.5.0-beta3 (2015-02-27)
-------------------------

* fix Windows install path calculation in arango

* fix Windows logging of long strings

* fix possible undefinedness of const strings in Windows


v2.5.0-beta2 (2015-02-23)
-------------------------

* fixed issue #1256: agency binary not found #1256

* fixed issue #1230: API: document/col-name/_key and cursor return different floats

* front-end: dashboard tries not to (re)load statistics if user has no access

* V8: Upgrade to version 3.31.74.1

* etcd: Upgrade to version 2.0 - This requires go 1.3 to compile at least.

* refuse to startup if ICU wasn't initialized, this will i.e. prevent errors from being printed,
  and libraries from being loaded.

* front-end: unwanted removal of index table header after creating new index

* fixed issue #1248: chrome: applications filtering not working

* fixed issue #1198: queries remain in aql editor (front-end) if you navigate through different tabs

* Simplify usage of Foxx

  Thanks to our user feedback we learned that Foxx is a powerful, yet rather complicated concept.
  With this release we tried to make it less complicated while keeping all its strength.
  That includes a rewrite of the documentation as well as some code changes as listed below:

  * Moved Foxx applications to a different folder.

    The naming convention now is: <app-path>/_db/<dbname>/<mountpoint>/APP
    Before it was: <app-path>/databases/<dbname>/<appname>:<appversion>
    This caused some trouble as apps where cached based on name and version and updates did not apply.
    Hence the path on filesystem and the app's access URL had no relation to one another.
    Now the path on filesystem is identical to the URL (except for slashes and the appended APP)

  * Rewrite of Foxx routing

    The routing of Foxx has been exposed to major internal changes we adjusted because of user feedback.
    This allows us to set the development mode per mountpoint without having to change paths and hold
    apps at separate locations.

  * Foxx Development mode

    The development mode used until 2.4 is gone. It has been replaced by a much more mature version.
    This includes the deprecation of the javascript.dev-app-path parameter, which is useless since 2.5.
    Instead of having two separate app directories for production and development, apps now reside in
    one place, which is used for production as well as for development.
    Apps can still be put into development mode, changing their behavior compared to production mode.
    Development mode apps are still reread from disk at every request, and still they ship more debug
    output.

    This change has also made the startup options `--javascript.frontend-development-mode` and
    `--javascript.dev-app-path` obsolete. The former option will not have any effect when set, and the
    latter option is only read and used during the upgrade to 2.5 and does not have any effects later.

  * Foxx install process

    Installing Foxx apps has been a two step process: import them into ArangoDB and mount them at a
    specific mountpoint. These operations have been joined together. You can install an app at one
    mountpoint, that's it. No fetch, mount, unmount, purge cycle anymore. The commands have been
    simplified to just:

    * install: get your Foxx app up and running
    * uninstall: shut it down and erase it from disk

  * Foxx error output

    Until 2.4 the errors produced by Foxx were not optimal. Often, the error message was just
    `unable to parse manifest` and contained only an internal stack trace.
    In 2.5 we made major improvements there, including a much more fine-grained error output that
    helps you debug your Foxx apps. The error message printed is now much closer to its source and
    should help you track it down.

    Also we added the default handlers for unhandled errors in Foxx apps:

    * You will get a nice internal error page whenever your Foxx app is called but was not installed
      due to any error
    * You will get a proper error message when having an uncaught error appears in any app route

    In production mode the messages above will NOT contain any information about your Foxx internals
    and are safe to be exposed to third party users.
    In development mode the messages above will contain the stacktrace (if available), making it easier for
    your in-house devs to track down errors in the application.

* added `console` object to Foxx apps. All Foxx apps now have a console object implementing
  the familiar Console API in their global scope, which can be used to log diagnostic
  messages to the database.

* added `org/arangodb/request` module, which provides a simple API for making HTTP requests
  to external services.

* added optimizer rule `propagate-constant-attributes`

  This rule will look inside `FILTER` conditions for constant value equality comparisons,
  and insert the constant values in other places in `FILTER`s. For example, the rule will
  insert `42` instead of `i.value` in the second `FILTER` of the following query:

      FOR i IN c1 FOR j IN c2 FILTER i.value == 42 FILTER j.value == i.value RETURN 1

* added `filtered` value to AQL query execution statistics

  This value indicates how many documents were filtered by `FilterNode`s in the AQL query.
  Note that `IndexRangeNode`s can also filter documents by selecting only the required ranges
  from the index. The `filtered` value will not include the work done by `IndexRangeNode`s,
  but only the work performed by `FilterNode`s.

* added support for sparse hash and skiplist indexes

  Hash and skiplist indexes can optionally be made sparse. Sparse indexes exclude documents
  in which at least one of the index attributes is either not set or has a value of `null`.

  As such documents are excluded from sparse indexes, they may contain fewer documents than
  their non-sparse counterparts. This enables faster indexing and can lead to reduced memory
  usage in case the indexed attribute does occur only in some, but not all documents of the
  collection. Sparse indexes will also reduce the number of collisions in non-unique hash
  indexes in case non-existing or optional attributes are indexed.

  In order to create a sparse index, an object with the attribute `sparse` can be added to
  the index creation commands:

      db.collection.ensureHashIndex(attributeName, { sparse: true });
      db.collection.ensureHashIndex(attributeName1, attributeName2, { sparse: true });
      db.collection.ensureUniqueConstraint(attributeName, { sparse: true });
      db.collection.ensureUniqueConstraint(attributeName1, attributeName2, { sparse: true });

      db.collection.ensureSkiplist(attributeName, { sparse: true });
      db.collection.ensureSkiplist(attributeName1, attributeName2, { sparse: true });
      db.collection.ensureUniqueSkiplist(attributeName, { sparse: true });
      db.collection.ensureUniqueSkiplist(attributeName1, attributeName2, { sparse: true });

  Note that in place of the above specialized index creation commands, it is recommended to use
  the more general index creation command `ensureIndex`:

  ```js
  db.collection.ensureIndex({ type: "hash", sparse: true, unique: true, fields: [ attributeName ] });
  db.collection.ensureIndex({ type: "skiplist", sparse: false, unique: false, fields: [ "a", "b" ] });
  ```

  When not explicitly set, the `sparse` attribute defaults to `false` for new indexes.

  This causes a change in behavior when creating a unique hash index without specifying the
  sparse flag: in 2.4, unique hash indexes were implicitly sparse, always excluding `null` values.
  There was no option to control this behavior, and sparsity was neither supported for non-unique
  hash indexes nor skiplists in 2.4. This implicit sparsity of unique hash indexes was considered
  an inconsistency, and therefore the behavior was cleaned up in 2.5. As of 2.5, indexes will
  only be created sparse if sparsity is explicitly requested. Existing unique hash indexes from 2.4
  or before will automatically be migrated so they are still sparse after the upgrade to 2.5.

  Geo indexes are implicitly sparse, meaning documents without the indexed location attribute or
  containing invalid location coordinate values will be excluded from the index automatically. This
  is also a change when compared to pre-2.5 behavior, when documents with missing or invalid
  coordinate values may have caused errors on insertion when the geo index' `unique` flag was set
  and its `ignoreNull` flag was not.

  This was confusing and has been rectified in 2.5. The method `ensureGeoConstaint()` now does the
  same as `ensureGeoIndex()`. Furthermore, the attributes `constraint`, `unique`, `ignoreNull` and
  `sparse` flags are now completely ignored when creating geo indexes.

  The same is true for fulltext indexes. There is no need to specify non-uniqueness or sparsity for
  geo or fulltext indexes. They will always be non-unique and sparse.

  As sparse indexes may exclude some documents, they cannot be used for every type of query.
  Sparse hash indexes cannot be used to find documents for which at least one of the indexed
  attributes has a value of `null`. For example, the following AQL query cannot use a sparse
  index, even if one was created on attribute `attr`:

      FOR doc In collection
        FILTER doc.attr == null
        RETURN doc

  If the lookup value is non-constant, a sparse index may or may not be used, depending on
  the other types of conditions in the query. If the optimizer can safely determine that
  the lookup value cannot be `null`, a sparse index may be used. When uncertain, the optimizer
  will not make use of a sparse index in a query in order to produce correct results.

  For example, the following queries cannot use a sparse index on `attr` because the optimizer
  will not know beforehand whether the comparison values for `doc.attr` will include `null`:

      FOR doc In collection
        FILTER doc.attr == SOME_FUNCTION(...)
        RETURN doc

      FOR other IN otherCollection
        FOR doc In collection
          FILTER doc.attr == other.attr
          RETURN doc

  Sparse skiplist indexes can be used for sorting if the optimizer can safely detect that the
  index range does not include `null` for any of the index attributes.

* inspection of AQL data-modification queries will now detect if the data-modification part
  of the query can run in lockstep with the data retrieval part of the query, or if the data
  retrieval part must be executed before the data modification can start.

  Executing the two in lockstep allows using much smaller buffers for intermediate results
  and starts the actual data-modification operations much earlier than if the two phases
  were executed separately.

* Allow dynamic attribute names in AQL object literals

  This allows using arbitrary expressions to construct attribute names in object
  literals specified in AQL queries. To disambiguate expressions and other unquoted
  attribute names, dynamic attribute names need to be enclosed in brackets (`[` and `]`).
  Example:

      FOR i IN 1..100
        RETURN { [ CONCAT('value-of-', i) ] : i }

* make AQL optimizer rule "use-index-for-sort" remove sort also in case a non-sorted
  index (e.g. a hash index) is used for only equality lookups and all sort attributes
  are covered by the index.

  Example that does not require an extra sort (needs hash index on `value`):

      FOR doc IN collection FILTER doc.value == 1 SORT doc.value RETURN doc

  Another example that does not require an extra sort (with hash index on `value1`, `value2`):

      FOR doc IN collection FILTER doc.value1 == 1 && doc.value2 == 2 SORT doc.value1, doc.value2 RETURN doc

* make AQL optimizer rule "use-index-for-sort" remove sort also in case the sort criteria
  excludes the left-most index attributes, but the left-most index attributes are used
  by the index for equality-only lookups.

  Example that can use the index for sorting (needs skiplist index on `value1`, `value2`):

      FOR doc IN collection FILTER doc.value1 == 1 SORT doc.value2 RETURN doc

* added selectivity estimates for primary index, edge index, and hash index

  The selectivity estimates are returned by the `GET /_api/index` REST API method
  in a sub-attribute `selectivityEstimate` for each index that supports it. This
  attribute will be omitted for indexes that do not provide selectivity estimates.
  If provided, the selectivity estimate will be a numeric value between 0 and 1.

  Selectivity estimates will also be reported in the result of `collection.getIndexes()`
  for all indexes that support this. If no selectivity estimate can be determined for
  an index, the attribute `selectivityEstimate` will be omitted here, too.

  The web interface also shows selectivity estimates for each index that supports this.

  Currently the following index types can provide selectivity estimates:
  - primary index
  - edge index
  - hash index (unique and non-unique)

  No selectivity estimates will be provided when running in cluster mode.

* fixed issue #1226: arangod log issues

* added additional logger if arangod is started in foreground mode on a tty

* added AQL optimizer rule "move-calculations-down"

* use exclusive native SRWLocks on Windows instead of native mutexes

* added AQL functions `MD5`, `SHA1`, and `RANDOM_TOKEN`.

* reduced number of string allocations when parsing certain AQL queries

  parsing numbers (integers or doubles) does not require a string allocation
  per number anymore

* RequestContext#bodyParam now accepts arbitrary joi schemas and rejects invalid (but well-formed) request bodies.

* enforce that AQL user functions are wrapped inside JavaScript function () declarations

  AQL user functions were always expected to be wrapped inside a JavaScript function, but previously
  this was not enforced when registering a user function. Enforcing the AQL user functions to be contained
  inside functions prevents functions from doing some unexpected things that may have led to undefined
  behavior.

* Windows service uninstalling: only remove service if it points to the currently running binary,
  or --force was specified.

* Windows (debug only): print stacktraces on crash and run minidump

* Windows (cygwin): if you run arangosh in a cygwin shell or via ssh we will detect this and use
  the appropriate output functions.

* Windows: improve process management

* fix IPv6 reverse ip lookups - so far we only did IPv4 addresses.

* improve join documentation, add outer join example

* run jslint for unit tests too, to prevent "memory leaks" by global js objects with native code.

* fix error logging for exceptions - we wouldn't log the exception message itself so far.

* improve error reporting in the http client (Windows & *nix)

* improve error reports in cluster

* Standard errors can now contain custom messages.


v2.4.7 (XXXX-XX-XX)
-------------------

* fixed issue #1282: Geo WITHIN_RECTANGLE for nested lat/lng


v2.4.6 (2015-03-18)
-------------------

* added option `--database.ignore-logfile-errors`

  This option controls how collection datafiles with a CRC mismatch are treated.

  If set to `false`, CRC mismatch errors in collection datafiles will lead
  to a collection not being loaded at all. If a collection needs to be loaded
  during WAL recovery, the WAL recovery will also abort (if not forced with
  `--wal.ignore-recovery-errors true`). Setting this flag to `false` protects
  users from unintentionally using a collection with corrupted datafiles, from
  which only a subset of the original data can be recovered.

  If set to `true`, CRC mismatch errors in collection datafiles will lead to
  the datafile being partially loaded. All data up to until the mismatch will
  be loaded. This will enable users to continue with a collection datafiles
  that are corrupted, but will result in only a partial load of the data.
  The WAL recovery will still abort when encountering a collection with a
  corrupted datafile, at least if `--wal.ignore-recovery-errors` is not set to
  `true`.

  The default value is *true*, so for collections with corrupted datafiles
  there might be partial data loads once the WAL recovery has finished. If
  the WAL recovery will need to load a collection with a corrupted datafile,
  it will still stop when using the default values.

* INCOMPATIBLE CHANGE:

  make the arangod server refuse to start if during startup it finds a non-readable
  `parameter.json` file for a database or a collection.

  Stopping the startup process in this case requires manual intervention (fixing
  the unreadable files), but prevents follow-up errors due to ignored databases or
  collections from happening.

* datafiles and `parameter.json` files written by arangod are now created with read and write
  privileges for the arangod process user, and with read and write privileges for the arangod
  process group.

  Previously, these files were created with user read and write permissions only.

* INCOMPATIBLE CHANGE:

  abort WAL recovery if one of the collection's datafiles cannot be opened

* INCOMPATIBLE CHANGE:

  never try to raise the privileges after dropping them, this can lead to a race condition while
  running the recovery

  If you require to run ArangoDB on a port lower than 1024, you must run ArangoDB as root.

* fixed inefficiencies in `remove` methods of general-graph module

* added option `--database.slow-query-threshold` for controlling the default AQL slow query
  threshold value on server start


v2.4.5 (2015-03-16)
-------------------

* added elapsed time to HTTP request logging output (`--log.requests-file`)

* added AQL current and slow query tracking, killing of AQL queries

  This change enables retrieving the list of currently running AQL queries inside the selected database.
  AQL queries with an execution time beyond a certain threshold can be moved to a "slow query" facility
  and retrieved from there. Queries can also be killed by specifying the query id.

  This change adds the following HTTP REST APIs:

  - `GET /_api/query/current`: for retrieving the list of currently running queries
  - `GET /_api/query/slow`: for retrieving the list of slow queries
  - `DELETE /_api/query/slow`: for clearing the list of slow queries
  - `GET /_api/query/properties`: for retrieving the properties for query tracking
  - `PUT /_api/query/properties`: for adjusting the properties for query tracking
  - `DELETE /_api/query/<id>`: for killing an AQL query

  The following JavaScript APIs have been added:

  - require("org/arangodb/aql/queries").current();
  - require("org/arangodb/aql/queries").slow();
  - require("org/arangodb/aql/queries").clearSlow();
  - require("org/arangodb/aql/queries").properties();
  - require("org/arangodb/aql/queries").kill();

* fixed issue #1265: arangod crashed with SIGSEGV

* fixed issue #1241: Wildcards in examples

* fixed comment parsing in Foxx controllers


v2.4.4 (2015-02-24)
-------------------

* fixed the generation template for foxx apps. It now does not create deprecated functions anymore

* add custom visitor functionality for `GRAPH_NEIGHBORS` function, too

* increased default value of traversal option *maxIterations* to 100 times of its previous
  default value


v2.4.3 (2015-02-06)
-------------------

* fix multi-threading with openssl when running under Windows

* fix timeout on socket operations when running under Windows

* Fixed an error in Foxx routing which caused some apps that worked in 2.4.1 to fail with status 500: `undefined is not a function` errors in 2.4.2
  This error was occurring due to seldom internal rerouting introduced by the malformed application handler.


v2.4.2 (2015-01-30)
-------------------

* added custom visitor functionality for AQL traversals

  This allows more complex result processing in traversals triggered by AQL. A few examples
  are shown in [this article](http://jsteemann.github.io/blog/2015/01/28/using-custom-visitors-in-aql-graph-traversals/).

* improved number of results estimated for nodes of type EnumerateListNode and SubqueryNode
  in AQL explain output

* added AQL explain helper to explain arbitrary AQL queries

  The helper function prints the query execution plan and the indexes to be used in the
  query. It can be invoked from the ArangoShell or the web interface as follows:

      require("org/arangodb/aql/explainer").explain(query);

* enable use of indexes for certain AQL conditions with non-equality predicates, in
  case the condition(s) also refer to indexed attributes

  The following queries will now be able to use indexes:

      FILTER a.indexed == ... && a.indexed != ...
      FILTER a.indexed == ... && a.nonIndexed != ...
      FILTER a.indexed == ... && ! (a.indexed == ...)
      FILTER a.indexed == ... && ! (a.nonIndexed == ...)
      FILTER a.indexed == ... && ! (a.indexed != ...)
      FILTER a.indexed == ... && ! (a.nonIndexed != ...)
      FILTER (a.indexed == ... && a.nonIndexed == ...) || (a.indexed == ... && a.nonIndexed == ...)
      FILTER (a.indexed == ... && a.nonIndexed != ...) || (a.indexed == ... && a.nonIndexed != ...)

* Fixed spuriously occurring "collection not found" errors when running queries on local
  collections on a cluster DB server

* Fixed upload of Foxx applications to the server for apps exceeding approx. 1 MB zipped.

* Malformed Foxx applications will now return a more useful error when any route is requested.

  In Production a Foxx app mounted on /app will display an html page on /app/* stating a 503 Service temporarily not available.
  It will not state any information about your Application.
  Before it was a 404 Not Found without any information and not distinguishable from a correct not found on your route.

  In Development Mode the html page also contains information about the error occurred.

* Unhandled errors thrown in Foxx routes are now handled by the Foxx framework itself.

  In Production the route will return a status 500 with a body {error: "Error statement"}.
  In Development the route will return a status 500 with a body {error: "Error statement", stack: "..."}

  Before, it was status 500 with a plain text stack including ArangoDB internal routing information.

* The Applications tab in web interface will now request development apps more often.
  So if you have a fixed a syntax error in your app it should always be visible after reload.


v2.4.1 (2015-01-19)
-------------------

* improved WAL recovery output

* fixed certain OR optimizations in AQL optimizer

* better diagnostics for arangoimp

* fixed invalid result of HTTP REST API method `/_admin/foxx/rescan`

* fixed possible segmentation fault when passing a Buffer object into a V8 function
  as a parameter

* updated AQB module to 1.8.0.


v2.4.0 (2015-01-13)
-------------------

* updated AQB module to 1.7.0.

* fixed V8 integration-related crashes

* make `fs.move(src, dest)` also fail when both `src` and `dest` are
  existing directories. This ensures the same behavior of the move operation
  on different platforms.

* fixed AQL insert operation for multi-shard collections in cluster

* added optional return value for AQL data-modification queries.
  This allows returning the documents inserted, removed or updated with the query, e.g.

      FOR doc IN docs REMOVE doc._key IN docs LET removed = OLD RETURN removed
      FOR doc IN docs INSERT { } IN docs LET inserted = NEW RETURN inserted
      FOR doc IN docs UPDATE doc._key WITH { } IN docs LET previous = OLD RETURN previous
      FOR doc IN docs UPDATE doc._key WITH { } IN docs LET updated = NEW RETURN updated

  The variables `OLD` and `NEW` are automatically available when a `REMOVE`, `INSERT`,
  `UPDATE` or `REPLACE` statement is immediately followed by a `LET` statement.
  Note that the `LET` and `RETURN` statements in data-modification queries are not as
  flexible as the general versions of `LET` and `RETURN`. When returning documents from
  data-modification operations, only a single variable can be assigned using `LET`, and
  the assignment can only be either `OLD` or `NEW`, but not an arbitrary expression. The
  `RETURN` statement also allows using the just-created variable only, and no arbitrary
  expressions.


v2.4.0-beta1 (2014-12-26)
--------------------------

* fixed superstates in FoxxGenerator

* fixed issue #1065: Aardvark: added creation of documents and edges with _key property

* fixed issue #1198: Aardvark: current AQL editor query is now cached

* Upgraded V8 version from 3.16.14 to 3.29.59

  The built-in version of V8 has been upgraded from 3.16.14 to 3.29.59.
  This activates several ES6 (also dubbed *Harmony* or *ES.next*) features in
  ArangoDB, both in the ArangoShell and the ArangoDB server. They can be
  used for scripting and in server-side actions such as Foxx routes, traversals
  etc.

  The following ES6 features are available in ArangoDB 2.4 by default:

  * iterators
  * the `of` operator
  * symbols
  * predefined collections types (Map, Set etc.)
  * typed arrays

  Many other ES6 features are disabled by default, but can be made available by
  starting arangod or arangosh with the appropriate options:

  * arrow functions
  * proxies
  * generators
  * String, Array, and Number enhancements
  * constants
  * enhanced object and numeric literals

  To activate all these ES6 features in arangod or arangosh, start it with
  the following options:

      arangosh --javascript.v8-options="--harmony --harmony_generators"

  More details on the available ES6 features can be found in
  [this blog](https://jsteemann.github.io/blog/2014/12/19/using-es6-features-in-arangodb/).

* Added Foxx generator for building Hypermedia APIs

  A more detailed description is [here](https://www.arangodb.com/2014/12/08/building-hypermedia-apis-foxxgenerator)

* New `Applications` tab in web interface:

  The `applications` tab got a complete redesign.
  It will now only show applications that are currently running on ArangoDB.
  For a selected application, a new detailed view has been created.
  This view provides a better overview of the app:
  * author
  * license
  * version
  * contributors
  * download links
  * API documentation

  To install a new application, a new dialog is now available.
  It provides the features already available in the console application `foxx-manager` plus some more:
  * install an application from Github
  * install an application from a zip file
  * install an application from ArangoDB's application store
  * create a new application from scratch: this feature uses a generator to
    create a Foxx application with pre-defined CRUD methods for a given list
    of collections. The generated Foxx app can either be downloaded as a zip file or
    be installed on the server. Starting with a new Foxx app has never been easier.

* fixed issue #1102: Aardvark: Layout bug in documents overview

  The documents overview was entirely destroyed in some situations on Firefox.
  We replaced the plugin we used there.

* fixed issue #1168: Aardvark: pagination buttons jumping

* fixed issue #1161: Aardvark: Click on Import JSON imports previously uploaded file

* removed configure options `--enable-all-in-one-v8`, `--enable-all-in-one-icu`,
  and `--enable-all-in-one-libev`.

* global internal rename to fix naming incompatibilities with JSON:

  Internal functions with names containing `array` have been renamed to `object`,
  internal functions with names containing `list` have been renamed to `array`.
  The renaming was mainly done in the C++ parts. The documentation has also been
  adjusted so that the correct JSON type names are used in most places.

  The change also led to the addition of a few function aliases in AQL:

  * `TO_LIST` now is an alias of the new `TO_ARRAY`
  * `IS_LIST` now is an alias of the new `IS_ARRAY`
  * `IS_DOCUMENT` now is an alias of the new `IS_OBJECT`

  The changed also renamed the option `mergeArrays` to `mergeObjects` for AQL
  data-modification query options and HTTP document modification API

* AQL: added optimizer rule "remove-filter-covered-by-index"

  This rule removes FilterNodes and CalculationNodes from an execution plan if the
  filter is already covered by a previous IndexRangeNode. Removing the CalculationNode
  and the FilterNode will speed up query execution because the query requires less
  computation.

* AQL: added optimizer rule "remove-sort-rand"

  This rule removes a `SORT RAND()` expression from a query and moves the random
  iteration into the appropriate `EnumerateCollectionNode`. This is more efficient
  than individually enumerating and then sorting randomly.

* AQL: range optimizations for IN and OR

  This change enables usage of indexes for several additional cases. Filters containing
  the `IN` operator can now make use of indexes, and multiple OR- or AND-combined filter
  conditions can now also use indexes if the filters are accessing the same indexed
  attribute.

  Here are a few examples of queries that can now use indexes but couldn't before:

    FOR doc IN collection
      FILTER doc.indexedAttribute == 1 || doc.indexedAttribute > 99
      RETURN doc

    FOR doc IN collection
      FILTER doc.indexedAttribute IN [ 3, 42 ] || doc.indexedAttribute > 99
      RETURN doc

    FOR doc IN collection
      FILTER (doc.indexedAttribute > 2 && doc.indexedAttribute < 10) ||
             (doc.indexedAttribute > 23 && doc.indexedAttribute < 42)
      RETURN doc

* fixed issue #500: AQL parentheses issue

  This change allows passing subqueries as AQL function parameters without using
  duplicate brackets (e.g. `FUNC(query)` instead of `FUNC((query))`

* added optional `COUNT` clause to AQL `COLLECT`

  This allows more efficient group count calculation queries, e.g.

      FOR doc IN collection
        COLLECT age = doc.age WITH COUNT INTO length
        RETURN { age: age, count: length }

  A count-only query is also possible:

      FOR doc IN collection
        COLLECT WITH COUNT INTO length
        RETURN length

* fixed missing makeDirectory when fetching a Foxx application from a zip file

* fixed issue #1134: Change the default endpoint to localhost

  This change will modify the IP address ArangoDB listens on to 127.0.0.1 by default.
  This will make new ArangoDB installations unaccessible from clients other than
  localhost unless changed. This is a security feature.

  To make ArangoDB accessible from any client, change the server's configuration
  (`--server.endpoint`) to either `tcp://0.0.0.0:8529` or the server's publicly
  visible IP address.

* deprecated `Repository#modelPrototype`. Use `Repository#model` instead.

* IMPORTANT CHANGE: by default, system collections are included in replication and all
  replication API return values. This will lead to user accounts and credentials
  data being replicated from master to slave servers. This may overwrite
  slave-specific database users.

  If this is undesired, the `_users` collection can be excluded from replication
  easily by setting the `includeSystem` attribute to `false` in the following commands:

  * replication.sync({ includeSystem: false });
  * replication.applier.properties({ includeSystem: false });

  This will exclude all system collections (including `_aqlfunctions`, `_graphs` etc.)
  from the initial synchronization and the continuous replication.

  If this is also undesired, it is also possible to specify a list of collections to
  exclude from the initial synchronization and the continuous replication using the
  `restrictCollections` attribute, e.g.:

      replication.applier.properties({
        includeSystem: true,
        restrictType: "exclude",
        restrictCollections: [ "_users", "_graphs", "foo" ]
      });

  The HTTP API methods for fetching the replication inventory and for dumping collections
  also support the `includeSystem` control flag via a URL parameter.

* removed DEPRECATED replication methods:
  * `replication.logger.start()`
  * `replication.logger.stop()`
  * `replication.logger.properties()`
  * HTTP PUT `/_api/replication/logger-start`
  * HTTP PUT `/_api/replication/logger-stop`
  * HTTP GET `/_api/replication/logger-config`
  * HTTP PUT `/_api/replication/logger-config`

* fixed issue #1174, which was due to locking problems in distributed
  AQL execution

* improved cluster locking for AQL avoiding deadlocks

* use DistributeNode for modifying queries with REPLACE and UPDATE, if
  possible


v2.3.6 (2015-XX-XX)
-------------------

* fixed AQL subquery optimization that produced wrong result when multiple subqueries
  directly followed each other and and a directly following `LET` statement did refer
  to any but the first subquery.


v2.3.5 (2015-01-16)
-------------------

* fixed intermittent 404 errors in Foxx apps after mounting or unmounting apps

* fixed issue #1200: Expansion operator results in "Cannot call method 'forEach' of null"

* fixed issue #1199: Cannot unlink root node of plan


v2.3.4 (2014-12-23)
-------------------

* fixed cerberus path for MyArangoDB


v2.3.3 (2014-12-17)
-------------------

* fixed error handling in instantiation of distributed AQL queries, this
  also fixes a bug in cluster startup with many servers

* issue #1185: parse non-fractional JSON numbers with exponent (e.g. `4e-261`)

* issue #1159: allow --server.request-timeout and --server.connect-timeout of 0


v2.3.2 (2014-12-09)
-------------------

* fixed issue #1177: Fix bug in the user app's storage

* fixed issue #1173: AQL Editor "Save current query" resets user password

* fixed missing makeDirectory when fetching a Foxx application from a zip file

* put in warning about default changed: fixed issue #1134: Change the default endpoint to localhost

* fixed issue #1163: invalid fullCount value returned from AQL

* fixed range operator precedence

* limit default maximum number of plans created by AQL optimizer to 256 (from 1024)

* make AQL optimizer not generate an extra plan if an index can be used, but modify
  existing plans in place

* fixed AQL cursor ttl (time-to-live) issue

  Any user-specified cursor ttl value was not honored since 2.3.0.

* fixed segfault in AQL query hash index setup with unknown shapes

* fixed memleaks

* added AQL optimizer rule for removing `INTO` from a `COLLECT` statement if not needed

* fixed issue #1131

  This change provides the `KEEP` clause for `COLLECT ... INTO`. The `KEEP` clause
  allows controlling which variables will be kept in the variable created by `INTO`.

* fixed issue #1147, must protect dispatcher ID for etcd

v2.3.1 (2014-11-28)
-------------------

* recreate password if missing during upgrade

* fixed issue #1126

* fixed non-working subquery index optimizations

* do not restrict summary of Foxx applications to 60 characters

* fixed display of "required" path parameters in Foxx application documentation

* added more optimizations of constants values in AQL FILTER conditions

* fixed invalid or-to-in optimization for FILTERs containing comparisons
  with boolean values

* fixed replication of `_graphs` collection

* added AQL list functions `PUSH`, `POP`, `UNSHIFT`, `SHIFT`, `REMOVE_VALUES`,
  `REMOVE_VALUE`, `REMOVE_NTH` and `APPEND`

* added AQL functions `CALL` and `APPLY` to dynamically call other functions

* fixed AQL optimizer cost estimation for LIMIT node

* prevent Foxx queues from permanently writing to the journal even when
  server is idle

* fixed AQL COLLECT statement with INTO clause, which copied more variables
  than v2.2 and thus lead to too much memory consumption.
  This deals with #1107.

* fixed AQL COLLECT statement, this concerned every COLLECT statement,
  only the first group had access to the values of the variables before
  the COLLECT statement. This deals with #1127.

* fixed some AQL internals, where sometimes too many items were
  fetched from upstream in the presence of a LIMIT clause. This should
  generally improve performance.


v2.3.0 (2014-11-18)
-------------------

* fixed syslog flags. `--log.syslog` is deprecated and setting it has no effect,
  `--log.facility` now works as described. Application name has been changed from
  `triagens` to `arangod`. It can be changed using `--log.application`. The syslog
  will only contain the actual log message. The datetime prefix is omitted.

* fixed deflate in SimpleHttpClient

* fixed issue #1104: edgeExamples broken or changed

* fixed issue #1103: Error while importing user queries

* fixed issue #1100: AQL: HAS() fails on doc[attribute_name]

* fixed issue #1098: runtime error when creating graph vertex

* hide system applications in **Applications** tab by default

  Display of system applications can be toggled by using the *system applications*
  toggle in the UI.

* added HTTP REST API for managing tasks (`/_api/tasks`)

* allow passing character lists as optional parameter to AQL functions `TRIM`,
  `LTRIM` and `RTRIM`

  These functions now support trimming using custom character lists. If no character
  lists are specified, all whitespace characters will be removed as previously:

      TRIM("  foobar\t \r\n ")         // "foobar"
      TRIM(";foo;bar;baz, ", "; ")     // "foo;bar;baz"

* added AQL string functions `LTRIM`, `RTRIM`, `FIND_FIRST`, `FIND_LAST`, `SPLIT`,
  `SUBSTITUTE`

* added AQL functions `ZIP`, `VALUES` and `PERCENTILE`

* made AQL functions `CONCAT` and `CONCAT_SEPARATOR` work with list arguments

* dynamically create extra dispatcher threads if required

* fixed issue #1097: schemas in the API docs no longer show required properties as optional


v2.3.0-beta2 (2014-11-08)
-------------------------

* front-end: new icons for uploading and downloading JSON documents into a collection

* front-end: fixed documents pagination css display error

* front-end: fixed flickering of the progress view

* front-end: fixed missing event for documents filter function

* front-end: jsoneditor: added CMD+Return (Mac) CTRL+Return (Linux/Win) shortkey for
  saving a document

* front-end: added information tooltip for uploading json documents.

* front-end: added database management view to the collapsed navigation menu

* front-end: added collection truncation feature

* fixed issue #1086: arangoimp: Odd errors if arguments are not given properly

* performance improvements for AQL queries that use JavaScript-based expressions
  internally

* added AQL geo functions `WITHIN_RECTANGLE` and `IS_IN_POLYGON`

* fixed non-working query results download in AQL editor of web interface

* removed debug print message in AQL editor query export routine

* fixed issue #1075: Aardvark: user name required even if auth is off #1075

  The fix for this prefills the username input field with the current user's
  account name if any and `root` (the default username) otherwise. Additionally,
  the tooltip text has been slightly adjusted.

* fixed issue #1069: Add 'raw' link to swagger ui so that the raw swagger
  json can easily be retrieved

  This adds a link to the Swagger API docs to an application's detail view in
  the **Applications** tab of the web interface. The link produces the Swagger
  JSON directly. If authentication is turned on, the link requires authentication,
  too.

* documentation updates


v2.3.0-beta1 (2014-11-01)
-------------------------

* added dedicated `NOT IN` operator for AQL

  Previously, a `NOT IN` was only achievable by writing a negated `IN` condition:

      FOR i IN ... FILTER ! (i IN [ 23, 42 ]) ...

  This can now alternatively be expressed more intuitively as follows:

      FOR i IN ... FILTER i NOT IN [ 23, 42 ] ...

* added alternative logical operator syntax for AQL

  Previously, the logical operators in AQL could only be written as:
  - `&&`: logical and
  - `||`: logical or
  - `!`: negation

  ArangoDB 2.3 introduces the alternative variants for these operators:
  - `AND`: logical and
  - `OR`: logical or
  - `NOT`: negation

  The new syntax is just an alternative to the old syntax, allowing easier
  migration from SQL. The old syntax is still fully supported and will be.

* improved output of `ArangoStatement.parse()` and POST `/_api/query`

  If an AQL query can be parsed without problems, The return value of
  `ArangoStatement.parse()` now contains an attribute `ast` with the abstract
  syntax tree of the query (before optimizations). Though this is an internal
  representation of the query and is subject to change, it can be used to inspect
  how ArangoDB interprets a given query.

* improved `ArangoStatement.explain()` and POST `/_api/explain`

  The commands for explaining AQL queries have been improved.

* added command-line option `--javascript.v8-contexts` to control the number of
  V8 contexts created in arangod.

  Previously, the number of V8 contexts was equal to the number of server threads
  (as specified by option `--server.threads`).

  However, it may be sensible to create different amounts of threads and V8
  contexts. If the option is not specified, the number of V8 contexts created
  will be equal to the number of server threads. Thus no change in configuration
  is required to keep the old behavior.

  If you are using the default config files or merge them with your local config
  files, please review if the default number of server threads is okay in your
  environment. Additionally you should verify that the number of V8 contexts
  created (as specified in option `--javascript.v8-contexts`) is okay.

* the number of server.threads specified is now the minimum of threads
  started. There are situation in which threads are waiting for results of
  distributed database servers. In this case the number of threads is
  dynamically increased.

* removed index type "bitarray"

  Bitarray indexes were only half-way documented and integrated in previous versions
  of ArangoDB so their benefit was limited. The support for bitarray indexes has
  thus been removed in ArangoDB 2.3. It is not possible to create indexes of type
  "bitarray" with ArangoDB 2.3.

  When a collection is opened that contains a bitarray index definition created
  with a previous version of ArangoDB, ArangoDB will ignore it and log the following
  warning:

      index type 'bitarray' is not supported in this version of ArangoDB and is ignored

  Future versions of ArangoDB may automatically remove such index definitions so the
  warnings will eventually disappear.

* removed internal "_admin/modules/flush" in order to fix requireApp

* added basic support for handling binary data in Foxx

  Requests with binary payload can be processed in Foxx applications by
  using the new method `res.rawBodyBuffer()`. This will return the unparsed request
  body as a Buffer object.

  There is now also the method `req.requestParts()` available in Foxx to retrieve
  the individual components of a multipart HTTP request.

  Buffer objects can now be used when setting the response body of any Foxx action.
  Additionally, `res.send()` has been added as a convenience method for returning
  strings, JSON objects or buffers from a Foxx action:

      res.send("<p>some HTML</p>");
      res.send({ success: true });
      res.send(new Buffer("some binary data"));

  The convenience method `res.sendFile()` can now be used to easily return the
  contents of a file from a Foxx action:

      res.sendFile(applicationContext.foxxFilename("image.png"));

  `fs.write` now accepts not only strings but also Buffer objects as second parameter:

      fs.write(filename, "some data");
      fs.write(filename, new Buffer("some binary data"));

  `fs.readBuffer` can be used to return the contents of a file in a Buffer object.

* improved performance of insertion into non-unique hash indexes significantly in case
  many duplicate keys are used in the index

* issue #1042: set time zone in log output

  the command-line option `--log.use-local-time` was added to print dates and times in
  the server-local timezone instead of UTC

* command-line options that require a boolean value now validate the
  value given on the command-line

  This prevents issues if no value is specified for an option that
  requires a boolean value. For example, the following command-line would
  have caused trouble in 2.2, because `--server.endpoint` would have been
  used as the value for the `--server.disable-authentication` options
  (which requires a boolean value):

      arangod --server.disable-authentication --server.endpoint tcp://127.0.0.1:8529 data

  In 2.3, running this command will fail with an error and requires to
  be modified to:

      arangod --server.disable-authentication true --server.endpoint tcp://127.0.0.1:8529 data

* improved performance of CSV import in arangoimp

* fixed issue #1027: Stack traces are off-by-one

* fixed issue #1026: Modules loaded in different files within the same app
  should refer to the same module

* fixed issue #1025: Traversal not as expected in undirected graph

* added a _relation function in the general-graph module.

  This deprecated _directedRelation and _undirectedRelation.
  ArangoDB does not offer any constraints for undirected edges
  which caused some confusion of users how undirected relations
  have to be handled. Relation now only supports directed relations
  and the user can actively simulate undirected relations.

* changed return value of Foxx.applicationContext#collectionName:

  Previously, the function could return invalid collection names because
  invalid characters were not replaced in the application name prefix, only
  in the collection name passed.

  Now, the function replaces invalid characters also in the application name
  prefix, which might to slightly different results for application names that
  contained any characters outside the ranges [a-z], [A-Z] and [0-9].

* prevent XSS in AQL editor and logs view

* integrated tutorial into ArangoShell and web interface

* added option `--backslash-escape` for arangoimp when running CSV file imports

* front-end: added download feature for (filtered) documents

* front-end: added download feature for the results of a user query

* front-end: added function to move documents to another collection

* front-end: added sort-by attribute to the documents filter

* front-end: added sorting feature to database, graph management and user management view.

* issue #989: front-end: Databases view not refreshing after deleting a database

* issue #991: front-end: Database search broken

* front-end: added infobox which shows more information about a document (_id, _rev, _key) or
  an edge (_id, _rev, _key, _from, _to). The from and to attributes are clickable and redirect
  to their document location.

* front-end: added edit-mode for deleting multiple documents at the same time.

* front-end: added delete button to the detailed document/edge view.

* front-end: added visual feedback for saving documents/edges inside the editor (error/success).

* front-end: added auto-focusing for the first input field in a modal.

* front-end: added validation for user input in a modal.

* front-end: user defined queries are now stored inside the database and are bound to the current
  user, instead of using the local storage functionality of the browsers. The outcome of this is
  that user defined queries are now independently usable from any device. Also queries can now be
  edited through the standard document editor of the front-end through the _users collection.

* front-end: added import and export functionality for user defined queries.

* front-end: added new keywords and functions to the aql-editor theme

* front-end: applied tile-style to the graph view

* front-end: now using the new graph api including multi-collection support

* front-end: foxx apps are now deletable

* front-end: foxx apps are now installable and updateable through github, if github is their
  origin.

* front-end: added foxx app version control. Multiple versions of a single foxx app are now
  installable and easy to manage and are also arranged in groups.

* front-end: the user-set filter of a collection is now stored until the user navigates to
  another collection.

* front-end: fetching and filtering of documents, statistics, and query operations are now
  handled with asynchronous ajax calls.

* front-end: added progress indicator if the front-end is waiting for a server operation.

* front-end: fixed wrong count of documents in the documents view of a collection.

* front-end: fixed unexpected styling of the manage db view and navigation.

* front-end: fixed wrong handling of select fields in a modal view.

* front-end: fixed wrong positioning of some tooltips.

* automatically call `toJSON` function of JavaScript objects (if present)
  when serializing them into database documents. This change allows
  storing JavaScript date objects in the database in a sensible manner.


v2.2.7 (2014-11-19)
-------------------

* fixed issue #998: Incorrect application URL for non-system Foxx apps

* fixed issue #1079: AQL editor: keyword WITH in UPDATE query is not highlighted

* fix memory leak in cluster nodes

* fixed registration of AQL user-defined functions in Web UI (JS shell)

* fixed error display in Web UI for certain errors
  (now error message is printed instead of 'undefined')

* fixed issue #1059: bug in js module console

* fixed issue #1056: "fs": zip functions fail with passwords

* fixed issue #1063: Docs: measuring unit of --wal.logfile-size?

* fixed issue #1062: Docs: typo in 14.2 Example data


v2.2.6 (2014-10-20)
-------------------

* fixed issue #972: Compilation Issue

* fixed issue #743: temporary directories are now unique and one can read
  off the tool that created them, if empty, they are removed atexit

* Highly improved performance of all AQL GRAPH_* functions.

* Orphan collections in general graphs can now be found via GRAPH_VERTICES
  if either "any" or no direction is defined

* Fixed documentation for AQL function GRAPH_NEIGHBORS.
  The option "vertexCollectionRestriction" is meant to filter the target
  vertices only, and should not filter the path.

* Fixed a bug in GRAPH_NEIGHBORS which enforced only empty results
  under certain conditions


v2.2.5 (2014-10-09)
-------------------

* fixed issue #961: allow non-JSON values in undocument request bodies

* fixed issue 1028: libicu is now statically linked

* fixed cached lookups of collections on the server, which may have caused spurious
  problems after collection rename operations


v2.2.4 (2014-10-01)
-------------------

* fixed accessing `_from` and `_to` attributes in `collection.byExample` and
  `collection.firstExample`

  These internal attributes were not handled properly in the mentioned functions, so
  searching for them did not always produce documents

* fixed issue #1030: arangoimp 2.2.3 crashing, not logging on large Windows CSV file

* fixed issue #1025: Traversal not as expected in undirected graph

* fixed issue #1020

  This requires re-introducing the startup option `--database.force-sync-properties`.

  This option can again be used to force fsyncs of collection, index and database properties
  stored as JSON strings on disk in files named `parameter.json`. Syncing these files after
  a write may be necessary if the underlying storage does not sync file contents by itself
  in a "sensible" amount of time after a file has been written and closed.

  The default value is `true` so collection, index and database properties will always be
  synced to disk immediately. This affects creating, renaming and dropping collections as
  well as creating and dropping databases and indexes. Each of these operations will perform
  an additional fsync on the `parameter.json` file if the option is set to `true`.

  It might be sensible to set this option to `false` for workloads that create and drop a
  lot of collections (e.g. test runs).

  Document operations such as creating, updating and dropping documents are not affected
  by this option.

* fixed issue #1016: AQL editor bug

* fixed issue #1014: WITHIN function returns wrong distance

* fixed AQL shortest path calculation in function `GRAPH_SHORTEST_PATH` to return
  complete vertex objects instead of just vertex ids

* allow changing of attributes of documents stored in server-side JavaScript variables

  Previously, the following did not work:

      var doc = db.collection.document(key);
      doc._key = "abc"; // overwriting internal attributes not supported
      doc.value = 123;  // overwriting existing attributes not supported

  Now, modifying documents stored in server-side variables (e.g. `doc` in the above case)
  is supported. Modifying the variables will not update the documents in the database,
  but will modify the JavaScript object (which can be written back to the database using
  `db.collection.update` or `db.collection.replace`)

* fixed issue #997: arangoimp apparently doesn't support files >2gig on Windows

  large file support (requires using `_stat64` instead of `stat`) is now supported on
  Windows


v2.2.3 (2014-09-02)
-------------------

* added `around` for Foxx controller

* added `type` option for HTTP API `GET /_api/document?collection=...`

  This allows controlling the type of results to be returned. By default, paths to
  documents will be returned, e.g.

      [
        `/_api/document/test/mykey1`,
        `/_api/document/test/mykey2`,
        ...
      ]

  To return a list of document ids instead of paths, the `type` URL parameter can be
  set to `id`:

      [
        `test/mykey1`,
        `test/mykey2`,
        ...
      ]

  To return a list of document keys only, the `type` URL parameter can be set to `key`:

      [
        `mykey1`,
        `mykey2`,
        ...
      ]


* properly capitalize HTTP response header field names in case the `x-arango-async`
  HTTP header was used in a request.

* fixed several documentation issues

* speedup for several general-graph functions, AQL functions starting with `GRAPH_`
  and traversals


v2.2.2 (2014-08-08)
-------------------

* allow storing non-reserved attribute names starting with an underscore

  Previous versions of ArangoDB parsed away all attribute names that started with an
  underscore (e.g. `_test', '_foo', `_bar`) on all levels of a document (root level
  and sub-attribute levels). While this behavior was documented, it was unintuitive and
  prevented storing documents inside other documents, e.g.:

      {
        "_key" : "foo",
        "_type" : "mydoc",
        "references" : [
          {
            "_key" : "something",
            "_rev" : "...",
            "value" : 1
          },
          {
            "_key" : "something else",
            "_rev" : "...",
            "value" : 2
          }
        ]
      }

  In the above example, previous versions of ArangoDB removed all attributes and
  sub-attributes that started with underscores, meaning the embedded documents would lose
  some of their attributes. 2.2.2 should preserve such attributes, and will also allow
  storing user-defined attribute names on the top-level even if they start with underscores
  (such as `_type` in the above example).

* fix conversion of JavaScript String, Number and Boolean objects to JSON.

  Objects created in JavaScript using `new Number(...)`, `new String(...)`, or
  `new Boolean(...)` were not converted to JSON correctly.

* fixed a race condition on task registration (i.e. `require("org/arangodb/tasks").register()`)

  this race condition led to undefined behavior when a just-created task with no offset and
  no period was instantly executed and deleted by the task scheduler, before the `register`
  function returned to the caller.

* changed run-tests.sh to execute all suitable tests.

* switch to new version of gyp

* fixed upgrade button


v2.2.1 (2014-07-24)
-------------------

* fixed hanging write-ahead log recovery for certain cases that involved dropping
  databases

* fixed issue with --check-version: when creating a new database the check failed

* issue #947 Foxx applicationContext missing some properties

* fixed issue with --check-version: when creating a new database the check failed

* added startup option `--wal.suppress-shape-information`

  Setting this option to `true` will reduce memory and disk space usage and require
  less CPU time when modifying documents or edges. It should therefore be turned on
  for standalone ArangoDB servers. However, for servers that are used as replication
  masters, setting this option to `true` will effectively disable the usage of the
  write-ahead log for replication, so it should be set to `false` for any replication
  master servers.

  The default value for this option is `false`.

* added optional `ttl` attribute to specify result cursor expiration for HTTP API method
  `POST /_api/cursor`

  The `ttl` attribute can be used to prevent cursor results from timing out too early.

* issue #947: Foxx applicationContext missing some properties

* (reported by Christian Neubauer):

  The problem was that in Google's V8, signed and unsigned chars are not always declared cleanly.
  so we need to force v8 to compile with forced signed chars which is done by the Flag:
    -fsigned-char
  at least it is enough to follow the instructions of compiling arango on rasperry
  and add "CFLAGS='-fsigned-char'" to the make command of V8 and remove the armv7=0

* Fixed a bug with the replication client. In the case of single document
  transactions the collection was not write locked.


v2.2.0 (2014-07-10)
-------------------

* The replication methods `logger.start`, `logger.stop` and `logger.properties` are
  no-ops in ArangoDB 2.2 as there is no separate replication logger anymore. Data changes
  are logged into the write-ahead log in ArangoDB 2.2, and not separately by the
  replication logger. The replication logger object is still there in ArangoDB 2.2 to
  ensure backwards-compatibility, however, logging cannot be started, stopped or
  configured anymore. Using any of these methods will do nothing.

  This also affects the following HTTP API methods:
  - `PUT /_api/replication/logger-start`
  - `PUT /_api/replication/logger-stop`
  - `GET /_api/replication/logger-config`
  - `PUT /_api/replication/logger-config`

  Using any of these methods is discouraged from now on as they will be removed in
  future versions of ArangoDB.

* INCOMPATIBLE CHANGE: replication of transactions has changed. Previously, transactions
  were logged on a master in one big block and shipped to a slave in one block, too.
  Now transactions will be logged and replicated as separate entries, allowing transactions
  to be bigger and also ensure replication progress.

  This change also affects the behavior of the `stop` method of the replication applier.
  If the replication applier is now stopped manually using the `stop` method and later
  restarted using the `start` method, any transactions that were unfinished at the
  point of stopping will be aborted on a slave, even if they later commit on the master.

  In ArangoDB 2.2, stopping the replication applier manually should be avoided unless the
  goal is to stop replication permanently or to do a full resync with the master anyway.
  If the replication applier still must be stopped, it should be made sure that the
  slave has fetched and applied all pending operations from a master, and that no
  extra transactions are started on the master before the `stop` command on the slave
  is executed.

  Replication of transactions in ArangoDB 2.2 might also lock the involved collections on
  the slave while a transaction is either committed or aborted on the master and the
  change has been replicated to the slave. This change in behavior may be important for
  slave servers that are used for read-scaling. In order to avoid long lasting collection
  locks on the slave, transactions should be kept small.

  The `_replication` system collection is not used anymore in ArangoDB 2.2 and its usage is
  discouraged.

* INCOMPATIBLE CHANGE: the figures reported by the `collection.figures` method
  now only reflect documents and data contained in the journals and datafiles of
  collections. Documents or deletions contained only in the write-ahead log will
  not influence collection figures until the write-ahead log garbage collection
  kicks in. The figures for a collection might therefore underreport the total
  resource usage of a collection.

  Additionally, the attributes `lastTick` and `uncollectedLogfileEntries` have been
  added to the result of the `figures` operation and the HTTP API method
  `PUT /_api/collection/figures`

* added `insert` method as an alias for `save`. Documents can now be inserted into
  a collection using either method:

      db.test.save({ foo: "bar" });
      db.test.insert({ foo: "bar" });

* added support for data-modification AQL queries

* added AQL keywords `INSERT`, `UPDATE`, `REPLACE` and `REMOVE` (and `WITH`) to
  support data-modification AQL queries.

  Unquoted usage of these keywords for attribute names in AQL queries will likely
  fail in ArangoDB 2.2. If any such attribute name needs to be used in a query, it
  should be enclosed in backticks to indicate the usage of a literal attribute
  name.

  For example, the following query will fail in ArangoDB 2.2 with a parse error:

      FOR i IN foo RETURN i.remove

  and needs to be rewritten like this:

      FOR i IN foo RETURN i.`remove`

* disallow storing of JavaScript objects that contain JavaScript native objects
  of type `Date`, `Function`, `RegExp` or `External`, e.g.

      db.test.save({ foo: /bar/ });
      db.test.save({ foo: new Date() });

  will now print

      Error: <data> cannot be converted into JSON shape: could not shape document

  Previously, objects of these types were silently converted into an empty object
  (i.e. `{ }`).

  To store such objects in a collection, explicitly convert them into strings
  like this:

      db.test.save({ foo: String(/bar/) });
      db.test.save({ foo: String(new Date()) });

* The replication methods `logger.start`, `logger.stop` and `logger.properties` are
  no-ops in ArangoDB 2.2 as there is no separate replication logger anymore. Data changes
  are logged into the write-ahead log in ArangoDB 2.2, and not separately by the
  replication logger. The replication logger object is still there in ArangoDB 2.2 to
  ensure backwards-compatibility, however, logging cannot be started, stopped or
  configured anymore. Using any of these methods will do nothing.

  This also affects the following HTTP API methods:
  - `PUT /_api/replication/logger-start`
  - `PUT /_api/replication/logger-stop`
  - `GET /_api/replication/logger-config`
  - `PUT /_api/replication/logger-config`

  Using any of these methods is discouraged from now on as they will be removed in
  future versions of ArangoDB.

* INCOMPATIBLE CHANGE: replication of transactions has changed. Previously, transactions
  were logged on a master in one big block and shipped to a slave in one block, too.
  Now transactions will be logged and replicated as separate entries, allowing transactions
  to be bigger and also ensure replication progress.

  This change also affects the behavior of the `stop` method of the replication applier.
  If the replication applier is now stopped manually using the `stop` method and later
  restarted using the `start` method, any transactions that were unfinished at the
  point of stopping will be aborted on a slave, even if they later commit on the master.

  In ArangoDB 2.2, stopping the replication applier manually should be avoided unless the
  goal is to stop replication permanently or to do a full resync with the master anyway.
  If the replication applier still must be stopped, it should be made sure that the
  slave has fetched and applied all pending operations from a master, and that no
  extra transactions are started on the master before the `stop` command on the slave
  is executed.

  Replication of transactions in ArangoDB 2.2 might also lock the involved collections on
  the slave while a transaction is either committed or aborted on the master and the
  change has been replicated to the slave. This change in behavior may be important for
  slave servers that are used for read-scaling. In order to avoid long lasting collection
  locks on the slave, transactions should be kept small.

  The `_replication` system collection is not used anymore in ArangoDB 2.2 and its usage is
  discouraged.

* INCOMPATIBLE CHANGE: the figures reported by the `collection.figures` method
  now only reflect documents and data contained in the journals and datafiles of
  collections. Documents or deletions contained only in the write-ahead log will
  not influence collection figures until the write-ahead log garbage collection
  kicks in. The figures for a collection might therefore underreport the total
  resource usage of a collection.

  Additionally, the attributes `lastTick` and `uncollectedLogfileEntries` have been
  added to the result of the `figures` operation and the HTTP API method
  `PUT /_api/collection/figures`

* added `insert` method as an alias for `save`. Documents can now be inserted into
  a collection using either method:

      db.test.save({ foo: "bar" });
      db.test.insert({ foo: "bar" });

* added support for data-modification AQL queries

* added AQL keywords `INSERT`, `UPDATE`, `REPLACE` and `REMOVE` (and `WITH`) to
  support data-modification AQL queries.

  Unquoted usage of these keywords for attribute names in AQL queries will likely
  fail in ArangoDB 2.2. If any such attribute name needs to be used in a query, it
  should be enclosed in backticks to indicate the usage of a literal attribute
  name.

  For example, the following query will fail in ArangoDB 2.2 with a parse error:

      FOR i IN foo RETURN i.remove

  and needs to be rewritten like this:

      FOR i IN foo RETURN i.`remove`

* disallow storing of JavaScript objects that contain JavaScript native objects
  of type `Date`, `Function`, `RegExp` or `External`, e.g.

      db.test.save({ foo: /bar/ });
      db.test.save({ foo: new Date() });

  will now print

      Error: <data> cannot be converted into JSON shape: could not shape document

  Previously, objects of these types were silently converted into an empty object
  (i.e. `{ }`).

  To store such objects in a collection, explicitly convert them into strings
  like this:

      db.test.save({ foo: String(/bar/) });
      db.test.save({ foo: String(new Date()) });

* honor startup option `--server.disable-statistics` when deciding whether or not
  to start periodic statistics collection jobs

  Previously, the statistics collection jobs were started even if the server was
  started with the `--server.disable-statistics` flag being set to `true`

* removed startup option `--random.no-seed`

  This option had no effect in previous versions of ArangoDB and was thus removed.

* removed startup option `--database.remove-on-drop`

  This option was used for debugging only.

* removed startup option `--database.force-sync-properties`

  This option is now superfluous as collection properties are now stored in the
  write-ahead log.

* introduced write-ahead log

  All write operations in an ArangoDB server instance are automatically logged
  to the server's write-ahead log. The write-ahead log is a set of append-only
  logfiles, and it is used in case of a crash recovery and for replication.
  Data from the write-ahead log will eventually be moved into the journals or
  datafiles of collections, allowing the server to remove older write-ahead log
  logfiles. Figures of collections will be updated when data are moved from the
  write-ahead log into the journals or datafiles of collections.

  Cross-collection transactions in ArangoDB should benefit considerably by this
  change, as less writes than in previous versions are required to ensure the data
  of multiple collections are atomically and durably committed. All data-modifying
  operations inside transactions (insert, update, remove) will write their
  operations into the write-ahead log directly, making transactions with multiple
  operations also require less physical memory than in previous versions of ArangoDB,
  that required all transaction data to fit into RAM.

  The `_trx` system collection is not used anymore in ArangoDB 2.2 and its usage is
  discouraged.

  The data in the write-ahead log can also be used in the replication context.
  The `_replication` collection that was used in previous versions of ArangoDB to
  store all changes on the server is not used anymore in ArangoDB 2.2. Instead,
  slaves can read from a master's write-ahead log to get informed about most
  recent changes. This removes the need to store data-modifying operations in
  both the actual place and the `_replication` collection.

* removed startup option `--server.disable-replication-logger`

  This option is superfluous in ArangoDB 2.2. There is no dedicated replication
  logger in ArangoDB 2.2. There is now always the write-ahead log, and it is also
  used as the server's replication log. Specifying the startup option
  `--server.disable-replication-logger` will do nothing in ArangoDB 2.2, but the
  option should not be used anymore as it might be removed in a future version.

* changed behavior of replication logger

  There is no dedicated replication logger in ArangoDB 2.2 as there is the
  write-ahead log now. The existing APIs for starting and stopping the replication
  logger still exist in ArangoDB 2.2 for downwards-compatibility, but calling
  the start or stop operations are no-ops in ArangoDB 2.2. When querying the
  replication logger status via the API, the server will always report that the
  replication logger is running. Configuring the replication logger is a no-op
  in ArangoDB 2.2, too. Changing the replication logger configuration has no
  effect. Instead, the write-ahead log configuration can be changed.

* removed MRuby integration for arangod

  ArangoDB had an experimental MRuby integration in some of the publish builds.
  This wasn't continuously developed, and so it has been removed in ArangoDB 2.2.

  This change has led to the following startup options being superfluous:

  - `--ruby.gc-interval`
  - `--ruby.action-directory`
  - `--ruby.modules-path`
  - `--ruby.startup-directory`

  Specifying these startup options will do nothing in ArangoDB 2.2, but the
  options should be avoided from now on as they might be removed in future versions.

* reclaim index memory when last document in collection is deleted

  Previously, deleting documents from a collection did not lead to index sizes being
  reduced. Instead, the already allocated index memory was re-used when a collection
  was refilled.

  Now, index memory for primary indexes and hash indexes is reclaimed instantly when
  the last document from a collection is removed.

* inlined and optimized functions in hash indexes

* added AQL TRANSLATE function

  This function can be used to perform lookups from static lists, e.g.

      LET countryNames = { US: "United States", UK: "United Kingdom", FR: "France" }
      RETURN TRANSLATE("FR", countryNames)

* fixed datafile debugger

* fixed check-version for empty directory

* moved try/catch block to the top of routing chain

* added mountedApp function for foxx-manager

* fixed issue #883: arango 2.1 - when starting multi-machine cluster, UI web
  does not change to cluster overview

* fixed dfdb: should not start any other V8 threads

* cleanup of version-check, added module org/arangodb/database-version,
  added --check-version option

* fixed issue #881: [2.1.0] Bombarded (every 10 sec or so) with
  "WARNING format string is corrupt" when in non-system DB Dashboard

* specialized primary index implementation to allow faster hash table
  rebuilding and reduce lookups in datafiles for the actual value of `_key`.

* issue #862: added `--overwrite` option to arangoimp

* removed number of property lookups for documents during AQL queries that
  access documents

* prevent buffering of long print results in arangosh's and arangod's print
  command

  this change will emit buffered intermediate print results and discard the
  output buffer to quickly deliver print results to the user, and to prevent
  constructing very large buffers for large results

* removed sorting of attribute names for use in a collection's shaper

  sorting attribute names was done on document insert to keep attributes
  of a collection in sorted order for faster comparisons. The sort order
  of attributes was only used in one particular and unlikely case, so it
  was removed. Collections with many different attribute names should
  benefit from this change by faster inserts and slightly less memory usage.

* fixed a bug in arangodump which got the collection name in _from and _to
  attributes of edges wrong (all were "_unknown")

* fixed a bug in arangorestore which did not recognize wrong _from and _to
  attributes of edges

* improved error detection and reporting in arangorestore


v2.1.1 (2014-06-06)
-------------------

* fixed dfdb: should not start any other V8 threads

* signature for collection functions was modified

  The basic change was the substitution of the input parameter of the
  function by an generic options object which can contain multiple
  option parameter of the function.
  Following functions were modified
  remove
  removeBySample
  replace
  replaceBySample
  update
  updateBySample

  Old signature is yet supported but it will be removed in future versions

v2.1.0 (2014-05-29)
-------------------

* implemented upgrade procedure for clusters

* fixed communication issue with agency which prevented reconnect
  after an agent failure

* fixed cluster dashboard in the case that one but not all servers
  in the cluster are down

* fixed a bug with coordinators creating local database objects
  in the wrong order (_system needs to be done first)

* improved cluster dashboard


v2.1.0-rc2 (2014-05-25)
-----------------------

* fixed issue #864: Inconsistent behavior of AQL REVERSE(list) function


v2.1.0-rc1 (XXXX-XX-XX)
-----------------------

* added server-side periodic task management functions:

  - require("org/arangodb/tasks").register(): registers a periodic task
  - require("org/arangodb/tasks").unregister(): unregisters and removes a
    periodic task
  - require("org/arangodb/tasks").get(): retrieves a specific tasks or all
    existing tasks

  the previous undocumented function `internal.definePeriodic` is now
  deprecated and will be removed in a future release.

* decrease the size of some seldom used system collections on creation.

  This will make these collections use less disk space and mapped memory.

* added AQL date functions

* added AQL FLATTEN() list function

* added index memory statistics to `db.<collection>.figures()` function

  The `figures` function will now return a sub-document `indexes`, which lists
  the number of indexes in the `count` sub-attribute, and the total memory
  usage of the indexes in bytes in the `size` sub-attribute.

* added AQL CURRENT_DATABASE() function

  This function returns the current database's name.

* added AQL CURRENT_USER() function

  This function returns the current user from an AQL query. The current user is the
  username that was specified in the `Authorization` HTTP header of the request. If
  authentication is turned off or the query was executed outside a request context,
  the function will return `null`.

* fixed issue #796: Searching with newline chars broken?

  fixed slightly different handling of backslash escape characters in a few
  AQL functions. Now handling of escape sequences should be consistent, and
  searching for newline characters should work the same everywhere

* added OpenSSL version check for configure

  It will report all OpenSSL versions < 1.0.1g as being too old.
  `configure` will only complain about an outdated OpenSSL version but not stop.

* require C++ compiler support (requires g++ 4.8, clang++ 3.4 or Visual Studio 13)

* less string copying returning JSONified documents from ArangoDB, e.g. via
  HTTP GET `/_api/document/<collection>/<document>`

* issue #798: Lower case http headers from arango

  This change allows returning capitalized HTTP headers, e.g.
  `Content-Length` instead of `content-length`.
  The HTTP spec says that headers are case-insensitive, but
  in fact several clients rely on a specific case in response
  headers.
  This change will capitalize HTTP headers if the `X-Arango-Version`
  request header is sent by the client and contains a value of at
  least `20100` (for version 2.1). The default value for the
  compatibility can also be set at server start, using the
  `--server.default-api-compatibility` option.

* simplified usage of `db._createStatement()`

  Previously, the function could not be called with a query string parameter as
  follows:

      db._createStatement(queryString);

  Calling it as above resulted in an error because the function expected an
  object as its parameter. From now on, it's possible to call the function with
  just the query string.

* make ArangoDB not send back a `WWW-Authenticate` header to a client in case the
  client sends the `X-Omit-WWW-Authenticate` HTTP header.

  This is done to prevent browsers from showing their built-in HTTP authentication
  dialog for AJAX requests that require authentication.
  ArangoDB will still return an HTTP 401 (Unauthorized) if the request doesn't
  contain valid credentials, but it will omit the `WWW-Authenticate` header,
  allowing clients to bypass the browser's authentication dialog.

* added REST API method HTTP GET `/_api/job/job-id` to query the status of an
  async job without potentially fetching it from the list of done jobs

* fixed non-intuitive behavior in jobs API: previously, querying the status
  of an async job via the API HTTP PUT `/_api/job/job-id` removed a currently
  executing async job from the list of queryable jobs on the server.
  Now, when querying the result of an async job that is still executing,
  the job is kept in the list of queryable jobs so its result can be fetched
  by a subsequent request.

* use a new data structure for the edge index of an edge collection. This
  improves the performance for the creation of the edge index and in
  particular speeds up removal of edges in graphs. Note however that
  this change might change the order in which edges starting at
  or ending in a vertex are returned. However, this order was never
  guaranteed anyway and it is not sensible to guarantee any particular
  order.

* provide a size hint to edge and hash indexes when initially filling them
  this will lead to less re-allocations when populating these indexes

  this may speed up building indexes when opening an existing collection

* don't requeue identical context methods in V8 threads in case a method is
  already registered

* removed arangod command line option `--database.remove-on-compacted`

* export the sort attribute for graph traversals to the HTTP interface

* add support for arangodump/arangorestore for clusters


v2.0.8 (XXXX-XX-XX)
-------------------

* fixed too-busy iteration over skiplists

  Even when a skiplist query was restricted by a limit clause, the skiplist
  index was queried without the limit. this led to slower-than-necessary
  execution times.

* fixed timeout overflows on 32 bit systems

  this bug has led to problems when select was called with a high timeout
  value (2000+ seconds) on 32bit systems that don't have a forgiving select
  implementation. when the call was made on these systems, select failed
  so no data would be read or sent over the connection

  this might have affected some cluster-internal operations.

* fixed ETCD issues on 32 bit systems

  ETCD was non-functional on 32 bit systems at all. The first call to the
  watch API crashed it. This was because atomic operations worked on data
  structures that were not properly aligned on 32 bit systems.

* fixed issue #848: db.someEdgeCollection.inEdge does not return correct
  value when called the 2nd time after a .save to the edge collection


v2.0.7 (2014-05-05)
-------------------

* issue #839: Foxx Manager missing "unfetch"

* fixed a race condition at startup

  this fixes undefined behavior in case the logger was involved directly at
  startup, before the logger initialization code was called. This should have
  occurred only for code that was executed before the invocation of main(),
  e.g. during ctor calls of statically defined objects.


v2.0.6 (2014-04-22)
-------------------

* fixed issue #835: arangosh doesn't show correct database name



v2.0.5 (2014-04-21)
-------------------

* Fixed a caching problem in IE JS Shell

* added cancelation for async jobs

* upgraded to new gyp for V8

* new Windows installer


v2.0.4 (2014-04-14)
-------------------

* fixed cluster authentication front-end issues for Firefox and IE, there are
  still problems with Chrome


v2.0.3 (2014-04-14)
-------------------

* fixed AQL optimizer bug

* fixed front-end issues

* added password change dialog


v2.0.2 (2014-04-06)
-------------------

* during cluster startup, do not log (somewhat expected) connection errors with
  log level error, but with log level info

* fixed dashboard modals

* fixed connection check for cluster planning front end: firefox does
  not support async:false

* document how to persist a cluster plan in order to relaunch an existing
  cluster later


v2.0.1 (2014-03-31)
-------------------

* make ArangoDB not send back a `WWW-Authenticate` header to a client in case the
  client sends the `X-Omit-WWW-Authenticate` HTTP header.

  This is done to prevent browsers from showing their built-in HTTP authentication
  dialog for AJAX requests that require authentication.
  ArangoDB will still return an HTTP 401 (Unauthorized) if the request doesn't
  contain valid credentials, but it will omit the `WWW-Authenticate` header,
  allowing clients to bypass the browser's authentication dialog.

* fixed isses in arango-dfdb:

  the dfdb was not able to unload certain system collections, so these couldn't be
  inspected with the dfdb sometimes. Additionally, it did not truncate corrupt
  markers from datafiles under some circumstances

* added `changePassword` attribute for users

* fixed non-working "save" button in collection edit view of web interface
  clicking the save button did nothing. one had to press enter in one of the input
  fields to send modified form data

* fixed V8 compile error on MacOS X

* prevent `body length: -9223372036854775808` being logged in development mode for
  some Foxx HTTP responses

* fixed several bugs in web interface dashboard

* fixed issue #783: coffee script not working in manifest file

* fixed issue #783: coffee script not working in manifest file

* fixed issue #781: Cant save current query from AQL editor ui

* bumped version in `X-Arango-Version` compatibility header sent by arangosh and other
  client tools from `1.5` to `2.0`.

* fixed startup options for arango-dfdb, added details option for arango-dfdb

* fixed display of missing error messages and codes in arangosh

* when creating a collection via the web interface, the collection type was always
  "document", regardless of the user's choice


v2.0.0 (2014-03-10)
-------------------

* first 2.0 release


v2.0.0-rc2 (2014-03-07)
-----------------------

* fixed cluster authorization


v2.0.0-rc1 (2014-02-28)
-----------------------

* added sharding :-)

* added collection._dbName attribute to query the name of the database from a collection

  more detailed documentation on the sharding and cluster features can be found in the user
  manual, section **Sharding**

* INCOMPATIBLE CHANGE: using complex values in AQL filter conditions with operators other
  than equality (e.g. >=, >, <=, <) will disable usage of skiplist indexes for filter
  evaluation.

  For example, the following queries will be affected by change:

      FOR doc IN docs FILTER doc.value < { foo: "bar" } RETURN doc
      FOR doc IN docs FILTER doc.value >= [ 1, 2, 3 ] RETURN doc

  The following queries will not be affected by the change:

      FOR doc IN docs FILTER doc.value == 1 RETURN doc
      FOR doc IN docs FILTER doc.value == "foo" RETURN doc
      FOR doc IN docs FILTER doc.value == [ 1, 2, 3 ] RETURN doc
      FOR doc IN docs FILTER doc.value == { foo: "bar" } RETURN doc

* INCOMPATIBLE CHANGE: removed undocumented method `collection.saveOrReplace`

  this feature was never advertised nor documented nor tested.

* INCOMPATIBLE CHANGE: removed undocumented REST API method `/_api/simple/BY-EXAMPLE-HASH`

  this feature was never advertised nor documented nor tested.

* added explicit startup parameter `--server.reuse-address`

  This flag can be used to control whether sockets should be acquired with the SO_REUSEADDR
  flag.

  Regardless of this setting, sockets on Windows are always acquired using the
  SO_EXCLUSIVEADDRUSE flag.

* removed undocumented REST API method GET `/_admin/database-name`

* added user validation API at POST `/_api/user/<username>`

* slightly improved users management API in `/_api/user`:

  Previously, when creating a new user via HTTP POST, the username needed to be
  passed in an attribute `username`. When users were returned via this API,
  the usernames were returned in an attribute named `user`. This was slightly
  confusing and was changed in 2.0 as follows:

  - when adding a user via HTTP POST, the username can be specified in an attribute
  `user`. If this attribute is not used, the API will look into the attribute `username`
  as before and use that value.
  - when users are returned via HTTP GET, the usernames are still returned in an
    attribute `user`.

  This change should be fully downwards-compatible with the previous version of the API.

* added AQL SLICE function to extract slices from lists

* made module loader more node compatible

* the startup option `--javascript.package-path` for arangosh is now deprecated and does
  nothing. Using it will not cause an error, but the option is ignored.

* added coffee script support

* Several UI improvements.

* Exchanged icons in the graphviewer toolbar

* always start networking and HTTP listeners when starting the server (even in
  console mode)

* allow vertex and edge filtering with user-defined functions in TRAVERSAL,
  TRAVERSAL_TREE and SHORTEST_PATH AQL functions:

      // using user-defined AQL functions for edge and vertex filtering
      RETURN TRAVERSAL(friends, friendrelations, "friends/john", "outbound", {
        followEdges: "myfunctions::checkedge",
        filterVertices: "myfunctions::checkvertex"
      })

      // using the following custom filter functions
      var aqlfunctions = require("org/arangodb/aql/functions");
      aqlfunctions.register("myfunctions::checkedge", function (config, vertex, edge, path) {
        return (edge.type !== 'dislikes'); // don't follow these edges
      }, false);

      aqlfunctions.register("myfunctions::checkvertex", function (config, vertex, path) {
        if (vertex.isDeleted || ! vertex.isActive) {
          return [ "prune", "exclude" ]; // exclude these and don't follow them
        }
        return [ ]; // include everything else
      }, false);

* fail if invalid `strategy`, `order` or `itemOrder` attribute values
  are passed to the AQL TRAVERSAL function. Omitting these attributes
  is not considered an error, but specifying an invalid value for any
  of these attributes will make an AQL query fail.

* issue #751: Create database through API should return HTTP status code 201

  By default, the server now returns HTTP 201 (created) when creating a new
  database successfully. To keep compatibility with older ArangoDB versions, the
  startup parameter `--server.default-api-compatibility` can be set to a value
  of `10400` to indicate API compatibility with ArangoDB 1.4. The compatibility
  can also be enforced by setting the `X-Arango-Version` HTTP header in a
  client request to this API on a per-request basis.

* allow direct access from the `db` object to collections whose names start
  with an underscore (e.g. db._users).

  Previously, access to such collections via the `db` object was possible from
  arangosh, but not from arangod (and thus Foxx and actions). The only way
  to access such collections from these places was via the `db._collection(<name>)`
  workaround.

* allow `\n` (as well as `\r\n`) as line terminator in batch requests sent to
  `/_api/batch` HTTP API.

* use `--data-binary` instead of `--data` parameter in generated cURL examples

* issue #703: Also show path of logfile for fm.config()

* issue #675: Dropping a collection used in "graph" module breaks the graph

* added "static" Graph.drop() method for graphs API

* fixed issue #695: arangosh server.password error

* use pretty-printing in `--console` mode by default

* simplified ArangoDB startup options

  Some startup options are now superfluous or their usage is simplified. The
  following options have been changed:

  * `--javascript.modules-path`: this option has been removed. The modules paths
    are determined by arangod and arangosh automatically based on the value of
    `--javascript.startup-directory`.

    If the option is set on startup, it is ignored so startup will not abort with
    an error `unrecognized option`.

  * `--javascript.action-directory`: this option has been removed. The actions
    directory is determined by arangod automatically based on the value of
    `--javascript.startup-directory`.

    If the option is set on startup, it is ignored so startup will not abort with
    an error `unrecognized option`.

  * `--javascript.package-path`: this option is still available but it is not
    required anymore to set the standard package paths (e.g. `js/npm`). arangod
    will automatically use this standard package path regardless of whether it
    was specified via the options.

    It is possible to use this option to add additional package paths to the
    standard value.

  Configuration files included with arangod are adjusted accordingly.

* layout of the graphs tab adapted to better fit with the other tabs

* database selection is moved to the bottom right corner of the web interface

* removed priority queue index type

  this feature was never advertised nor documented nor tested.

* display internal attributes in document source view of web interface

* removed separate shape collections

  When upgrading to ArangoDB 2.0, existing collections will be converted to include
  shapes and attribute markers in the datafiles instead of using separate files for
  shapes.

  When a collection is converted, existing shapes from the SHAPES directory will
  be written to a new datafile in the collection directory, and the SHAPES directory
  will be removed afterwards.

  This saves up to 2 MB of memory and disk space for each collection
  (savings are higher, the less different shapes there are in a collection).
  Additionally, one less file descriptor per opened collection will be used.

  When creating a new collection, the amount of sync calls may be reduced. The same
  may be true for documents with yet-unknown shapes. This may help performance
  in these cases.

* added AQL functions `NTH` and `POSITION`

* added signal handler for arangosh to save last command in more cases

* added extra prompt placeholders for arangosh:
  - `%e`: current endpoint
  - `%u`: current user

* added arangosh option `--javascript.gc-interval` to control amount of
  garbage collection performed by arangosh

* fixed issue #651: Allow addEdge() to take vertex ids in the JS library

* removed command-line option `--log.format`

  In previous versions, this option did not have an effect for most log messages, so
  it got removed.

* removed C++ logger implementation

  Logging inside ArangoDB is now done using the LOG_XXX() macros. The LOGGER_XXX()
  macros are gone.

* added collection status "loading"


v1.4.16 (XXXX-XX-XX)
--------------------

* fixed too eager datafile deletion

  this issue could have caused a crash when the compaction had marked datafiles as obsolete
  and they were removed while "old" temporary query results still pointed to the old datafile
  positions

* fixed issue #826: Replication fails when a collection's configuration changes


v1.4.15 (2014-04-19)
--------------------

* bugfix for AQL query optimizer

  the following type of query was too eagerly optimized, leading to errors in code-generation:

      LET a = (FOR i IN [] RETURN i) LET b = (FOR i IN [] RETURN i) RETURN 1

  the problem occurred when both lists in the subqueries were empty. In this case invalid code
  was generated and the query couldn't be executed.


v1.4.14 (2014-04-05)
--------------------

* fixed race conditions during shape / attribute insertion

  A race condition could have led to spurious `cannot find attribute #xx` or
  `cannot find shape #xx` (where xx is a number) warning messages being logged
  by the server. This happened when a new attribute was inserted and at the same
  time was queried by another thread.

  Also fixed a race condition that may have occurred when a thread tried to
  access the shapes / attributes hash tables while they were resized. In this
  cases, the shape / attribute may have been hashed to a wrong slot.

* fixed a memory barrier / cpu synchronization problem with libev, affecting
  Windows with Visual Studio 2013 (probably earlier versions are affected, too)

  The issue is described in detail here:
  http://lists.schmorp.de/pipermail/libev/2014q1/002318.html


v1.4.13 (2014-03-14)
--------------------

* added diagnostic output for Foxx application upload

* allow dump & restore from ArangoDB 1.4 with an ArangoDB 2.0 server

* allow startup options `temp-path` and `default-language` to be specified from the arangod
  configuration file and not only from the command line

* fixed too eager compaction

  The compaction will now wait for several seconds before trying to re-compact the same
  collection. Additionally, some other limits have been introduced for the compaction.


v1.4.12 (2014-03-05)
--------------------

* fixed display bug in web interface which caused the following problems:
  - documents were displayed in web interface as being empty
  - document attributes view displayed many attributes with content "undefined"
  - document source view displayed many attributes with name "TYPEOF" and value "undefined"
  - an alert popping up in the browser with message "Datatables warning..."

* re-introduced old-style read-write locks to supports Windows versions older than
  Windows 2008R2 and Windows 7. This should re-enable support for Windows Vista and
  Windows 2008.


v1.4.11 (2014-02-27)
--------------------

* added SHORTEST_PATH AQL function

  this calculates the shortest paths between two vertices, using the Dijkstra
  algorithm, employing a min-heap

  By default, ArangoDB does not know the distance between any two vertices and
  will use a default distance of 1. A custom distance function can be registered
  as an AQL user function to make the distance calculation use any document
  attributes or custom logic:

      RETURN SHORTEST_PATH(cities, motorways, "cities/CGN", "cities/MUC", "outbound", {
        paths: true,
        distance: "myfunctions::citydistance"
      })

      // using the following custom distance function
      var aqlfunctions = require("org/arangodb/aql/functions");
      aqlfunctions.register("myfunctions::distance", function (config, vertex1, vertex2, edge) {
        return Math.sqrt(Math.pow(vertex1.x - vertex2.x) + Math.pow(vertex1.y - vertex2.y));
      }, false);

* fixed bug in Graph.pathTo function

* fixed small memleak in AQL optimizer

* fixed access to potentially uninitialized variable when collection had a cap constraint


v1.4.10 (2014-02-21)
--------------------

* fixed graph constructor to allow graph with some parameter to be used

* added node.js "events" and "stream"

* updated npm packages

* added loading of .json file

* Fixed http return code in graph api with waitForSync parameter.

* Fixed documentation in graph, simple and index api.

* removed 2 tests due to change in ruby library.

* issue #756: set access-control-expose-headers on CORS response

  the following headers are now whitelisted by ArangoDB in CORS responses:
  - etag
  - content-encoding
  - content-length
  - location
  - server
  - x-arango-errors
  - x-arango-async-id


v1.4.9 (2014-02-07)
-------------------

* return a document's current etag in response header for HTTP HEAD requests on
  documents that return an HTTP 412 (precondition failed) error. This allows
  retrieving the document's current revision easily.

* added AQL function `SKIPLIST` to directly access skiplist indexes from AQL

  This is a shortcut method to use a skiplist index for retrieving specific documents in
  indexed order. The function capability is rather limited, but it may be used
  for several cases to speed up queries. The documents are returned in index order if
  only one condition is used.

      /* return all documents with mycollection.created > 12345678 */
      FOR doc IN SKIPLIST(mycollection, { created: [[ '>', 12345678 ]] })
        RETURN doc

      /* return first document with mycollection.created > 12345678 */
      FOR doc IN SKIPLIST(mycollection, { created: [[ '>', 12345678 ]] }, 0, 1)
        RETURN doc

      /* return all documents with mycollection.created between 12345678 and 123456790 */
      FOR doc IN SKIPLIST(mycollection, { created: [[ '>', 12345678 ], [ '<=', 123456790 ]] })
        RETURN doc

      /* return all documents with mycollection.a equal 1 and .b equal 2 */
      FOR doc IN SKIPLIST(mycollection, { a: [[ '==', 1 ]], b: [[ '==', 2 ]] })
        RETURN doc

  The function requires a skiplist index with the exact same attributes to
  be present on the specified collection. All attributes present in the skiplist
  index must be specified in the conditions specified for the `SKIPLIST` function.
  Attribute declaration order is important, too: attributes must be specified in the
  same order in the condition as they have been declared in the skiplist index.

* added command-line option `--server.disable-authentication-unix-sockets`

  with this option, authentication can be disabled for all requests coming
  in via UNIX domain sockets, enabling clients located on the same host as
  the ArangoDB server to connect without authentication.
  Other connections (e.g. TCP/IP) are not affected by this option.

  The default value for this option is `false`.
  Note: this option is only supported on platforms that support Unix domain
  sockets.

* call global arangod instance destructor on shutdown

* issue #755: TRAVERSAL does not use strategy, order and itemOrder options

  these options were not honored when configuring a traversal via the AQL
  TRAVERSAL function. Now, these options are used if specified.

* allow vertex and edge filtering with user-defined functions in TRAVERSAL,
  TRAVERSAL_TREE and SHORTEST_PATH AQL functions:

      // using user-defined AQL functions for edge and vertex filtering
      RETURN TRAVERSAL(friends, friendrelations, "friends/john", "outbound", {
        followEdges: "myfunctions::checkedge",
        filterVertices: "myfunctions::checkvertex"
      })

      // using the following custom filter functions
      var aqlfunctions = require("org/arangodb/aql/functions");
      aqlfunctions.register("myfunctions::checkedge", function (config, vertex, edge, path) {
        return (edge.type !== 'dislikes'); // don't follow these edges
      }, false);

      aqlfunctions.register("myfunctions::checkvertex", function (config, vertex, path) {
        if (vertex.isDeleted || ! vertex.isActive) {
          return [ "prune", "exclude" ]; // exclude these and don't follow them
        }
        return [ ]; // include everything else
      }, false);

* issue #748: add vertex filtering to AQL's TRAVERSAL[_TREE]() function


v1.4.8 (2014-01-31)
-------------------

* install foxx apps in the web interface

* fixed a segfault in the import API


v1.4.7 (2014-01-23)
-------------------

* issue #744: Add usage example arangoimp from Command line

* issue #738: added __dirname, __filename pseudo-globals. Fixes #733. (@by pluma)

* mount all Foxx applications in system apps directory on startup


v1.4.6 (2014-01-20)
-------------------

* issue #736: AQL function to parse collection and key from document handle

* added fm.rescan() method for Foxx-Manager

* fixed issue #734: foxx cookie and route problem

* added method `fm.configJson` for arangosh

* include `startupPath` in result of API `/_api/foxx/config`


v1.4.5 (2014-01-15)
-------------------

* fixed issue #726: Alternate Windows Install Method

* fixed issue #716: dpkg -P doesn't remove everything

* fixed bugs in description of HTTP API `_api/index`

* fixed issue #732: Rest API GET revision number

* added missing documentation for several methods in HTTP API `/_api/edge/...`

* fixed typos in description of HTTP API `_api/document`

* defer evaluation of AQL subqueries and logical operators (lazy evaluation)

* Updated font in WebFrontend, it now contains a version that renders properly on Windows

* generally allow function return values as call parameters to AQL functions

* fixed potential deadlock in global context method execution

* added override file "arangod.conf.local" (and co)


v1.4.4 (2013-12-24)
-------------------

* uid and gid are now set in the scripts, there is no longer a separate config file for
  arangod when started from a script

* foxx-manager is now an alias for arangosh

* arango-dfdb is now an alias for arangod, moved from bin to sbin

* changed from readline to linenoise for Windows

* added --install-service and --uninstall-service for Windows

* removed --daemon and --supervisor for Windows

* arangosh and arangod now uses the config-file which maps the binary name, i. e. if you
  rename arangosh to foxx-manager it will use the config file foxx-manager.conf

* fixed lock file for Windows

* fixed issue #711, #687: foxx-manager throws internal errors

* added `--server.ssl-protocol` option for client tools
  this allows connecting from arangosh, arangoimp, arangoimp etc. to an ArangoDB
  server that uses a non-default value for `--server.ssl-protocol`. The default
  value for the SSL protocol is 4 (TLSv1). If the server is configured to use a
  different protocol, it was not possible to connect to it with the client tools.

* added more detailed request statistics

  This adds the number of async-executed HTTP requests plus the number of HTTP
  requests per individual HTTP method type.

* added `--force` option for arangorestore
  this option allows continuing a restore operation even if the server reports errors
  in the middle of the restore operation

* better error reporting for arangorestore
  in case the server returned an HTTP error, arangorestore previously reported this
  error as `internal error` without any details only. Now server-side errors are
  reported by arangorestore with the server's error message

* include more system collections in dumps produced by arangodump
  previously some system collections were intentionally excluded from dumps, even if the
  dump was run with `--include-system-collections`. for example, the collections `_aal`,
  `_modules`, `_routing`, and `_users` were excluded. This makes sense in a replication
  context but not always in a dump context.
  When specifying `--include-system-collections`, arangodump will now include the above-
  mentioned collections in the dump, too. Some other system collections are still excluded
  even when the dump is run with `--include-system-collections`, for example `_replication`
  and `_trx`.

* fixed issue #701: ArangoStatement undefined in arangosh

* fixed typos in configuration files


v1.4.3 (2013-11-25)
-------------------

* fixed a segfault in the AQL optimizer, occurring when a constant non-list value was
  used on the right-hand side of an IN operator that had a collection attribute on the
  left-hand side

* issue #662:

  Fixed access violation errors (crashes) in the Windows version, occurring under some
  circumstances when accessing databases with multiple clients in parallel

* fixed issue #681: Problem with ArchLinux PKGBUILD configuration


v1.4.2 (2013-11-20)
-------------------

* fixed issue #669: Tiny documentation update

* ported Windows version to use native Windows API SRWLocks (slim read-write locks)
  and condition variables instead of homemade versions

  MSDN states the following about the compatibility of SRWLocks and Condition Variables:

      Minimum supported client:
      Windows Server 2008 [desktop apps | Windows Store apps]

      Minimum supported server:
      Windows Vista [desktop apps | Windows Store apps]

* fixed issue #662: ArangoDB on Windows hanging

  This fixes a deadlock issue that occurred on Windows when documents were written to
  a collection at the same time when some other thread tried to drop the collection.

* fixed file-based logging in Windows

  the logger complained on startup if the specified log file already existed

* fixed startup of server in daemon mode (`--daemon` startup option)

* fixed a segfault in the AQL optimizer

* issue #671: Method graph.measurement does not exist

* changed Windows condition variable implementation to use Windows native
  condition variables

  This is an attempt to fix spurious Windows hangs as described in issue #662.

* added documentation for JavaScript traversals

* added --code-page command-line option for Windows version of arangosh

* fixed a problem when creating edges via the web interface.

  The problem only occurred if a collection was created with type "document
  collection" via the web interface, and afterwards was dropped and re-created
  with type "edge collection". If the web interface page was not reloaded,
  the old collection type (document) was cached, making the subsequent creation
  of edges into the (seeming-to-be-document) collection fail.

  The fix is to not cache the collection type in the web interface. Users of
  an older version of the web interface can reload the collections page if they
  are affected.

* fixed a caching problem in arangosh: if a collection was created using the web
  interface, and then removed via arangosh, arangosh did not actually drop the
  collection due to caching.

  Because the `drop` operation was not carried out, this caused misleading error
  messages when trying to re-create the collection (e.g. `cannot create collection:
  duplicate name`).

* fixed ALT-introduced characters for arangosh console input on Windows

  The Windows readline port was not able to handle characters that are built
  using CTRL or ALT keys. Regular characters entered using the CTRL or ALT keys
  were silently swallowed and not passed to the terminal input handler.

  This did not seem to cause problems for the US keyboard layout, but was a
  severe issue for keyboard layouts that require the ALT (or ALT-GR) key to
  construct characters. For example, entering the character `{` with a German
  keyboard layout requires pressing ALT-GR + 9.

* fixed issue #665: Hash/skiplist combo madness bit my ass

  this fixes a problem with missing/non-deterministic rollbacks of inserts in
  case of a unique constraint violation into a collection with multiple secondary
  indexes (with at least one of them unique)

* fixed issue #664: ArangoDB installer on Windows requires drive c:

* partly fixed issue #662: ArangoDB on Windows hanging

  This fixes dropping databases on Windows. In previous 1.4 versions on Windows,
  one shape collection file was not unloaded and removed when dropping a database,
  leaving one directory and one shape collection file in the otherwise-dropped
  database directory.

* fixed issue #660: updated documentation on indexes


v1.4.1 (2013-11-08)
-------------------

* performance improvements for skip-list deletes


v1.4.1-rc1 (2013-11-07)
-----------------------

* fixed issue #635: Web-Interface should have a "Databases" Menu for Management

* fixed issue #624: Web-Interface is missing a Database selector

* fixed segfault in bitarray query

* fixed issue #656: Cannot create unique index through web interface

* fixed issue #654: bitarray index makes server down

* fixed issue #653: Slow query

* fixed issue #650: Randomness of any() should be improved

* made AQL `DOCUMENT()` function polymorphic and work with just one parameter.

  This allows using the `DOCUMENT` function like this:

      DOCUMENT('users/john')
      DOCUMENT([ 'users/john', 'users/amy' ])

  in addition to the existing use cases:

      DOCUMENT(users, 'users/john')
      DOCUMENT(users, 'john')
      DOCUMENT(users, [ 'users/john' ])
      DOCUMENT(users, [ 'users/john', 'users/amy' ])
      DOCUMENT(users, [ 'john', 'amy' ])

* simplified usage of ArangoDB batch API

  It is not necessary anymore to send the batch boundary in the HTTP `Content-Type`
  header. Previously, the batch API expected the client to send a Content-Type header
  of`multipart/form-data; boundary=<some boundary value>`. This is still supported in
  ArangoDB 2.0, but clients can now also omit this header. If the header is not
  present in a client request, ArangoDB will ignore the request content type and
  read the MIME boundary from the beginning of the request body.

  This also allows using the batch API with the Swagger "Try it out" feature (which is
  not too good at sending a different or even dynamic content-type request header).

* added API method GET `/_api/database/user`

  This returns the list of databases a specific user can see without changing the
  username/passwd.

* issue #424: Documentation about IDs needs to be upgraded


v1.4.0 (2013-10-29)
-------------------

* fixed issue #648: /batch API is missing from Web Interface API Documentation (Swagger)

* fixed issue #647: Icon tooltips missing

* fixed issue #646: index creation in web interface

* fixed issue #645: Allow jumping from edge to linked vertices

* merged PR for issue #643: Some minor corrections and a link to "Downloads"

* fixed issue #642: Completion of error handling

* fixed issue #639: compiling v1.4 on maverick produces warnings on -Wstrict-null-sentinel

* fixed issue #634: Web interface bug: Escape does not always propagate

* fixed issue #620: added startup option `--server.default-api-compatibility`

  This adds the following changes to the ArangoDB server and clients:
  - the server provides a new startup option `--server.default-api-compatibility`.
    This option can be used to determine the compatibility of (some) server API
    return values. The value for this parameter is a server version number,
    calculated as follows: `10000 * major + 100 * minor` (e.g. `10400` for ArangoDB
    1.3). The default value is `10400` (1.4), the minimum allowed value is `10300`
    (1.3).

    When setting this option to a value lower than the current server version,
    the server might respond with old-style results to "old" clients, increasing
    compatibility with "old" (non-up-to-date) clients.

  - the server will on each incoming request check for an HTTP header
    `x-arango-version`. Clients can optionally set this header to the API
    version number they support. For example, if a client sends the HTTP header
    `x-arango-version: 10300`, the server will pick this up and might send ArangoDB
    1.3-style responses in some situations.

    Setting either the startup parameter or using the HTTP header (or both) allows
    running "old" clients with newer versions of ArangoDB, without having to adjust
    the clients too much.

  - the `location` headers returned by the server for the APIs `/_api/document/...`
    and `/_api/collection/...` will have different values depending on the used API
    version. If the API compatibility is `10300`, the `location` headers returned
    will look like this:

        location: /_api/document/....

    whereas when an API compatibility of `10400` or higher is used, the `location`
    headers will look like this:

        location: /_db/<database name>/_api/document/...

  Please note that even in the presence of this, old API versions still may not
  be supported forever by the server.

* fixed issue #643: Some minor corrections and a link to "Downloads" by @frankmayer

* started issue #642: Completion of error handling

* fixed issue #639: compiling v1.4 on maverick produces warnings on
  -Wstrict-null-sentinel

* fixed issue #621: Standard Config needs to be fixed

* added function to manage indexes (web interface)

* improved server shutdown time by signaling shutdown to applicationserver,
  logging, cleanup and compactor threads

* added foxx-manager `replace` command

* added foxx-manager `installed` command (a more intuitive alias for `list`)

* fixed issue #617: Swagger API is missing '/_api/version'

* fixed issue #615: Swagger API: Some commands have no parameter entry forms

* fixed issue #614: API : Typo in : Request URL /_api/database/current

* fixed issue #609: Graph viz tool - different background color

* fixed issue #608: arangosh config files - eventually missing in the manual

* fixed issue #607: Admin interface: no core documentation

* fixed issue #603: Aardvark Foxx App Manager

* fixed a bug in type-mapping between AQL user functions and the AQL layer

  The bug caused errors like the following when working with collection documents
  in an AQL user function:

      TypeError: Cannot assign to read only property '_id' of #<ShapedJson>

* create less system collections when creating a new database

  This is achieved by deferring collection creation until the collections are actually
  needed by ArangoDB. The following collections are affected by the change:
  - `_fishbowl`
  - `_structures`


v1.4.0-beta2 (2013-10-14)
-------------------------

* fixed compaction on Windows

  The compaction on Windows did not ftruncate the cleaned datafiles to a smaller size.
  This has been fixed so not only the content of the files is cleaned but also files
  are re-created with potentially smaller sizes.

* only the following system collections will be excluded from replication from now on:
  - `_replication`
  - `_trx`
  - `_users`
  - `_aal`
  - `_fishbowl`
  - `_modules`
  - `_routing`

  Especially the following system collections will now be included in replication:
  - `_aqlfunctions`
  - `_graphs`

  In previous versions of ArangoDB, all system collections were excluded from the
  replication.

  The change also caused a change in the replication logger and applier:
  in previous versions of ArangoDB, only a collection's id was logged for an operation.
  This has not caused problems for non-system collections but for system collections
  there ids might differ. In addition to a collection id ArangoDB will now also log the
  name of a collection for each replication event.

  The replication applier will now look for the collection name attribute in logged
  events preferably.

* added database selection to arango-dfdb

* provide foxx-manager, arangodump, and arangorestore in Windows build

* ArangoDB 1.4 will refuse to start if option `--javascript.app-path` is not set.

* added startup option `--server.allow-method-override`

  This option can be set to allow overriding the HTTP request method in a request using
  one of the following custom headers:

  - x-http-method-override
  - x-http-method
  - x-method-override

  This allows bypassing proxies and tools that would otherwise just let certain types of
  requests pass. Enabling this option may impose a security risk, so it should only be
  used in very controlled environments.

  The default value for this option is `false` (no method overriding allowed).

* added "details" URL parameter for bulk import API

  Setting the `details` URL parameter to `true` in a call to POST `/_api/import` will make
  the import return details about non-imported documents in the `details` attribute. If
  `details` is `false` or omitted, no `details` attribute will be present in the response.
  This is the same behavior that previous ArangoDB versions exposed.

* added "complete" option for bulk import API

  Setting the `complete` URL parameter to `true` in a call to POST `/_api/import` will make
  the import completely fail if at least one of documents cannot be imported successfully.

  It defaults to `false`, which will make ArangoDB continue importing the other documents
  from the import even if some documents cannot be imported. This is the same behavior that
  previous ArangoDB versions exposed.

* added missing swagger documentation for `/_api/log`

* calling `/_api/logs` (or `/_admin/logs`) is only permitted from the `_system` database now.

  Calling this API method for/from other database will result in an HTTP 400.

' ported fix from https://github.com/novus/nvd3/commit/0894152def263b8dee60192f75f66700cea532cc

  This prevents JavaScript errors from occurring in Chrome when in the admin interface,
  section "Dashboard".

* show current database name in web interface (bottom right corner)

* added missing documentation for /_api/import in swagger API docs

* allow specification of database name for replication sync command replication applier

  This allows syncing from a master database with a different name than the slave database.

* issue #601: Show DB in prompt

  arangosh now displays the database name as part of the prompt by default.

  Can change the prompt by using the `--prompt` option, e.g.

      > arangosh --prompt "my db is named \"%d\"> "


v1.4.0-beta1 (2013-10-01)
-------------------------

* make the Foxx manager use per-database app directories

  Each database now has its own subdirectory for Foxx applications. Each database
  can thus use different Foxx applications if required. A Foxx app for a specific
  database resides in `<app-path>/databases/<database-name>/<app-name>`.

  System apps are shared between all databases. They reside in `<app-path>/system/<app-name>`.

* only trigger an engine reset in development mode for URLs starting with `/dev/`

  This prevents ArangoDB from reloading all Foxx applications when it is not
  actually necessary.

* changed error code from 10 (bad parameter) to 1232 (invalid key generator) for
  errors that are due to an invalid key generator specification when creating a new
  collection

* automatic detection of content-type / mime-type for Foxx assets based on filenames,
  added possibility to override auto detection

* added endpoint management API at `/_api/endpoint`

* changed HTTP return code of PUT `/_api/cursor` from 400 to 404 in case a
  non-existing cursor is referred to

* issue #360: added support for asynchronous requests

  Incoming HTTP requests with the headers `x-arango-async: true` or
  `x-arango-async: store` will be answered by the server instantly with a generic
  HTTP 202 (Accepted) response.

  The actual requests will be queued and processed by the server asynchronously,
  allowing the client to continue sending other requests without waiting for the
  server to process the actually requested operation.

  The exact point in time when a queued request is executed is undefined. If an
  error occurs during execution of an asynchronous request, the client will not
  be notified by the server.

  The maximum size of the asynchronous task queue can be controlled using the new
  option `--scheduler.maximal-queue-size`. If the queue contains this many number of
  tasks and a new asynchronous request comes in, the server will reject it with an
  HTTP 500 (internal server error) response.

  Results of incoming requests marked with header `x-arango-async: true` will be
  discarded by the server immediately. Clients have no way of accessing the result
  of such asynchronously executed request. This is just _fire and forget_.

  To later retrieve the result of an asynchronously executed request, clients can
  mark a request with the header `x-arango-async: keep`. This makes the server
  store the result of the request in memory until explicitly fetched by a client
  via the `/_api/job` API. The `/_api/job` API also provides methods for basic
  inspection of which pending or already finished requests there are on the server,
  plus ways for garbage collecting unneeded results.

* Added new option `--scheduler.maximal-queue-size`.

* issue #590: Manifest Lint

* added data dump and restore tools, arangodump and arangorestore.

  arangodump can be used to create a logical dump of an ArangoDB database, or
  just dedicated collections. It can be used to dump both a collection's structure
  (properties and indexes) and data (documents).

  arangorestore can be used to restore data from a dump created with arangodump.
  arangorestore currently does not re-create any indexes, and doesn't yet handle
  referenced documents in edges properly when doing just partial restores.
  This will be fixed until 1.4 stable.

* introduced `--server.database` option for arangosh, arangoimp, and arangob.

  The option allows these client tools to use a certain database for their actions.
  In arangosh, the current database can be switched at any time using the command

      db._useDatabase(<name>);

  When no database is specified, all client tools will assume they should use the
  default database `_system`. This is done for downwards-compatibility reasons.

* added basic multi database support (alpha)

  New databases can be created using the REST API POST `/_api/database` and the
  shell command `db._createDatabase(<name>)`.

  The default database in ArangoDB is called `_system`. This database is always
  present and cannot be deleted by the user. When an older version of ArangoDB is
  upgraded to 1.4, the previously only database will automatically become the
  `_system` database.

  New databases can be created with the above commands, and can be deleted with the
  REST API DELETE `/_api/database/<name>` or the shell command `db._dropDatabase(<name>);`.

  Deleting databases is still unstable in ArangoDB 1.4 alpha and might crash the
  server. This will be fixed until 1.4 stable.

  To access a specific database via the HTTP REST API, the `/_db/<name>/` prefix
  can be used in all URLs. ArangoDB will check if an incoming request starts with
  this prefix, and will automatically pick the database name from it. If the prefix
  is not there, ArangoDB will assume the request is made for the default database
  (`_system`). This is done for downwards-compatibility reasons.

  That means, the following URL pathnames are logically identical:

      /_api/document/mycollection/1234
      /_db/_system/document/mycollection/1234

  To access a different database (e.g. `test`), the URL pathname would look like this:

      /_db/test/document/mycollection/1234

  New databases can also be created and existing databases can only be dropped from
  within the default database (`_system`). It is not possible to drop the `_system`
  database itself.

  Cross-database operations are unintended and unsupported. The intention of the
  multi-database feature is to have the possibility to have a few databases managed
  by ArangoDB in parallel, but to only access one database at a time from a connection
  or a request.

  When accessing the web interface via the URL pathname `/_admin/html/` or `/_admin/aardvark`,
  the web interface for the default database (`_system`) will be displayed.
  To access the web interface for a different database, the database name can be
  put into the URLs as a prefix, e.g. `/_db/test/_admin/html` or
  `/_db/test/_admin/aardvark`.

  All internal request handlers and also all user-defined request handlers and actions
  (including Foxx) will only get to see the unprefixed URL pathnames (i.e. excluding
  any database name prefix). This is to ensure downwards-compatibility.

  To access the name of the requested database from any action (including Foxx), use
  use `req.database`.

  For example, when calling the URL `/myapp/myaction`, the content of `req.database`
  will be `_system` (the default database because no database got specified) and the
  content of `req.url` will be `/myapp/myaction`.

  When calling the URL `/_db/test/myapp/myaction`, the content of `req.database` will be
  `test`, and the content of `req.url` will still be `/myapp/myaction`.

* Foxx now excludes files starting with . (dot) when bundling assets

  This mitigates problems with editor swap files etc.

* made the web interface a Foxx application

  This change caused the files for the web interface to be moved from `html/admin` to
  `js/apps/aardvark` in the file system.

  The base URL for the admin interface changed from `_admin/html/index.html` to
  `_admin/aardvark/index.html`.

  The "old" redirection to `_admin/html/index.html` will now produce a 404 error.

  When starting ArangoDB with the `--upgrade` option, this will automatically be remedied
  by putting in a redirection from `/` to `/_admin/aardvark/index.html`, and from
  `/_admin/html/index.html` to `/_admin/aardvark/index.html`.

  This also obsoletes the following configuration (command-line) options:
  - `--server.admin-directory`
  - `--server.disable-admin-interface`

  when using these now obsolete options when the server is started, no error is produced
  for downwards-compatibility.

* changed User-Agent value sent by arangoimp, arangosh, and arangod from "VOC-Agent" to
  "ArangoDB"

* changed journal file creation behavior as follows:

  Previously, a journal file for a collection was always created when a collection was
  created. When a journal filled up and became full, the current journal was made a
  datafile, and a new (empty) journal was created automatically. There weren't many
  intended situations when a collection did not have at least one journal.

  This is changed now as follows:
  - when a collection is created, no journal file will be created automatically
  - when there is a write into a collection without a journal, the journal will be
    created lazily
  - when there is a write into a collection with a full journal, a new journal will
    be created automatically

  From the end user perspective, nothing should have changed, except that there is now
  less disk usage for empty collections. Disk usage of infrequently updated collections
  might also be reduced significantly by running the `rotate()` method of a collection,
  and not writing into a collection subsequently.

* added method `collection.rotate()`

  This allows premature rotation of a collection's current journal file into a (read-only)
  datafile. The purpose of using `rotate()` is to prematurely allow compaction (which is
  performed on datafiles only) on data, even if the journal was not filled up completely.

  Using `rotate()` may make sense in the following scenario:

      c = db._create("test");
      for (i = 0; i < 1000; ++i) {
        c.save(...); // insert lots of data here
      }

      ...
      c.truncate(); // collection is now empty
      // only data in datafiles will be compacted by following compaction runs
      // all data in the current journal would not be compacted

      // calling rotate will make the current journal a datafile, and thus make it
      // eligible for compaction
      c.rotate();

  Using `rotate()` may also be useful when data in a collection is known to not change
  in the immediate future. After having completed all write operations on a collection,
  performing a `rotate()` will reduce the size of the current journal to the actually
  required size (remember that journals are pre-allocated with a specific size) before
  making the journal a datafile. Thus `rotate()` may cause disk space savings, even if
  the datafiles does not qualify for compaction after rotation.

  Note: rotating the journal is asynchronous, so that the actual rotation may be executed
  after `rotate()` returns to the caller.

* changed compaction to merge small datafiles together (up to 3 datafiles are merged in
  a compaction run)

  In the regular case, this should leave less small datafiles stay around on disk and allow
  using less file descriptors in total.

* added AQL MINUS function

* added AQL UNION_DISTINCT function (more efficient than combination of `UNIQUE(UNION())`)

* updated mruby to 2013-08-22

* issue #587: Add db._create() in help for startup arangosh

* issue #586: Share a link on installation instructions in the User Manual

* issue #585: Bison 2.4 missing on Mac for custom build

* issue #584: Web interface images broken in devel

* issue #583: Small documentation update

* issue #581: Parameter binding for attributes

* issue #580: Small improvements (by @guidoreina)

* issue #577: Missing documentation for collection figures in implementor manual

* issue #576: Get disk usage for collections and graphs

  This extends the result of the REST API for /_api/collection/figures with
  the attributes `compactors.count`, `compactors.fileSize`, `shapefiles.count`,
  and `shapefiles.fileSize`.

* issue #575: installing devel version on mac (low prio)

* issue #574: Documentation (POST /_admin/routing/reload)

* issue #558: HTTP cursors, allow count to ignore LIMIT


v1.4.0-alpha1 (2013-08-02)
--------------------------

* added replication. check online manual for details.

* added server startup options `--server.disable-replication-logger` and
  `--server.disable-replication-applier`

* removed action deployment tool, this now handled with Foxx and its manager or
  by kaerus node utility

* fixed a server crash when using byExample / firstExample inside a transaction
  and the collection contained a usable hash/skiplist index for the example

* defineHttp now only expects a single context

* added collection detail dialog (web interface)

  Shows collection properties, figures (datafiles, journals, attributes, etc.)
  and indexes.

* added documents filter (web interface)

  Allows searching for documents based on attribute values. One or many filter
  conditions can be defined, using comparison operators such as '==', '<=', etc.

* improved AQL editor (web interface)

  Editor supports keyboard shortcuts (Submit, Undo, Redo, Select).
  Editor allows saving and reusing of user-defined queries.
  Added example queries to AQL editor.
  Added comment button.

* added document import (web interface)

  Allows upload of JSON-data from files. Files must have an extension of .json.

* added dashboard (web interface)

  Shows the status of replication and multiple system charts, e.g.
  Virtual Memory Size, Request Time, HTTP Connections etc.

* added API method `/_api/graph` to query all graphs with all properties.

* added example queries in web interface AQL editor

* added arango.reconnect(<host>) method for arangosh to dynamically switch server or
  user name

* added AQL range operator `..`

  The `..` operator can be used to easily iterate over a sequence of numeric
  values. It will produce a list of values in the defined range, with both bounding
  values included.

  Example:

      2010..2013

  will produce the following result:

      [ 2010, 2011, 2012, 2013 ]

* added AQL RANGE function

* added collection.first(count) and collection.last(count) document access functions

  These functions allow accessing the first or last n documents in a collection. The order
  is determined by document insertion/update time.

* added AQL INTERSECTION function

* INCOMPATIBLE CHANGE: changed AQL user function namespace resolution operator from `:` to `::`

  AQL user-defined functions were introduced in ArangoDB 1.3, and the namespace resolution
  operator for them was the single colon (`:`). A function call looked like this:

      RETURN mygroup:myfunc()

  The single colon caused an ambiguity in the AQL grammar, making it indistinguishable from
  named attributes or the ternary operator in some cases, e.g.

      { mygroup:myfunc ? mygroup:myfunc }

  The change of the namespace resolution operator from `:` to `::` fixes this ambiguity.

  Existing user functions in the database will be automatically fixed when starting ArangoDB
  1.4 with the `--upgrade` option. However, queries using user-defined functions need to be
  adjusted on the client side to use the new operator.

* allow multiple AQL LET declarations separated by comma, e.g.
  LET a = 1, b = 2, c = 3

* more useful AQL error messages

  The error position (line/column) is more clearly indicated for parse errors.
  Additionally, if a query references a collection that cannot be found, the error
  message will give a hint on the collection name

* changed return value for AQL `DOCUMENT` function in case document is not found

  Previously, when the AQL `DOCUMENT` function was called with the id of a document and
  the document could not be found, it returned `undefined`. This value is not part of the
  JSON type system and this has caused some problems.
  Starting with ArangoDB 1.4, the `DOCUMENT` function will return `null` if the document
  looked for cannot be found.

  In case the function is called with a list of documents, it will continue to return all
  found documents, and will not return `null` for non-found documents. This has not changed.

* added single line comments for AQL

  Single line comments can be started with a double forward slash: `//`.
  They end at the end of the line, or the end of the query string, whichever is first.

* fixed documentation issues #567, #568, #571.

* added collection.checksum(<withData>) method to calculate CRC checksums for
  collections

  This can be used to
  - check if data in a collection has changed
  - compare the contents of two collections on different ArangoDB instances

* issue #565: add description line to aal.listAvailable()

* fixed several out-of-memory situations when double freeing or invalid memory
  accesses could happen

* less msyncing during the creation of collections

  This is achieved by not syncing the initial (standard) markers in shapes collections.
  After all standard markers are written, the shapes collection will get synced.

* renamed command-line option `--log.filter` to `--log.source-filter` to avoid
  misunderstandings

* introduced new command-line option `--log.content-filter` to optionally restrict
  logging to just specific log messages (containing the filter string, case-sensitive).

  For example, to filter on just log entries which contain `ArangoDB`, use:

      --log.content-filter "ArangoDB"

* added optional command-line option `--log.requests-file` to log incoming HTTP
  requests to a file.

  When used, all HTTP requests will be logged to the specified file, containing the
  client IP address, HTTP method, requests URL, HTTP response code, and size of the
  response body.

* added a signal handler for SIGUSR1 signal:

  when ArangoDB receives this signal, it will respond all further incoming requests
  with an HTTP 503 (Service Unavailable) error. This will be the case until another
  SIGUSR1 signal is caught. This will make ArangoDB start serving requests regularly
  again. Note: this is not implemented on Windows.

* limited maximum request URI length to 16384 bytes:

  Incoming requests with longer request URIs will be responded to with an HTTP
  414 (Request-URI Too Long) error.

* require version 1.0 or 1.1 in HTTP version signature of requests sent by clients:

  Clients sending requests with a non-HTTP 1.0 or non-HTTP 1.1 version number will
  be served with an HTTP 505 (HTTP Version Not Supported) error.

* updated manual on indexes:

  using system attributes such as `_id`, `_key`, `_from`, `_to`, `_rev` in indexes is
  disallowed and will be rejected by the server. This was the case since ArangoDB 1.3,
  but was not properly documented.

* issue #563: can aal become a default object?

  aal is now a prefab object in arangosh

* prevent certain system collections from being renamed, dropped, or even unloaded.

  Which restrictions there are for which system collections may vary from release to
  release, but users should in general not try to modify system collections directly
  anyway.

  Note: there are no such restrictions for user-created collections.

* issue #559: added Foxx documentation to user manual

* added server startup option `--server.authenticate-system-only`. This option can be
  used to restrict the need for HTTP authentication to internal functionality and APIs,
  such as `/_api/*` and `/_admin/*`.
  Setting this option to `true` will thus force authentication for the ArangoDB APIs
  and the web interface, but allow unauthenticated requests for other URLs (including
  user defined actions and Foxx applications).
  The default value of this option is `false`, meaning that if authentication is turned
  on, authentication is still required for *all* incoming requests. Only by setting the
  option to `true` this restriction is lifted and authentication becomes required for
  URLs starting with `/_` only.

  Please note that authentication still needs to be enabled regularly by setting the
  `--server.disable-authentication` parameter to `false`. Otherwise no authentication
  will be required for any URLs as before.

* protect collections against unloading when there are still document barriers around.

* extended cap constraints to optionally limit the active data size in a collection to
  a specific number of bytes.

  The arguments for creating a cap constraint are now:
  `collection.ensureCapConstraint(<count>, <byteSize>);`

  It is supported to specify just a count as in ArangoDB 1.3 and before, to specify
  just a fileSize, or both. The first met constraint will trigger the automated
  document removal.

* added `db._exists(doc)` and `collection.exists(doc)` for easy document existence checks

* added API `/_api/current-database` to retrieve information about the database the
  client is currently connected to (note: the API `/_api/current-database` has been
  removed in the meantime. The functionality is accessible via `/_api/database/current`
  now).

* ensure a proper order of tick values in datafiles/journals/compactors.
  any new files written will have the _tick values of their markers in order. for
  older files, there are edge cases at the beginning and end of the datafiles when
  _tick values are not properly in order.

* prevent caching of static pages in PathHandler.
  whenever a static page is requested that is served by the general PathHandler, the
  server will respond to HTTP GET requests with a "Cache-Control: max-age=86400" header.

* added "doCompact" attribute when creating collections and to collection.properties().
  The attribute controls whether collection datafiles are compacted.

* changed the HTTP return code from 400 to 404 for some cases when there is a referral
  to a non-existing collection or document.

* introduced error code 1909 `too many iterations` that is thrown when graph traversals
  hit the `maxIterations` threshold.

* optionally limit traversals to a certain number of iterations
  the limitation can be achieved via the traversal API by setting the `maxIterations`
  attribute, and also via the AQL `TRAVERSAL` and `TRAVERSAL_TREE` functions by setting
  the same attribute. If traversals are not limited by the end user, a server-defined
  limit for `maxIterations` may be used to prevent server-side traversals from running
  endlessly.

* added graph traversal API at `/_api/traversal`

* added "API" link in web interface, pointing to REST API generated with Swagger

* moved "About" link in web interface into "links" menu

* allow incremental access to the documents in a collection from out of AQL
  this allows reading documents from a collection chunks when a full collection scan
  is required. memory usage might be must lower in this case and queries might finish
  earlier if there is an additional LIMIT statement

* changed AQL COLLECT to use a stable sort, so any previous SORT order is preserved

* issue #547: Javascript error in the web interface

* issue #550: Make AQL graph functions support key in addition to id

* issue #526: Unable to escape when an errorneous command is entered into the js shell

* issue #523: Graph and vertex methods for the javascript api

* issue #517: Foxx: Route parameters with capital letters fail

* issue #512: Binded Parameters for LIMIT


v1.3.3 (2013-08-01)
-------------------

* issue #570: updateFishbowl() fails once

* updated and fixed generated examples

* issue #559: added Foxx documentation to user manual

* added missing error reporting for errors that happened during import of edges


v1.3.2 (2013-06-21)
-------------------

* fixed memleak in internal.download()

* made the shape-collection journal size adaptive:
  if too big shapes come in, a shape journal will be created with a big-enough size
  automatically. the maximum size of a shape journal is still restricted, but to a
  very big value that should never be reached in practice.

* fixed a segfault that occurred when inserting documents with a shape size bigger
  than the default shape journal size (2MB)

* fixed a locking issue in collection.truncate()

* fixed value overflow in accumulated filesizes reported by collection.figures()

* issue #545: AQL FILTER unnecessary (?) loop

* issue #549: wrong return code with --daemon


v1.3.1 (2013-05-24)
-------------------

* removed currently unused _ids collection

* fixed usage of --temp-path in aranogd and arangosh

* issue #540: suppress return of temporary internal variables in AQL

* issue #530: ReferenceError: ArangoError is not a constructor

* issue #535: Problem with AQL user functions javascript API

* set --javascript.app-path for test execution to prevent startup error

* issue #532: Graph _edgesCache returns invalid data?

* issue #531: Arangod errors

* issue #529: Really weird transaction issue

* fixed usage of --temp-path in aranogd and arangosh


v1.3.0 (2013-05-10)
-------------------

* fixed problem on restart ("datafile-xxx is not sealed") when server was killed
  during a compaction run

* fixed leak when using cursors with very small batchSize

* issue #508: `unregistergroup` function not mentioned in http interface docs

* issue #507: GET /_api/aqlfunction returns code inside parentheses

* fixed issue #489: Bug in aal.install

* fixed issue 505: statistics not populated on MacOS


v1.3.0-rc1 (2013-04-24)
-----------------------

* updated documentation for 1.3.0

* added node modules and npm packages

* changed compaction to only compact datafiles with more at least 10% of dead
  documents (byte size-wise)

* issue #498: fixed reload of authentication info when using
  `require("org/arangodb/users").reload()`

* issue #495: Passing an empty array to create a document results in a
  "phantom" document

* added more precision for requests statistics figures

* added "sum" attribute for individual statistics results in statistics API
  at /_admin/statistics

* made "limit" an optional parameter in AQL function NEAR().
  limit can now be either omitted completely, or set to 0. If so, an internal
  default value (currently 100) will be applied for the limit.

* issue #481

* added "attributes.count" to output of `collection.figures()`
  this also affects the REST API /_api/collection/<name>/figures

* added IndexedPropertyGetter for ShapedJson objects

* added API for user-defined AQL functions

* issue #475: A better error message for deleting a non-existent graph

* issue #474: Web interface problems with the JS Shell

* added missing documentation for AQL UNION function

* added transaction support.
  This provides ACID transactions for ArangoDB. Transactions can be invoked
  using the `db._executeTransaction()` function, or the `/_api/transaction`
  REST API.

* switched to semantic versioning (at least for alpha & alpha naming)

* added saveOrReplace() for server-side JS

v1.3.alpha1 (2013-04-05)
------------------------

* cleanup of Module, Package, ArangoApp and modules "internal", "fs", "console"

* use Error instead of string in throw to allow stack-trace

* issue #454: error while creation of Collection

* make `collection.count()` not recalculate the number of documents on the fly, but
  use some internal document counters.

* issue #457: invalid string value in web interface

* make datafile id (datafile->_fid) identical to the numeric part of the filename.
  E.g. the datafile `journal-123456.db` will now have a datafile marker with the same
  fid (i.e. `123456`) instead of a different value. This change will only affect
  datafiles that are created with 1.3 and not any older files.
  The intention behind this change is to make datafile debugging easier.

* consistently discard document attributes with reserved names (system attributes)
  but without any known meaning, for example `_test`, `_foo`, ...

  Previously, these attributes were saved with the document regularly in some cases,
  but were discarded in other cases.
  Now these attributes are discarded consistently. "Real" system attributes such as
  `_key`, `_from`, `_to` are not affected and will work as before.

  Additionally, attributes with an empty name (``) are discarded when documents are
  saved.

  Though using reserved or empty attribute names in documents was not really and
  consistently supported in previous versions of ArangoDB, this change might cause
  an incompatibility for clients that rely on this feature.

* added server startup flag `--database.force-sync-properties` to force syncing of
  collection properties on collection creation, deletion and on property update.
  The default value is true to mimic the behavior of previous versions of ArangoDB.
  If set to false, collection properties are written to disk but no call to sync()
  is made.

* added detailed output of server version and components for REST APIs
  `/_admin/version` and `/_api/version`. To retrieve this extended information,
  call the REST APIs with URL parameter `details=true`.

* issue #443: For git-based builds include commit hash in version

* adjust startup log output to be more compact, less verbose

* set the required minimum number of file descriptors to 256.
  On server start, this number is enforced on systems that have rlimit. If the limit
  cannot be enforced, starting the server will fail.
  Note: 256 is considered to be the absolute minimum value. Depending on the use case
  for ArangoDB, a much higher number of file descriptors should be used.

  To avoid checking & potentially changing the number of maximum open files, use the
  startup option `--server.descriptors-minimum 0`

* fixed shapedjson to json conversion for special numeric values (NaN, +inf, -inf).
  Before, "NaN", "inf", or "-inf" were written into the JSONified output, but these
  values are not allowed in JSON. Now, "null" is written to the JSONified output as
  required.

* added AQL functions VARIANCE_POPULATION(), VARIANCE_SAMPLE(), STDDEV_POPULATION(),
  STDDEV_SAMPLE(), AVERAGE(), MEDIAN() to calculate statistical values for lists

* added AQL SQRT() function

* added AQL TRIM(), LEFT() and RIGHT() string functions

* fixed issue #436: GET /_api/document on edge

* make AQL REVERSE() and LENGTH() functions work on strings, too

* disabled DOT generation in `make doxygen`. this speeds up docs generation

* renamed startup option `--dispatcher.report-intervall` to `--dispatcher.report-interval`

* renamed startup option `--scheduler.report-intervall` to `--scheduler.report-interval`

* slightly changed output of REST API method /_admin/log.
  Previously, the log messages returned also contained the date and log level, now
  they will only contain the log message, and no date and log level information.
  This information can be re-created by API users from the `timestamp` and `level`
  attributes of the result.

* removed configure option `--enable-zone-debug`
  memory zone debugging is now automatically turned on when compiling with ArangoDB
  `--enable-maintainer-mode`

* removed configure option `--enable-arangob`
  arangob is now always included in the build


v1.2.3 (XXXX-XX-XX)
-------------------

* added optional parameter `edgexamples` for AQL function EDGES() and NEIGHBORS()

* added AQL function NEIGHBORS()

* added freebsd support

* fixed firstExample() query with `_id` and `_key` attributes

* issue triAGENS/ArangoDB-PHP#55: AQL optimizer may have mis-optimized duplicate
  filter statements with limit


v1.2.2 (2013-03-26)
-------------------

* fixed save of objects with common sub-objects

* issue #459: fulltext internal memory allocation didn't scale well
  This fix improves loading times for collections with fulltext indexes that have
  lots of equal words indexed.

* issue #212: auto-increment support

  The feature can be used by creating a collection with the extra `keyOptions`
  attribute as follows:

      db._create("mycollection", { keyOptions: { type: "autoincrement", offset: 1, increment: 10, allowUserKeys: true } });

  The `type` attribute will make sure the keys will be auto-generated if no
  `_key` attribute is specified for a document.

  The `allowUserKeys` attribute determines whether users might still supply own
  `_key` values with documents or if this is considered an error.

  The `increment` value determines the actual increment value, whereas the `offset`
  value can be used to seed to value sequence with a specific starting value.
  This will be useful later in a multi-master setup, when multiple servers can use
  different auto-increment seed values and thus generate non-conflicting auto-increment values.

  The default values currently are:

  - `allowUserKeys`: `true`
  - `offset`: `0`
  - `increment`: `1`

  The only other available key generator type currently is `traditional`.
  The `traditional` key generator will auto-generate keys in a fashion as ArangoDB
  always did (some increasing integer value, with a more or less unpredictable
  increment value).

  Note that for the `traditional` key generator there is only the option to disallow
  user-supplied keys and give the server the sole responsibility for key generation.
  This can be achieved by setting the `allowUserKeys` property to `false`.

  This change also introduces the following errors that API implementors may want to check
  the return values for:

  - 1222: `document key unexpected`: will be raised when a document is created with
    a `_key` attribute, but the underlying collection was set up with the `keyOptions`
    attribute `allowUserKeys: false`.

  - 1225: `out of keys`: will be raised when the auto-increment key generator runs
    out of keys. This may happen when the next key to be generated is 2^64 or higher.
    In practice, this will only happen if the values for `increment` or `offset` are
    not set appropriately, or if users are allowed to supply own keys, those keys
    are near the 2^64 threshold, and later the auto-increment feature kicks in and
    generates keys that cross that threshold.

    In practice it should not occur with proper configuration and proper usage of the
    collections.

  This change may also affect the following REST APIs:
  - POST `/_api/collection`: the server does now accept the optional `keyOptions`
    attribute in the second parameter
  - GET `/_api/collection/properties`: will return the `keyOptions` attribute as part
    of the collection's properties. The previous optional attribute `createOptions`
    is now gone.

* fixed `ArangoStatement.explain()` method with bind variables

* fixed misleading "cursor not found" error message in arangosh that occurred when
  `count()` was called for client-side cursors

* fixed handling of empty attribute names, which may have crashed the server under
  certain circumstances before

* fixed usage of invalid pointer in error message output when index description could
  not be opened


v1.2.1 (2013-03-14)
-------------------

* issue #444: please darken light color in arangosh

* issue #442: pls update post install info on osx

* fixed conversion of special double values (NaN, -inf, +inf) when converting from
  shapedjson to JSON

* fixed compaction of markers (location of _key was not updated correctly in memory,
  leading to _keys pointing to undefined memory after datafile rotation)

* fixed edge index key pointers to use document master pointer plus offset instead
  of direct _key address

* fixed case when server could not create any more journal or compactor files.
  Previously a wrong status code may have been returned, and not being able to create
  a new compactor file may have led to an infinite loop with error message
  "could not create compactor".

* fixed value truncation for numeric filename parts when renaming datafiles/journals


v1.2.0 (2013-03-01)
-------------------

* by default statistics are now switch off; in order to enable comment out
  the "disable-statistics = yes" line in "arangod.conf"

* fixed issue #435: csv parser skips data at buffer border

* added server startup option `--server.disable-statistics` to turn off statistics
  gathering without recompilation of ArangoDB.
  This partly addresses issue #432.

* fixed dropping of indexes without collection name, e.g.
  `db.xxx.dropIndex("123456");`
  Dropping an index like this failed with an assertion error.

* fixed issue #426: arangoimp should be able to import edges into edge collections

* fixed issue #425: In case of conflict ArangoDB returns HTTP 400 Bad request
  (with 1207 Error) instead of HTTP 409 Conflict

* fixed too greedy token consumption in AQL for negative values:
  e.g. in the statement `RETURN { a: 1 -2 }` the minus token was consumed as part
  of the value `-2`, and not interpreted as the binary arithmetic operator


v1.2.beta3 (2013-02-22)
-----------------------

* issue #427: ArangoDB Importer Manual has no navigation links (previous|home|next)

* issue #319: Documentation missing for Emergency console and incomplete for datafile debugger.

* issue #370: add documentation for reloadRouting and flushServerModules

* issue #393: added REST API for user management at /_api/user

* issue #393, #128: added simple cryptographic functions for user actions in module "crypto":
  * require("org/arangodb/crypto").md5()
  * require("org/arangodb/crypto").sha256()
  * require("org/arangodb/crypto").rand()

* added replaceByExample() Javascript and REST API method

* added updateByExample() Javascript and REST API method

* added optional "limit" parameter for removeByExample() Javascript and REST API method

* fixed issue #413

* updated bundled V8 version from 3.9.4 to 3.16.14.1
  Note: the Windows version used a more recent version (3.14.0.1) and was not updated.

* fixed issue #404: keep original request url in request object


v1.2.beta2 (2013-02-15)
-----------------------

* fixed issue #405: 1.2 compile warnings

* fixed issue #333: [debian] Group "arangodb" is not used when starting vie init.d script

* added optional parameter 'excludeSystem' to GET /_api/collection
  This parameter can be used to disable returning system collections in the list
  of all collections.

* added AQL functions KEEP() and UNSET()

* fixed issue #348: "HTTP Interface for Administration and Monitoring"
  documentation errors.

* fix stringification of specific positive int64 values. Stringification of int64
  values with the upper 32 bits cleared and the 33rd bit set were broken.

* issue #395:  Collection properties() function should return 'isSystem' for
  Javascript and REST API

* make server stop after upgrade procedure when invoked with `--upgrade option`.
  When started with the `--upgrade` option, the server will perfom
  the upgrade, and then exit with a status code indicating the result of the
  upgrade (0 = success, 1 = failure). To start the server regularly in either
  daemon or console mode, the `--upgrade` option must not be specified.
  This change was introduced to allow init.d scripts check the result of
  the upgrade procedure, even in case an upgrade was successful.
  this was introduced as part of issue #391.

* added AQL function EDGES()

* added more crash-protection when reading corrupted collections at startup

* added documentation for AQL function CONTAINS()

* added AQL function LIKE()

* replaced redundant error return code 1520 (Unable to open collection) with error code
  1203 (Collection not found). These error codes have the same meanings, but one of
  them was returned from AQL queries only, the other got thrown by other parts of
  ArangoDB. Now, error 1203 (Collection not found) is used in AQL too in case a
  non-existing collection is used.

v1.2.beta1 (2013-02-01)
-----------------------

* fixed issue #382: [Documentation error] Maschine... should be Machine...

* unified history file locations for arangod, arangosh, and arangoirb.
  - The readline history for arangod (emergency console) is now stored in file
    $HOME/.arangod. It was stored in $HOME/.arango before.
  - The readline history for arangosh is still stored in $HOME/.arangosh.
  - The readline history for arangoirb is now stored in $HOME/.arangoirb. It was
    stored in $HOME/.arango-mrb before.

* fixed issue #381: _users user should have a unique constraint

* allow negative list indexes in AQL to access elements from the end of a list,
  e.g. ```RETURN values[-1]``` will return the last element of the `values` list.

* collection ids, index ids, cursor ids, and document revision ids created and
  returned by ArangoDB are now returned as strings with numeric content inside.
  This is done to prevent some value overrun/truncation in any part of the
  complete client/server workflow.
  In ArangoDB 1.1 and before, these values were previously returned as
  (potentially very big) integer values. This may cause problems (clipping, overrun,
  precision loss) for clients that do not support big integers natively and store
  such values in IEEE754 doubles internally. This type loses precision after about
  52 bits and is thus not safe to hold an id.
  Javascript and 32 bit-PHP are examples for clients that may cause such problems.
  Therefore, ids are now returned by ArangoDB as strings, with the string
  content being the integer value as before.

  Example for documents ("_rev" attribute):
  - Document returned by ArangoDB 1.1: { "_rev": 1234, ... }
  - Document returned by ArangoDB 1.2: { "_rev": "1234", ... }

  Example for collections ("id" attribute / "_id" property):
  - Collection returned by ArangoDB 1.1: { "id": 9327643, "name": "test", ... }
  - Collection returned by ArangoDB 1.2: { "id": "9327643", "name": "test", ... }

  Example for cursors ("id" attribute):
  - Collection returned by ArangoDB 1.1: { "id": 11734292, "hasMore": true, ... }
  - Collection returned by ArangoDB 1.2: { "id": "11734292", "hasMore": true, ... }

* global variables are not automatically available anymore when starting the
  arangod Javascript emergency console (i.e. ```arangod --console```).

  Especially, the variables `db`, `edges`, and `internal` are not available
  anymore. `db` and `internal` can be made available in 1.2 by
  ```var db = require("org/arangodb").db;``` and
  ```var internal = require("internal");```, respectively.
  The reason for this change is to get rid of global variables in the server
  because this will allow more specific inclusion of functionality.

  For convenience, the global variable `db` is still available by default in
  arangosh. The global variable `edges`, which since ArangoDB 1.1 was kind of
  a redundant wrapper of `db`, has been removed in 1.2 completely.
  Please use `db` instead, and if creating an edge collection, use the explicit
  ```db._createEdgeCollection()``` command.

* issue #374: prevent endless redirects when calling admin interface with
  unexpected URLs

* issue #373: TRAVERSAL() `trackPaths` option does not work. Instead `paths` does work

* issue #358: added support for CORS

* honor optional waitForSync property for document removal, replace, update, and
  save operations in arangosh. The waitForSync parameter for these operations
  was previously honored by the REST API and on the server-side, but not when
  the waitForSync parameter was specified for a document operation in arangosh.

* calls to db.collection.figures() and /_api/collection/<collection>/figures now
  additionally return the number of shapes used in the collection in the
  extra attribute "shapes.count"

* added AQL TRAVERSAL_TREE() function to return a hierarchical result from a traversal

* added AQL TRAVERSAL() function to return the results from a traversal

* added AQL function ATTRIBUTES() to return the attribute names of a document

* removed internal server-side AQL functions from global scope.

  Now the AQL internal functions can only be accessed via the exports of the
  ahuacatl module, which can be included via ```require("org/arangodb/ahuacatl")```.
  It shouldn't be necessary for clients to access this module at all, but
  internal code may use this module.

  The previously global AQL-related server-side functions were moved to the
  internal namespace. This produced the following function name changes on
  the server:

     old name              new name
     ------------------------------------------------------
     AHUACATL_RUN       => require("internal").AQL_QUERY
     AHUACATL_EXPLAIN   => require("internal").AQL_EXPLAIN
     AHUACATL_PARSE     => require("internal").AQL_PARSE

  Again, clients shouldn't have used these functions at all as there is the
  ArangoStatement object to execute AQL queries.

* fixed issue #366: Edges index returns strange description

* added AQL function MATCHES() to check a document against a list of examples

* added documentation and tests for db.collection.removeByExample

* added --progress option for arangoimp. This will show the percentage of the input
  file that has been processed by arangoimp while the import is still running. It can
  be used as a rough indicator of progress for the entire import.

* make the server log documents that cannot be imported via /_api/import into the
  logfile using the warning log level. This may help finding illegal documents in big
  import runs.

* check on server startup whether the database directory and all collection directories
  are writable. if not, the server startup will be aborted. this prevents serious
  problems with collections being non-writable and this being detected at some pointer
  after the server has been started

* allow the following AQL constructs: FUNC(...)[...], FUNC(...).attribute

* fixed issue #361: Bug in Admin Interface. Header disappears when clicking new collection

* Added in-memory only collections

  Added collection creation parameter "isVolatile":
  if set to true, the collection is created as an in-memory only collection,
  meaning that all document data of that collection will reside in memory only,
  and will not be stored permanently to disk.
  This means that all collection data will be lost when the collection is unloaded
  or the server is shut down.
  As this collection type does not have datafile disk overhead for the regular
  document operations, it may be faster than normal disk-backed collections. The
  actual performance gains strongly depend on the underlying OS, filesystem, and
  settings though.
  This collection type should be used for caches only and not for any sensible data
  that cannot be re-created otherwise.
  Some platforms, namely Windows, currently do not support this collection type.
  When creating an in-memory collection on such platform, an error message will be
  returned by ArangoDB telling the user the platform does not support it.

  Note: in-memory collections are an experimental feature. The feature might
  change drastically or even be removed altogether in a future version of ArangoDB.

* fixed issue #353: Please include "pretty print" in Emergency Console

* fixed issue #352: "pretty print" console.log
  This was achieved by adding the dump() function for the "internal" object

* reduced insertion time for edges index
  Inserting into the edges index now avoids costly comparisons in case of a hash
  collision, reducing the prefilling/loading timer for bigger edge collections

* added fulltext queries to AQL via FULLTEXT() function. This allows search
  fulltext indexes from an AQL query to find matching documents

* added fulltext index type. This index type allows indexing words and prefixes of
  words from a specific document attribute. The index can be queries using a
  SimpleQueryFull object, the HTTP REST API at /_api/simple/fulltext, or via AQL

* added collection.revision() method to determine whether a collection has changed.
  The revision method returns a revision string that can be used by client programs
  for equality/inequality comparisons. The value returned by the revision method
  should be treated by clients as an opaque string and clients should not try to
  figure out the sense of the revision id. This is still useful enough to check
  whether data in a collection has changed.

* issue #346: adaptively determine NUMBER_HEADERS_PER_BLOCK

* issue #338: arangosh cursor positioning problems

* issue #326: use limit optimization with filters

* issue #325: use index to avoid sorting

* issue #324: add limit optimization to AQL

* removed arango-password script and added Javascript functionality to add/delete
  users instead. The functionality is contained in module `users` and can be invoked
  as follows from arangosh and arangod:
  * require("users").save("name", "passwd");
  * require("users").replace("name", "newPasswd");
  * require("users").remove("name");
  * require("users").reload();
  These functions are intentionally not offered via the web interface.
  This also addresses issue #313

* changed print output in arangosh and the web interface for JSON objects.
  Previously, printing a JSON object in arangosh resulted in the attribute values
  being printed as proper JSON, but attribute names were printed unquoted and
  unescaped. This was fine for the purpose of arangosh, but lead to invalid
  JSON being produced. Now, arangosh will produce valid JSON that can be used
  to send it back to ArangoDB or use it with arangoimp etc.

* fixed issue #300: allow importing documents via the REST /_api/import API
  from a JSON list, too.
  So far, the API only supported importing from a format that had one JSON object
  on each line. This is sometimes inconvenient, e.g. when the result of an AQL
  query or any other list is to be imported. This list is a JSON list and does not
  necessary have a document per line if pretty-printed.
  arangoimp now supports the JSON list format, too. However, the format requires
  arangoimp and the server to read the entire dataset at once. If the dataset is
  too big (bigger than --max-upload-size) then the import will be rejected. Even if
  increased, the entire list must fit in memory on both the client and the server,
  and this may be more resource-intensive than importing individual lines in chunks.

* removed unused parameter --reuse-ids for arangoimp. This parameter did not have
  any effect in 1.2, was never publicly announced and did evil (TM) things.

* fixed issue #297 (partly): added whitespace between command line and
  command result in arangosh, added shell colors for better usability

* fixed issue #296: system collections not usable from AQL

* fixed issue #295: deadlock on shutdown

* fixed issue #293: AQL queries should exploit edges index

* fixed issue #292: use index when filtering on _key in AQL

* allow user-definable document keys
  users can now define their own document keys by using the _key attribute
  when creating new documents or edges. Once specified, the value of _key is
  immutable.
  The restrictions for user-defined key values are:
  * the key must be at most 254 bytes long
  * it must consist of the letters a-z (lower or upper case), the digits 0-9,
    the underscore (_) or dash (-) characters only
  * any other characters, especially multi-byte sequences, whitespace or
    punctuation characters cannot be used inside key values

  Specifying a document key is optional when creating new documents. If no
  document key is specified, ArangoDB will create a document key itself.
  There are no guarantees about the format and pattern of auto-generated document
  keys other than the above restrictions.
  Clients should therefore treat auto-generated document keys as opaque values.
  Keys can be used to look up and reference documents, e.g.:
  * saving a document: `db.users.save({ "_key": "fred", ... })`
  * looking up a document: `db.users.document("fred")`
  * referencing other documents: `edges.relations.save("users/fred", "users/john", ...)`

  This change is downwards-compatible to ArangoDB 1.1 because in ArangoDB 1.1
  users were not able to define their own keys. If the user does not supply a _key
  attribute when creating a document, ArangoDB 1.2 will still generate a key of
  its own as ArangoDB 1.1 did. However, all documents returned by ArangoDB 1.2 will
  include a _key attribute and clients should be able to handle that (e.g. by
  ignoring it if not needed). Documents returned will still include the _id attribute
  as in ArangoDB 1.1.

* require collection names everywhere where a collection id was allowed in
  ArangoDB 1.1 & 1.0
  This change requires clients to use a collection name in place of a collection id
  at all places the client deals with collections.
  Examples:
  * creating edges: the _from and _to attributes must now contain collection names instead
    of collection ids: `edges.relations.save("test/my-key1", "test/my-key2", ...)`
  * retrieving edges: the returned _from and _to attributes now will contain collection
    names instead of ids, too: _from: `test/fred` instead of `1234/3455`
  * looking up documents: db.users.document("fred") or db._document("users/fred")

  Collection names must be used in REST API calls instead of collection ids, too.
  This change is thus not completely downwards-compatible to ArangoDB 1.1. ArangoDB 1.1
  required users to use collection ids in many places instead of collection names.
  This was unintuitive and caused overhead in cases when just the collection name was
  known on client-side but not its id. This overhead can now be avoided so clients can
  work with the collection names directly. There is no need to work with collection ids
  on the client side anymore.
  This change will likely require adjustments to API calls issued by clients, and also
  requires a change in how clients handle the _id value of returned documents. Previously,
  the _id value of returned documents contained the collection id, a slash separator and
  the document number. Since 1.2, _id will contain the collection name, a slash separator
  and the document key. The same applies to the _from and _to attribute values of edges
  that are returned by ArangoDB.

  Also removed (now unnecessary) location header in responses of the collections REST API.
  The location header was previously returned because it was necessary for clients.
  When clients created a collection, they specified the collection name. The collection
  id was generated on the server, but the client needed to use the server-generated
  collection id for further API calls, e.g. when creating edges etc. Therefore, the
  full collection URL, also containing the collection id, was returned by the server in
  responses to the collection API, in the HTTP location header.
  Returning the location header has become unnecessary in ArangoDB 1.2 because users
  can access collections by name and do not need to care about collection ids.


v1.1.3 (2013-XX-XX)
-------------------

* fix case when an error message was looked up for an error code but no error
  message was found. In this case a NULL ptr was returned and not checked everywhere.
  The place this error popped up was when inserting into a non-unique hash index
  failed with a specific, invalid error code.

* fixed issue #381:  db._collection("_users").getIndexes();

* fixed issue #379: arango-password fatal issue javscript.startup-directory

* fixed issue #372: Command-Line Options for the Authentication and Authorization


v1.1.2 (2013-01-20)
-------------------

* upgraded to mruby 2013-01-20 583983385b81c21f82704b116eab52d606a609f4

* fixed issue #357: Some spelling and grammar errors

* fixed issue #355: fix quotes in pdf manual

* fixed issue #351: Strange arangosh error message for long running query

* fixed randomly hanging connections in arangosh on MacOS

* added "any" query method: this returns a random document from a collection. It
  is also available via REST HTTP at /_api/simple/any.

* added deployment tool

* added getPeerVertex

* small fix for logging of long messages: the last character of log messages longer
  than 256 bytes was not logged.

* fixed truncation of human-readable log messages for web interface: the trailing \0
  byte was not appended for messages longer than 256 bytes

* fixed issue #341: ArangoDB crashes when stressed with Batch jobs
  Contrary to the issue title, this did not have anything to do with batch jobs but
  with too high memory usage. The memory usage of ArangoDB is now reduced for cases
   when there are lots of small collections with few documents each

* started with issue #317: Feature Request (from Google Groups): DATE handling

* backported issue #300: Extend arangoImp to Allow importing resultset-like
  (list of documents) formatted files

* fixed issue #337: "WaitForSync" on new collection does not work on Win/X64

* fixed issue #336: Collections REST API docs

* fixed issue #335: mmap errors due to wrong memory address calculation

* fixed issue #332: arangoimp --use-ids parameter seems to have no impact

* added option '--server.disable-authentication' for arangosh as well. No more passwd
  prompts if not needed

* fixed issue #330: session logging for arangosh

* fixed issue #329: Allow passing script file(s) as parameters for arangosh to run

* fixed issue #328: 1.1 compile warnings

* fixed issue #327: Javascript parse errors in front end


v1.1.1 (2012-12-18)
-------------------

* fixed issue #339: DELETE /_api/cursor/cursor-identifier return incollect errorNum

  The fix for this has led to a signature change of the function actions.resultNotFound().
  The meaning of parameter #3 for This function has changed from the error message string
  to the error code. The error message string is now parameter #4.
  Any client code that uses this function in custom actions must be adjusted.

* fixed issue #321: Problem upgrading arangodb 1.0.4 to 1.1.0 with Homebrew (OSX 10.8.2)

* fixed issue #230: add navigation and search for online documentation

* fixed issue #315: Strange result in PATH

* fixed issue #323: Wrong function returned in error message of AQL CHAR_LENGTH()

* fixed some log errors on startup / shutdown due to pid file handling and changing
  of directories


v1.1.0 (2012-12-05)
-------------------

* WARNING:
  arangod now performs a database version check at startup. It will look for a file
  named "VERSION" in its database directory. If the file is not present, arangod will
  perform an automatic upgrade of the database directory. This should be the normal
  case when upgrading from ArangoDB 1.0 to ArangoDB 1.1.

  If the VERSION file is present but is from an older version of ArangoDB, arangod
  will refuse to start and ask the user to run a manual upgrade first. A manual upgrade
  can be performed by starting arangod with the option `--upgrade`.

  This upgrade procedure shall ensure that users have full control over when they
  perform any updates/upgrades of their data, and can plan backups accordingly. The
  procedure also guarantees that the server is not run without any required system
  collections or with in incompatible data state.

* added AQL function DOCUMENT() to retrieve a document by its _id value

* fixed issue #311: fixed segfault on unload

* fixed issue #309: renamed stub "import" button from web interface

* fixed issue #307: added WaitForSync column in collections list in in web interface

* fixed issue #306: naming in web interface

* fixed issue #304: do not clear AQL query text input when switching tabs in
  web interface

* fixed issue #303: added documentation about usage of var keyword in web interface

* fixed issue #301: PATCH does not work in web interface

# fixed issue #269: fix make distclean & clean

* fixed issue #296: system collections not usable from AQL

* fixed issue #295: deadlock on shutdown

* added collection type label to web interface

* fixed issue #290: the web interface now disallows creating non-edges in edge collections
  when creating collections via the web interface, the collection type must also be
  specified (default is document collection)

* fixed issue #289: tab-completion does not insert any spaces

* fixed issue #282: fix escaping in web interface

* made AQL function NOT_NULL take any number of arguments. Will now return its
  first argument that is not null, or null if all arguments are null. This is downwards
  compatible.

* changed misleading AQL function name NOT_LIST() to FIRST_LIST() and slightly changed
  the behavior. The function will now return its first argument that is a list, or null
  if none of the arguments are lists.
  This is mostly downwards-compatible. The only change to the previous implementation in
  1.1-beta will happen if two arguments were passed and the 1st and 2nd arguments were
  both no lists. In previous 1.1, the 2nd argument was returned as is, but now null
  will be returned.

* add AQL function FIRST_DOCUMENT(), with same behavior as FIRST_LIST(), but working
  with documents instead of lists.

* added UPGRADING help text

* fixed issue #284: fixed Javascript errors when adding edges/vertices without own
  attributes

* fixed issue #283: AQL LENGTH() now works on documents, too

* fixed issue #281: documentation for skip lists shows wrong example

* fixed AQL optimizer bug, related to OR-combined conditions that filtered on the
  same attribute but with different conditions

* fixed issue #277: allow usage of collection names when creating edges
  the fix of this issue also implies validation of collection names / ids passed to
  the REST edge create method. edges with invalid collection ids or names in the
  "from" or "to" values will be rejected and not saved


v1.1.beta2 (2012-11-13)
-----------------------

* fixed arangoirb compilation

* fixed doxygen


v1.1.beta1 (2012-10-24)
-----------------------

* fixed AQL optimizer bug

* WARNING:
  - the user has changed from "arango" to "arangodb", the start script has changed from
    "arangod" to "arangodb", the database directory has changed from "/var/arangodb" to
    "/var/lib/arangodb" to be compliant with various Linux policies

  - In 1.1, we have introduced types for collections: regular documents go into document
    collections, and edges go into edge collections. The prefixing (db.xxx vs. edges.xxx)
    works slightly different in 1.1: edges.xxx can still be used to access collections,
    however, it will not determine the type of existing collections anymore. To create an
    edge collection 1.1, you can use db._createEdgeCollection() or edges._create().
    And there's of course also db._createDocumentCollection().
    db._create() is also still there and will create a document collection by default,
    whereas edges._create() will create an edge collection.

  - the admin web interface that was previously available via the simple URL suffix /
    is now available via a dedicated URL suffix only: /_admin/html
    The reason for this is that routing and URLs are now subject to changes by the end user,
    and only URLs parts prefixed with underscores (e.g. /_admin or /_api) are reserved
    for ArangoDB's internal usage.

* the server now handles requests with invalid Content-Length header values as follows:
  - if Content-Length is negative, the server will respond instantly with HTTP 411
    (length required)

  - if Content-Length is positive but shorter than the supplied body, the server will
    respond with HTTP 400 (bad request)

  - if Content-Length is positive but longer than the supplied body, the server will
    wait for the client to send the missing bytes. The server allows 90 seconds for this
    and will close the connection if the client does not send the remaining data

  - if Content-Length is bigger than the maximum allowed size (512 MB), the server will
    fail with HTTP 413 (request entity too large).

  - if the length of the HTTP headers is greater than the maximum allowed size (1 MB),
    the server will fail with HTTP 431 (request header fields too large)

* issue #265: allow optional base64 encoding/decoding of action response data

* issue #252: create _modules collection using arango-upgrade (note: arango-upgrade was
  finally replaced by the `--upgrade` option for arangod)

* issue #251: allow passing arbitrary options to V8 engine using new command line option:
  --javascript.v8-options. Using this option, the Harmony features or other settings in
  v8 can be enabled if the end user requires them

* issue #248: allow AQL optimizer to pull out completely uncorrelated subqueries to the
  top level, resulting in less repeated evaluation of the subquery

* upgraded to Doxygen 1.8.0

* issue #247: added AQL function MERGE_RECURSIVE

* issue #246: added clear() function in arangosh

* issue #245: Documentation: Central place for naming rules/limits inside ArangoDB

* reduced size of hash index elements by 50 %, allowing more index elements to fit in
  memory

* issue #235: GUI Shell throws Error:ReferenceError: db is not defined

* issue #229: methods marked as "under construction"

* issue #228: remove unfinished APIs (/_admin/config/*)

* having the OpenSSL library installed is now a prerequisite to compiling ArangoDB
  Also removed the --enable-ssl configure option because ssl is always required.

* added AQL functions TO_LIST, NOT_LIST

* issue #224: add optional Content-Id for batch requests

* issue #221: more documentation on AQL explain functionality. Also added
  ArangoStatement.explain() client method

* added db._createStatement() method on server as well (was previously available
  on the client only)

* issue #219: continue in case of "document not found" error in PATHS() function

* issue #213: make waitForSync overridable on specific actions

* changed AQL optimizer to use indexes in more cases. Previously, indexes might
  not have been used when in a reference expression the inner collection was
  specified last. Example: FOR u1 IN users FOR u2 IN users FILTER u1._id == u2._id
  Previously, this only checked whether an index could be used for u2._id (not
  possible). It was not checked whether an index on u1._id could be used (possible).
  Now, for expressions that have references/attribute names on both sides of the
  above as above, indexes are checked for both sides.

* issue #204: extend the CSV import by TSV and by user configurable
  separator character(s)

* issue #180: added support for batch operations

* added startup option --server.backlog-size
  this allows setting the value of the backlog for the listen() system call.
  the default value is 10, the maximum value is platform-dependent

* introduced new configure option "--enable-maintainer-mode" for
  ArangoDB maintainers. this option replaces the previous compile switches
  --with-boost-test, --enable-bison, --enable-flex and --enable-errors-dependency
  the individual configure options have been removed. --enable-maintainer-mode
  turns them all on.

* removed potentially unused configure option --enable-memfail

* fixed issue #197: HTML web interface calls /_admin/user-manager/session

* fixed issue #195: VERSION file in database directory

* fixed issue #193: REST API HEAD request returns a message body on 404

* fixed issue #188: intermittent issues with 1.0.0
  (server-side cursors not cleaned up in all cases, pthreads deadlock issue)

* issue #189: key store should use ISO datetime format bug

* issue #187: run arango-upgrade on server start (note: arango-upgrade was finally
  replaced by the `--upgrade` option for arangod)n

* fixed issue #183: strange unittest error

* fixed issue #182: manual pages

* fixed issue #181: use getaddrinfo

* moved default database directory to "/var/lib/arangodb" in accordance with
  http://www.pathname.com/fhs/pub/fhs-2.3.html

* fixed issue #179: strange text in import manual

* fixed issue #178: test for aragoimp is missing

* fixed issue #177: a misleading error message was returned if unknown variables
  were used in certain positions in an AQL query.

* fixed issue #176: explain how to use AQL from the arangosh

* issue #175: re-added hidden (and deprecated) option --server.http-port. This
  option is only there to be downwards-compatible to Arango 1.0.

* fixed issue #174: missing Documentation for `within`

* fixed issue #170: add db.<coll_name>.all().toArray() to arangosh help screen

* fixed issue #169: missing argument in Simple Queries

* added program arango-upgrade. This program must be run after installing ArangoDB
  and after upgrading from a previous version of ArangoDB. The arango-upgrade script
  will ensure all system collections are created and present in the correct state.
  It will also perform any necessary data updates.
  Note: arango-upgrade was finally replaced by the `--upgrade` option for arangod.

* issue #153: edge collection should be a flag for a collection
  collections now have a type so that the distinction between document and edge
  collections can now be done at runtime using a collection's type value.
  A collection's type can be queried in Javascript using the <collection>.type() method.

  When new collections are created using db._create(), they will be document
  collections by default. When edge._create() is called, an edge collection will be created.
  To explicitly create a collection of a specific/different type, use the methods
  _createDocumentCollection() or _createEdgeCollection(), which are available for
  both the db and the edges object.
  The Javascript objects ArangoEdges and ArangoEdgesCollection have been removed
  completely.
  All internal and test code has been adjusted for this, and client code
  that uses edges.* should also still work because edges is still there and creates
  edge collections when _create() is called.

  INCOMPATIBLE CHANGE: Client code might still need to be changed in the following aspect:
  Previously, collections did not have a type so documents and edges could be inserted
  in the same collection. This is now disallowed. Edges can only be inserted into
  edge collections now. As there were no collection types in 1.0, ArangoDB will perform
  an automatic upgrade when migrating from 1.0 to 1.1.
  The automatic upgrade will check every collection and determine its type as follows:
  - if among the first 50 documents in the collection there are documents with
    attributes "_from" and "_to", the collection is typed as an edge collection
  - if among the first 50 documents in the collection there are no documents with
    attributes "_from" and "_to", the collection is made as a document collection

* issue #150: call V8 garbage collection on server periodically

* issue #110: added support for partial updates

  The REST API for documents now offers an HTTP PATCH method to partially update
  documents. Overwriting/replacing documents is still available via the HTTP PUT method
  as before. The Javascript API in the shell also offers a new update() method in extension to
  the previously existing replace() method.


v1.0.4 (2012-11-12)
-------------------

* issue #275: strange error message in arangosh 1.0.3 at startup


v1.0.3 (2012-11-08)
-------------------

* fixed AQL optimizer bug

* issue #273: fixed segfault in arangosh on HTTP 40x

* issue #265: allow optional base64 encoding/decoding of action response data

* issue #252: _modules collection not created automatically


v1.0.2 (2012-10-22)
-------------------

* repository CentOS-X.Y moved to CentOS-X, same for Debian

* bugfix for rollback from edges

* bugfix for hash indexes

* bugfix for StringBuffer::erase_front

* added autoload for modules

* added AQL function TO_LIST


v1.0.1 (2012-09-30)
-------------------

* draft for issue #165: front-end application howto

* updated mruby to cf8fdea4a6598aa470e698e8cbc9b9b492319d

* fix for issue #190: install doesn't create log directory

* fix for issue #194: potential race condition between creating and dropping collections

* fix for issue #193: REST API HEAD request returns a message body on 404

* fix for issue #188: intermittent issues with 1.0.0

* fix for issue #163: server cannot create collection because of abandoned files

* fix for issue #150: call V8 garbage collection on server periodically


v1.0.0 (2012-08-17)
-------------------

* fix for issue #157: check for readline and ncurses headers, not only libraries


v1.0.beta4 (2012-08-15)
-----------------------

* fix for issue #152: fix memleak for barriers


v1.0.beta3 (2012-08-10)
-----------------------

* fix for issue #151: Memleak, collection data not removed

* fix for issue #149: Inconsistent port for admin interface

* fix for issue #163: server cannot create collection because of abandoned files

* fix for issue #157: check for readline and ncurses headers, not only libraries

* fix for issue #108: db.<collection>.truncate() inefficient

* fix for issue #109: added startup note about cached collection names and how to
  refresh them

* fix for issue #156: fixed memleaks in /_api/import

* fix for issue #59: added tests for /_api/import

* modified return value for calls to /_api/import: now, the attribute "empty" is
  returned as well, stating the number of empty lines in the input. Also changed the
  return value of the error code attribute ("errorNum") from 1100 ("corrupted datafile")
  to 400 ("bad request") in case invalid/unexpected JSON data was sent to the server.
  This error code is more appropriate as no datafile is broken but just input data is
  incorrect.

* fix for issue #152: Memleak for barriers

* fix for issue #151: Memleak, collection data not removed

* value of --database.maximal-journal-size parameter is now validated on startup. If
  value is smaller than the minimum value (currently 1048576), an error is thrown and
  the server will not start. Before this change, the global value of maximal journal
  size was not validated at server start, but only on collection level

* increased sleep value in statistics creation loop from 10 to 500 microseconds. This
  reduces accuracy of statistics values somewhere after the decimal points but saves
  CPU time.

* avoid additional sync() calls when writing partial shape data (attribute name data)
  to disk. sync() will still be called when the shape marker (will be written after
  the attributes) is written to disk

* issue #147: added flag --database.force-sync-shapes to force synching of shape data
  to disk. The default value is true so it is the same behavior as in version 1.0.
  if set to false, shape data is synched to disk if waitForSync for the collection is
  set to true, otherwise, shape data is not synched.

* fix for issue #145: strange issue on Travis: added epsilon for numeric comparison in
  geo index

* fix for issue #136: adjusted message during indexing

* issue #131: added timeout for HTTP keep-alive connections. The default value is 300
  seconds. There is a startup parameter server.keep-alive-timeout to configure the value.
  Setting it to 0 will disable keep-alive entirely on the server.

* fix for issue #137: AQL optimizer should use indexes for ref accesses with
  2 named attributes


v1.0.beta2 (2012-08-03)
-----------------------

* fix for issue #134: improvements for centos RPM

* fixed problem with disable-admin-interface in config file


v1.0.beta1 (2012-07-29)
-----------------------

* fixed issue #118: We need a collection "debugger"

* fixed issue #126: Access-Shaper must be cached

* INCOMPATIBLE CHANGE: renamed parameters "connect-timeout" and "request-timeout"
  for arangosh and arangoimp to "--server.connect-timeout" and "--server.request-timeout"

* INCOMPATIBLE CHANGE: authorization is now required on the server side
  Clients sending requests without HTTP authorization will be rejected with HTTP 401
  To allow backwards compatibility, the server can be started with the option
  "--server.disable-authentication"

* added options "--server.username" and "--server.password" for arangosh and arangoimp
  These parameters must be used to specify the user and password to be used when
  connecting to the server. If no password is given on the command line, arangosh/
  arangoimp will interactively prompt for a password.
  If no user name is specified on the command line, the default user "root" will be
  used.

* added startup option "--server.ssl-cipher-list" to determine which ciphers to
  use in SSL context. also added SSL_OP_CIPHER_SERVER_PREFERENCE to SSL default
  options so ciphers are tried in server and not in client order

* changed default SSL protocol to TLSv1 instead of SSLv2

* changed log-level of SSL-related messages

* added SSL connections if server is compiled with OpenSSL support. Use --help-ssl

* INCOMPATIBLE CHANGE: removed startup option "--server.admin-port".
  The new endpoints feature (see --server.endpoint) allows opening multiple endpoints
  anyway, and the distinction between admin and "other" endpoints can be emulated
  later using privileges.

* INCOMPATIBLE CHANGE: removed startup options "--port", "--server.port", and
  "--server.http-port" for arangod.
  These options have been replaced by the new "--server.endpoint" parameter

* INCOMPATIBLE CHANGE: removed startup option "--server" for arangosh and arangoimp.
  These options have been replaced by the new "--server.endpoint" parameter

* Added "--server.endpoint" option to arangod, arangosh, and arangoimp.
  For arangod, this option allows specifying the bind endpoints for the server
  The server can be bound to one or multiple endpoints at once. For arangosh
  and arangoimp, the option specifies the server endpoint to connect to.
  The following endpoint syntax is currently supported:
  - tcp://host:port or http@tcp://host:port (HTTP over IPv4)
  - tcp://[host]:port or http@tcp://[host]:port (HTTP over IPv6)
  - ssl://host:port or http@tcp://host:port (HTTP over SSL-encrypted IPv4)
  - ssl://[host]:port or http@tcp://[host]:port (HTTP over SSL-encrypted IPv6)
  - unix:///path/to/socket or http@unix:///path/to/socket (HTTP over UNIX socket)

  If no port is specified, the default port of 8529 will be used.

* INCOMPATIBLE CHANGE: removed startup options "--server.require-keep-alive" and
  "--server.secure-require-keep-alive".
  The server will now behave as follows which should be more conforming to the
  HTTP standard:
  * if a client sends a "Connection: close" header, the server will close the
    connection
  * if a client sends a "Connection: keep-alive" header, the server will not
    close the connection
  * if a client does not send any "Connection" header, the server will assume
    "keep-alive" if the request was an HTTP/1.1 request, and "close" if the
    request was an HTTP/1.0 request

* (minimal) internal optimizations for HTTP request parsing and response header
  handling

* fixed Unicode unescaping bugs for \f and surrogate pairs in BasicsC/strings.c

* changed implementation of TRI_BlockCrc32 algorithm to use 8 bytes at a time

* fixed issue #122: arangod doesn't start if <log.file> cannot be created

* fixed issue #121: wrong collection size reported

* fixed issue #98: Unable to change journalSize

* fixed issue #88: fds not closed

* fixed escaping of document data in HTML admin front end

* added HTTP basic authentication, this is always turned on

* added server startup option --server.disable-admin-interface to turn off the
  HTML admin interface

* honor server startup option --database.maximal-journal-size when creating new
  collections without specific journalsize setting. Previously, these
  collections were always created with journal file sizes of 32 MB and the
  --database.maximal-journal-size setting was ignored

* added server startup option --database.wait-for-sync to control the default
  behavior

* renamed "--unit-tests" to "--javascript.unit-tests"


v1.0.alpha3 (2012-06-30)
------------------------

* fixed issue #116: createCollection=create option doesn't work

* fixed issue #115: Compilation issue under OSX 10.7 Lion & 10.8 Mountain Lion
  (homebrew)

* fixed issue #114: image not found

* fixed issue #111: crash during "make unittests"

* fixed issue #104: client.js -> ARANGO_QUIET is not defined


v1.0.alpha2 (2012-06-24)
------------------------

* fixed issue #112: do not accept document with duplicate attribute names

* fixed issue #103: Should we cleanup the directory structure

* fixed issue #100: "count" attribute exists in cursor response with "count:
  false"

* fixed issue #84 explain command

* added new MRuby version (2012-06-02)

* added --log.filter

* cleanup of command line options:
** --startup.directory => --javascript.startup-directory
** --quite => --quiet
** --gc.interval => --javascript.gc-interval
** --startup.modules-path => --javascript.modules-path
** --action.system-directory => --javascript.action-directory
** --javascript.action-threads => removed (is now the same pool as --server.threads)

* various bug-fixes

* support for import

* added option SKIP_RANGES=1 for make unittests

* fixed several range-related assertion failures in the AQL query optimizer

* fixed AQL query optimizations for some edge cases (e.g. nested subqueries with
  invalid constant filter expressions)


v1.0.alpha1 (2012-05-28)
------------------------

Alpha Release of ArangoDB 1.0<|MERGE_RESOLUTION|>--- conflicted
+++ resolved
@@ -1,12 +1,9 @@
 devel
 -----
 
-<<<<<<< HEAD
 * Added exclusive option for rocksdb collections. Modifying AQL queries can
-  now set the exclusive option as well as it can be set on javascipt transactions.
-
-* Fixed issue #5035: fixed a vulnerability issue within the web ui's index view
-=======
+  now set the exclusive option as well as it can be set on JavaScript transactions.
+
 * added optimizer rule "optimize-subqueries", which makes qualifying subqueries
   return less data
   
@@ -52,7 +49,6 @@
   enable follow-up optimizations.
 
 * fixed issue #5035: fixed a vulnerability issue within the web ui's index view
->>>>>>> c41b0562
 
 * fixed Foxx queues bug when queues are created in a request handler with an
   ArangoDB authentication header
