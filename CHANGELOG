--- conflicted
+++ resolved
@@ -1,11 +1,8 @@
 v3.3.8 (XXXX-XX-XX)
 -------------------
 
-<<<<<<< HEAD
 * fixed internal issue #2148: Number of documents found by filter is misleading in web UI
 
-* fixed issue #4934: Wrong used GeoIndex depending on FILTER order
-=======
 * added startup option `--database.required-directory-state`
   
   using this option it is possible to require the database directory to be
@@ -16,7 +13,6 @@
   - empty: database directory must exist but be empty
   - populated: database directory must exist and contain specific files already
   - any: any state allowed
->>>>>>> cda5da8a
 
 
 v3.3.7 (2018-04-11)
