--- conflicted
+++ resolved
@@ -1,11 +1,9 @@
 devel
 -----
 
-<<<<<<< HEAD
 * fixed issue #3044: ArangoDB server shutdown unexpectedly
-=======
+
 * fixed issue #3039: Incorrect filter interpretation
->>>>>>> 19d872dc
 
 * improved MMFiles fulltext index document removal performance
   and fulltext index query performance for bigger result sets
