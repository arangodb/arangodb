v3.3.9 (xxxx-xx-xx)
-------------------

<<<<<<< HEAD
* abort startup when using SSLv2 for a server endpoint, or when connecting with
  a client tool via an SSLv2 connection.
  
  SSLv2 has been disabled in the OpenSSL library by default in recent versions
  because of security vulnerabilities inherent in this protocol.
  
  As it is not safe at all to use this protocol, the support for it has also 
  been stopped in ArangoDB. End users that use SSLv2 for connecting to ArangoDB
  should change the protocol from SSLv2 to TLSv12 if possible, by adjusting
  the value of the `--ssl.protocol` startup option. 
=======
* fix cluster upgrading issue introduced in 3.3.8
  
  the issue made arangod crash when starting a DB server with option 
  `--database.auto-upgrade true`
>>>>>>> a9501529

* fix C++ implementation of AQL ZIP function to return each distinct attribute
  name only once. The previous implementation added non-unique attribute names
  multiple times, which led to follow-up issues.
  Now if an attribute name occurs multiple times in the input list of attribute
  names, it will only be incorporated once into the result object, with the
  value that corresponds to the first occurrence.
  This fix also changes the V8 implementation of the ZIP function, which now
  will always return the first value for non-unique attribute names and not the
  last occurring value.

* upgraded arangodb starter version to 0.11.2

* self heal during a Foxx service install, upgrade or replace no longer breaks 
  the respective operation

* make /_api/index, /_api/database and /_api/user REST handlers use the scheduler's internal
  queue, so they do not run in an I/O handling thread

* fixed issue #4919: C++ implementation of LIKE function now matches the old and correct
  behaviour of the javascript implementation.

* added REST API endpoint /_admin/server/availability for monitoring purposes

* UI: fixed an unreasonable event bug within the modal view engine

* fixed issue #3811: gharial api is now checking existence of _from and _to vertices
  during edge creation

* fixed internal issue #2149: number of documents in the UI is not adjusted after moving them

* fixed internal issue #2150: UI - loading a saved query does not update the list of bind parameters

* fixed internal issue #2147 - fixed database filter in UI

* fixed issue #4934: Wrong used GeoIndex depending on FILTER order

* added `query` and `aql.literal` helpers to `@arangodb` module.

* remove post-sort from GatherNode in cluster AQL queries that do use indexes
  for filtering but that do not require a sorted result

  This optimization can speed up gathering data from multiple shards, because
  it allows to remove a merge sort of the individual shards' results.

* extend the already existing "reduce-extraction-to-projection" AQL optimizer 
  rule for RocksDB to provide projections of up to 5 document attributes. The
  previous implementation only supported a projection for a single document 
  attribute. The new implementation will extract up to 5 document attributes from 
  a document while scanning a collection via an EnumerateCollectionNode.
  Additionally the new version of the optimizer rule can also produce projections
  when scanning an index via an IndexNode. 
  The optimization is benefial especially for huge documents because it will copy
  out only the projected attributes from the document instead of copying the entire 
  document data from the storage engine. 

  When applied, the explainer will show the projected attributes in a `projections`
  remark for an EnumerateCollectionNode or IndexNode. The optimization is limited
  to the RocksDB storage engine.

* added index-only optimization for AQL queries that can satisfy the retrieval of
  all required document attributes directly from an index.

  This optimization will be triggered for the RocksDB engine if an index is used
  that covers all required attributes of the document used later on in the query.
  If applied, it will save retrieving the actual document data (which would require
  an extra lookup in RocksDB), but will instead build the document data solely 
  from the index values found. It will only be applied when using up to 5 attributes
  from the document, and only if the rest of the document data is not used later
  on in the query.

  The optimization is currently available for the RocksDB engine for the index types
  primary, edge, hash, skiplist and persistent.

  If the optimization is applied, it will show up as "index only" in an AQL
  query's execution plan for an IndexNode.

* added scan-only optimization for AQL queries that iterate over collections or
  indexes and that do not need to return the actual document values.

  Not fetching the document values from the storage engine will provide a 
  considerable speedup when using the RocksDB engine, but may also help a bit
  in case of the MMFiles engine. The optimization will only be applied when 
  full-scanning or index-scanning a collection without refering to any of its
  documents later on, and, for an IndexNode, if all filter conditions for the 
  documents of the collection are covered by the index.

  If the optimization is applied, it will show up as "scan only" in an AQL
  query's execution plan for an EnumerateCollectionNode or an IndexNode.

* extend existing "collect-in-cluster" optimizer rule to run grouping, counting
  and deduplication on the DB servers in several cases, so that the coordinator
  will only need to sum up the potentially smaller results from the individual shards.

  The following types of COLLECT queries are covered now:
  - RETURN DISTINCT expr
  - COLLECT WITH COUNT INTO ...
  - COLLECT var1 = expr1, ..., varn = exprn (WITH COUNT INTO ...), without INTO or KEEP
  - COLLECT var1 = expr1, ..., varn = exprn AGGREGATE ..., without INTO or KEEP, for
    aggregate functions COUNT/LENGTH, SUM, MIN and MAX.
  
* honor specified COLLECT method in AQL COLLECT options

  for example, when the user explicitly asks for the COLLECT method
  to be `sorted`, the optimizer will now not produce an alternative
  version of the plan using the hash method.

  additionally, if the user explcitly asks for the COLLECT method to
  be `hash`, the optimizer will now change the existing plan to use
  the hash method if possible instead of just creating an alternative
  plan.

  `COLLECT ... OPTIONS { method: 'sorted' }` => always use sorted method
  `COLLECT ... OPTIONS { method: 'hash' }`   => use hash if this is technically possible
  `COLLECT ...` (no options)                 => create a plan using sorted, and another plan using hash method


v3.3.8 (2018-04-24)
-------------------

* included version of ArangoDB Starter (`arangodb` binary) updated to v0.10.11,
  see [Starter changelog](https://github.com/arangodb-helper/arangodb/blob/master/CHANGELOG.md)

* added arangod startup option `--dump-options` to print all configuration parameters
  as a JSON object

* fixed: (Enterprise only) If you restore a SmartGraph where the collections
  are still existing and are supposed to be dropped on restore we ended up in
  duplicate name error. This is now gone and the SmartGraph is correctly restored.

* fix lookups by `_id` in smart graph edge collections

* improve startup resilience in case there are datafile errors (MMFiles)

  also allow repairing broken VERSION files automatically on startup by
  specifying the option `--database.ignore-datafile-errors true`

* fix issue #4582: UI query editor now supports usage of empty string as bind parameter value

* fixed internal issue #2148: Number of documents found by filter is misleading in web UI

* added startup option `--database.required-directory-state`

  using this option it is possible to require the database directory to be
  in a specific state on startup. the options for this value are:

  - non-existing: database directory must not exist
  - existing: database directory must exist
  - empty: database directory must exist but be empty
  - populated: database directory must exist and contain specific files already
  - any: any state allowed

* field "$schema" in Foxx manifest.json files no longer produce warnings

* added `@arangodb/locals` module to expose the Foxx service context as an
  alternative to using `module.context` directly.

* supervision can be put into maintenance mode


v3.3.7 (2018-04-11)
-------------------

* added hidden option `--query.registry-ttl` to control the lifetime of cluster AQL
  query parts

* fixed internal issue #2237: AQL queries on collections with replicationFactor:
  "satellite" crashed arangod in single server mode

* fixed restore of satellite collections: replicationFactor was set to 1 during
  restore

* fixed dump and restore of smart graphs:
  a) The dump will not include the hidden shadow collections anymore, they were dumped
     accidentially and only contain duplicated data.
  b) Restore will now ignore hidden shadow collections as all data is contained
     in the smart-edge collection. You can manually include these collections from an
     old dump (3.3.5 or earlier) by using `--force`.
  c) Restore of a smart-graph will now create smart collections properly instead
     of getting into `TIMEOUT_IN_CLUSTER_OPERATION`

* fixed issue in AQL query optimizer rule "restrict-to-single-shard", which
  may have sent documents to a wrong shard in AQL INSERT queries that specified
  the value for `_key` using an expression (and not a constant value)
  Important: if you were affected by this bug in v3.3.5 it is required that you
  recreate your dataset in v3.3.6 (i.e. dumping and restoring) instead of doing
  a simple binary upgrade

* added /_admin/status HTTP API for debugging purposes

* added ArangoShell helper function for packaging all information about an
  AQL query so it can be run and analyzed elsewhere:

  query = "FOR doc IN mycollection FILTER doc.value > 42 RETURN doc";
  require("@arangodb/aql/explainer").debugDump("/tmp/query-debug-info", query);

  Entitled users can send the generated file to the ArangoDB support to facilitate
  reproduction and debugging.

* added hidden option `--server.ask-jwt-secret`. This is an internal option
  for debugging and should not be exposed to end-users.

* fix for internal issue #2215. supervision will now wait for agent to
  fully prepare before adding 10 second grace period after leadership change

* fixed internal issue #2215's FailedLeader timeout bug


v3.3.5 (2018-03-28)
-------------------

* fixed issue #4934: Wrong used GeoIndex depending on FILTER order

* make build id appear in startup log message alongside with other version info

* make AQL data modification operations that are sent to all shards and that are
  supposed to return values (i.e. `RETURN OLD` or `RETURN NEW`) not return fake
  empty result rows if the document to be updated/replaced/removed was not present
  on the target shard

* added AQL optimizer rule `restrict-to-single-shard`

  This rule will kick in if a collection operation (index lookup or data
  modification operation) will only affect a single shard, and the operation can be
  restricted to the single shard and is not applied for all shards. This optimization
  can be applied for queries that access a collection only once in the query, and that
  do not use traversals, shortest path queries and that do not access collection data
  dynamically using the `DOCUMENT`, `FULLTEXT`, `NEAR` or `WITHIN` AQL functions.
  Additionally, the optimizer will only pull off this optimization if can safely
  determine the values of all the collection's shard keys from the query, and when the
  shard keys are covered by a single index (this is always true if the shard key is
  the default `_key`)

* display missing attributes of GatherNodes in AQL explain output

* make AQL optimizer rule `undistribute-remove-after-enum-coll` fire in a few
  more cases in which it is possible

* slightly improve index selection for the RocksDB engine when there are multiple
  competing indexes with the same attribute prefixes, but different amount of
  attributes covered. In this case, the more specialized index will be preferred
  now

* fix issue #4924: removeFollower now prefers to remove the last follower(s)

* added "collect-in-cluster" optimizer rule to have COLLECT WITH COUNT queries
  without grouping being executed on the DB servers and the coordinator only summing
  up the counts from the individual shards

* fixed issue #4900: Nested FOR query uses index but ignores other filters

* properly exit v8::Context in one place where it was missing before

* added hidden option `--cluster.index-create-timeout` for controlling the
  default value of the index creation timeout in cluster
  under normal circumstances, this option does not need to be adjusted

* increase default timeout for index creation in cluster to 3600s

* fixed issue #4843: Query-Result has more Docs than the Collection itself

* fixed the behavior of ClusterInfo when waiting for current to catch
  up with plan in create collection.

* fixed issue #4827: COLLECT on edge _to field doesn't group distinct values as expected (MMFiles)


v3.3.4 (2018-03-01)
-------------------

* fix AQL `fullCount` result value in some cluster cases when it was off a bit

* fix issue #4651: Simple query taking forever until a request timeout error

* fix issue #4657: fixed incomplete content type header

* Vastly improved the Foxx Store UI

* fix issue #4677: AQL WITH with bind parameters results in "access after data-modification"
  for two independent UPSERTs

* remove unused startup option `--ldap.permissions-attribute-name`

* fix issue #4457: create /var/tmp/arangod with correct user in supervisor mode

* remove long disfunctional admin/long_echo handler

* fixed Foxx API:

  * PUT /_api/foxx/service: Respect force flag
  * PATCH /_api/foxx/service: Check whether a service under given mount exists

* internal issue #1726: supervision failed to remove multiple servers
  from health monitoring at once.

* more information from inception, why agent is activated

* fixed a bug where supervision tried to deal with shards of virtual collections

* Behaviour of permissions for databases and collections changed:
  The new fallback rule for databases for which an access level is not explicitly specified:
  Choose the higher access level of:
    * A wildcard database grant
    * A database grant on the `_system` database
  The new fallback rule for collections for which an access level is not explicitly specified:
  Choose the higher access level of:
    * Any wildcard access grant in the same database, or on "*/*"
    * The access level for the current database
    * The access level for the `_system` database

* fix internal issue 1770: collection creation using distributeShardsLike yields
  errors and did not distribute shards correctly in the following cases:
  1. If numberOfShards * replicationFactor % nrDBServers != 0
     (shards * replication is not divisible by DBServers).
  2. If there was failover / move shard case on the leading collection
     and creating the follower collection afterwards.

* fix timeout issues in replication client expiration

* added missing edge filter to neighbors-only traversals
  in case a filter condition was moved into the traverser and the traversal was
  executed in breadth-first mode and was returning each visited vertex exactly
  once, and there was a filter on the edges of the path and the resulting vertices
  and edges were not used later, the edge filter was not applied

* fixed issue #4160: Run arangod with "--database.auto-upgrade" option always crash silently without error log

* fix internal issue #1848: AQL optimizer was trying to resolve attribute accesses
  to attributes of constant object values at query compile time, but only did so far
  the very first attribute in each object

  this fixes https://stackoverflow.com/questions/48648737/beginner-bug-in-for-loops-from-objects

* fix inconvenience: If we want to start server with a non-existing
  --javascript.app-path it will now be created (if possible)

* fixed: REST API `POST _api/foxx` now returns HTTP code 201 on success, as documented.
         returned 200 before.

* fixed: REST API `PATCH _api/foxx/dependencies` now updates the existing dependencies
         instead of replacing them.

* fixed: Foxx upload of single javascript file. You now can upload via http-url pointing
         to a javascript file.

* fixed issue #4395: If your foxx app includes an `APP` folder it got
         accidently removed by selfhealing this is not the case anymore.

* fixed internal issue #1969 - command apt-get purge/remove arangodb3e was failing


v3.3.3 (2018-01-26)
-------------------

* fix issue #4272: VERSION file keeps disappearing

* fix internal issue #81: quotation marks disappeared when switching table/json
  editor in the query editor ui

* added option `--rocksdb.throttle` to control whether write-throttling is enabled
  Write-throttling is turned on by default, to reduce chances of compactions getting
  too far behind and blocking incoming writes.

* fixed issue #4308: Crash when getter for error.name throws an error (on Windows)

* UI: fixed a query editor caching and parsing issue

* Fixed internal issue #1683: fixes an UI issue where a collection name gets wrongly cached
  within the documents overview of a collection.

* Fixed an issue with the index estimates in RocksDB in the case a transaction is aborted.
  Former the index estimates were modified if the transaction commited or not.
  Now they will only be modified if the transaction commited successfully.

* UI: optimized login view for very small screen sizes

* UI: optimized error messages for invalid query bind parameter

* Truncate in RocksDB will now do intermediate commits every 10.000 documents
  if truncate fails or the server crashes during this operation all deletes
  that have been commited so far are persisted.

* make the default value of `--rocksdb.block-cache-shard-bits` use the RocksDB
  default value. This will mostly mean the default number block cache shard
  bits is lower than before, allowing each shard to store more data and cause
  less evictions from block cache

* UI: optimized login view for very small screen sizes

* issue #4222: Permission error preventing AQL query import / export on webui

* UI: optimized error messages for invalid query bind parameter

* UI: upgraded swagger ui to version 3.9.0

* issue #3504: added option `--force-same-database` for arangorestore

  with this option set to true, it is possible to make any arangorestore attempt
  fail if the specified target database does not match the database name
  specified in the source dump's "dump.json" file. it can thus be used to
  prevent restoring data into the "wrong" database

  The option is set to `false` by default to ensure backwards-compatibility

* make the default value of `--rocksdb.block-cache-shard-bits` use the RocksDB
  default value. This will mostly mean the default number block cache shard
  bits is lower than before, allowing each shard to store more data and cause
  less evictions from block cache

* fixed issue #4255: AQL SORT consuming too much memory

* fixed incorrect persistence of RAFT vote and term


v3.3.2 (2018-01-04)
-------------------

* fixed issue #4199: Internal failure: JavaScript exception in file 'arangosh.js'
  at 98,7: ArangoError 4: Expecting type String

* fixed issue in agency supervision with a good server being left in
  failedServers

* distinguish isReady and allInSync in clusterInventory

* fixed issue #4197: AQL statement not working in 3.3.1 when upgraded from 3.2.10

* do not reuse collection ids when restoring collections from a dump, but assign
  new collection ids, this should prevent collection id conflicts

* fix issue #4393: broken handling of unix domain sockets in
  JS_Download

v3.3.1 (2017-12-28)
-------------------

* UI: displayed wrong wfs property for a collection when using RocksDB as
  storage engine

* added `--ignore-missing` option to arangoimp
  this option allows importing lines with less fields than specified in the CSV
  header line

* changed misleading error message from "no leader" to "not a leader"

* optimize usage of AQL FULLTEXT index function to a FOR loop with index
  usage in some cases
  When the optimization is applied, this especially speeds up fulltext index
  queries in the cluster

* UI: improved the behavior during collection creation in a cluster environment

* Agency lockup fixes for very small machines.

* Agency performance improvement by finer grained locking.

* Use steady_clock in agency whereever possible.

* Agency prevent Supervision thread crash.

* Fix agency integer overflow in timeout calculation.


v3.3.0 (2012-12-14)
-------------------

* release version

* added a missing try/catch block in the supervision thread


v3.3.rc8 (2017-12-12)
---------------------

* UI: fixed broken foxx configuration keys. Some valid configuration values
  could not be edited via the ui.

* UI: Shard distribution view now has an accordion view instead of displaying
  all shards of all collections at once.

* UI: pressing the return key inside a select2 box no longer triggers the modals

* UI: coordinators and db servers are now in sorted order (ascending)


v3.3.rc7 (2017-12-07)
---------------------

* fixed issue #3741: fix terminal color output in Windows

* UI: fixed issue #3822: disabled name input field for system collections

* fixed issue #3640: limit in subquery

* fixed issue #3745: Invalid result when using OLD object with array attribute in UPSERT statement

* UI: edge collections were wrongly added to from and to vertices select box during graph creation

* UI: added not found views for documents and collections

* UI: using default user database api during database creation now

* UI: the graph viewer backend now picks one random start vertex of the
  first 1000 documents instead of calling any(). The implementation of
  "any" is known to scale bad on huge collections with RocksDB.

* UI: fixed disappearing of the navigation label in some case special case

* UI: the graph viewer now displays updated label values correctly.
  Additionally the included node/edge editor now closes automatically
	after a successful node/edge update.

* fixed issue #3917: traversals with high maximal depth take extremely long
  in planning phase.


v3.3.rc4 (2017-11-28)
---------------------

* minor bug-fixes


v3.3.rc3 (2017-11-24)
---------------------

* bug-fixes


v3.3.rc2 (2017-11-22)
---------------------

* UI: document/edge editor now remembering their modes (e.g. code or tree)

* UI: optimized error messages for invalid graph definitions. Also fixed a
  graph renderer cleanup error.

* UI: added a delay within the graph viewer while changing the colors of the
  graph. Necessary due different browser behaviour.

* added options `--encryption.keyfile` and `--encryption.key-generator` to arangodump
  and arangorestore

* UI: the graph viewer now displays updated label values correctly.
  Additionally the included node/edge editor now closes automatically
	after a successful node/edge update.

* removed `--recycle-ids` option for arangorestore

  using that option could have led to problems on the restore, with potential
  id conflicts between the originating server (the source dump server) and the
  target server (the restore server)


v3.3.rc1 (2017-11-17)
---------------------

* add readonly mode REST API

* allow compilation of ArangoDB source code with g++ 7

* upgrade minimum required g++ compiler version to g++ 5.4
  That means ArangoDB source code will not compile with g++ 4.x or g++ < 5.4 anymore.

* AQL: during a traversal if a vertex is not found. It will not print an ERROR to the log and continue
  with a NULL value, but will register a warning at the query and continue with a NULL value.
  The situation is not desired as an ERROR as ArangoDB can store edges pointing to non-existing
  vertex which is perfectly valid, but it may be a n issue on the data model, so users
  can directly see it on the query now and do not "by accident" have to check the LOG output.


v3.3.beta1 (2017-11-07)
-----------------------

* introduce `enforceReplicationFactor`: An optional parameter controlling
  if the server should bail out during collection creation if there are not
  enough DBServers available for the desired `replicationFactor`.

* fixed issue #3516: Show execution time in arangosh

  this change adds more dynamic prompt components for arangosh
  The following components are now available for dynamic prompts,
  settable via the `--console.prompt` option in arangosh:

  - '%t': current time as timestamp
  - '%a': elpased time since ArangoShell start in seconds
  - '%p': duration of last command in seconds
  - '%d': name of current database
  - '%e': current endpoint
  - '%E': current endpoint without protocol
  - '%u': current user

  The time a command takes can be displayed easily by starting arangosh with `--console.prompt "%p> "`.

* make the ArangoShell refill its collection cache when a yet-unknown collection
  is first accessed. This fixes the following problem:

      arangosh1> db._collections();  // shell1 lists all collections
      arangosh2> db._create("test"); // shell2 now creates a new collection 'test'
      arangosh1> db.test.insert({}); // shell1 is not aware of the collection created
                                     // in shell2, so the insert will fail

* incremental transfer of initial collection data now can handle partial
  responses for a chunk, allowing the leader/master to send smaller chunks
  (in terms of HTTP response size) and limit memory usage

* initial creation of shards for cluster collections is now faster with
  replicationFactor values bigger than 1. this is achieved by an optimization
  for the case when the collection on the leader is still empty

* potential fix for issue #3517: several "filesystem full" errors in logs
  while there's a lot of disk space

* added C++ implementations for AQL function `SUBSTRING()`, `LEFT()`, `RIGHT()` and `TRIM()`


v3.3.milestone2 (2017-10-19)
----------------------------

* added new replication module

* make AQL `DISTINCT` not change the order of the results it is applied on

* show C++ function name of call site in ArangoDB log output

  This requires option `--log.line-number` to be set to *true*

* fixed issue #3408: Hard crash in query for pagination

* UI: fixed unresponsive events in cluster shards view

* UI: added word wrapping to query editor

* fixed issue #3395: AQL: cannot instantiate CollectBlock with undetermined
  aggregation method

* minimum number of V8 contexts in console mode must be 2, not 1. this is
  required to ensure the console gets one dedicated V8 context and all other
  operations have at least one extra context. This requirement was not enforced
  anymore.

* UI: fixed wrong user attribute name validation, issue #3228

* make AQL return a proper error message in case of a unique key constraint
  violation. previously it only returned the generic "unique constraint violated"
  error message but omitted the details about which index caused the problem.

  This addresses https://stackoverflow.com/questions/46427126/arangodb-3-2-unique-constraint-violation-id-or-key

* fix potential overflow in CRC marker check when a corrupted CRC marker
  is found at the very beginning of an MMFiles datafile


v3.3.milestone1 (2017-10-11)
----------------------------

* added option `--server.local-authentication`

* UI: added user roles

* added config option `--log.color` to toggle colorful logging to terminal

* added config option `--log.thread-name` to additionally log thread names

* usernames must not start with `:role:`, added new options:
    --server.authentication-timeout
    --ldap.roles-attribute-name
    --ldap.roles-transformation
    --ldap.roles-search
    --ldap.superuser-role
    --ldap.roles-include
    --ldap.roles-exclude

* performance improvements for full collection scans and a few other operations
  in MMFiles engine

* added `--rocksdb.encryption-key-generator` for enterprise

* removed `--compat28` parameter from arangodump and replication API

  older ArangoDB versions will no longer be supported by these tools.

* increase the recommended value for `/proc/sys/vm/max_map_count` to a value
  eight times as high as the previous recommended value. Increasing the
  values helps to prevent an ArangoDB server from running out of memory mappings.

  The raised minimum recommended value may lead to ArangoDB showing some startup
  warnings as follows:

      WARNING {memory} maximum number of memory mappings per process is 65530, which seems too low. it is recommended to set it to at least 512000
      WARNING {memory} execute 'sudo sysctl -w "vm.max_map_count=512000"'


v3.2.7 (2017-11-13)
-------------------

* Cluster customers, which have upgraded from 3.1 to 3.2 need to upgrade
  to 3.2.7. The cluster supervision is otherwise not operational.

* Fixed issue #3597: AQL with path filters returns unexpected results
  In some cases breadth first search in combination with vertex filters
  yields wrong result, the filter was not applied correctly.

* enable JEMalloc background thread for purging and returning unused memory
  back to the operating system (Linux only)

* fixed some undefined behavior in some internal value caches for AQL GatherNodes
  and SortNodes, which could have led to sorted results being effectively not
  correctly sorted.

* make the replication applier for the RocksDB engine start automatically after a
  restart of the server if the applier was configured with its `autoStart` property
  set to `true`. previously the replication appliers were only automatically restarted
  at server start for the MMFiles engine.

* fixed arangodump batch size adaptivity in cluster mode and upped default batch size
  for arangodump

  these changes speed up arangodump in cluster context

* smart graphs now return a proper inventory in response to replication inventory
  requests

* fixed issue #3618: Inconsistent behavior of OR statement with object bind parameters

* only users with read/write rights on the "_system" database can now execute
  "_admin/shutdown" as well as modify properties of the write-ahead log (WAL)

* increase default maximum number of V8 contexts to at least 16 if not explicitly
  configured otherwise.
  the procedure for determining the actual maximum value of V8 contexts is unchanged
  apart from the value `16` and works as follows:
  - if explicitly set, the value of the configuration option `--javascript.v8-contexts`
    is used as the maximum number of V8 contexts
  - when the option is not set, the maximum number of V8 contexts is determined
    by the configuration option `--server.threads` if that option is set. if
    `--server.threads` is not set, then the maximum number of V8 contexts is the
    server's reported hardware concurrency (number of processors visible
    to the arangod process). if that would result in a maximum value of less than 16
    in any of these two cases, then the maximum value will be increased to 16.

* fixed issue #3447: ArangoError 1202: AQL: NotFound: (while executing) when
  updating collection

* potential fix for issue #3581: Unexpected "rocksdb unique constraint
  violated" with unique hash index

* fixed geo index optimizer rule for geo indexes with a single (array of coordinates)
  attribute.

* improved the speed of the shards overview in cluster (API endpoint /_api/cluster/shardDistribution API)
  It is now guaranteed to return after ~2 seconds even if the entire cluster is unresponsive.

* fix agency precondition check for complex objects
  this fixes issues with several CAS operations in the agency

* several fixes for agency restart and shutdown

* the cluster-internal representation of planned collection objects is now more
  lightweight than before, using less memory and not allocating any cache for indexes
  etc.

* fixed issue #3403: How to kill long running AQL queries with the browser console's
  AQL (display issue)

* fixed issue #3549: server reading ENGINE config file fails on common standard
  newline character

* UI: fixed error notifications for collection modifications

* several improvements for the truncate operation on collections:

  * the timeout for the truncate operation was increased in cluster mode in
    order to prevent too frequent "could not truncate collection" errors

  * after a truncate operation, collections in MMFiles still used disk space.
    to reclaim disk space used by truncated collection, the truncate actions
    in the web interface and from the ArangoShell now issue an extra WAL flush
    command (in cluster mode, this command is also propagated to all servers).
    the WAL flush allows all servers to write out any pending operations into the
    datafiles of the truncated collection. afterwards, a final journal rotate
    command is sent, which enables the compaction to entirely remove all datafiles
    and journals for the truncated collection, so that all disk space can be
    reclaimed

  * for MMFiles a special method will be called after a truncate operation so that
    all indexes of the collection can free most of their memory. previously some
    indexes (hash and skiplist indexes) partially kept already allocated memory
    in order to avoid future memory allocations

  * after a truncate operation in the RocksDB engine, an additional compaction
    will be triggered for the truncated collection. this compaction removes all
    deletions from the key space so that follow-up scans over the collection's key
    range do not have to filter out lots of already-removed values

  These changes make truncate operations potentially more time-consuming than before,
  but allow for memory/disk space savings afterwards.

* enable JEMalloc background threads for purging and returning unused memory
  back to the operating system (Linux only)

  JEMalloc will create its background threads on demand. The number of background
  threads is capped by the number of CPUs or active arenas. The background threads run
  periodically and purge unused memory pages, allowing memory to be returned to the
  operating system.

  This change will make the arangod process create several additional threads.
  It is accompanied by an increased `TasksMax` value in the systemd service configuration
  file for the arangodb3 service.

* upgraded bundled V8 engine to bugfix version v5.7.492.77

  this upgrade fixes a memory leak in upstream V8 described in
  https://bugs.chromium.org/p/v8/issues/detail?id=5945 that will result in memory
  chunks only getting uncommitted but not unmapped


v3.2.6 (2017-10-26)
-------------------

* UI: fixed event cleanup in cluster shards view

* UI: reduced cluster dashboard api calls

* fixed a permission problem that prevented collection contents to be displayed
  in the web interface

* removed posix_fadvise call from RocksDB's PosixSequentialFile::Read(). This is
  consistent with Facebook PR 2573 (#3505)

  this fix should improve the performance of the replication with the RocksDB
  storage engine

* allow changing of collection replication factor for existing collections

* UI: replicationFactor of a collection is now changeable in a cluster
  environment

* several fixes for the cluster agency

* fixed undefined behavior in the RocksDB-based geo index

* fixed Foxxmaster failover

* purging or removing the Debian/Ubuntu arangodb3 packages now properly stops
  the arangod instance before actuallying purging or removing


v3.2.5 (2017-10-16)
-------------------

* general-graph module and _api/gharial now accept cluster options
  for collection creation. It is now possible to set replicationFactor and
  numberOfShards for all collections created via this graph object.
  So adding a new collection will not result in a singleShard and
  no replication anymore.

* fixed issue #3408: Hard crash in query for pagination

* minimum number of V8 contexts in console mode must be 2, not 1. this is
  required to ensure the console gets one dedicated V8 context and all other
  operations have at least one extra context. This requirement was not enforced
  anymore.

* fixed issue #3395: AQL: cannot instantiate CollectBlock with undetermined
  aggregation method

* UI: fixed wrong user attribute name validation, issue #3228

* fix potential overflow in CRC marker check when a corrupted CRC marker
  is found at the very beginning of an MMFiles datafile

* UI: fixed unresponsive events in cluster shards view

* Add statistics about the V8 context counts and number of available/active/busy
  threads we expose through the server statistics interface.


v3.2.4 (2017-09-26)
-------------------

* UI: no default index selected during index creation

* UI: added replicationFactor option during SmartGraph creation

* make the MMFiles compactor perform less writes during normal compaction
  operation

  This partially fixes issue #3144

* make the MMFiles compactor configurable

  The following options have been added:

* `--compaction.db-sleep-time`: sleep interval between two compaction runs
    (in s)
  * `--compaction.min-interval"`: minimum sleep time between two compaction
     runs (in s)
  * `--compaction.min-small-data-file-size`: minimal filesize threshold
    original datafiles have to be below for a compaction
  * `--compaction.dead-documents-threshold`: minimum unused count of documents
    in a datafile
  * `--compaction.dead-size-threshold`: how many bytes of the source data file
    are allowed to be unused at most
  * `--compaction.dead-size-percent-threshold`: how many percent of the source
    datafile should be unused at least
  * `--compaction.max-files`: Maximum number of files to merge to one file
  * `--compaction.max-result-file-size`: how large may the compaction result
    file become (in bytes)
  * `--compaction.max-file-size-factor`: how large the resulting file may
    be in comparison to the collection's `--database.maximal-journal-size' setting`

* fix downwards-incompatibility in /_api/explain REST handler

* fix Windows implementation for fs.getTempPath() to also create a
  sub-directory as we do on linux

* fixed a multi-threading issue in cluster-internal communication

* performance improvements for traversals and edge lookups

* removed internal memory zone handling code. the memory zones were a leftover
  from the early ArangoDB days and did not provide any value in the current
  implementation.

* (Enterprise only) added `skipInaccessibleCollections` option for AQL queries:
  if set, AQL queries (especially graph traversals) will treat collections to
  which a user has no access rights to as if these collections were empty.

* adjusted scheduler thread handling to start and stop less threads in
  normal operations

* leader-follower replication catchup code has been rewritten in C++

* early stage AQL optimization now also uses the C++ implementations of
  AQL functions if present. Previously it always referred to the JavaScript
  implementations and ignored the C++ implementations. This change gives
  more flexibility to the AQL optimizer.

* ArangoDB tty log output is now colored for log messages with levels
  FATAL, ERR and WARN.

* changed the return values of AQL functions `REGEX_TEST` and `REGEX_REPLACE`
  to `null` when the input regex is invalid. Previous versions of ArangoDB
  partly returned `false` for invalid regexes and partly `null`.

* added `--log.role` option for arangod

  When set to `true`, this option will make the ArangoDB logger print a single
  character with the server's role into each logged message. The roles are:

  - U: undefined/unclear (used at startup)
  - S: single server
  - C: coordinator
  - P: primary
  - A: agent

  The default value for this option is `false`, so no roles will be logged.


v3.2.3 (2017-09-07)
-------------------

* fixed issue #3106: orphan collections could not be registered in general-graph module

* fixed wrong selection of the database inside the internal cluster js api

* added startup option `--server.check-max-memory-mappings` to make arangod check
  the number of memory mappings currently used by the process and compare it with
  the maximum number of allowed mappings as determined by /proc/sys/vm/max_map_count

  The default value is `true`, so the checks will be performed. When the current
  number of mappings exceeds 90% of the maximum number of mappings, the creation
  of further V8 contexts will be deferred.

  Note that this option is effective on Linux systems only.

* arangoimp now has a `--remove-attribute` option

* added V8 context lifetime control options
  `--javascript.v8-contexts-max-invocations` and `--javascript.v8-contexts-max-age`

  These options allow specifying after how many invocations a used V8 context is
  disposed, or after what time a V8 context is disposed automatically after its
  creation. If either of the two thresholds is reached, an idl V8 context will be
  disposed.

  The default value of `--javascript.v8-contexts-max-invocations` is 0, meaning that
  the maximum number of invocations per context is unlimited. The default value
  for `--javascript.v8-contexts-max-age` is 60 seconds.

* fixed wrong UI cluster health information

* fixed issue #3070: Add index in _jobs collection

* fixed issue #3125: HTTP Foxx API JSON parsing

* fixed issue #3120: Foxx queue: job isn't running when server.authentication = true

* fixed supervision failure detection and handling, which happened with simultaneous
  agency leadership change


v3.2.2 (2017-08-23)
-------------------

* make "Rebalance shards" button work in selected database only, and not make
  it rebalance the shards of all databases

* fixed issue #2847: adjust the response of the DELETE `/_api/users/database/*` calls

* fixed issue #3075: Error when upgrading arangoDB on linux ubuntu 16.04

* fixed a buffer overrun in linenoise console input library for long input strings

* increase size of the linenoise input buffer to 8 KB

* abort compilation if the detected GCC or CLANG isn't in the range of compilers
  we support

* fixed spurious cluster hangups by always sending AQL-query related requests
  to the correct servers, even after failover or when a follower drops

  The problem with the previous shard-based approach was that responsibilities
  for shards may change from one server to another at runtime, after the query
  was already instanciated. The coordinator and other parts of the query then
  sent further requests for the query to the servers now responsible for the
  shards.
  However, an AQL query must send all further requests to the same servers on
  which the query was originally instanciated, even in case of failover.
  Otherwise this would potentially send requests to servers that do not know
  about the query, and would also send query shutdown requests to the wrong
  servers, leading to abandoned queries piling up and using resources until
  they automatically time out.

* fixed issue with RocksDB engine acquiring the collection count values too
  early, leading to the collection count values potentially being slightly off
  even in exclusive transactions (for which the exclusive access should provide
  an always-correct count value)

* fixed some issues in leader-follower catch-up code, specifically for the
  RocksDB engine

* make V8 log fatal errors to syslog before it terminates the process.
  This change is effective on Linux only.

* fixed issue with MMFiles engine creating superfluous collection journals
  on shutdown

* fixed issue #3067: Upgrade from 3.2 to 3.2.1 reset autoincrement keys

* fixed issue #3044: ArangoDB server shutdown unexpectedly

* fixed issue #3039: Incorrect filter interpretation

* fixed issue #3037: Foxx, internal server error when I try to add a new service

* improved MMFiles fulltext index document removal performance
  and fulltext index query performance for bigger result sets

* ui: fixed a display bug within the slow and running queries view

* ui: fixed a bug when success event triggers twice in a modal

* ui: fixed the appearance of the documents filter

* ui: graph vertex collections not restricted to 10 anymore

* fixed issue #2835: UI detection of JWT token in case of server restart or upgrade

* upgrade jemalloc version to 5.0.1

  This fixes problems with the memory allocator returing "out of memory" when
  calling munmap to free memory in order to return it to the OS.

  It seems that calling munmap on Linux can increase the number of mappings, at least
  when a region is partially unmapped. This can lead to the process exceeding its
  maximum number of mappings, and munmap and future calls to mmap returning errors.

  jemalloc version 5.0.1 does not have the `--enable-munmap` configure option anymore,
  so the problem is avoided. To return memory to the OS eventually, jemalloc 5's
  background purge threads are used on Linux.

* fixed issue #2978: log something more obvious when you log a Buffer

* fixed issue #2982: AQL parse error?

* fixed issue #3125: HTTP Foxx API Json parsing

v3.2.1 (2017-08-09)
-------------------

* added C++ implementations for AQL functions `LEFT()`, `RIGHT()` and `TRIM()`

* fixed docs for issue #2968: Collection _key autoincrement value increases on error

* fixed issue #3011: Optimizer rule reduce-extraction-to-projection breaks queries

* Now allowing to restore users in a sharded environment as well
  It is still not possible to restore collections that are sharded
  differently than by _key.

* fixed an issue with restoring of system collections and user rights.
  It was not possible to restore users into an authenticated server.

* fixed issue #2977: Documentation for db._createDatabase is wrong

* ui: added bind parameters to slow query history view

* fixed issue #1751: Slow Query API should provide bind parameters, webui should display them

* ui: fixed a bug when moving multiple documents was not possible

* fixed docs for issue #2968: Collection _key autoincrement value increases on error

* AQL CHAR_LENGTH(null) returns now 0. Since AQL TO_STRING(null) is '' (string of length 0)

* ui: now supports single js file upload for Foxx services in addition to zip files

* fixed a multi-threading issue in the agency when callElection was called
  while the Supervision was calling updateSnapshot

* added startup option `--query.tracking-with-bindvars`

  This option controls whether the list of currently running queries
  and the list of slow queries should contain the bind variables used
  in the queries or not.

  The option can be changed at runtime using the commands

      // enables tracking of bind variables
      // set to false to turn tracking of bind variables off
      var value = true;
      require("@arangodb/aql/queries").properties({
        trackBindVars: value
      });

* index selectivity estimates are now available in the cluster as well

* fixed issue #2943: loadIndexesIntoMemory not returning the same structure
  as the rest of the collection APIs

* fixed issue #2949: ArangoError 1208: illegal name

* fixed issue #2874: Collection properties do not return `isVolatile`
  attribute

* potential fix for issue #2939: Segmentation fault when starting
  coordinator node

* fixed issue #2810: out of memory error when running UPDATE/REPLACE
  on medium-size collection

* fix potential deadlock errors in collector thread

* disallow the usage of volatile collections in the RocksDB engine
  by throwing an error when a collection is created with attribute
  `isVolatile` set to `true`.
  Volatile collections are unsupported by the RocksDB engine, so
  creating them should not succeed and silently create a non-volatile
  collection

* prevent V8 from issuing SIGILL instructions when it runs out of memory

  Now arangod will attempt to log a FATAL error into its logfile in case V8
  runs out of memory. In case V8 runs out of memory, it will still terminate the
  entire process. But at least there should be something in the ArangoDB logs
  indicating what the problem was. Apart from that, the arangod process should
  now be exited with SIGABRT rather than SIGILL as it shouldn't return into the
  V8 code that aborted the process with `__builtin_trap`.

  this potentially fixes issue #2920: DBServer crashing automatically post upgrade to 3.2

* Foxx queues and tasks now ensure that the scripts in them run with the same
  permissions as the Foxx code who started the task / queue

* fixed issue #2928: Offset problems

* fixed issue #2876: wrong skiplist index usage in edge collection

* fixed issue #2868: cname missing from logger-follow results in rocksdb

* fixed issue #2889: Traversal query using incorrect collection id

* fixed issue #2884: AQL traversal uniqueness constraints "propagating" to other traversals? Weird results

* arangoexport: added `--query` option for passing an AQL query to export the result

* fixed issue #2879: No result when querying for the last record of a query

* ui: allows now to edit default access level for collections in database
  _system for all users except the root user.

* The _users collection is no longer accessible outside the arngod process, _queues is always read-only

* added new option "--rocksdb.max-background-jobs"

* removed options "--rocksdb.max-background-compactions", "--rocksdb.base-background-compactions" and "--rocksdb.max-background-flushes"

* option "--rocksdb.compaction-read-ahead-size" now defaults to 2MB

* change Windows build so that RocksDB doesn't enforce AVX optimizations by default
  This fixes startup crashes on servers that do not have AVX CPU extensions

* speed up RocksDB secondary index creation and dropping

* removed RocksDB note in Geo index docs


v3.2.0 (2017-07-20)
-------------------

* fixed UI issues

* fixed multi-threading issues in Pregel

* fixed Foxx resilience

* added command-line option `--javascript.allow-admin-execute`

  This option can be used to control whether user-defined JavaScript code
  is allowed to be executed on server by sending via HTTP to the API endpoint
  `/_admin/execute`  with an authenticated user account.
  The default value is `false`, which disables the execution of user-defined
  code. This is also the recommended setting for production. In test environments,
  it may be convenient to turn the option on in order to send arbitrary setup
  or teardown commands for execution on the server.


v3.2.beta6 (2017-07-18)
-----------------------

* various bugfixes


v3.2.beta5 (2017-07-16)
-----------------------

* numerous bugfixes


v3.2.beta4 (2017-07-04)
-----------------------

* ui: fixed document view _from and _to linking issue for special characters

* added function `db._parse(query)` for parsing an AQL query and returning information about it

* fixed one medium priority and two low priority security user interface
  issues found by owasp zap.

* ui: added index deduplicate options

* ui: fixed renaming of collections for the rocksdb storage engine

* documentation and js fixes for secondaries

* RocksDB storage format was changed, users of the previous beta/alpha versions
  must delete the database directory and re-import their data

* enabled permissions on database and collection level

* added and changed some user related REST APIs
    * added `PUT /_api/user/{user}/database/{database}/{collection}` to change collection permission
    * added `GET /_api/user/{user}/database/{database}/{collection}`
    * added optional `full` parameter to the `GET /_api/user/{user}/database/` REST call

* added user functions in the arangoshell `@arangodb/users` module
    * added `grantCollection` and `revokeCollection` functions
    * added `permission(user, database, collection)` to retrieve collection specific rights

* added "deduplicate" attribute for array indexes, which controls whether inserting
  duplicate index values from the same document into a unique array index will lead to
  an error or not:

      // with deduplicate = true, which is the default value:
      db._create("test");
      db.test.ensureIndex({ type: "hash", fields: ["tags[*]"], deduplicate: true });
      db.test.insert({ tags: ["a", "b"] });
      db.test.insert({ tags: ["c", "d", "c"] }); // will work, because deduplicate = true
      db.test.insert({ tags: ["a"] }); // will fail

      // with deduplicate = false
      db._create("test");
      db.test.ensureIndex({ type: "hash", fields: ["tags[*]"], deduplicate: false });
      db.test.insert({ tags: ["a", "b"] });
      db.test.insert({ tags: ["c", "d", "c"] }); // will not work, because deduplicate = false
      db.test.insert({ tags: ["a"] }); // will fail

  The "deduplicate" attribute is now also accepted by the index creation HTTP
  API endpoint POST /_api/index and is returned by GET /_api/index.

* added optimizer rule "remove-filters-covered-by-traversal"

* Debian/Ubuntu installer: make messages about future package upgrades more clear

* fix a hangup in VST

  The problem happened when the two first chunks of a VST message arrived
  together on a connection that was newly switched to VST.

* fix deletion of outdated WAL files in RocksDB engine

* make use of selectivity estimates in hash, skiplist and persistent indexes
  in RocksDB engine

* changed VM overcommit recommendation for user-friendliness

* fix a shutdown bug in the cluster: a destroyed query could still be active

* do not terminate the entire server process if a temp file cannot be created
  (Windows only)

* fix log output in the front-end, it stopped in case of too many messages


v3.2.beta3 (2017-06-27)
-----------------------

* numerous bugfixes


v3.2.beta2 (2017-06-20)
-----------------------

* potentially fixed issue #2559: Duplicate _key generated on insertion

* fix invalid results (too many) when a skipping LIMIT was used for a
  traversal. `LIMIT x` or `LIMIT 0, x` were not affected, but `LIMIT s, x`
  may have returned too many results

* fix races in SSL communication code

* fix invalid locking in JWT authentication cache, which could have
  crashed the server

* fix invalid first group results for sorted AQL COLLECT when LIMIT
  was used

* fix potential race, which could make arangod hang on startup

* removed `exception` field from transaction error result; users should throw
  explicit `Error` instances to return custom exceptions (addresses issue #2561)

* fixed issue #2613: Reduce log level when Foxx manager tries to self heal missing database

* add a read only mode for users and collection level authorization

* removed `exception` field from transaction error result; users should throw
  explicit `Error` instances to return custom exceptions (addresses issue #2561)

* fixed issue #2677: Foxx disabling development mode creates non-deterministic service bundle

* fixed issue #2684: Legacy service UI not working


v3.2.beta1 (2017-06-12)
-----------------------

* provide more context for index errors (addresses issue #342)

* arangod now validates several OS/environment settings on startup and warns if
  the settings are non-ideal. Most of the checks are executed on Linux systems only.

* fixed issue #2515: The replace-or-with-in optimization rule might prevent use of indexes

* added `REGEX_REPLACE` AQL function

* the RocksDB storage format was changed, users of the previous alpha versions
  must delete the database directory and re-import their data

* added server startup option `--query.fail-on-warning`

  setting this option to `true` will abort any AQL query with an exception if
  it causes a warning at runtime. The value can be overridden per query by
  setting the `failOnWarning` attribute in a query's options.

* added --rocksdb.num-uncompressed-levels to adjust number of non-compressed levels

* added checks for memory managment and warn (i. e. if hugepages are enabled)

* set default SSL cipher suite string to "HIGH:!EXPORT:!aNULL@STRENGTH"

* fixed issue #2469: Authentication = true does not protect foxx-routes

* fixed issue #2459: compile success but can not run with rocksdb

* `--server.maximal-queue-size` is now an absolute maximum. If the queue is
  full, then 503 is returned. Setting it to 0 means "no limit".

* (Enterprise only) added authentication against an LDAP server

* fixed issue #2083: Foxx services aren't distributed to all coordinators

* fixed issue #2384: new coordinators don't pick up existing Foxx services

* fixed issue #2408: Foxx service validation causes unintended side-effects

* extended HTTP API with routes for managing Foxx services

* added distinction between hasUser and authorized within Foxx
  (cluster internal requests are authorized requests but don't have a user)

* arangoimp now has a `--threads` option to enable parallel imports of data

* PR #2514: Foxx services that can't be fixed by self-healing now serve a 503 error

* added `time` function to `@arangodb` module


v3.2.alpha4 (2017-04-25)
------------------------

* fixed issue #2450: Bad optimization plan on simple query

* fixed issue #2448: ArangoDB Web UI takes no action when Delete button is clicked

* fixed issue #2442: Frontend shows already deleted databases during login

* added 'x-content-type-options: nosniff' to avoid MSIE bug

* set default value for `--ssl.protocol` from TLSv1 to TLSv1.2.

* AQL breaking change in cluster:
  The SHORTEST_PATH statement using edge-collection names instead
  of a graph name now requires to explicitly name the vertex-collection names
  within the AQL query in the cluster. It can be done by adding `WITH <name>`
  at the beginning of the query.

  Example:
  ```
  FOR v,e IN OUTBOUND SHORTEST_PATH @start TO @target edges [...]
  ```

  Now has to be:

  ```
  WITH vertices
  FOR v,e IN OUTBOUND SHORTEST_PATH @start TO @target edges [...]
  ```

  This change is due to avoid dead-lock sitations in clustered case.
  An error stating the above is included.

* add implicit use of geo indexes when using SORT/FILTER in AQL, without
  the need to use the special-purpose geo AQL functions `NEAR` or `WITHIN`.

  the special purpose `NEAR` AQL function can now be substituted with the
  following AQL (provided there is a geo index present on the `doc.latitude`
  and `doc.longitude` attributes):

      FOR doc in geoSort
        SORT DISTANCE(doc.latitude, doc.longitude, 0, 0)
        LIMIT 5
        RETURN doc

  `WITHIN` can be substituted with the following AQL:

      FOR doc in geoFilter
        FILTER DISTANCE(doc.latitude, doc.longitude, 0, 0) < 2000
        RETURN doc

  Compared to using the special purpose AQL functions this approach has the
  advantage that it is more composable, and will also honor any `LIMIT` values
  used in the AQL query.

* potential fix for shutdown hangs on OSX

* added KB, MB, GB prefix for integer parameters, % for integer parameters
  with a base value

* added JEMALLOC 4.5.0

* added `--vm.resident-limit` and `--vm.path` for file-backed memory mapping
  after reaching a configurable maximum RAM size

* try recommended limit for file descriptors in case of unlimited
  hard limit

* issue #2413: improve logging in case of lock timeout and deadlocks

* added log topic attribute to /_admin/log api

* removed internal build option `USE_DEV_TIMERS`

  Enabling this option activated some proprietary timers for only selected
  events in arangod. Instead better use `perf` to gather timings.


v3.2.alpha3 (2017-03-22)
------------------------

* increase default collection lock timeout from 30 to 900 seconds

* added function `db._engine()` for retrieval of storage engine information at
  server runtime

  There is also an HTTP REST handler at GET /_api/engine that returns engine
  information.

* require at least cmake 3.2 for building ArangoDB

* make arangod start with less V8 JavaScript contexts

  This speeds up the server start (a little bit) and makes it use less memory.
  Whenever a V8 context is needed by a Foxx action or some other operation and
  there is no usable V8 context, a new one will be created dynamically now.

  Up to `--javascript.v8-contexts` V8 contexts will be created, so this option
  will change its meaning. Previously as many V8 contexts as specified by this
  option were created at server start, and the number of V8 contexts did not
  change at runtime. Now up to this number of V8 contexts will be in use at the
  same time, but the actual number of V8 contexts is dynamic.

  The garbage collector thread will automatically delete unused V8 contexts after
  a while. The number of spare contexts will go down to as few as configured in
  the new option `--javascript.v8-contexts-minimum`. Actually that many V8 contexts
  are also created at server start.

  The first few requests in new V8 contexts will take longer than in contexts
  that have been there already. Performance may therefore suffer a bit for the
  initial requests sent to ArangoDB or when there are only few but performance-
  critical situations in which new V8 contexts will be created. If this is a
  concern, it can easily be fixed by setting `--javascipt.v8-contexts-minimum`
  and `--javascript.v8-contexts` to a relatively high value, which will guarantee
  that many number of V8 contexts to be created at startup and kept around even
  when unused.

  Waiting for an unused V8 context will now also abort if no V8 context can be
  acquired/created after 120 seconds.

* improved diagnostic messages written to logfiles by supervisor process

* fixed issue #2367

* added "bindVars" to attributes of currently running and slow queries

* added "jsonl" as input file type for arangoimp

* upgraded version of bundled zlib library from 1.2.8 to 1.2.11

* added input file type `auto` for arangoimp so it can automatically detect the
  type of the input file from the filename extension

* fixed variables parsing in GraphQL

* added `--translate` option for arangoimp to translate attribute names from
  the input files to attriubte names expected by ArangoDB

  The `--translate` option can be specified multiple times (once per translation
  to be executed). The following example renames the "id" column from the input
  file to "_key", and the "from" column to "_from", and the "to" column to "_to":

      arangoimp --type csv --file data.csv --translate "id=_key" --translate "from=_from" --translate "to=_to"

  `--translate` works for CSV and TSV inputs only.

* changed default value for `--server.max-packet-size` from 128 MB to 256 MB

* fixed issue #2350

* fixed issue #2349

* fixed issue #2346

* fixed issue #2342

* change default string truncation length from 80 characters to 256 characters for
  `print`/`printShell` functions in ArangoShell and arangod. This will emit longer
  prefixes of string values before truncating them with `...`, which is helpful
  for debugging.

* always validate incoming JSON HTTP requests for duplicate attribute names

  Incoming JSON data with duplicate attribute names will now be rejected as
  invalid. Previous versions of ArangoDB only validated the uniqueness of
  attribute names inside incoming JSON for some API endpoints, but not
  consistently for all APIs.

* don't let read-only transactions block the WAL collector

* allow passing own `graphql-sync` module instance to Foxx GraphQL router

* arangoexport can now export to csv format

* arangoimp: fixed issue #2214

* Foxx: automatically add CORS response headers

* added "OPTIONS" to CORS `access-control-allow-methods` header

* Foxx: Fix arangoUser sometimes not being set correctly

* fixed issue #1974


v3.2.alpha2 (2017-02-20)
------------------------

* ui: fixed issue #2065

* ui: fixed a dashboard related memory issue

* Internal javascript rest actions will now hide their stack traces to the client
  unless maintainer mode is activated. Instead they will always log to the logfile

* Removed undocumented internal HTTP API:
  * PUT _api/edges

  The documented GET _api/edges and the undocumented POST _api/edges remains unmodified.

* updated V8 version to 5.7.0.0

* change undocumented behaviour in case of invalid revision ids in
  If-Match and If-None-Match headers from 400 (BAD) to 412 (PRECONDITION
  FAILED).

* change undocumented behaviour in case of invalid revision ids in
  JavaScript document operations from 1239 ("illegal document revision")
  to 1200 ("conflict").

* added data export tool, arangoexport.

  arangoexport can be used to export collections to json, jsonl or xml
  and export a graph or collections to xgmml.

* fixed a race condition when closing a connection

* raised default hard limit on threads for very small to 64

* fixed negative counting of http connection in UI


v3.2.alpha1 (2017-02-05)
------------------------

* added figure `httpRequests` to AQL query statistics

* removed revisions cache intermediate layer implementation

* obsoleted startup options `--database.revision-cache-chunk-size` and
  `--database.revision-cache-target-size`

* fix potential port number over-/underruns

* added startup option `--log.shorten-filenames` for controlling whether filenames
  in log messages should be shortened to just the filename with the absolute path

* removed IndexThreadFeature, made `--database.index-threads` option obsolete

* changed index filling to make it more parallel, dispatch tasks to boost::asio

* more detailed stacktraces in Foxx apps

* generated Foxx services now use swagger tags


v3.1.24 (XXXX-XX-XX)
--------------------

* fixed one more LIMIT issue in traversals


v3.1.23 (2017-06-19)
--------------------

* potentially fixed issue #2559: Duplicate _key generated on insertion

* fix races in SSL communication code

* fix invalid results (too many) when a skipping LIMIT was used for a
  traversal. `LIMIT x` or `LIMIT 0, x` were not affected, but `LIMIT s, x`
  may have returned too many results

* fix invalid first group results for sorted AQL COLLECT when LIMIT
  was used

* fix invalid locking in JWT authentication cache, which could have
  crashed the server

* fix undefined behavior in traverser when traversals were used inside
  a FOR loop


v3.1.22 (2017-06-07)
--------------------

* fixed issue #2505: Problem with export + report of a bug

* documented changed behavior of WITH

* fixed ui glitch in aardvark

* avoid agency compaction bug

* fixed issue #2283: disabled proxy communication internally


v3.1.21 (2017-05-22)
--------------------

* fixed issue #2488:  AQL operator IN error when data use base64 chars

* more randomness in seeding RNG

v3.1.20 (2016-05-16)
--------------------

* fixed incorrect sorting for distributeShardsLike

* improve reliability of AgencyComm communication with Agency

* fixed shard numbering bug, where ids were erouneously incremented by 1

* remove an unnecessary precondition in createCollectionCoordinator

* funny fail rotation fix

* fix in SimpleHttpClient for correct advancement of readBufferOffset

* forward SIG_HUP in supervisor process to the server process to fix logrotaion
  You need to stop the remaining arangod server process manually for the upgrade to work.


v3.1.19 (2017-04-28)
--------------------

* Fixed a StackOverflow issue in Traversal and ShortestPath. Occured if many (>1000) input
  values in a row do not return any result. Fixes issue: #2445

* fixed issue #2448

* fixed issue #2442

* added 'x-content-type-options: nosniff' to avoid MSIE bug

* fixed issue #2441

* fixed issue #2440

* Fixed a StackOverflow issue in Traversal and ShortestPath. Occured if many (>1000) input
  values in a row do not return any result. Fixes issue: #2445

* fix occasional hanging shutdowns on OS X


v3.1.18 (2017-04-18)
--------------------

* fixed error in continuous synchronization of collections

* fixed spurious hangs on server shutdown

* better error messages during restore collection

* completely overhaul supervision. More detailed tests

* Fixed a dead-lock situation in cluster traversers, it could happen in
  rare cases if the computation on one DBServer could be completed much earlier
  than the other server. It could also be restricted to SmartGraphs only.

* (Enterprise only) Fixed a bug in SmartGraph DepthFirstSearch. In some
  more complicated queries, the maxDepth limit of 1 was not considered strictly
  enough, causing the traverser to do unlimited depth searches.

* fixed issue #2415

* fixed issue #2422

* fixed issue #1974


v3.1.17 (2017-04-04)
--------------------

* (Enterprise only) fixed a bug where replicationFactor was not correctly
  forwarded in SmartGraph creation.

* fixed issue #2404

* fixed issue #2397

* ui - fixed smart graph option not appearing

* fixed issue #2389

* fixed issue #2400


v3.1.16 (2017-03-27)
--------------------

* fixed issue #2392

* try to raise file descriptors to at least 8192, warn otherwise

* ui - aql editor improvements + updated ace editor version (memory leak)

* fixed lost HTTP requests

* ui - fixed some event issues

* avoid name resolution when given connection string is a valid ip address

* helps with issue #1842, bug in COLLECT statement in connection with LIMIT.

* fix locking bug in cluster traversals

* increase lock timeout defaults

* increase various cluster timeouts

* limit default target size for revision cache to 1GB, which is better for
  tight RAM situations (used to be 40% of (totalRAM - 1GB), use
  --database.revision-cache-target-size <VALUEINBYTES> to get back the
  old behaviour

* fixed a bug with restarted servers indicating status as "STARTUP"
  rather that "SERVING" in Nodes UI.


v3.1.15 (2017-03-20)
--------------------

* add logrotate configuration as requested in #2355

* fixed issue #2376

* ui - changed document api due a chrome bug

* ui - fixed a submenu bug

* added endpoint /_api/cluster/endpoints in cluster case to get all
  coordinator endpoints

* fix documentation of /_api/endpoint, declaring this API obsolete.

* Foxx response objects now have a `type` method for manipulating the content-type header

* Foxx tests now support `xunit` and `tap` reporters


v3.1.14 (2017-03-13)
--------------------

* ui - added feature request (multiple start nodes within graph viewer) #2317

* added missing locks to authentication cache methods

* ui - added feature request (multiple start nodes within graph viewer) #2317

* ui - fixed wrong merge of statistics information from different coordinators

* ui - fixed issue #2316

* ui - fixed wrong protocol usage within encrypted environment

* fixed compile error on Mac Yosemite

* minor UI fixes


v3.1.13 (2017-03-06)
--------------------

* fixed variables parsing in GraphQL

* fixed issue #2214

* fixed issue #2342

* changed thread handling to queue only user requests on coordinator

* use exponential backoff when waiting for collection locks

* repair short name server lookup in cluster in the case of a removed
  server


v3.1.12 (2017-02-28)
--------------------

* disable shell color escape sequences on Windows

* fixed issue #2326

* fixed issue #2320

* fixed issue #2315

* fixed a race condition when closing a connection

* raised default hard limit on threads for very small to 64

* fixed negative counting of http connection in UI

* fixed a race when renaming collections

* fixed a race when dropping databases


v3.1.11 (2017-02-17)
--------------------

* fixed a race between connection closing and sending out last chunks of data to clients
  when the "Connection: close" HTTP header was set in requests

* ui: optimized smart graph creation usability

* ui: fixed #2308

* fixed a race in async task cancellation via `require("@arangodb/tasks").unregisterTask()`

* fixed spuriously hanging threads in cluster AQL that could sit idle for a few minutes

* fixed potential numeric overflow for big index ids in index deletion API

* fixed sort issue in cluster, occurring when one of the local sort buffers of a
  GatherNode was empty

* reduce number of HTTP requests made for certain kinds of join queries in cluster,
  leading to speedup of some join queries

* supervision deals with demised coordinators correctly again

* implement a timeout in TraverserEngineRegistry

* agent communication reduced in large batches of append entries RPCs

* inception no longer estimates RAFT timings

* compaction in agents has been moved to a separate thread

* replicated logs hold local timestamps

* supervision jobs failed leader and failed follower revisited for
  function in precarious stability situations

* fixed bug in random number generator for 64bit int


v3.1.10 (2017-02-02)
--------------------

* updated versions of bundled node modules:
  - joi: from 8.4.2 to 9.2.0
  - joi-to-json-schema: from 2.2.0 to 2.3.0
  - sinon: from 1.17.4 to 1.17.6
  - lodash: from 4.13.1 to 4.16.6

* added shortcut for AQL ternary operator
  instead of `condition ? true-part : false-part` it is now possible to also use a
  shortcut variant `condition ? : false-part`, e.g.

      FOR doc IN docs RETURN doc.value ?: 'not present'

  instead of

      FOR doc IN docs RETURN doc.value ? doc.value : 'not present'

* fixed wrong sorting order in cluster, if an index was used to sort with many
  shards.

* added --replication-factor, --number-of-shards and --wait-for-sync to arangobench

* turn on UTF-8 string validation for VelocyPack values received via VST connections

* fixed issue #2257

* upgraded Boost version to 1.62.0

* added optional detail flag for db.<collection>.count()
  setting the flag to `true` will make the count operation returned the per-shard
  counts for the collection:

      db._create("test", { numberOfShards: 10 });
      for (i = 0; i < 1000; ++i) {
        db.test.insert({value: i});
      }
      db.test.count(true);

      {
        "s100058" : 99,
        "s100057" : 103,
        "s100056" : 100,
        "s100050" : 94,
        "s100055" : 90,
        "s100054" : 122,
        "s100051" : 109,
        "s100059" : 99,
        "s100053" : 95,
        "s100052" : 89
      }

* added optional memory limit for AQL queries:

      db._query("FOR i IN 1..100000 SORT i RETURN i", {}, { options: { memoryLimit: 100000 } });

  This option limits the default maximum amount of memory (in bytes) that a single
  AQL query can use.
  When a single AQL query reaches the specified limit value, the query will be
  aborted with a *resource limit exceeded* exception. In a cluster, the memory
  accounting is done per shard, so the limit value is effectively a memory limit per
  query per shard.

  The global limit value can be overriden per query by setting the *memoryLimit*
  option value for individual queries when running an AQL query.

* added server startup option `--query.memory-limit`

* added convenience function to create vertex-centric indexes.

  Usage: `db.collection.ensureVertexCentricIndex("label", {type: "hash", direction: "outbound"})`
  That will create an index that can be used on OUTBOUND with filtering on the
  edge attribute `label`.

* change default log output for tools to stdout (instead of stderr)

* added option -D to define a configuration file environment key=value

* changed encoding behavior for URLs encoded in the C++ code of ArangoDB:
  previously the special characters `-`, `_`, `~` and `.` were returned as-is
  after URL-encoding, now `.` will be encoded to be `%2e`.
  This also changes the behavior of how incoming URIs are processed: previously
  occurrences of `..` in incoming request URIs were collapsed (e.g. `a/../b/` was
  collapsed to a plain `b/`). Now `..` in incoming request URIs are not collapsed.

* Foxx request URL suffix is no longer unescaped

* @arangodb/request option json now defaults to `true` if the response body is not empty and encoding is not explicitly set to `null` (binary).
  The option can still be set to `false` to avoid unnecessary attempts at parsing the response as JSON.

* Foxx configuration values for unknown options will be discarded when saving the configuration in production mode using the web interface

* module.context.dependencies is now immutable

* process.stdout.isTTY now returns `true` in arangosh and when running arangod with the `--console` flag

* add support for Swagger tags in Foxx


v3.1.9 (XXXX-XX-XX)
-------------------

* macos CLI package: store databases and apps in the users home directory

* ui: fixed re-login issue within a non system db, when tab was closed

* fixed a race in the VelocyStream Commtask implementation

* fixed issue #2256


v3.1.8 (2017-01-09)
-------------------

* add Windows silent installer

* add handling of debug symbols during Linux & windows release builds.

* fixed issue #2181

* fixed issue #2248: reduce V8 max old space size from 3 GB to 1 GB on 32 bit systems

* upgraded Boost version to 1.62.0

* fixed issue #2238

* fixed issue #2234

* agents announce new endpoints in inception phase to leader

* agency leadership accepts updatet endpoints to given uuid

* unified endpoints replace localhost with 127.0.0.1

* fix several problems within an authenticated cluster


v3.1.7 (2016-12-29)
-------------------

* fixed one too many elections in RAFT

* new agency comm backported from devel


v3.1.6 (2016-12-20)
-------------------

* fixed issue #2227

* fixed issue #2220

* agency constituent/agent bug fixes in race conditions picking up
  leadership

* supervision does not need waking up anymore as it is running
  regardless

* agents challenge their leadership more rigorously


v3.1.5 (2016-12-16)
-------------------

* lowered default value of `--database.revision-cache-target-size` from 75% of
  RAM to less than 40% of RAM

* fixed issue #2218

* fixed issue #2217

* Foxx router.get/post/etc handler argument can no longer accidentally omitted

* fixed issue #2223


v3.1.4 (2016-12-08)
-------------------

* fixed issue #2211

* fixed issue #2204

* at cluster start, coordinators wait until at least one DBserver is there,
  and either at least two DBservers are there or 15s have passed, before they
  initiate the bootstrap of system collections.

* more robust agency startup from devel

* supervision's AddFollower adds many followers at once

* supervision has new FailedFollower job

* agency's Node has new method getArray

* agency RAFT timing estimates more conservative in waitForSync
  scenario

* agency RAFT timing estimates capped at maximum 2.0/10.0 for low/high


v3.1.3 (2016-12-02)
-------------------

* fix a traversal bug when using skiplist indexes:
  if we have a skiplist of ["a", "unused", "_from"] and a traversal like:
  FOR v,e,p IN OUTBOUND @start @@edges
    FILTER p.edges[0].a == 'foo'
    RETURN v
  And the above index applied on "a" is considered better than EdgeIndex, than
  the executor got into undefined behaviour.

* fix endless loop when trying to create a collection with replicationFactor: -1


v3.1.2 (2016-11-24)
-------------------

* added support for descriptions field in Foxx dependencies

* (Enterprise only) fixed a bug in the statistic report for SmartGraph traversals.
Now they state correctly how many documents were fetched from the index and how many
have been filtered.

* Prevent uniform shard distribution when replicationFactor == numServers

v3.1.1 (2016-11-15)
-------------------

* fixed issue #2176

* fixed issue #2168

* display index usage of traversals in AQL explainer output (previously missing)

* fixed issue #2163

* preserve last-used HLC value across server starts

* allow more control over handling of pre-3.1 _rev values

  this changes the server startup option `--database.check-30-revisions` from a boolean (true/false)
  parameter to a string parameter with the following possible values:

  - "fail":
    will validate _rev values of 3.0 collections on collection loading and throw an exception when invalid _rev values are found.
    in this case collections with invalid _rev values are marked as corrupted and cannot be used in the ArangoDB 3.1 instance.
    the fix procedure for such collections is to export the collections from 3.0 database with arangodump and restore them in 3.1 with arangorestore.
    collections that do not contain invalid _rev values are marked as ok and will not be re-checked on following loads.
    collections that contain invalid _rev values will be re-checked on following loads.

  - "true":
    will validate _rev values of 3.0 collections on collection loading and print a warning when invalid _rev values are found.
    in this case collections with invalid _rev values can be used in the ArangoDB 3.1 instance.
    however, subsequent operations on documents with invalid _rev values may silently fail or fail with explicit errors.
    the fix procedure for such collections is to export the collections from 3.0 database with arangodump and restore them in 3.1 with arangorestore.
    collections that do not contain invalid _rev values are marked as ok and will not be re-checked on following loads.
    collections that contain invalid _rev values will be re-checked on following loads.

  - "false":
    will not validate _rev values on collection loading and not print warnings.
    no hint is given when invalid _rev values are found.
    subsequent operations on documents with invalid _rev values may silently fail or fail with explicit errors.
    this setting does not affect whether collections are re-checked later.
    collections will be re-checked on following loads if `--database.check-30-revisions` is later set to either `true` or `fail`.

  The change also suppresses warnings that were printed when collections were restored using arangorestore, and the restore
  data contained invalid _rev values. Now these warnings are suppressed, and new HLC _rev values are generated for these documents
  as before.

* added missing functions to AQL syntax highlighter in web interface

* fixed display of `ANY` direction in traversal explainer output (direction `ANY` was shown as either
  `INBOUND` or `OUTBOUND`)

* changed behavior of toJSON() function when serializing an object before saving it in the database

  if an object provides a toJSON() function, this function is still called for serializing it.
  the change is that the result of toJSON() is not stringified anymore, but saved as is. previous
  versions of ArangoDB called toJSON() and after that additionally stringified its result.

  This change will affect the saving of JS Buffer objects, which will now be saved as arrays of
  bytes instead of a comma-separated string of the Buffer's byte contents.

* allow creating unique indexes on more attributes than present in shardKeys

  The following combinations of shardKeys and indexKeys are allowed/not allowed:

  shardKeys     indexKeys
      a             a        ok
      a             b    not ok
      a           a b        ok
    a b             a    not ok
    a b             b    not ok
    a b           a b        ok
    a b         a b c        ok
  a b c           a b    not ok
  a b c         a b c        ok

* fixed wrong version in web interface login screen (EE only)

* make web interface not display an exclamation mark next to ArangoDB version number 3.1

* fixed search for arbitrary document attributes in web interface in case multiple
  search values were used on different attribute names. in this case, the search always
  produced an empty result

* disallow updating `_from` and `_to` values of edges in Smart Graphs. Updating these
  attributes would lead to potential redistribution of edges to other shards, which must be
  avoided.

* fixed issue #2148

* updated graphql-sync dependency to 0.6.2

* fixed issue #2156

* fixed CRC4 assembly linkage


v3.1.0 (2016-10-29)
-------------------

* AQL breaking change in cluster:

  from ArangoDB 3.1 onwards `WITH` is required for traversals in a
  clustered environment in order to avoid deadlocks.

  Note that for queries that access only a single collection or that have all
  collection names specified somewhere else in the query string, there is no
  need to use *WITH*. *WITH* is only useful when the AQL query parser cannot
  automatically figure out which collections are going to be used by the query.
  *WITH* is only useful for queries that dynamically access collections, e.g.
  via traversals, shortest path operations or the *DOCUMENT()* function.

  more info can be found [here](https://github.com/arangodb/arangodb/blob/devel/Documentation/Books/AQL/Operations/With.md)

* added AQL function `DISTANCE` to calculate the distance between two arbitrary
  coordinates (haversine formula)

* fixed issue #2110

* added Auto-aptation of RAFT timings as calculations only


v3.1.rc2 (2016-10-10)
---------------------

* second release candidate


v3.1.rc1 (2016-09-30)
---------------------

* first release candidate


v3.1.alpha2 (2016-09-01)
------------------------

* added module.context.createDocumentationRouter to replace module.context.apiDocumentation

* bug in RAFT implementation of reads. dethroned leader still answered requests in isolation

* ui: added new graph viewer

* ui: aql-editor added tabular & graph display

* ui: aql-editor improved usability

* ui: aql-editor: query profiling support

* fixed issue #2109

* fixed issue #2111

* fixed issue #2075

* added AQL function `DISTANCE` to calculate the distance between two arbitrary
  coordinates (haversine formula)

* rewrote scheduler and dispatcher based on boost::asio

  parameters changed:
    `--scheduler.threads` and `--server.threads` are now merged into a single one: `--server.threads`

    hidden `--server.extra-threads` has been removed

    hidden `--server.aql-threads` has been removed

    hidden `--server.backend` has been removed

    hidden `--server.show-backends` has been removed

    hidden `--server.thread-affinity` has been removed

* fixed issue #2086

* fixed issue #2079

* fixed issue #2071

  make the AQL query optimizer inject filter condition expressions referred to
  by variables during filter condition aggregation.
  For example, in the following query

      FOR doc IN collection
        LET cond1 = (doc.value == 1)
        LET cond2 = (doc.value == 2)
        FILTER cond1 || cond2
        RETURN { doc, cond1, cond2 }

  the optimizer will now inject the conditions for `cond1` and `cond2` into the filter
  condition `cond1 || cond2`, expanding it to `(doc.value == 1) || (doc.value == 2)`
  and making these conditions available for index searching.

  Note that the optimizer previously already injected some conditions into other
  conditions, but only if the variable that defined the condition was not used
  elsewhere. For example, the filter condition in the query

      FOR doc IN collection
        LET cond = (doc.value == 1)
        FILTER cond
        RETURN { doc }

  already got optimized before because `cond` was only used once in the query and
  the optimizer decided to inject it into the place where it was used.

  This only worked for variables that were referred to once in the query.
  When a variable was used multiple times, the condition was not injected as
  in the following query:

      FOR doc IN collection
        LET cond = (doc.value == 1)
        FILTER cond
        RETURN { doc, cond }

  The fix for #2070 now will enable this optimization so that the query can
  use an index on `doc.value` if available.

* changed behavior of AQL array comparison operators for empty arrays:
  * `ALL` and `ANY` now always return `false` when the left-hand operand is an
    empty array. The behavior for non-empty arrays does not change:
    * `[] ALL == 1` will return `false`
    * `[1] ALL == 1` will return `true`
    * `[1, 2] ALL == 1` will return `false`
    * `[2, 2] ALL == 1` will return `false`
    * `[] ANY == 1` will return `false`
    * `[1] ANY == 1` will return `true`
    * `[1, 2] ANY == 1` will return `true`
    * `[2, 2] ANY == 1` will return `false`
  * `NONE` now always returns `true` when the left-hand operand is an empty array.
    The behavior for non-empty arrays does not change:
    * `[] NONE == 1` will return `true`
    * `[1] NONE == 1` will return `false`
    * `[1, 2] NONE == 1` will return `false`
    * `[2, 2] NONE == 1` will return `true`

* added experimental AQL functions `JSON_STRINGIFY` and `JSON_PARSE`

* added experimental support for incoming gzip-compressed requests

* added HTTP REST APIs for online loglevel adjustments:

  - GET `/_admin/log/level` returns the current loglevel settings
  - PUT `/_admin/log/level` modifies the current loglevel settings

* PATCH /_api/gharial/{graph-name}/vertex/{collection-name}/{vertex-key}
  - changed default value for keepNull to true

* PATCH /_api/gharial/{graph-name}/edge/{collection-name}/{edge-key}
  - changed default value for keepNull to true

* renamed `maximalSize` attribute in parameter.json files to `journalSize`

  The `maximalSize` attribute will still be picked up from collections that
  have not been adjusted. Responses from the replication API will now also use
  `journalSize` instead of `maximalSize`.

* added `--cluster.system-replication-factor` in order to adjust the
  replication factor for new system collections

* fixed issue #2012

* added a memory expection in case V8 memory gets too low

* added Optimizer Rule for other indexes in Traversals
  this allows AQL traversals to use other indexes than the edge index.
  So traversals with filters on edges can now make use of more specific
  indexes, e.g.

      FOR v, e, p IN 2 OUTBOUND @start @@edge FILTER p.edges[0].foo == "bar"

  will prefer a Hash Index on [_from, foo] above the EdgeIndex.

* fixed epoch computation in hybrid logical clock

* fixed thread affinity

* replaced require("internal").db by require("@arangodb").db

* added option `--skip-lines` for arangoimp
  this allows skipping the first few lines from the import file in case the
  CSV or TSV import are used

* fixed periodic jobs: there should be only one instance running - even if it
  runs longer than the period

* improved performance of primary index and edge index lookups

* optimizations for AQL `[*]` operator in case no filter, no projection and
  no offset/limit are used

* added AQL function `OUTERSECTION` to return the symmetric difference of its
  input arguments

* Foxx manifests of installed services are now saved to disk with indentation

* Foxx tests and scripts in development mode should now always respect updated
  files instead of loading stale modules

* When disabling Foxx development mode the setup script is now re-run

* Foxx now provides an easy way to directly serve GraphQL requests using the
  `@arangodb/foxx/graphql` module and the bundled `graphql-sync` dependency

* Foxx OAuth2 module now correctly passes the `access_token` to the OAuth2 server

* added iconv-lite and timezone modules

* web interface now allows installing GitHub and zip services in legacy mode

* added module.context.createDocumentationRouter to replace module.context.apiDocumentation

* bug in RAFT implementation of reads. dethroned leader still answered
  requests in isolation

* all lambdas in ClusterInfo might have been left with dangling references.

* Agency bug fix for handling of empty json objects as values.

* Foxx tests no longer support the Mocha QUnit interface as this resulted in weird
  inconsistencies in the BDD and TDD interfaces. This fixes the TDD interface
  as well as out-of-sequence problems when using the BDD before/after functions.

* updated bundled JavaScript modules to latest versions; joi has been updated from 8.4 to 9.2
  (see [joi 9.0.0 release notes](https://github.com/hapijs/joi/issues/920) for information on
  breaking changes and new features)

* fixed issue #2139

* updated graphql-sync dependency to 0.6.2

* fixed issue #2156


v3.0.13 (XXXX-XX-XX)
--------------------

* fixed issue #2315

* fixed issue #2210


v3.0.12 (2016-11-23)
--------------------

* fixed issue #2176

* fixed issue #2168

* fixed issues #2149, #2159

* fixed error reporting for issue #2158

* fixed assembly linkage bug in CRC4 module

* added support for descriptions field in Foxx dependencies


v3.0.11 (2016-11-08)
--------------------

* fixed issue #2140: supervisor dies instead of respawning child

* fixed issue #2131: use shard key value entered by user in web interface

* fixed issue #2129: cannot kill a long-run query

* fixed issue #2110

* fixed issue #2081

* fixed issue #2038

* changes to Foxx service configuration or dependencies should now be
  stored correctly when options are cleared or omitted

* Foxx tests no longer support the Mocha QUnit interface as this resulted in weird
  inconsistencies in the BDD and TDD interfaces. This fixes the TDD interface
  as well as out-of-sequence problems when using the BDD before/after functions.

* fixed issue #2148


v3.0.10 (2016-09-26)
--------------------

* fixed issue #2072

* fixed issue #2070

* fixed slow cluster starup issues. supervision will demonstrate more
  patience with db servers


v3.0.9 (2016-09-21)
-------------------

* fixed issue #2064

* fixed issue #2060

* speed up `collection.any()` and skiplist index creation

* fixed multiple issues where ClusterInfo bug hung agency in limbo
  timeouting on multiple collection and database callbacks


v3.0.8 (2016-09-14)
-------------------

* fixed issue #2052

* fixed issue #2005

* fixed issue #2039

* fixed multiple issues where ClusterInfo bug hung agency in limbo
  timeouting on multiple collection and database callbacks


v3.0.7 (2016-09-05)
-------------------

* new supervision job handles db server failure during collection creation.


v3.0.6 (2016-09-02)
-------------------

* fixed issue #2026

* slightly better error diagnostics for AQL query compilation and replication

* fixed issue #2018

* fixed issue #2015

* fixed issue #2012

* fixed wrong default value for arangoimp's `--on-duplicate` value

* fix execution of AQL traversal expressions when there are multiple
  conditions that refer to variables set outside the traversal

* properly return HTTP 503 in JS actions when backend is gone

* supervision creates new key in agency for failed servers

* new shards will not be allocated on failed or cleaned servers


v3.0.5 (2016-08-18)
-------------------

* execute AQL ternary operator via C++ if possible

* fixed issue #1977

* fixed extraction of _id attribute in AQL traversal conditions

* fix SSL agency endpoint

* Minimum RAFT timeout was one order of magnitude to short.

* Optimized RAFT RPCs from leader to followers for efficiency.

* Optimized RAFT RPC handling on followers with respect to compaction.

* Fixed bug in handling of duplicates and overlapping logs

* Fixed bug in supervision take over after leadership change.

v3.0.4 (2016-08-01)
-------------------

* added missing lock for periodic jobs access

* fix multiple foxx related cluster issues

* fix handling of empty AQL query strings

* fixed issue in `INTERSECTION` AQL function with duplicate elements
  in the source arrays

* fixed issue #1970

* fixed issue #1968

* fixed issue #1967

* fixed issue #1962

* fixed issue #1959

* replaced require("internal").db by require("@arangodb").db

* fixed issue #1954

* fixed issue #1953

* fixed issue #1950

* fixed issue #1949

* fixed issue #1943

* fixed segfault in V8, by backporting https://bugs.chromium.org/p/v8/issues/detail?id=5033

* Foxx OAuth2 module now correctly passes the `access_token` to the OAuth2 server

* fixed credentialed CORS requests properly respecting --http.trusted-origin

* fixed a crash in V8Periodic task (forgotten lock)

* fixed two bugs in synchronous replication (syncCollectionFinalize)


v3.0.3 (2016-07-17)
-------------------

* fixed issue #1942

* fixed issue #1941

* fixed array index batch insertion issues for hash indexes that caused problems when
  no elements remained for insertion

* fixed AQL MERGE() function with External objects originating from traversals

* fixed some logfile recovery errors with error message "document not found"

* fixed issue #1937

* fixed issue #1936

* improved performance of arangorestore in clusters with synchronous
  replication

* Foxx tests and scripts in development mode should now always respect updated
  files instead of loading stale modules

* When disabling Foxx development mode the setup script is now re-run

* Foxx manifests of installed services are now saved to disk with indentation


v3.0.2 (2016-07-09)
-------------------

* fixed assertion failure in case multiple remove operations were used in the same query

* fixed upsert behavior in case upsert was used in a loop with the same document example

* fixed issue #1930

* don't expose local file paths in Foxx error messages.

* fixed issue #1929

* make arangodump dump the attribute `isSystem` when dumping the structure
  of a collection, additionally make arangorestore not fail when the attribute
  is missing

* fixed "Could not extract custom attribute" issue when using COLLECT with
  MIN/MAX functions in some contexts

* honor presence of persistent index for sorting

* make AQL query optimizer not skip "use-indexes-rule", even if enough
  plans have been created already

* make AQL optimizer not skip "use-indexes-rule", even if enough execution plans
  have been created already

* fix double precision value loss in VelocyPack JSON parser

* added missing SSL support for arangorestore

* improved cluster import performance

* fix Foxx thumbnails on DC/OS

* fix Foxx configuration not being saved

* fix Foxx app access from within the frontend on DC/OS

* add option --default-replication-factor to arangorestore and simplify
  the control over the number of shards when restoring

* fix a bug in the VPack -> V8 conversion if special attributes _key,
  _id, _rev, _from and _to had non-string values, which is allowed
  below the top level

* fix malloc_usable_size for darwin


v3.0.1 (2016-06-30)
-------------------

* fixed periodic jobs: there should be only one instance running - even if it
  runs longer than the period

* increase max. number of collections in AQL queries from 32 to 256

* fixed issue #1916: header "authorization" is required" when opening
  services page

* fixed issue #1915: Explain: member out of range

* fixed issue #1914: fix unterminated buffer

* don't remove lockfile if we are the same (now stale) pid
  fixes docker setups (our pid will always be 1)

* do not use revision id comparisons in compaction for determining whether a
  revision is obsolete, but marker memory addresses
  this ensures revision ids don't matter when compacting documents

* escape Unicode characters in JSON HTTP responses
  this converts UTF-8 characters in HTTP responses of arangod into `\uXXXX`
  escape sequences. This makes the HTTP responses fit into the 7 bit ASCII
  character range, which speeds up HTTP response parsing for some clients,
  namely node.js/v8

* add write before read collections when starting a user transaction
  this allows specifying the same collection in both read and write mode without
  unintended side effects

* fixed buffer overrun that occurred when building very large result sets

* index lookup optimizations for primary index and edge index

* fixed "collection is a nullptr" issue when starting a traversal from a transaction

* enable /_api/import on coordinator servers


v3.0.0 (2016-06-22)
-------------------

* minor GUI fixxes

* fix for replication and nonces


v3.0.0-rc3 (2016-06-19)
-----------------------

* renamed various Foxx errors to no longer refer to Foxx services as apps

* adjusted various error messages in Foxx to be more informative

* specifying "files" in a Foxx manifest to be mounted at the service root
  no longer results in 404s when trying to access non-file routes

* undeclared path parameters in Foxx no longer break the service

* trusted reverse proxy support is now handled more consistently

* ArangoDB request compatibility and user are now exposed in Foxx

* all bundled NPM modules have been upgraded to their latest versions


v3.0.0-rc2 (2016-06-12)
-----------------------

* added option `--server.max-packet-size` for client tools

* renamed option `--server.ssl-protocol` to `--ssl.protocol` in client tools
  (was already done for arangod, but overlooked for client tools)

* fix handling of `--ssl.protocol` value 5 (TLS v1.2) in client tools, which
  claimed to support it but didn't

* config file can use '@include' to include a different config file as base


v3.0.0-rc1 (2016-06-10)
-----------------------

* the user management has changed: it now has users that are independent of
  databases. A user can have one or more database assigned to the user.

* forward ported V8 Comparator bugfix for inline heuristics from
  https://github.com/v8/v8/commit/5ff7901e24c2c6029114567de5a08ed0f1494c81

* changed to-string conversion for AQL objects and arrays, used by the AQL
  function `TO_STRING()` and implicit to-string casts in AQL

  - arrays are now converted into their JSON-stringify equivalents, e.g.

    - `[ ]` is now converted to `[]`
    - `[ 1, 2, 3 ]` is now converted to `[1,2,3]`
    - `[ "test", 1, 2 ] is now converted to `["test",1,2]`

    Previous versions of ArangoDB converted arrays with no members into the
    empty string, and non-empty arrays into a comma-separated list of member
    values, without the surrounding angular brackets. Additionally, string
    array members were not enclosed in quotes in the result string:

    - `[ ]` was converted to ``
    - `[ 1, 2, 3 ]` was converted to `1,2,3`
    - `[ "test", 1, 2 ] was converted to `test,1,2`

  - objects are now converted to their JSON-stringify equivalents, e.g.

    - `{ }` is converted to `{}`
    - `{ a: 1, b: 2 }` is converted to `{"a":1,"b":2}`
    - `{ "test" : "foobar" }` is converted to `{"test":"foobar"}`

    Previous versions of ArangoDB always converted objects into the string
    `[object Object]`

  This change affects also the AQL functions `CONCAT()` and `CONCAT_SEPARATOR()`
  which treated array values differently in previous versions. Previous versions
  of ArangoDB automatically flattened array values on the first level of the array,
  e.g. `CONCAT([1, 2, 3, [ 4, 5, 6 ]])` produced `1,2,3,4,5,6`. Now this will produce
  `[1,2,3,[4,5,6]]`. To flatten array members on the top level, you can now use
  the more explicit `CONCAT(FLATTEN([1, 2, 3, [4, 5, 6]], 1))`.

* added C++ implementations for AQL functions `SLICE()`, `CONTAINS()` and
  `RANDOM_TOKEN()`

* as a consequence of the upgrade to V8 version 5, the implementation of the
  JavaScript `Buffer` object had to be changed. JavaScript `Buffer` objects in
  ArangoDB now always store their data on the heap. There is no shared pool
  for small Buffer values, and no pointing into existing Buffer data when
  extracting slices. This change may increase the cost of creating Buffers with
  short contents or when peeking into existing Buffers, but was required for
  safer memory management and to prevent leaks.

* the `db` object's function `_listDatabases()` was renamed to just `_databases()`
  in order to make it more consistent with the existing `_collections()` function.
  Additionally the `db` object's `_listEndpoints()` function was renamed to just
  `_endpoints()`.

* changed default value of `--server.authentication` from `false` to `true` in
  configuration files etc/relative/arangod.conf and etc/arangodb/arangod.conf.in.
  This means the server will be started with authentication enabled by default,
  requiring all client connections to provide authentication data when connecting
  to ArangoDB. Authentication can still be turned off via setting the value of
  `--server.authentication` to `false` in ArangoDB's configuration files or by
  specifying the option on the command-line.

* Changed result format for querying all collections via the API GET `/_api/collection`.

  Previous versions of ArangoDB returned an object with an attribute named `collections`
  and an attribute named `names`. Both contained all available collections, but
  `collections` contained the collections as an array, and `names` contained the
  collections again, contained in an object in which the attribute names were the
  collection names, e.g.

  ```
  {
    "collections": [
      {"id":"5874437","name":"test","isSystem":false,"status":3,"type":2},
      {"id":"17343237","name":"something","isSystem":false,"status":3,"type":2},
      ...
    ],
    "names": {
      "test": {"id":"5874437","name":"test","isSystem":false,"status":3,"type":2},
      "something": {"id":"17343237","name":"something","isSystem":false,"status":3,"type":2},
      ...
    }
  }
  ```
  This result structure was redundant, and therefore has been simplified to just

  ```
  {
    "result": [
      {"id":"5874437","name":"test","isSystem":false,"status":3,"type":2},
      {"id":"17343237","name":"something","isSystem":false,"status":3,"type":2},
      ...
    ]
  }
  ```

  in ArangoDB 3.0.

* added AQL functions `TYPENAME()` and `HASH()`

* renamed arangob tool to arangobench

* added AQL string comparison operator `LIKE`

  The operator can be used to compare strings like this:

      value LIKE search

  The operator is currently implemented by calling the already existing AQL
  function `LIKE`.

  This change also makes `LIKE` an AQL keyword. Using `LIKE` in either case as
  an attribute or collection name in AQL thus requires quoting.

* make AQL optimizer rule "remove-unnecessary-calculations" fire in more cases

  The rule will now remove calculations that are used exactly once in other
  expressions (e.g. `LET a = doc RETURN a.value`) and calculations,
  or calculations that are just references (e.g. `LET a = b`).

* renamed AQL optimizer rule "merge-traversal-filter" to "optimize-traversals"
  Additionally, the optimizer rule will remove unused edge and path result variables
  from the traversal in case they are specified in the `FOR` section of the traversal,
  but not referenced later in the query. This saves constructing edges and paths
  results.

* added AQL optimizer rule "inline-subqueries"

  This rule can pull out certain subqueries that are used as an operand to a `FOR`
  loop one level higher, eliminating the subquery completely. For example, the query

      FOR i IN (FOR j IN [1,2,3] RETURN j) RETURN i

  will be transformed by the rule to:

      FOR i IN [1,2,3] RETURN i

  The query

      FOR name IN (FOR doc IN _users FILTER doc.status == 1 RETURN doc.name) LIMIT 2 RETURN name

  will be transformed into

      FOR tmp IN _users FILTER tmp.status == 1 LIMIT 2 RETURN tmp.name

  The rule will only fire when the subquery is used as an operand to a `FOR` loop, and
  if the subquery does not contain a `COLLECT` with an `INTO` variable.

* added new endpoint "srv://" for DNS service records

* The result order of the AQL functions VALUES and ATTRIBUTES has never been
  guaranteed and it only had the "correct" ordering by accident when iterating
  over objects that were not loaded from the database. This accidental behavior
  is now changed by introduction of VelocyPack. No ordering is guaranteed unless
  you specify the sort parameter.

* removed configure option `--enable-logger`

* added AQL array comparison operators

  All AQL comparison operators now also exist in an array variant. In the
  array variant, the operator is preceded with one of the keywords *ALL*, *ANY*
  or *NONE*. Using one of these keywords changes the operator behavior to
  execute the comparison operation for all, any, or none of its left hand
  argument values. It is therefore expected that the left hand argument
  of an array operator is an array.

  Examples:

      [ 1, 2, 3 ] ALL IN [ 2, 3, 4 ]   // false
      [ 1, 2, 3 ] ALL IN [ 1, 2, 3 ]   // true
      [ 1, 2, 3 ] NONE IN [ 3 ]        // false
      [ 1, 2, 3 ] NONE IN [ 23, 42 ]   // true
      [ 1, 2, 3 ] ANY IN [ 4, 5, 6 ]   // false
      [ 1, 2, 3 ] ANY IN [ 1, 42 ]     // true
      [ 1, 2, 3 ] ANY == 2             // true
      [ 1, 2, 3 ] ANY == 4             // false
      [ 1, 2, 3 ] ANY > 0              // true
      [ 1, 2, 3 ] ANY <= 1             // true
      [ 1, 2, 3 ] NONE < 99            // false
      [ 1, 2, 3 ] NONE > 10            // true
      [ 1, 2, 3 ] ALL > 2              // false
      [ 1, 2, 3 ] ALL > 0              // true
      [ 1, 2, 3 ] ALL >= 3             // false
      ["foo", "bar"] ALL != "moo"      // true
      ["foo", "bar"] NONE == "bar"     // false
      ["foo", "bar"] ANY == "foo"      // true

* improved AQL optimizer to remove unnecessary sort operations in more cases

* allow enclosing AQL identifiers in forward ticks in addition to using
  backward ticks

  This allows for convenient writing of AQL queries in JavaScript template strings
  (which are delimited with backticks themselves), e.g.

      var q = `FOR doc IN ´collection´ RETURN doc.´name´`;

* allow to set `print.limitString` to configure the number of characters
  to output before truncating

* make logging configurable per log "topic"

  `--log.level <level>` sets the global log level to <level>, e.g. `info`,
  `debug`, `trace`.

  `--log.level topic=<level>` sets the log level for a specific topic.
  Currently, the following topics exist: `collector`, `compactor`, `mmap`,
  `performance`, `queries`, and `requests`. `performance` and `requests` are
  set to FATAL by default. `queries` is set to info. All others are
  set to the global level by default.

  The new log option `--log.output <definition>` allows directing the global
  or per-topic log output to different outputs. The output definition
  "<definition>" can be one of

    "-" for stdin
    "+" for stderr
    "syslog://<syslog-facility>"
    "syslog://<syslog-facility>/<application-name>"
    "file://<relative-path>"

  The option can be specified multiple times in order to configure the output
  for different log topics. To set up a per-topic output configuration, use
  `--log.output <topic>=<definition>`, e.g.

    queries=file://queries.txt

  logs all queries to the file "queries.txt".

* the option `--log.requests-file` is now deprecated. Instead use

    `--log.level requests=info`
    `--log.output requests=file://requests.txt`

* the option `--log.facility` is now deprecated. Instead use

    `--log.output requests=syslog://facility`

* the option `--log.performance` is now deprecated. Instead use

    `--log.level performance=trace`

* removed option `--log.source-filter`

* removed configure option `--enable-logger`

* change collection directory names to include a random id component at the end

  The new pattern is `collection-<id>-<random>`, where `<id>` is the collection
  id and `<random>` is a random number. Previous versions of ArangoDB used a
  pattern `collection-<id>` without the random number.

  ArangoDB 3.0 understands both the old and name directory name patterns.

* removed mostly unused internal spin-lock implementation

* removed support for pre-Windows 7-style locks. This removes compatibility for
  Windows versions older than Windows 7 (e.g. Windows Vista, Windows XP) and
  Windows 2008R2 (e.g. Windows 2008).

* changed names of sub-threads started by arangod

* added option `--default-number-of-shards` to arangorestore, allowing creating
  collections with a specifiable number of shards from a non-cluster dump

* removed support for CoffeeScript source files

* removed undocumented SleepAndRequeue

* added WorkMonitor to inspect server threads

* when downloading a Foxx service from the web interface the suggested filename
  is now based on the service's mount path instead of simply "app.zip"

* the `@arangodb/request` response object now stores the parsed JSON response
  body in a property `json` instead of `body` when the request was made using the
  `json` option. The `body` instead contains the response body as a string.

* the Foxx API has changed significantly, 2.8 services are still supported
  using a backwards-compatible "legacy mode"


v2.8.12 (XXXX-XX-XX)
--------------------

* issue #2091: decrease connect timeout to 5 seconds on startup

* fixed issue #2072

* slightly better error diagnostics for some replication errors

* fixed issue #1977

* fixed issue in `INTERSECTION` AQL function with duplicate elements
  in the source arrays

* fixed issue #1962

* fixed issue #1959

* export aqlQuery template handler as require('org/arangodb').aql for forwards-compatibility


v2.8.11 (2016-07-13)
--------------------

* fixed array index batch insertion issues for hash indexes that caused problems when
  no elements remained for insertion

* fixed issue #1937


v2.8.10 (2016-07-01)
--------------------

* make sure next local _rev value used for a document is at least as high as the
  _rev value supplied by external sources such as replication

* make adding a collection in both read- and write-mode to a transaction behave as
  expected (write includes read). This prevents the `unregister collection used in
  transaction` error

* fixed sometimes invalid result for `byExample(...).count()` when an index plus
  post-filtering was used

* fixed "collection is a nullptr" issue when starting a traversal from a transaction

* honor the value of startup option `--database.wait-for-sync` (that is used to control
  whether new collections are created with `waitForSync` set to `true` by default) also
  when creating collections via the HTTP API (and thus the ArangoShell). When creating
  a collection via these mechanisms, the option was ignored so far, which was inconsistent.

* fixed issue #1826: arangosh --javascript.execute: internal error (geo index issue)

* fixed issue #1823: Arango crashed hard executing very simple query on windows


v2.8.9 (2016-05-13)
-------------------

* fixed escaping and quoting of extra parameters for executables in Mac OS X App

* added "waiting for" status variable to web interface collection figures view

* fixed undefined behavior in query cache invaldation

* fixed access to /_admin/statistics API in case statistics are disable via option
  `--server.disable-statistics`

* Foxx manager will no longer fail hard when Foxx store is unreachable unless installing
  a service from the Foxx store (e.g. when behind a firewall or GitHub is unreachable).


v2.8.8 (2016-04-19)
-------------------

* fixed issue #1805: Query: internal error (location: arangod/Aql/AqlValue.cpp:182).
  Please report this error to arangodb.com (while executing)

* allow specifying collection name prefixes for `_from` and `_to` in arangoimp:

  To avoid specifying complete document ids (consisting of collection names and document
  keys) for *_from* and *_to* values when importing edges with arangoimp, there are now
  the options *--from-collection-prefix* and *--to-collection-prefix*.

  If specified, these values will be automatically prepended to each value in *_from*
  (or *_to* resp.). This allows specifying only document keys inside *_from* and/or *_to*.

  *Example*

      > arangoimp --from-collection-prefix users --to-collection-prefix products ...

  Importing the following document will then create an edge between *users/1234* and
  *products/4321*:

  ```js
  { "_from" : "1234", "_to" : "4321", "desc" : "users/1234 is connected to products/4321" }
  ```

* requests made with the interactive system API documentation in the web interface
  (Swagger) will now respect the active database instead of always using `_system`


v2.8.7 (2016-04-07)
-------------------

* optimized primary=>secondary failover

* fix to-boolean conversion for documents in AQL

* expose the User-Agent HTTP header from the ArangoShell since Github seems to
  require it now, and we use the ArangoShell for fetching Foxx repositories from Github

* work with http servers that only send

* fixed potential race condition between compactor and collector threads

* fix removal of temporary directories on arangosh exit

* javadoc-style comments in Foxx services are no longer interpreted as
  Foxx comments outside of controller/script/exports files (#1748)

* removed remaining references to class syntax for Foxx Model and Repository
  from the documentation

* added a safe-guard for corrupted master-pointer


v2.8.6 (2016-03-23)
-------------------

* arangosh can now execute JavaScript script files that contain a shebang
  in the first line of the file. This allows executing script files directly.

  Provided there is a script file `/path/to/script.js` with the shebang
  `#!arangosh --javascript.execute`:

      > cat /path/to/script.js
      #!arangosh --javascript.execute
      print("hello from script.js");

  If the script file is made executable

      > chmod a+x /path/to/script.js

  it can be invoked on the shell directly and use arangosh for its execution:

      > /path/to/script.js
      hello from script.js

  This did not work in previous versions of ArangoDB, as the whole script contents
  (including the shebang) were treated as JavaScript code.
  Now shebangs in script files will now be ignored for all files passed to arangosh's
  `--javascript.execute` parameter.

  The alternative way of executing a JavaScript file with arangosh still works:

      > arangosh --javascript.execute /path/to/script.js
      hello from script.js

* added missing reset of traversal state for nested traversals.
  The state of nested traversals (a traversal in an AQL query that was
  located in a repeatedly executed subquery or inside another FOR loop)
  was not reset properly, so that multiple invocations of the same nested
  traversal with different start vertices led to the nested traversal
  always using the start vertex provided on the first invocation.

* fixed issue #1781: ArangoDB startup time increased tremendously

* fixed issue #1783: SIGHUP should rotate the log


v2.8.5 (2016-03-11)
-------------------

* Add OpenSSL handler for TLS V1.2 as sugested by kurtkincaid in #1771

* fixed issue #1765 (The webinterface should display the correct query time)
  and #1770 (Display ACTUAL query time in aardvark's AQL editor)

* Windows: the unhandled exception handler now calls the windows logging
  facilities directly without locks.
  This fixes lockups on crashes from the logging framework.

* improve nullptr handling in logger.

* added new endpoint "srv://" for DNS service records

* `org/arangodb/request` no longer sets the content-type header to the
  string "undefined" when no content-type header should be sent (issue #1776)


v2.8.4 (2016-03-01)
-------------------

* global modules are no longer incorrectly resolved outside the ArangoDB
  JavaScript directory or the Foxx service's root directory (issue #1577)

* improved error messages from Foxx and JavaScript (issues #1564, #1565, #1744)


v2.8.3 (2016-02-22)
-------------------

* fixed AQL filter condition collapsing for deeply-nested cases, potentially
  enabling usage of indexes in some dedicated cases

* added parentheses in AQL explain command output to correctly display precedence
  of logical and arithmetic operators

* Foxx Model event listeners defined on the model are now correctly invoked by
  the Repository methods (issue #1665)

* Deleting a Foxx service in the frontend should now always succeed even if the
  files no longer exist on the file system (issue #1358)

* Routing actions loaded from the database no longer throw exceptions when
  trying to load other modules using "require"

* The `org/arangodb/request` response object now sets a property `json` to the
  parsed JSON response body in addition to overwriting the `body` property when
  the request was made using the `json` option.

* Improved Windows stability

* Fixed a bug in the interactive API documentation that would escape slashes
  in document-handle fields. Document handles are now provided as separate
  fields for collection name and document key.


v2.8.2 (2016-02-09)
-------------------

* the continuous replication applier will now prevent the master's WAL logfiles
  from being removed if they are still needed by the applier on the slave. This
  should help slaves that suffered from masters garbage collection WAL logfiles
  which would have been needed by the slave later.

  The initial synchronization will block removal of still needed WAL logfiles
  on the master for 10 minutes initially, and will extend this period when further
  requests are made to the master. Initial synchronization hands over its handle
  for blocking logfile removal to the continuous replication when started via
  the *setupReplication* function. In this case, continuous replication will
  extend the logfile removal blocking period for the required WAL logfiles when
  the slave makes additional requests.

  All handles that block logfile removal will time out automatically after at
  most 5 minutes should a master not be contacted by the slave anymore (e.g. in
  case the slave's replication is turned off, the slaves loses the connection
  to the master or the slave goes down).

* added all-in-one function *setupReplication* to synchronize data from master
  to slave and start the continuous replication:

      require("@arangodb/replication").setupReplication(configuration);

  The command will return when the initial synchronization is finished and the
  continuous replication has been started, or in case the initial synchronization
  has failed.

  If the initial synchronization is successful, the command will store the given
  configuration on the slave. It also configures the continuous replication to start
  automatically if the slave is restarted, i.e. *autoStart* is set to *true*.

  If the command is run while the slave's replication applier is already running,
  it will first stop the running applier, drop its configuration and do a
  resynchronization of data with the master. It will then use the provided configration,
  overwriting any previously existing replication configuration on the slave.

  The following example demonstrates how to use the command for setting up replication
  for the *_system* database. Note that it should be run on the slave and not the
  master:

      db._useDatabase("_system");
      require("@arangodb/replication").setupReplication({
        endpoint: "tcp://master.domain.org:8529",
        username: "myuser",
        password: "mypasswd",
        verbose: false,
        includeSystem: false,
        incremental: true,
        autoResync: true
      });

* the *sync* and *syncCollection* functions now always start the data synchronization
  as an asynchronous server job. The call to *sync* or *syncCollection* will block
  until synchronization is either complete or has failed with an error. The functions
  will automatically poll the slave periodically for status updates.

  The main benefit is that the connection to the slave does not need to stay open
  permanently and is thus not affected by timeout issues. Additionally the caller does
  not need to query the synchronization status from the slave manually as this is
  now performed automatically by these functions.

* fixed undefined behavior when explaining some types of AQL traversals, fixed
  display of some types of traversals in AQL explain output


v2.8.1 (2016-01-29)
-------------------

* Improved AQL Pattern matching by allowing to specify a different traversal
  direction for one or many of the edge collections.

      FOR v, e, p IN OUTBOUND @start @@ec1, INBOUND @@ec2, @@ec3

  will traverse *ec1* and *ec3* in the OUTBOUND direction and for *ec2* it will use
  the INBOUND direction. These directions can be combined in arbitrary ways, the
  direction defined after *IN [steps]* will we used as default direction and can
  be overriden for specific collections.
  This feature is only available for collection lists, it is not possible to
  combine it with graph names.

* detect more types of transaction deadlocks early

* fixed display of relational operators in traversal explain output

* fixed undefined behavior in AQL function `PARSE_IDENTIFIER`

* added "engines" field to Foxx services generated in the admin interface

* added AQL function `IS_SAME_COLLECTION`:

  *IS_SAME_COLLECTION(collection, document)*: Return true if *document* has the same
  collection id as the collection specified in *collection*. *document* can either be
  a [document handle](../Glossary/README.md#document-handle) string, or a document with
  an *_id* attribute. The function does not validate whether the collection actually
  contains the specified document, but only compares the name of the specified collection
  with the collection name part of the specified document.
  If *document* is neither an object with an *id* attribute nor a *string* value,
  the function will return *null* and raise a warning.

      /* true */
      IS_SAME_COLLECTION('_users', '_users/my-user')
      IS_SAME_COLLECTION('_users', { _id: '_users/my-user' })

      /* false */
      IS_SAME_COLLECTION('_users', 'foobar/baz')
      IS_SAME_COLLECTION('_users', { _id: 'something/else' })


v2.8.0 (2016-01-25)
-------------------

* avoid recursive locking


v2.8.0-beta8 (2016-01-19)
-------------------------

* improved internal datafile statistics for compaction and compaction triggering
  conditions, preventing excessive growth of collection datafiles under some
  workloads. This should also fix issue #1596.

* renamed AQL optimizer rule `remove-collect-into` to `remove-collect-variables`

* fixed primary and edge index lookups prematurely aborting searches when the
  specified id search value contained a different collection than the collection
  the index was created for


v2.8.0-beta7 (2016-01-06)
-------------------------

* added vm.runInThisContext

* added AQL keyword `AGGREGATE` for use in AQL `COLLECT` statement

  Using `AGGREGATE` allows more efficient aggregation (incrementally while building
  the groups) than previous versions of AQL, which built group aggregates afterwards
  from the total of all group values.

  `AGGREGATE` can be used inside a `COLLECT` statement only. If used, it must follow
  the declaration of grouping keys:

      FOR doc IN collection
        COLLECT gender = doc.gender AGGREGATE minAge = MIN(doc.age), maxAge = MAX(doc.age)
        RETURN { gender, minAge, maxAge }

  or, if no grouping keys are used, it can follow the `COLLECT` keyword:

      FOR doc IN collection
        COLLECT AGGREGATE minAge = MIN(doc.age), maxAge = MAX(doc.age)
        RETURN {
  minAge, maxAge
}

  Only specific expressions are allowed on the right-hand side of each `AGGREGATE`
  assignment:

  - on the top level the expression must be a call to one of the supported aggregation
    functions `LENGTH`, `MIN`, `MAX`, `SUM`, `AVERAGE`, `STDDEV_POPULATION`, `STDDEV_SAMPLE`,
    `VARIANCE_POPULATION`, or `VARIANCE_SAMPLE`

  - the expression must not refer to variables introduced in the `COLLECT` itself

* Foxx: mocha test paths with wildcard characters (asterisks) now work on Windows

* reserved AQL keyword `NONE` for future use

* web interface: fixed a graph display bug concerning dashboard view

* web interface: fixed several bugs during the dashboard initialize process

* web interface: included several bugfixes: #1597, #1611, #1623

* AQL query optimizer now converts `LENGTH(collection-name)` to an optimized
  expression that returns the number of documents in a collection

* adjusted the behavior of the expansion (`[*]`) operator in AQL for non-array values

  In ArangoDB 2.8, calling the expansion operator on a non-array value will always
  return an empty array. Previous versions of ArangoDB expanded non-array values by
  calling the `TO_ARRAY()` function for the value, which for example returned an
  array with a single value for boolean, numeric and string input values, and an array
  with the object's values for an object input value. This behavior was inconsistent
  with how the expansion operator works for the array indexes in 2.8, so the behavior
  is now unified:

  - if the left-hand side operand of `[*]` is an array, the array will be returned as
    is when calling `[*]` on it
  - if the left-hand side operand of `[*]` is not an array, an empty array will be
    returned by `[*]`

  AQL queries that rely on the old behavior can be changed by either calling `TO_ARRAY`
  explicitly or by using the `[*]` at the correct position.

  The following example query will change its result in 2.8 compared to 2.7:

      LET values = "foo" RETURN values[*]

  In 2.7 the query has returned the array `[ "foo" ]`, but in 2.8 it will return an
  empty array `[ ]`. To make it return the array `[ "foo" ]` again, an explicit
  `TO_ARRAY` function call is needed in 2.8 (which in this case allows the removal
  of the `[*]` operator altogether). This also works in 2.7:

      LET values = "foo" RETURN TO_ARRAY(values)

  Another example:

      LET values = [ { name: "foo" }, { name: "bar" } ]
      RETURN values[*].name[*]

  The above returned `[ [ "foo" ], [ "bar" ] ] in 2.7. In 2.8 it will return
  `[ [ ], [ ] ]`, because the value of `name` is not an array. To change the results
  to the 2.7 style, the query can be changed to

      LET values = [ { name: "foo" }, { name: "bar" } ]
      RETURN values[* RETURN TO_ARRAY(CURRENT.name)]

  The above also works in 2.7.
  The following types of queries won't change:

      LET values = [ 1, 2, 3 ] RETURN values[*]
      LET values = [ { name: "foo" }, { name: "bar" } ] RETURN values[*].name
      LET values = [ { names: [ "foo", "bar" ] }, { names: [ "baz" ] } ] RETURN values[*].names[*]
      LET values = [ { names: [ "foo", "bar" ] }, { names: [ "baz" ] } ] RETURN values[*].names[**]

* slightly adjusted V8 garbage collection strategy so that collection eventually
  happens in all contexts that hold V8 external references to documents and
  collections.

  also adjusted default value of `--javascript.gc-frequency` from 10 seconds to
  15 seconds, as less internal operations are carried out in JavaScript.

* fixes for AQL optimizer and traversal

* added `--create-collection-type` option to arangoimp

  This allows specifying the type of the collection to be created when
  `--create-collection` is set to `true`.

* Foxx export cache should no longer break if a broken app is loaded in the
  web admin interface.


v2.8.0-beta2 (2015-12-16)
-------------------------

* added AQL query optimizer rule "sort-in-values"

  This rule pre-sorts the right-hand side operand of the `IN` and `NOT IN`
  operators so the operation can use a binary search with logarithmic complexity
  instead of a linear search. The rule is applied when the right-hand side
  operand of an `IN` or `NOT IN` operator in a filter condition is a variable that
  is defined in a different loop/scope than the operator itself. Additionally,
  the filter condition must consist of solely the `IN` or `NOT IN` operation
  in order to avoid any side-effects.

* changed collection status terminology in web interface for collections for
  which an unload request has been issued from `in the process of being unloaded`
  to `will be unloaded`.

* unloading a collection via the web interface will now trigger garbage collection
  in all v8 contexts and force a WAL flush. This increases the chances of perfoming
  the unload faster.

* added the following attributes to the result of `collection.figures()` and the
  corresponding HTTP API at `PUT /_api/collection/<name>/figures`:

  - `documentReferences`: The number of references to documents in datafiles
    that JavaScript code currently holds. This information can be used for
    debugging compaction and unload issues.
  - `waitingFor`: An optional string value that contains information about
    which object type is at the head of the collection's cleanup queue. This
    information can be used for debugging compaction and unload issues.
  - `compactionStatus.time`: The point in time the compaction for the collection
    was last executed. This information can be used for debugging compaction
    issues.
  - `compactionStatus.message`: The action that was performed when the compaction
    was last run for the collection. This information can be used for debugging
    compaction issues.

  Note: `waitingFor` and `compactionStatus` may be empty when called on a coordinator
  in a cluster.

* the compaction will now provide queryable status info that can be used to track
  its progress. The compaction status is displayed in the web interface, too.

* better error reporting for arangodump and arangorestore

* arangodump will now fail by default when trying to dump edges that
  refer to already dropped collections. This can be circumvented by
  specifying the option `--force true` when invoking arangodump

* fixed cluster upgrade procedure

* the AQL functions `NEAR` and `WITHIN` now have stricter validations
  for their input parameters `limit`, `radius` and `distance`. They may now throw
  exceptions when invalid parameters are passed that may have not led
  to exceptions in previous versions.

* deprecation warnings now log stack traces

* Foxx: improved backwards compatibility with 2.5 and 2.6

  - reverted Model and Repository back to non-ES6 "classes" because of
    compatibility issues when using the extend method with a constructor

  - removed deprecation warnings for extend and controller.del

  - restored deprecated method Model.toJSONSchema

  - restored deprecated `type`, `jwt` and `sessionStorageApp` options
    in Controller#activateSessions

* Fixed a deadlock problem in the cluster


v2.8.0-beta1 (2015-12-06)
-------------------------

* added AQL function `IS_DATESTRING(value)`

  Returns true if *value* is a string that can be used in a date function.
  This includes partial dates such as *2015* or *2015-10* and strings containing
  invalid dates such as *2015-02-31*. The function will return false for all
  non-string values, even if some of them may be usable in date functions.


v2.8.0-alpha1 (2015-12-03)
--------------------------

* added AQL keywords `GRAPH`, `OUTBOUND`, `INBOUND` and `ANY` for use in graph
  traversals, reserved AQL keyword `ALL` for future use

  Usage of these keywords as collection names, variable names or attribute names
  in AQL queries will not be possible without quoting. For example, the following
  AQL query will still work as it uses a quoted collection name and a quoted
  attribute name:

      FOR doc IN `OUTBOUND`
        RETURN doc.`any`

* issue #1593: added AQL `POW` function for exponentation

* added cluster execution site info in explain output for AQL queries

* replication improvements:

  - added `autoResync` configuration parameter for continuous replication.

    When set to `true`, a replication slave will automatically trigger a full data
    re-synchronization with the master when the master cannot provide the log data
    the slave had asked for. Note that `autoResync` will only work when the option
    `requireFromPresent` is also set to `true` for the continuous replication, or
    when the continuous syncer is started and detects that no start tick is present.

    Automatic re-synchronization may transfer a lot of data from the master to the
    slave and may be expensive. It is therefore turned off by default.
    When turned off, the slave will never perform an automatic re-synchronization
    with the master.

  - added `idleMinWaitTime` and `idleMaxWaitTime` configuration parameters for
    continuous replication.

    These parameters can be used to control the minimum and maximum wait time the
    slave will (intentionally) idle and not poll for master log changes in case the
    master had sent the full logs already.
    The `idleMaxWaitTime` value will only be used when `adapativePolling` is set
    to `true`. When `adaptivePolling` is disable, only `idleMinWaitTime` will be
    used as a constant time span in which the slave will not poll the master for
    further changes. The default values are 0.5 seconds for `idleMinWaitTime` and
    2.5 seconds for `idleMaxWaitTime`, which correspond to the hard-coded values
    used in previous versions of ArangoDB.

  - added `initialSyncMaxWaitTime` configuration parameter for initial and continuous
    replication

    This option controls the maximum wait time (in seconds) that the initial
    synchronization will wait for a response from the master when fetching initial
    collection data. If no response is received within this time period, the initial
    synchronization will give up and fail. This option is also relevant for
    continuous replication in case *autoResync* is set to *true*, as then the
    continuous replication may trigger a full data re-synchronization in case
    the master cannot the log data the slave had asked for.

  - HTTP requests sent from the slave to the master during initial synchronization
    will now be retried if they fail with connection problems.

  - the initial synchronization now logs its progress so it can be queried using
    the regular replication status check APIs.

  - added `async` attribute for `sync` and `syncCollection` operations called from
    the ArangoShell. Setthing this attribute to `true` will make the synchronization
    job on the server go into the background, so that the shell does not block. The
    status of the started asynchronous synchronization job can be queried from the
    ArangoShell like this:

        /* starts initial synchronization */
        var replication = require("@arangodb/replication");
        var id = replication.sync({
          endpoint: "tcp://master.domain.org:8529",
          username: "myuser",
          password: "mypasswd",
          async: true
       });

       /* now query the id of the returned async job and print the status */
       print(replication.getSyncResult(id));

    The result of `getSyncResult()` will be `false` while the server-side job
    has not completed, and different to `false` if it has completed. When it has
    completed, all job result details will be returned by the call to `getSyncResult()`.


* fixed non-deterministic query results in some cluster queries

* fixed issue #1589

* return HTTP status code 410 (gone) instead of HTTP 408 (request timeout) for
  server-side operations that are canceled / killed. Sending 410 instead of 408
  prevents clients from re-starting the same (canceled) operation. Google Chrome
  for example sends the HTTP request again in case it is responded with an HTTP
  408, and this is exactly the opposite of the desired behavior when an operation
  is canceled / killed by the user.

* web interface: queries in AQL editor now cancelable

* web interface: dashboard - added replication information

* web interface: AQL editor now supports bind parameters

* added startup option `--server.hide-product-header` to make the server not send
  the HTTP response header `"Server: ArangoDB"` in its HTTP responses. By default,
  the option is turned off so the header is still sent as usual.

* added new AQL function `UNSET_RECURSIVE` to recursively unset attritutes from
  objects/documents

* switched command-line editor in ArangoShell and arangod to linenoise-ng

* added automatic deadlock detection for transactions

  In case a deadlock is detected, a multi-collection operation may be rolled back
  automatically and fail with error 29 (`deadlock detected`). Client code for
  operations containing more than one collection should be aware of this potential
  error and handle it accordingly, either by giving up or retrying the transaction.

* Added C++ implementations for the AQL arithmetic operations and the following
  AQL functions:
  - ABS
  - APPEND
  - COLLECTIONS
  - CURRENT_DATABASE
  - DOCUMENT
  - EDGES
  - FIRST
  - FIRST_DOCUMENT
  - FIRST_LIST
  - FLATTEN
  - FLOOR
  - FULLTEXT
  - LAST
  - MEDIAN
  - MERGE_RECURSIVE
  - MINUS
  - NEAR
  - NOT_NULL
  - NTH
  - PARSE_IDENTIFIER
  - PERCENTILE
  - POP
  - POSITION
  - PUSH
  - RAND
  - RANGE
  - REMOVE_NTH
  - REMOVE_VALUE
  - REMOVE_VALUES
  - ROUND
  - SHIFT
  - SQRT
  - STDDEV_POPULATION
  - STDDEV_SAMPLE
  - UNSHIFT
  - VARIANCE_POPULATION
  - VARIANCE_SAMPLE
  - WITHIN
  - ZIP

* improved performance of skipping over many documents in an AQL query when no
  indexes and no filters are used, e.g.

      FOR doc IN collection
        LIMIT 1000000, 10
        RETURN doc

* Added array indexes

  Hash indexes and skiplist indexes can now optionally be defined for array values
  so they index individual array members.

  To define an index for array values, the attribute name is extended with the
  expansion operator `[*]` in the index definition:

      arangosh> db.colName.ensureHashIndex("tags[*]");

  When given the following document

      { tags: [ "AQL", "ArangoDB", "Index" ] }

  the index will now contain the individual values `"AQL"`, `"ArangoDB"` and `"Index"`.

  Now the index can be used for finding all documents having `"ArangoDB"` somewhere in their
  tags array using the following AQL query:

      FOR doc IN colName
        FILTER "ArangoDB" IN doc.tags[*]
        RETURN doc

* rewrote AQL query optimizer rule `use-index-range` and renamed it to `use-indexes`.
  The name change affects rule names in the optimizer's output.

* rewrote AQL execution node `IndexRangeNode` and renamed it to `IndexNode`. The name
  change affects node names in the optimizer's explain output.

* added convenience function `db._explain(query)` for human-readable explanation
  of AQL queries

* module resolution as used by `require` now behaves more like in node.js

* the `org/arangodb/request` module now returns response bodies for error responses
  by default. The old behavior of not returning bodies for error responses can be
  re-enabled by explicitly setting the option `returnBodyOnError` to `false` (#1437)


v2.7.6 (2016-01-30)
-------------------

* detect more types of transaction deadlocks early


v2.7.5 (2016-01-22)
-------------------

* backported added automatic deadlock detection for transactions

  In case a deadlock is detected, a multi-collection operation may be rolled back
  automatically and fail with error 29 (`deadlock detected`). Client code for
  operations containing more than one collection should be aware of this potential
  error and handle it accordingly, either by giving up or retrying the transaction.

* improved internal datafile statistics for compaction and compaction triggering
  conditions, preventing excessive growth of collection datafiles under some
  workloads. This should also fix issue #1596.

* Foxx export cache should no longer break if a broken app is loaded in the
  web admin interface.

* Foxx: removed some incorrect deprecation warnings.

* Foxx: mocha test paths with wildcard characters (asterisks) now work on Windows


v2.7.4 (2015-12-21)
-------------------

* slightly adjusted V8 garbage collection strategy so that collection eventually
  happens in all contexts that hold V8 external references to documents and
  collections.

* added the following attributes to the result of `collection.figures()` and the
  corresponding HTTP API at `PUT /_api/collection/<name>/figures`:

  - `documentReferences`: The number of references to documents in datafiles
    that JavaScript code currently holds. This information can be used for
    debugging compaction and unload issues.
  - `waitingFor`: An optional string value that contains information about
    which object type is at the head of the collection's cleanup queue. This
    information can be used for debugging compaction and unload issues.
  - `compactionStatus.time`: The point in time the compaction for the collection
    was last executed. This information can be used for debugging compaction
    issues.
  - `compactionStatus.message`: The action that was performed when the compaction
    was last run for the collection. This information can be used for debugging
    compaction issues.

  Note: `waitingFor` and `compactionStatus` may be empty when called on a coordinator
  in a cluster.

* the compaction will now provide queryable status info that can be used to track
  its progress. The compaction status is displayed in the web interface, too.


v2.7.3 (2015-12-17)
-------------------

* fixed some replication value conversion issues when replication applier properties
  were set via ArangoShell

* fixed disappearing of documents for collections transferred via `sync` or
  `syncCollection` if the collection was dropped right before synchronization
  and drop and (re-)create collection markers were located in the same WAL file


* fixed an issue where overwriting the system sessions collection would break
  the web interface when authentication is enabled

v2.7.2 (2015-12-01)
-------------------

* replication improvements:

  - added `autoResync` configuration parameter for continuous replication.

    When set to `true`, a replication slave will automatically trigger a full data
    re-synchronization with the master when the master cannot provide the log data
    the slave had asked for. Note that `autoResync` will only work when the option
    `requireFromPresent` is also set to `true` for the continuous replication, or
    when the continuous syncer is started and detects that no start tick is present.

    Automatic re-synchronization may transfer a lot of data from the master to the
    slave and may be expensive. It is therefore turned off by default.
    When turned off, the slave will never perform an automatic re-synchronization
    with the master.

  - added `idleMinWaitTime` and `idleMaxWaitTime` configuration parameters for
    continuous replication.

    These parameters can be used to control the minimum and maximum wait time the
    slave will (intentionally) idle and not poll for master log changes in case the
    master had sent the full logs already.
    The `idleMaxWaitTime` value will only be used when `adapativePolling` is set
    to `true`. When `adaptivePolling` is disable, only `idleMinWaitTime` will be
    used as a constant time span in which the slave will not poll the master for
    further changes. The default values are 0.5 seconds for `idleMinWaitTime` and
    2.5 seconds for `idleMaxWaitTime`, which correspond to the hard-coded values
    used in previous versions of ArangoDB.

  - added `initialSyncMaxWaitTime` configuration parameter for initial and continuous
    replication

    This option controls the maximum wait time (in seconds) that the initial
    synchronization will wait for a response from the master when fetching initial
    collection data. If no response is received within this time period, the initial
    synchronization will give up and fail. This option is also relevant for
    continuous replication in case *autoResync* is set to *true*, as then the
    continuous replication may trigger a full data re-synchronization in case
    the master cannot the log data the slave had asked for.

  - HTTP requests sent from the slave to the master during initial synchronization
    will now be retried if they fail with connection problems.

  - the initial synchronization now logs its progress so it can be queried using
    the regular replication status check APIs.

* fixed non-deterministic query results in some cluster queries

* added missing lock instruction for primary index in compactor size calculation

* fixed issue #1589

* fixed issue #1583

* fixed undefined behavior when accessing the top level of a document with the `[*]`
  operator

* fixed potentially invalid pointer access in shaper when the currently accessed
  document got re-located by the WAL collector at the very same time

* Foxx: optional configuration options no longer log validation errors when assigned
  empty values (#1495)

* Foxx: constructors provided to Repository and Model sub-classes via extend are
  now correctly called (#1592)


v2.7.1 (2015-11-07)
-------------------

* switch to linenoise next generation

* exclude `_apps` collection from replication

  The slave has its own `_apps` collection which it populates on server start.
  When replicating data from the master to the slave, the data from the master may
  clash with the slave's own data in the `_apps` collection. Excluding the `_apps`
  collection from replication avoids this.

* disable replication appliers when starting in modes `--upgrade`, `--no-server`
  and `--check-upgrade`

* more detailed output in arango-dfdb

* fixed "no start tick" issue in replication applier

  This error could occur after restarting a slave server after a shutdown
  when no data was ever transferred from the master to the slave via the
  continuous replication

* fixed problem during SSL client connection abort that led to scheduler thread
  staying at 100% CPU saturation

* fixed potential segfault in AQL `NEIGHBORS` function implementation when C++ function
  variant was used and collection names were passed as strings

* removed duplicate target for some frontend JavaScript files from the Makefile

* make AQL function `MERGE()` work on a single array parameter, too.
  This allows combining the attributes of multiple objects from an array into
  a single object, e.g.

      RETURN MERGE([
        { foo: 'bar' },
        { quux: 'quetzalcoatl', ruled: true },
        { bar: 'baz', foo: 'done' }
      ])

  will now return:

      {
        "foo": "done",
        "quux": "quetzalcoatl",
        "ruled": true,
        "bar": "baz"
      }

* fixed potential deadlock in collection status changing on Windows

* fixed hard-coded `incremental` parameter in shell implementation of
  `syncCollection` function in replication module

* fix for GCC5: added check for '-stdlib' option


v2.7.0 (2015-10-09)
-------------------

* fixed request statistics aggregation
  When arangod was started in supervisor mode, the request statistics always showed
  0 requests, as the statistics aggregation thread did not run then.

* read server configuration files before dropping privileges. this ensures that
  the SSL keyfile specified in the configuration can be read with the server's start
  privileges (i.e. root when using a standard ArangoDB package).

* fixed replication with a 2.6 replication configuration and issues with a 2.6 master

* raised default value of `--server.descriptors-minimum` to 1024

* allow Foxx apps to be installed underneath URL path `/_open/`, so they can be
  (intentionally) accessed without authentication.

* added *allowImplicit* sub-attribute in collections declaration of transactions.
  The *allowImplicit* attributes allows making transactions fail should they
  read-access a collection that was not explicitly declared in the *collections*
  array of the transaction.

* added "special" password ARANGODB_DEFAULT_ROOT_PASSWORD. If you pass
  ARANGODB_DEFAULT_ROOT_PASSWORD as password, it will read the password
  from the environment variable ARANGODB_DEFAULT_ROOT_PASSWORD


v2.7.0-rc2 (2015-09-22)
-----------------------

* fix over-eager datafile compaction

  This should reduce the need to compact directly after loading a collection when a
  collection datafile contained many insertions and updates for the same documents. It
  should also prevent from re-compacting already merged datafiles in case not many
  changes were made. Compaction will also make fewer index lookups than before.

* added `syncCollection()` function in module `org/arangodb/replication`

  This allows synchronizing the data of a single collection from a master to a slave
  server. Synchronization can either restore the whole collection by transferring all
  documents from the master to the slave, or incrementally by only transferring documents
  that differ. This is done by partitioning the collection's entire key space into smaller
  chunks and comparing the data chunk-wise between master and slave. Only chunks that are
  different will be re-transferred.

  The `syncCollection()` function can be used as follows:

      require("org/arangodb/replication").syncCollection(collectionName, options);

  e.g.

      require("org/arangodb/replication").syncCollection("myCollection", {
        endpoint: "tcp://127.0.0.1:8529",  /* master */
        username: "root",                  /* username for master */
        password: "secret",                /* password for master */
        incremental: true                  /* use incremental mode */
      });


* additionally allow the following characters in document keys:

  `(` `)` `+` `,` `=` `;` `$` `!` `*` `'` `%`


v2.7.0-rc1 (2015-09-17)
-----------------------

* removed undocumented server-side-only collection functions:
  * collection.OFFSET()
  * collection.NTH()
  * collection.NTH2()
  * collection.NTH3()

* upgraded Swagger to version 2.0 for the Documentation

  This gives the user better prepared test request structures.
  More conversions will follow so finally client libraries can be auto-generated.

* added extra AQL functions for date and time calculation and manipulation.
  These functions were contributed by GitHub users @CoDEmanX and @friday.
  A big thanks for their work!

  The following extra date functions are available from 2.7 on:

  * `DATE_DAYOFYEAR(date)`: Returns the day of year number of *date*.
    The return values range from 1 to 365, or 366 in a leap year respectively.

  * `DATE_ISOWEEK(date)`: Returns the ISO week date of *date*.
    The return values range from 1 to 53. Monday is considered the first day of the week.
    There are no fractional weeks, thus the last days in December may belong to the first
    week of the next year, and the first days in January may be part of the previous year's
    last week.

  * `DATE_LEAPYEAR(date)`: Returns whether the year of *date* is a leap year.

  * `DATE_QUARTER(date)`: Returns the quarter of the given date (1-based):
    * 1: January, February, March
    * 2: April, May, June
    * 3: July, August, September
    * 4: October, November, December

  - *DATE_DAYS_IN_MONTH(date)*: Returns the number of days in *date*'s month (28..31).

  * `DATE_ADD(date, amount, unit)`: Adds *amount* given in *unit* to *date* and
    returns the calculated date.

    *unit* can be either of the following to specify the time unit to add or
    subtract (case-insensitive):
    - y, year, years
    - m, month, months
    - w, week, weeks
    - d, day, days
    - h, hour, hours
    - i, minute, minutes
    - s, second, seconds
    - f, millisecond, milliseconds

    *amount* is the number of *unit*s to add (positive value) or subtract
    (negative value).

  * `DATE_SUBTRACT(date, amount, unit)`: Subtracts *amount* given in *unit* from
    *date* and returns the calculated date.

    It works the same as `DATE_ADD()`, except that it subtracts. It is equivalent
    to calling `DATE_ADD()` with a negative amount, except that `DATE_SUBTRACT()`
    can also subtract ISO durations. Note that negative ISO durations are not
    supported (i.e. starting with `-P`, like `-P1Y`).

  * `DATE_DIFF(date1, date2, unit, asFloat)`: Calculate the difference
    between two dates in given time *unit*, optionally with decimal places.
    Returns a negative value if *date1* is greater than *date2*.

  * `DATE_COMPARE(date1, date2, unitRangeStart, unitRangeEnd)`: Compare two
    partial dates and return true if they match, false otherwise. The parts to
    compare are defined by a range of time units.

    The full range is: years, months, days, hours, minutes, seconds, milliseconds.
    Pass the unit to start from as *unitRangeStart*, and the unit to end with as
    *unitRangeEnd*. All units in between will be compared. Leave out *unitRangeEnd*
    to only compare *unitRangeStart*.

  * `DATE_FORMAT(date, format)`: Format a date according to the given format string.
    It supports the following placeholders (case-insensitive):
    - %t: timestamp, in milliseconds since midnight 1970-01-01
    - %z: ISO date (0000-00-00T00:00:00.000Z)
    - %w: day of week (0..6)
    - %y: year (0..9999)
    - %yy: year (00..99), abbreviated (last two digits)
    - %yyyy: year (0000..9999), padded to length of 4
    - %yyyyyy: year (-009999 .. +009999), with sign prefix and padded to length of 6
    - %m: month (1..12)
    - %mm: month (01..12), padded to length of 2
    - %d: day (1..31)
    - %dd: day (01..31), padded to length of 2
    - %h: hour (0..23)
    - %hh: hour (00..23), padded to length of 2
    - %i: minute (0..59)
    - %ii: minute (00..59), padded to length of 2
    - %s: second (0..59)
    - %ss: second (00..59), padded to length of 2
    - %f: millisecond (0..999)
    - %fff: millisecond (000..999), padded to length of 3
    - %x: day of year (1..366)
    - %xxx: day of year (001..366), padded to length of 3
    - %k: ISO week date (1..53)
    - %kk: ISO week date (01..53), padded to length of 2
    - %l: leap year (0 or 1)
    - %q: quarter (1..4)
    - %a: days in month (28..31)
    - %mmm: abbreviated English name of month (Jan..Dec)
    - %mmmm: English name of month (January..December)
    - %www: abbreviated English name of weekday (Sun..Sat)
    - %wwww: English name of weekday (Sunday..Saturday)
    - %&: special escape sequence for rare occasions
    - %%: literal %
    - %: ignored

* new WAL logfiles and datafiles are now created non-sparse

  This prevents SIGBUS signals being raised when memory of a sparse datafile is accessed
  and the disk is full and the accessed file part is not actually disk-backed. In
  this case the mapped memory region is not necessarily backed by physical memory, and
  accessing the memory may raise SIGBUS and crash arangod.

* the `internal.download()` function and the module `org/arangodb/request` used some
  internal library function that handled the sending of HTTP requests from inside of
  ArangoDB. This library unconditionally set an HTTP header `Accept-Encoding: gzip`
  in all outgoing HTTP requests.

  This has been fixed in 2.7, so `Accept-Encoding: gzip` is not set automatically anymore.
  Additionally, the header `User-Agent: ArangoDB` is not set automatically either. If
  client applications desire to send these headers, they are free to add it when
  constructing the requests using the `download` function or the request module.

* fixed issue #1436: org/arangodb/request advertises deflate without supporting it

* added template string generator function `aqlQuery` for generating AQL queries

  This can be used to generate safe AQL queries with JavaScript parameter
  variables or expressions easily:

      var name = 'test';
      var attributeName = '_key';
      var query = aqlQuery`FOR u IN users FILTER u.name == ${name} RETURN u.${attributeName}`;
      db._query(query);

* report memory usage for document header data (revision id, pointer to data etc.)
  in `db.collection.figures()`. The memory used for document headers will now
  show up in the already existing attribute `indexes.size`. Due to that, the index
  sizes reported by `figures()` in 2.7 will be higher than those reported by 2.6,
  but the 2.7 values are more accurate.

* IMPORTANT CHANGE: the filenames in dumps created by arangodump now contain
  not only the name of the dumped collection, but also an additional 32-digit hash
  value. This is done to prevent overwriting dump files in case-insensitive file
  systems when there exist multiple collections with the same name (but with
  different cases).

  For example, if a database has two collections: `test` and `Test`, previous
  versions of ArangoDB created the files

  * `test.structure.json` and `test.data.json` for collection `test`
  * `Test.structure.json` and `Test.data.json` for collection `Test`

  This did not work for case-insensitive filesystems, because the files for the
  second collection would have overwritten the files of the first. arangodump in
  2.7 will create the following filenames instead:

  * `test_098f6bcd4621d373cade4e832627b4f6.structure.json` and `test_098f6bcd4621d373cade4e832627b4f6.data.json`
  * `Test_0cbc6611f5540bd0809a388dc95a615b.structure.json` and `Test_0cbc6611f5540bd0809a388dc95a615b.data.json`

  These filenames will be unambiguous even in case-insensitive filesystems.

* IMPORTANT CHANGE: make arangod actually close lingering client connections
  when idle for at least the duration specified via `--server.keep-alive-timeout`.
  In previous versions of ArangoDB, connections were not closed by the server
  when the timeout was reached and the client was still connected. Now the
  connection is properly closed by the server in case of timeout. Client
  applications relying on the old behavior may now need to reconnect to the
  server when their idle connections time out and get closed (note: connections
  being idle for a long time may be closed by the OS or firewalls anyway -
  client applications should be aware of that and try to reconnect).

* IMPORTANT CHANGE: when starting arangod, the server will drop the process
  privileges to the specified values in options `--server.uid` and `--server.gid`
  instantly after parsing the startup options.

  That means when either `--server.uid` or `--server.gid` are set, the privilege
  change will happen earlier. This may prevent binding the server to an endpoint
  with a port number lower than 1024 if the arangodb user has no privileges
  for that. Previous versions of ArangoDB changed the privileges later, so some
  startup actions were still carried out under the invoking user (i.e. likely
  *root* when started via init.d or system scripts) and especially binding to
  low port numbers was still possible there.

  The default privileges for user *arangodb* will not be sufficient for binding
  to port numbers lower than 1024. To have an ArangoDB 2.7 bind to a port number
  lower than 1024, it needs to be started with either a different privileged user,
  or the privileges of the *arangodb* user have to raised manually beforehand.

* added AQL optimizer rule `patch-update-statements`

* Linux startup scripts and systemd configuration for arangod now try to
  adjust the NOFILE (number of open files) limits for the process. The limit
  value is set to 131072 (128k) when ArangoDB is started via start/stop
  commands

* When ArangoDB is started/stopped manually via the start/stop commands, the
  main process will wait for up to 10 seconds after it forks the supervisor
  and arangod child processes. If the startup fails within that period, the
  start/stop script will fail with an exit code other than zero. If the
  startup of the supervisor or arangod is still ongoing after 10 seconds,
  the main program will still return with exit code 0. The limit of 10 seconds
  is arbitrary because the time required for a startup is not known in advance.

* added startup option `--database.throw-collection-not-loaded-error`

  Accessing a not-yet loaded collection will automatically load a collection
  on first access. This flag controls what happens in case an operation
  would need to wait for another thread to finalize loading a collection. If
  set to *true*, then the first operation that accesses an unloaded collection
  will load it. Further threads that try to access the same collection while
  it is still loading immediately fail with an error (1238, *collection not loaded*).
  This is to prevent all server threads from being blocked while waiting on the
  same collection to finish loading. When the first thread has completed loading
  the collection, the collection becomes regularly available, and all operations
  from that point on can be carried out normally, and error 1238 will not be
  thrown anymore for that collection.

  If set to *false*, the first thread that accesses a not-yet loaded collection
  will still load it. Other threads that try to access the collection while
  loading will not fail with error 1238 but instead block until the collection
  is fully loaded. This configuration might lead to all server threads being
  blocked because they are all waiting for the same collection to complete
  loading. Setting the option to *true* will prevent this from happening, but
  requires clients to catch error 1238 and react on it (maybe by scheduling
  a retry for later).

  The default value is *false*.

* added better control-C support in arangosh

  When CTRL-C is pressed in arangosh, it will now print a `^C` first. Pressing
  CTRL-C again will reset the prompt if something was entered before, or quit
  arangosh if no command was entered directly before.

  This affects the arangosh version build with Readline-support only (Linux
  and MacOS).

  The MacOS version of ArangoDB for Homebrew now depends on Readline, too. The
  Homebrew formula has been changed accordingly.
  When self-compiling ArangoDB on MacOS without Homebrew, Readline now is a
  prerequisite.

* increased default value for collection-specific `indexBuckets` value from 1 to 8

  Collections created from 2.7 on will use the new default value of `8` if not
  overridden on collection creation or later using
  `collection.properties({ indexBuckets: ... })`.

  The `indexBuckets` value determines the number of buckets to use for indexes of
  type `primary`, `hash` and `edge`. Having multiple index buckets allows splitting
  an index into smaller components, which can be filled in parallel when a collection
  is loading. Additionally, resizing and reallocation of indexes are faster and
  less intrusive if the index uses multiple buckets, because resize and reallocation
  will affect only data in a single bucket instead of all index values.

  The index buckets will be filled in parallel when loading a collection if the collection
  has an `indexBuckets` value greater than 1 and the collection contains a significant
  amount of documents/edges (the current threshold is 256K documents but this value
  may change in future versions of ArangoDB).

* changed HTTP client to use poll instead of select on Linux and MacOS

  This affects the ArangoShell and user-defined JavaScript code running inside
  arangod that initiates its own HTTP calls.

  Using poll instead of select allows using arbitrary high file descriptors
  (bigger than the compiled in FD_SETSIZE). Server connections are still handled using
  epoll, which has never been affected by FD_SETSIZE.

* implemented AQL `LIKE` function using ICU regexes

* added `RETURN DISTINCT` for AQL queries to return unique results:

      FOR doc IN collection
        RETURN DISTINCT doc.status

  This change also introduces `DISTINCT` as an AQL keyword.

* removed `createNamedQueue()` and `addJob()` functions from org/arangodb/tasks

* use less locks and more atomic variables in the internal dispatcher
  and V8 context handling implementations. This leads to improved throughput in
  some ArangoDB internals and allows for higher HTTP request throughput for
  many operations.

  A short overview of the improvements can be found here:

  https://www.arangodb.com/2015/08/throughput-enhancements/

* added shorthand notation for attribute names in AQL object literals:

      LET name = "Peter"
      LET age = 42
      RETURN { name, age }

  The above is the shorthand equivalent of the generic form

      LET name = "Peter"
      LET age = 42
      RETURN { name : name, age : age }

* removed configure option `--enable-timings`

  This option did not have any effect.

* removed configure option `--enable-figures`

  This option previously controlled whether HTTP request statistics code was
  compiled into ArangoDB or not. The previous default value was `true` so
  statistics code was available in official packages. Setting the option to
  `false` led to compile errors so it is doubtful the default value was
  ever changed. By removing the option some internal statistics code was also
  simplified.

* removed run-time manipulation methods for server endpoints:

  * `db._removeEndpoint()`
  * `db._configureEndpoint()`
  * HTTP POST `/_api/endpoint`
  * HTTP DELETE `/_api/endpoint`

* AQL query result cache

  The query result cache can optionally cache the complete results of all or selected AQL queries.
  It can be operated in the following modes:

  * `off`: the cache is disabled. No query results will be stored
  * `on`: the cache will store the results of all AQL queries unless their `cache`
    attribute flag is set to `false`
  * `demand`: the cache will store the results of AQL queries that have their
    `cache` attribute set to `true`, but will ignore all others

  The mode can be set at server startup using the `--database.query-cache-mode` configuration
  option and later changed at runtime.

  The following HTTP REST APIs have been added for controlling the query cache:

  * HTTP GET `/_api/query-cache/properties`: returns the global query cache configuration
  * HTTP PUT `/_api/query-cache/properties`: modifies the global query cache configuration
  * HTTP DELETE `/_api/query-cache`: invalidates all results in the query cache

  The following JavaScript functions have been added for controlling the query cache:

  * `require("org/arangodb/aql/cache").properties()`: returns the global query cache configuration
  * `require("org/arangodb/aql/cache").properties(properties)`: modifies the global query cache configuration
  * `require("org/arangodb/aql/cache").clear()`: invalidates all results in the query cache

* do not link arangoimp against V8

* AQL function call arguments optimization

  This will lead to arguments in function calls inside AQL queries not being copied but passed
  by reference. This may speed up calls to functions with bigger argument values or queries that
  call functions a lot of times.

* upgraded V8 version to 4.3.61

* removed deprecated AQL `SKIPLIST` function.

  This function was introduced in older versions of ArangoDB with a less powerful query optimizer to
  retrieve data from a skiplist index using a `LIMIT` clause. It was marked as deprecated in ArangoDB
  2.6.

  Since ArangoDB 2.3 the behavior of the `SKIPLIST` function can be emulated using regular AQL
  constructs, e.g.

      FOR doc IN @@collection
        FILTER doc.value >= @value
        SORT doc.value DESC
        LIMIT 1
        RETURN doc

* the `skip()` function for simple queries does not accept negative input any longer.
  This feature was deprecated in 2.6.0.

* fix exception handling

  In some cases JavaScript exceptions would re-throw without information of the original problem.
  Now the original exception is logged for failure analysis.

* based REST API method PUT `/_api/simple/all` on the cursor API and make it use AQL internally.

  The change speeds up this REST API method and will lead to additional query information being
  returned by the REST API. Clients can use this extra information or ignore it.

* Foxx Queue job success/failure handlers arguments have changed from `(jobId, jobData, result, jobFailures)` to `(result, jobData, job)`.

* added Foxx Queue job options `repeatTimes`, `repeatUntil` and `repeatDelay` to automatically re-schedule jobs when they are completed.

* added Foxx manifest configuration type `password` to mask values in the web interface.

* fixed default values in Foxx manifest configurations sometimes not being used as defaults.

* fixed optional parameters in Foxx manifest configurations sometimes not being cleared correctly.

* Foxx dependencies can now be marked as optional using a slightly more verbose syntax in your manifest file.

* converted Foxx constructors to ES6 classes so you can extend them using class syntax.

* updated aqb to 2.0.

* updated chai to 3.0.

* Use more madvise calls to speed up things when memory is tight, in particular
  at load time but also for random accesses later.

* Overhauled web interface

  The web interface now has a new design.

  The API documentation for ArangoDB has been moved from "Tools" to "Links" in the web interface.

  The "Applications" tab in the web interfaces has been renamed to "Services".


v2.6.12 (2015-12-02)
--------------------

* fixed disappearing of documents for collections transferred via `sync` if the
  the collection was dropped right before synchronization and drop and (re-)create
  collection markers were located in the same WAL file

* added missing lock instruction for primary index in compactor size calculation

* fixed issue #1589

* fixed issue #1583

* Foxx: optional configuration options no longer log validation errors when assigned
  empty values (#1495)


v2.6.11 (2015-11-18)
--------------------

* fixed potentially invalid pointer access in shaper when the currently accessed
  document got re-located by the WAL collector at the very same time


v2.6.10 (2015-11-10)
--------------------

* disable replication appliers when starting in modes `--upgrade`, `--no-server`
  and `--check-upgrade`

* more detailed output in arango-dfdb

* fixed potential deadlock in collection status changing on Windows

* issue #1521: Can't dump/restore with user and password


v2.6.9 (2015-09-29)
-------------------

* added "special" password ARANGODB_DEFAULT_ROOT_PASSWORD. If you pass
  ARANGODB_DEFAULT_ROOT_PASSWORD as password, it will read the password
  from the environment variable ARANGODB_DEFAULT_ROOT_PASSWORD

* fixed failing AQL skiplist, sort and limit combination

  When using a Skiplist index on an attribute (say "a") and then using sort
  and skip on this attribute caused the result to be empty e.g.:

    require("internal").db.test.ensureSkiplist("a");
    require("internal").db._query("FOR x IN test SORT x.a LIMIT 10, 10");

  Was always empty no matter how many documents are stored in test.
  This is now fixed.

v2.6.8 (2015-09-09)
-------------------

* ARM only:

  The ArangoDB packages for ARM require the kernel to allow unaligned memory access.
  How the kernel handles unaligned memory access is configurable at runtime by
  checking and adjusting the contents `/proc/cpu/alignment`.

  In order to operate on ARM, ArangoDB requires the bit 1 to be set. This will
  make the kernel trap and adjust unaligned memory accesses. If this bit is not
  set, the kernel may send a SIGBUS signal to ArangoDB and terminate it.

  To set bit 1 in `/proc/cpu/alignment` use the following command as a privileged
  user (e.g. root):

      echo "2" > /proc/cpu/alignment

  Note that this setting affects all user processes and not just ArangoDB. Setting
  the alignment with the above command will also not make the setting permanent,
  so it will be lost after a restart of the system. In order to make the setting
  permanent, it should be executed during system startup or before starting arangod.

  The ArangoDB start/stop scripts do not adjust the alignment setting, but rely on
  the environment to have the correct alignment setting already. The reason for this
  is that the alignment settings also affect all other user processes (which ArangoDB
  is not aware of) and thus may have side-effects outside of ArangoDB. It is therefore
  more reasonable to have the system administrator carry out the change.


v2.6.7 (2015-08-25)
-------------------

* improved AssocMulti index performance when resizing.

  This makes the edge index perform less I/O when under memory pressure.


v2.6.6 (2015-08-23)
-------------------

* added startup option `--server.additional-threads` to create separate queues
  for slow requests.


v2.6.5 (2015-08-17)
-------------------

* added startup option `--database.throw-collection-not-loaded-error`

  Accessing a not-yet loaded collection will automatically load a collection
  on first access. This flag controls what happens in case an operation
  would need to wait for another thread to finalize loading a collection. If
  set to *true*, then the first operation that accesses an unloaded collection
  will load it. Further threads that try to access the same collection while
  it is still loading immediately fail with an error (1238, *collection not loaded*).
  This is to prevent all server threads from being blocked while waiting on the
  same collection to finish loading. When the first thread has completed loading
  the collection, the collection becomes regularly available, and all operations
  from that point on can be carried out normally, and error 1238 will not be
  thrown anymore for that collection.

  If set to *false*, the first thread that accesses a not-yet loaded collection
  will still load it. Other threads that try to access the collection while
  loading will not fail with error 1238 but instead block until the collection
  is fully loaded. This configuration might lead to all server threads being
  blocked because they are all waiting for the same collection to complete
  loading. Setting the option to *true* will prevent this from happening, but
  requires clients to catch error 1238 and react on it (maybe by scheduling
  a retry for later).

  The default value is *false*.

* fixed busy wait loop in scheduler threads that sometimes consumed 100% CPU while
  waiting for events on connections closed unexpectedly by the client side

* handle attribute `indexBuckets` when restoring collections via arangorestore.
  Previously the `indexBuckets` attribute value from the dump was ignored, and the
   server default value for `indexBuckets` was used when restoring a collection.

* fixed "EscapeValue already set error" crash in V8 actions that might have occurred when
  canceling V8-based operations.


v2.6.4 (2015-08-01)
-------------------

* V8: Upgrade to version 4.1.0.27 - this is intended to be the stable V8 version.

* fixed issue #1424: Arango shell should not processing arrows pushing on keyboard


v2.6.3 (2015-07-21)
-------------------

* issue #1409: Document values with null character truncated


v2.6.2 (2015-07-04)
-------------------

* fixed issue #1383: bindVars for HTTP API doesn't work with empty string

* fixed handling of default values in Foxx manifest configurations

* fixed handling of optional parameters in Foxx manifest configurations

* fixed a reference error being thrown in Foxx queues when a function-based job type is used that is not available and no options object is passed to queue.push


v2.6.1 (2015-06-24)
-------------------

* Add missing swagger files to cmake build. fixes #1368

* fixed documentation errors


v2.6.0 (2015-06-20)
-------------------

* using negative values for `SimpleQuery.skip()` is deprecated.
  This functionality will be removed in future versions of ArangoDB.

* The following simple query functions are now deprecated:

  * collection.near
  * collection.within
  * collection.geo
  * collection.fulltext
  * collection.range
  * collection.closedRange

  This also lead to the following REST API methods being deprecated from now on:

  * PUT /_api/simple/near
  * PUT /_api/simple/within
  * PUT /_api/simple/fulltext
  * PUT /_api/simple/range

  It is recommended to replace calls to these functions or APIs with equivalent AQL queries,
  which are more flexible because they can be combined with other operations:

      FOR doc IN NEAR(@@collection, @latitude, @longitude, @limit)
        RETURN doc

      FOR doc IN WITHIN(@@collection, @latitude, @longitude, @radius, @distanceAttributeName)
        RETURN doc

      FOR doc IN FULLTEXT(@@collection, @attributeName, @queryString, @limit)
        RETURN doc

      FOR doc IN @@collection
        FILTER doc.value >= @left && doc.value < @right
        LIMIT @skip, @limit
        RETURN doc`

  The above simple query functions and REST API methods may be removed in future versions
  of ArangoDB.

* deprecated now-obsolete AQL `SKIPLIST` function

  The function was introduced in older versions of ArangoDB with a less powerful query optimizer to
  retrieve data from a skiplist index using a `LIMIT` clause.

  Since 2.3 the same goal can be achieved by using regular AQL constructs, e.g.

      FOR doc IN collection FILTER doc.value >= @value SORT doc.value DESC LIMIT 1 RETURN doc

* fixed issues when switching the database inside tasks and during shutdown of database cursors

  These features were added during 2.6 alpha stage so the fixes affect devel/2.6-alpha builds only

* issue #1360: improved foxx-manager help

* added `--enable-tcmalloc` configure option.

  When this option is set, arangod and the client tools will be linked against tcmalloc, which replaces
  the system allocator. When the option is set, a tcmalloc library must be present on the system under
  one of the names `libtcmalloc`, `libtcmalloc_minimal` or `libtcmalloc_debug`.

  As this is a configure option, it is supported for manual builds on Linux-like systems only. tcmalloc
  support is currently experimental.

* issue #1353: Windows: HTTP API - incorrect path in errorMessage

* issue #1347: added option `--create-database` for arangorestore.

  Setting this option to `true` will now create the target database if it does not exist. When creating
  the target database, the username and passwords passed to arangorestore will be used to create an
  initial user for the new database.

* issue #1345: advanced debug information for User Functions

* issue #1341: Can't use bindvars in UPSERT

* fixed vulnerability in JWT implementation.

* changed default value of option `--database.ignore-datafile-errors` from `true` to `false`

  If the new default value of `false` is used, then arangod will refuse loading collections that contain
  datafiles with CRC mismatches or other errors. A collection with datafile errors will then become
  unavailable. This prevents follow up errors from happening.

  The only way to access such collection is to use the datafile debugger (arango-dfdb) and try to repair
  or truncate the datafile with it.

  If `--database.ignore-datafile-errors` is set to `true`, then collections will become available
  even if parts of their data cannot be loaded. This helps availability, but may cause (partial) data
  loss and follow up errors.

* added server startup option `--server.session-timeout` for controlling the timeout of user sessions
  in the web interface

* add sessions and cookie authentication for ArangoDB's web interface

  ArangoDB's built-in web interface now uses sessions. Session information ids are stored in cookies,
  so clients using the web interface must accept cookies in order to use it

* web interface: display query execution time in AQL editor

* web interface: renamed AQL query *submit* button to *execute*

* web interface: added query explain feature in AQL editor

* web interface: demo page added. only working if demo data is available, hidden otherwise

* web interface: added support for custom app scripts with optional arguments and results

* web interface: mounted apps that need to be configured are now indicated in the app overview

* web interface: added button for running tests to app details

* web interface: added button for configuring app dependencies to app details

* web interface: upgraded API documentation to use Swagger 2

* INCOMPATIBLE CHANGE

  removed startup option `--log.severity`

  The docs for `--log.severity` mentioned lots of severities (e.g. `exception`, `technical`, `functional`, `development`)
  but only a few severities (e.g. `all`, `human`) were actually used, with `human` being the default and `all` enabling the
  additional logging of requests. So the option pretended to control a lot of things which it actually didn't. Additionally,
  the option `--log.requests-file` was around for a long time already, also controlling request logging.

  Because the `--log.severity` option effectively did not control that much, it was removed. A side effect of removing the
  option is that 2.5 installations which used `--log.severity all` will not log requests after the upgrade to 2.6. This can
  be adjusted by setting the `--log.requests-file` option.

* add backtrace to fatal log events

* added optional `limit` parameter for AQL function `FULLTEXT`

* make fulltext index also index text values contained in direct sub-objects of the indexed
  attribute.

  Previous versions of ArangoDB only indexed the attribute value if it was a string. Sub-attributes
  of the index attribute were ignored when fulltext indexing.

  Now, if the index attribute value is an object, the object's values will each be included in the
  fulltext index if they are strings. If the index attribute value is an array, the array's values
  will each be included in the fulltext index if they are strings.

  For example, with a fulltext index present on the `translations` attribute, the following text
  values will now be indexed:

      var c = db._create("example");
      c.ensureFulltextIndex("translations");
      c.insert({ translations: { en: "fox", de: "Fuchs", fr: "renard", ru: "лиса" } });
      c.insert({ translations: "Fox is the English translation of the German word Fuchs" });
      c.insert({ translations: [ "ArangoDB", "document", "database", "Foxx" ] });

      c.fulltext("translations", "лиса").toArray();       // returns only first document
      c.fulltext("translations", "Fox").toArray();        // returns first and second documents
      c.fulltext("translations", "prefix:Fox").toArray(); // returns all three documents

* added batch document removal and lookup commands:

      collection.lookupByKeys(keys)
      collection.removeByKeys(keys)

  These commands can be used to perform multi-document lookup and removal operations efficiently
  from the ArangoShell. The argument to these operations is an array of document keys.

  Also added HTTP APIs for batch document commands:

  * PUT /_api/simple/lookup-by-keys
  * PUT /_api/simple/remove-by-keys

* properly prefix document address URLs with the current database name for calls to the REST
  API method GET `/_api/document?collection=...` (that method will return partial URLs to all
  documents in the collection).

  Previous versions of ArangoDB returned the URLs starting with `/_api/` but without the current
  database name, e.g. `/_api/document/mycollection/mykey`. Starting with 2.6, the response URLs
  will include the database name as well, e.g. `/_db/_system/_api/document/mycollection/mykey`.

* added dedicated collection export HTTP REST API

  ArangoDB now provides a dedicated collection export API, which can take snapshots of entire
  collections more efficiently than the general-purpose cursor API. The export API is useful
  to transfer the contents of an entire collection to a client application. It provides optional
  filtering on specific attributes.

  The export API is available at endpoint `POST /_api/export?collection=...`. The API has the
  same return value structure as the already established cursor API (`POST /_api/cursor`).

  An introduction to the export API is given in this blog post:
  http://jsteemann.github.io/blog/2015/04/04/more-efficient-data-exports/

* subquery optimizations for AQL queries

  This optimization avoids copying intermediate results into subqueries that are not required
  by the subquery.

  A brief description can be found here:
  http://jsteemann.github.io/blog/2015/05/04/subquery-optimizations/

* return value optimization for AQL queries

  This optimization avoids copying the final query result inside the query's main `ReturnNode`.

  A brief description can be found here:
  http://jsteemann.github.io/blog/2015/05/04/return-value-optimization-for-aql/

* speed up AQL queries containing big `IN` lists for index lookups

  `IN` lists used for index lookups had performance issues in previous versions of ArangoDB.
  These issues have been addressed in 2.6 so using bigger `IN` lists for filtering is much
  faster.

  A brief description can be found here:
  http://jsteemann.github.io/blog/2015/05/07/in-list-improvements/

* allow `@` and `.` characters in document keys, too

  This change also leads to document keys being URL-encoded when returned in HTTP `location`
  response headers.

* added alternative implementation for AQL COLLECT

  The alternative method uses a hash table for grouping and does not require its input elements
  to be sorted. It will be taken into account by the optimizer for `COLLECT` statements that do
  not use an `INTO` clause.

  In case a `COLLECT` statement can use the hash table variant, the optimizer will create an extra
  plan for it at the beginning of the planning phase. In this plan, no extra `SORT` node will be
  added in front of the `COLLECT` because the hash table variant of `COLLECT` does not require
  sorted input. Instead, a `SORT` node will be added after it to sort its output. This `SORT` node
  may be optimized away again in later stages. If the sort order of the result is irrelevant to
  the user, adding an extra `SORT null` after a hash `COLLECT` operation will allow the optimizer to
  remove the sorts altogether.

  In addition to the hash table variant of `COLLECT`, the optimizer will modify the original plan
  to use the regular `COLLECT` implementation. As this implementation requires sorted input, the
  optimizer will insert a `SORT` node in front of the `COLLECT`. This `SORT` node may be optimized
  away in later stages.

  The created plans will then be shipped through the regular optimization pipeline. In the end,
  the optimizer will pick the plan with the lowest estimated total cost as usual. The hash table
  variant does not require an up-front sort of the input, and will thus be preferred over the
  regular `COLLECT` if the optimizer estimates many input elements for the `COLLECT` node and
  cannot use an index to sort them.

  The optimizer can be explicitly told to use the regular *sorted* variant of `COLLECT` by
  suffixing a `COLLECT` statement with `OPTIONS { "method" : "sorted" }`. This will override the
  optimizer guesswork and only produce the *sorted* variant of `COLLECT`.

  A blog post on the new `COLLECT` implementation can be found here:
  http://jsteemann.github.io/blog/2015/04/22/collecting-with-a-hash-table/

* refactored HTTP REST API for cursors

  The HTTP REST API for cursors (`/_api/cursor`) has been refactored to improve its performance
  and use less memory.

  A post showing some of the performance improvements can be found here:
  http://jsteemann.github.io/blog/2015/04/01/improvements-for-the-cursor-api/

* simplified return value syntax for data-modification AQL queries

  ArangoDB 2.4 since version allows to return results from data-modification AQL queries. The
  syntax for this was quite limited and verbose:

      FOR i IN 1..10
        INSERT { value: i } IN test
        LET inserted = NEW
        RETURN inserted

  The `LET inserted = NEW RETURN inserted` was required literally to return the inserted
  documents. No calculations could be made using the inserted documents.

  This is now more flexible. After a data-modification clause (e.g. `INSERT`, `UPDATE`, `REPLACE`,
  `REMOVE`, `UPSERT`) there can follow any number of `LET` calculations. These calculations can
  refer to the pseudo-values `OLD` and `NEW` that are created by the data-modification statements.

  This allows returning projections of inserted or updated documents, e.g.:

      FOR i IN 1..10
        INSERT { value: i } IN test
        RETURN { _key: NEW._key, value: i }

  Still not every construct is allowed after a data-modification clause. For example, no functions
  can be called that may access documents.

  More information can be found here:
  http://jsteemann.github.io/blog/2015/03/27/improvements-for-data-modification-queries/

* added AQL `UPSERT` statement

  This adds an `UPSERT` statement to AQL that is a combination of both `INSERT` and `UPDATE` /
  `REPLACE`. The `UPSERT` will search for a matching document using a user-provided example.
  If no document matches the example, the *insert* part of the `UPSERT` statement will be
  executed. If there is a match, the *update* / *replace* part will be carried out:

      UPSERT { page: 'index.html' }                 /* search example */
        INSERT { page: 'index.html', pageViews: 1 } /* insert part */
        UPDATE { pageViews: OLD.pageViews + 1 }     /* update part */
        IN pageViews

  `UPSERT` can be used with an `UPDATE` or `REPLACE` clause. The `UPDATE` clause will perform
  a partial update of the found document, whereas the `REPLACE` clause will replace the found
  document entirely. The `UPDATE` or `REPLACE` parts can refer to the pseudo-value `OLD`, which
  contains all attributes of the found document.

  `UPSERT` statements can optionally return values. In the following query, the return
  attribute `found` will return the found document before the `UPDATE` was applied. If no
  document was found, `found` will contain a value of `null`. The `updated` result attribute will
  contain the inserted / updated document:

      UPSERT { page: 'index.html' }                 /* search example */
        INSERT { page: 'index.html', pageViews: 1 } /* insert part */
        UPDATE { pageViews: OLD.pageViews + 1 }     /* update part */
        IN pageViews
        RETURN { found: OLD, updated: NEW }

  A more detailed description of `UPSERT` can be found here:
  http://jsteemann.github.io/blog/2015/03/27/preview-of-the-upsert-command/

* adjusted default configuration value for `--server.backlog-size` from 10 to 64.

* issue #1231: bug xor feature in AQL: LENGTH(null) == 4

  This changes the behavior of the AQL `LENGTH` function as follows:

  - if the single argument to `LENGTH()` is `null`, then the result will now be `0`. In previous
    versions of ArangoDB, the result of `LENGTH(null)` was `4`.

  - if the single argument to `LENGTH()` is `true`, then the result will now be `1`. In previous
    versions of ArangoDB, the result of `LENGTH(true)` was `4`.

  - if the single argument to `LENGTH()` is `false`, then the result will now be `0`. In previous
    versions of ArangoDB, the result of `LENGTH(false)` was `5`.

  The results of `LENGTH()` with string, numeric, array object argument values do not change.

* issue #1298: Bulk import if data already exists (#1298)

  This change extends the HTTP REST API for bulk imports as follows:

  When documents are imported and the `_key` attribute is specified for them, the import can be
  used for inserting and updating/replacing documents. Previously, the import could be used for
  inserting new documents only, and re-inserting a document with an existing key would have failed
  with a *unique key constraint violated* error.

  The above behavior is still the default. However, the API now allows controlling the behavior
  in case of a unique key constraint error via the optional URL parameter `onDuplicate`.

  This parameter can have one of the following values:

  - `error`: when a unique key constraint error occurs, do not import or update the document but
    report an error. This is the default.

  - `update`: when a unique key constraint error occurs, try to (partially) update the existing
    document with the data specified in the import. This may still fail if the document would
    violate secondary unique indexes. Only the attributes present in the import data will be
    updated and other attributes already present will be preserved. The number of updated documents
    will be reported in the `updated` attribute of the HTTP API result.

  - `replace`: when a unique key constraint error occurs, try to fully replace the existing
    document with the data specified in the import. This may still fail if the document would
    violate secondary unique indexes. The number of replaced documents will be reported in the
    `updated` attribute of the HTTP API result.

  - `ignore`: when a unique key constraint error occurs, ignore this error. There will be no
    insert, update or replace for the particular document. Ignored documents will be reported
    separately in the `ignored` attribute of the HTTP API result.

  The result of the HTTP import API will now contain the attributes `ignored` and `updated`, which
  contain the number of ignored and updated documents respectively. These attributes will contain a
  value of zero unless the `onDuplicate` URL parameter is set to either `update` or `replace`
  (in this case the `updated` attribute may contain non-zero values) or `ignore` (in this case the
  `ignored` attribute may contain a non-zero value).

  To support the feature, arangoimp also has a new command line option `--on-duplicate` which can
  have one of the values `error`, `update`, `replace`, `ignore`. The default value is `error`.

  A few examples for using arangoimp with the `--on-duplicate` option can be found here:
  http://jsteemann.github.io/blog/2015/04/14/updating-documents-with-arangoimp/

* changed behavior of `db._query()` in the ArangoShell:

  if the command's result is printed in the shell, the first 10 results will be printed. Previously
  only a basic description of the underlying query result cursor was printed. Additionally, if the
  cursor result contains more than 10 results, the cursor is assigned to a global variable `more`,
  which can be used to iterate over the cursor result.

  Example:

      arangosh [_system]> db._query("FOR i IN 1..15 RETURN i")
      [object ArangoQueryCursor, count: 15, hasMore: true]

      [
        1,
        2,
        3,
        4,
        5,
        6,
        7,
        8,
        9,
        10
      ]

      type 'more' to show more documents


      arangosh [_system]> more
      [object ArangoQueryCursor, count: 15, hasMore: false]

      [
        11,
        12,
        13,
        14,
        15
      ]

* Disallow batchSize value 0 in HTTP `POST /_api/cursor`:

  The HTTP REST API `POST /_api/cursor` does not accept a `batchSize` parameter value of
  `0` any longer. A batch size of 0 never made much sense, but previous versions of ArangoDB
  did not check for this value. Now creating a cursor using a `batchSize` value 0 will
  result in an HTTP 400 error response

* REST Server: fix memory leaks when failing to add jobs

* 'EDGES' AQL Function

  The AQL function `EDGES` got a new fifth option parameter.
  Right now only one option is available: 'includeVertices'. This is a boolean parameter
  that allows to modify the result of the `EDGES` function.
  Default is 'includeVertices: false' which does not have any effect.
  'includeVertices: true' modifies the result, such that
  {vertex: <vertexDocument>, edge: <edgeDocument>} is returned.

* INCOMPATIBLE CHANGE:

  The result format of the AQL function `NEIGHBORS` has been changed.
  Before it has returned an array of objects containing 'vertex' and 'edge'.
  Now it will only contain the vertex directly.
  Also an additional option 'includeData' has been added.
  This is used to define if only the 'vertex._id' value should be returned (false, default),
  or if the vertex should be looked up in the collection and the complete JSON should be returned
  (true).
  Using only the id values can lead to significantly improved performance if this is the only information
  required.

  In order to get the old result format prior to ArangoDB 2.6, please use the function EDGES instead.
  Edges allows for a new option 'includeVertices' which, set to true, returns exactly the format of NEIGHBORS.
  Example:

      NEIGHBORS(<vertexCollection>, <edgeCollection>, <vertex>, <direction>, <example>)

  This can now be achieved by:

      EDGES(<edgeCollection>, <vertex>, <direction>, <example>, {includeVertices: true})

  If you are nesting several NEIGHBORS steps you can speed up their performance in the following way:

  Old Example:

  FOR va IN NEIGHBORS(Users, relations, 'Users/123', 'outbound') FOR vc IN NEIGHBORS(Products, relations, va.vertex._id, 'outbound') RETURN vc

  This can now be achieved by:

  FOR va IN NEIGHBORS(Users, relations, 'Users/123', 'outbound') FOR vc IN NEIGHBORS(Products, relations, va, 'outbound', null, {includeData: true}) RETURN vc
                                                                                                          ^^^^                  ^^^^^^^^^^^^^^^^^^^
                                                                                                  Use intermediate directly     include Data for final

* INCOMPATIBLE CHANGE:

  The AQL function `GRAPH_NEIGHBORS` now provides an additional option `includeData`.
  This option allows controlling whether the function should return the complete vertices
  or just their IDs. Returning only the IDs instead of the full vertices can lead to
  improved performance .

  If provided, `includeData` is set to `true`, all vertices in the result will be returned
  with all their attributes. The default value of `includeData` is `false`.
  This makes the default function results incompatible with previous versions of ArangoDB.

  To get the old result style in ArangoDB 2.6, please set the options as follows in calls
  to `GRAPH_NEIGHBORS`:

      GRAPH_NEIGHBORS(<graph>, <vertex>, { includeData: true })

* INCOMPATIBLE CHANGE:

  The AQL function `GRAPH_COMMON_NEIGHBORS` now provides an additional option `includeData`.
  This option allows controlling whether the function should return the complete vertices
  or just their IDs. Returning only the IDs instead of the full vertices can lead to
  improved performance .

  If provided, `includeData` is set to `true`, all vertices in the result will be returned
  with all their attributes. The default value of `includeData` is `false`.
  This makes the default function results incompatible with previous versions of ArangoDB.

  To get the old result style in ArangoDB 2.6, please set the options as follows in calls
  to `GRAPH_COMMON_NEIGHBORS`:

      GRAPH_COMMON_NEIGHBORS(<graph>, <vertexExamples1>, <vertexExamples2>, { includeData: true }, { includeData: true })

* INCOMPATIBLE CHANGE:

  The AQL function `GRAPH_SHORTEST_PATH` now provides an additional option `includeData`.
  This option allows controlling whether the function should return the complete vertices
  and edges or just their IDs. Returning only the IDs instead of full vertices and edges
  can lead to improved performance .

  If provided, `includeData` is set to `true`, all vertices and edges in the result will
  be returned with all their attributes. There is also an optional parameter `includePath` of
  type object.
  It has two optional sub-attributes `vertices` and `edges`, both of type boolean.
  Both can be set individually and the result will include all vertices on the path if
  `includePath.vertices == true` and all edges if `includePath.edges == true` respectively.

  The default value of `includeData` is `false`, and paths are now excluded by default.
  This makes the default function results incompatible with previous versions of ArangoDB.

  To get the old result style in ArangoDB 2.6, please set the options as follows in calls
  to `GRAPH_SHORTEST_PATH`:

      GRAPH_SHORTEST_PATH(<graph>, <source>, <target>, { includeData: true, includePath: { edges: true, vertices: true } })

  The attributes `startVertex` and `vertex` that were present in the results of `GRAPH_SHORTEST_PATH`
  in previous versions of ArangoDB will not be produced in 2.6. To calculate these attributes in 2.6,
  please extract the first and last elements from the `vertices` result attribute.

* INCOMPATIBLE CHANGE:

  The AQL function `GRAPH_DISTANCE_TO` will now return only the id the destination vertex
  in the `vertex` attribute, and not the full vertex data with all vertex attributes.

* INCOMPATIBLE CHANGE:

  All graph measurements functions in JavaScript module `general-graph` that calculated a
  single figure previously returned an array containing just the figure. Now these functions
  will return the figure directly and not put it inside an array.

  The affected functions are:

  * `graph._absoluteEccentricity`
  * `graph._eccentricity`
  * `graph._absoluteCloseness`
  * `graph._closeness`
  * `graph._absoluteBetweenness`
  * `graph._betweenness`
  * `graph._radius`
  * `graph._diameter`

* Create the `_graphs` collection in new databases with `waitForSync` attribute set to `false`

  The previous `waitForSync` value was `true`, so default the behavior when creating and dropping
  graphs via the HTTP REST API changes as follows if the new settings are in effect:

  * `POST /_api/graph` by default returns `HTTP 202` instead of `HTTP 201`
  * `DELETE /_api/graph/graph-name` by default returns `HTTP 202` instead of `HTTP 201`

  If the `_graphs` collection still has its `waitForSync` value set to `true`, then the HTTP status
  code will not change.

* Upgraded ICU to version 54; this increases performance in many places.
  based on https://code.google.com/p/chromium/issues/detail?id=428145

* added support for HTTP push aka chunked encoding

* issue #1051: add info whether server is running in service or user mode?

  This will add a "mode" attribute to the result of the result of HTTP GET `/_api/version?details=true`

  "mode" can have the following values:

  - `standalone`: server was started manually (e.g. on command-line)
  - `service`: service is running as Windows service, in daemon mode or under the supervisor

* improve system error messages in Windows port

* increased default value of `--server.request-timeout` from 300 to 1200 seconds for client tools
  (arangosh, arangoimp, arangodump, arangorestore)

* increased default value of `--server.connect-timeout` from 3 to 5 seconds for client tools
  (arangosh, arangoimp, arangodump, arangorestore)

* added startup option `--server.foxx-queues-poll-interval`

  This startup option controls the frequency with which the Foxx queues manager is checking
  the queue (or queues) for jobs to be executed.

  The default value is `1` second. Lowering this value will result in the queue manager waking
  up and checking the queues more frequently, which may increase CPU usage of the server.
  When not using Foxx queues, this value can be raised to save some CPU time.

* added startup option `--server.foxx-queues`

  This startup option controls whether the Foxx queue manager will check queue and job entries.
  Disabling this option can reduce server load but will prevent jobs added to Foxx queues from
  being processed at all.

  The default value is `true`, enabling the Foxx queues feature.

* make Foxx queues really database-specific.

  Foxx queues were and are stored in a database-specific collection `_queues`. However, a global
  cache variable for the queues led to the queue names being treated database-independently, which
  was wrong.

  Since 2.6, Foxx queues names are truly database-specific, so the same queue name can be used in
  two different databases for two different queues. Until then, it is advisable to think of queues
  as already being database-specific, and using the database name as a queue name prefix to be
  avoid name conflicts, e.g.:

      var queueName = "myQueue";
      var Foxx = require("org/arangodb/foxx");
      Foxx.queues.create(db._name() + ":" + queueName);

* added support for Foxx queue job types defined as app scripts.

  The old job types introduced in 2.4 are still supported but are known to cause issues in 2.5
  and later when the server is restarted or the job types are not defined in every thread.

  The new job types avoid this issue by storing an explicit mount path and script name rather
  than an assuming the job type is defined globally. It is strongly recommended to convert your
  job types to the new script-based system.

* renamed Foxx sessions option "sessionStorageApp" to "sessionStorage". The option now also accepts session storages directly.

* Added the following JavaScript methods for file access:
  * fs.copyFile() to copy single files
  * fs.copyRecursive() to copy directory trees
  * fs.chmod() to set the file permissions (non-Windows only)

* Added process.env for accessing the process environment from JavaScript code

* Cluster: kickstarter shutdown routines will more precisely follow the shutdown of its nodes.

* Cluster: don't delete agency connection objects that are currently in use.

* Cluster: improve passing along of HTTP errors

* fixed issue #1247: debian init script problems

* multi-threaded index creation on collection load

  When a collection contains more than one secondary index, they can be built in memory in
  parallel when the collection is loaded. How many threads are used for parallel index creation
  is determined by the new configuration parameter `--database.index-threads`. If this is set
  to 0, indexes are built by the opening thread only and sequentially. This is equivalent to
  the behavior in 2.5 and before.

* speed up building up primary index when loading collections

* added `count` attribute to `parameters.json` files of collections. This attribute indicates
  the number of live documents in the collection on unload. It is read when the collection is
  (re)loaded to determine the initial size for the collection's primary index

* removed remainders of MRuby integration, removed arangoirb

* simplified `controllers` property in Foxx manifests. You can now specify a filename directly
  if you only want to use a single file mounted at the base URL of your Foxx app.

* simplified `exports` property in Foxx manifests. You can now specify a filename directly if
  you only want to export variables from a single file in your Foxx app.

* added support for node.js-style exports in Foxx exports. Your Foxx exports file can now export
  arbitrary values using the `module.exports` property instead of adding properties to the
  `exports` object.

* added `scripts` property to Foxx manifests. You should now specify the `setup` and `teardown`
  files as properties of the `scripts` object in your manifests and can define custom,
  app-specific scripts that can be executed from the web interface or the CLI.

* added `tests` property to Foxx manifests. You can now define test cases using the `mocha`
  framework which can then be executed inside ArangoDB.

* updated `joi` package to 6.0.8.

* added `extendible` package.

* added Foxx model lifecycle events to repositories. See #1257.

* speed up resizing of edge index.

* allow to split an edge index into buckets which are resized individually.
  This is controlled by the `indexBuckets` attribute in the `properties`
  of the collection.

* fix a cluster deadlock bug in larger clusters by marking a thread waiting
  for a lock on a DBserver as blocked


v2.5.7 (2015-08-02)
-------------------

* V8: Upgrade to version 4.1.0.27 - this is intended to be the stable V8 version.


v2.5.6 (2015-07-21)
-------------------

* alter Windows build infrastructure so we can properly store pdb files.

* potentially fixed issue #1313: Wrong metric calculation at dashboard

  Escape whitespace in process name when scanning /proc/pid/stats

  This fixes statistics values read from that file

* Fixed variable naming in AQL `COLLECT INTO` results in case the COLLECT is placed
  in a subquery which itself is followed by other constructs that require variables


v2.5.5 (2015-05-29)
-------------------

* fixed vulnerability in JWT implementation.

* fixed format string for reading /proc/pid/stat

* take into account barriers used in different V8 contexts


v2.5.4 (2015-05-14)
-------------------

* added startup option `--log.performance`: specifying this option at startup will log
  performance-related info messages, mainly timings via the regular logging mechanisms

* cluster fixes

* fix for recursive copy under Windows


v2.5.3 (2015-04-29)
-------------------

* Fix fs.move to work across filesystem borders; Fixes Foxx app installation problems;
  issue #1292.

* Fix Foxx app install when installed on a different drive on Windows

* issue #1322: strange AQL result

* issue #1318: Inconsistent db._create() syntax

* issue #1315: queries to a collection fail with an empty response if the
  collection contains specific JSON data

* issue #1300: Make arangodump not fail if target directory exists but is empty

* allow specifying higher values than SOMAXCONN for `--server.backlog-size`

  Previously, arangod would not start when a `--server.backlog-size` value was
  specified that was higher than the platform's SOMAXCONN header value.

  Now, arangod will use the user-provided value for `--server.backlog-size` and
  pass it to the listen system call even if the value is higher than SOMAXCONN.
  If the user-provided value is higher than SOMAXCONN, arangod will log a warning
  on startup.

* Fixed a cluster deadlock bug. Mark a thread that is in a RemoteBlock as
  blocked to allow for additional dispatcher threads to be started.

* Fix locking in cluster by using another ReadWriteLock class for collections.

* Add a second DispatcherQueue for AQL in the cluster. This fixes a
  cluster-AQL thread explosion bug.


v2.5.2 (2015-04-11)
-------------------

* modules stored in _modules are automatically flushed when changed

* added missing query-id parameter in documentation of HTTP DELETE `/_api/query` endpoint

* added iterator for edge index in AQL queries

  this change may lead to less edges being read when used together with a LIMIT clause

* make graph viewer in web interface issue less expensive queries for determining
  a random vertex from the graph, and for determining vertex attributes

* issue #1285: syntax error, unexpected $undefined near '@_to RETURN obj

  this allows AQL bind parameter names to also start with underscores

* moved /_api/query to C++

* issue #1289: Foxx models created from database documents expose an internal method

* added `Foxx.Repository#exists`

* parallelize initialization of V8 context in multiple threads

* fixed a possible crash when the debug-level was TRACE

* cluster: do not initialize statistics collection on each
  coordinator, this fixes a race condition at startup

* cluster: fix a startup race w.r.t. the _configuration collection

* search for db:// JavaScript modules only after all local files have been
  considered, this speeds up the require command in a cluster considerably

* general cluster speedup in certain areas


v2.5.1 (2015-03-19)
-------------------

* fixed bug that caused undefined behavior when an AQL query was killed inside
  a calculation block

* fixed memleaks in AQL query cleanup in case out-of-memory errors are thrown

* by default, Debian and RedHat packages are built with debug symbols

* added option `--database.ignore-logfile-errors`

  This option controls how collection datafiles with a CRC mismatch are treated.

  If set to `false`, CRC mismatch errors in collection datafiles will lead
  to a collection not being loaded at all. If a collection needs to be loaded
  during WAL recovery, the WAL recovery will also abort (if not forced with
  `--wal.ignore-recovery-errors true`). Setting this flag to `false` protects
  users from unintentionally using a collection with corrupted datafiles, from
  which only a subset of the original data can be recovered.

  If set to `true`, CRC mismatch errors in collection datafiles will lead to
  the datafile being partially loaded. All data up to until the mismatch will
  be loaded. This will enable users to continue with collection datafiles
  that are corrupted, but will result in only a partial load of the data.
  The WAL recovery will still abort when encountering a collection with a
  corrupted datafile, at least if `--wal.ignore-recovery-errors` is not set to
  `true`.

  The default value is *true*, so for collections with corrupted datafiles
  there might be partial data loads once the WAL recovery has finished. If
  the WAL recovery will need to load a collection with a corrupted datafile,
  it will still stop when using the default values.

* INCOMPATIBLE CHANGE:

  make the arangod server refuse to start if during startup it finds a non-readable
  `parameter.json` file for a database or a collection.

  Stopping the startup process in this case requires manual intervention (fixing
  the unreadable files), but prevents follow-up errors due to ignored databases or
  collections from happening.

* datafiles and `parameter.json` files written by arangod are now created with read and write
  privileges for the arangod process user, and with read and write privileges for the arangod
  process group.

  Previously, these files were created with user read and write permissions only.

* INCOMPATIBLE CHANGE:

  abort WAL recovery if one of the collection's datafiles cannot be opened

* INCOMPATIBLE CHANGE:

  never try to raise the privileges after dropping them, this can lead to a race condition while
  running the recovery

  If you require to run ArangoDB on a port lower than 1024, you must run ArangoDB as root.

* fixed inefficiencies in `remove` methods of general-graph module

* added option `--database.slow-query-threshold` for controlling the default AQL slow query
  threshold value on server start

* add system error strings for Windows on many places

* rework service startup so we announce 'RUNNING' only when we're finished starting.

* use the Windows eventlog for FATAL and ERROR - log messages

* fix service handling in NSIS Windows installer, specify human readable name

* add the ICU_DATA environment variable to the fatal error messages

* fixed issue #1265: arangod crashed with SIGSEGV

* fixed issue #1241: Wildcards in examples


v2.5.0 (2015-03-09)
-------------------

* installer fixes for Windows

* fix for downloading Foxx

* fixed issue #1258: http pipelining not working?


v2.5.0-beta4 (2015-03-05)
-------------------------

* fixed issue #1247: debian init script problems


v2.5.0-beta3 (2015-02-27)
-------------------------

* fix Windows install path calculation in arango

* fix Windows logging of long strings

* fix possible undefinedness of const strings in Windows


v2.5.0-beta2 (2015-02-23)
-------------------------

* fixed issue #1256: agency binary not found #1256

* fixed issue #1230: API: document/col-name/_key and cursor return different floats

* front-end: dashboard tries not to (re)load statistics if user has no access

* V8: Upgrade to version 3.31.74.1

* etcd: Upgrade to version 2.0 - This requires go 1.3 to compile at least.

* refuse to startup if ICU wasn't initialized, this will i.e. prevent errors from being printed,
  and libraries from being loaded.

* front-end: unwanted removal of index table header after creating new index

* fixed issue #1248: chrome: applications filtering not working

* fixed issue #1198: queries remain in aql editor (front-end) if you navigate through different tabs

* Simplify usage of Foxx

  Thanks to our user feedback we learned that Foxx is a powerful, yet rather complicated concept.
  With this release we tried to make it less complicated while keeping all its strength.
  That includes a rewrite of the documentation as well as some code changes as listed below:

  * Moved Foxx applications to a different folder.

    The naming convention now is: <app-path>/_db/<dbname>/<mountpoint>/APP
    Before it was: <app-path>/databases/<dbname>/<appname>:<appversion>
    This caused some trouble as apps where cached based on name and version and updates did not apply.
    Hence the path on filesystem and the app's access URL had no relation to one another.
    Now the path on filesystem is identical to the URL (except for slashes and the appended APP)

  * Rewrite of Foxx routing

    The routing of Foxx has been exposed to major internal changes we adjusted because of user feedback.
    This allows us to set the development mode per mountpoint without having to change paths and hold
    apps at separate locations.

  * Foxx Development mode

    The development mode used until 2.4 is gone. It has been replaced by a much more mature version.
    This includes the deprecation of the javascript.dev-app-path parameter, which is useless since 2.5.
    Instead of having two separate app directories for production and development, apps now reside in
    one place, which is used for production as well as for development.
    Apps can still be put into development mode, changing their behavior compared to production mode.
    Development mode apps are still reread from disk at every request, and still they ship more debug
    output.

    This change has also made the startup options `--javascript.frontend-development-mode` and
    `--javascript.dev-app-path` obsolete. The former option will not have any effect when set, and the
    latter option is only read and used during the upgrade to 2.5 and does not have any effects later.

  * Foxx install process

    Installing Foxx apps has been a two step process: import them into ArangoDB and mount them at a
    specific mountpoint. These operations have been joined together. You can install an app at one
    mountpoint, that's it. No fetch, mount, unmount, purge cycle anymore. The commands have been
    simplified to just:

    * install: get your Foxx app up and running
    * uninstall: shut it down and erase it from disk

  * Foxx error output

    Until 2.4 the errors produced by Foxx were not optimal. Often, the error message was just
    `unable to parse manifest` and contained only an internal stack trace.
    In 2.5 we made major improvements there, including a much more fine-grained error output that
    helps you debug your Foxx apps. The error message printed is now much closer to its source and
    should help you track it down.

    Also we added the default handlers for unhandled errors in Foxx apps:

    * You will get a nice internal error page whenever your Foxx app is called but was not installed
      due to any error
    * You will get a proper error message when having an uncaught error appears in any app route

    In production mode the messages above will NOT contain any information about your Foxx internals
    and are safe to be exposed to third party users.
    In development mode the messages above will contain the stacktrace (if available), making it easier for
    your in-house devs to track down errors in the application.

* added `console` object to Foxx apps. All Foxx apps now have a console object implementing
  the familiar Console API in their global scope, which can be used to log diagnostic
  messages to the database.

* added `org/arangodb/request` module, which provides a simple API for making HTTP requests
  to external services.

* added optimizer rule `propagate-constant-attributes`

  This rule will look inside `FILTER` conditions for constant value equality comparisons,
  and insert the constant values in other places in `FILTER`s. For example, the rule will
  insert `42` instead of `i.value` in the second `FILTER` of the following query:

      FOR i IN c1 FOR j IN c2 FILTER i.value == 42 FILTER j.value == i.value RETURN 1

* added `filtered` value to AQL query execution statistics

  This value indicates how many documents were filtered by `FilterNode`s in the AQL query.
  Note that `IndexRangeNode`s can also filter documents by selecting only the required ranges
  from the index. The `filtered` value will not include the work done by `IndexRangeNode`s,
  but only the work performed by `FilterNode`s.

* added support for sparse hash and skiplist indexes

  Hash and skiplist indexes can optionally be made sparse. Sparse indexes exclude documents
  in which at least one of the index attributes is either not set or has a value of `null`.

  As such documents are excluded from sparse indexes, they may contain fewer documents than
  their non-sparse counterparts. This enables faster indexing and can lead to reduced memory
  usage in case the indexed attribute does occur only in some, but not all documents of the
  collection. Sparse indexes will also reduce the number of collisions in non-unique hash
  indexes in case non-existing or optional attributes are indexed.

  In order to create a sparse index, an object with the attribute `sparse` can be added to
  the index creation commands:

      db.collection.ensureHashIndex(attributeName, { sparse: true });
      db.collection.ensureHashIndex(attributeName1, attributeName2, { sparse: true });
      db.collection.ensureUniqueConstraint(attributeName, { sparse: true });
      db.collection.ensureUniqueConstraint(attributeName1, attributeName2, { sparse: true });

      db.collection.ensureSkiplist(attributeName, { sparse: true });
      db.collection.ensureSkiplist(attributeName1, attributeName2, { sparse: true });
      db.collection.ensureUniqueSkiplist(attributeName, { sparse: true });
      db.collection.ensureUniqueSkiplist(attributeName1, attributeName2, { sparse: true });

  Note that in place of the above specialized index creation commands, it is recommended to use
  the more general index creation command `ensureIndex`:

  ```js
  db.collection.ensureIndex({ type: "hash", sparse: true, unique: true, fields: [ attributeName ] });
  db.collection.ensureIndex({ type: "skiplist", sparse: false, unique: false, fields: [ "a", "b" ] });
  ```

  When not explicitly set, the `sparse` attribute defaults to `false` for new indexes.

  This causes a change in behavior when creating a unique hash index without specifying the
  sparse flag: in 2.4, unique hash indexes were implicitly sparse, always excluding `null` values.
  There was no option to control this behavior, and sparsity was neither supported for non-unique
  hash indexes nor skiplists in 2.4. This implicit sparsity of unique hash indexes was considered
  an inconsistency, and therefore the behavior was cleaned up in 2.5. As of 2.5, indexes will
  only be created sparse if sparsity is explicitly requested. Existing unique hash indexes from 2.4
  or before will automatically be migrated so they are still sparse after the upgrade to 2.5.

  Geo indexes are implicitly sparse, meaning documents without the indexed location attribute or
  containing invalid location coordinate values will be excluded from the index automatically. This
  is also a change when compared to pre-2.5 behavior, when documents with missing or invalid
  coordinate values may have caused errors on insertion when the geo index' `unique` flag was set
  and its `ignoreNull` flag was not.

  This was confusing and has been rectified in 2.5. The method `ensureGeoConstaint()` now does the
  same as `ensureGeoIndex()`. Furthermore, the attributes `constraint`, `unique`, `ignoreNull` and
  `sparse` flags are now completely ignored when creating geo indexes.

  The same is true for fulltext indexes. There is no need to specify non-uniqueness or sparsity for
  geo or fulltext indexes. They will always be non-unique and sparse.

  As sparse indexes may exclude some documents, they cannot be used for every type of query.
  Sparse hash indexes cannot be used to find documents for which at least one of the indexed
  attributes has a value of `null`. For example, the following AQL query cannot use a sparse
  index, even if one was created on attribute `attr`:

      FOR doc In collection
        FILTER doc.attr == null
        RETURN doc

  If the lookup value is non-constant, a sparse index may or may not be used, depending on
  the other types of conditions in the query. If the optimizer can safely determine that
  the lookup value cannot be `null`, a sparse index may be used. When uncertain, the optimizer
  will not make use of a sparse index in a query in order to produce correct results.

  For example, the following queries cannot use a sparse index on `attr` because the optimizer
  will not know beforehand whether the comparison values for `doc.attr` will include `null`:

      FOR doc In collection
        FILTER doc.attr == SOME_FUNCTION(...)
        RETURN doc

      FOR other IN otherCollection
        FOR doc In collection
          FILTER doc.attr == other.attr
          RETURN doc

  Sparse skiplist indexes can be used for sorting if the optimizer can safely detect that the
  index range does not include `null` for any of the index attributes.

* inspection of AQL data-modification queries will now detect if the data-modification part
  of the query can run in lockstep with the data retrieval part of the query, or if the data
  retrieval part must be executed before the data modification can start.

  Executing the two in lockstep allows using much smaller buffers for intermediate results
  and starts the actual data-modification operations much earlier than if the two phases
  were executed separately.

* Allow dynamic attribute names in AQL object literals

  This allows using arbitrary expressions to construct attribute names in object
  literals specified in AQL queries. To disambiguate expressions and other unquoted
  attribute names, dynamic attribute names need to be enclosed in brackets (`[` and `]`).
  Example:

      FOR i IN 1..100
        RETURN { [ CONCAT('value-of-', i) ] : i }

* make AQL optimizer rule "use-index-for-sort" remove sort also in case a non-sorted
  index (e.g. a hash index) is used for only equality lookups and all sort attributes
  are covered by the index.

  Example that does not require an extra sort (needs hash index on `value`):

      FOR doc IN collection FILTER doc.value == 1 SORT doc.value RETURN doc

  Another example that does not require an extra sort (with hash index on `value1`, `value2`):

      FOR doc IN collection FILTER doc.value1 == 1 && doc.value2 == 2 SORT doc.value1, doc.value2 RETURN doc

* make AQL optimizer rule "use-index-for-sort" remove sort also in case the sort criteria
  excludes the left-most index attributes, but the left-most index attributes are used
  by the index for equality-only lookups.

  Example that can use the index for sorting (needs skiplist index on `value1`, `value2`):

      FOR doc IN collection FILTER doc.value1 == 1 SORT doc.value2 RETURN doc

* added selectivity estimates for primary index, edge index, and hash index

  The selectivity estimates are returned by the `GET /_api/index` REST API method
  in a sub-attribute `selectivityEstimate` for each index that supports it. This
  attribute will be omitted for indexes that do not provide selectivity estimates.
  If provided, the selectivity estimate will be a numeric value between 0 and 1.

  Selectivity estimates will also be reported in the result of `collection.getIndexes()`
  for all indexes that support this. If no selectivity estimate can be determined for
  an index, the attribute `selectivityEstimate` will be omitted here, too.

  The web interface also shows selectivity estimates for each index that supports this.

  Currently the following index types can provide selectivity estimates:
  - primary index
  - edge index
  - hash index (unique and non-unique)

  No selectivity estimates will be provided when running in cluster mode.

* fixed issue #1226: arangod log issues

* added additional logger if arangod is started in foreground mode on a tty

* added AQL optimizer rule "move-calculations-down"

* use exclusive native SRWLocks on Windows instead of native mutexes

* added AQL functions `MD5`, `SHA1`, and `RANDOM_TOKEN`.

* reduced number of string allocations when parsing certain AQL queries

  parsing numbers (integers or doubles) does not require a string allocation
  per number anymore

* RequestContext#bodyParam now accepts arbitrary joi schemas and rejects invalid (but well-formed) request bodies.

* enforce that AQL user functions are wrapped inside JavaScript function () declarations

  AQL user functions were always expected to be wrapped inside a JavaScript function, but previously
  this was not enforced when registering a user function. Enforcing the AQL user functions to be contained
  inside functions prevents functions from doing some unexpected things that may have led to undefined
  behavior.

* Windows service uninstalling: only remove service if it points to the currently running binary,
  or --force was specified.

* Windows (debug only): print stacktraces on crash and run minidump

* Windows (cygwin): if you run arangosh in a cygwin shell or via ssh we will detect this and use
  the appropriate output functions.

* Windows: improve process management

* fix IPv6 reverse ip lookups - so far we only did IPv4 addresses.

* improve join documentation, add outer join example

* run jslint for unit tests too, to prevent "memory leaks" by global js objects with native code.

* fix error logging for exceptions - we wouldn't log the exception message itself so far.

* improve error reporting in the http client (Windows & *nix)

* improve error reports in cluster

* Standard errors can now contain custom messages.


v2.4.7 (XXXX-XX-XX)
-------------------

* fixed issue #1282: Geo WITHIN_RECTANGLE for nested lat/lng


v2.4.6 (2015-03-18)
-------------------

* added option `--database.ignore-logfile-errors`

  This option controls how collection datafiles with a CRC mismatch are treated.

  If set to `false`, CRC mismatch errors in collection datafiles will lead
  to a collection not being loaded at all. If a collection needs to be loaded
  during WAL recovery, the WAL recovery will also abort (if not forced with
  `--wal.ignore-recovery-errors true`). Setting this flag to `false` protects
  users from unintentionally using a collection with corrupted datafiles, from
  which only a subset of the original data can be recovered.

  If set to `true`, CRC mismatch errors in collection datafiles will lead to
  the datafile being partially loaded. All data up to until the mismatch will
  be loaded. This will enable users to continue with a collection datafiles
  that are corrupted, but will result in only a partial load of the data.
  The WAL recovery will still abort when encountering a collection with a
  corrupted datafile, at least if `--wal.ignore-recovery-errors` is not set to
  `true`.

  The default value is *true*, so for collections with corrupted datafiles
  there might be partial data loads once the WAL recovery has finished. If
  the WAL recovery will need to load a collection with a corrupted datafile,
  it will still stop when using the default values.

* INCOMPATIBLE CHANGE:

  make the arangod server refuse to start if during startup it finds a non-readable
  `parameter.json` file for a database or a collection.

  Stopping the startup process in this case requires manual intervention (fixing
  the unreadable files), but prevents follow-up errors due to ignored databases or
  collections from happening.

* datafiles and `parameter.json` files written by arangod are now created with read and write
  privileges for the arangod process user, and with read and write privileges for the arangod
  process group.

  Previously, these files were created with user read and write permissions only.

* INCOMPATIBLE CHANGE:

  abort WAL recovery if one of the collection's datafiles cannot be opened

* INCOMPATIBLE CHANGE:

  never try to raise the privileges after dropping them, this can lead to a race condition while
  running the recovery

  If you require to run ArangoDB on a port lower than 1024, you must run ArangoDB as root.

* fixed inefficiencies in `remove` methods of general-graph module

* added option `--database.slow-query-threshold` for controlling the default AQL slow query
  threshold value on server start


v2.4.5 (2015-03-16)
-------------------

* added elapsed time to HTTP request logging output (`--log.requests-file`)

* added AQL current and slow query tracking, killing of AQL queries

  This change enables retrieving the list of currently running AQL queries inside the selected database.
  AQL queries with an execution time beyond a certain threshold can be moved to a "slow query" facility
  and retrieved from there. Queries can also be killed by specifying the query id.

  This change adds the following HTTP REST APIs:

  - `GET /_api/query/current`: for retrieving the list of currently running queries
  - `GET /_api/query/slow`: for retrieving the list of slow queries
  - `DELETE /_api/query/slow`: for clearing the list of slow queries
  - `GET /_api/query/properties`: for retrieving the properties for query tracking
  - `PUT /_api/query/properties`: for adjusting the properties for query tracking
  - `DELETE /_api/query/<id>`: for killing an AQL query

  The following JavaScript APIs have been added:

  - require("org/arangodb/aql/queries").current();
  - require("org/arangodb/aql/queries").slow();
  - require("org/arangodb/aql/queries").clearSlow();
  - require("org/arangodb/aql/queries").properties();
  - require("org/arangodb/aql/queries").kill();

* fixed issue #1265: arangod crashed with SIGSEGV

* fixed issue #1241: Wildcards in examples

* fixed comment parsing in Foxx controllers


v2.4.4 (2015-02-24)
-------------------

* fixed the generation template for foxx apps. It now does not create deprecated functions anymore

* add custom visitor functionality for `GRAPH_NEIGHBORS` function, too

* increased default value of traversal option *maxIterations* to 100 times of its previous
  default value


v2.4.3 (2015-02-06)
-------------------

* fix multi-threading with openssl when running under Windows

* fix timeout on socket operations when running under Windows

* Fixed an error in Foxx routing which caused some apps that worked in 2.4.1 to fail with status 500: `undefined is not a function` errors in 2.4.2
  This error was occurring due to seldom internal rerouting introduced by the malformed application handler.


v2.4.2 (2015-01-30)
-------------------

* added custom visitor functionality for AQL traversals

  This allows more complex result processing in traversals triggered by AQL. A few examples
  are shown in [this article](http://jsteemann.github.io/blog/2015/01/28/using-custom-visitors-in-aql-graph-traversals/).

* improved number of results estimated for nodes of type EnumerateListNode and SubqueryNode
  in AQL explain output

* added AQL explain helper to explain arbitrary AQL queries

  The helper function prints the query execution plan and the indexes to be used in the
  query. It can be invoked from the ArangoShell or the web interface as follows:

      require("org/arangodb/aql/explainer").explain(query);

* enable use of indexes for certain AQL conditions with non-equality predicates, in
  case the condition(s) also refer to indexed attributes

  The following queries will now be able to use indexes:

      FILTER a.indexed == ... && a.indexed != ...
      FILTER a.indexed == ... && a.nonIndexed != ...
      FILTER a.indexed == ... && ! (a.indexed == ...)
      FILTER a.indexed == ... && ! (a.nonIndexed == ...)
      FILTER a.indexed == ... && ! (a.indexed != ...)
      FILTER a.indexed == ... && ! (a.nonIndexed != ...)
      FILTER (a.indexed == ... && a.nonIndexed == ...) || (a.indexed == ... && a.nonIndexed == ...)
      FILTER (a.indexed == ... && a.nonIndexed != ...) || (a.indexed == ... && a.nonIndexed != ...)

* Fixed spuriously occurring "collection not found" errors when running queries on local
  collections on a cluster DB server

* Fixed upload of Foxx applications to the server for apps exceeding approx. 1 MB zipped.

* Malformed Foxx applications will now return a more useful error when any route is requested.

  In Production a Foxx app mounted on /app will display an html page on /app/* stating a 503 Service temporarily not available.
  It will not state any information about your Application.
  Before it was a 404 Not Found without any information and not distinguishable from a correct not found on your route.

  In Development Mode the html page also contains information about the error occurred.

* Unhandled errors thrown in Foxx routes are now handled by the Foxx framework itself.

  In Production the route will return a status 500 with a body {error: "Error statement"}.
  In Development the route will return a status 500 with a body {error: "Error statement", stack: "..."}

  Before, it was status 500 with a plain text stack including ArangoDB internal routing information.

* The Applications tab in web interface will now request development apps more often.
  So if you have a fixed a syntax error in your app it should always be visible after reload.


v2.4.1 (2015-01-19)
-------------------

* improved WAL recovery output

* fixed certain OR optimizations in AQL optimizer

* better diagnostics for arangoimp

* fixed invalid result of HTTP REST API method `/_admin/foxx/rescan`

* fixed possible segmentation fault when passing a Buffer object into a V8 function
  as a parameter

* updated AQB module to 1.8.0.


v2.4.0 (2015-01-13)
-------------------

* updated AQB module to 1.7.0.

* fixed V8 integration-related crashes

* make `fs.move(src, dest)` also fail when both `src` and `dest` are
  existing directories. This ensures the same behavior of the move operation
  on different platforms.

* fixed AQL insert operation for multi-shard collections in cluster

* added optional return value for AQL data-modification queries.
  This allows returning the documents inserted, removed or updated with the query, e.g.

      FOR doc IN docs REMOVE doc._key IN docs LET removed = OLD RETURN removed
      FOR doc IN docs INSERT { } IN docs LET inserted = NEW RETURN inserted
      FOR doc IN docs UPDATE doc._key WITH { } IN docs LET previous = OLD RETURN previous
      FOR doc IN docs UPDATE doc._key WITH { } IN docs LET updated = NEW RETURN updated

  The variables `OLD` and `NEW` are automatically available when a `REMOVE`, `INSERT`,
  `UPDATE` or `REPLACE` statement is immediately followed by a `LET` statement.
  Note that the `LET` and `RETURN` statements in data-modification queries are not as
  flexible as the general versions of `LET` and `RETURN`. When returning documents from
  data-modification operations, only a single variable can be assigned using `LET`, and
  the assignment can only be either `OLD` or `NEW`, but not an arbitrary expression. The
  `RETURN` statement also allows using the just-created variable only, and no arbitrary
  expressions.


v2.4.0-beta1 (2014-12-26)
--------------------------

* fixed superstates in FoxxGenerator

* fixed issue #1065: Aardvark: added creation of documents and edges with _key property

* fixed issue #1198: Aardvark: current AQL editor query is now cached

* Upgraded V8 version from 3.16.14 to 3.29.59

  The built-in version of V8 has been upgraded from 3.16.14 to 3.29.59.
  This activates several ES6 (also dubbed *Harmony* or *ES.next*) features in
  ArangoDB, both in the ArangoShell and the ArangoDB server. They can be
  used for scripting and in server-side actions such as Foxx routes, traversals
  etc.

  The following ES6 features are available in ArangoDB 2.4 by default:

  * iterators
  * the `of` operator
  * symbols
  * predefined collections types (Map, Set etc.)
  * typed arrays

  Many other ES6 features are disabled by default, but can be made available by
  starting arangod or arangosh with the appropriate options:

  * arrow functions
  * proxies
  * generators
  * String, Array, and Number enhancements
  * constants
  * enhanced object and numeric literals

  To activate all these ES6 features in arangod or arangosh, start it with
  the following options:

      arangosh --javascript.v8-options="--harmony --harmony_generators"

  More details on the available ES6 features can be found in
  [this blog](https://jsteemann.github.io/blog/2014/12/19/using-es6-features-in-arangodb/).

* Added Foxx generator for building Hypermedia APIs

  A more detailed description is [here](https://www.arangodb.com/2014/12/08/building-hypermedia-apis-foxxgenerator)

* New `Applications` tab in web interface:

  The `applications` tab got a complete redesign.
  It will now only show applications that are currently running on ArangoDB.
  For a selected application, a new detailed view has been created.
  This view provides a better overview of the app:
  * author
  * license
  * version
  * contributors
  * download links
  * API documentation

  To install a new application, a new dialog is now available.
  It provides the features already available in the console application `foxx-manager` plus some more:
  * install an application from Github
  * install an application from a zip file
  * install an application from ArangoDB's application store
  * create a new application from scratch: this feature uses a generator to
    create a Foxx application with pre-defined CRUD methods for a given list
    of collections. The generated Foxx app can either be downloaded as a zip file or
    be installed on the server. Starting with a new Foxx app has never been easier.

* fixed issue #1102: Aardvark: Layout bug in documents overview

  The documents overview was entirely destroyed in some situations on Firefox.
  We replaced the plugin we used there.

* fixed issue #1168: Aardvark: pagination buttons jumping

* fixed issue #1161: Aardvark: Click on Import JSON imports previously uploaded file

* removed configure options `--enable-all-in-one-v8`, `--enable-all-in-one-icu`,
  and `--enable-all-in-one-libev`.

* global internal rename to fix naming incompatibilities with JSON:

  Internal functions with names containing `array` have been renamed to `object`,
  internal functions with names containing `list` have been renamed to `array`.
  The renaming was mainly done in the C++ parts. The documentation has also been
  adjusted so that the correct JSON type names are used in most places.

  The change also led to the addition of a few function aliases in AQL:

  * `TO_LIST` now is an alias of the new `TO_ARRAY`
  * `IS_LIST` now is an alias of the new `IS_ARRAY`
  * `IS_DOCUMENT` now is an alias of the new `IS_OBJECT`

  The changed also renamed the option `mergeArrays` to `mergeObjects` for AQL
  data-modification query options and HTTP document modification API

* AQL: added optimizer rule "remove-filter-covered-by-index"

  This rule removes FilterNodes and CalculationNodes from an execution plan if the
  filter is already covered by a previous IndexRangeNode. Removing the CalculationNode
  and the FilterNode will speed up query execution because the query requires less
  computation.

* AQL: added optimizer rule "remove-sort-rand"

  This rule removes a `SORT RAND()` expression from a query and moves the random
  iteration into the appropriate `EnumerateCollectionNode`. This is more efficient
  than individually enumerating and then sorting randomly.

* AQL: range optimizations for IN and OR

  This change enables usage of indexes for several additional cases. Filters containing
  the `IN` operator can now make use of indexes, and multiple OR- or AND-combined filter
  conditions can now also use indexes if the filters are accessing the same indexed
  attribute.

  Here are a few examples of queries that can now use indexes but couldn't before:

    FOR doc IN collection
      FILTER doc.indexedAttribute == 1 || doc.indexedAttribute > 99
      RETURN doc

    FOR doc IN collection
      FILTER doc.indexedAttribute IN [ 3, 42 ] || doc.indexedAttribute > 99
      RETURN doc

    FOR doc IN collection
      FILTER (doc.indexedAttribute > 2 && doc.indexedAttribute < 10) ||
             (doc.indexedAttribute > 23 && doc.indexedAttribute < 42)
      RETURN doc

* fixed issue #500: AQL parentheses issue

  This change allows passing subqueries as AQL function parameters without using
  duplicate brackets (e.g. `FUNC(query)` instead of `FUNC((query))`

* added optional `COUNT` clause to AQL `COLLECT`

  This allows more efficient group count calculation queries, e.g.

      FOR doc IN collection
        COLLECT age = doc.age WITH COUNT INTO length
        RETURN { age: age, count: length }

  A count-only query is also possible:

      FOR doc IN collection
        COLLECT WITH COUNT INTO length
        RETURN length

* fixed missing makeDirectory when fetching a Foxx application from a zip file

* fixed issue #1134: Change the default endpoint to localhost

  This change will modify the IP address ArangoDB listens on to 127.0.0.1 by default.
  This will make new ArangoDB installations unaccessible from clients other than
  localhost unless changed. This is a security feature.

  To make ArangoDB accessible from any client, change the server's configuration
  (`--server.endpoint`) to either `tcp://0.0.0.0:8529` or the server's publicly
  visible IP address.

* deprecated `Repository#modelPrototype`. Use `Repository#model` instead.

* IMPORTANT CHANGE: by default, system collections are included in replication and all
  replication API return values. This will lead to user accounts and credentials
  data being replicated from master to slave servers. This may overwrite
  slave-specific database users.

  If this is undesired, the `_users` collection can be excluded from replication
  easily by setting the `includeSystem` attribute to `false` in the following commands:

  * replication.sync({ includeSystem: false });
  * replication.applier.properties({ includeSystem: false });

  This will exclude all system collections (including `_aqlfunctions`, `_graphs` etc.)
  from the initial synchronization and the continuous replication.

  If this is also undesired, it is also possible to specify a list of collections to
  exclude from the initial synchronization and the continuous replication using the
  `restrictCollections` attribute, e.g.:

      replication.applier.properties({
        includeSystem: true,
        restrictType: "exclude",
        restrictCollections: [ "_users", "_graphs", "foo" ]
      });

  The HTTP API methods for fetching the replication inventory and for dumping collections
  also support the `includeSystem` control flag via a URL parameter.

* removed DEPRECATED replication methods:
  * `replication.logger.start()`
  * `replication.logger.stop()`
  * `replication.logger.properties()`
  * HTTP PUT `/_api/replication/logger-start`
  * HTTP PUT `/_api/replication/logger-stop`
  * HTTP GET `/_api/replication/logger-config`
  * HTTP PUT `/_api/replication/logger-config`

* fixed issue #1174, which was due to locking problems in distributed
  AQL execution

* improved cluster locking for AQL avoiding deadlocks

* use DistributeNode for modifying queries with REPLACE and UPDATE, if
  possible


v2.3.6 (2015-XX-XX)
-------------------

* fixed AQL subquery optimization that produced wrong result when multiple subqueries
  directly followed each other and and a directly following `LET` statement did refer
  to any but the first subquery.


v2.3.5 (2015-01-16)
-------------------

* fixed intermittent 404 errors in Foxx apps after mounting or unmounting apps

* fixed issue #1200: Expansion operator results in "Cannot call method 'forEach' of null"

* fixed issue #1199: Cannot unlink root node of plan


v2.3.4 (2014-12-23)
-------------------

* fixed cerberus path for MyArangoDB


v2.3.3 (2014-12-17)
-------------------

* fixed error handling in instantiation of distributed AQL queries, this
  also fixes a bug in cluster startup with many servers

* issue #1185: parse non-fractional JSON numbers with exponent (e.g. `4e-261`)

* issue #1159: allow --server.request-timeout and --server.connect-timeout of 0


v2.3.2 (2014-12-09)
-------------------

* fixed issue #1177: Fix bug in the user app's storage

* fixed issue #1173: AQL Editor "Save current query" resets user password

* fixed missing makeDirectory when fetching a Foxx application from a zip file

* put in warning about default changed: fixed issue #1134: Change the default endpoint to localhost

* fixed issue #1163: invalid fullCount value returned from AQL

* fixed range operator precedence

* limit default maximum number of plans created by AQL optimizer to 256 (from 1024)

* make AQL optimizer not generate an extra plan if an index can be used, but modify
  existing plans in place

* fixed AQL cursor ttl (time-to-live) issue

  Any user-specified cursor ttl value was not honored since 2.3.0.

* fixed segfault in AQL query hash index setup with unknown shapes

* fixed memleaks

* added AQL optimizer rule for removing `INTO` from a `COLLECT` statement if not needed

* fixed issue #1131

  This change provides the `KEEP` clause for `COLLECT ... INTO`. The `KEEP` clause
  allows controlling which variables will be kept in the variable created by `INTO`.

* fixed issue #1147, must protect dispatcher ID for etcd

v2.3.1 (2014-11-28)
-------------------

* recreate password if missing during upgrade

* fixed issue #1126

* fixed non-working subquery index optimizations

* do not restrict summary of Foxx applications to 60 characters

* fixed display of "required" path parameters in Foxx application documentation

* added more optimizations of constants values in AQL FILTER conditions

* fixed invalid or-to-in optimization for FILTERs containing comparisons
  with boolean values

* fixed replication of `_graphs` collection

* added AQL list functions `PUSH`, `POP`, `UNSHIFT`, `SHIFT`, `REMOVE_VALUES`,
  `REMOVE_VALUE`, `REMOVE_NTH` and `APPEND`

* added AQL functions `CALL` and `APPLY` to dynamically call other functions

* fixed AQL optimizer cost estimation for LIMIT node

* prevent Foxx queues from permanently writing to the journal even when
  server is idle

* fixed AQL COLLECT statement with INTO clause, which copied more variables
  than v2.2 and thus lead to too much memory consumption.
  This deals with #1107.

* fixed AQL COLLECT statement, this concerned every COLLECT statement,
  only the first group had access to the values of the variables before
  the COLLECT statement. This deals with #1127.

* fixed some AQL internals, where sometimes too many items were
  fetched from upstream in the presence of a LIMIT clause. This should
  generally improve performance.


v2.3.0 (2014-11-18)
-------------------

* fixed syslog flags. `--log.syslog` is deprecated and setting it has no effect,
  `--log.facility` now works as described. Application name has been changed from
  `triagens` to `arangod`. It can be changed using `--log.application`. The syslog
  will only contain the actual log message. The datetime prefix is omitted.

* fixed deflate in SimpleHttpClient

* fixed issue #1104: edgeExamples broken or changed

* fixed issue #1103: Error while importing user queries

* fixed issue #1100: AQL: HAS() fails on doc[attribute_name]

* fixed issue #1098: runtime error when creating graph vertex

* hide system applications in **Applications** tab by default

  Display of system applications can be toggled by using the *system applications*
  toggle in the UI.

* added HTTP REST API for managing tasks (`/_api/tasks`)

* allow passing character lists as optional parameter to AQL functions `TRIM`,
  `LTRIM` and `RTRIM`

  These functions now support trimming using custom character lists. If no character
  lists are specified, all whitespace characters will be removed as previously:

      TRIM("  foobar\t \r\n ")         // "foobar"
      TRIM(";foo;bar;baz, ", "; ")     // "foo;bar;baz"

* added AQL string functions `LTRIM`, `RTRIM`, `FIND_FIRST`, `FIND_LAST`, `SPLIT`,
  `SUBSTITUTE`

* added AQL functions `ZIP`, `VALUES` and `PERCENTILE`

* made AQL functions `CONCAT` and `CONCAT_SEPARATOR` work with list arguments

* dynamically create extra dispatcher threads if required

* fixed issue #1097: schemas in the API docs no longer show required properties as optional


v2.3.0-beta2 (2014-11-08)
-------------------------

* front-end: new icons for uploading and downloading JSON documents into a collection

* front-end: fixed documents pagination css display error

* front-end: fixed flickering of the progress view

* front-end: fixed missing event for documents filter function

* front-end: jsoneditor: added CMD+Return (Mac) CTRL+Return (Linux/Win) shortkey for
  saving a document

* front-end: added information tooltip for uploading json documents.

* front-end: added database management view to the collapsed navigation menu

* front-end: added collection truncation feature

* fixed issue #1086: arangoimp: Odd errors if arguments are not given properly

* performance improvements for AQL queries that use JavaScript-based expressions
  internally

* added AQL geo functions `WITHIN_RECTANGLE` and `IS_IN_POLYGON`

* fixed non-working query results download in AQL editor of web interface

* removed debug print message in AQL editor query export routine

* fixed issue #1075: Aardvark: user name required even if auth is off #1075

  The fix for this prefills the username input field with the current user's
  account name if any and `root` (the default username) otherwise. Additionally,
  the tooltip text has been slightly adjusted.

* fixed issue #1069: Add 'raw' link to swagger ui so that the raw swagger
  json can easily be retrieved

  This adds a link to the Swagger API docs to an application's detail view in
  the **Applications** tab of the web interface. The link produces the Swagger
  JSON directly. If authentication is turned on, the link requires authentication,
  too.

* documentation updates


v2.3.0-beta1 (2014-11-01)
-------------------------

* added dedicated `NOT IN` operator for AQL

  Previously, a `NOT IN` was only achievable by writing a negated `IN` condition:

      FOR i IN ... FILTER ! (i IN [ 23, 42 ]) ...

  This can now alternatively be expressed more intuitively as follows:

      FOR i IN ... FILTER i NOT IN [ 23, 42 ] ...

* added alternative logical operator syntax for AQL

  Previously, the logical operators in AQL could only be written as:
  - `&&`: logical and
  - `||`: logical or
  - `!`: negation

  ArangoDB 2.3 introduces the alternative variants for these operators:
  - `AND`: logical and
  - `OR`: logical or
  - `NOT`: negation

  The new syntax is just an alternative to the old syntax, allowing easier
  migration from SQL. The old syntax is still fully supported and will be.

* improved output of `ArangoStatement.parse()` and POST `/_api/query`

  If an AQL query can be parsed without problems, The return value of
  `ArangoStatement.parse()` now contains an attribute `ast` with the abstract
  syntax tree of the query (before optimizations). Though this is an internal
  representation of the query and is subject to change, it can be used to inspect
  how ArangoDB interprets a given query.

* improved `ArangoStatement.explain()` and POST `/_api/explain`

  The commands for explaining AQL queries have been improved.

* added command-line option `--javascript.v8-contexts` to control the number of
  V8 contexts created in arangod.

  Previously, the number of V8 contexts was equal to the number of server threads
  (as specified by option `--server.threads`).

  However, it may be sensible to create different amounts of threads and V8
  contexts. If the option is not specified, the number of V8 contexts created
  will be equal to the number of server threads. Thus no change in configuration
  is required to keep the old behavior.

  If you are using the default config files or merge them with your local config
  files, please review if the default number of server threads is okay in your
  environment. Additionally you should verify that the number of V8 contexts
  created (as specified in option `--javascript.v8-contexts`) is okay.

* the number of server.threads specified is now the minimum of threads
  started. There are situation in which threads are waiting for results of
  distributed database servers. In this case the number of threads is
  dynamically increased.

* removed index type "bitarray"

  Bitarray indexes were only half-way documented and integrated in previous versions
  of ArangoDB so their benefit was limited. The support for bitarray indexes has
  thus been removed in ArangoDB 2.3. It is not possible to create indexes of type
  "bitarray" with ArangoDB 2.3.

  When a collection is opened that contains a bitarray index definition created
  with a previous version of ArangoDB, ArangoDB will ignore it and log the following
  warning:

      index type 'bitarray' is not supported in this version of ArangoDB and is ignored

  Future versions of ArangoDB may automatically remove such index definitions so the
  warnings will eventually disappear.

* removed internal "_admin/modules/flush" in order to fix requireApp

* added basic support for handling binary data in Foxx

  Requests with binary payload can be processed in Foxx applications by
  using the new method `res.rawBodyBuffer()`. This will return the unparsed request
  body as a Buffer object.

  There is now also the method `req.requestParts()` available in Foxx to retrieve
  the individual components of a multipart HTTP request.

  Buffer objects can now be used when setting the response body of any Foxx action.
  Additionally, `res.send()` has been added as a convenience method for returning
  strings, JSON objects or buffers from a Foxx action:

      res.send("<p>some HTML</p>");
      res.send({ success: true });
      res.send(new Buffer("some binary data"));

  The convenience method `res.sendFile()` can now be used to easily return the
  contents of a file from a Foxx action:

      res.sendFile(applicationContext.foxxFilename("image.png"));

  `fs.write` now accepts not only strings but also Buffer objects as second parameter:

      fs.write(filename, "some data");
      fs.write(filename, new Buffer("some binary data"));

  `fs.readBuffer` can be used to return the contents of a file in a Buffer object.

* improved performance of insertion into non-unique hash indexes significantly in case
  many duplicate keys are used in the index

* issue #1042: set time zone in log output

  the command-line option `--log.use-local-time` was added to print dates and times in
  the server-local timezone instead of UTC

* command-line options that require a boolean value now validate the
  value given on the command-line

  This prevents issues if no value is specified for an option that
  requires a boolean value. For example, the following command-line would
  have caused trouble in 2.2, because `--server.endpoint` would have been
  used as the value for the `--server.disable-authentication` options
  (which requires a boolean value):

      arangod --server.disable-authentication --server.endpoint tcp://127.0.0.1:8529 data

  In 2.3, running this command will fail with an error and requires to
  be modified to:

      arangod --server.disable-authentication true --server.endpoint tcp://127.0.0.1:8529 data

* improved performance of CSV import in arangoimp

* fixed issue #1027: Stack traces are off-by-one

* fixed issue #1026: Modules loaded in different files within the same app
  should refer to the same module

* fixed issue #1025: Traversal not as expected in undirected graph

* added a _relation function in the general-graph module.

  This deprecated _directedRelation and _undirectedRelation.
  ArangoDB does not offer any constraints for undirected edges
  which caused some confusion of users how undirected relations
  have to be handled. Relation now only supports directed relations
  and the user can actively simulate undirected relations.

* changed return value of Foxx.applicationContext#collectionName:

  Previously, the function could return invalid collection names because
  invalid characters were not replaced in the application name prefix, only
  in the collection name passed.

  Now, the function replaces invalid characters also in the application name
  prefix, which might to slightly different results for application names that
  contained any characters outside the ranges [a-z], [A-Z] and [0-9].

* prevent XSS in AQL editor and logs view

* integrated tutorial into ArangoShell and web interface

* added option `--backslash-escape` for arangoimp when running CSV file imports

* front-end: added download feature for (filtered) documents

* front-end: added download feature for the results of a user query

* front-end: added function to move documents to another collection

* front-end: added sort-by attribute to the documents filter

* front-end: added sorting feature to database, graph management and user management view.

* issue #989: front-end: Databases view not refreshing after deleting a database

* issue #991: front-end: Database search broken

* front-end: added infobox which shows more information about a document (_id, _rev, _key) or
  an edge (_id, _rev, _key, _from, _to). The from and to attributes are clickable and redirect
  to their document location.

* front-end: added edit-mode for deleting multiple documents at the same time.

* front-end: added delete button to the detailed document/edge view.

* front-end: added visual feedback for saving documents/edges inside the editor (error/success).

* front-end: added auto-focusing for the first input field in a modal.

* front-end: added validation for user input in a modal.

* front-end: user defined queries are now stored inside the database and are bound to the current
  user, instead of using the local storage functionality of the browsers. The outcome of this is
  that user defined queries are now independently usable from any device. Also queries can now be
  edited through the standard document editor of the front-end through the _users collection.

* front-end: added import and export functionality for user defined queries.

* front-end: added new keywords and functions to the aql-editor theme

* front-end: applied tile-style to the graph view

* front-end: now using the new graph api including multi-collection support

* front-end: foxx apps are now deletable

* front-end: foxx apps are now installable and updateable through github, if github is their
  origin.

* front-end: added foxx app version control. Multiple versions of a single foxx app are now
  installable and easy to manage and are also arranged in groups.

* front-end: the user-set filter of a collection is now stored until the user navigates to
  another collection.

* front-end: fetching and filtering of documents, statistics, and query operations are now
  handled with asynchronous ajax calls.

* front-end: added progress indicator if the front-end is waiting for a server operation.

* front-end: fixed wrong count of documents in the documents view of a collection.

* front-end: fixed unexpected styling of the manage db view and navigation.

* front-end: fixed wrong handling of select fields in a modal view.

* front-end: fixed wrong positioning of some tooltips.

* automatically call `toJSON` function of JavaScript objects (if present)
  when serializing them into database documents. This change allows
  storing JavaScript date objects in the database in a sensible manner.


v2.2.7 (2014-11-19)
-------------------

* fixed issue #998: Incorrect application URL for non-system Foxx apps

* fixed issue #1079: AQL editor: keyword WITH in UPDATE query is not highlighted

* fix memory leak in cluster nodes

* fixed registration of AQL user-defined functions in Web UI (JS shell)

* fixed error display in Web UI for certain errors
  (now error message is printed instead of 'undefined')

* fixed issue #1059: bug in js module console

* fixed issue #1056: "fs": zip functions fail with passwords

* fixed issue #1063: Docs: measuring unit of --wal.logfile-size?

* fixed issue #1062: Docs: typo in 14.2 Example data


v2.2.6 (2014-10-20)
-------------------

* fixed issue #972: Compilation Issue

* fixed issue #743: temporary directories are now unique and one can read
  off the tool that created them, if empty, they are removed atexit

* Highly improved performance of all AQL GRAPH_* functions.

* Orphan collections in general graphs can now be found via GRAPH_VERTICES
  if either "any" or no direction is defined

* Fixed documentation for AQL function GRAPH_NEIGHBORS.
  The option "vertexCollectionRestriction" is meant to filter the target
  vertices only, and should not filter the path.

* Fixed a bug in GRAPH_NEIGHBORS which enforced only empty results
  under certain conditions


v2.2.5 (2014-10-09)
-------------------

* fixed issue #961: allow non-JSON values in undocument request bodies

* fixed issue 1028: libicu is now statically linked

* fixed cached lookups of collections on the server, which may have caused spurious
  problems after collection rename operations


v2.2.4 (2014-10-01)
-------------------

* fixed accessing `_from` and `_to` attributes in `collection.byExample` and
  `collection.firstExample`

  These internal attributes were not handled properly in the mentioned functions, so
  searching for them did not always produce documents

* fixed issue #1030: arangoimp 2.2.3 crashing, not logging on large Windows CSV file

* fixed issue #1025: Traversal not as expected in undirected graph

* fixed issue #1020

  This requires re-introducing the startup option `--database.force-sync-properties`.

  This option can again be used to force fsyncs of collection, index and database properties
  stored as JSON strings on disk in files named `parameter.json`. Syncing these files after
  a write may be necessary if the underlying storage does not sync file contents by itself
  in a "sensible" amount of time after a file has been written and closed.

  The default value is `true` so collection, index and database properties will always be
  synced to disk immediately. This affects creating, renaming and dropping collections as
  well as creating and dropping databases and indexes. Each of these operations will perform
  an additional fsync on the `parameter.json` file if the option is set to `true`.

  It might be sensible to set this option to `false` for workloads that create and drop a
  lot of collections (e.g. test runs).

  Document operations such as creating, updating and dropping documents are not affected
  by this option.

* fixed issue #1016: AQL editor bug

* fixed issue #1014: WITHIN function returns wrong distance

* fixed AQL shortest path calculation in function `GRAPH_SHORTEST_PATH` to return
  complete vertex objects instead of just vertex ids

* allow changing of attributes of documents stored in server-side JavaScript variables

  Previously, the following did not work:

      var doc = db.collection.document(key);
      doc._key = "abc"; // overwriting internal attributes not supported
      doc.value = 123;  // overwriting existing attributes not supported

  Now, modifying documents stored in server-side variables (e.g. `doc` in the above case)
  is supported. Modifying the variables will not update the documents in the database,
  but will modify the JavaScript object (which can be written back to the database using
  `db.collection.update` or `db.collection.replace`)

* fixed issue #997: arangoimp apparently doesn't support files >2gig on Windows

  large file support (requires using `_stat64` instead of `stat`) is now supported on
  Windows


v2.2.3 (2014-09-02)
-------------------

* added `around` for Foxx controller

* added `type` option for HTTP API `GET /_api/document?collection=...`

  This allows controlling the type of results to be returned. By default, paths to
  documents will be returned, e.g.

      [
        `/_api/document/test/mykey1`,
        `/_api/document/test/mykey2`,
        ...
      ]

  To return a list of document ids instead of paths, the `type` URL parameter can be
  set to `id`:

      [
        `test/mykey1`,
        `test/mykey2`,
        ...
      ]

  To return a list of document keys only, the `type` URL parameter can be set to `key`:

      [
        `mykey1`,
        `mykey2`,
        ...
      ]


* properly capitalize HTTP response header field names in case the `x-arango-async`
  HTTP header was used in a request.

* fixed several documentation issues

* speedup for several general-graph functions, AQL functions starting with `GRAPH_`
  and traversals


v2.2.2 (2014-08-08)
-------------------

* allow storing non-reserved attribute names starting with an underscore

  Previous versions of ArangoDB parsed away all attribute names that started with an
  underscore (e.g. `_test', '_foo', `_bar`) on all levels of a document (root level
  and sub-attribute levels). While this behavior was documented, it was unintuitive and
  prevented storing documents inside other documents, e.g.:

      {
        "_key" : "foo",
        "_type" : "mydoc",
        "references" : [
          {
            "_key" : "something",
            "_rev" : "...",
            "value" : 1
          },
          {
            "_key" : "something else",
            "_rev" : "...",
            "value" : 2
          }
        ]
      }

  In the above example, previous versions of ArangoDB removed all attributes and
  sub-attributes that started with underscores, meaning the embedded documents would lose
  some of their attributes. 2.2.2 should preserve such attributes, and will also allow
  storing user-defined attribute names on the top-level even if they start with underscores
  (such as `_type` in the above example).

* fix conversion of JavaScript String, Number and Boolean objects to JSON.

  Objects created in JavaScript using `new Number(...)`, `new String(...)`, or
  `new Boolean(...)` were not converted to JSON correctly.

* fixed a race condition on task registration (i.e. `require("org/arangodb/tasks").register()`)

  this race condition led to undefined behavior when a just-created task with no offset and
  no period was instantly executed and deleted by the task scheduler, before the `register`
  function returned to the caller.

* changed run-tests.sh to execute all suitable tests.

* switch to new version of gyp

* fixed upgrade button


v2.2.1 (2014-07-24)
-------------------

* fixed hanging write-ahead log recovery for certain cases that involved dropping
  databases

* fixed issue with --check-version: when creating a new database the check failed

* issue #947 Foxx applicationContext missing some properties

* fixed issue with --check-version: when creating a new database the check failed

* added startup option `--wal.suppress-shape-information`

  Setting this option to `true` will reduce memory and disk space usage and require
  less CPU time when modifying documents or edges. It should therefore be turned on
  for standalone ArangoDB servers. However, for servers that are used as replication
  masters, setting this option to `true` will effectively disable the usage of the
  write-ahead log for replication, so it should be set to `false` for any replication
  master servers.

  The default value for this option is `false`.

* added optional `ttl` attribute to specify result cursor expiration for HTTP API method
  `POST /_api/cursor`

  The `ttl` attribute can be used to prevent cursor results from timing out too early.

* issue #947: Foxx applicationContext missing some properties

* (reported by Christian Neubauer):

  The problem was that in Google's V8, signed and unsigned chars are not always declared cleanly.
  so we need to force v8 to compile with forced signed chars which is done by the Flag:
    -fsigned-char
  at least it is enough to follow the instructions of compiling arango on rasperry
  and add "CFLAGS='-fsigned-char'" to the make command of V8 and remove the armv7=0

* Fixed a bug with the replication client. In the case of single document
  transactions the collection was not write locked.


v2.2.0 (2014-07-10)
-------------------

* The replication methods `logger.start`, `logger.stop` and `logger.properties` are
  no-ops in ArangoDB 2.2 as there is no separate replication logger anymore. Data changes
  are logged into the write-ahead log in ArangoDB 2.2, and not separately by the
  replication logger. The replication logger object is still there in ArangoDB 2.2 to
  ensure backwards-compatibility, however, logging cannot be started, stopped or
  configured anymore. Using any of these methods will do nothing.

  This also affects the following HTTP API methods:
  - `PUT /_api/replication/logger-start`
  - `PUT /_api/replication/logger-stop`
  - `GET /_api/replication/logger-config`
  - `PUT /_api/replication/logger-config`

  Using any of these methods is discouraged from now on as they will be removed in
  future versions of ArangoDB.

* INCOMPATIBLE CHANGE: replication of transactions has changed. Previously, transactions
  were logged on a master in one big block and shipped to a slave in one block, too.
  Now transactions will be logged and replicated as separate entries, allowing transactions
  to be bigger and also ensure replication progress.

  This change also affects the behavior of the `stop` method of the replication applier.
  If the replication applier is now stopped manually using the `stop` method and later
  restarted using the `start` method, any transactions that were unfinished at the
  point of stopping will be aborted on a slave, even if they later commit on the master.

  In ArangoDB 2.2, stopping the replication applier manually should be avoided unless the
  goal is to stop replication permanently or to do a full resync with the master anyway.
  If the replication applier still must be stopped, it should be made sure that the
  slave has fetched and applied all pending operations from a master, and that no
  extra transactions are started on the master before the `stop` command on the slave
  is executed.

  Replication of transactions in ArangoDB 2.2 might also lock the involved collections on
  the slave while a transaction is either committed or aborted on the master and the
  change has been replicated to the slave. This change in behavior may be important for
  slave servers that are used for read-scaling. In order to avoid long lasting collection
  locks on the slave, transactions should be kept small.

  The `_replication` system collection is not used anymore in ArangoDB 2.2 and its usage is
  discouraged.

* INCOMPATIBLE CHANGE: the figures reported by the `collection.figures` method
  now only reflect documents and data contained in the journals and datafiles of
  collections. Documents or deletions contained only in the write-ahead log will
  not influence collection figures until the write-ahead log garbage collection
  kicks in. The figures for a collection might therefore underreport the total
  resource usage of a collection.

  Additionally, the attributes `lastTick` and `uncollectedLogfileEntries` have been
  added to the result of the `figures` operation and the HTTP API method
  `PUT /_api/collection/figures`

* added `insert` method as an alias for `save`. Documents can now be inserted into
  a collection using either method:

      db.test.save({ foo: "bar" });
      db.test.insert({ foo: "bar" });

* added support for data-modification AQL queries

* added AQL keywords `INSERT`, `UPDATE`, `REPLACE` and `REMOVE` (and `WITH`) to
  support data-modification AQL queries.

  Unquoted usage of these keywords for attribute names in AQL queries will likely
  fail in ArangoDB 2.2. If any such attribute name needs to be used in a query, it
  should be enclosed in backticks to indicate the usage of a literal attribute
  name.

  For example, the following query will fail in ArangoDB 2.2 with a parse error:

      FOR i IN foo RETURN i.remove

  and needs to be rewritten like this:

      FOR i IN foo RETURN i.`remove`

* disallow storing of JavaScript objects that contain JavaScript native objects
  of type `Date`, `Function`, `RegExp` or `External`, e.g.

      db.test.save({ foo: /bar/ });
      db.test.save({ foo: new Date() });

  will now print

      Error: <data> cannot be converted into JSON shape: could not shape document

  Previously, objects of these types were silently converted into an empty object
  (i.e. `{ }`).

  To store such objects in a collection, explicitly convert them into strings
  like this:

      db.test.save({ foo: String(/bar/) });
      db.test.save({ foo: String(new Date()) });

* The replication methods `logger.start`, `logger.stop` and `logger.properties` are
  no-ops in ArangoDB 2.2 as there is no separate replication logger anymore. Data changes
  are logged into the write-ahead log in ArangoDB 2.2, and not separately by the
  replication logger. The replication logger object is still there in ArangoDB 2.2 to
  ensure backwards-compatibility, however, logging cannot be started, stopped or
  configured anymore. Using any of these methods will do nothing.

  This also affects the following HTTP API methods:
  - `PUT /_api/replication/logger-start`
  - `PUT /_api/replication/logger-stop`
  - `GET /_api/replication/logger-config`
  - `PUT /_api/replication/logger-config`

  Using any of these methods is discouraged from now on as they will be removed in
  future versions of ArangoDB.

* INCOMPATIBLE CHANGE: replication of transactions has changed. Previously, transactions
  were logged on a master in one big block and shipped to a slave in one block, too.
  Now transactions will be logged and replicated as separate entries, allowing transactions
  to be bigger and also ensure replication progress.

  This change also affects the behavior of the `stop` method of the replication applier.
  If the replication applier is now stopped manually using the `stop` method and later
  restarted using the `start` method, any transactions that were unfinished at the
  point of stopping will be aborted on a slave, even if they later commit on the master.

  In ArangoDB 2.2, stopping the replication applier manually should be avoided unless the
  goal is to stop replication permanently or to do a full resync with the master anyway.
  If the replication applier still must be stopped, it should be made sure that the
  slave has fetched and applied all pending operations from a master, and that no
  extra transactions are started on the master before the `stop` command on the slave
  is executed.

  Replication of transactions in ArangoDB 2.2 might also lock the involved collections on
  the slave while a transaction is either committed or aborted on the master and the
  change has been replicated to the slave. This change in behavior may be important for
  slave servers that are used for read-scaling. In order to avoid long lasting collection
  locks on the slave, transactions should be kept small.

  The `_replication` system collection is not used anymore in ArangoDB 2.2 and its usage is
  discouraged.

* INCOMPATIBLE CHANGE: the figures reported by the `collection.figures` method
  now only reflect documents and data contained in the journals and datafiles of
  collections. Documents or deletions contained only in the write-ahead log will
  not influence collection figures until the write-ahead log garbage collection
  kicks in. The figures for a collection might therefore underreport the total
  resource usage of a collection.

  Additionally, the attributes `lastTick` and `uncollectedLogfileEntries` have been
  added to the result of the `figures` operation and the HTTP API method
  `PUT /_api/collection/figures`

* added `insert` method as an alias for `save`. Documents can now be inserted into
  a collection using either method:

      db.test.save({ foo: "bar" });
      db.test.insert({ foo: "bar" });

* added support for data-modification AQL queries

* added AQL keywords `INSERT`, `UPDATE`, `REPLACE` and `REMOVE` (and `WITH`) to
  support data-modification AQL queries.

  Unquoted usage of these keywords for attribute names in AQL queries will likely
  fail in ArangoDB 2.2. If any such attribute name needs to be used in a query, it
  should be enclosed in backticks to indicate the usage of a literal attribute
  name.

  For example, the following query will fail in ArangoDB 2.2 with a parse error:

      FOR i IN foo RETURN i.remove

  and needs to be rewritten like this:

      FOR i IN foo RETURN i.`remove`

* disallow storing of JavaScript objects that contain JavaScript native objects
  of type `Date`, `Function`, `RegExp` or `External`, e.g.

      db.test.save({ foo: /bar/ });
      db.test.save({ foo: new Date() });

  will now print

      Error: <data> cannot be converted into JSON shape: could not shape document

  Previously, objects of these types were silently converted into an empty object
  (i.e. `{ }`).

  To store such objects in a collection, explicitly convert them into strings
  like this:

      db.test.save({ foo: String(/bar/) });
      db.test.save({ foo: String(new Date()) });

* honor startup option `--server.disable-statistics` when deciding whether or not
  to start periodic statistics collection jobs

  Previously, the statistics collection jobs were started even if the server was
  started with the `--server.disable-statistics` flag being set to `true`

* removed startup option `--random.no-seed`

  This option had no effect in previous versions of ArangoDB and was thus removed.

* removed startup option `--database.remove-on-drop`

  This option was used for debugging only.

* removed startup option `--database.force-sync-properties`

  This option is now superfluous as collection properties are now stored in the
  write-ahead log.

* introduced write-ahead log

  All write operations in an ArangoDB server instance are automatically logged
  to the server's write-ahead log. The write-ahead log is a set of append-only
  logfiles, and it is used in case of a crash recovery and for replication.
  Data from the write-ahead log will eventually be moved into the journals or
  datafiles of collections, allowing the server to remove older write-ahead log
  logfiles. Figures of collections will be updated when data are moved from the
  write-ahead log into the journals or datafiles of collections.

  Cross-collection transactions in ArangoDB should benefit considerably by this
  change, as less writes than in previous versions are required to ensure the data
  of multiple collections are atomically and durably committed. All data-modifying
  operations inside transactions (insert, update, remove) will write their
  operations into the write-ahead log directly, making transactions with multiple
  operations also require less physical memory than in previous versions of ArangoDB,
  that required all transaction data to fit into RAM.

  The `_trx` system collection is not used anymore in ArangoDB 2.2 and its usage is
  discouraged.

  The data in the write-ahead log can also be used in the replication context.
  The `_replication` collection that was used in previous versions of ArangoDB to
  store all changes on the server is not used anymore in ArangoDB 2.2. Instead,
  slaves can read from a master's write-ahead log to get informed about most
  recent changes. This removes the need to store data-modifying operations in
  both the actual place and the `_replication` collection.

* removed startup option `--server.disable-replication-logger`

  This option is superfluous in ArangoDB 2.2. There is no dedicated replication
  logger in ArangoDB 2.2. There is now always the write-ahead log, and it is also
  used as the server's replication log. Specifying the startup option
  `--server.disable-replication-logger` will do nothing in ArangoDB 2.2, but the
  option should not be used anymore as it might be removed in a future version.

* changed behavior of replication logger

  There is no dedicated replication logger in ArangoDB 2.2 as there is the
  write-ahead log now. The existing APIs for starting and stopping the replication
  logger still exist in ArangoDB 2.2 for downwards-compatibility, but calling
  the start or stop operations are no-ops in ArangoDB 2.2. When querying the
  replication logger status via the API, the server will always report that the
  replication logger is running. Configuring the replication logger is a no-op
  in ArangoDB 2.2, too. Changing the replication logger configuration has no
  effect. Instead, the write-ahead log configuration can be changed.

* removed MRuby integration for arangod

  ArangoDB had an experimental MRuby integration in some of the publish builds.
  This wasn't continuously developed, and so it has been removed in ArangoDB 2.2.

  This change has led to the following startup options being superfluous:

  - `--ruby.gc-interval`
  - `--ruby.action-directory`
  - `--ruby.modules-path`
  - `--ruby.startup-directory`

  Specifying these startup options will do nothing in ArangoDB 2.2, but the
  options should be avoided from now on as they might be removed in future versions.

* reclaim index memory when last document in collection is deleted

  Previously, deleting documents from a collection did not lead to index sizes being
  reduced. Instead, the already allocated index memory was re-used when a collection
  was refilled.

  Now, index memory for primary indexes and hash indexes is reclaimed instantly when
  the last document from a collection is removed.

* inlined and optimized functions in hash indexes

* added AQL TRANSLATE function

  This function can be used to perform lookups from static lists, e.g.

      LET countryNames = { US: "United States", UK: "United Kingdom", FR: "France" }
      RETURN TRANSLATE("FR", countryNames)

* fixed datafile debugger

* fixed check-version for empty directory

* moved try/catch block to the top of routing chain

* added mountedApp function for foxx-manager

* fixed issue #883: arango 2.1 - when starting multi-machine cluster, UI web
  does not change to cluster overview

* fixed dfdb: should not start any other V8 threads

* cleanup of version-check, added module org/arangodb/database-version,
  added --check-version option

* fixed issue #881: [2.1.0] Bombarded (every 10 sec or so) with
  "WARNING format string is corrupt" when in non-system DB Dashboard

* specialized primary index implementation to allow faster hash table
  rebuilding and reduce lookups in datafiles for the actual value of `_key`.

* issue #862: added `--overwrite` option to arangoimp

* removed number of property lookups for documents during AQL queries that
  access documents

* prevent buffering of long print results in arangosh's and arangod's print
  command

  this change will emit buffered intermediate print results and discard the
  output buffer to quickly deliver print results to the user, and to prevent
  constructing very large buffers for large results

* removed sorting of attribute names for use in a collection's shaper

  sorting attribute names was done on document insert to keep attributes
  of a collection in sorted order for faster comparisons. The sort order
  of attributes was only used in one particular and unlikely case, so it
  was removed. Collections with many different attribute names should
  benefit from this change by faster inserts and slightly less memory usage.

* fixed a bug in arangodump which got the collection name in _from and _to
  attributes of edges wrong (all were "_unknown")

* fixed a bug in arangorestore which did not recognize wrong _from and _to
  attributes of edges

* improved error detection and reporting in arangorestore


v2.1.1 (2014-06-06)
-------------------

* fixed dfdb: should not start any other V8 threads

* signature for collection functions was modified

  The basic change was the substitution of the input parameter of the
  function by an generic options object which can contain multiple
  option parameter of the function.
  Following functions were modified
  remove
  removeBySample
  replace
  replaceBySample
  update
  updateBySample

  Old signature is yet supported but it will be removed in future versions

v2.1.0 (2014-05-29)
-------------------

* implemented upgrade procedure for clusters

* fixed communication issue with agency which prevented reconnect
  after an agent failure

* fixed cluster dashboard in the case that one but not all servers
  in the cluster are down

* fixed a bug with coordinators creating local database objects
  in the wrong order (_system needs to be done first)

* improved cluster dashboard


v2.1.0-rc2 (2014-05-25)
-----------------------

* fixed issue #864: Inconsistent behavior of AQL REVERSE(list) function


v2.1.0-rc1 (XXXX-XX-XX)
-----------------------

* added server-side periodic task management functions:

  - require("org/arangodb/tasks").register(): registers a periodic task
  - require("org/arangodb/tasks").unregister(): unregisters and removes a
    periodic task
  - require("org/arangodb/tasks").get(): retrieves a specific tasks or all
    existing tasks

  the previous undocumented function `internal.definePeriodic` is now
  deprecated and will be removed in a future release.

* decrease the size of some seldom used system collections on creation.

  This will make these collections use less disk space and mapped memory.

* added AQL date functions

* added AQL FLATTEN() list function

* added index memory statistics to `db.<collection>.figures()` function

  The `figures` function will now return a sub-document `indexes`, which lists
  the number of indexes in the `count` sub-attribute, and the total memory
  usage of the indexes in bytes in the `size` sub-attribute.

* added AQL CURRENT_DATABASE() function

  This function returns the current database's name.

* added AQL CURRENT_USER() function

  This function returns the current user from an AQL query. The current user is the
  username that was specified in the `Authorization` HTTP header of the request. If
  authentication is turned off or the query was executed outside a request context,
  the function will return `null`.

* fixed issue #796: Searching with newline chars broken?

  fixed slightly different handling of backslash escape characters in a few
  AQL functions. Now handling of escape sequences should be consistent, and
  searching for newline characters should work the same everywhere

* added OpenSSL version check for configure

  It will report all OpenSSL versions < 1.0.1g as being too old.
  `configure` will only complain about an outdated OpenSSL version but not stop.

* require C++ compiler support (requires g++ 4.8, clang++ 3.4 or Visual Studio 13)

* less string copying returning JSONified documents from ArangoDB, e.g. via
  HTTP GET `/_api/document/<collection>/<document>`

* issue #798: Lower case http headers from arango

  This change allows returning capitalized HTTP headers, e.g.
  `Content-Length` instead of `content-length`.
  The HTTP spec says that headers are case-insensitive, but
  in fact several clients rely on a specific case in response
  headers.
  This change will capitalize HTTP headers if the `X-Arango-Version`
  request header is sent by the client and contains a value of at
  least `20100` (for version 2.1). The default value for the
  compatibility can also be set at server start, using the
  `--server.default-api-compatibility` option.

* simplified usage of `db._createStatement()`

  Previously, the function could not be called with a query string parameter as
  follows:

      db._createStatement(queryString);

  Calling it as above resulted in an error because the function expected an
  object as its parameter. From now on, it's possible to call the function with
  just the query string.

* make ArangoDB not send back a `WWW-Authenticate` header to a client in case the
  client sends the `X-Omit-WWW-Authenticate` HTTP header.

  This is done to prevent browsers from showing their built-in HTTP authentication
  dialog for AJAX requests that require authentication.
  ArangoDB will still return an HTTP 401 (Unauthorized) if the request doesn't
  contain valid credentials, but it will omit the `WWW-Authenticate` header,
  allowing clients to bypass the browser's authentication dialog.

* added REST API method HTTP GET `/_api/job/job-id` to query the status of an
  async job without potentially fetching it from the list of done jobs

* fixed non-intuitive behavior in jobs API: previously, querying the status
  of an async job via the API HTTP PUT `/_api/job/job-id` removed a currently
  executing async job from the list of queryable jobs on the server.
  Now, when querying the result of an async job that is still executing,
  the job is kept in the list of queryable jobs so its result can be fetched
  by a subsequent request.

* use a new data structure for the edge index of an edge collection. This
  improves the performance for the creation of the edge index and in
  particular speeds up removal of edges in graphs. Note however that
  this change might change the order in which edges starting at
  or ending in a vertex are returned. However, this order was never
  guaranteed anyway and it is not sensible to guarantee any particular
  order.

* provide a size hint to edge and hash indexes when initially filling them
  this will lead to less re-allocations when populating these indexes

  this may speed up building indexes when opening an existing collection

* don't requeue identical context methods in V8 threads in case a method is
  already registered

* removed arangod command line option `--database.remove-on-compacted`

* export the sort attribute for graph traversals to the HTTP interface

* add support for arangodump/arangorestore for clusters


v2.0.8 (XXXX-XX-XX)
-------------------

* fixed too-busy iteration over skiplists

  Even when a skiplist query was restricted by a limit clause, the skiplist
  index was queried without the limit. this led to slower-than-necessary
  execution times.

* fixed timeout overflows on 32 bit systems

  this bug has led to problems when select was called with a high timeout
  value (2000+ seconds) on 32bit systems that don't have a forgiving select
  implementation. when the call was made on these systems, select failed
  so no data would be read or sent over the connection

  this might have affected some cluster-internal operations.

* fixed ETCD issues on 32 bit systems

  ETCD was non-functional on 32 bit systems at all. The first call to the
  watch API crashed it. This was because atomic operations worked on data
  structures that were not properly aligned on 32 bit systems.

* fixed issue #848: db.someEdgeCollection.inEdge does not return correct
  value when called the 2nd time after a .save to the edge collection


v2.0.7 (2014-05-05)
-------------------

* issue #839: Foxx Manager missing "unfetch"

* fixed a race condition at startup

  this fixes undefined behavior in case the logger was involved directly at
  startup, before the logger initialization code was called. This should have
  occurred only for code that was executed before the invocation of main(),
  e.g. during ctor calls of statically defined objects.


v2.0.6 (2014-04-22)
-------------------

* fixed issue #835: arangosh doesn't show correct database name



v2.0.5 (2014-04-21)
-------------------

* Fixed a caching problem in IE JS Shell

* added cancelation for async jobs

* upgraded to new gyp for V8

* new Windows installer


v2.0.4 (2014-04-14)
-------------------

* fixed cluster authentication front-end issues for Firefox and IE, there are
  still problems with Chrome


v2.0.3 (2014-04-14)
-------------------

* fixed AQL optimizer bug

* fixed front-end issues

* added password change dialog


v2.0.2 (2014-04-06)
-------------------

* during cluster startup, do not log (somewhat expected) connection errors with
  log level error, but with log level info

* fixed dashboard modals

* fixed connection check for cluster planning front end: firefox does
  not support async:false

* document how to persist a cluster plan in order to relaunch an existing
  cluster later


v2.0.1 (2014-03-31)
-------------------

* make ArangoDB not send back a `WWW-Authenticate` header to a client in case the
  client sends the `X-Omit-WWW-Authenticate` HTTP header.

  This is done to prevent browsers from showing their built-in HTTP authentication
  dialog for AJAX requests that require authentication.
  ArangoDB will still return an HTTP 401 (Unauthorized) if the request doesn't
  contain valid credentials, but it will omit the `WWW-Authenticate` header,
  allowing clients to bypass the browser's authentication dialog.

* fixed isses in arango-dfdb:

  the dfdb was not able to unload certain system collections, so these couldn't be
  inspected with the dfdb sometimes. Additionally, it did not truncate corrupt
  markers from datafiles under some circumstances

* added `changePassword` attribute for users

* fixed non-working "save" button in collection edit view of web interface
  clicking the save button did nothing. one had to press enter in one of the input
  fields to send modified form data

* fixed V8 compile error on MacOS X

* prevent `body length: -9223372036854775808` being logged in development mode for
  some Foxx HTTP responses

* fixed several bugs in web interface dashboard

* fixed issue #783: coffee script not working in manifest file

* fixed issue #783: coffee script not working in manifest file

* fixed issue #781: Cant save current query from AQL editor ui

* bumped version in `X-Arango-Version` compatibility header sent by arangosh and other
  client tools from `1.5` to `2.0`.

* fixed startup options for arango-dfdb, added details option for arango-dfdb

* fixed display of missing error messages and codes in arangosh

* when creating a collection via the web interface, the collection type was always
  "document", regardless of the user's choice


v2.0.0 (2014-03-10)
-------------------

* first 2.0 release


v2.0.0-rc2 (2014-03-07)
-----------------------

* fixed cluster authorization


v2.0.0-rc1 (2014-02-28)
-----------------------

* added sharding :-)

* added collection._dbName attribute to query the name of the database from a collection

  more detailed documentation on the sharding and cluster features can be found in the user
  manual, section **Sharding**

* INCOMPATIBLE CHANGE: using complex values in AQL filter conditions with operators other
  than equality (e.g. >=, >, <=, <) will disable usage of skiplist indexes for filter
  evaluation.

  For example, the following queries will be affected by change:

      FOR doc IN docs FILTER doc.value < { foo: "bar" } RETURN doc
      FOR doc IN docs FILTER doc.value >= [ 1, 2, 3 ] RETURN doc

  The following queries will not be affected by the change:

      FOR doc IN docs FILTER doc.value == 1 RETURN doc
      FOR doc IN docs FILTER doc.value == "foo" RETURN doc
      FOR doc IN docs FILTER doc.value == [ 1, 2, 3 ] RETURN doc
      FOR doc IN docs FILTER doc.value == { foo: "bar" } RETURN doc

* INCOMPATIBLE CHANGE: removed undocumented method `collection.saveOrReplace`

  this feature was never advertised nor documented nor tested.

* INCOMPATIBLE CHANGE: removed undocumented REST API method `/_api/simple/BY-EXAMPLE-HASH`

  this feature was never advertised nor documented nor tested.

* added explicit startup parameter `--server.reuse-address`

  This flag can be used to control whether sockets should be acquired with the SO_REUSEADDR
  flag.

  Regardless of this setting, sockets on Windows are always acquired using the
  SO_EXCLUSIVEADDRUSE flag.

* removed undocumented REST API method GET `/_admin/database-name`

* added user validation API at POST `/_api/user/<username>`

* slightly improved users management API in `/_api/user`:

  Previously, when creating a new user via HTTP POST, the username needed to be
  passed in an attribute `username`. When users were returned via this API,
  the usernames were returned in an attribute named `user`. This was slightly
  confusing and was changed in 2.0 as follows:

  - when adding a user via HTTP POST, the username can be specified in an attribute
  `user`. If this attribute is not used, the API will look into the attribute `username`
  as before and use that value.
  - when users are returned via HTTP GET, the usernames are still returned in an
    attribute `user`.

  This change should be fully downwards-compatible with the previous version of the API.

* added AQL SLICE function to extract slices from lists

* made module loader more node compatible

* the startup option `--javascript.package-path` for arangosh is now deprecated and does
  nothing. Using it will not cause an error, but the option is ignored.

* added coffee script support

* Several UI improvements.

* Exchanged icons in the graphviewer toolbar

* always start networking and HTTP listeners when starting the server (even in
  console mode)

* allow vertex and edge filtering with user-defined functions in TRAVERSAL,
  TRAVERSAL_TREE and SHORTEST_PATH AQL functions:

      // using user-defined AQL functions for edge and vertex filtering
      RETURN TRAVERSAL(friends, friendrelations, "friends/john", "outbound", {
        followEdges: "myfunctions::checkedge",
        filterVertices: "myfunctions::checkvertex"
      })

      // using the following custom filter functions
      var aqlfunctions = require("org/arangodb/aql/functions");
      aqlfunctions.register("myfunctions::checkedge", function (config, vertex, edge, path) {
        return (edge.type !== 'dislikes'); // don't follow these edges
      }, false);

      aqlfunctions.register("myfunctions::checkvertex", function (config, vertex, path) {
        if (vertex.isDeleted || ! vertex.isActive) {
          return [ "prune", "exclude" ]; // exclude these and don't follow them
        }
        return [ ]; // include everything else
      }, false);

* fail if invalid `strategy`, `order` or `itemOrder` attribute values
  are passed to the AQL TRAVERSAL function. Omitting these attributes
  is not considered an error, but specifying an invalid value for any
  of these attributes will make an AQL query fail.

* issue #751: Create database through API should return HTTP status code 201

  By default, the server now returns HTTP 201 (created) when creating a new
  database successfully. To keep compatibility with older ArangoDB versions, the
  startup parameter `--server.default-api-compatibility` can be set to a value
  of `10400` to indicate API compatibility with ArangoDB 1.4. The compatibility
  can also be enforced by setting the `X-Arango-Version` HTTP header in a
  client request to this API on a per-request basis.

* allow direct access from the `db` object to collections whose names start
  with an underscore (e.g. db._users).

  Previously, access to such collections via the `db` object was possible from
  arangosh, but not from arangod (and thus Foxx and actions). The only way
  to access such collections from these places was via the `db._collection(<name>)`
  workaround.

* allow `\n` (as well as `\r\n`) as line terminator in batch requests sent to
  `/_api/batch` HTTP API.

* use `--data-binary` instead of `--data` parameter in generated cURL examples

* issue #703: Also show path of logfile for fm.config()

* issue #675: Dropping a collection used in "graph" module breaks the graph

* added "static" Graph.drop() method for graphs API

* fixed issue #695: arangosh server.password error

* use pretty-printing in `--console` mode by default

* simplified ArangoDB startup options

  Some startup options are now superfluous or their usage is simplified. The
  following options have been changed:

  * `--javascript.modules-path`: this option has been removed. The modules paths
    are determined by arangod and arangosh automatically based on the value of
    `--javascript.startup-directory`.

    If the option is set on startup, it is ignored so startup will not abort with
    an error `unrecognized option`.

  * `--javascript.action-directory`: this option has been removed. The actions
    directory is determined by arangod automatically based on the value of
    `--javascript.startup-directory`.

    If the option is set on startup, it is ignored so startup will not abort with
    an error `unrecognized option`.

  * `--javascript.package-path`: this option is still available but it is not
    required anymore to set the standard package paths (e.g. `js/npm`). arangod
    will automatically use this standard package path regardless of whether it
    was specified via the options.

    It is possible to use this option to add additional package paths to the
    standard value.

  Configuration files included with arangod are adjusted accordingly.

* layout of the graphs tab adapted to better fit with the other tabs

* database selection is moved to the bottom right corner of the web interface

* removed priority queue index type

  this feature was never advertised nor documented nor tested.

* display internal attributes in document source view of web interface

* removed separate shape collections

  When upgrading to ArangoDB 2.0, existing collections will be converted to include
  shapes and attribute markers in the datafiles instead of using separate files for
  shapes.

  When a collection is converted, existing shapes from the SHAPES directory will
  be written to a new datafile in the collection directory, and the SHAPES directory
  will be removed afterwards.

  This saves up to 2 MB of memory and disk space for each collection
  (savings are higher, the less different shapes there are in a collection).
  Additionally, one less file descriptor per opened collection will be used.

  When creating a new collection, the amount of sync calls may be reduced. The same
  may be true for documents with yet-unknown shapes. This may help performance
  in these cases.

* added AQL functions `NTH` and `POSITION`

* added signal handler for arangosh to save last command in more cases

* added extra prompt placeholders for arangosh:
  - `%e`: current endpoint
  - `%u`: current user

* added arangosh option `--javascript.gc-interval` to control amount of
  garbage collection performed by arangosh

* fixed issue #651: Allow addEdge() to take vertex ids in the JS library

* removed command-line option `--log.format`

  In previous versions, this option did not have an effect for most log messages, so
  it got removed.

* removed C++ logger implementation

  Logging inside ArangoDB is now done using the LOG_XXX() macros. The LOGGER_XXX()
  macros are gone.

* added collection status "loading"


v1.4.16 (XXXX-XX-XX)
--------------------

* fixed too eager datafile deletion

  this issue could have caused a crash when the compaction had marked datafiles as obsolete
  and they were removed while "old" temporary query results still pointed to the old datafile
  positions

* fixed issue #826: Replication fails when a collection's configuration changes


v1.4.15 (2014-04-19)
--------------------

* bugfix for AQL query optimizer

  the following type of query was too eagerly optimized, leading to errors in code-generation:

      LET a = (FOR i IN [] RETURN i) LET b = (FOR i IN [] RETURN i) RETURN 1

  the problem occurred when both lists in the subqueries were empty. In this case invalid code
  was generated and the query couldn't be executed.


v1.4.14 (2014-04-05)
--------------------

* fixed race conditions during shape / attribute insertion

  A race condition could have led to spurious `cannot find attribute #xx` or
  `cannot find shape #xx` (where xx is a number) warning messages being logged
  by the server. This happened when a new attribute was inserted and at the same
  time was queried by another thread.

  Also fixed a race condition that may have occurred when a thread tried to
  access the shapes / attributes hash tables while they were resized. In this
  cases, the shape / attribute may have been hashed to a wrong slot.

* fixed a memory barrier / cpu synchronization problem with libev, affecting
  Windows with Visual Studio 2013 (probably earlier versions are affected, too)

  The issue is described in detail here:
  http://lists.schmorp.de/pipermail/libev/2014q1/002318.html


v1.4.13 (2014-03-14)
--------------------

* added diagnostic output for Foxx application upload

* allow dump & restore from ArangoDB 1.4 with an ArangoDB 2.0 server

* allow startup options `temp-path` and `default-language` to be specified from the arangod
  configuration file and not only from the command line

* fixed too eager compaction

  The compaction will now wait for several seconds before trying to re-compact the same
  collection. Additionally, some other limits have been introduced for the compaction.


v1.4.12 (2014-03-05)
--------------------

* fixed display bug in web interface which caused the following problems:
  - documents were displayed in web interface as being empty
  - document attributes view displayed many attributes with content "undefined"
  - document source view displayed many attributes with name "TYPEOF" and value "undefined"
  - an alert popping up in the browser with message "Datatables warning..."

* re-introduced old-style read-write locks to supports Windows versions older than
  Windows 2008R2 and Windows 7. This should re-enable support for Windows Vista and
  Windows 2008.


v1.4.11 (2014-02-27)
--------------------

* added SHORTEST_PATH AQL function

  this calculates the shortest paths between two vertices, using the Dijkstra
  algorithm, employing a min-heap

  By default, ArangoDB does not know the distance between any two vertices and
  will use a default distance of 1. A custom distance function can be registered
  as an AQL user function to make the distance calculation use any document
  attributes or custom logic:

      RETURN SHORTEST_PATH(cities, motorways, "cities/CGN", "cities/MUC", "outbound", {
        paths: true,
        distance: "myfunctions::citydistance"
      })

      // using the following custom distance function
      var aqlfunctions = require("org/arangodb/aql/functions");
      aqlfunctions.register("myfunctions::distance", function (config, vertex1, vertex2, edge) {
        return Math.sqrt(Math.pow(vertex1.x - vertex2.x) + Math.pow(vertex1.y - vertex2.y));
      }, false);

* fixed bug in Graph.pathTo function

* fixed small memleak in AQL optimizer

* fixed access to potentially uninitialized variable when collection had a cap constraint


v1.4.10 (2014-02-21)
--------------------

* fixed graph constructor to allow graph with some parameter to be used

* added node.js "events" and "stream"

* updated npm packages

* added loading of .json file

* Fixed http return code in graph api with waitForSync parameter.

* Fixed documentation in graph, simple and index api.

* removed 2 tests due to change in ruby library.

* issue #756: set access-control-expose-headers on CORS response

  the following headers are now whitelisted by ArangoDB in CORS responses:
  - etag
  - content-encoding
  - content-length
  - location
  - server
  - x-arango-errors
  - x-arango-async-id


v1.4.9 (2014-02-07)
-------------------

* return a document's current etag in response header for HTTP HEAD requests on
  documents that return an HTTP 412 (precondition failed) error. This allows
  retrieving the document's current revision easily.

* added AQL function `SKIPLIST` to directly access skiplist indexes from AQL

  This is a shortcut method to use a skiplist index for retrieving specific documents in
  indexed order. The function capability is rather limited, but it may be used
  for several cases to speed up queries. The documents are returned in index order if
  only one condition is used.

      /* return all documents with mycollection.created > 12345678 */
      FOR doc IN SKIPLIST(mycollection, { created: [[ '>', 12345678 ]] })
        RETURN doc

      /* return first document with mycollection.created > 12345678 */
      FOR doc IN SKIPLIST(mycollection, { created: [[ '>', 12345678 ]] }, 0, 1)
        RETURN doc

      /* return all documents with mycollection.created between 12345678 and 123456790 */
      FOR doc IN SKIPLIST(mycollection, { created: [[ '>', 12345678 ], [ '<=', 123456790 ]] })
        RETURN doc

      /* return all documents with mycollection.a equal 1 and .b equal 2 */
      FOR doc IN SKIPLIST(mycollection, { a: [[ '==', 1 ]], b: [[ '==', 2 ]] })
        RETURN doc

  The function requires a skiplist index with the exact same attributes to
  be present on the specified collection. All attributes present in the skiplist
  index must be specified in the conditions specified for the `SKIPLIST` function.
  Attribute declaration order is important, too: attributes must be specified in the
  same order in the condition as they have been declared in the skiplist index.

* added command-line option `--server.disable-authentication-unix-sockets`

  with this option, authentication can be disabled for all requests coming
  in via UNIX domain sockets, enabling clients located on the same host as
  the ArangoDB server to connect without authentication.
  Other connections (e.g. TCP/IP) are not affected by this option.

  The default value for this option is `false`.
  Note: this option is only supported on platforms that support Unix domain
  sockets.

* call global arangod instance destructor on shutdown

* issue #755: TRAVERSAL does not use strategy, order and itemOrder options

  these options were not honored when configuring a traversal via the AQL
  TRAVERSAL function. Now, these options are used if specified.

* allow vertex and edge filtering with user-defined functions in TRAVERSAL,
  TRAVERSAL_TREE and SHORTEST_PATH AQL functions:

      // using user-defined AQL functions for edge and vertex filtering
      RETURN TRAVERSAL(friends, friendrelations, "friends/john", "outbound", {
        followEdges: "myfunctions::checkedge",
        filterVertices: "myfunctions::checkvertex"
      })

      // using the following custom filter functions
      var aqlfunctions = require("org/arangodb/aql/functions");
      aqlfunctions.register("myfunctions::checkedge", function (config, vertex, edge, path) {
        return (edge.type !== 'dislikes'); // don't follow these edges
      }, false);

      aqlfunctions.register("myfunctions::checkvertex", function (config, vertex, path) {
        if (vertex.isDeleted || ! vertex.isActive) {
          return [ "prune", "exclude" ]; // exclude these and don't follow them
        }
        return [ ]; // include everything else
      }, false);

* issue #748: add vertex filtering to AQL's TRAVERSAL[_TREE]() function


v1.4.8 (2014-01-31)
-------------------

* install foxx apps in the web interface

* fixed a segfault in the import API


v1.4.7 (2014-01-23)
-------------------

* issue #744: Add usage example arangoimp from Command line

* issue #738: added __dirname, __filename pseudo-globals. Fixes #733. (@by pluma)

* mount all Foxx applications in system apps directory on startup


v1.4.6 (2014-01-20)
-------------------

* issue #736: AQL function to parse collection and key from document handle

* added fm.rescan() method for Foxx-Manager

* fixed issue #734: foxx cookie and route problem

* added method `fm.configJson` for arangosh

* include `startupPath` in result of API `/_api/foxx/config`


v1.4.5 (2014-01-15)
-------------------

* fixed issue #726: Alternate Windows Install Method

* fixed issue #716: dpkg -P doesn't remove everything

* fixed bugs in description of HTTP API `_api/index`

* fixed issue #732: Rest API GET revision number

* added missing documentation for several methods in HTTP API `/_api/edge/...`

* fixed typos in description of HTTP API `_api/document`

* defer evaluation of AQL subqueries and logical operators (lazy evaluation)

* Updated font in WebFrontend, it now contains a version that renders properly on Windows

* generally allow function return values as call parameters to AQL functions

* fixed potential deadlock in global context method execution

* added override file "arangod.conf.local" (and co)


v1.4.4 (2013-12-24)
-------------------

* uid and gid are now set in the scripts, there is no longer a separate config file for
  arangod when started from a script

* foxx-manager is now an alias for arangosh

* arango-dfdb is now an alias for arangod, moved from bin to sbin

* changed from readline to linenoise for Windows

* added --install-service and --uninstall-service for Windows

* removed --daemon and --supervisor for Windows

* arangosh and arangod now uses the config-file which maps the binary name, i. e. if you
  rename arangosh to foxx-manager it will use the config file foxx-manager.conf

* fixed lock file for Windows

* fixed issue #711, #687: foxx-manager throws internal errors

* added `--server.ssl-protocol` option for client tools
  this allows connecting from arangosh, arangoimp, arangoimp etc. to an ArangoDB
  server that uses a non-default value for `--server.ssl-protocol`. The default
  value for the SSL protocol is 4 (TLSv1). If the server is configured to use a
  different protocol, it was not possible to connect to it with the client tools.

* added more detailed request statistics

  This adds the number of async-executed HTTP requests plus the number of HTTP
  requests per individual HTTP method type.

* added `--force` option for arangorestore
  this option allows continuing a restore operation even if the server reports errors
  in the middle of the restore operation

* better error reporting for arangorestore
  in case the server returned an HTTP error, arangorestore previously reported this
  error as `internal error` without any details only. Now server-side errors are
  reported by arangorestore with the server's error message

* include more system collections in dumps produced by arangodump
  previously some system collections were intentionally excluded from dumps, even if the
  dump was run with `--include-system-collections`. for example, the collections `_aal`,
  `_modules`, `_routing`, and `_users` were excluded. This makes sense in a replication
  context but not always in a dump context.
  When specifying `--include-system-collections`, arangodump will now include the above-
  mentioned collections in the dump, too. Some other system collections are still excluded
  even when the dump is run with `--include-system-collections`, for example `_replication`
  and `_trx`.

* fixed issue #701: ArangoStatement undefined in arangosh

* fixed typos in configuration files


v1.4.3 (2013-11-25)
-------------------

* fixed a segfault in the AQL optimizer, occurring when a constant non-list value was
  used on the right-hand side of an IN operator that had a collection attribute on the
  left-hand side

* issue #662:

  Fixed access violation errors (crashes) in the Windows version, occurring under some
  circumstances when accessing databases with multiple clients in parallel

* fixed issue #681: Problem with ArchLinux PKGBUILD configuration


v1.4.2 (2013-11-20)
-------------------

* fixed issue #669: Tiny documentation update

* ported Windows version to use native Windows API SRWLocks (slim read-write locks)
  and condition variables instead of homemade versions

  MSDN states the following about the compatibility of SRWLocks and Condition Variables:

      Minimum supported client:
      Windows Server 2008 [desktop apps | Windows Store apps]

      Minimum supported server:
      Windows Vista [desktop apps | Windows Store apps]

* fixed issue #662: ArangoDB on Windows hanging

  This fixes a deadlock issue that occurred on Windows when documents were written to
  a collection at the same time when some other thread tried to drop the collection.

* fixed file-based logging in Windows

  the logger complained on startup if the specified log file already existed

* fixed startup of server in daemon mode (`--daemon` startup option)

* fixed a segfault in the AQL optimizer

* issue #671: Method graph.measurement does not exist

* changed Windows condition variable implementation to use Windows native
  condition variables

  This is an attempt to fix spurious Windows hangs as described in issue #662.

* added documentation for JavaScript traversals

* added --code-page command-line option for Windows version of arangosh

* fixed a problem when creating edges via the web interface.

  The problem only occurred if a collection was created with type "document
  collection" via the web interface, and afterwards was dropped and re-created
  with type "edge collection". If the web interface page was not reloaded,
  the old collection type (document) was cached, making the subsequent creation
  of edges into the (seeming-to-be-document) collection fail.

  The fix is to not cache the collection type in the web interface. Users of
  an older version of the web interface can reload the collections page if they
  are affected.

* fixed a caching problem in arangosh: if a collection was created using the web
  interface, and then removed via arangosh, arangosh did not actually drop the
  collection due to caching.

  Because the `drop` operation was not carried out, this caused misleading error
  messages when trying to re-create the collection (e.g. `cannot create collection:
  duplicate name`).

* fixed ALT-introduced characters for arangosh console input on Windows

  The Windows readline port was not able to handle characters that are built
  using CTRL or ALT keys. Regular characters entered using the CTRL or ALT keys
  were silently swallowed and not passed to the terminal input handler.

  This did not seem to cause problems for the US keyboard layout, but was a
  severe issue for keyboard layouts that require the ALT (or ALT-GR) key to
  construct characters. For example, entering the character `{` with a German
  keyboard layout requires pressing ALT-GR + 9.

* fixed issue #665: Hash/skiplist combo madness bit my ass

  this fixes a problem with missing/non-deterministic rollbacks of inserts in
  case of a unique constraint violation into a collection with multiple secondary
  indexes (with at least one of them unique)

* fixed issue #664: ArangoDB installer on Windows requires drive c:

* partly fixed issue #662: ArangoDB on Windows hanging

  This fixes dropping databases on Windows. In previous 1.4 versions on Windows,
  one shape collection file was not unloaded and removed when dropping a database,
  leaving one directory and one shape collection file in the otherwise-dropped
  database directory.

* fixed issue #660: updated documentation on indexes


v1.4.1 (2013-11-08)
-------------------

* performance improvements for skip-list deletes


v1.4.1-rc1 (2013-11-07)
-----------------------

* fixed issue #635: Web-Interface should have a "Databases" Menu for Management

* fixed issue #624: Web-Interface is missing a Database selector

* fixed segfault in bitarray query

* fixed issue #656: Cannot create unique index through web interface

* fixed issue #654: bitarray index makes server down

* fixed issue #653: Slow query

* fixed issue #650: Randomness of any() should be improved

* made AQL `DOCUMENT()` function polymorphic and work with just one parameter.

  This allows using the `DOCUMENT` function like this:

      DOCUMENT('users/john')
      DOCUMENT([ 'users/john', 'users/amy' ])

  in addition to the existing use cases:

      DOCUMENT(users, 'users/john')
      DOCUMENT(users, 'john')
      DOCUMENT(users, [ 'users/john' ])
      DOCUMENT(users, [ 'users/john', 'users/amy' ])
      DOCUMENT(users, [ 'john', 'amy' ])

* simplified usage of ArangoDB batch API

  It is not necessary anymore to send the batch boundary in the HTTP `Content-Type`
  header. Previously, the batch API expected the client to send a Content-Type header
  of`multipart/form-data; boundary=<some boundary value>`. This is still supported in
  ArangoDB 2.0, but clients can now also omit this header. If the header is not
  present in a client request, ArangoDB will ignore the request content type and
  read the MIME boundary from the beginning of the request body.

  This also allows using the batch API with the Swagger "Try it out" feature (which is
  not too good at sending a different or even dynamic content-type request header).

* added API method GET `/_api/database/user`

  This returns the list of databases a specific user can see without changing the
  username/passwd.

* issue #424: Documentation about IDs needs to be upgraded


v1.4.0 (2013-10-29)
-------------------

* fixed issue #648: /batch API is missing from Web Interface API Documentation (Swagger)

* fixed issue #647: Icon tooltips missing

* fixed issue #646: index creation in web interface

* fixed issue #645: Allow jumping from edge to linked vertices

* merged PR for issue #643: Some minor corrections and a link to "Downloads"

* fixed issue #642: Completion of error handling

* fixed issue #639: compiling v1.4 on maverick produces warnings on -Wstrict-null-sentinel

* fixed issue #634: Web interface bug: Escape does not always propagate

* fixed issue #620: added startup option `--server.default-api-compatibility`

  This adds the following changes to the ArangoDB server and clients:
  - the server provides a new startup option `--server.default-api-compatibility`.
    This option can be used to determine the compatibility of (some) server API
    return values. The value for this parameter is a server version number,
    calculated as follows: `10000 * major + 100 * minor` (e.g. `10400` for ArangoDB
    1.3). The default value is `10400` (1.4), the minimum allowed value is `10300`
    (1.3).

    When setting this option to a value lower than the current server version,
    the server might respond with old-style results to "old" clients, increasing
    compatibility with "old" (non-up-to-date) clients.

  - the server will on each incoming request check for an HTTP header
    `x-arango-version`. Clients can optionally set this header to the API
    version number they support. For example, if a client sends the HTTP header
    `x-arango-version: 10300`, the server will pick this up and might send ArangoDB
    1.3-style responses in some situations.

    Setting either the startup parameter or using the HTTP header (or both) allows
    running "old" clients with newer versions of ArangoDB, without having to adjust
    the clients too much.

  - the `location` headers returned by the server for the APIs `/_api/document/...`
    and `/_api/collection/...` will have different values depending on the used API
    version. If the API compatibility is `10300`, the `location` headers returned
    will look like this:

        location: /_api/document/....

    whereas when an API compatibility of `10400` or higher is used, the `location`
    headers will look like this:

        location: /_db/<database name>/_api/document/...

  Please note that even in the presence of this, old API versions still may not
  be supported forever by the server.

* fixed issue #643: Some minor corrections and a link to "Downloads" by @frankmayer

* started issue #642: Completion of error handling

* fixed issue #639: compiling v1.4 on maverick produces warnings on
  -Wstrict-null-sentinel

* fixed issue #621: Standard Config needs to be fixed

* added function to manage indexes (web interface)

* improved server shutdown time by signaling shutdown to applicationserver,
  logging, cleanup and compactor threads

* added foxx-manager `replace` command

* added foxx-manager `installed` command (a more intuitive alias for `list`)

* fixed issue #617: Swagger API is missing '/_api/version'

* fixed issue #615: Swagger API: Some commands have no parameter entry forms

* fixed issue #614: API : Typo in : Request URL /_api/database/current

* fixed issue #609: Graph viz tool - different background color

* fixed issue #608: arangosh config files - eventually missing in the manual

* fixed issue #607: Admin interface: no core documentation

* fixed issue #603: Aardvark Foxx App Manager

* fixed a bug in type-mapping between AQL user functions and the AQL layer

  The bug caused errors like the following when working with collection documents
  in an AQL user function:

      TypeError: Cannot assign to read only property '_id' of #<ShapedJson>

* create less system collections when creating a new database

  This is achieved by deferring collection creation until the collections are actually
  needed by ArangoDB. The following collections are affected by the change:
  - `_fishbowl`
  - `_structures`


v1.4.0-beta2 (2013-10-14)
-------------------------

* fixed compaction on Windows

  The compaction on Windows did not ftruncate the cleaned datafiles to a smaller size.
  This has been fixed so not only the content of the files is cleaned but also files
  are re-created with potentially smaller sizes.

* only the following system collections will be excluded from replication from now on:
  - `_replication`
  - `_trx`
  - `_users`
  - `_aal`
  - `_fishbowl`
  - `_modules`
  - `_routing`

  Especially the following system collections will now be included in replication:
  - `_aqlfunctions`
  - `_graphs`

  In previous versions of ArangoDB, all system collections were excluded from the
  replication.

  The change also caused a change in the replication logger and applier:
  in previous versions of ArangoDB, only a collection's id was logged for an operation.
  This has not caused problems for non-system collections but for system collections
  there ids might differ. In addition to a collection id ArangoDB will now also log the
  name of a collection for each replication event.

  The replication applier will now look for the collection name attribute in logged
  events preferably.

* added database selection to arango-dfdb

* provide foxx-manager, arangodump, and arangorestore in Windows build

* ArangoDB 1.4 will refuse to start if option `--javascript.app-path` is not set.

* added startup option `--server.allow-method-override`

  This option can be set to allow overriding the HTTP request method in a request using
  one of the following custom headers:

  - x-http-method-override
  - x-http-method
  - x-method-override

  This allows bypassing proxies and tools that would otherwise just let certain types of
  requests pass. Enabling this option may impose a security risk, so it should only be
  used in very controlled environments.

  The default value for this option is `false` (no method overriding allowed).

* added "details" URL parameter for bulk import API

  Setting the `details` URL parameter to `true` in a call to POST `/_api/import` will make
  the import return details about non-imported documents in the `details` attribute. If
  `details` is `false` or omitted, no `details` attribute will be present in the response.
  This is the same behavior that previous ArangoDB versions exposed.

* added "complete" option for bulk import API

  Setting the `complete` URL parameter to `true` in a call to POST `/_api/import` will make
  the import completely fail if at least one of documents cannot be imported successfully.

  It defaults to `false`, which will make ArangoDB continue importing the other documents
  from the import even if some documents cannot be imported. This is the same behavior that
  previous ArangoDB versions exposed.

* added missing swagger documentation for `/_api/log`

* calling `/_api/logs` (or `/_admin/logs`) is only permitted from the `_system` database now.

  Calling this API method for/from other database will result in an HTTP 400.

' ported fix from https://github.com/novus/nvd3/commit/0894152def263b8dee60192f75f66700cea532cc

  This prevents JavaScript errors from occurring in Chrome when in the admin interface,
  section "Dashboard".

* show current database name in web interface (bottom right corner)

* added missing documentation for /_api/import in swagger API docs

* allow specification of database name for replication sync command replication applier

  This allows syncing from a master database with a different name than the slave database.

* issue #601: Show DB in prompt

  arangosh now displays the database name as part of the prompt by default.

  Can change the prompt by using the `--prompt` option, e.g.

      > arangosh --prompt "my db is named \"%d\"> "


v1.4.0-beta1 (2013-10-01)
-------------------------

* make the Foxx manager use per-database app directories

  Each database now has its own subdirectory for Foxx applications. Each database
  can thus use different Foxx applications if required. A Foxx app for a specific
  database resides in `<app-path>/databases/<database-name>/<app-name>`.

  System apps are shared between all databases. They reside in `<app-path>/system/<app-name>`.

* only trigger an engine reset in development mode for URLs starting with `/dev/`

  This prevents ArangoDB from reloading all Foxx applications when it is not
  actually necessary.

* changed error code from 10 (bad parameter) to 1232 (invalid key generator) for
  errors that are due to an invalid key generator specification when creating a new
  collection

* automatic detection of content-type / mime-type for Foxx assets based on filenames,
  added possibility to override auto detection

* added endpoint management API at `/_api/endpoint`

* changed HTTP return code of PUT `/_api/cursor` from 400 to 404 in case a
  non-existing cursor is referred to

* issue #360: added support for asynchronous requests

  Incoming HTTP requests with the headers `x-arango-async: true` or
  `x-arango-async: store` will be answered by the server instantly with a generic
  HTTP 202 (Accepted) response.

  The actual requests will be queued and processed by the server asynchronously,
  allowing the client to continue sending other requests without waiting for the
  server to process the actually requested operation.

  The exact point in time when a queued request is executed is undefined. If an
  error occurs during execution of an asynchronous request, the client will not
  be notified by the server.

  The maximum size of the asynchronous task queue can be controlled using the new
  option `--scheduler.maximal-queue-size`. If the queue contains this many number of
  tasks and a new asynchronous request comes in, the server will reject it with an
  HTTP 500 (internal server error) response.

  Results of incoming requests marked with header `x-arango-async: true` will be
  discarded by the server immediately. Clients have no way of accessing the result
  of such asynchronously executed request. This is just _fire and forget_.

  To later retrieve the result of an asynchronously executed request, clients can
  mark a request with the header `x-arango-async: keep`. This makes the server
  store the result of the request in memory until explicitly fetched by a client
  via the `/_api/job` API. The `/_api/job` API also provides methods for basic
  inspection of which pending or already finished requests there are on the server,
  plus ways for garbage collecting unneeded results.

* Added new option `--scheduler.maximal-queue-size`.

* issue #590: Manifest Lint

* added data dump and restore tools, arangodump and arangorestore.

  arangodump can be used to create a logical dump of an ArangoDB database, or
  just dedicated collections. It can be used to dump both a collection's structure
  (properties and indexes) and data (documents).

  arangorestore can be used to restore data from a dump created with arangodump.
  arangorestore currently does not re-create any indexes, and doesn't yet handle
  referenced documents in edges properly when doing just partial restores.
  This will be fixed until 1.4 stable.

* introduced `--server.database` option for arangosh, arangoimp, and arangob.

  The option allows these client tools to use a certain database for their actions.
  In arangosh, the current database can be switched at any time using the command

      db._useDatabase(<name>);

  When no database is specified, all client tools will assume they should use the
  default database `_system`. This is done for downwards-compatibility reasons.

* added basic multi database support (alpha)

  New databases can be created using the REST API POST `/_api/database` and the
  shell command `db._createDatabase(<name>)`.

  The default database in ArangoDB is called `_system`. This database is always
  present and cannot be deleted by the user. When an older version of ArangoDB is
  upgraded to 1.4, the previously only database will automatically become the
  `_system` database.

  New databases can be created with the above commands, and can be deleted with the
  REST API DELETE `/_api/database/<name>` or the shell command `db._dropDatabase(<name>);`.

  Deleting databases is still unstable in ArangoDB 1.4 alpha and might crash the
  server. This will be fixed until 1.4 stable.

  To access a specific database via the HTTP REST API, the `/_db/<name>/` prefix
  can be used in all URLs. ArangoDB will check if an incoming request starts with
  this prefix, and will automatically pick the database name from it. If the prefix
  is not there, ArangoDB will assume the request is made for the default database
  (`_system`). This is done for downwards-compatibility reasons.

  That means, the following URL pathnames are logically identical:

      /_api/document/mycollection/1234
      /_db/_system/document/mycollection/1234

  To access a different database (e.g. `test`), the URL pathname would look like this:

      /_db/test/document/mycollection/1234

  New databases can also be created and existing databases can only be dropped from
  within the default database (`_system`). It is not possible to drop the `_system`
  database itself.

  Cross-database operations are unintended and unsupported. The intention of the
  multi-database feature is to have the possibility to have a few databases managed
  by ArangoDB in parallel, but to only access one database at a time from a connection
  or a request.

  When accessing the web interface via the URL pathname `/_admin/html/` or `/_admin/aardvark`,
  the web interface for the default database (`_system`) will be displayed.
  To access the web interface for a different database, the database name can be
  put into the URLs as a prefix, e.g. `/_db/test/_admin/html` or
  `/_db/test/_admin/aardvark`.

  All internal request handlers and also all user-defined request handlers and actions
  (including Foxx) will only get to see the unprefixed URL pathnames (i.e. excluding
  any database name prefix). This is to ensure downwards-compatibility.

  To access the name of the requested database from any action (including Foxx), use
  use `req.database`.

  For example, when calling the URL `/myapp/myaction`, the content of `req.database`
  will be `_system` (the default database because no database got specified) and the
  content of `req.url` will be `/myapp/myaction`.

  When calling the URL `/_db/test/myapp/myaction`, the content of `req.database` will be
  `test`, and the content of `req.url` will still be `/myapp/myaction`.

* Foxx now excludes files starting with . (dot) when bundling assets

  This mitigates problems with editor swap files etc.

* made the web interface a Foxx application

  This change caused the files for the web interface to be moved from `html/admin` to
  `js/apps/aardvark` in the file system.

  The base URL for the admin interface changed from `_admin/html/index.html` to
  `_admin/aardvark/index.html`.

  The "old" redirection to `_admin/html/index.html` will now produce a 404 error.

  When starting ArangoDB with the `--upgrade` option, this will automatically be remedied
  by putting in a redirection from `/` to `/_admin/aardvark/index.html`, and from
  `/_admin/html/index.html` to `/_admin/aardvark/index.html`.

  This also obsoletes the following configuration (command-line) options:
  - `--server.admin-directory`
  - `--server.disable-admin-interface`

  when using these now obsolete options when the server is started, no error is produced
  for downwards-compatibility.

* changed User-Agent value sent by arangoimp, arangosh, and arangod from "VOC-Agent" to
  "ArangoDB"

* changed journal file creation behavior as follows:

  Previously, a journal file for a collection was always created when a collection was
  created. When a journal filled up and became full, the current journal was made a
  datafile, and a new (empty) journal was created automatically. There weren't many
  intended situations when a collection did not have at least one journal.

  This is changed now as follows:
  - when a collection is created, no journal file will be created automatically
  - when there is a write into a collection without a journal, the journal will be
    created lazily
  - when there is a write into a collection with a full journal, a new journal will
    be created automatically

  From the end user perspective, nothing should have changed, except that there is now
  less disk usage for empty collections. Disk usage of infrequently updated collections
  might also be reduced significantly by running the `rotate()` method of a collection,
  and not writing into a collection subsequently.

* added method `collection.rotate()`

  This allows premature rotation of a collection's current journal file into a (read-only)
  datafile. The purpose of using `rotate()` is to prematurely allow compaction (which is
  performed on datafiles only) on data, even if the journal was not filled up completely.

  Using `rotate()` may make sense in the following scenario:

      c = db._create("test");
      for (i = 0; i < 1000; ++i) {
        c.save(...); // insert lots of data here
      }

      ...
      c.truncate(); // collection is now empty
      // only data in datafiles will be compacted by following compaction runs
      // all data in the current journal would not be compacted

      // calling rotate will make the current journal a datafile, and thus make it
      // eligible for compaction
      c.rotate();

  Using `rotate()` may also be useful when data in a collection is known to not change
  in the immediate future. After having completed all write operations on a collection,
  performing a `rotate()` will reduce the size of the current journal to the actually
  required size (remember that journals are pre-allocated with a specific size) before
  making the journal a datafile. Thus `rotate()` may cause disk space savings, even if
  the datafiles does not qualify for compaction after rotation.

  Note: rotating the journal is asynchronous, so that the actual rotation may be executed
  after `rotate()` returns to the caller.

* changed compaction to merge small datafiles together (up to 3 datafiles are merged in
  a compaction run)

  In the regular case, this should leave less small datafiles stay around on disk and allow
  using less file descriptors in total.

* added AQL MINUS function

* added AQL UNION_DISTINCT function (more efficient than combination of `UNIQUE(UNION())`)

* updated mruby to 2013-08-22

* issue #587: Add db._create() in help for startup arangosh

* issue #586: Share a link on installation instructions in the User Manual

* issue #585: Bison 2.4 missing on Mac for custom build

* issue #584: Web interface images broken in devel

* issue #583: Small documentation update

* issue #581: Parameter binding for attributes

* issue #580: Small improvements (by @guidoreina)

* issue #577: Missing documentation for collection figures in implementor manual

* issue #576: Get disk usage for collections and graphs

  This extends the result of the REST API for /_api/collection/figures with
  the attributes `compactors.count`, `compactors.fileSize`, `shapefiles.count`,
  and `shapefiles.fileSize`.

* issue #575: installing devel version on mac (low prio)

* issue #574: Documentation (POST /_admin/routing/reload)

* issue #558: HTTP cursors, allow count to ignore LIMIT


v1.4.0-alpha1 (2013-08-02)
--------------------------

* added replication. check online manual for details.

* added server startup options `--server.disable-replication-logger` and
  `--server.disable-replication-applier`

* removed action deployment tool, this now handled with Foxx and its manager or
  by kaerus node utility

* fixed a server crash when using byExample / firstExample inside a transaction
  and the collection contained a usable hash/skiplist index for the example

* defineHttp now only expects a single context

* added collection detail dialog (web interface)

  Shows collection properties, figures (datafiles, journals, attributes, etc.)
  and indexes.

* added documents filter (web interface)

  Allows searching for documents based on attribute values. One or many filter
  conditions can be defined, using comparison operators such as '==', '<=', etc.

* improved AQL editor (web interface)

  Editor supports keyboard shortcuts (Submit, Undo, Redo, Select).
  Editor allows saving and reusing of user-defined queries.
  Added example queries to AQL editor.
  Added comment button.

* added document import (web interface)

  Allows upload of JSON-data from files. Files must have an extension of .json.

* added dashboard (web interface)

  Shows the status of replication and multiple system charts, e.g.
  Virtual Memory Size, Request Time, HTTP Connections etc.

* added API method `/_api/graph` to query all graphs with all properties.

* added example queries in web interface AQL editor

* added arango.reconnect(<host>) method for arangosh to dynamically switch server or
  user name

* added AQL range operator `..`

  The `..` operator can be used to easily iterate over a sequence of numeric
  values. It will produce a list of values in the defined range, with both bounding
  values included.

  Example:

      2010..2013

  will produce the following result:

      [ 2010, 2011, 2012, 2013 ]

* added AQL RANGE function

* added collection.first(count) and collection.last(count) document access functions

  These functions allow accessing the first or last n documents in a collection. The order
  is determined by document insertion/update time.

* added AQL INTERSECTION function

* INCOMPATIBLE CHANGE: changed AQL user function namespace resolution operator from `:` to `::`

  AQL user-defined functions were introduced in ArangoDB 1.3, and the namespace resolution
  operator for them was the single colon (`:`). A function call looked like this:

      RETURN mygroup:myfunc()

  The single colon caused an ambiguity in the AQL grammar, making it indistinguishable from
  named attributes or the ternary operator in some cases, e.g.

      { mygroup:myfunc ? mygroup:myfunc }

  The change of the namespace resolution operator from `:` to `::` fixes this ambiguity.

  Existing user functions in the database will be automatically fixed when starting ArangoDB
  1.4 with the `--upgrade` option. However, queries using user-defined functions need to be
  adjusted on the client side to use the new operator.

* allow multiple AQL LET declarations separated by comma, e.g.
  LET a = 1, b = 2, c = 3

* more useful AQL error messages

  The error position (line/column) is more clearly indicated for parse errors.
  Additionally, if a query references a collection that cannot be found, the error
  message will give a hint on the collection name

* changed return value for AQL `DOCUMENT` function in case document is not found

  Previously, when the AQL `DOCUMENT` function was called with the id of a document and
  the document could not be found, it returned `undefined`. This value is not part of the
  JSON type system and this has caused some problems.
  Starting with ArangoDB 1.4, the `DOCUMENT` function will return `null` if the document
  looked for cannot be found.

  In case the function is called with a list of documents, it will continue to return all
  found documents, and will not return `null` for non-found documents. This has not changed.

* added single line comments for AQL

  Single line comments can be started with a double forward slash: `//`.
  They end at the end of the line, or the end of the query string, whichever is first.

* fixed documentation issues #567, #568, #571.

* added collection.checksum(<withData>) method to calculate CRC checksums for
  collections

  This can be used to
  - check if data in a collection has changed
  - compare the contents of two collections on different ArangoDB instances

* issue #565: add description line to aal.listAvailable()

* fixed several out-of-memory situations when double freeing or invalid memory
  accesses could happen

* less msyncing during the creation of collections

  This is achieved by not syncing the initial (standard) markers in shapes collections.
  After all standard markers are written, the shapes collection will get synced.

* renamed command-line option `--log.filter` to `--log.source-filter` to avoid
  misunderstandings

* introduced new command-line option `--log.content-filter` to optionally restrict
  logging to just specific log messages (containing the filter string, case-sensitive).

  For example, to filter on just log entries which contain `ArangoDB`, use:

      --log.content-filter "ArangoDB"

* added optional command-line option `--log.requests-file` to log incoming HTTP
  requests to a file.

  When used, all HTTP requests will be logged to the specified file, containing the
  client IP address, HTTP method, requests URL, HTTP response code, and size of the
  response body.

* added a signal handler for SIGUSR1 signal:

  when ArangoDB receives this signal, it will respond all further incoming requests
  with an HTTP 503 (Service Unavailable) error. This will be the case until another
  SIGUSR1 signal is caught. This will make ArangoDB start serving requests regularly
  again. Note: this is not implemented on Windows.

* limited maximum request URI length to 16384 bytes:

  Incoming requests with longer request URIs will be responded to with an HTTP
  414 (Request-URI Too Long) error.

* require version 1.0 or 1.1 in HTTP version signature of requests sent by clients:

  Clients sending requests with a non-HTTP 1.0 or non-HTTP 1.1 version number will
  be served with an HTTP 505 (HTTP Version Not Supported) error.

* updated manual on indexes:

  using system attributes such as `_id`, `_key`, `_from`, `_to`, `_rev` in indexes is
  disallowed and will be rejected by the server. This was the case since ArangoDB 1.3,
  but was not properly documented.

* issue #563: can aal become a default object?

  aal is now a prefab object in arangosh

* prevent certain system collections from being renamed, dropped, or even unloaded.

  Which restrictions there are for which system collections may vary from release to
  release, but users should in general not try to modify system collections directly
  anyway.

  Note: there are no such restrictions for user-created collections.

* issue #559: added Foxx documentation to user manual

* added server startup option `--server.authenticate-system-only`. This option can be
  used to restrict the need for HTTP authentication to internal functionality and APIs,
  such as `/_api/*` and `/_admin/*`.
  Setting this option to `true` will thus force authentication for the ArangoDB APIs
  and the web interface, but allow unauthenticated requests for other URLs (including
  user defined actions and Foxx applications).
  The default value of this option is `false`, meaning that if authentication is turned
  on, authentication is still required for *all* incoming requests. Only by setting the
  option to `true` this restriction is lifted and authentication becomes required for
  URLs starting with `/_` only.

  Please note that authentication still needs to be enabled regularly by setting the
  `--server.disable-authentication` parameter to `false`. Otherwise no authentication
  will be required for any URLs as before.

* protect collections against unloading when there are still document barriers around.

* extended cap constraints to optionally limit the active data size in a collection to
  a specific number of bytes.

  The arguments for creating a cap constraint are now:
  `collection.ensureCapConstraint(<count>, <byteSize>);`

  It is supported to specify just a count as in ArangoDB 1.3 and before, to specify
  just a fileSize, or both. The first met constraint will trigger the automated
  document removal.

* added `db._exists(doc)` and `collection.exists(doc)` for easy document existence checks

* added API `/_api/current-database` to retrieve information about the database the
  client is currently connected to (note: the API `/_api/current-database` has been
  removed in the meantime. The functionality is accessible via `/_api/database/current`
  now).

* ensure a proper order of tick values in datafiles/journals/compactors.
  any new files written will have the _tick values of their markers in order. for
  older files, there are edge cases at the beginning and end of the datafiles when
  _tick values are not properly in order.

* prevent caching of static pages in PathHandler.
  whenever a static page is requested that is served by the general PathHandler, the
  server will respond to HTTP GET requests with a "Cache-Control: max-age=86400" header.

* added "doCompact" attribute when creating collections and to collection.properties().
  The attribute controls whether collection datafiles are compacted.

* changed the HTTP return code from 400 to 404 for some cases when there is a referral
  to a non-existing collection or document.

* introduced error code 1909 `too many iterations` that is thrown when graph traversals
  hit the `maxIterations` threshold.

* optionally limit traversals to a certain number of iterations
  the limitation can be achieved via the traversal API by setting the `maxIterations`
  attribute, and also via the AQL `TRAVERSAL` and `TRAVERSAL_TREE` functions by setting
  the same attribute. If traversals are not limited by the end user, a server-defined
  limit for `maxIterations` may be used to prevent server-side traversals from running
  endlessly.

* added graph traversal API at `/_api/traversal`

* added "API" link in web interface, pointing to REST API generated with Swagger

* moved "About" link in web interface into "links" menu

* allow incremental access to the documents in a collection from out of AQL
  this allows reading documents from a collection chunks when a full collection scan
  is required. memory usage might be must lower in this case and queries might finish
  earlier if there is an additional LIMIT statement

* changed AQL COLLECT to use a stable sort, so any previous SORT order is preserved

* issue #547: Javascript error in the web interface

* issue #550: Make AQL graph functions support key in addition to id

* issue #526: Unable to escape when an errorneous command is entered into the js shell

* issue #523: Graph and vertex methods for the javascript api

* issue #517: Foxx: Route parameters with capital letters fail

* issue #512: Binded Parameters for LIMIT


v1.3.3 (2013-08-01)
-------------------

* issue #570: updateFishbowl() fails once

* updated and fixed generated examples

* issue #559: added Foxx documentation to user manual

* added missing error reporting for errors that happened during import of edges


v1.3.2 (2013-06-21)
-------------------

* fixed memleak in internal.download()

* made the shape-collection journal size adaptive:
  if too big shapes come in, a shape journal will be created with a big-enough size
  automatically. the maximum size of a shape journal is still restricted, but to a
  very big value that should never be reached in practice.

* fixed a segfault that occurred when inserting documents with a shape size bigger
  than the default shape journal size (2MB)

* fixed a locking issue in collection.truncate()

* fixed value overflow in accumulated filesizes reported by collection.figures()

* issue #545: AQL FILTER unnecessary (?) loop

* issue #549: wrong return code with --daemon


v1.3.1 (2013-05-24)
-------------------

* removed currently unused _ids collection

* fixed usage of --temp-path in aranogd and arangosh

* issue #540: suppress return of temporary internal variables in AQL

* issue #530: ReferenceError: ArangoError is not a constructor

* issue #535: Problem with AQL user functions javascript API

* set --javascript.app-path for test execution to prevent startup error

* issue #532: Graph _edgesCache returns invalid data?

* issue #531: Arangod errors

* issue #529: Really weird transaction issue

* fixed usage of --temp-path in aranogd and arangosh


v1.3.0 (2013-05-10)
-------------------

* fixed problem on restart ("datafile-xxx is not sealed") when server was killed
  during a compaction run

* fixed leak when using cursors with very small batchSize

* issue #508: `unregistergroup` function not mentioned in http interface docs

* issue #507: GET /_api/aqlfunction returns code inside parentheses

* fixed issue #489: Bug in aal.install

* fixed issue 505: statistics not populated on MacOS


v1.3.0-rc1 (2013-04-24)
-----------------------

* updated documentation for 1.3.0

* added node modules and npm packages

* changed compaction to only compact datafiles with more at least 10% of dead
  documents (byte size-wise)

* issue #498: fixed reload of authentication info when using
  `require("org/arangodb/users").reload()`

* issue #495: Passing an empty array to create a document results in a
  "phantom" document

* added more precision for requests statistics figures

* added "sum" attribute for individual statistics results in statistics API
  at /_admin/statistics

* made "limit" an optional parameter in AQL function NEAR().
  limit can now be either omitted completely, or set to 0. If so, an internal
  default value (currently 100) will be applied for the limit.

* issue #481

* added "attributes.count" to output of `collection.figures()`
  this also affects the REST API /_api/collection/<name>/figures

* added IndexedPropertyGetter for ShapedJson objects

* added API for user-defined AQL functions

* issue #475: A better error message for deleting a non-existent graph

* issue #474: Web interface problems with the JS Shell

* added missing documentation for AQL UNION function

* added transaction support.
  This provides ACID transactions for ArangoDB. Transactions can be invoked
  using the `db._executeTransaction()` function, or the `/_api/transaction`
  REST API.

* switched to semantic versioning (at least for alpha & alpha naming)

* added saveOrReplace() for server-side JS

v1.3.alpha1 (2013-04-05)
------------------------

* cleanup of Module, Package, ArangoApp and modules "internal", "fs", "console"

* use Error instead of string in throw to allow stack-trace

* issue #454: error while creation of Collection

* make `collection.count()` not recalculate the number of documents on the fly, but
  use some internal document counters.

* issue #457: invalid string value in web interface

* make datafile id (datafile->_fid) identical to the numeric part of the filename.
  E.g. the datafile `journal-123456.db` will now have a datafile marker with the same
  fid (i.e. `123456`) instead of a different value. This change will only affect
  datafiles that are created with 1.3 and not any older files.
  The intention behind this change is to make datafile debugging easier.

* consistently discard document attributes with reserved names (system attributes)
  but without any known meaning, for example `_test`, `_foo`, ...

  Previously, these attributes were saved with the document regularly in some cases,
  but were discarded in other cases.
  Now these attributes are discarded consistently. "Real" system attributes such as
  `_key`, `_from`, `_to` are not affected and will work as before.

  Additionally, attributes with an empty name (``) are discarded when documents are
  saved.

  Though using reserved or empty attribute names in documents was not really and
  consistently supported in previous versions of ArangoDB, this change might cause
  an incompatibility for clients that rely on this feature.

* added server startup flag `--database.force-sync-properties` to force syncing of
  collection properties on collection creation, deletion and on property update.
  The default value is true to mimic the behavior of previous versions of ArangoDB.
  If set to false, collection properties are written to disk but no call to sync()
  is made.

* added detailed output of server version and components for REST APIs
  `/_admin/version` and `/_api/version`. To retrieve this extended information,
  call the REST APIs with URL parameter `details=true`.

* issue #443: For git-based builds include commit hash in version

* adjust startup log output to be more compact, less verbose

* set the required minimum number of file descriptors to 256.
  On server start, this number is enforced on systems that have rlimit. If the limit
  cannot be enforced, starting the server will fail.
  Note: 256 is considered to be the absolute minimum value. Depending on the use case
  for ArangoDB, a much higher number of file descriptors should be used.

  To avoid checking & potentially changing the number of maximum open files, use the
  startup option `--server.descriptors-minimum 0`

* fixed shapedjson to json conversion for special numeric values (NaN, +inf, -inf).
  Before, "NaN", "inf", or "-inf" were written into the JSONified output, but these
  values are not allowed in JSON. Now, "null" is written to the JSONified output as
  required.

* added AQL functions VARIANCE_POPULATION(), VARIANCE_SAMPLE(), STDDEV_POPULATION(),
  STDDEV_SAMPLE(), AVERAGE(), MEDIAN() to calculate statistical values for lists

* added AQL SQRT() function

* added AQL TRIM(), LEFT() and RIGHT() string functions

* fixed issue #436: GET /_api/document on edge

* make AQL REVERSE() and LENGTH() functions work on strings, too

* disabled DOT generation in `make doxygen`. this speeds up docs generation

* renamed startup option `--dispatcher.report-intervall` to `--dispatcher.report-interval`

* renamed startup option `--scheduler.report-intervall` to `--scheduler.report-interval`

* slightly changed output of REST API method /_admin/log.
  Previously, the log messages returned also contained the date and log level, now
  they will only contain the log message, and no date and log level information.
  This information can be re-created by API users from the `timestamp` and `level`
  attributes of the result.

* removed configure option `--enable-zone-debug`
  memory zone debugging is now automatically turned on when compiling with ArangoDB
  `--enable-maintainer-mode`

* removed configure option `--enable-arangob`
  arangob is now always included in the build


v1.2.3 (XXXX-XX-XX)
-------------------

* added optional parameter `edgexamples` for AQL function EDGES() and NEIGHBORS()

* added AQL function NEIGHBORS()

* added freebsd support

* fixed firstExample() query with `_id` and `_key` attributes

* issue triAGENS/ArangoDB-PHP#55: AQL optimizer may have mis-optimized duplicate
  filter statements with limit


v1.2.2 (2013-03-26)
-------------------

* fixed save of objects with common sub-objects

* issue #459: fulltext internal memory allocation didn't scale well
  This fix improves loading times for collections with fulltext indexes that have
  lots of equal words indexed.

* issue #212: auto-increment support

  The feature can be used by creating a collection with the extra `keyOptions`
  attribute as follows:

      db._create("mycollection", { keyOptions: { type: "autoincrement", offset: 1, increment: 10, allowUserKeys: true } });

  The `type` attribute will make sure the keys will be auto-generated if no
  `_key` attribute is specified for a document.

  The `allowUserKeys` attribute determines whether users might still supply own
  `_key` values with documents or if this is considered an error.

  The `increment` value determines the actual increment value, whereas the `offset`
  value can be used to seed to value sequence with a specific starting value.
  This will be useful later in a multi-master setup, when multiple servers can use
  different auto-increment seed values and thus generate non-conflicting auto-increment values.

  The default values currently are:

  - `allowUserKeys`: `true`
  - `offset`: `0`
  - `increment`: `1`

  The only other available key generator type currently is `traditional`.
  The `traditional` key generator will auto-generate keys in a fashion as ArangoDB
  always did (some increasing integer value, with a more or less unpredictable
  increment value).

  Note that for the `traditional` key generator there is only the option to disallow
  user-supplied keys and give the server the sole responsibility for key generation.
  This can be achieved by setting the `allowUserKeys` property to `false`.

  This change also introduces the following errors that API implementors may want to check
  the return values for:

  - 1222: `document key unexpected`: will be raised when a document is created with
    a `_key` attribute, but the underlying collection was set up with the `keyOptions`
    attribute `allowUserKeys: false`.

  - 1225: `out of keys`: will be raised when the auto-increment key generator runs
    out of keys. This may happen when the next key to be generated is 2^64 or higher.
    In practice, this will only happen if the values for `increment` or `offset` are
    not set appropriately, or if users are allowed to supply own keys, those keys
    are near the 2^64 threshold, and later the auto-increment feature kicks in and
    generates keys that cross that threshold.

    In practice it should not occur with proper configuration and proper usage of the
    collections.

  This change may also affect the following REST APIs:
  - POST `/_api/collection`: the server does now accept the optional `keyOptions`
    attribute in the second parameter
  - GET `/_api/collection/properties`: will return the `keyOptions` attribute as part
    of the collection's properties. The previous optional attribute `createOptions`
    is now gone.

* fixed `ArangoStatement.explain()` method with bind variables

* fixed misleading "cursor not found" error message in arangosh that occurred when
  `count()` was called for client-side cursors

* fixed handling of empty attribute names, which may have crashed the server under
  certain circumstances before

* fixed usage of invalid pointer in error message output when index description could
  not be opened


v1.2.1 (2013-03-14)
-------------------

* issue #444: please darken light color in arangosh

* issue #442: pls update post install info on osx

* fixed conversion of special double values (NaN, -inf, +inf) when converting from
  shapedjson to JSON

* fixed compaction of markers (location of _key was not updated correctly in memory,
  leading to _keys pointing to undefined memory after datafile rotation)

* fixed edge index key pointers to use document master pointer plus offset instead
  of direct _key address

* fixed case when server could not create any more journal or compactor files.
  Previously a wrong status code may have been returned, and not being able to create
  a new compactor file may have led to an infinite loop with error message
  "could not create compactor".

* fixed value truncation for numeric filename parts when renaming datafiles/journals


v1.2.0 (2013-03-01)
-------------------

* by default statistics are now switch off; in order to enable comment out
  the "disable-statistics = yes" line in "arangod.conf"

* fixed issue #435: csv parser skips data at buffer border

* added server startup option `--server.disable-statistics` to turn off statistics
  gathering without recompilation of ArangoDB.
  This partly addresses issue #432.

* fixed dropping of indexes without collection name, e.g.
  `db.xxx.dropIndex("123456");`
  Dropping an index like this failed with an assertion error.

* fixed issue #426: arangoimp should be able to import edges into edge collections

* fixed issue #425: In case of conflict ArangoDB returns HTTP 400 Bad request
  (with 1207 Error) instead of HTTP 409 Conflict

* fixed too greedy token consumption in AQL for negative values:
  e.g. in the statement `RETURN { a: 1 -2 }` the minus token was consumed as part
  of the value `-2`, and not interpreted as the binary arithmetic operator


v1.2.beta3 (2013-02-22)
-----------------------

* issue #427: ArangoDB Importer Manual has no navigation links (previous|home|next)

* issue #319: Documentation missing for Emergency console and incomplete for datafile debugger.

* issue #370: add documentation for reloadRouting and flushServerModules

* issue #393: added REST API for user management at /_api/user

* issue #393, #128: added simple cryptographic functions for user actions in module "crypto":
  * require("org/arangodb/crypto").md5()
  * require("org/arangodb/crypto").sha256()
  * require("org/arangodb/crypto").rand()

* added replaceByExample() Javascript and REST API method

* added updateByExample() Javascript and REST API method

* added optional "limit" parameter for removeByExample() Javascript and REST API method

* fixed issue #413

* updated bundled V8 version from 3.9.4 to 3.16.14.1
  Note: the Windows version used a more recent version (3.14.0.1) and was not updated.

* fixed issue #404: keep original request url in request object


v1.2.beta2 (2013-02-15)
-----------------------

* fixed issue #405: 1.2 compile warnings

* fixed issue #333: [debian] Group "arangodb" is not used when starting vie init.d script

* added optional parameter 'excludeSystem' to GET /_api/collection
  This parameter can be used to disable returning system collections in the list
  of all collections.

* added AQL functions KEEP() and UNSET()

* fixed issue #348: "HTTP Interface for Administration and Monitoring"
  documentation errors.

* fix stringification of specific positive int64 values. Stringification of int64
  values with the upper 32 bits cleared and the 33rd bit set were broken.

* issue #395:  Collection properties() function should return 'isSystem' for
  Javascript and REST API

* make server stop after upgrade procedure when invoked with `--upgrade option`.
  When started with the `--upgrade` option, the server will perfom
  the upgrade, and then exit with a status code indicating the result of the
  upgrade (0 = success, 1 = failure). To start the server regularly in either
  daemon or console mode, the `--upgrade` option must not be specified.
  This change was introduced to allow init.d scripts check the result of
  the upgrade procedure, even in case an upgrade was successful.
  this was introduced as part of issue #391.

* added AQL function EDGES()

* added more crash-protection when reading corrupted collections at startup

* added documentation for AQL function CONTAINS()

* added AQL function LIKE()

* replaced redundant error return code 1520 (Unable to open collection) with error code
  1203 (Collection not found). These error codes have the same meanings, but one of
  them was returned from AQL queries only, the other got thrown by other parts of
  ArangoDB. Now, error 1203 (Collection not found) is used in AQL too in case a
  non-existing collection is used.

v1.2.beta1 (2013-02-01)
-----------------------

* fixed issue #382: [Documentation error] Maschine... should be Machine...

* unified history file locations for arangod, arangosh, and arangoirb.
  - The readline history for arangod (emergency console) is now stored in file
    $HOME/.arangod. It was stored in $HOME/.arango before.
  - The readline history for arangosh is still stored in $HOME/.arangosh.
  - The readline history for arangoirb is now stored in $HOME/.arangoirb. It was
    stored in $HOME/.arango-mrb before.

* fixed issue #381: _users user should have a unique constraint

* allow negative list indexes in AQL to access elements from the end of a list,
  e.g. ```RETURN values[-1]``` will return the last element of the `values` list.

* collection ids, index ids, cursor ids, and document revision ids created and
  returned by ArangoDB are now returned as strings with numeric content inside.
  This is done to prevent some value overrun/truncation in any part of the
  complete client/server workflow.
  In ArangoDB 1.1 and before, these values were previously returned as
  (potentially very big) integer values. This may cause problems (clipping, overrun,
  precision loss) for clients that do not support big integers natively and store
  such values in IEEE754 doubles internally. This type loses precision after about
  52 bits and is thus not safe to hold an id.
  Javascript and 32 bit-PHP are examples for clients that may cause such problems.
  Therefore, ids are now returned by ArangoDB as strings, with the string
  content being the integer value as before.

  Example for documents ("_rev" attribute):
  - Document returned by ArangoDB 1.1: { "_rev": 1234, ... }
  - Document returned by ArangoDB 1.2: { "_rev": "1234", ... }

  Example for collections ("id" attribute / "_id" property):
  - Collection returned by ArangoDB 1.1: { "id": 9327643, "name": "test", ... }
  - Collection returned by ArangoDB 1.2: { "id": "9327643", "name": "test", ... }

  Example for cursors ("id" attribute):
  - Collection returned by ArangoDB 1.1: { "id": 11734292, "hasMore": true, ... }
  - Collection returned by ArangoDB 1.2: { "id": "11734292", "hasMore": true, ... }

* global variables are not automatically available anymore when starting the
  arangod Javascript emergency console (i.e. ```arangod --console```).

  Especially, the variables `db`, `edges`, and `internal` are not available
  anymore. `db` and `internal` can be made available in 1.2 by
  ```var db = require("org/arangodb").db;``` and
  ```var internal = require("internal");```, respectively.
  The reason for this change is to get rid of global variables in the server
  because this will allow more specific inclusion of functionality.

  For convenience, the global variable `db` is still available by default in
  arangosh. The global variable `edges`, which since ArangoDB 1.1 was kind of
  a redundant wrapper of `db`, has been removed in 1.2 completely.
  Please use `db` instead, and if creating an edge collection, use the explicit
  ```db._createEdgeCollection()``` command.

* issue #374: prevent endless redirects when calling admin interface with
  unexpected URLs

* issue #373: TRAVERSAL() `trackPaths` option does not work. Instead `paths` does work

* issue #358: added support for CORS

* honor optional waitForSync property for document removal, replace, update, and
  save operations in arangosh. The waitForSync parameter for these operations
  was previously honored by the REST API and on the server-side, but not when
  the waitForSync parameter was specified for a document operation in arangosh.

* calls to db.collection.figures() and /_api/collection/<collection>/figures now
  additionally return the number of shapes used in the collection in the
  extra attribute "shapes.count"

* added AQL TRAVERSAL_TREE() function to return a hierarchical result from a traversal

* added AQL TRAVERSAL() function to return the results from a traversal

* added AQL function ATTRIBUTES() to return the attribute names of a document

* removed internal server-side AQL functions from global scope.

  Now the AQL internal functions can only be accessed via the exports of the
  ahuacatl module, which can be included via ```require("org/arangodb/ahuacatl")```.
  It shouldn't be necessary for clients to access this module at all, but
  internal code may use this module.

  The previously global AQL-related server-side functions were moved to the
  internal namespace. This produced the following function name changes on
  the server:

     old name              new name
     ------------------------------------------------------
     AHUACATL_RUN       => require("internal").AQL_QUERY
     AHUACATL_EXPLAIN   => require("internal").AQL_EXPLAIN
     AHUACATL_PARSE     => require("internal").AQL_PARSE

  Again, clients shouldn't have used these functions at all as there is the
  ArangoStatement object to execute AQL queries.

* fixed issue #366: Edges index returns strange description

* added AQL function MATCHES() to check a document against a list of examples

* added documentation and tests for db.collection.removeByExample

* added --progress option for arangoimp. This will show the percentage of the input
  file that has been processed by arangoimp while the import is still running. It can
  be used as a rough indicator of progress for the entire import.

* make the server log documents that cannot be imported via /_api/import into the
  logfile using the warning log level. This may help finding illegal documents in big
  import runs.

* check on server startup whether the database directory and all collection directories
  are writable. if not, the server startup will be aborted. this prevents serious
  problems with collections being non-writable and this being detected at some pointer
  after the server has been started

* allow the following AQL constructs: FUNC(...)[...], FUNC(...).attribute

* fixed issue #361: Bug in Admin Interface. Header disappears when clicking new collection

* Added in-memory only collections

  Added collection creation parameter "isVolatile":
  if set to true, the collection is created as an in-memory only collection,
  meaning that all document data of that collection will reside in memory only,
  and will not be stored permanently to disk.
  This means that all collection data will be lost when the collection is unloaded
  or the server is shut down.
  As this collection type does not have datafile disk overhead for the regular
  document operations, it may be faster than normal disk-backed collections. The
  actual performance gains strongly depend on the underlying OS, filesystem, and
  settings though.
  This collection type should be used for caches only and not for any sensible data
  that cannot be re-created otherwise.
  Some platforms, namely Windows, currently do not support this collection type.
  When creating an in-memory collection on such platform, an error message will be
  returned by ArangoDB telling the user the platform does not support it.

  Note: in-memory collections are an experimental feature. The feature might
  change drastically or even be removed altogether in a future version of ArangoDB.

* fixed issue #353: Please include "pretty print" in Emergency Console

* fixed issue #352: "pretty print" console.log
  This was achieved by adding the dump() function for the "internal" object

* reduced insertion time for edges index
  Inserting into the edges index now avoids costly comparisons in case of a hash
  collision, reducing the prefilling/loading timer for bigger edge collections

* added fulltext queries to AQL via FULLTEXT() function. This allows search
  fulltext indexes from an AQL query to find matching documents

* added fulltext index type. This index type allows indexing words and prefixes of
  words from a specific document attribute. The index can be queries using a
  SimpleQueryFull object, the HTTP REST API at /_api/simple/fulltext, or via AQL

* added collection.revision() method to determine whether a collection has changed.
  The revision method returns a revision string that can be used by client programs
  for equality/inequality comparisons. The value returned by the revision method
  should be treated by clients as an opaque string and clients should not try to
  figure out the sense of the revision id. This is still useful enough to check
  whether data in a collection has changed.

* issue #346: adaptively determine NUMBER_HEADERS_PER_BLOCK

* issue #338: arangosh cursor positioning problems

* issue #326: use limit optimization with filters

* issue #325: use index to avoid sorting

* issue #324: add limit optimization to AQL

* removed arango-password script and added Javascript functionality to add/delete
  users instead. The functionality is contained in module `users` and can be invoked
  as follows from arangosh and arangod:
  * require("users").save("name", "passwd");
  * require("users").replace("name", "newPasswd");
  * require("users").remove("name");
  * require("users").reload();
  These functions are intentionally not offered via the web interface.
  This also addresses issue #313

* changed print output in arangosh and the web interface for JSON objects.
  Previously, printing a JSON object in arangosh resulted in the attribute values
  being printed as proper JSON, but attribute names were printed unquoted and
  unescaped. This was fine for the purpose of arangosh, but lead to invalid
  JSON being produced. Now, arangosh will produce valid JSON that can be used
  to send it back to ArangoDB or use it with arangoimp etc.

* fixed issue #300: allow importing documents via the REST /_api/import API
  from a JSON list, too.
  So far, the API only supported importing from a format that had one JSON object
  on each line. This is sometimes inconvenient, e.g. when the result of an AQL
  query or any other list is to be imported. This list is a JSON list and does not
  necessary have a document per line if pretty-printed.
  arangoimp now supports the JSON list format, too. However, the format requires
  arangoimp and the server to read the entire dataset at once. If the dataset is
  too big (bigger than --max-upload-size) then the import will be rejected. Even if
  increased, the entire list must fit in memory on both the client and the server,
  and this may be more resource-intensive than importing individual lines in chunks.

* removed unused parameter --reuse-ids for arangoimp. This parameter did not have
  any effect in 1.2, was never publicly announced and did evil (TM) things.

* fixed issue #297 (partly): added whitespace between command line and
  command result in arangosh, added shell colors for better usability

* fixed issue #296: system collections not usable from AQL

* fixed issue #295: deadlock on shutdown

* fixed issue #293: AQL queries should exploit edges index

* fixed issue #292: use index when filtering on _key in AQL

* allow user-definable document keys
  users can now define their own document keys by using the _key attribute
  when creating new documents or edges. Once specified, the value of _key is
  immutable.
  The restrictions for user-defined key values are:
  * the key must be at most 254 bytes long
  * it must consist of the letters a-z (lower or upper case), the digits 0-9,
    the underscore (_) or dash (-) characters only
  * any other characters, especially multi-byte sequences, whitespace or
    punctuation characters cannot be used inside key values

  Specifying a document key is optional when creating new documents. If no
  document key is specified, ArangoDB will create a document key itself.
  There are no guarantees about the format and pattern of auto-generated document
  keys other than the above restrictions.
  Clients should therefore treat auto-generated document keys as opaque values.
  Keys can be used to look up and reference documents, e.g.:
  * saving a document: `db.users.save({ "_key": "fred", ... })`
  * looking up a document: `db.users.document("fred")`
  * referencing other documents: `edges.relations.save("users/fred", "users/john", ...)`

  This change is downwards-compatible to ArangoDB 1.1 because in ArangoDB 1.1
  users were not able to define their own keys. If the user does not supply a _key
  attribute when creating a document, ArangoDB 1.2 will still generate a key of
  its own as ArangoDB 1.1 did. However, all documents returned by ArangoDB 1.2 will
  include a _key attribute and clients should be able to handle that (e.g. by
  ignoring it if not needed). Documents returned will still include the _id attribute
  as in ArangoDB 1.1.

* require collection names everywhere where a collection id was allowed in
  ArangoDB 1.1 & 1.0
  This change requires clients to use a collection name in place of a collection id
  at all places the client deals with collections.
  Examples:
  * creating edges: the _from and _to attributes must now contain collection names instead
    of collection ids: `edges.relations.save("test/my-key1", "test/my-key2", ...)`
  * retrieving edges: the returned _from and _to attributes now will contain collection
    names instead of ids, too: _from: `test/fred` instead of `1234/3455`
  * looking up documents: db.users.document("fred") or db._document("users/fred")

  Collection names must be used in REST API calls instead of collection ids, too.
  This change is thus not completely downwards-compatible to ArangoDB 1.1. ArangoDB 1.1
  required users to use collection ids in many places instead of collection names.
  This was unintuitive and caused overhead in cases when just the collection name was
  known on client-side but not its id. This overhead can now be avoided so clients can
  work with the collection names directly. There is no need to work with collection ids
  on the client side anymore.
  This change will likely require adjustments to API calls issued by clients, and also
  requires a change in how clients handle the _id value of returned documents. Previously,
  the _id value of returned documents contained the collection id, a slash separator and
  the document number. Since 1.2, _id will contain the collection name, a slash separator
  and the document key. The same applies to the _from and _to attribute values of edges
  that are returned by ArangoDB.

  Also removed (now unnecessary) location header in responses of the collections REST API.
  The location header was previously returned because it was necessary for clients.
  When clients created a collection, they specified the collection name. The collection
  id was generated on the server, but the client needed to use the server-generated
  collection id for further API calls, e.g. when creating edges etc. Therefore, the
  full collection URL, also containing the collection id, was returned by the server in
  responses to the collection API, in the HTTP location header.
  Returning the location header has become unnecessary in ArangoDB 1.2 because users
  can access collections by name and do not need to care about collection ids.


v1.1.3 (2013-XX-XX)
-------------------

* fix case when an error message was looked up for an error code but no error
  message was found. In this case a NULL ptr was returned and not checked everywhere.
  The place this error popped up was when inserting into a non-unique hash index
  failed with a specific, invalid error code.

* fixed issue #381:  db._collection("_users").getIndexes();

* fixed issue #379: arango-password fatal issue javscript.startup-directory

* fixed issue #372: Command-Line Options for the Authentication and Authorization


v1.1.2 (2013-01-20)
-------------------

* upgraded to mruby 2013-01-20 583983385b81c21f82704b116eab52d606a609f4

* fixed issue #357: Some spelling and grammar errors

* fixed issue #355: fix quotes in pdf manual

* fixed issue #351: Strange arangosh error message for long running query

* fixed randomly hanging connections in arangosh on MacOS

* added "any" query method: this returns a random document from a collection. It
  is also available via REST HTTP at /_api/simple/any.

* added deployment tool

* added getPeerVertex

* small fix for logging of long messages: the last character of log messages longer
  than 256 bytes was not logged.

* fixed truncation of human-readable log messages for web interface: the trailing \0
  byte was not appended for messages longer than 256 bytes

* fixed issue #341: ArangoDB crashes when stressed with Batch jobs
  Contrary to the issue title, this did not have anything to do with batch jobs but
  with too high memory usage. The memory usage of ArangoDB is now reduced for cases
   when there are lots of small collections with few documents each

* started with issue #317: Feature Request (from Google Groups): DATE handling

* backported issue #300: Extend arangoImp to Allow importing resultset-like
  (list of documents) formatted files

* fixed issue #337: "WaitForSync" on new collection does not work on Win/X64

* fixed issue #336: Collections REST API docs

* fixed issue #335: mmap errors due to wrong memory address calculation

* fixed issue #332: arangoimp --use-ids parameter seems to have no impact

* added option '--server.disable-authentication' for arangosh as well. No more passwd
  prompts if not needed

* fixed issue #330: session logging for arangosh

* fixed issue #329: Allow passing script file(s) as parameters for arangosh to run

* fixed issue #328: 1.1 compile warnings

* fixed issue #327: Javascript parse errors in front end


v1.1.1 (2012-12-18)
-------------------

* fixed issue #339: DELETE /_api/cursor/cursor-identifier return incollect errorNum

  The fix for this has led to a signature change of the function actions.resultNotFound().
  The meaning of parameter #3 for This function has changed from the error message string
  to the error code. The error message string is now parameter #4.
  Any client code that uses this function in custom actions must be adjusted.

* fixed issue #321: Problem upgrading arangodb 1.0.4 to 1.1.0 with Homebrew (OSX 10.8.2)

* fixed issue #230: add navigation and search for online documentation

* fixed issue #315: Strange result in PATH

* fixed issue #323: Wrong function returned in error message of AQL CHAR_LENGTH()

* fixed some log errors on startup / shutdown due to pid file handling and changing
  of directories


v1.1.0 (2012-12-05)
-------------------

* WARNING:
  arangod now performs a database version check at startup. It will look for a file
  named "VERSION" in its database directory. If the file is not present, arangod will
  perform an automatic upgrade of the database directory. This should be the normal
  case when upgrading from ArangoDB 1.0 to ArangoDB 1.1.

  If the VERSION file is present but is from an older version of ArangoDB, arangod
  will refuse to start and ask the user to run a manual upgrade first. A manual upgrade
  can be performed by starting arangod with the option `--upgrade`.

  This upgrade procedure shall ensure that users have full control over when they
  perform any updates/upgrades of their data, and can plan backups accordingly. The
  procedure also guarantees that the server is not run without any required system
  collections or with in incompatible data state.

* added AQL function DOCUMENT() to retrieve a document by its _id value

* fixed issue #311: fixed segfault on unload

* fixed issue #309: renamed stub "import" button from web interface

* fixed issue #307: added WaitForSync column in collections list in in web interface

* fixed issue #306: naming in web interface

* fixed issue #304: do not clear AQL query text input when switching tabs in
  web interface

* fixed issue #303: added documentation about usage of var keyword in web interface

* fixed issue #301: PATCH does not work in web interface

# fixed issue #269: fix make distclean & clean

* fixed issue #296: system collections not usable from AQL

* fixed issue #295: deadlock on shutdown

* added collection type label to web interface

* fixed issue #290: the web interface now disallows creating non-edges in edge collections
  when creating collections via the web interface, the collection type must also be
  specified (default is document collection)

* fixed issue #289: tab-completion does not insert any spaces

* fixed issue #282: fix escaping in web interface

* made AQL function NOT_NULL take any number of arguments. Will now return its
  first argument that is not null, or null if all arguments are null. This is downwards
  compatible.

* changed misleading AQL function name NOT_LIST() to FIRST_LIST() and slightly changed
  the behavior. The function will now return its first argument that is a list, or null
  if none of the arguments are lists.
  This is mostly downwards-compatible. The only change to the previous implementation in
  1.1-beta will happen if two arguments were passed and the 1st and 2nd arguments were
  both no lists. In previous 1.1, the 2nd argument was returned as is, but now null
  will be returned.

* add AQL function FIRST_DOCUMENT(), with same behavior as FIRST_LIST(), but working
  with documents instead of lists.

* added UPGRADING help text

* fixed issue #284: fixed Javascript errors when adding edges/vertices without own
  attributes

* fixed issue #283: AQL LENGTH() now works on documents, too

* fixed issue #281: documentation for skip lists shows wrong example

* fixed AQL optimizer bug, related to OR-combined conditions that filtered on the
  same attribute but with different conditions

* fixed issue #277: allow usage of collection names when creating edges
  the fix of this issue also implies validation of collection names / ids passed to
  the REST edge create method. edges with invalid collection ids or names in the
  "from" or "to" values will be rejected and not saved


v1.1.beta2 (2012-11-13)
-----------------------

* fixed arangoirb compilation

* fixed doxygen


v1.1.beta1 (2012-10-24)
-----------------------

* fixed AQL optimizer bug

* WARNING:
  - the user has changed from "arango" to "arangodb", the start script has changed from
    "arangod" to "arangodb", the database directory has changed from "/var/arangodb" to
    "/var/lib/arangodb" to be compliant with various Linux policies

  - In 1.1, we have introduced types for collections: regular documents go into document
    collections, and edges go into edge collections. The prefixing (db.xxx vs. edges.xxx)
    works slightly different in 1.1: edges.xxx can still be used to access collections,
    however, it will not determine the type of existing collections anymore. To create an
    edge collection 1.1, you can use db._createEdgeCollection() or edges._create().
    And there's of course also db._createDocumentCollection().
    db._create() is also still there and will create a document collection by default,
    whereas edges._create() will create an edge collection.

  - the admin web interface that was previously available via the simple URL suffix /
    is now available via a dedicated URL suffix only: /_admin/html
    The reason for this is that routing and URLs are now subject to changes by the end user,
    and only URLs parts prefixed with underscores (e.g. /_admin or /_api) are reserved
    for ArangoDB's internal usage.

* the server now handles requests with invalid Content-Length header values as follows:
  - if Content-Length is negative, the server will respond instantly with HTTP 411
    (length required)

  - if Content-Length is positive but shorter than the supplied body, the server will
    respond with HTTP 400 (bad request)

  - if Content-Length is positive but longer than the supplied body, the server will
    wait for the client to send the missing bytes. The server allows 90 seconds for this
    and will close the connection if the client does not send the remaining data

  - if Content-Length is bigger than the maximum allowed size (512 MB), the server will
    fail with HTTP 413 (request entity too large).

  - if the length of the HTTP headers is greater than the maximum allowed size (1 MB),
    the server will fail with HTTP 431 (request header fields too large)

* issue #265: allow optional base64 encoding/decoding of action response data

* issue #252: create _modules collection using arango-upgrade (note: arango-upgrade was
  finally replaced by the `--upgrade` option for arangod)

* issue #251: allow passing arbitrary options to V8 engine using new command line option:
  --javascript.v8-options. Using this option, the Harmony features or other settings in
  v8 can be enabled if the end user requires them

* issue #248: allow AQL optimizer to pull out completely uncorrelated subqueries to the
  top level, resulting in less repeated evaluation of the subquery

* upgraded to Doxygen 1.8.0

* issue #247: added AQL function MERGE_RECURSIVE

* issue #246: added clear() function in arangosh

* issue #245: Documentation: Central place for naming rules/limits inside ArangoDB

* reduced size of hash index elements by 50 %, allowing more index elements to fit in
  memory

* issue #235: GUI Shell throws Error:ReferenceError: db is not defined

* issue #229: methods marked as "under construction"

* issue #228: remove unfinished APIs (/_admin/config/*)

* having the OpenSSL library installed is now a prerequisite to compiling ArangoDB
  Also removed the --enable-ssl configure option because ssl is always required.

* added AQL functions TO_LIST, NOT_LIST

* issue #224: add optional Content-Id for batch requests

* issue #221: more documentation on AQL explain functionality. Also added
  ArangoStatement.explain() client method

* added db._createStatement() method on server as well (was previously available
  on the client only)

* issue #219: continue in case of "document not found" error in PATHS() function

* issue #213: make waitForSync overridable on specific actions

* changed AQL optimizer to use indexes in more cases. Previously, indexes might
  not have been used when in a reference expression the inner collection was
  specified last. Example: FOR u1 IN users FOR u2 IN users FILTER u1._id == u2._id
  Previously, this only checked whether an index could be used for u2._id (not
  possible). It was not checked whether an index on u1._id could be used (possible).
  Now, for expressions that have references/attribute names on both sides of the
  above as above, indexes are checked for both sides.

* issue #204: extend the CSV import by TSV and by user configurable
  separator character(s)

* issue #180: added support for batch operations

* added startup option --server.backlog-size
  this allows setting the value of the backlog for the listen() system call.
  the default value is 10, the maximum value is platform-dependent

* introduced new configure option "--enable-maintainer-mode" for
  ArangoDB maintainers. this option replaces the previous compile switches
  --with-boost-test, --enable-bison, --enable-flex and --enable-errors-dependency
  the individual configure options have been removed. --enable-maintainer-mode
  turns them all on.

* removed potentially unused configure option --enable-memfail

* fixed issue #197: HTML web interface calls /_admin/user-manager/session

* fixed issue #195: VERSION file in database directory

* fixed issue #193: REST API HEAD request returns a message body on 404

* fixed issue #188: intermittent issues with 1.0.0
  (server-side cursors not cleaned up in all cases, pthreads deadlock issue)

* issue #189: key store should use ISO datetime format bug

* issue #187: run arango-upgrade on server start (note: arango-upgrade was finally
  replaced by the `--upgrade` option for arangod)n

* fixed issue #183: strange unittest error

* fixed issue #182: manual pages

* fixed issue #181: use getaddrinfo

* moved default database directory to "/var/lib/arangodb" in accordance with
  http://www.pathname.com/fhs/pub/fhs-2.3.html

* fixed issue #179: strange text in import manual

* fixed issue #178: test for aragoimp is missing

* fixed issue #177: a misleading error message was returned if unknown variables
  were used in certain positions in an AQL query.

* fixed issue #176: explain how to use AQL from the arangosh

* issue #175: re-added hidden (and deprecated) option --server.http-port. This
  option is only there to be downwards-compatible to Arango 1.0.

* fixed issue #174: missing Documentation for `within`

* fixed issue #170: add db.<coll_name>.all().toArray() to arangosh help screen

* fixed issue #169: missing argument in Simple Queries

* added program arango-upgrade. This program must be run after installing ArangoDB
  and after upgrading from a previous version of ArangoDB. The arango-upgrade script
  will ensure all system collections are created and present in the correct state.
  It will also perform any necessary data updates.
  Note: arango-upgrade was finally replaced by the `--upgrade` option for arangod.

* issue #153: edge collection should be a flag for a collection
  collections now have a type so that the distinction between document and edge
  collections can now be done at runtime using a collection's type value.
  A collection's type can be queried in Javascript using the <collection>.type() method.

  When new collections are created using db._create(), they will be document
  collections by default. When edge._create() is called, an edge collection will be created.
  To explicitly create a collection of a specific/different type, use the methods
  _createDocumentCollection() or _createEdgeCollection(), which are available for
  both the db and the edges object.
  The Javascript objects ArangoEdges and ArangoEdgesCollection have been removed
  completely.
  All internal and test code has been adjusted for this, and client code
  that uses edges.* should also still work because edges is still there and creates
  edge collections when _create() is called.

  INCOMPATIBLE CHANGE: Client code might still need to be changed in the following aspect:
  Previously, collections did not have a type so documents and edges could be inserted
  in the same collection. This is now disallowed. Edges can only be inserted into
  edge collections now. As there were no collection types in 1.0, ArangoDB will perform
  an automatic upgrade when migrating from 1.0 to 1.1.
  The automatic upgrade will check every collection and determine its type as follows:
  - if among the first 50 documents in the collection there are documents with
    attributes "_from" and "_to", the collection is typed as an edge collection
  - if among the first 50 documents in the collection there are no documents with
    attributes "_from" and "_to", the collection is made as a document collection

* issue #150: call V8 garbage collection on server periodically

* issue #110: added support for partial updates

  The REST API for documents now offers an HTTP PATCH method to partially update
  documents. Overwriting/replacing documents is still available via the HTTP PUT method
  as before. The Javascript API in the shell also offers a new update() method in extension to
  the previously existing replace() method.


v1.0.4 (2012-11-12)
-------------------

* issue #275: strange error message in arangosh 1.0.3 at startup


v1.0.3 (2012-11-08)
-------------------

* fixed AQL optimizer bug

* issue #273: fixed segfault in arangosh on HTTP 40x

* issue #265: allow optional base64 encoding/decoding of action response data

* issue #252: _modules collection not created automatically


v1.0.2 (2012-10-22)
-------------------

* repository CentOS-X.Y moved to CentOS-X, same for Debian

* bugfix for rollback from edges

* bugfix for hash indexes

* bugfix for StringBuffer::erase_front

* added autoload for modules

* added AQL function TO_LIST


v1.0.1 (2012-09-30)
-------------------

* draft for issue #165: front-end application howto

* updated mruby to cf8fdea4a6598aa470e698e8cbc9b9b492319d

* fix for issue #190: install doesn't create log directory

* fix for issue #194: potential race condition between creating and dropping collections

* fix for issue #193: REST API HEAD request returns a message body on 404

* fix for issue #188: intermittent issues with 1.0.0

* fix for issue #163: server cannot create collection because of abandoned files

* fix for issue #150: call V8 garbage collection on server periodically


v1.0.0 (2012-08-17)
-------------------

* fix for issue #157: check for readline and ncurses headers, not only libraries


v1.0.beta4 (2012-08-15)
-----------------------

* fix for issue #152: fix memleak for barriers


v1.0.beta3 (2012-08-10)
-----------------------

* fix for issue #151: Memleak, collection data not removed

* fix for issue #149: Inconsistent port for admin interface

* fix for issue #163: server cannot create collection because of abandoned files

* fix for issue #157: check for readline and ncurses headers, not only libraries

* fix for issue #108: db.<collection>.truncate() inefficient

* fix for issue #109: added startup note about cached collection names and how to
  refresh them

* fix for issue #156: fixed memleaks in /_api/import

* fix for issue #59: added tests for /_api/import

* modified return value for calls to /_api/import: now, the attribute "empty" is
  returned as well, stating the number of empty lines in the input. Also changed the
  return value of the error code attribute ("errorNum") from 1100 ("corrupted datafile")
  to 400 ("bad request") in case invalid/unexpected JSON data was sent to the server.
  This error code is more appropriate as no datafile is broken but just input data is
  incorrect.

* fix for issue #152: Memleak for barriers

* fix for issue #151: Memleak, collection data not removed

* value of --database.maximal-journal-size parameter is now validated on startup. If
  value is smaller than the minimum value (currently 1048576), an error is thrown and
  the server will not start. Before this change, the global value of maximal journal
  size was not validated at server start, but only on collection level

* increased sleep value in statistics creation loop from 10 to 500 microseconds. This
  reduces accuracy of statistics values somewhere after the decimal points but saves
  CPU time.

* avoid additional sync() calls when writing partial shape data (attribute name data)
  to disk. sync() will still be called when the shape marker (will be written after
  the attributes) is written to disk

* issue #147: added flag --database.force-sync-shapes to force synching of shape data
  to disk. The default value is true so it is the same behavior as in version 1.0.
  if set to false, shape data is synched to disk if waitForSync for the collection is
  set to true, otherwise, shape data is not synched.

* fix for issue #145: strange issue on Travis: added epsilon for numeric comparison in
  geo index

* fix for issue #136: adjusted message during indexing

* issue #131: added timeout for HTTP keep-alive connections. The default value is 300
  seconds. There is a startup parameter server.keep-alive-timeout to configure the value.
  Setting it to 0 will disable keep-alive entirely on the server.

* fix for issue #137: AQL optimizer should use indexes for ref accesses with
  2 named attributes


v1.0.beta2 (2012-08-03)
-----------------------

* fix for issue #134: improvements for centos RPM

* fixed problem with disable-admin-interface in config file


v1.0.beta1 (2012-07-29)
-----------------------

* fixed issue #118: We need a collection "debugger"

* fixed issue #126: Access-Shaper must be cached

* INCOMPATIBLE CHANGE: renamed parameters "connect-timeout" and "request-timeout"
  for arangosh and arangoimp to "--server.connect-timeout" and "--server.request-timeout"

* INCOMPATIBLE CHANGE: authorization is now required on the server side
  Clients sending requests without HTTP authorization will be rejected with HTTP 401
  To allow backwards compatibility, the server can be started with the option
  "--server.disable-authentication"

* added options "--server.username" and "--server.password" for arangosh and arangoimp
  These parameters must be used to specify the user and password to be used when
  connecting to the server. If no password is given on the command line, arangosh/
  arangoimp will interactively prompt for a password.
  If no user name is specified on the command line, the default user "root" will be
  used.

* added startup option "--server.ssl-cipher-list" to determine which ciphers to
  use in SSL context. also added SSL_OP_CIPHER_SERVER_PREFERENCE to SSL default
  options so ciphers are tried in server and not in client order

* changed default SSL protocol to TLSv1 instead of SSLv2

* changed log-level of SSL-related messages

* added SSL connections if server is compiled with OpenSSL support. Use --help-ssl

* INCOMPATIBLE CHANGE: removed startup option "--server.admin-port".
  The new endpoints feature (see --server.endpoint) allows opening multiple endpoints
  anyway, and the distinction between admin and "other" endpoints can be emulated
  later using privileges.

* INCOMPATIBLE CHANGE: removed startup options "--port", "--server.port", and
  "--server.http-port" for arangod.
  These options have been replaced by the new "--server.endpoint" parameter

* INCOMPATIBLE CHANGE: removed startup option "--server" for arangosh and arangoimp.
  These options have been replaced by the new "--server.endpoint" parameter

* Added "--server.endpoint" option to arangod, arangosh, and arangoimp.
  For arangod, this option allows specifying the bind endpoints for the server
  The server can be bound to one or multiple endpoints at once. For arangosh
  and arangoimp, the option specifies the server endpoint to connect to.
  The following endpoint syntax is currently supported:
  - tcp://host:port or http@tcp://host:port (HTTP over IPv4)
  - tcp://[host]:port or http@tcp://[host]:port (HTTP over IPv6)
  - ssl://host:port or http@tcp://host:port (HTTP over SSL-encrypted IPv4)
  - ssl://[host]:port or http@tcp://[host]:port (HTTP over SSL-encrypted IPv6)
  - unix:///path/to/socket or http@unix:///path/to/socket (HTTP over UNIX socket)

  If no port is specified, the default port of 8529 will be used.

* INCOMPATIBLE CHANGE: removed startup options "--server.require-keep-alive" and
  "--server.secure-require-keep-alive".
  The server will now behave as follows which should be more conforming to the
  HTTP standard:
  * if a client sends a "Connection: close" header, the server will close the
    connection
  * if a client sends a "Connection: keep-alive" header, the server will not
    close the connection
  * if a client does not send any "Connection" header, the server will assume
    "keep-alive" if the request was an HTTP/1.1 request, and "close" if the
    request was an HTTP/1.0 request

* (minimal) internal optimizations for HTTP request parsing and response header
  handling

* fixed Unicode unescaping bugs for \f and surrogate pairs in BasicsC/strings.c

* changed implementation of TRI_BlockCrc32 algorithm to use 8 bytes at a time

* fixed issue #122: arangod doesn't start if <log.file> cannot be created

* fixed issue #121: wrong collection size reported

* fixed issue #98: Unable to change journalSize

* fixed issue #88: fds not closed

* fixed escaping of document data in HTML admin front end

* added HTTP basic authentication, this is always turned on

* added server startup option --server.disable-admin-interface to turn off the
  HTML admin interface

* honor server startup option --database.maximal-journal-size when creating new
  collections without specific journalsize setting. Previously, these
  collections were always created with journal file sizes of 32 MB and the
  --database.maximal-journal-size setting was ignored

* added server startup option --database.wait-for-sync to control the default
  behavior

* renamed "--unit-tests" to "--javascript.unit-tests"


v1.0.alpha3 (2012-06-30)
------------------------

* fixed issue #116: createCollection=create option doesn't work

* fixed issue #115: Compilation issue under OSX 10.7 Lion & 10.8 Mountain Lion
  (homebrew)

* fixed issue #114: image not found

* fixed issue #111: crash during "make unittests"

* fixed issue #104: client.js -> ARANGO_QUIET is not defined


v1.0.alpha2 (2012-06-24)
------------------------

* fixed issue #112: do not accept document with duplicate attribute names

* fixed issue #103: Should we cleanup the directory structure

* fixed issue #100: "count" attribute exists in cursor response with "count:
  false"

* fixed issue #84 explain command

* added new MRuby version (2012-06-02)

* added --log.filter

* cleanup of command line options:
** --startup.directory => --javascript.startup-directory
** --quite => --quiet
** --gc.interval => --javascript.gc-interval
** --startup.modules-path => --javascript.modules-path
** --action.system-directory => --javascript.action-directory
** --javascript.action-threads => removed (is now the same pool as --server.threads)

* various bug-fixes

* support for import

* added option SKIP_RANGES=1 for make unittests

* fixed several range-related assertion failures in the AQL query optimizer

* fixed AQL query optimizations for some edge cases (e.g. nested subqueries with
  invalid constant filter expressions)


v1.0.alpha1 (2012-05-28)
------------------------

Alpha Release of ArangoDB 1.0<|MERGE_RESOLUTION|>--- conflicted
+++ resolved
@@ -1,7 +1,6 @@
 v3.3.9 (xxxx-xx-xx)
 -------------------
 
-<<<<<<< HEAD
 * abort startup when using SSLv2 for a server endpoint, or when connecting with
   a client tool via an SSLv2 connection.
   
@@ -12,12 +11,11 @@
   been stopped in ArangoDB. End users that use SSLv2 for connecting to ArangoDB
   should change the protocol from SSLv2 to TLSv12 if possible, by adjusting
   the value of the `--ssl.protocol` startup option. 
-=======
+
 * fix cluster upgrading issue introduced in 3.3.8
   
   the issue made arangod crash when starting a DB server with option 
   `--database.auto-upgrade true`
->>>>>>> a9501529
 
 * fix C++ implementation of AQL ZIP function to return each distinct attribute
   name only once. The previous implementation added non-unique attribute names
