--- conflicted
+++ resolved
@@ -1,11 +1,10 @@
 v3.4.5 (XXXX-XX-XX)
 -------------------
 
-<<<<<<< HEAD
 * fixed internal issue #3757 : when restarting a follower in active failover mode,
   try an incremental sync instead of a full resync. Fixed also the case where a
   double resync was made
-=======
+
 * don't check for the presence of ArangoDB upgrades available when firing up an arangosh
   enterprise edition build
 
@@ -46,7 +45,6 @@
 
 * when restarting a follower in active failover mode, try an incremental sync instead
   of a full resync
->>>>>>> 1d653390
 
 * add "PRUNE <condition>" to AQL Traversals (internal issue #3068). This allows to early
   abort searching of unnecessary branches within a traversal.
