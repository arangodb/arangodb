<<<<<<< HEAD
v3.4.5 (2019-03-XX)
-------------------

 * agents need to be able to overwrite a compacted state with same _key
=======
v3.4.5 (XXXX-XX-XX)
-------------------

* added option `--console.history` to arangosh for controlling whether
  the command-line history should be loaded from and persisted in a file.

  The default value for this option is `true`. Setting it to `false`
  will make arangosh not load any command-line history from the history
  file, and not store the current session's history when the shell is
  exited. The command-line history will then only be available in the
  current shell session.

* display the server role when connecting arangosh against a server (e.g. 
  SINGLE, COORDINATOR)

>>>>>>> 7e1a74c6

v3.4.4 (2019-03-08)
-------------------

* follow up to fix JWT authentication in arangosh (#7530):
  also fix reconnect

* now also syncing _jobs and _queues collections in active failover mode

* fixed overflow in windows NowNanos in RocksDB

* fixed issue #8165: AQL optimizer does not pick up multiple Geo index

* when creating a new database with an initial user, set the database permission
  for this user as specified in the documentation

* Supervision fix: abort MoveShard job does not leave a lock behind,

* Supervision fix: abort MoveShard (leader) job moves forwards when point
  of no return has been reached,

* Supervision fix: abort CleanOutServer job does not leave server in
  ToBeCleanedServers,

* Supervision fix: move shard with data stopped to early due to wrong usage 
  of compare function

* Supervision fix: AddFollower only counts good followers, fixing a
  situation after a FailedLeader job could not find a new working
  follower

* Supervision fix: FailedLeader now also considers temporarily BAD
  servers as replacement followers and does not block servers which
  currently receive a new shard

* Supervision fix: Servers in ToBeCleanedServers are no longer considered
  as replacement servers

* Maintenance fix: added precondition of unchanged Plan in phase2

* Allow MoveShard from leader to a follower, thus swapping the two

* Supervision fix: Satellite collections, various fixes

* Add coordinator route for agency dump

v3.4.3 (2019-02-19)
-------------------

* fixed JS AQL query objects with empty query strings not being recognized as AQL queries

* fixed issue #8137: NULL input field generates U_ILLEGAL_ARGUMENT_ERROR

* fixed issue #8108: AQL variable - not working query since upgrade to 3.4 release

* fixed possible segfault when using COLLECT with a LIMIT and an offset

* fixed COLLECT forgetting top-level variables after 1000 rows

* fix undefined behavior when calling user-defined AQL functions from an AQL
  query via a streaming cursor

* fix broken validation of tick range in arangodump

* updated bundled curl library to version 7.63.0

* added "peakMemoryUsage" in query results figures, showing the peak memory
  usage of the executed query. In a cluster, the value contains the peak memory
  usage across all shards, but it is not summed up across shards.

* data masking: better documentation, fixed default phone number,
  changed default range to -100 and 100 for integer masking function

* fix supervision's failed server handling to transactionally create
  all failed leader/followers along


v3.4.2.1 (2019-02-01)
---------------------

* upgrade to new velocypack version


v3.4.2 (2019-01-24)
-------------------

* added configurable masking of dumped data via `arangodump` tool to obfuscate exported sensible data

* upgraded to OpenSSL 1.1.0j

* fixed an issue with AQL query IN index lookup conditions being converted into
  empty arrays when they were shared between multiple nodes of a lookup condition
  that used an IN array lookup in an OR that was multiplied due to DNF transformations

  This issue affected queries such as the following

      FILTER (... && ...) || doc.indexAttribute IN non-empty-array

* upgraded arangodb starter version to 0.14.0

* upgraded arangosync version to 0.6.2

* fixed an issue where a crashed coordinator can lead to some Foxx queue jobs
  erroneously either left hanging or being restarted

* fix issue #7903: Regression on ISO8601 string compatibility in AQL

  millisecond parts of AQL date values were limited to up to 3 digits.
  Now the length of the millisecond part is unrestricted, but the
  millisecond precision is still limited to up to 3 digits.

* fix issue #7900: Bind values of `null` are not replaced by
  empty string anymore, when toggling between json and table
  view in the web-ui.

* Use base64url to encode and decode JWT parts.

* added AQL function `CHECK_DOCUMENT` for document validity checks

* when detecting parse errors in the JSON input sent to the restore API, now
  abort with a proper error containing the problem description instead of aborting
  but hiding there was a problem.

* do not respond with an internal error in case of JSON parse errors detected
  in incoming HTTP requests

* added arangorestore option `--cleanup-duplicate-attributes` to clean up input documents
  with redundant attribute names

  Importing such documents without the option set will make arangorestore fail with an
  error, and setting the option will make the restore process clean up the input by using
  just the first specified value for each redundant attribute.

* the arangorestore options `--default-number-of-shards` and `--default-replication-factor`
  are now deprecated in favor of the much more powerful options `--number-of-shards`
  and `--replication-factor`

  The new options `--number-of-shards` and `--replication-factor` allow specifying
  default values for the number of shards and the replication factor, resp. for all
  restored collections. If specified, these default values will be used regardless
  of whether the number of shards or the replication factor values are already present
  in the metadata of the dumped collections.

  It is also possible to override the values on a per-collection level by specifying
  the options multiple times, e.g.

      --number-of-shards 2 --number-of-shards mycollection=3 --number-of-shards test=4

  The above will create all collections with 2 shards, except the collection "mycollection"
  (3 shards) and "test" (4 shards).

  By omitting the default value, it is also possible to use the number of shards/replication
  factor values from the dump for all collections but the explicitly specified ones, e.g.

      --number-of-shards mycollection=3 --number-of-shards test=4

  This will use the number of shards as specified in the dump, except for the collections
  "mycollection" and "test".

  The `--replication-factor` option works similarly.

* validate uniqueness of attribute names in AQL in cases in which it was not
  done before. When constructing AQL objects via object literals, there was
  no validation about object attribute names being unique. For example, it was
  possible to create objects with duplicate attribute names as follows:

      INSERT { a: 1, a: 2 } INTO collection

  This resulted in a document having two "a" attributes, which is obviously
  undesired. Now, when an attribute value is used multiple times, only the first
  assigned value will be used for that attribute in AQL. It is not possible to
  specify the same attribute multiple times and overwrite the attribute's value
  with by that. That means in the above example, the value of "a" will be 1,
  and not 2.
  This changes the behavior for overriding attribute values in AQL compared to
  previous versions of ArangoDB, as previous versions in some cases allowed
  duplicate attribute names in objects/documents (which is undesired) and in
  other cases used the _last_ value assigned to an attribute instead of the _first_
  value. In order to explicitly override a value in an existing object, use the
  AQL MERGE function.

  To avoid all these issues, users are encouraged to use unambiguous attribute
  names in objects/documents in AQL. Outside of AQL, specifying the same attribute
  multiple times may even result in a parse error, e.g. when sending such data
  to ArangoDB's HTTP REST API.

* fixed issue #7834: AQL Query crashes instance

* Added --server.jwt-secret-keyfile option.

* Improve single threaded performance by scheduler optimization.

* Releveling logging in maintenance

v3.4.1 (2018-12-19)
-------------------

* fixed issue #7757: Using multiple filters on nested objects produces wrong results

* fixed issue #7763: Collect after update does not execute updates

* fixed issue #7586: a running query within the user interface was not shown
  if the active view was `Running Queries` or `Slow Query History`.

* fixed issue #7749: AQL Query result changed for COLLECT used on empty data/array

* fixed a rare thread local dead lock situation in replication:
  If a follower tries to get in sync in the last steps it requires
  a lock on the leader. If the follower cancels the lock before the leader
  has succeeded with locking we can end up with one thread being deadlocked.

* fix thread shutdown in _WIN32 builds

  Previous versions used a wrong comparison logic to determine the current
  thread id when shutting down a thread, leading to threads hanging in their
  destructors on thread shutdown

* reverted accidental change to error handling in geo index

  In previous versions, if non-valid geo coordinates were contained in the
  indexed field of a document, the document was simply ignored an not indexed.
  In 3.4.0, this was accidentally changed to generate an error, which caused
  the upgrade procedure to break in some cases.

* fixed TypeError being thrown instead of validation errors when Foxx manifest
  validation fails

* make AQL REMOVE operations use less memory with the RocksDB storage engine

  the previous implementation of batch removals read everything to remove into
  memory first before carrying out the first remove operation. The new version
  will only read in about 1000 documents each time and then remove these. Queries
  such as

      FOR doc IN collection FILTER ... REMOVE doc IN collection

  will benefit from this change in terms of memory usage.

* make `--help-all` now also show all hidden program options

  Previously hidden program options were only returned when invoking arangod or
  a client tool with the cryptic `--help-.` option. Now `--help-all` simply
  retuns them as well.

  The program options JSON description returned by `--dump-options` was also
  improved as follows:

  - the new boolean attribute "dynamic" indicates whether the option has a dynamic
    default value, i.e. a value that depends on the target host capabilities or
    configuration

  - the new boolean attribute "requiresValue" indicates whether a boolean option
    requires a value of "true" or "false" when specified. If "requiresValue" is
    false, then the option can be specified without a boolean value following it,
    and the option will still be set to true, e.g. `--server.authentication` is
    identical to `--server.authentication true`.

  - the new "category" attribute will contain a value of "command" for command-like
    options, such as `--version`, `--dump-options`, `--dump-dependencies` etc.,
    and "option" for all others.

* Fixed a bug in synchroneous replication intialisation for, where a
  shard's db server is rebooted during that period

v3.4.0 (2018-12-06)
-------------------

* Add license key checking to enterprise version in Docker containers.


v3.4.0-rc.5 (2018-11-29)
------------------------

* Persist and check default language (locale) selection.
  Previously we would not check if the language (`--default-language`) had changed
  when the server was restarted. This could cause issues with indexes over text fields,
  as it will resulted in undefined behavior within RocksDB (potentially missing entries,
  corruption, etc.). Now if the language is changed, ArangoDB will print out an error
  message on startup and abort.

* fixed issue #7522: FILTER logic totally broke for my query in 3.4-rc4

* export version and storage engine in `_admin/cluster/health` for Coordinators
  and DBServers.

* restrict the total amount of data to build up in all in-memory RocksDB write buffers
  by default to a certain fraction of the available physical RAM. This helps restricting
  memory usage for the arangod process, but may have an effect on the RocksDB storage
  engine's write performance.

  In ArangoDB 3.3 the governing configuration option `--rocksdb.total-write-buffer-size`
  had a default value of `0`, which meant that the memory usage was not limited. ArangoDB
  3.4 now changes the default value to about 50% of available physical RAM, and 512MiB
  for setups with less than 4GiB of RAM.

* lower default value for `--cache.size` startup option from about 30% of physical RAM to
  about 25% percent of physical RAM.

* fix internal issue #2786: improved confirmation dialog when clicking the truncate
  button in the web UI

* Updated joi library (web UI), improved Foxx mount path validation

* disable startup warning for Linux kernel variable `vm.overcommit_memory` settings
  values of 0 or 1.
  Effectively `overcommit_memory` settings value of 0 or 1 fix two memory-allocation
  related issues with the default memory allocator used in ArangoDB release builds on
  64bit Linux.
  The issues will remain when running with an `overcommit_memory` settings value of 2,
  so this is now discouraged.
  Setting `overcommit_memory` to 0 or 1 (0 is the Linux kernel's default) fixes issues
  with increasing numbers of memory mappings for the arangod process (which may lead
  to an out-of-memory situation if the kernel's maximum number of mappings threshold
  is hit) and an increasing amount of memory that the kernel counts as "committed".
  With an `overcommit_memory` setting of 0 or 1, an arangod process may either be
  killed by the kernel's OOM killer or will die with a segfault when accessing memory
  it has allocated before but the kernel could not provide later on. This is still
  more acceptable than the kernel not providing any more memory to the process when
  there is still physical memory left, which may have occurred with an `overcommit_memory`
  setting of 2 after the arangod process had done lots of allocations.

  In summary, the recommendation for the `overcommit_memory` setting is now to set it
  to 0 or 1 (0 is kernel default) and not use 2.

* fixed Foxx complaining about valid `$schema` value in manifest.json

* fix for supervision, which started failing servers using old transient store

* fixed a bug where indexes are used in the cluster while still being
  built on the db servers

* fix move leader shard: wait until all but the old leader are in sync.
  This fixes some unstable tests.

* cluster health features more elaborate agent records

* agency's supervision edited for advertised endpoints

v3.4.0-rc.4 (2018-11-04)
------------------------

* fixed Foxx queues not retrying jobs with infinite `maxFailures`

* increase AQL query string parsing performance for queries with many (100K+) string
  values contained in the query string

* increase timeouts for inter-node communication in the cluster

* fixed undefined behavior in `/_api/import` when importing a single document went
  wrong

* replication bugfixes

* stop printing `connection class corrupted` in arangosh

 when just starting the arangosh without a connection to a server and running
 code such as `require("internal")`, the shell always printed "connection class
 corrupted", which was somewhat misleading.

* add separate option `--query.slow-streaming-threshold` for tracking slow
  streaming queries with a different timeout value

* increase maximum number of collections/shards in an AQL query from 256 to 2048

* don't rely on `_modules` collection being present and usable for arangod startup

* force connection timeout to be 7 seconds to allow libcurl time to retry lost DNS
  queries.

* fixes a routing issue within the web ui after the use of views

* fixes some graph data parsing issues in the ui, e.g. cleaning up duplicate
  edges inside the graph viewer.

* in a cluster environment, the arangod process now exits if wrong credentials
  are used during the startup process.

* added option `--rocksdb.total-write-buffer-size` to limit total memory usage
  across all RocksDB in-memory write buffers

* suppress warnings from statistics background threads such as
  `WARNING caught exception during statistics processing: Expecting Object`
  during version upgrade


v3.4.0-rc.3 (2018-10-23)
------------------------

* fixed handling of broken Foxx services

  Installation now also fails when the service encounters an error when
  executed. Upgrading or replacing with a broken service will still result
  in the broken services being installed.

* restored error pages for broken Foxx services

  Services that could not be executed will now show an error page (with helpful
  information if development mode is enabled) instead of a generic 404 response.
  Requests to the service that do not prefer HTML (i.e. not a browser window)
  will receive a JSON formatted 503 error response instead.

* added support for `force` flag when upgrading Foxx services

  Using the `force` flag when upgrading or replacing a service falls back to
  installing the service if it does not already exist.

* The order of JSON object attribute keys in JSON return values will now be
  "random" in more cases. In JSON, there is no defined order for object attribute
  keys anyway, so ArangoDB is taking the freedom to return the attribute keys in
  a non-deterministic, seemingly unordered way.

* Fixed an AQL bug where the `optimize-traversals` rule was falsely applied to
  extensions with inline expressions and thereby ignoring them

* fix side-effects of sorting larger arrays (>= 16 members) of constant literal
  values in AQL, when the array was used not only for IN-value filtering but also
  later in the query.
  The array values were sorted so the IN-value lookup could use a binary search
  instead of a linear search, but this did not take into account that the array
  could have been used elsewhere in the query, e.g. as a return value. The fix
  will create a copy of the array and sort the copy, leaving the original array
  untouched.

* disallow empty LDAP password

* fixes validation of allowed or not allowed foxx service mount paths within
  the Web UI

* The single database or single coordinator statistics in a cluster
  environment within the Web UI sometimes got called way too often.
  This caused artifacts in the graphs, which is now fixed.

* An aardvark statistics route could not collect and sum up the statistics of
  all coordinators if one of them was ahead and had more results than the others

* Web UI now checks if server statistics are enabled before it sends its first
  request to the statistics API

* fix internal issue #486: immediate deletion (right after creation) of
  a view with a link to one collection and indexed data reports failure
  but removes the link

* fix internal issue #480: link to a collection is not added to a view
  if it was already added to other view

* fix internal issues #407, #445: limit ArangoSearch memory consumption
  so that it won't cause OOM while indexing large collections

* upgraded arangodb starter version to 0.13.5

* removed undocumented `db.<view>.toArray()` function from ArangoShell

* prevent creation of collections and views with the same in cluster setups

* fixed issue #6770: document update: ignoreRevs parameter ignored

* added AQL query optimizer rules `simplify-conditions` and `fuse-filters`

* improve inter-server communication performance:
  - move all response processing off Communicator's socket management thread
  - create multiple Communicator objects with ClusterComm, route via round robin
  - adjust Scheduler threads to always be active, and have designated priorities.

* fix internal issue #2770: the Query Profiling modal dialog in the Web UI
  was slightly malformed.

* fix internal issue #2035: the Web UI now updates its indices view to check
  whether new indices exist or not.

* fix internal issue #6808: newly created databases within the Web UI did not
  appear when used Internet Explorer 11 as a browser.

* fix internal issue #2957: the Web UI was not able to display more than 1000
  documents, even when it was set to a higher amount.

* fix internal issue #2688: the Web UI's graph viewer created malformed node
  labels if a node was expanded multiple times.

* fix internal issue #2785: web ui's sort dialog sometimes got rendered, even
  if it should not.

* fix internal issue #2764: the waitForSync property of a satellite collection
  could not be changed via the Web UI

* dynamically manage libcurl's number of open connections to increase performance
  by reducing the number of socket close and then reopen cycles

* recover short server id from agency after a restart of a cluster node

  this fixes problems with short server ids being set to 0 after a node restart,
  which then prevented cursor result load-forwarding between multiple coordinators
  to work properly

  this should fix arangojs#573

* increased default timeouts in replication

  this decreases the chances of followers not getting in sync with leaders because
  of replication operations timing out

* include forward-ported diagnostic options for debugging LDAP connections

* fixed internal issue #3065: fix variable replacements by the AQL query
  optimizer in arangosearch view search conditions

  The consequence of the missing replacements was that some queries using view
  search conditions could have failed with error messages such as

  "missing variable #3 (a) for node #7 (EnumerateViewNode) while planning registers"

* fixed internal issue #1983: the Web UI was showing a deletion confirmation
  multiple times.

* Restricted usage of views in AQL, they will throw an error now
  (e.g. "FOR v, e, p IN 1 OUTBOUND @start edgeCollection, view")
  instead of failing the server.

* Allow VIEWs within the AQL "WITH" statement in cluster environment.
  This will now prepare the query for all collections linked within a view.
  (e.g. "WITH view FOR v, e, p IN OUTBOUND 'collectionInView/123' edgeCollection"
  will now be executed properly and not fail with unregistered collection any more)

* Properly check permissions for all collections linked to a view when
  instantiating an AQL query in cluster environment

* support installation of ArangoDB on Windows into directories with multibyte
  character filenames on Windows platforms that used a non-UTF8-codepage

  This was supported on other platforms before, but never worked for ArangoDB's
  Windows version

* display shard synchronization progress for collections outside of the
  `_system` database

* change memory protection settings for memory given back to by the bundled
  JEMalloc memory allocator. This avoids splitting of existing memory mappings
  due to changes of the protection settings

* added missing implementation for `DeleteRangeCF` in RocksDB WAL tailing handler

* fixed agents busy looping gossip

* handle missing `_frontend` collections gracefully

  the `_frontend` system collection is not required for normal ArangoDB operations,
  so if it is missing for whatever reason, ensure that normal operations can go
  on.


v3.4.0-rc.2 (2018-09-30)
------------------------

* upgraded arangosync version to 0.6.0

* upgraded arangodb starter version to 0.13.3

* fixed issue #6611: Properly display JSON properties of user defined foxx services
  configuration within the web UI

* improved shards display in web UI: included arrows to better visualize that
  collection name sections can be expanded and collapsed

* added nesting support for `aql` template strings

* added support for `undefined` and AQL literals to `aql.literal`

* added `aql.join` function

* fixed issue #6583: Agency node segfaults if sent an authenticated HTTP
  request is sent to its port

* fixed issue #6601: Context cancelled (never ending query)

* added more AQL query results cache inspection and control functionality

* fixed undefined behavior in AQL query result cache

* the query editor within the web UI is now catching HTTP 501 responses
  properly

* added AQL VERSION function to return the server version as a string

* added startup parameter `--cluster.advertised-endpoints`

* AQL query optimizer now makes better choices regarding indexes to use in a
  query when there are multiple competing indexes and some of them are prefixes
  of others

  In this case, the optimizer could have preferred indexes that covered less
  attributes, but it should rather pick the indexes that covered more attributes.

  For example, if there was an index on ["a"] and another index on ["a", "b"], then
  previously the optimizer may have picked the index on just ["a"] instead the
  index on ["a", "b"] for queries that used all index attributes but did range
  queries on them (e.g. `FILTER doc.a == @val1 && doc.b >= @val2`).

* Added compression for the AQL intermediate results transfer in the cluster,
  leading to less data being transferred between coordinator and database servers
  in many cases

* forward-ported a bugfix from RocksDB (https://github.com/facebook/rocksdb/pull/4386)
  that fixes range deletions (used internally in ArangoDB when dropping or truncating
  collections)

  The non-working range deletes could have triggered errors such as
  `deletion check in index drop failed - not all documents in the index have been deleted.`
  when dropping or truncating collections

* improve error messages in Windows installer

* allow retrying installation in Windows installer in case an existing database is still
  running and needs to be manually shut down before continuing with the installation

* fix database backup functionality in Windows installer

* fixed memory leak in `/_api/batch` REST handler

* `db._profileQuery()` now also tracks operations triggered when using `LIMIT`
  clauses in a query

* added proper error messages when using views as an argument to AQL functions
  (doing so triggered an `internal error` before)

* fixed return value encoding for collection ids ("cid" attribute") in REST API
  `/_api/replication/logger-follow`

* fixed dumping and restoring of views with arangodump and arangorestore

* fix replication from 3.3 to 3.4

* fixed some TLS errors that occurred when combining HTTPS/TLS transport with the
  VelocyStream protocol (VST)

  That combination could have led to spurious errors such as "TLS padding error"
  or "Tag mismatch" and connections being closed

* make synchronous replication detect more error cases when followers cannot
  apply the changes from the leader

* fixed issue #6379: RocksDB arangorestore time degeneration on dead documents

* fixed issue #6495: Document not found when removing records

* fixed undefined behavior in cluster plan-loading procedure that may have
  unintentionally modified a shared structure

* reduce overhead of function initialization in AQL COLLECT aggregate functions,
  for functions COUNT/LENGTH, SUM and AVG

  this optimization will only be noticable when the COLLECT produces many groups
  and the "hash" COLLECT variant is used

* fixed potential out-of-bounds access in admin log REST handler `/_admin/log`,
  which could have led to the server returning an HTTP 500 error

* catch more exceptions in replication and handle them appropriately

* agency endpoint updates now go through RAFT

* fixed a cleanup issue in Current when a follower was removed from Plan

* catch exceptions in MaintenanceWorker thread

* fixed a bug in cleanOutServer which could lead to a cleaned out server
  still being a follower for some shard

v3.4.0-rc.1 (2018-09-06)
------------------------

* Release Candidate for 3.4.0, please check the `ReleaseNotes/KnownIssues34.md`
  file for a list of known issues.

* upgraded bundled RocksDB version to 5.16.0

* upgraded bundled Snappy compression library to 1.1.7

* fixed issue #5941: if using breadth first search in traversals uniqueness checks
  on path (vertices and edges) have not been applied. In SmartGraphs the checks
  have been executed properly.

* added more detailed progress output to arangorestore, showing the percentage of
  how much data is restored for bigger collections plus a set of overview statistics
  after each processed collection

* added option `--rocksdb.use-file-logging` to enable writing of RocksDB's own
  informational LOG files into RocksDB's database directory.

  This option is turned off by default, but can be enabled for debugging RocksDB
  internals and performance.

* improved error messages when managing Foxx services

  Install/replace/upgrade will now provide additional information when an error
  is encountered during setup. Errors encountered during a `require` call will
  also include information about the underlying cause in the error message.

* fixed some Foxx script names being displayed incorrectly in web UI and Foxx CLI

* major revision of the maintenance feature

* added `uuidv4` and `genRandomBytes` methods to crypto module

* added `hexSlice` methods `hexWrite` to JS Buffer type

* added `Buffer.from`, `Buffer.of`, `Buffer.alloc` and `Buffer.allocUnsafe`
  for improved compatibility with Node.js

* Foxx HTTP API errors now log stacktraces

* fixed issue #5831: custom queries in the ui could not be loaded if the user
  only has read access to the _system database.

* fixed issue #6128: ArangoDb Cluster: Task moved from DBS to Coordinator

* fixed some web ui action events related to Running Queries view and Slow
  Queries History view

* fixed internal issue #2566: corrected web UI alignment of the nodes table

* fixed issue #5736: Foxx HTTP API responds with 500 error when request body
  is too short

* fixed issue #6106: Arithmetic operator type casting documentation incorrect

* The arangosh now supports the velocystream transport protocol via the schemas
  "vst+tcp://", "vst+ssl://", "vst+unix://" schemes.

* The server will no longer lowercase the input in --server.endpoint. This means
  Unix domain socket paths will now  be treated as specified, previously they were lowercased

* fixed logging of requests. A wrong log level was used

* fixed issue #5943: misplaced database ui icon and wrong cursor type were used

* fixed issue #5354: updated the web UI JSON editor, improved usability

* fixed issue #5648: fixed error message when saving unsupported document types

* fixed internal issue #2812: Cluster fails to create many indexes in parallel

* Added C++ implementation, load balancer support, and user restriction to Pregel API.

  If an execution is accessed on a different coordinator than where it was
  created, the request(s) will be forwarded to the correct coordinator. If an
  execution is accessed by a different user than the one who created it, the
  request will be denied.

* the AQL editor in the web UI now supports detailed AQL query profiling

* fixed issue #5884: Subquery nodes are no longer created on DBServers

* intermediate commits in the RocksDB engine are now only enabled in standalone AQL queries

  (not within a JS transaction), standalone truncate as well as for the "import" API

* the AQL editor in the web UI now supports GeoJSON types and is able to render them.

* fixed issue #5035: fixed a vulnerability issue within the web ui's index view

* PR #5552: add "--latency true" option to arangoimport.  Lists microsecond latency

* added `"pbkdf2"` method to `@arangodb/foxx/auth` module

* the `@arangodb/foxx/auth` module now uses a different method to generate salts,
  so salts are no longer guaranteed to be alphanumeric

* fixed internal issue #2567: the Web UI was showing the possibility to move a shard
  from a follower to the current leader

* Renamed RocksDB engine-specific statistics figure `rocksdb.block-cache-used`
  to `rocksdb.block-cache-usage` in output of `db._engineStats()`

  The new figure name is in line with the statistics that the RocksDB library
  provides in its new versions.

* Added RocksDB engine-specific statistics figures `rocksdb.block-cache-capacity`,
  `rocksdb.block-cache-pinned-usage` as well as level-specific figures
  `rocksdb.num-files-at-level` and `rocksdb.compression-ratio-at-level` in
  output of `db._engineStats()`

* Added RocksDB-engine configuration option `--rocksdb.block-align-data-blocks`

  If set to true, data blocks are aligned on lesser of page size and block size,
  which may waste some memory but may reduce the number of cross-page I/Os operations.

* Usage RocksDB format version 3 for new block-based tables

* Bugfix: The AQL syntax variants `UPDATE/REPLACE k WITH d` now correctly take
  _rev from k instead of d (when ignoreRevs is false) and ignore d._rev.

* Added C++ implementation, load balancer support, and user restriction to tasks API

  If a task is accessed on a different coordinator than where it was created,
  the request(s) will be forwarded to the correct coordinator. If a
  task is accessed by a different user than the one who created it, the request
  will be denied.

* Added load balancer support and user-restriction to async jobs API.

  If an async job is accessed on a different coordinator than where it was
  created, the request(s) will be forwarded to the correct coordinator. If a
  job is accessed by a different user than the one who created it, the request
  will be denied.

* switch default storage engine from MMFiles to RocksDB

  In ArangoDB 3.4, the default storage engine for new installations is the RocksDB
  engine. This differs to previous versions (3.2 and 3.3), in which the default
  storage engine was the MMFiles engine.

  The MMFiles engine can still be explicitly selected as the storage engine for
  all new installations. It's only that the "auto" setting for selecting the storage
  engine will now use the RocksDB engine instead of MMFiles engine.

  In the following scenarios, the effectively selected storage engine for new
  installations will be RocksDB:

  * `--server.storage-engine rocksdb`
  * `--server.storage-engine auto`
  * `--server.storage-engine` option not specified

  The MMFiles storage engine will be selected for new installations only when
  explicitly selected:

  * `--server.storage-engine mmfiles`

  On upgrade, any existing ArangoDB installation will keep its previously selected
  storage engine. The change of the default storage engine is thus only relevant
  for new ArangoDB installations and/or existing cluster setups for which new server
  nodes get added later. All server nodes in a cluster setup should use the same
  storage engine to work reliably. Using different storage engines in a cluster is
  unsupported.

* added collection.indexes() as an alias for collection.getIndexes()

* disable V8 engine and JavaScript APIs for agency nodes

* renamed MMFiles engine compactor thread from "Compactor" to "MMFilesCompactor".

  This change will be visible only on systems which allow assigning names to
  threads.

* added configuration option `--rocksdb.sync-interval`

  This option specifies interval (in milliseconds) that ArangoDB will use to
  automatically synchronize data in RocksDB's write-ahead log (WAL) files to
  disk. Automatic syncs will only be performed for not-yet synchronized data,
  and only for operations that have been executed without the *waitForSync*
  attribute.

  Automatic synchronization is performed by a background thread. The default
  sync interval is 100 milliseconds.

  Note: this option is not supported on Windows platforms. Setting the sync
  interval to a value greater 0 will produce a startup warning.

* added AQL functions `TO_BASE64`, `TO_HEX`, `ENCODE_URI_COMPONENT` and `SOUNDEX`

* PR #5857: RocksDB engine would frequently request a new DelayToken.  This caused
  excessive write delay on the next Put() call.  Alternate approach taken.

* changed the thread handling in the scheduler. `--server.maximal-threads` will be
  the maximum number of threads for the scheduler.

* The option `--server.threads` is now obsolete.

* use sparse indexes in more cases now, when it is clear that the index attribute
  value cannot be null

* introduce SingleRemoteOperationNode via "optimize-cluster-single-document-operations"
  optimizer rule, which triggers single document operations directly from the coordinator
  instead of using a full-featured AQL setup. This saves cluster roundtrips.

  Queries directly referencing the document key benefit from this:

      UPDATE {_key: '1'} WITH {foo: 'bar'} IN collection RETURN OLD

* Added load balancer support and user-restriction to cursor API.

  If a cursor is accessed on a different coordinator than where it was created,
  the requests will be forwarded to the correct coordinator. If a cursor is
  accessed by a different user than the one who created it, the request will
  be denied.

* if authentication is turned on requests to databases by users with insufficient rights
 will be answered with the HTTP forbidden (401) response.

* upgraded bundled RocksDB library version to 5.15

* added key generators `uuid` and `padded`

  The `uuid` key generator generates universally unique 128 bit keys, which are
  stored in hexadecimal human-readable format.
  The `padded` key generator generates keys of a fixed length (16 bytes) in
  ascending lexicographical sort order.

* The REST API of `/_admin/status` added: "operationMode" filed with same meaning as
  the "mode" field and field "readOnly" that has the inverted meaning of the field
  "writeOpsEnabled". The old field names will be deprecated in upcoming versions.

* added `COUNT_DISTINCT` AQL function

* make AQL optimizer rule `collect-in-cluster` optimize aggregation functions
  `AVERAGE`, `VARIANCE`, `STDDEV`, `UNIQUE`, `SORTED_UNIQUE` and `COUNT_DISTINCT`
  in a cluster by pushing parts of the aggregation onto the DB servers and only
  doing the total aggregation on the coordinator

* replace JavaScript functions FULLTEXT, NEAR, WITHIN and WITHIN_RECTANGLE with
  regular AQL subqueries via a new optimizer rule "replace-function-with-index".

* the existing "fulltext-index-optimizer" optimizer rule has been removed because its
  duty is now handled by the "replace-function-with-index" rule.

* added option "--latency true" option to arangoimport. Lists microsecond latency
  statistics on 10 second intervals.

* fixed internal issue #2256: ui, document id not showing up when deleting a document

* fixed internal issue #2163: wrong labels within foxx validation of service
  input parameters

* fixed internal issue #2160: fixed misplaced tooltips in indices view

* Added exclusive option for rocksdb collections. Modifying AQL queries can
  now set the exclusive option as well as it can be set on JavaScript transactions.

* added optimizer rule "optimize-subqueries", which makes qualifying subqueries
  return less data

  The rule fires in the following situations:
  * in case only a few results are used from a non-modifying subquery, the rule
    will add a LIMIT statement into the subquery. For example

	LET docs = (
	  FOR doc IN collection
	    FILTER ...
	    RETURN doc
	)
	RETURN docs[0]

    will be turned into

	LET docs = (
	  FOR doc IN collection
	    FILTER ...
	    LIMIT 1
	    RETURN doc
	)
	RETURN docs[0]

    Another optimization performed by this rule is to modify the result value
    of subqueries in case only the number of results is checked later. For example

	RETURN LENGTH(
	  FOR doc IN collection
	    FILTER ...
	    RETURN doc
	)

    will be turned into

	RETURN LENGTH(
	  FOR doc IN collection
	    FILTER ...
	    RETURN true
	)

  This saves copying the document data from the subquery to the outer scope and may
  enable follow-up optimizations.

* fixed Foxx queues bug when queues are created in a request handler with an
  ArangoDB authentication header

* abort startup when using SSLv2 for a server endpoint, or when connecting with
  a client tool via an SSLv2 connection.

  SSLv2 has been disabled in the OpenSSL library by default in recent versions
  because of security vulnerabilities inherent in this protocol.

  As it is not safe at all to use this protocol, the support for it has also
  been stopped in ArangoDB. End users that use SSLv2 for connecting to ArangoDB
  should change the protocol from SSLv2 to TLSv12 if possible, by adjusting
  the value of the `--ssl.protocol` startup option.

* added `overwrite` option to document insert operations to allow for easier syncing.

  This implements almost the much inquired UPSERT. In reality it is a REPSERT
  (replace/insert) because only replacement and not modification of documents
  is possible. The option does not work in cluster collections with custom
  sharding.

* added startup option `--log.escape`

  This option toggles the escaping of log output.

  If set to `true` (which is the default value), then the logging will work
  as before, and the following characters in the log output are escaped:

  * the carriage return character (hex 0d)
  * the newline character (hex 0a)
  * the tabstop character (hex 09)
  * any other characters with an ordinal value less than hex 20

  If the option is set to `false`, no characters are escaped. Characters with
  an ordinal value less than hex 20 will not be printed in this mode but will
  be replaced with a space character (hex 20).

  A side effect of turning off the escaping is that it will reduce the CPU
  overhead for the logging. However, this will only be noticable when logging
  is set to a very verbose level (e.g. debug or trace).

* increased the default values for the startup options `--javascript.gc-interval`
  from every 1000 to every 2000 requests, and for `--javascript.gc-frequency` from
  30 to 60 seconds

  This will make the V8 garbage collection run less often by default than in previous
  versions, reducing CPU load a bit and leaving more contexts available on average.

* added `/_admin/repair/distributeShardsLike` that repairs collections with
  distributeShardsLike where the shards aren't actually distributed like in the
  prototype collection, as could happen due to internal issue #1770

* Fixed issue #4271: Change the behavior of the `fullCount` option for AQL query
  cursors so that it will only take into account `LIMIT` statements on the top level
  of the query.

  `LIMIT` statements in subqueries will not have any effect on the `fullCount` results
  any more.

* We added a new geo-spatial index implementation. On the RocksDB storage engine all
  installations will need to be upgraded with `--database.auto-upgrade true`. New geo
  indexes will now only report with the type `geo` instead of `geo1` or `geo2`.
  The index types `geo1` and `geo2` are now deprecated.
  Additionally we removed the deprecated flags `constraint` and `ignoreNull` from geo
  index definitions, these fields were initially deprecated in ArangoDB 2.5

* Add revision id to RocksDB values in primary indexes to speed up replication (~10x).

* PR #5238: Create a default pacing algorithm for arangoimport to avoid TimeoutErrors
  on VMs with limited disk throughput

* Starting a cluster with coordinators and DB servers using different storage engines
  is unsupported. Doing it anyway will now produce a warning on startup

* fixed issue #4919: C++ implementation of LIKE function now matches the old and correct
  behaviour of the javascript implementation.

* added `--json` option to arangovpack, allowing to treat its input as plain JSON data
  make arangovpack work without any configuration file

* added experimental arangodb startup option `--javascript.enabled` to enable/disable the
  initialization of the V8 JavaScript engine. Only expected to work on single-servers and
  agency deployments

* pull request #5201: eliminate race scenario where handlePlanChange could run infinite times
  after an execution exceeded 7.4 second time span

* UI: fixed an unreasonable event bug within the modal view engine

* pull request #5114: detect shutdown more quickly on heartbeat thread of coordinator and
  DB servers

* fixed issue #3811: gharial api is now checking existence of `_from` and `_to` vertices
  during edge creation

* There is a new method `_profileQuery` on the database object to execute a query and
  print an explain with annotated runtime information.

* Query cursors can now be created with option `profile`, with a value of 0, 1 or 2.
  This will cause queries to include more statistics in their results and will allow tracing
  of queries.

* fixed internal issue #2147: fixed database filter in UI

* fixed internal issue #2149: number of documents in the UI is not adjusted after moving them

* fixed internal issue #2150: UI - loading a saved query does not update the list of bind
  parameters

* removed option `--cluster.my-local-info` in favor of persisted server UUIDs

  The option `--cluster.my-local-info` was deprecated since ArangoDB 3.3.

* added new collection property `cacheEnabled` which enables in-memory caching for
  documents and primary index entries. Available only when using RocksDB

* arangodump now supports `--threads` option to dump collections in parallel

* arangorestore now supports `--threads` option to restore collections in parallel

* Improvement: The AQL query planner in cluster is now a bit more clever and
  can prepare AQL queries with less network overhead.

  This should speed up simple queries in cluster mode, on complex queries it
  will most likely not show any performance effect.
  It will especially show effects on collections with a very high amount of Shards.

* removed remainders of dysfunctional `/_admin/cluster-test` and `/_admin/clusterCheckPort`
  API endpoints and removed them from documentation

* added new query option `stream` to enable streaming query execution via the
  `POST /_api/cursor` rest interface.

* fixed issue #4698: databases within the UI are now displayed in a sorted order.

* Behavior of permissions for databases and collections changed:
  The new fallback rule for databases for which an access level is not explicitly specified:
  Choose the higher access level of:
    * A wildcard database grant
    * A database grant on the `_system` database
  The new fallback rule for collections for which an access level is not explicitly specified:
  Choose the higher access level of:
    * Any wildcard access grant in the same database, or on "*/*"
    * The access level for the current database
    * The access level for the `_system` database

* fixed issue #4583: add AQL ASSERT and AQL WARN

* renamed startup option `--replication.automatic-failover` to
  `--replication.active-failover`
  using the old option name will still work in ArangoDB 3.4, but the old option
  will be removed afterwards

* index selectivity estimates for RocksDB engine are now eventually consistent

  This change addresses a previous issue where some index updates could be
  "lost" from the view of the internal selectivity estimate, leading to
  inaccurate estimates. The issue is solved now, but there can be up to a second
  or so delay before updates are reflected in the estimates.

* support `returnOld` and `returnNew` attributes for in the following HTTP REST
  APIs:

  * /_api/gharial/<graph>/vertex/<collection>
  * /_api/gharial/<graph>/edge/<collection>

  The exception from this is that the HTTP DELETE verb for these APIs does not
  support `returnOld` because that would make the existing API incompatible

* fixed internal issue #478: remove unused and undocumented REST API endpoints
  _admin/statistics/short and _admin/statistics/long

  These APIs were available in ArangoDB's REST API, but have not been called by
  ArangoDB itself nor have they been part of the documented API. They have been
  superseded by other REST APIs and were partially dysfunctional. Therefore
  these two endpoints have been removed entirely.

* fixed issue #1532: reload users on restore

* fixed internal issue #1475: when restoring a cluster dump to a single server
  ignore indexes of type primary and edge since we mustn't create them here.

* fixed internal issue #1439: improve performance of any-iterator for RocksDB

* issue #1190: added option `--create-database` for arangoimport

* UI: updated dygraph js library to version 2.1.0

* renamed arangoimp to arangoimport for consistency
  Release packages will still install arangoimp as a symlink so user scripts
  invoking arangoimp do not need to be changed

* UI: Shard distribution view now has an accordion view instead of displaying
  all shards of all collections at once.

* fixed issue #4393: broken handling of unix domain sockets in JS_Download

* added AQL function `IS_KEY`
  this function checks if the value passed to it can be used as a document key,
  i.e. as the value of the `_key` attribute

* added AQL functions `SORTED` and `SORTED_UNIQUE`

  `SORTED` will return a sorted version of the input array using AQL's internal
  comparison order
  `SORTED_UNIQUE` will do the same, but additionally removes duplicates.

* added C++ implementation for AQL functions `DATE_NOW`, `DATE_ISO8601`,
  `DATE_TIMESTAMP`, `IS_DATESTRING`, `DATE_DAYOFWEEK`, `DATE_YEAR`,
  `DATE_MONTH`, `DATE_DAY`, `DATE_HOUR`, `DATE_MINUTE`, `DATE_SECOND`,
  `DATE_MILLISECOND`, `DATE_DAYOFYEAR`, `DATE_ISOWEEK`, `DATE_LEAPYEAR`,
  `DATE_QUARTER`, `DATE_DAYS_IN_MONTH`, `DATE_ADD`, `DATE_SUBTRACT`,
  `DATE_DIFF`, `DATE_COMPARE`, `TRANSLATE` and `SHA512`

* fixed a bug where clusterinfo missed changes to plan after agency
  callback is registred for create collection

* Foxx manifest.json files can now contain a $schema key with the value
  of "http://json.schemastore.org/foxx-manifest" to improve tooling support.

* fixed agency restart from compaction without data

* fixed agency's log compaction for internal issue #2249

* only load Plan and Current from agency when actually needed


v3.3.18 (XXXX-XX-XX)
--------------------

* improved logging in case of replication errors

* recover short server id from agency after a restart of a cluster node

  this fixes problems with short server ids being set to 0 after a node restart,
  which then prevented cursor result load-forwarding between multiple coordinators
  to work properly

  this should fix arangojs#573

* increased default timeouts in replication

  this decreases the chances of followers not getting in sync with leaders because
  of replication operations timing out

* fixed internal issue #1983: the Web UI was showing a deletion confirmation
  multiple times.

* handle missing `_frontend` collections gracefully

  the `_frontend` system collection is not required for normal ArangoDB operations,
  so if it is missing for whatever reason, ensure that normal operations can go
  on.


v3.3.17 (2018-10-04)
--------------------

* upgraded arangosync version to 0.6.0

* added several advanced options for configuring and debugging LDAP connections.
  Please note that some of the following options are platform-specific and may not
  work on all platforms or with all LDAP servers reliably:

  - `--ldap.serialized`: whether or not calls into the underlying LDAP library
    should be serialized.
    This option can be used to work around thread-unsafe LDAP library functionality.
  - `--ldap.serialize-timeout`: sets the timeout value that is used when waiting to
    enter the LDAP library call serialization lock. This is only meaningful when
    `--ldap.serialized` has been set to `true`.
  - `--ldap.retries`: number of tries to attempt a connection. Setting this to values
    greater than one will make ArangoDB retry to contact the LDAP server in case no
    connection can be made initially.
  - `--ldap.restart`: whether or not the LDAP library should implicitly restart
    connections
  - `--ldap.referrals`: whether or not the LDAP library should implicitly chase
    referrals
  - `--ldap.debug`: turn on internal OpenLDAP library output (warning: will print
    to stdout).
  - `--ldap.timeout`: timeout value (in seconds) for synchronous LDAP API calls
    (a value of 0 means default timeout).
  - `--ldap.network-timeout`: timeout value (in seconds) after which network operations
    following the initial connection return in case of no activity (a value of 0 means
    default timeout).
  - `--ldap.async-connect`: whether or not the connection to the LDAP library will
    be done asynchronously.

* fixed a shutdown race in ArangoDB's logger, which could have led to some buffered
  log messages being discarded on shutdown

* display shard synchronization progress for collections outside of the
  `_system` database

* fixed issue #6611: Properly display JSON properties of user defined foxx services
  configuration within the web UI

* fixed issue #6583: Agency node segfaults if sent an authenticated HTTP request is sent to its port

* when cleaning out a leader it could happen that it became follower instead of
  being removed completely

* make synchronous replication detect more error cases when followers cannot
  apply the changes from the leader

* fix some TLS errors that occurred when combining HTTPS/TLS transport with the
  VelocyStream protocol (VST)

  That combination could have led to spurious errors such as "TLS padding error"
  or "Tag mismatch" and connections being closed

* agency endpoint updates now go through RAFT


v3.3.16 (2018-09-19)
--------------------

* fix undefined behavior in AQL query result cache

* the query editor within the web ui is now catching http 501 responses
  properly

* fixed issue #6495 (Document not found when removing records)

* fixed undefined behavior in cluster plan-loading procedure that may have
  unintentionally modified a shared structure

* reduce overhead of function initialization in AQL COLLECT aggregate functions,
  for functions COUNT/LENGTH, SUM and AVG

  this optimization will only be noticable when the COLLECT produces many groups
  and the "hash" COLLECT variant is used

* fixed potential out-of-bounds access in admin log REST handler /_admin/log,
  which could have led to the server returning an HTTP 500 error

* catch more exceptions in replication and handle them appropriately


v3.3.15 (2018-09-10)
--------------------

* fixed an issue in the "sorted" AQL COLLECT variant, that may have led to producing
  an incorrect number of results

* upgraded arangodb starter version to 0.13.3

* fixed issue #5941 if using breadth-first search in traversals uniqueness checks
  on path (vertices and edges) have not been applied. In SmartGraphs the checks
  have been executed properly.

* added more detailed progress output to arangorestore, showing the percentage of
  how much data is restored for bigger collections plus a set of overview statistics
  after each processed collection

* added option `--rocksdb.use-file-logging` to enable writing of RocksDB's own
  informational LOG files into RocksDB's database directory.

  This option is turned off by default, but can be enabled for debugging RocksDB
  internals and performance.

* improved error messages when managing Foxx services

  Install/replace/upgrade will now provide additional information when an error
  is encountered during setup. Errors encountered during a `require` call will
  also include information about the underlying cause in the error message.

* fixed some Foxx script names being displayed incorrectly in web UI and Foxx CLI

* added startup option `--query.optimizer-max-plans value`

  This option allows limiting the number of query execution plans created by the
  AQL optimizer for any incoming queries. The default value is `128`.

  By adjusting this value it can be controlled how many different query execution
  plans the AQL query optimizer will generate at most for any given AQL query.
  Normally the AQL query optimizer will generate a single execution plan per AQL query,
  but there are some cases in which it creates multiple competing plans. More plans
  can lead to better optimized queries, however, plan creation has its costs. The
  more plans are created and shipped through the optimization pipeline, the more time
  will be spent in the optimizer.

  Lowering this option's value will make the optimizer stop creating additional plans
  when it has already created enough plans.

  Note that this setting controls the default maximum number of plans to create. The
  value can still be adjusted on a per-query basis by setting the *maxNumberOfPlans*
  attribute when running a query.

  This change also lowers the default maximum number of query plans from 192 to 128.

* bug fix: facilitate faster shutdown of coordinators and db servers

* cluster nodes should retry registering in agency until successful

* fixed some web ui action events related to Running Queries view and Slow
  Queries History view

* Create a default pacing algorithm for arangoimport to avoid TimeoutErrors
  on VMs with limited disk throughput

* backport PR 6150: establish unique function to indicate when
  application is terminating and therefore network retries should not occur

* backport PR #5201: eliminate race scenario where handlePlanChange
  could run infinite times after an execution exceeded 7.4 second time span


v3.3.14 (2018-08-15)
--------------------

* upgraded arangodb starter version to 0.13.1

* Foxx HTTP API errors now log stacktraces

* fixed issue #5736: Foxx HTTP API responds with 500 error when request body
  is too short

* fixed issue #5831: custom queries in the ui could not be loaded if the user
  only has read access to the _system database.

* fixed internal issue #2566: corrected web UI alignment of the nodes table

* fixed internal issue #2869: when attaching a follower with global applier to an
  authenticated leader already existing users have not been replicated, all users
  created/modified later are replicated.

* fixed internal issue #2865: dumping from an authenticated arangodb the users have
  not been included

* fixed issue #5943: misplaced database ui icon and wrong cursor type were used

* fixed issue #5354: updated the web UI JSON editor, improved usability

* fixed issue #5648: fixed error message when saving unsupported document types

* fixed issue #6076: Segmentation fault after AQL query

  This also fixes issues #6131 and #6174

* fixed issue #5884: Subquery nodes are no longer created on DBServers

* fixed issue #6031: Broken LIMIT in nested list iterations

* fixed internal issue #2812: Cluster fails to create many indexes in parallel

* intermediate commits in the RocksDB engine are now only enabled in standalone AQL
  queries (not within a JS transaction), standalone truncate as well as for the
  "import" API

* Bug fix: race condition could request data from Agency registry that did not
  exist yet.  This caused a throw that would end the Supervision thread.
  All registry query APIs no longer throw exceptions.


v3.3.13 (2018-07-26)
--------------------

* fixed internal issue #2567: the Web UI was showing the possibility to move a
  shard from a follower to the current leader

* fixed issue #5977: Unexpected execution plan when subquery contains COLLECT

* Bugfix: The AQL syntax variants `UPDATE/REPLACE k WITH d` now correctly take
  _rev from k instead of d (when ignoreRevs is false) and ignore d._rev.

* put an upper bound on the number of documents to be scanned when using
  `db.<collection>.any()` in the RocksDB storage engine

  previous versions of ArangoDB did a scan of a random amount of documents in
  the collection, up to the total number of documents available. this produced
  a random selection with a good quality, but needed to scan half the number
  of documents in the collection on average.

  The new version will only scan up to 500 documents, so it produces a less
  random result, but will be a lot faster especially for large collections.

  The implementation of `any()` for the MMFiles engine remains unchanged. The
  MMFiles engine will pick a random document from the entire range of the
  in-memory primary index without performing scans.

* return an empty result set instead of an "out of memory" exception when
  querying the geo index with invalid (out of range) coordinates

* added load balancer support and user-restriction to cursor API.

  If a cursor is accessed on a different coordinator than where it was created,
  the requests will be forwarded to the correct coordinator. If a cursor is
  accessed by a different user than the one who created it, the request will
  be denied.

* keep failed follower in followers list in Plan.

  This increases the changes of a failed follower getting back into sync if the
  follower comes back after a short time. In this case the follower can try to
  get in sync again, which normally takes less time than seeding a completely
  new follower.

* fix assertion failure and undefined behavior in Unix domain socket connections,
  introduced by 3.3.12

* added configuration option `--rocksdb.sync-interval`

  This option specifies interval (in milliseconds) that ArangoDB will use to
  automatically synchronize data in RocksDB's write-ahead log (WAL) files to
  disk. Automatic syncs will only be performed for not-yet synchronized data,
  and only for operations that have been executed without the *waitForSync*
  attribute.

  Automatic synchronization is performed by a background thread. The default
  sync interval is 0, meaning the automatic background syncing is turned off.
  Background syncing in 3.3 is opt-in, whereas in ArangoDB 3.4 the default sync
  interval will be 100 milliseconds.

  Note: this option is not supported on Windows platforms. Setting the sync
  interval to a value greater 0 will produce a startup warning.

* fixed graph creation sometimes failing with 'edge collection
  already used in edge def' when the edge definition contained multiple vertex
  collections, despite the edge definitions being identical

* inception could get caught in a trap, where agent configuration
  version and timeout multiplier lead to incapacitated agency

* fixed issue #5827: Batch request handling incompatible with .NET's default
  ContentType format

* fixed agency's log compaction for internal issue #2249

* inspector collects additionally disk data size and storage engine statistics


v3.3.12 (2018-07-12)
--------------------

* issue #5854: RocksDB engine would frequently request a new DelayToken.  This caused
  excessive write delay on the next Put() call.  Alternate approach taken.

* fixed graph creation under some circumstances failing with 'edge collection
  already used in edge def' despite the edge definitions being identical

* fixed issue #5727: Edge document with user provided key is inserted as many
  times as the number of shards, violating the primary index

* fixed internal issue #2658: AQL modification queries did not allow `_rev`
  checking. There is now a new option `ignoreRevs` which can be set to `false`
  in order to force AQL modification queries to match revision ids before
  doing any modifications

* fixed issue #5679: Replication applier restrictions will crash synchronisation
  after initial sync

* fixed potential issue in RETURN DISTINCT CollectBlock implementation
  that led to the block producing an empty result

* changed communication tasks to use boost strands instead of locks,
  this fixes a race condition with parallel VST communication over
  SSL

* fixed agency restart from compaction without data

* fixed for agent coming back to agency with changed endpoint and
  total data loss

* more patient agency tests to allow for ASAN tests to successfully finish


v3.3.11 (2018-06-26)
--------------------

* upgraded arangosync version to 0.5.3

* upgraded arangodb starter version to 0.12.0

* fixed internal issue #2559: "unexpected document key" error when custom
  shard keys are used and the "allowUserKeys" key generator option is set
  to false

* fixed AQL DOCUMENT lookup function for documents for sharded collections with
  more than a single shard and using a custom shard key (i.e. some shard
  key attribute other than `_key`).
  The previous implementation of DOCUMENT restricted to lookup to a single
  shard in all cases, though this restriction was invalid. That lead to
  `DOCUMENT` not finding documents in cases the wrong shard was contacted. The
  fixed implementation in 3.3.11 will reach out to all shards to find the
  document, meaning it will produce the correct result, but will cause more
  cluster-internal traffic. This increase in traffic may be high if the number
  of shards is also high, because each invocation of `DOCUMENT` will have to
  contact all shards.
  There will be no performance difference for non-sharded collections or
  collections that are sharded by `_key` or that only have a single shard.

* reimplemented replication view in web UI

* fixed internal issue #2256: ui, document id not showing up when deleting a document

* fixed internal issue #2163: wrong labels within foxx validation of service
  input parameters

* fixed internal issue #2160: fixed misplaced tooltips in indices view

* added new arangoinspect client tool, to help users and customers easily collect
  information of any ArangoDB server setup, and facilitate troubleshooting for the
  ArangoDB Support Team


v3.3.10 (2018-06-04)
--------------------

* make optimizer rule "remove-filter-covered-by-index" not stop after removing
  a sub-condition from a FILTER statement, but pass the optimized FILTER
  statement again into the optimizer rule for further optimizations.
  This allows optimizing away some more FILTER conditions than before.

* allow accessing /_admin/status URL on followers too in active failover setup

* fix cluster COLLECT optimization for attributes that were in "sorted" variant of
  COLLECT and that were provided by a sorted index on the collected attribute

* apply fulltext index optimization rule for multiple fulltext searches in
  the same query

  this fixes https://stackoverflow.com/questions/50496274/two-fulltext-searches-on-arangodb-cluster-v8-is-involved

* validate `_from` and `_to` values of edges on updates consistently

* fixed issue #5400: Unexpected AQL Result

* fixed issue #5429: Frequent 'updated local foxx repository' messages

* fixed issue #5252: Empty result if FULLTEXT() is used together with LIMIT offset

* fixed issue #5035: fixed a vulnerability issue within the web ui's index view

* inception was ignoring leader's configuration


v3.3.9 (2018-05-17)
-------------------

* added `/_admin/repair/distributeShardsLike` that repairs collections with
  distributeShardsLike where the shards aren't actually distributed like in the
  prototype collection, as could happen due to internal issue #1770

* fixed Foxx queues bug when queues are created in a request handler with an
  ArangoDB authentication header

* upgraded arangosync version to 0.5.1

* upgraded arangodb starter version to 0.11.3

* fix cluster upgrading issue introduced in 3.3.8

  the issue made arangod crash when starting a DB server with option
  `--database.auto-upgrade true`

* fix C++ implementation of AQL ZIP function to return each distinct attribute
  name only once. The previous implementation added non-unique attribute names
  multiple times, which led to follow-up issues.
  Now if an attribute name occurs multiple times in the input list of attribute
  names, it will only be incorporated once into the result object, with the
  value that corresponds to the first occurrence.
  This fix also changes the V8 implementation of the ZIP function, which now
  will always return the first value for non-unique attribute names and not the
  last occurring value.

* self heal during a Foxx service install, upgrade or replace no longer breaks
  the respective operation

* make /_api/index, /_api/database and /_api/user REST handlers use the scheduler's
  internal queue, so they do not run in an I/O handling thread

* fixed issue #4919: C++ implementation of LIKE function now matches the old and
  correct behavior of the JavaScript implementation.

* added REST API endpoint /_admin/server/availability for monitoring purposes

* UI: fixed an unreasonable event bug within the modal view engine

* fixed issue #3811: gharial api is now checking existence of _from and _to vertices
  during edge creation

* fixed internal issue #2149: number of documents in the UI is not adjusted after
  moving them

* fixed internal issue #2150: UI - loading a saved query does not update the list
  of bind parameters

* fixed internal issue #2147 - fixed database filter in UI

* fixed issue #4934: Wrong used GeoIndex depending on FILTER order

* added `query` and `aql.literal` helpers to `@arangodb` module.

* remove post-sort from GatherNode in cluster AQL queries that do use indexes
  for filtering but that do not require a sorted result

  This optimization can speed up gathering data from multiple shards, because
  it allows to remove a merge sort of the individual shards' results.

* extend the already existing "reduce-extraction-to-projection" AQL optimizer
  rule for RocksDB to provide projections of up to 5 document attributes. The
  previous implementation only supported a projection for a single document
  attribute. The new implementation will extract up to 5 document attributes from
  a document while scanning a collection via an EnumerateCollectionNode.
  Additionally the new version of the optimizer rule can also produce projections
  when scanning an index via an IndexNode.
  The optimization is benefial especially for huge documents because it will copy
  out only the projected attributes from the document instead of copying the entire
  document data from the storage engine.

  When applied, the explainer will show the projected attributes in a `projections`
  remark for an EnumerateCollectionNode or IndexNode. The optimization is limited
  to the RocksDB storage engine.

* added index-only optimization for AQL queries that can satisfy the retrieval of
  all required document attributes directly from an index.

  This optimization will be triggered for the RocksDB engine if an index is used
  that covers all required attributes of the document used later on in the query.
  If applied, it will save retrieving the actual document data (which would require
  an extra lookup in RocksDB), but will instead build the document data solely
  from the index values found. It will only be applied when using up to 5 attributes
  from the document, and only if the rest of the document data is not used later
  on in the query.

  The optimization is currently available for the RocksDB engine for the index types
  primary, edge, hash, skiplist and persistent.

  If the optimization is applied, it will show up as "index only" in an AQL
  query's execution plan for an IndexNode.

* added scan-only optimization for AQL queries that iterate over collections or
  indexes and that do not need to return the actual document values.

  Not fetching the document values from the storage engine will provide a
  considerable speedup when using the RocksDB engine, but may also help a bit
  in case of the MMFiles engine. The optimization will only be applied when
  full-scanning or index-scanning a collection without refering to any of its
  documents later on, and, for an IndexNode, if all filter conditions for the
  documents of the collection are covered by the index.

  If the optimization is applied, it will show up as "scan only" in an AQL
  query's execution plan for an EnumerateCollectionNode or an IndexNode.

* extend existing "collect-in-cluster" optimizer rule to run grouping, counting
  and deduplication on the DB servers in several cases, so that the coordinator
  will only need to sum up the potentially smaller results from the individual shards.

  The following types of COLLECT queries are covered now:
  - RETURN DISTINCT expr
  - COLLECT WITH COUNT INTO ...
  - COLLECT var1 = expr1, ..., varn = exprn (WITH COUNT INTO ...), without INTO or KEEP
  - COLLECT var1 = expr1, ..., varn = exprn AGGREGATE ..., without INTO or KEEP, for
    aggregate functions COUNT/LENGTH, SUM, MIN and MAX.

* honor specified COLLECT method in AQL COLLECT options

  for example, when the user explicitly asks for the COLLECT method
  to be `sorted`, the optimizer will now not produce an alternative
  version of the plan using the hash method.

  additionally, if the user explcitly asks for the COLLECT method to
  be `hash`, the optimizer will now change the existing plan to use
  the hash method if possible instead of just creating an alternative
  plan.

  `COLLECT ... OPTIONS { method: 'sorted' }` => always use sorted method
  `COLLECT ... OPTIONS { method: 'hash' }`   => use hash if this is technically possible
  `COLLECT ...` (no options)                 => create a plan using sorted, and another plan using hash method

* added bulk document lookups for MMFiles engine, which will improve the performance
  of document lookups from an inside an index in case the index lookup produces many
  documents


v3.3.8 (2018-04-24)
-------------------

* included version of ArangoDB Starter (`arangodb` binary) updated to v0.10.11,
  see [Starter changelog](https://github.com/arangodb-helper/arangodb/blob/master/CHANGELOG.md)

* added arangod startup option `--dump-options` to print all configuration parameters
  as a JSON object

* fixed: (Enterprise only) If you restore a SmartGraph where the collections
  are still existing and are supposed to be dropped on restore we ended up in
  duplicate name error. This is now gone and the SmartGraph is correctly restored.

* fix lookups by `_id` in smart graph edge collections

* improve startup resilience in case there are datafile errors (MMFiles)

  also allow repairing broken VERSION files automatically on startup by
  specifying the option `--database.ignore-datafile-errors true`

* fix issue #4582: UI query editor now supports usage of empty string as bind parameter value

* fixed internal issue #2148: Number of documents found by filter is misleading in web UI

* added startup option `--database.required-directory-state`

  using this option it is possible to require the database directory to be
  in a specific state on startup. the options for this value are:

  - non-existing: database directory must not exist
  - existing: database directory must exist
  - empty: database directory must exist but be empty
  - populated: database directory must exist and contain specific files already
  - any: any state allowed

* field "$schema" in Foxx manifest.json files no longer produce warnings

* added `@arangodb/locals` module to expose the Foxx service context as an
  alternative to using `module.context` directly.

* `db._executeTransaction` now accepts collection objects as collections.

* supervision can be put into maintenance mode


v3.3.7 (2018-04-11)
-------------------

* added hidden option `--query.registry-ttl` to control the lifetime of cluster AQL
  query parts

* fixed internal issue #2237: AQL queries on collections with replicationFactor:
  "satellite" crashed arangod in single server mode

* fixed restore of satellite collections: replicationFactor was set to 1 during
  restore

* fixed dump and restore of smart graphs:
  a) The dump will not include the hidden shadow collections anymore, they were dumped
     accidentially and only contain duplicated data.
  b) Restore will now ignore hidden shadow collections as all data is contained
     in the smart-edge collection. You can manually include these collections from an
     old dump (3.3.5 or earlier) by using `--force`.
  c) Restore of a smart-graph will now create smart collections properly instead
     of getting into `TIMEOUT_IN_CLUSTER_OPERATION`

* fixed issue in AQL query optimizer rule "restrict-to-single-shard", which
  may have sent documents to a wrong shard in AQL INSERT queries that specified
  the value for `_key` using an expression (and not a constant value)
  Important: if you were affected by this bug in v3.3.5 it is required that you
  recreate your dataset in v3.3.6 (i.e. dumping and restoring) instead of doing
  a simple binary upgrade

* added /_admin/status HTTP API for debugging purposes

* added ArangoShell helper function for packaging all information about an
  AQL query so it can be run and analyzed elsewhere:

  query = "FOR doc IN mycollection FILTER doc.value > 42 RETURN doc";
  require("@arangodb/aql/explainer").debugDump("/tmp/query-debug-info", query);

  Entitled users can send the generated file to the ArangoDB support to facilitate
  reproduction and debugging.

* added hidden option `--server.ask-jwt-secret`. This is an internal option
  for debugging and should not be exposed to end-users.

* fix for internal issue #2215. supervision will now wait for agent to
  fully prepare before adding 10 second grace period after leadership change

* fixed internal issue #2215's FailedLeader timeout bug

v3.3.5 (2018-03-28)
-------------------

* fixed issue #4934: Wrong used GeoIndex depending on FILTER order

* make build id appear in startup log message alongside with other version info

* make AQL data modification operations that are sent to all shards and that are
  supposed to return values (i.e. `RETURN OLD` or `RETURN NEW`) not return fake
  empty result rows if the document to be updated/replaced/removed was not present
  on the target shard

* added AQL optimizer rule `restrict-to-single-shard`

  This rule will kick in if a collection operation (index lookup or data
  modification operation) will only affect a single shard, and the operation can be
  restricted to the single shard and is not applied for all shards. This optimization
  can be applied for queries that access a collection only once in the query, and that
  do not use traversals, shortest path queries and that do not access collection data
  dynamically using the `DOCUMENT`, `FULLTEXT`, `NEAR` or `WITHIN` AQL functions.
  Additionally, the optimizer will only pull off this optimization if can safely
  determine the values of all the collection's shard keys from the query, and when the
  shard keys are covered by a single index (this is always true if the shard key is
  the default `_key`)

* display missing attributes of GatherNodes in AQL explain output

* make AQL optimizer rule `undistribute-remove-after-enum-coll` fire in a few
  more cases in which it is possible

* slightly improve index selection for the RocksDB engine when there are multiple
  competing indexes with the same attribute prefixes, but different amount of
  attributes covered. In this case, the more specialized index will be preferred
  now

* fix issue #4924: removeFollower now prefers to remove the last follower(s)

* added "collect-in-cluster" optimizer rule to have COLLECT WITH COUNT queries
  without grouping being executed on the DB servers and the coordinator only summing
  up the counts from the individual shards

* fixed issue #4900: Nested FOR query uses index but ignores other filters

* properly exit v8::Context in one place where it was missing before

* added hidden option `--cluster.index-create-timeout` for controlling the
  default value of the index creation timeout in cluster
  under normal circumstances, this option does not need to be adjusted

* increase default timeout for index creation in cluster to 3600s

* fixed issue #4843: Query-Result has more Docs than the Collection itself

* fixed the behavior of ClusterInfo when waiting for current to catch
  up with plan in create collection.

* fixed issue #4827: COLLECT on edge _to field doesn't group distinct values as expected (MMFiles)


v3.3.4 (2018-03-01)
-------------------

* fix AQL `fullCount` result value in some cluster cases when it was off a bit

* fix issue #4651: Simple query taking forever until a request timeout error

* fix issue #4657: fixed incomplete content type header

* Vastly improved the Foxx Store UI

* fix issue #4677: AQL WITH with bind parameters results in "access after data-modification"
  for two independent UPSERTs

* remove unused startup option `--ldap.permissions-attribute-name`

* fix issue #4457: create /var/tmp/arangod with correct user in supervisor mode

* remove long disfunctional admin/long_echo handler

* fixed Foxx API:

  * PUT /_api/foxx/service: Respect force flag
  * PATCH /_api/foxx/service: Check whether a service under given mount exists

* internal issue #1726: supervision failed to remove multiple servers
  from health monitoring at once.

* more information from inception, why agent is activated

* fixed a bug where supervision tried to deal with shards of virtual collections

* fix internal issue #1770: collection creation using distributeShardsLike yields
  errors and did not distribute shards correctly in the following cases:
  1. If numberOfShards * replicationFactor % nrDBServers != 0
     (shards * replication is not divisible by DBServers).
  2. If there was failover / move shard case on the leading collection
     and creating the follower collection afterwards.

* fix timeout issues in replication client expiration

* added missing edge filter to neighbors-only traversals
  in case a filter condition was moved into the traverser and the traversal was
  executed in breadth-first mode and was returning each visited vertex exactly
  once, and there was a filter on the edges of the path and the resulting vertices
  and edges were not used later, the edge filter was not applied

* fixed issue #4160: Run arangod with "--database.auto-upgrade" option always crash silently without error log

* fix internal issue #1848: AQL optimizer was trying to resolve attribute accesses
  to attributes of constant object values at query compile time, but only did so far
  the very first attribute in each object

  this fixes https://stackoverflow.com/questions/48648737/beginner-bug-in-for-loops-from-objects

* fix inconvenience: If we want to start server with a non-existing
  --javascript.app-path it will now be created (if possible)

* fixed: REST API `POST _api/foxx` now returns HTTP code 201 on success, as documented.
	 returned 200 before.

* fixed: REST API `PATCH _api/foxx/dependencies` now updates the existing dependencies
	 instead of replacing them.

* fixed: Foxx upload of single javascript file. You now can upload via http-url pointing
	 to a javascript file.

* fixed issue #4395: If your foxx app includes an `APP` folder it got
	 accidently removed by selfhealing this is not the case anymore.

* fixed internal issue #1969 - command apt-get purge/remove arangodb3e was failing


v3.3.3 (2018-01-16)
-------------------

* fix issue #4272: VERSION file keeps disappearing

* fix internal issue #81: quotation marks disappeared when switching table/json
  editor in the query editor ui

* added option `--rocksdb.throttle` to control whether write-throttling is enabled
  Write-throttling is turned on by default, to reduce chances of compactions getting
  too far behind and blocking incoming writes.

* fixed issue #4308: Crash when getter for error.name throws an error (on Windows)

* UI: fixed a query editor caching and parsing issue

* Fixed internal issue #1683: fixes an UI issue where a collection name gets wrongly cached
  within the documents overview of a collection.

* Fixed an issue with the index estimates in RocksDB in the case a transaction is aborted.
  Former the index estimates were modified if the transaction commited or not.
  Now they will only be modified if the transaction commited successfully.

* UI: optimized login view for very small screen sizes

* Truncate in RocksDB will now do intermediate commits every 10.000 documents
  if truncate fails or the server crashes during this operation all deletes
  that have been commited so far are persisted.

* make the default value of `--rocksdb.block-cache-shard-bits` use the RocksDB
  default value. This will mostly mean the default number block cache shard
  bits is lower than before, allowing each shard to store more data and cause
  less evictions from block cache

* issue #4222: Permission error preventing AQL query import / export on webui

* UI: optimized error messages for invalid query bind parameter

* UI: upgraded swagger ui to version 3.9.0

* issue #3504: added option `--force-same-database` for arangorestore

  with this option set to true, it is possible to make any arangorestore attempt
  fail if the specified target database does not match the database name
  specified in the source dump's "dump.json" file. it can thus be used to
  prevent restoring data into the "wrong" database

  The option is set to `false` by default to ensure backwards-compatibility

* make the default value of `--rocksdb.block-cache-shard-bits` use the RocksDB
  default value. This will mostly mean the default number block cache shard
  bits is lower than before, allowing each shard to store more data and cause
  less evictions from block cache

* fixed issue #4255: AQL SORT consuming too much memory

* fixed incorrect persistence of RAFT vote and term


v3.3.2 (2018-01-04)
-------------------

* fixed issue #4199: Internal failure: JavaScript exception in file 'arangosh.js'
  at 98,7: ArangoError 4: Expecting type String

* fixed issue in agency supervision with a good server being left in
  failedServers

* distinguish isReady and allInSync in clusterInventory

* fixed issue #4197: AQL statement not working in 3.3.1 when upgraded from 3.2.10

* do not reuse collection ids when restoring collections from a dump, but assign new collection ids, this should prevent collection id conflicts


v3.3.1 (2017-12-28)
-------------------

* UI: displayed wrong wfs property for a collection when using RocksDB as
  storage engine

* added `--ignore-missing` option to arangoimp
  this option allows importing lines with less fields than specified in the CSV
  header line

* changed misleading error message from "no leader" to "not a leader"

* optimize usage of AQL FULLTEXT index function to a FOR loop with index
  usage in some cases
  When the optimization is applied, this especially speeds up fulltext index
  queries in the cluster

* UI: improved the behavior during collection creation in a cluster environment

* Agency lockup fixes for very small machines.

* Agency performance improvement by finer grained locking.

* Use steady_clock in agency whereever possible.

* Agency prevent Supervision thread crash.

* Fix agency integer overflow in timeout calculation.


v3.3.0 (2017-12-14)
-------------------

* release version

* added a missing try/catch block in the supervision thread


v3.3.rc8 (2017-12-12)
---------------------

* UI: fixed broken Foxx configuration keys. Some valid configuration values
  could not be edited via the ui.

* UI: pressing the return key inside a select2 box no longer triggers the modal's
  success function

* UI: coordinators and db servers are now in sorted order (ascending)


v3.3.rc7 (2017-12-07)
---------------------

* fixed issue #3741: fix terminal color output in Windows

* UI: fixed issue #3822: disabled name input field for system collections

* fixed issue #3640: limit in subquery

* fixed issue #3745: Invalid result when using OLD object with array attribute in UPSERT statement

* UI: edge collections were wrongly added to from and to vertices select box during graph creation

* UI: added not found views for documents and collections

* UI: using default user database api during database creation now

* UI: the graph viewer backend now picks one random start vertex of the
  first 1000 documents instead of calling any(). The implementation of
  "any" is known to scale bad on huge collections with RocksDB.

* UI: fixed disappearing of the navigation label in some case special case

* UI: the graph viewer now displays updated label values correctly.
  Additionally the included node/edge editor now closes automatically
  after a successful node/edge update.

* fixed issue #3917: traversals with high maximal depth take extremely long
  in planning phase.


v3.3.rc4 (2017-11-28)
---------------------

* minor bug-fixes


v3.3.rc3 (2017-11-24)
---------------------

* bug-fixes


v3.3.rc2 (2017-11-22)
---------------------

* UI: document/edge editor now remembering their modes (e.g. code or tree)

* UI: optimized error messages for invalid graph definitions. Also fixed a
  graph renderer cleanup error.

* UI: added a delay within the graph viewer while changing the colors of the
  graph. Necessary due different browser behaviour.

* added options `--encryption.keyfile` and `--encryption.key-generator` to arangodump
  and arangorestore

* UI: the graph viewer now displays updated label values correctly.
  Additionally the included node/edge editor now closes automatically
  after a successful node/edge update.

* removed `--recycle-ids` option for arangorestore

  using that option could have led to problems on the restore, with potential
  id conflicts between the originating server (the source dump server) and the
  target server (the restore server)


v3.3.rc1 (2017-11-17)
---------------------

* add readonly mode REST API

* allow compilation of ArangoDB source code with g++ 7

* upgrade minimum required g++ compiler version to g++ 5.4
  That means ArangoDB source code will not compile with g++ 4.x or g++ < 5.4 anymore.

* AQL: during a traversal if a vertex is not found. It will not print an ERROR to the log and continue
  with a NULL value, but will register a warning at the query and continue with a NULL value.
  The situation is not desired as an ERROR as ArangoDB can store edges pointing to non-existing
  vertex which is perfectly valid, but it may be a n issue on the data model, so users
  can directly see it on the query now and do not "by accident" have to check the LOG output.

* introduce `enforceReplicationFactor` attribute for creating collections:
  this optional parameter controls if the coordinator should bail out during collection
  creation if there are not enough DBServers available for the desired `replicationFactor`.

* fixed issue #3516: Show execution time in arangosh

  this change adds more dynamic prompt components for arangosh
  The following components are now available for dynamic prompts,
  settable via the `--console.prompt` option in arangosh:

  - '%t': current time as timestamp
  - '%a': elpased time since ArangoShell start in seconds
  - '%p': duration of last command in seconds
  - '%d': name of current database
  - '%e': current endpoint
  - '%E': current endpoint without protocol
  - '%u': current user

  The time a command takes can be displayed easily by starting arangosh with `--console.prompt "%p> "`.

* make the ArangoShell refill its collection cache when a yet-unknown collection
  is first accessed. This fixes the following problem:

      arangosh1> db._collections();  // shell1 lists all collections
      arangosh2> db._create("test"); // shell2 now creates a new collection 'test'
      arangosh1> db.test.insert({}); // shell1 is not aware of the collection created
				     // in shell2, so the insert will fail

* make AQL `DISTINCT` not change the order of the results it is applied on

* incremental transfer of initial collection data now can handle partial
  responses for a chunk, allowing the leader/master to send smaller chunks
  (in terms of HTTP response size) and limit memory usage

  this optimization is only active if client applications send the "offset" parameter
  in their requests to PUT `/_api/replication/keys/<id>?type=docs`

* initial creation of shards for cluster collections is now faster with
  `replicationFactor` values bigger than 1. this is achieved by an optimization
  for the case when the collection on the leader is still empty

* potential fix for issue #3517: several "filesystem full" errors in logs
  while there's a lot of disk space

* added C++ implementations for AQL function `SUBSTRING()`, `LEFT()`, `RIGHT()` and `TRIM()`

* show C++ function name of call site in ArangoDB log output

  this requires option `--log.line-number` to be set to *true*

* UI: added word wrapping to query editor

* UI: fixed wrong user attribute name validation, issue #3228

* make AQL return a proper error message in case of a unique key constraint
  violation. previously it only returned the generic "unique constraint violated"
  error message but omitted the details about which index caused the problem.

  This addresses https://stackoverflow.com/questions/46427126/arangodb-3-2-unique-constraint-violation-id-or-key

* added option `--server.local-authentication`

* UI: added user roles

* added config option `--log.color` to toggle colorful logging to terminal

* added config option `--log.thread-name` to additionally log thread names

* usernames must not start with `:role:`, added new options:
    --server.authentication-timeout
    --ldap.roles-attribute-name
    --ldap.roles-transformation
    --ldap.roles-search
    --ldap.superuser-role
    --ldap.roles-include
    --ldap.roles-exclude

* performance improvements for full collection scans and a few other operations
  in MMFiles engine

* added `--rocksdb.encryption-key-generator` for enterprise

* removed `--compat28` parameter from arangodump and replication API

  older ArangoDB versions will no longer be supported by these tools.

* increase the recommended value for `/proc/sys/vm/max_map_count` to a value
  eight times as high as the previous recommended value. Increasing the
  values helps to prevent an ArangoDB server from running out of memory mappings.

  The raised minimum recommended value may lead to ArangoDB showing some startup
  warnings as follows:

      WARNING {memory} maximum number of memory mappings per process is 65530, which seems too low. it is recommended to set it to at least 512000
      WARNING {memory} execute 'sudo sysctl -w "vm.max_map_count=512000"'

* Foxx now warns about malformed configuration/dependency names and aliases in the manifest.


v3.2.17 (XXXX-XX-XX)
--------------------

* added missing virtual destructor for MMFiles transaction data context object

* make synchronous replication detect more error cases when followers cannot
  apply the changes from the leader

* fixed undefined behavior in cluster plan-loading procedure that may have
  unintentionally modified a shared structure

* cluster nodes should retry registering in agency until successful

* fixed issue #5354: updated the ui json editor, improved usability

* fixed issue #5648: fixed error message when saving unsupported document
  types

* fixed issue #5943: misplaced database ui icon and wrong cursor type were used


v3.2.16 (2018-07-12)
--------------------

* upgraded arangodb starter version to 0.12.0

* make edge cache initialization and invalidation more portable by avoiding memset
  on non-POD types

* fixed internal issue #2256: ui, document id not showing up when deleting a document

* fixed issue #5400: Unexpected AQL Result

* Fixed issue #5035: fixed a vulnerability issue within the web ui's index view

* issue one HTTP call less per cluster AQL query

* self heal during a Foxx service install, upgrade or replace no longer breaks
  the respective operation

* inception was ignoring leader's configuration

* inception could get caught in a trap, where agent configuration
  version and timeout multiplier lead to incapacitated agency

* more patient agency tests to allow for ASAN tests to successfully finish

* fixed for agent coming back to agency with changed endpoint and
  total data loss

* fixed agency restart from compaction without data


v3.2.15 (2018-05-13)
--------------------

* upgraded arangodb starter version to 0.11.2

* make /_api/index and /_api/database REST handlers use the scheduler's internal
  queue, so they do not run in an I/O handling thread

* fixed issue #3811: gharial api is now checking existence of _from and _to vertices
  during edge creation


v3.2.14 (2018-04-20)
--------------------

* field "$schema" in Foxx manifest.json files no longer produce warnings

* added `@arangodb/locals` module to expose the Foxx service context as an
  alternative to using `module.context` directly.

* the internal implementation of REST API `/_api/simple/by-example` now uses
  C++ instead of JavaScript

* supervision can be switched to maintenance mode f.e. for rolling upgrades


v3.2.13 (2018-04-13)
--------------------

* improve startup resilience in case there are datafile errors (MMFiles)

  also allow repairing broken VERSION files automatically on startup by
  specifying the option `--database.ignore-datafile-errors true`

* fix issue #4582: UI query editor now supports usage of empty string as bind parameter value

* fix issue #4924: removeFollower now prefers to remove the last follower(s)

* fixed issue #4934: Wrong used GeoIndex depending on FILTER order

* fixed the behavior of clusterinfo when waiting for current to catch
  up with plan in create collection.

* fix for internal issue #2215. supervision will now wait for agent to
  fully prepare before adding 10 second grace period after leadership change

* fixed interal issue #2215 FailedLeader timeout bug


v3.2.12 (2018-02-27)
--------------------

* remove long disfunctional admin/long_echo handler

* fixed Foxx API:

  * PUT /_api/foxx/service: Respect force flag
  * PATCH /_api/foxx/service: Check whether a service under given mount exists

* fix issue #4457: create /var/tmp/arangod with correct user in supervisor mode

* fix internal issue #1848

  AQL optimizer was trying to resolve attribute accesses
  to attributes of constant object values at query compile time, but only did so far
  the very first attribute in each object

  this fixes https://stackoverflow.com/questions/48648737/beginner-bug-in-for-loops-from-objects

* fix inconvenience: If we want to start server with a non-existing
  --javascript.app-path it will now be created (if possible)

* fixed: REST API `POST _api/foxx` now returns HTTP code 201 on success, as documented.
	 returned 200 before.

* fixed: REST API `PATCH _api/foxx/dependencies` now updates the existing dependencies
	 instead of replacing them.

* fixed: Foxx upload of single javascript file. You now can upload via http-url pointing
	 to a javascript file.

* fixed issue #4395: If your foxx app includes an `APP` folder it got accidently removed by selfhealing
	 this is not the case anymore.

* fix internal issue 1770: collection creation using distributeShardsLike yields
  errors and did not distribute shards correctly in the following cases:
  1. If numberOfShards * replicationFactor % nrDBServers != 0
     (shards * replication is not divisible by DBServers).
  2. If there was failover / move shard case on the leading collection
     and creating the follower collection afterwards.

* fix timeout issues in replication client expiration

+ fix some inconsistencies in replication for RocksDB engine that could have led
  to some operations not being shipped from master to slave servers

* fix issue #4272: VERSION file keeps disappearing

* fix internal issue #81: quotation marks disappeared when switching table/json
  editor in the query editor ui

* make the default value of `--rocksdb.block-cache-shard-bits` use the RocksDB
  default value. This will mostly mean the default number block cache shard
  bits is lower than before, allowing each shard to store more data and cause
  less evictions from block cache

* fix issue #4393: broken handling of unix domain sockets in
  JS_Download

* fix internal bug #1726: supervision failed to remove multiple
  removed servers from health UI

* fixed internal issue #1969 - command apt-get purge/remove arangodb3e was failing

* fixed a bug where supervision tried to deal with shards of virtual collections


v3.2.11 (2018-01-17)
--------------------

* Fixed an issue with the index estimates in RocksDB in the case a transaction is aborted.
  Former the index estimates were modified if the transaction commited or not.
  Now they will only be modified if the transaction commited successfully.

* Truncate in RocksDB will now do intermediate commits every 10.000 documents
  if truncate fails or the server crashes during this operation all deletes
  that have been commited so far are persisted.

* fixed issue #4308: Crash when getter for error.name throws an error (on Windows)

* UI: fixed a query editor caching and parsing issue for arrays and objects

* Fixed internal issue #1684: Web UI: saving arrays/objects as bind parameters faulty

* Fixed internal issue #1683: fixes an UI issue where a collection name gets wrongly cached
  within the documents overview of a collection.

* issue #4222: Permission error preventing AQL query import / export on webui

* UI: optimized login view for very small screen sizes

* UI: Shard distribution view now has an accordion view instead of displaying
  all shards of all collections at once.

* UI: optimized error messages for invalid query bind parameter

* fixed missing transaction events in RocksDB asynchronous replication

* fixed issue #4255: AQL SORT consuming too much memory

* fixed issue #4199: Internal failure: JavaScript exception in file 'arangosh.js'
  at 98,7: ArangoError 4: Expecting type String

* fixed issue #3818: Foxx configuration keys cannot contain spaces (will not save)

* UI: displayed wrong "waitForSync" property for a collection when
  using RocksDB as storage engine

* prevent binding to the same combination of IP and port on Windows

* fixed incorrect persistence of RAFT vote and term


v3.2.10 (2017-12-22)
--------------------

* replication: more robust initial sync

* fixed a bug in the RocksDB engine that would prevent recalculated
  collection counts to be actually stored

* fixed issue #4095: Inconsistent query execution plan

* fixed issue #4056: Executing empty query causes crash

* fixed issue #4045: Out of memory in `arangorestore` when no access
  rights to dump files

* fixed issue #3031: New Graph: Edge definitions with edges in
  fromCollections and toCollections

* fixed issue #2668: UI: when following wrong link from edge to vertex in
  nonexisting collection misleading error is printed

* UI: improved the behavior during collection creation in a cluster environment

* UI: the graph viewer backend now picks one random start vertex of the
  first 1000 documents instead of calling any(). The implementation of
  any is known to scale bad on huge collections with rocksdb.

* fixed snapshots becoming potentially invalid after intermediate commits in
  the RocksDB engine

* backport agency inquire API changes

* fixed issue #3822: Field validation error in ArangoDB UI - Minor

* UI: fixed disappearing of the navigation label in some cases

* UI: fixed broken foxx configuration keys. Some valid configuration values
  could not be edited via the ui.

* fixed issue #3640: limit in subquery

* UI: edge collections were wrongly added to from and to vertices select
  box during graph creation

* fixed issue #3741: fix terminal color output in Windows

* fixed issue #3917: traversals with high maximal depth take extremely long
  in planning phase.

* fix equality comparison for MMFiles documents in AQL functions UNIQUE
  and UNION_DISTINCT


v3.2.9 (2017-12-04)
-------------------

* under certain conditions, replication could stop. Now fixed by adding an
  equality check for requireFromPresent tick value

* fixed locking for replication context info in RocksDB engine
  this fixes undefined behavior when parallel requests are made to the
  same replication context

* UI: added not found views for documents and collections

* fixed issue #3858: Foxx queues stuck in 'progress' status

* allow compilation of ArangoDB source code with g++ 7

* fixed issue #3224: Issue in the Foxx microservices examples

* fixed a deadlock in user privilege/permission change routine

* fixed a deadlock on server shutdown

* fixed some collection locking issues in MMFiles engine

* properly report commit errors in AQL write queries to the caller for the
  RocksDB engine

* UI: optimized error messages for invalid graph definitions. Also fixed a
  graph renderer cleanrenderer cleanup error.

* UI: document/edge editor now remembering their modes (e.g. code or tree)

* UI: added a delay within the graph viewer while changing the colors of the
  graph. Necessary due different browser behaviour.

* fix removal of failed cluster nodes via web interface

* back port of ClusterComm::wait fix in devel
  among other things this fixes too eager dropping of other followers in case
  one of the followers does not respond in time

* transact interface in agency should not be inquired as of now

* inquiry tests and blocking of inquiry on AgencyGeneralTransaction

v3.2.8 (2017-11-18)
-------------------

* fixed a race condition occuring when upgrading via linux package manager

* fixed authentication issue during replication


v3.2.7 (2017-11-13)
-------------------

* Cluster customers, which have upgraded from 3.1 to 3.2 need to upgrade
  to 3.2.7. The cluster supervision is otherwise not operational.

* Fixed issue #3597: AQL with path filters returns unexpected results
  In some cases breadth first search in combination with vertex filters
  yields wrong result, the filter was not applied correctly.

* fixed some undefined behavior in some internal value caches for AQL GatherNodes
  and SortNodes, which could have led to sorted results being effectively not
  correctly sorted.

* make the replication applier for the RocksDB engine start automatically after a
  restart of the server if the applier was configured with its `autoStart` property
  set to `true`. previously the replication appliers were only automatically restarted
  at server start for the MMFiles engine.

* fixed arangodump batch size adaptivity in cluster mode and upped default batch size
  for arangodump

  these changes speed up arangodump in cluster context

* smart graphs now return a proper inventory in response to replication inventory
  requests

* fixed issue #3618: Inconsistent behavior of OR statement with object bind parameters

* only users with read/write rights on the "_system" database can now execute
  "_admin/shutdown" as well as modify properties of the write-ahead log (WAL)

* increase default maximum number of V8 contexts to at least 16 if not explicitly
  configured otherwise.
  the procedure for determining the actual maximum value of V8 contexts is unchanged
  apart from the value `16` and works as follows:
  - if explicitly set, the value of the configuration option `--javascript.v8-contexts`
    is used as the maximum number of V8 contexts
  - when the option is not set, the maximum number of V8 contexts is determined
    by the configuration option `--server.threads` if that option is set. if
    `--server.threads` is not set, then the maximum number of V8 contexts is the
    server's reported hardware concurrency (number of processors visible
    to the arangod process). if that would result in a maximum value of less than 16
    in any of these two cases, then the maximum value will be increased to 16.

* fixed issue #3447: ArangoError 1202: AQL: NotFound: (while executing) when
  updating collection

* potential fix for issue #3581: Unexpected "rocksdb unique constraint
  violated" with unique hash index

* fixed geo index optimizer rule for geo indexes with a single (array of coordinates)
  attribute.

* improved the speed of the shards overview in cluster (API endpoint /_api/cluster/shardDistribution API)
  It is now guaranteed to return after ~2 seconds even if the entire cluster is unresponsive.

* fix agency precondition check for complex objects
  this fixes issues with several CAS operations in the agency

* several fixes for agency restart and shutdown

* the cluster-internal representation of planned collection objects is now more
  lightweight than before, using less memory and not allocating any cache for indexes
  etc.

* fixed issue #3403: How to kill long running AQL queries with the browser console's
  AQL (display issue)

* fixed issue #3549: server reading ENGINE config file fails on common standard
  newline character

* UI: fixed error notifications for collection modifications

* several improvements for the truncate operation on collections:

  * the timeout for the truncate operation was increased in cluster mode in
    order to prevent too frequent "could not truncate collection" errors

  * after a truncate operation, collections in MMFiles still used disk space.
    to reclaim disk space used by truncated collection, the truncate actions
    in the web interface and from the ArangoShell now issue an extra WAL flush
    command (in cluster mode, this command is also propagated to all servers).
    the WAL flush allows all servers to write out any pending operations into the
    datafiles of the truncated collection. afterwards, a final journal rotate
    command is sent, which enables the compaction to entirely remove all datafiles
    and journals for the truncated collection, so that all disk space can be
    reclaimed

  * for MMFiles a special method will be called after a truncate operation so that
    all indexes of the collection can free most of their memory. previously some
    indexes (hash and skiplist indexes) partially kept already allocated memory
    in order to avoid future memory allocations

  * after a truncate operation in the RocksDB engine, an additional compaction
    will be triggered for the truncated collection. this compaction removes all
    deletions from the key space so that follow-up scans over the collection's key
    range do not have to filter out lots of already-removed values

  These changes make truncate operations potentially more time-consuming than before,
  but allow for memory/disk space savings afterwards.

* enable JEMalloc background threads for purging and returning unused memory
  back to the operating system (Linux only)

  JEMalloc will create its background threads on demand. The number of background
  threads is capped by the number of CPUs or active arenas. The background threads run
  periodically and purge unused memory pages, allowing memory to be returned to the
  operating system.

  This change will make the arangod process create several additional threads.
  It is accompanied by an increased `TasksMax` value in the systemd service configuration
  file for the arangodb3 service.

* upgraded bundled V8 engine to bugfix version v5.7.492.77

  this upgrade fixes a memory leak in upstream V8 described in
  https://bugs.chromium.org/p/v8/issues/detail?id=5945 that will result in memory
  chunks only getting uncommitted but not unmapped


v3.2.6 (2017-10-26)
-------------------

* UI: fixed event cleanup in cluster shards view

* UI: reduced cluster dashboard api calls

* fixed a permission problem that prevented collection contents to be displayed
  in the web interface

* removed posix_fadvise call from RocksDB's PosixSequentialFile::Read(). This is
  consistent with Facebook PR 2573 (#3505)

  this fix should improve the performance of the replication with the RocksDB
  storage engine

* allow changing of collection replication factor for existing collections

* UI: replicationFactor of a collection is now changeable in a cluster
  environment

* several fixes for the cluster agency

* fixed undefined behavior in the RocksDB-based geo index

* fixed Foxxmaster failover

* purging or removing the Debian/Ubuntu arangodb3 packages now properly stops
  the arangod instance before actuallying purging or removing


v3.2.5 (2017-10-16)
-------------------

* general-graph module and _api/gharial now accept cluster options
  for collection creation. It is now possible to set replicationFactor and
  numberOfShards for all collections created via this graph object.
  So adding a new collection will not result in a singleShard and
  no replication anymore.

* fixed issue #3408: Hard crash in query for pagination

* minimum number of V8 contexts in console mode must be 2, not 1. this is
  required to ensure the console gets one dedicated V8 context and all other
  operations have at least one extra context. This requirement was not enforced
  anymore.

* fixed issue #3395: AQL: cannot instantiate CollectBlock with undetermined
  aggregation method

* UI: fixed wrong user attribute name validation, issue #3228

* fix potential overflow in CRC marker check when a corrupted CRC marker
  is found at the very beginning of an MMFiles datafile

* UI: fixed unresponsive events in cluster shards view

* Add statistics about the V8 context counts and number of available/active/busy
  threads we expose through the server statistics interface.


v3.2.4 (2017-09-26)
-------------------

* UI: no default index selected during index creation

* UI: added replicationFactor option during SmartGraph creation

* make the MMFiles compactor perform less writes during normal compaction
  operation

  This partially fixes issue #3144

* make the MMFiles compactor configurable

  The following options have been added:

* `--compaction.db-sleep-time`: sleep interval between two compaction runs
    (in s)
  * `--compaction.min-interval"`: minimum sleep time between two compaction
     runs (in s)
  * `--compaction.min-small-data-file-size`: minimal filesize threshold
    original datafiles have to be below for a compaction
  * `--compaction.dead-documents-threshold`: minimum unused count of documents
    in a datafile
  * `--compaction.dead-size-threshold`: how many bytes of the source data file
    are allowed to be unused at most
  * `--compaction.dead-size-percent-threshold`: how many percent of the source
    datafile should be unused at least
  * `--compaction.max-files`: Maximum number of files to merge to one file
  * `--compaction.max-result-file-size`: how large may the compaction result
    file become (in bytes)
  * `--compaction.max-file-size-factor`: how large the resulting file may
    be in comparison to the collection's `--database.maximal-journal-size' setting`

* fix downwards-incompatibility in /_api/explain REST handler

* fix Windows implementation for fs.getTempPath() to also create a
  sub-directory as we do on linux

* fixed a multi-threading issue in cluster-internal communication

* performance improvements for traversals and edge lookups

* removed internal memory zone handling code. the memory zones were a leftover
  from the early ArangoDB days and did not provide any value in the current
  implementation.

* (Enterprise only) added `skipInaccessibleCollections` option for AQL queries:
  if set, AQL queries (especially graph traversals) will treat collections to
  which a user has no access rights to as if these collections were empty.

* adjusted scheduler thread handling to start and stop less threads in
  normal operations

* leader-follower replication catchup code has been rewritten in C++

* early stage AQL optimization now also uses the C++ implementations of
  AQL functions if present. Previously it always referred to the JavaScript
  implementations and ignored the C++ implementations. This change gives
  more flexibility to the AQL optimizer.

* ArangoDB tty log output is now colored for log messages with levels
  FATAL, ERR and WARN.

* changed the return values of AQL functions `REGEX_TEST` and `REGEX_REPLACE`
  to `null` when the input regex is invalid. Previous versions of ArangoDB
  partly returned `false` for invalid regexes and partly `null`.

* added `--log.role` option for arangod

  When set to `true`, this option will make the ArangoDB logger print a single
  character with the server's role into each logged message. The roles are:

  - U: undefined/unclear (used at startup)
  - S: single server
  - C: coordinator
  - P: primary
  - A: agent

  The default value for this option is `false`, so no roles will be logged.


v3.2.3 (2017-09-07)
-------------------

* fixed issue #3106: orphan collections could not be registered in general-graph module

* fixed wrong selection of the database inside the internal cluster js api

* added startup option `--server.check-max-memory-mappings` to make arangod check
  the number of memory mappings currently used by the process and compare it with
  the maximum number of allowed mappings as determined by /proc/sys/vm/max_map_count

  The default value is `true`, so the checks will be performed. When the current
  number of mappings exceeds 90% of the maximum number of mappings, the creation
  of further V8 contexts will be deferred.

  Note that this option is effective on Linux systems only.

* arangoimp now has a `--remove-attribute` option

* added V8 context lifetime control options
  `--javascript.v8-contexts-max-invocations` and `--javascript.v8-contexts-max-age`

  These options allow specifying after how many invocations a used V8 context is
  disposed, or after what time a V8 context is disposed automatically after its
  creation. If either of the two thresholds is reached, an idl V8 context will be
  disposed.

  The default value of `--javascript.v8-contexts-max-invocations` is 0, meaning that
  the maximum number of invocations per context is unlimited. The default value
  for `--javascript.v8-contexts-max-age` is 60 seconds.

* fixed wrong UI cluster health information

* fixed issue #3070: Add index in _jobs collection

* fixed issue #3125: HTTP Foxx API JSON parsing

* fixed issue #3120: Foxx queue: job isn't running when server.authentication = true

* fixed supervision failure detection and handling, which happened with simultaneous
  agency leadership change


v3.2.2 (2017-08-23)
-------------------

* make "Rebalance shards" button work in selected database only, and not make
  it rebalance the shards of all databases

* fixed issue #2847: adjust the response of the DELETE `/_api/users/database/*` calls

* fixed issue #3075: Error when upgrading arangoDB on linux ubuntu 16.04

* fixed a buffer overrun in linenoise console input library for long input strings

* increase size of the linenoise input buffer to 8 KB

* abort compilation if the detected GCC or CLANG isn't in the range of compilers
  we support

* fixed spurious cluster hangups by always sending AQL-query related requests
  to the correct servers, even after failover or when a follower drops

  The problem with the previous shard-based approach was that responsibilities
  for shards may change from one server to another at runtime, after the query
  was already instanciated. The coordinator and other parts of the query then
  sent further requests for the query to the servers now responsible for the
  shards.
  However, an AQL query must send all further requests to the same servers on
  which the query was originally instanciated, even in case of failover.
  Otherwise this would potentially send requests to servers that do not know
  about the query, and would also send query shutdown requests to the wrong
  servers, leading to abandoned queries piling up and using resources until
  they automatically time out.

* fixed issue with RocksDB engine acquiring the collection count values too
  early, leading to the collection count values potentially being slightly off
  even in exclusive transactions (for which the exclusive access should provide
  an always-correct count value)

* fixed some issues in leader-follower catch-up code, specifically for the
  RocksDB engine

* make V8 log fatal errors to syslog before it terminates the process.
  This change is effective on Linux only.

* fixed issue with MMFiles engine creating superfluous collection journals
  on shutdown

* fixed issue #3067: Upgrade from 3.2 to 3.2.1 reset autoincrement keys

* fixed issue #3044: ArangoDB server shutdown unexpectedly

* fixed issue #3039: Incorrect filter interpretation

* fixed issue #3037: Foxx, internal server error when I try to add a new service

* improved MMFiles fulltext index document removal performance
  and fulltext index query performance for bigger result sets

* ui: fixed a display bug within the slow and running queries view

* ui: fixed a bug when success event triggers twice in a modal

* ui: fixed the appearance of the documents filter

* ui: graph vertex collections not restricted to 10 anymore

* fixed issue #2835: UI detection of JWT token in case of server restart or upgrade

* upgrade jemalloc version to 5.0.1

  This fixes problems with the memory allocator returing "out of memory" when
  calling munmap to free memory in order to return it to the OS.

  It seems that calling munmap on Linux can increase the number of mappings, at least
  when a region is partially unmapped. This can lead to the process exceeding its
  maximum number of mappings, and munmap and future calls to mmap returning errors.

  jemalloc version 5.0.1 does not have the `--enable-munmap` configure option anymore,
  so the problem is avoided. To return memory to the OS eventually, jemalloc 5's
  background purge threads are used on Linux.

* fixed issue #2978: log something more obvious when you log a Buffer

* fixed issue #2982: AQL parse error?

* fixed issue #3125: HTTP Foxx API Json parsing

v3.2.1 (2017-08-09)
-------------------

* added C++ implementations for AQL functions `LEFT()`, `RIGHT()` and `TRIM()`

* fixed docs for issue #2968: Collection _key autoincrement value increases on error

* fixed issue #3011: Optimizer rule reduce-extraction-to-projection breaks queries

* Now allowing to restore users in a sharded environment as well
  It is still not possible to restore collections that are sharded
  differently than by _key.

* fixed an issue with restoring of system collections and user rights.
  It was not possible to restore users into an authenticated server.

* fixed issue #2977: Documentation for db._createDatabase is wrong

* ui: added bind parameters to slow query history view

* fixed issue #1751: Slow Query API should provide bind parameters, webui should display them

* ui: fixed a bug when moving multiple documents was not possible

* fixed docs for issue #2968: Collection _key autoincrement value increases on error

* AQL CHAR_LENGTH(null) returns now 0. Since AQL TO_STRING(null) is '' (string of length 0)

* ui: now supports single js file upload for Foxx services in addition to zip files

* fixed a multi-threading issue in the agency when callElection was called
  while the Supervision was calling updateSnapshot

* added startup option `--query.tracking-with-bindvars`

  This option controls whether the list of currently running queries
  and the list of slow queries should contain the bind variables used
  in the queries or not.

  The option can be changed at runtime using the commands

      // enables tracking of bind variables
      // set to false to turn tracking of bind variables off
      var value = true;
      require("@arangodb/aql/queries").properties({
	trackBindVars: value
      });

* index selectivity estimates are now available in the cluster as well

* fixed issue #2943: loadIndexesIntoMemory not returning the same structure
  as the rest of the collection APIs

* fixed issue #2949: ArangoError 1208: illegal name

* fixed issue #2874: Collection properties do not return `isVolatile`
  attribute

* potential fix for issue #2939: Segmentation fault when starting
  coordinator node

* fixed issue #2810: out of memory error when running UPDATE/REPLACE
  on medium-size collection

* fix potential deadlock errors in collector thread

* disallow the usage of volatile collections in the RocksDB engine
  by throwing an error when a collection is created with attribute
  `isVolatile` set to `true`.
  Volatile collections are unsupported by the RocksDB engine, so
  creating them should not succeed and silently create a non-volatile
  collection

* prevent V8 from issuing SIGILL instructions when it runs out of memory

  Now arangod will attempt to log a FATAL error into its logfile in case V8
  runs out of memory. In case V8 runs out of memory, it will still terminate the
  entire process. But at least there should be something in the ArangoDB logs
  indicating what the problem was. Apart from that, the arangod process should
  now be exited with SIGABRT rather than SIGILL as it shouldn't return into the
  V8 code that aborted the process with `__builtin_trap`.

  this potentially fixes issue #2920: DBServer crashing automatically post upgrade to 3.2

* Foxx queues and tasks now ensure that the scripts in them run with the same
  permissions as the Foxx code who started the task / queue

* fixed issue #2928: Offset problems

* fixed issue #2876: wrong skiplist index usage in edge collection

* fixed issue #2868: cname missing from logger-follow results in rocksdb

* fixed issue #2889: Traversal query using incorrect collection id

* fixed issue #2884: AQL traversal uniqueness constraints "propagating" to other traversals? Weird results

* arangoexport: added `--query` option for passing an AQL query to export the result

* fixed issue #2879: No result when querying for the last record of a query

* ui: allows now to edit default access level for collections in database
  _system for all users except the root user.

* The _users collection is no longer accessible outside the arngod process, _queues is always read-only

* added new option "--rocksdb.max-background-jobs"

* removed options "--rocksdb.max-background-compactions", "--rocksdb.base-background-compactions" and "--rocksdb.max-background-flushes"

* option "--rocksdb.compaction-read-ahead-size" now defaults to 2MB

* change Windows build so that RocksDB doesn't enforce AVX optimizations by default
  This fixes startup crashes on servers that do not have AVX CPU extensions

* speed up RocksDB secondary index creation and dropping

* removed RocksDB note in Geo index docs


v3.2.0 (2017-07-20)
-------------------

* fixed UI issues

* fixed multi-threading issues in Pregel

* fixed Foxx resilience

* added command-line option `--javascript.allow-admin-execute`

  This option can be used to control whether user-defined JavaScript code
  is allowed to be executed on server by sending via HTTP to the API endpoint
  `/_admin/execute`  with an authenticated user account.
  The default value is `false`, which disables the execution of user-defined
  code. This is also the recommended setting for production. In test environments,
  it may be convenient to turn the option on in order to send arbitrary setup
  or teardown commands for execution on the server.


v3.2.beta6 (2017-07-18)
-----------------------

* various bugfixes


v3.2.beta5 (2017-07-16)
-----------------------

* numerous bugfixes


v3.2.beta4 (2017-07-04)
-----------------------

* ui: fixed document view _from and _to linking issue for special characters

* added function `db._parse(query)` for parsing an AQL query and returning information about it

* fixed one medium priority and two low priority security user interface
  issues found by owasp zap.

* ui: added index deduplicate options

* ui: fixed renaming of collections for the rocksdb storage engine

* documentation and js fixes for secondaries

* RocksDB storage format was changed, users of the previous beta/alpha versions
  must delete the database directory and re-import their data

* enabled permissions on database and collection level

* added and changed some user related REST APIs
    * added `PUT /_api/user/{user}/database/{database}/{collection}` to change collection permission
    * added `GET /_api/user/{user}/database/{database}/{collection}`
    * added optional `full` parameter to the `GET /_api/user/{user}/database/` REST call

* added user functions in the arangoshell `@arangodb/users` module
    * added `grantCollection` and `revokeCollection` functions
    * added `permission(user, database, collection)` to retrieve collection specific rights

* added "deduplicate" attribute for array indexes, which controls whether inserting
  duplicate index values from the same document into a unique array index will lead to
  an error or not:

      // with deduplicate = true, which is the default value:
      db._create("test");
      db.test.ensureIndex({ type: "hash", fields: ["tags[*]"], deduplicate: true });
      db.test.insert({ tags: ["a", "b"] });
      db.test.insert({ tags: ["c", "d", "c"] }); // will work, because deduplicate = true
      db.test.insert({ tags: ["a"] }); // will fail

      // with deduplicate = false
      db._create("test");
      db.test.ensureIndex({ type: "hash", fields: ["tags[*]"], deduplicate: false });
      db.test.insert({ tags: ["a", "b"] });
      db.test.insert({ tags: ["c", "d", "c"] }); // will not work, because deduplicate = false
      db.test.insert({ tags: ["a"] }); // will fail

  The "deduplicate" attribute is now also accepted by the index creation HTTP
  API endpoint POST /_api/index and is returned by GET /_api/index.

* added optimizer rule "remove-filters-covered-by-traversal"

* Debian/Ubuntu installer: make messages about future package upgrades more clear

* fix a hangup in VST

  The problem happened when the two first chunks of a VST message arrived
  together on a connection that was newly switched to VST.

* fix deletion of outdated WAL files in RocksDB engine

* make use of selectivity estimates in hash, skiplist and persistent indexes
  in RocksDB engine

* changed VM overcommit recommendation for user-friendliness

* fix a shutdown bug in the cluster: a destroyed query could still be active

* do not terminate the entire server process if a temp file cannot be created
  (Windows only)

* fix log output in the front-end, it stopped in case of too many messages


v3.2.beta3 (2017-06-27)
-----------------------

* numerous bugfixes


v3.2.beta2 (2017-06-20)
-----------------------

* potentially fixed issue #2559: Duplicate _key generated on insertion

* fix invalid results (too many) when a skipping LIMIT was used for a
  traversal. `LIMIT x` or `LIMIT 0, x` were not affected, but `LIMIT s, x`
  may have returned too many results

* fix races in SSL communication code

* fix invalid locking in JWT authentication cache, which could have
  crashed the server

* fix invalid first group results for sorted AQL COLLECT when LIMIT
  was used

* fix potential race, which could make arangod hang on startup

* removed `exception` field from transaction error result; users should throw
  explicit `Error` instances to return custom exceptions (addresses issue #2561)

* fixed issue #2613: Reduce log level when Foxx manager tries to self heal missing database

* add a read only mode for users and collection level authorization

* removed `exception` field from transaction error result; users should throw
  explicit `Error` instances to return custom exceptions (addresses issue #2561)

* fixed issue #2677: Foxx disabling development mode creates non-deterministic service bundle

* fixed issue #2684: Legacy service UI not working


v3.2.beta1 (2017-06-12)
-----------------------

* provide more context for index errors (addresses issue #342)

* arangod now validates several OS/environment settings on startup and warns if
  the settings are non-ideal. Most of the checks are executed on Linux systems only.

* fixed issue #2515: The replace-or-with-in optimization rule might prevent use of indexes

* added `REGEX_REPLACE` AQL function

* the RocksDB storage format was changed, users of the previous alpha versions
  must delete the database directory and re-import their data

* added server startup option `--query.fail-on-warning`

  setting this option to `true` will abort any AQL query with an exception if
  it causes a warning at runtime. The value can be overridden per query by
  setting the `failOnWarning` attribute in a query's options.

* added --rocksdb.num-uncompressed-levels to adjust number of non-compressed levels

* added checks for memory managment and warn (i. e. if hugepages are enabled)

* set default SSL cipher suite string to "HIGH:!EXPORT:!aNULL@STRENGTH"

* fixed issue #2469: Authentication = true does not protect foxx-routes

* fixed issue #2459: compile success but can not run with rocksdb

* `--server.maximal-queue-size` is now an absolute maximum. If the queue is
  full, then 503 is returned. Setting it to 0 means "no limit".

* (Enterprise only) added authentication against an LDAP server

* fixed issue #2083: Foxx services aren't distributed to all coordinators

* fixed issue #2384: new coordinators don't pick up existing Foxx services

* fixed issue #2408: Foxx service validation causes unintended side-effects

* extended HTTP API with routes for managing Foxx services

* added distinction between hasUser and authorized within Foxx
  (cluster internal requests are authorized requests but don't have a user)

* arangoimp now has a `--threads` option to enable parallel imports of data

* PR #2514: Foxx services that can't be fixed by self-healing now serve a 503 error

* added `time` function to `@arangodb` module


v3.2.alpha4 (2017-04-25)
------------------------

* fixed issue #2450: Bad optimization plan on simple query

* fixed issue #2448: ArangoDB Web UI takes no action when Delete button is clicked

* fixed issue #2442: Frontend shows already deleted databases during login

* added 'x-content-type-options: nosniff' to avoid MSIE bug

* set default value for `--ssl.protocol` from TLSv1 to TLSv1.2.

* AQL breaking change in cluster:
  The SHORTEST_PATH statement using edge-collection names instead
  of a graph name now requires to explicitly name the vertex-collection names
  within the AQL query in the cluster. It can be done by adding `WITH <name>`
  at the beginning of the query.

  Example:
  ```
  FOR v,e IN OUTBOUND SHORTEST_PATH @start TO @target edges [...]
  ```

  Now has to be:

  ```
  WITH vertices
  FOR v,e IN OUTBOUND SHORTEST_PATH @start TO @target edges [...]
  ```

  This change is due to avoid dead-lock sitations in clustered case.
  An error stating the above is included.

* add implicit use of geo indexes when using SORT/FILTER in AQL, without
  the need to use the special-purpose geo AQL functions `NEAR` or `WITHIN`.

  the special purpose `NEAR` AQL function can now be substituted with the
  following AQL (provided there is a geo index present on the `doc.latitude`
  and `doc.longitude` attributes):

      FOR doc in geoSort
	SORT DISTANCE(doc.latitude, doc.longitude, 0, 0)
	LIMIT 5
	RETURN doc

  `WITHIN` can be substituted with the following AQL:

      FOR doc in geoFilter
	FILTER DISTANCE(doc.latitude, doc.longitude, 0, 0) < 2000
	RETURN doc

  Compared to using the special purpose AQL functions this approach has the
  advantage that it is more composable, and will also honor any `LIMIT` values
  used in the AQL query.

* potential fix for shutdown hangs on OSX

* added KB, MB, GB prefix for integer parameters, % for integer parameters
  with a base value

* added JEMALLOC 4.5.0

* added `--vm.resident-limit` and `--vm.path` for file-backed memory mapping
  after reaching a configurable maximum RAM size

* try recommended limit for file descriptors in case of unlimited
  hard limit

* issue #2413: improve logging in case of lock timeout and deadlocks

* added log topic attribute to /_admin/log api

* removed internal build option `USE_DEV_TIMERS`

  Enabling this option activated some proprietary timers for only selected
  events in arangod. Instead better use `perf` to gather timings.


v3.2.alpha3 (2017-03-22)
------------------------

* increase default collection lock timeout from 30 to 900 seconds

* added function `db._engine()` for retrieval of storage engine information at
  server runtime

  There is also an HTTP REST handler at GET /_api/engine that returns engine
  information.

* require at least cmake 3.2 for building ArangoDB

* make arangod start with less V8 JavaScript contexts

  This speeds up the server start (a little bit) and makes it use less memory.
  Whenever a V8 context is needed by a Foxx action or some other operation and
  there is no usable V8 context, a new one will be created dynamically now.

  Up to `--javascript.v8-contexts` V8 contexts will be created, so this option
  will change its meaning. Previously as many V8 contexts as specified by this
  option were created at server start, and the number of V8 contexts did not
  change at runtime. Now up to this number of V8 contexts will be in use at the
  same time, but the actual number of V8 contexts is dynamic.

  The garbage collector thread will automatically delete unused V8 contexts after
  a while. The number of spare contexts will go down to as few as configured in
  the new option `--javascript.v8-contexts-minimum`. Actually that many V8 contexts
  are also created at server start.

  The first few requests in new V8 contexts will take longer than in contexts
  that have been there already. Performance may therefore suffer a bit for the
  initial requests sent to ArangoDB or when there are only few but performance-
  critical situations in which new V8 contexts will be created. If this is a
  concern, it can easily be fixed by setting `--javascipt.v8-contexts-minimum`
  and `--javascript.v8-contexts` to a relatively high value, which will guarantee
  that many number of V8 contexts to be created at startup and kept around even
  when unused.

  Waiting for an unused V8 context will now also abort if no V8 context can be
  acquired/created after 120 seconds.

* improved diagnostic messages written to logfiles by supervisor process

* fixed issue #2367

* added "bindVars" to attributes of currently running and slow queries

* added "jsonl" as input file type for arangoimp

* upgraded version of bundled zlib library from 1.2.8 to 1.2.11

* added input file type `auto` for arangoimp so it can automatically detect the
  type of the input file from the filename extension

* fixed variables parsing in GraphQL

* added `--translate` option for arangoimp to translate attribute names from
  the input files to attriubte names expected by ArangoDB

  The `--translate` option can be specified multiple times (once per translation
  to be executed). The following example renames the "id" column from the input
  file to "_key", and the "from" column to "_from", and the "to" column to "_to":

      arangoimp --type csv --file data.csv --translate "id=_key" --translate "from=_from" --translate "to=_to"

  `--translate` works for CSV and TSV inputs only.

* changed default value for `--server.max-packet-size` from 128 MB to 256 MB

* fixed issue #2350

* fixed issue #2349

* fixed issue #2346

* fixed issue #2342

* change default string truncation length from 80 characters to 256 characters for
  `print`/`printShell` functions in ArangoShell and arangod. This will emit longer
  prefixes of string values before truncating them with `...`, which is helpful
  for debugging.

* always validate incoming JSON HTTP requests for duplicate attribute names

  Incoming JSON data with duplicate attribute names will now be rejected as
  invalid. Previous versions of ArangoDB only validated the uniqueness of
  attribute names inside incoming JSON for some API endpoints, but not
  consistently for all APIs.

* don't let read-only transactions block the WAL collector

* allow passing own `graphql-sync` module instance to Foxx GraphQL router

* arangoexport can now export to csv format

* arangoimp: fixed issue #2214

* Foxx: automatically add CORS response headers

* added "OPTIONS" to CORS `access-control-allow-methods` header

* Foxx: Fix arangoUser sometimes not being set correctly

* fixed issue #1974


v3.2.alpha2 (2017-02-20)
------------------------

* ui: fixed issue #2065

* ui: fixed a dashboard related memory issue

* Internal javascript rest actions will now hide their stack traces to the client
  unless maintainer mode is activated. Instead they will always log to the logfile

* Removed undocumented internal HTTP API:
  * PUT _api/edges

  The documented GET _api/edges and the undocumented POST _api/edges remains unmodified.

* updated V8 version to 5.7.0.0

* change undocumented behaviour in case of invalid revision ids in
  If-Match and If-None-Match headers from 400 (BAD) to 412 (PRECONDITION
  FAILED).

* change undocumented behaviour in case of invalid revision ids in
  JavaScript document operations from 1239 ("illegal document revision")
  to 1200 ("conflict").

* added data export tool, arangoexport.

  arangoexport can be used to export collections to json, jsonl or xml
  and export a graph or collections to xgmml.

* fixed a race condition when closing a connection

* raised default hard limit on threads for very small to 64

* fixed negative counting of http connection in UI


v3.2.alpha1 (2017-02-05)
------------------------

* added figure `httpRequests` to AQL query statistics

* removed revisions cache intermediate layer implementation

* obsoleted startup options `--database.revision-cache-chunk-size` and
  `--database.revision-cache-target-size`

* fix potential port number over-/underruns

* added startup option `--log.shorten-filenames` for controlling whether filenames
  in log messages should be shortened to just the filename with the absolute path

* removed IndexThreadFeature, made `--database.index-threads` option obsolete

* changed index filling to make it more parallel, dispatch tasks to boost::asio

* more detailed stacktraces in Foxx apps

* generated Foxx services now use swagger tags


v3.1.24 (XXXX-XX-XX)
--------------------

* fixed one more LIMIT issue in traversals


v3.1.23 (2017-06-19)
--------------------

* potentially fixed issue #2559: Duplicate _key generated on insertion

* fix races in SSL communication code

* fix invalid results (too many) when a skipping LIMIT was used for a
  traversal. `LIMIT x` or `LIMIT 0, x` were not affected, but `LIMIT s, x`
  may have returned too many results

* fix invalid first group results for sorted AQL COLLECT when LIMIT
  was used

* fix invalid locking in JWT authentication cache, which could have
  crashed the server

* fix undefined behavior in traverser when traversals were used inside
  a FOR loop


v3.1.22 (2017-06-07)
--------------------

* fixed issue #2505: Problem with export + report of a bug

* documented changed behavior of WITH

* fixed ui glitch in aardvark

* avoid agency compaction bug

* fixed issue #2283: disabled proxy communication internally


v3.1.21 (2017-05-22)
--------------------

* fixed issue #2488:  AQL operator IN error when data use base64 chars

* more randomness in seeding RNG

v3.1.20 (2016-05-16)
--------------------

* fixed incorrect sorting for distributeShardsLike

* improve reliability of AgencyComm communication with Agency

* fixed shard numbering bug, where ids were erouneously incremented by 1

* remove an unnecessary precondition in createCollectionCoordinator

* funny fail rotation fix

* fix in SimpleHttpClient for correct advancement of readBufferOffset

* forward SIG_HUP in supervisor process to the server process to fix logrotaion
  You need to stop the remaining arangod server process manually for the upgrade to work.


v3.1.19 (2017-04-28)
--------------------

* Fixed a StackOverflow issue in Traversal and ShortestPath. Occured if many (>1000) input
  values in a row do not return any result. Fixes issue: #2445

* fixed issue #2448

* fixed issue #2442

* added 'x-content-type-options: nosniff' to avoid MSIE bug

* fixed issue #2441

* fixed issue #2440

* Fixed a StackOverflow issue in Traversal and ShortestPath. Occured if many (>1000) input
  values in a row do not return any result. Fixes issue: #2445

* fix occasional hanging shutdowns on OS X


v3.1.18 (2017-04-18)
--------------------

* fixed error in continuous synchronization of collections

* fixed spurious hangs on server shutdown

* better error messages during restore collection

* completely overhaul supervision. More detailed tests

* Fixed a dead-lock situation in cluster traversers, it could happen in
  rare cases if the computation on one DBServer could be completed much earlier
  than the other server. It could also be restricted to SmartGraphs only.

* (Enterprise only) Fixed a bug in SmartGraph DepthFirstSearch. In some
  more complicated queries, the maxDepth limit of 1 was not considered strictly
  enough, causing the traverser to do unlimited depth searches.

* fixed issue #2415

* fixed issue #2422

* fixed issue #1974


v3.1.17 (2017-04-04)
--------------------

* (Enterprise only) fixed a bug where replicationFactor was not correctly
  forwarded in SmartGraph creation.

* fixed issue #2404

* fixed issue #2397

* ui - fixed smart graph option not appearing

* fixed issue #2389

* fixed issue #2400


v3.1.16 (2017-03-27)
--------------------

* fixed issue #2392

* try to raise file descriptors to at least 8192, warn otherwise

* ui - aql editor improvements + updated ace editor version (memory leak)

* fixed lost HTTP requests

* ui - fixed some event issues

* avoid name resolution when given connection string is a valid ip address

* helps with issue #1842, bug in COLLECT statement in connection with LIMIT.

* fix locking bug in cluster traversals

* increase lock timeout defaults

* increase various cluster timeouts

* limit default target size for revision cache to 1GB, which is better for
  tight RAM situations (used to be 40% of (totalRAM - 1GB), use
  --database.revision-cache-target-size <VALUEINBYTES> to get back the
  old behaviour

* fixed a bug with restarted servers indicating status as "STARTUP"
  rather that "SERVING" in Nodes UI.


v3.1.15 (2017-03-20)
--------------------

* add logrotate configuration as requested in #2355

* fixed issue #2376

* ui - changed document api due a chrome bug

* ui - fixed a submenu bug

* added endpoint /_api/cluster/endpoints in cluster case to get all
  coordinator endpoints

* fix documentation of /_api/endpoint, declaring this API obsolete.

* Foxx response objects now have a `type` method for manipulating the content-type header

* Foxx tests now support `xunit` and `tap` reporters


v3.1.14 (2017-03-13)
--------------------

* ui - added feature request (multiple start nodes within graph viewer) #2317

* added missing locks to authentication cache methods

* ui - added feature request (multiple start nodes within graph viewer) #2317

* ui - fixed wrong merge of statistics information from different coordinators

* ui - fixed issue #2316

* ui - fixed wrong protocol usage within encrypted environment

* fixed compile error on Mac Yosemite

* minor UI fixes


v3.1.13 (2017-03-06)
--------------------

* fixed variables parsing in GraphQL

* fixed issue #2214

* fixed issue #2342

* changed thread handling to queue only user requests on coordinator

* use exponential backoff when waiting for collection locks

* repair short name server lookup in cluster in the case of a removed
  server


v3.1.12 (2017-02-28)
--------------------

* disable shell color escape sequences on Windows

* fixed issue #2326

* fixed issue #2320

* fixed issue #2315

* fixed a race condition when closing a connection

* raised default hard limit on threads for very small to 64

* fixed negative counting of http connection in UI

* fixed a race when renaming collections

* fixed a race when dropping databases


v3.1.11 (2017-02-17)
--------------------

* fixed a race between connection closing and sending out last chunks of data to clients
  when the "Connection: close" HTTP header was set in requests

* ui: optimized smart graph creation usability

* ui: fixed #2308

* fixed a race in async task cancellation via `require("@arangodb/tasks").unregisterTask()`

* fixed spuriously hanging threads in cluster AQL that could sit idle for a few minutes

* fixed potential numeric overflow for big index ids in index deletion API

* fixed sort issue in cluster, occurring when one of the local sort buffers of a
  GatherNode was empty

* reduce number of HTTP requests made for certain kinds of join queries in cluster,
  leading to speedup of some join queries

* supervision deals with demised coordinators correctly again

* implement a timeout in TraverserEngineRegistry

* agent communication reduced in large batches of append entries RPCs

* inception no longer estimates RAFT timings

* compaction in agents has been moved to a separate thread

* replicated logs hold local timestamps

* supervision jobs failed leader and failed follower revisited for
  function in precarious stability situations

* fixed bug in random number generator for 64bit int


v3.1.10 (2017-02-02)
--------------------

* updated versions of bundled node modules:
  - joi: from 8.4.2 to 9.2.0
  - joi-to-json-schema: from 2.2.0 to 2.3.0
  - sinon: from 1.17.4 to 1.17.6
  - lodash: from 4.13.1 to 4.16.6

* added shortcut for AQL ternary operator
  instead of `condition ? true-part : false-part` it is now possible to also use a
  shortcut variant `condition ? : false-part`, e.g.

      FOR doc IN docs RETURN doc.value ?: 'not present'

  instead of

      FOR doc IN docs RETURN doc.value ? doc.value : 'not present'

* fixed wrong sorting order in cluster, if an index was used to sort with many
  shards.

* added --replication-factor, --number-of-shards and --wait-for-sync to arangobench

* turn on UTF-8 string validation for VelocyPack values received via VST connections

* fixed issue #2257

* upgraded Boost version to 1.62.0

* added optional detail flag for db.<collection>.count()
  setting the flag to `true` will make the count operation returned the per-shard
  counts for the collection:

      db._create("test", { numberOfShards: 10 });
      for (i = 0; i < 1000; ++i) {
	db.test.insert({value: i});
      }
      db.test.count(true);

      {
	"s100058" : 99,
	"s100057" : 103,
	"s100056" : 100,
	"s100050" : 94,
	"s100055" : 90,
	"s100054" : 122,
	"s100051" : 109,
	"s100059" : 99,
	"s100053" : 95,
	"s100052" : 89
      }

* added optional memory limit for AQL queries:

      db._query("FOR i IN 1..100000 SORT i RETURN i", {}, { options: { memoryLimit: 100000 } });

  This option limits the default maximum amount of memory (in bytes) that a single
  AQL query can use.
  When a single AQL query reaches the specified limit value, the query will be
  aborted with a *resource limit exceeded* exception. In a cluster, the memory
  accounting is done per shard, so the limit value is effectively a memory limit per
  query per shard.

  The global limit value can be overriden per query by setting the *memoryLimit*
  option value for individual queries when running an AQL query.

* added server startup option `--query.memory-limit`

* added convenience function to create vertex-centric indexes.

  Usage: `db.collection.ensureVertexCentricIndex("label", {type: "hash", direction: "outbound"})`
  That will create an index that can be used on OUTBOUND with filtering on the
  edge attribute `label`.

* change default log output for tools to stdout (instead of stderr)

* added option -D to define a configuration file environment key=value

* changed encoding behavior for URLs encoded in the C++ code of ArangoDB:
  previously the special characters `-`, `_`, `~` and `.` were returned as-is
  after URL-encoding, now `.` will be encoded to be `%2e`.
  This also changes the behavior of how incoming URIs are processed: previously
  occurrences of `..` in incoming request URIs were collapsed (e.g. `a/../b/` was
  collapsed to a plain `b/`). Now `..` in incoming request URIs are not collapsed.

* Foxx request URL suffix is no longer unescaped

* @arangodb/request option json now defaults to `true` if the response body is not empty and encoding is not explicitly set to `null` (binary).
  The option can still be set to `false` to avoid unnecessary attempts at parsing the response as JSON.

* Foxx configuration values for unknown options will be discarded when saving the configuration in production mode using the web interface

* module.context.dependencies is now immutable

* process.stdout.isTTY now returns `true` in arangosh and when running arangod with the `--console` flag

* add support for Swagger tags in Foxx


v3.1.9 (XXXX-XX-XX)
-------------------

* macos CLI package: store databases and apps in the users home directory

* ui: fixed re-login issue within a non system db, when tab was closed

* fixed a race in the VelocyStream Commtask implementation

* fixed issue #2256


v3.1.8 (2017-01-09)
-------------------

* add Windows silent installer

* add handling of debug symbols during Linux & windows release builds.

* fixed issue #2181

* fixed issue #2248: reduce V8 max old space size from 3 GB to 1 GB on 32 bit systems

* upgraded Boost version to 1.62.0

* fixed issue #2238

* fixed issue #2234

* agents announce new endpoints in inception phase to leader

* agency leadership accepts updatet endpoints to given uuid

* unified endpoints replace localhost with 127.0.0.1

* fix several problems within an authenticated cluster


v3.1.7 (2016-12-29)
-------------------

* fixed one too many elections in RAFT

* new agency comm backported from devel


v3.1.6 (2016-12-20)
-------------------

* fixed issue #2227

* fixed issue #2220

* agency constituent/agent bug fixes in race conditions picking up
  leadership

* supervision does not need waking up anymore as it is running
  regardless

* agents challenge their leadership more rigorously


v3.1.5 (2016-12-16)
-------------------

* lowered default value of `--database.revision-cache-target-size` from 75% of
  RAM to less than 40% of RAM

* fixed issue #2218

* fixed issue #2217

* Foxx router.get/post/etc handler argument can no longer accidentally omitted

* fixed issue #2223


v3.1.4 (2016-12-08)
-------------------

* fixed issue #2211

* fixed issue #2204

* at cluster start, coordinators wait until at least one DBserver is there,
  and either at least two DBservers are there or 15s have passed, before they
  initiate the bootstrap of system collections.

* more robust agency startup from devel

* supervision's AddFollower adds many followers at once

* supervision has new FailedFollower job

* agency's Node has new method getArray

* agency RAFT timing estimates more conservative in waitForSync
  scenario

* agency RAFT timing estimates capped at maximum 2.0/10.0 for low/high


v3.1.3 (2016-12-02)
-------------------

* fix a traversal bug when using skiplist indexes:
  if we have a skiplist of ["a", "unused", "_from"] and a traversal like:
  FOR v,e,p IN OUTBOUND @start @@edges
    FILTER p.edges[0].a == 'foo'
    RETURN v
  And the above index applied on "a" is considered better than EdgeIndex, than
  the executor got into undefined behaviour.

* fix endless loop when trying to create a collection with replicationFactor: -1


v3.1.2 (2016-11-24)
-------------------

* added support for descriptions field in Foxx dependencies

* (Enterprise only) fixed a bug in the statistic report for SmartGraph traversals.
Now they state correctly how many documents were fetched from the index and how many
have been filtered.

* Prevent uniform shard distribution when replicationFactor == numServers

v3.1.1 (2016-11-15)
-------------------

* fixed issue #2176

* fixed issue #2168

* display index usage of traversals in AQL explainer output (previously missing)

* fixed issue #2163

* preserve last-used HLC value across server starts

* allow more control over handling of pre-3.1 _rev values

  this changes the server startup option `--database.check-30-revisions` from a boolean (true/false)
  parameter to a string parameter with the following possible values:

  - "fail":
    will validate _rev values of 3.0 collections on collection loading and throw an exception when invalid _rev values are found.
    in this case collections with invalid _rev values are marked as corrupted and cannot be used in the ArangoDB 3.1 instance.
    the fix procedure for such collections is to export the collections from 3.0 database with arangodump and restore them in 3.1 with arangorestore.
    collections that do not contain invalid _rev values are marked as ok and will not be re-checked on following loads.
    collections that contain invalid _rev values will be re-checked on following loads.

  - "true":
    will validate _rev values of 3.0 collections on collection loading and print a warning when invalid _rev values are found.
    in this case collections with invalid _rev values can be used in the ArangoDB 3.1 instance.
    however, subsequent operations on documents with invalid _rev values may silently fail or fail with explicit errors.
    the fix procedure for such collections is to export the collections from 3.0 database with arangodump and restore them in 3.1 with arangorestore.
    collections that do not contain invalid _rev values are marked as ok and will not be re-checked on following loads.
    collections that contain invalid _rev values will be re-checked on following loads.

  - "false":
    will not validate _rev values on collection loading and not print warnings.
    no hint is given when invalid _rev values are found.
    subsequent operations on documents with invalid _rev values may silently fail or fail with explicit errors.
    this setting does not affect whether collections are re-checked later.
    collections will be re-checked on following loads if `--database.check-30-revisions` is later set to either `true` or `fail`.

  The change also suppresses warnings that were printed when collections were restored using arangorestore, and the restore
  data contained invalid _rev values. Now these warnings are suppressed, and new HLC _rev values are generated for these documents
  as before.

* added missing functions to AQL syntax highlighter in web interface

* fixed display of `ANY` direction in traversal explainer output (direction `ANY` was shown as either
  `INBOUND` or `OUTBOUND`)

* changed behavior of toJSON() function when serializing an object before saving it in the database

  if an object provides a toJSON() function, this function is still called for serializing it.
  the change is that the result of toJSON() is not stringified anymore, but saved as is. previous
  versions of ArangoDB called toJSON() and after that additionally stringified its result.

  This change will affect the saving of JS Buffer objects, which will now be saved as arrays of
  bytes instead of a comma-separated string of the Buffer's byte contents.

* allow creating unique indexes on more attributes than present in shardKeys

  The following combinations of shardKeys and indexKeys are allowed/not allowed:

  shardKeys     indexKeys
      a             a        ok
      a             b    not ok
      a           a b        ok
    a b             a    not ok
    a b             b    not ok
    a b           a b        ok
    a b         a b c        ok
  a b c           a b    not ok
  a b c         a b c        ok

* fixed wrong version in web interface login screen (EE only)

* make web interface not display an exclamation mark next to ArangoDB version number 3.1

* fixed search for arbitrary document attributes in web interface in case multiple
  search values were used on different attribute names. in this case, the search always
  produced an empty result

* disallow updating `_from` and `_to` values of edges in Smart Graphs. Updating these
  attributes would lead to potential redistribution of edges to other shards, which must be
  avoided.

* fixed issue #2148

* updated graphql-sync dependency to 0.6.2

* fixed issue #2156

* fixed CRC4 assembly linkage


v3.1.0 (2016-10-29)
-------------------

* AQL breaking change in cluster:

  from ArangoDB 3.1 onwards `WITH` is required for traversals in a
  clustered environment in order to avoid deadlocks.

  Note that for queries that access only a single collection or that have all
  collection names specified somewhere else in the query string, there is no
  need to use *WITH*. *WITH* is only useful when the AQL query parser cannot
  automatically figure out which collections are going to be used by the query.
  *WITH* is only useful for queries that dynamically access collections, e.g.
  via traversals, shortest path operations or the *DOCUMENT()* function.

  more info can be found [here](https://github.com/arangodb/arangodb/blob/devel/Documentation/Books/AQL/Operations/With.md)

* added AQL function `DISTANCE` to calculate the distance between two arbitrary
  coordinates (haversine formula)

* fixed issue #2110

* added Auto-aptation of RAFT timings as calculations only


v3.1.rc2 (2016-10-10)
---------------------

* second release candidate


v3.1.rc1 (2016-09-30)
---------------------

* first release candidate


v3.1.alpha2 (2016-09-01)
------------------------

* added module.context.createDocumentationRouter to replace module.context.apiDocumentation

* bug in RAFT implementation of reads. dethroned leader still answered requests in isolation

* ui: added new graph viewer

* ui: aql-editor added tabular & graph display

* ui: aql-editor improved usability

* ui: aql-editor: query profiling support

* fixed issue #2109

* fixed issue #2111

* fixed issue #2075

* added AQL function `DISTANCE` to calculate the distance between two arbitrary
  coordinates (haversine formula)

* rewrote scheduler and dispatcher based on boost::asio

  parameters changed:
    `--scheduler.threads` and `--server.threads` are now merged into a single one: `--server.threads`

    hidden `--server.extra-threads` has been removed

    hidden `--server.aql-threads` has been removed

    hidden `--server.backend` has been removed

    hidden `--server.show-backends` has been removed

    hidden `--server.thread-affinity` has been removed

* fixed issue #2086

* fixed issue #2079

* fixed issue #2071

  make the AQL query optimizer inject filter condition expressions referred to
  by variables during filter condition aggregation.
  For example, in the following query

      FOR doc IN collection
	LET cond1 = (doc.value == 1)
	LET cond2 = (doc.value == 2)
	FILTER cond1 || cond2
	RETURN { doc, cond1, cond2 }

  the optimizer will now inject the conditions for `cond1` and `cond2` into the filter
  condition `cond1 || cond2`, expanding it to `(doc.value == 1) || (doc.value == 2)`
  and making these conditions available for index searching.

  Note that the optimizer previously already injected some conditions into other
  conditions, but only if the variable that defined the condition was not used
  elsewhere. For example, the filter condition in the query

      FOR doc IN collection
	LET cond = (doc.value == 1)
	FILTER cond
	RETURN { doc }

  already got optimized before because `cond` was only used once in the query and
  the optimizer decided to inject it into the place where it was used.

  This only worked for variables that were referred to once in the query.
  When a variable was used multiple times, the condition was not injected as
  in the following query:

      FOR doc IN collection
	LET cond = (doc.value == 1)
	FILTER cond
	RETURN { doc, cond }

  The fix for #2070 now will enable this optimization so that the query can
  use an index on `doc.value` if available.

* changed behavior of AQL array comparison operators for empty arrays:
  * `ALL` and `ANY` now always return `false` when the left-hand operand is an
    empty array. The behavior for non-empty arrays does not change:
    * `[] ALL == 1` will return `false`
    * `[1] ALL == 1` will return `true`
    * `[1, 2] ALL == 1` will return `false`
    * `[2, 2] ALL == 1` will return `false`
    * `[] ANY == 1` will return `false`
    * `[1] ANY == 1` will return `true`
    * `[1, 2] ANY == 1` will return `true`
    * `[2, 2] ANY == 1` will return `false`
  * `NONE` now always returns `true` when the left-hand operand is an empty array.
    The behavior for non-empty arrays does not change:
    * `[] NONE == 1` will return `true`
    * `[1] NONE == 1` will return `false`
    * `[1, 2] NONE == 1` will return `false`
    * `[2, 2] NONE == 1` will return `true`

* added experimental AQL functions `JSON_STRINGIFY` and `JSON_PARSE`

* added experimental support for incoming gzip-compressed requests

* added HTTP REST APIs for online log level adjustments:

  - GET `/_admin/log/level` returns the current log level settings
  - PUT `/_admin/log/level` modifies the current log level settings

* PATCH /_api/gharial/{graph-name}/vertex/{collection-name}/{vertex-key}
  - changed default value for keepNull to true

* PATCH /_api/gharial/{graph-name}/edge/{collection-name}/{edge-key}
  - changed default value for keepNull to true

* renamed `maximalSize` attribute in parameter.json files to `journalSize`

  The `maximalSize` attribute will still be picked up from collections that
  have not been adjusted. Responses from the replication API will now also use
  `journalSize` instead of `maximalSize`.

* added `--cluster.system-replication-factor` in order to adjust the
  replication factor for new system collections

* fixed issue #2012

* added a memory expection in case V8 memory gets too low

* added Optimizer Rule for other indexes in Traversals
  this allows AQL traversals to use other indexes than the edge index.
  So traversals with filters on edges can now make use of more specific
  indexes, e.g.

      FOR v, e, p IN 2 OUTBOUND @start @@edge FILTER p.edges[0].foo == "bar"

  will prefer a Hash Index on [_from, foo] above the EdgeIndex.

* fixed epoch computation in hybrid logical clock

* fixed thread affinity

* replaced require("internal").db by require("@arangodb").db

* added option `--skip-lines` for arangoimp
  this allows skipping the first few lines from the import file in case the
  CSV or TSV import are used

* fixed periodic jobs: there should be only one instance running - even if it
  runs longer than the period

* improved performance of primary index and edge index lookups

* optimizations for AQL `[*]` operator in case no filter, no projection and
  no offset/limit are used

* added AQL function `OUTERSECTION` to return the symmetric difference of its
  input arguments

* Foxx manifests of installed services are now saved to disk with indentation

* Foxx tests and scripts in development mode should now always respect updated
  files instead of loading stale modules

* When disabling Foxx development mode the setup script is now re-run

* Foxx now provides an easy way to directly serve GraphQL requests using the
  `@arangodb/foxx/graphql` module and the bundled `graphql-sync` dependency

* Foxx OAuth2 module now correctly passes the `access_token` to the OAuth2 server

* added iconv-lite and timezone modules

* web interface now allows installing GitHub and zip services in legacy mode

* added module.context.createDocumentationRouter to replace module.context.apiDocumentation

* bug in RAFT implementation of reads. dethroned leader still answered
  requests in isolation

* all lambdas in ClusterInfo might have been left with dangling references.

* Agency bug fix for handling of empty json objects as values.

* Foxx tests no longer support the Mocha QUnit interface as this resulted in weird
  inconsistencies in the BDD and TDD interfaces. This fixes the TDD interface
  as well as out-of-sequence problems when using the BDD before/after functions.

* updated bundled JavaScript modules to latest versions; joi has been updated from 8.4 to 9.2
  (see [joi 9.0.0 release notes](https://github.com/hapijs/joi/issues/920) for information on
  breaking changes and new features)

* fixed issue #2139

* updated graphql-sync dependency to 0.6.2

* fixed issue #2156


v3.0.13 (XXXX-XX-XX)
--------------------

* fixed issue #2315

* fixed issue #2210


v3.0.12 (2016-11-23)
--------------------

* fixed issue #2176

* fixed issue #2168

* fixed issues #2149, #2159

* fixed error reporting for issue #2158

* fixed assembly linkage bug in CRC4 module

* added support for descriptions field in Foxx dependencies


v3.0.11 (2016-11-08)
--------------------

* fixed issue #2140: supervisor dies instead of respawning child

* fixed issue #2131: use shard key value entered by user in web interface

* fixed issue #2129: cannot kill a long-run query

* fixed issue #2110

* fixed issue #2081

* fixed issue #2038

* changes to Foxx service configuration or dependencies should now be
  stored correctly when options are cleared or omitted

* Foxx tests no longer support the Mocha QUnit interface as this resulted in weird
  inconsistencies in the BDD and TDD interfaces. This fixes the TDD interface
  as well as out-of-sequence problems when using the BDD before/after functions.

* fixed issue #2148


v3.0.10 (2016-09-26)
--------------------

* fixed issue #2072

* fixed issue #2070

* fixed slow cluster starup issues. supervision will demonstrate more
  patience with db servers


v3.0.9 (2016-09-21)
-------------------

* fixed issue #2064

* fixed issue #2060

* speed up `collection.any()` and skiplist index creation

* fixed multiple issues where ClusterInfo bug hung agency in limbo
  timeouting on multiple collection and database callbacks


v3.0.8 (2016-09-14)
-------------------

* fixed issue #2052

* fixed issue #2005

* fixed issue #2039

* fixed multiple issues where ClusterInfo bug hung agency in limbo
  timeouting on multiple collection and database callbacks


v3.0.7 (2016-09-05)
-------------------

* new supervision job handles db server failure during collection creation.


v3.0.6 (2016-09-02)
-------------------

* fixed issue #2026

* slightly better error diagnostics for AQL query compilation and replication

* fixed issue #2018

* fixed issue #2015

* fixed issue #2012

* fixed wrong default value for arangoimp's `--on-duplicate` value

* fix execution of AQL traversal expressions when there are multiple
  conditions that refer to variables set outside the traversal

* properly return HTTP 503 in JS actions when backend is gone

* supervision creates new key in agency for failed servers

* new shards will not be allocated on failed or cleaned servers


v3.0.5 (2016-08-18)
-------------------

* execute AQL ternary operator via C++ if possible

* fixed issue #1977

* fixed extraction of _id attribute in AQL traversal conditions

* fix SSL agency endpoint

* Minimum RAFT timeout was one order of magnitude to short.

* Optimized RAFT RPCs from leader to followers for efficiency.

* Optimized RAFT RPC handling on followers with respect to compaction.

* Fixed bug in handling of duplicates and overlapping logs

* Fixed bug in supervision take over after leadership change.

v3.0.4 (2016-08-01)
-------------------

* added missing lock for periodic jobs access

* fix multiple Foxx related cluster issues

* fix handling of empty AQL query strings

* fixed issue in `INTERSECTION` AQL function with duplicate elements
  in the source arrays

* fixed issue #1970

* fixed issue #1968

* fixed issue #1967

* fixed issue #1962

* fixed issue #1959

* replaced require("internal").db by require("@arangodb").db

* fixed issue #1954

* fixed issue #1953

* fixed issue #1950

* fixed issue #1949

* fixed issue #1943

* fixed segfault in V8, by backporting https://bugs.chromium.org/p/v8/issues/detail?id=5033

* Foxx OAuth2 module now correctly passes the `access_token` to the OAuth2 server

* fixed credentialed CORS requests properly respecting --http.trusted-origin

* fixed a crash in V8Periodic task (forgotten lock)

* fixed two bugs in synchronous replication (syncCollectionFinalize)


v3.0.3 (2016-07-17)
-------------------

* fixed issue #1942

* fixed issue #1941

* fixed array index batch insertion issues for hash indexes that caused problems when
  no elements remained for insertion

* fixed AQL MERGE() function with External objects originating from traversals

* fixed some logfile recovery errors with error message "document not found"

* fixed issue #1937

* fixed issue #1936

* improved performance of arangorestore in clusters with synchronous
  replication

* Foxx tests and scripts in development mode should now always respect updated
  files instead of loading stale modules

* When disabling Foxx development mode the setup script is now re-run

* Foxx manifests of installed services are now saved to disk with indentation


v3.0.2 (2016-07-09)
-------------------

* fixed assertion failure in case multiple remove operations were used in the same query

* fixed upsert behavior in case upsert was used in a loop with the same document example

* fixed issue #1930

* don't expose local file paths in Foxx error messages.

* fixed issue #1929

* make arangodump dump the attribute `isSystem` when dumping the structure
  of a collection, additionally make arangorestore not fail when the attribute
  is missing

* fixed "Could not extract custom attribute" issue when using COLLECT with
  MIN/MAX functions in some contexts

* honor presence of persistent index for sorting

* make AQL query optimizer not skip "use-indexes-rule", even if enough
  plans have been created already

* make AQL optimizer not skip "use-indexes-rule", even if enough execution plans
  have been created already

* fix double precision value loss in VelocyPack JSON parser

* added missing SSL support for arangorestore

* improved cluster import performance

* fix Foxx thumbnails on DC/OS

* fix Foxx configuration not being saved

* fix Foxx app access from within the frontend on DC/OS

* add option --default-replication-factor to arangorestore and simplify
  the control over the number of shards when restoring

* fix a bug in the VPack -> V8 conversion if special attributes _key,
  _id, _rev, _from and _to had non-string values, which is allowed
  below the top level

* fix malloc_usable_size for darwin


v3.0.1 (2016-06-30)
-------------------

* fixed periodic jobs: there should be only one instance running - even if it
  runs longer than the period

* increase max. number of collections in AQL queries from 32 to 256

* fixed issue #1916: header "authorization" is required" when opening
  services page

* fixed issue #1915: Explain: member out of range

* fixed issue #1914: fix unterminated buffer

* don't remove lockfile if we are the same (now stale) pid
  fixes docker setups (our pid will always be 1)

* do not use revision id comparisons in compaction for determining whether a
  revision is obsolete, but marker memory addresses
  this ensures revision ids don't matter when compacting documents

* escape Unicode characters in JSON HTTP responses
  this converts UTF-8 characters in HTTP responses of arangod into `\uXXXX`
  escape sequences. This makes the HTTP responses fit into the 7 bit ASCII
  character range, which speeds up HTTP response parsing for some clients,
  namely node.js/v8

* add write before read collections when starting a user transaction
  this allows specifying the same collection in both read and write mode without
  unintended side effects

* fixed buffer overrun that occurred when building very large result sets

* index lookup optimizations for primary index and edge index

* fixed "collection is a nullptr" issue when starting a traversal from a transaction

* enable /_api/import on coordinator servers


v3.0.0 (2016-06-22)
-------------------

* minor GUI fixxes

* fix for replication and nonces


v3.0.0-rc3 (2016-06-19)
-----------------------

* renamed various Foxx errors to no longer refer to Foxx services as apps

* adjusted various error messages in Foxx to be more informative

* specifying "files" in a Foxx manifest to be mounted at the service root
  no longer results in 404s when trying to access non-file routes

* undeclared path parameters in Foxx no longer break the service

* trusted reverse proxy support is now handled more consistently

* ArangoDB request compatibility and user are now exposed in Foxx

* all bundled NPM modules have been upgraded to their latest versions


v3.0.0-rc2 (2016-06-12)
-----------------------

* added option `--server.max-packet-size` for client tools

* renamed option `--server.ssl-protocol` to `--ssl.protocol` in client tools
  (was already done for arangod, but overlooked for client tools)

* fix handling of `--ssl.protocol` value 5 (TLS v1.2) in client tools, which
  claimed to support it but didn't

* config file can use '@include' to include a different config file as base


v3.0.0-rc1 (2016-06-10)
-----------------------

* the user management has changed: it now has users that are independent of
  databases. A user can have one or more database assigned to the user.

* forward ported V8 Comparator bugfix for inline heuristics from
  https://github.com/v8/v8/commit/5ff7901e24c2c6029114567de5a08ed0f1494c81

* changed to-string conversion for AQL objects and arrays, used by the AQL
  function `TO_STRING()` and implicit to-string casts in AQL

  - arrays are now converted into their JSON-stringify equivalents, e.g.

    - `[ ]` is now converted to `[]`
    - `[ 1, 2, 3 ]` is now converted to `[1,2,3]`
    - `[ "test", 1, 2 ] is now converted to `["test",1,2]`

    Previous versions of ArangoDB converted arrays with no members into the
    empty string, and non-empty arrays into a comma-separated list of member
    values, without the surrounding angular brackets. Additionally, string
    array members were not enclosed in quotes in the result string:

    - `[ ]` was converted to ``
    - `[ 1, 2, 3 ]` was converted to `1,2,3`
    - `[ "test", 1, 2 ] was converted to `test,1,2`

  - objects are now converted to their JSON-stringify equivalents, e.g.

    - `{ }` is converted to `{}`
    - `{ a: 1, b: 2 }` is converted to `{"a":1,"b":2}`
    - `{ "test" : "foobar" }` is converted to `{"test":"foobar"}`

    Previous versions of ArangoDB always converted objects into the string
    `[object Object]`

  This change affects also the AQL functions `CONCAT()` and `CONCAT_SEPARATOR()`
  which treated array values differently in previous versions. Previous versions
  of ArangoDB automatically flattened array values on the first level of the array,
  e.g. `CONCAT([1, 2, 3, [ 4, 5, 6 ]])` produced `1,2,3,4,5,6`. Now this will produce
  `[1,2,3,[4,5,6]]`. To flatten array members on the top level, you can now use
  the more explicit `CONCAT(FLATTEN([1, 2, 3, [4, 5, 6]], 1))`.

* added C++ implementations for AQL functions `SLICE()`, `CONTAINS()` and
  `RANDOM_TOKEN()`

* as a consequence of the upgrade to V8 version 5, the implementation of the
  JavaScript `Buffer` object had to be changed. JavaScript `Buffer` objects in
  ArangoDB now always store their data on the heap. There is no shared pool
  for small Buffer values, and no pointing into existing Buffer data when
  extracting slices. This change may increase the cost of creating Buffers with
  short contents or when peeking into existing Buffers, but was required for
  safer memory management and to prevent leaks.

* the `db` object's function `_listDatabases()` was renamed to just `_databases()`
  in order to make it more consistent with the existing `_collections()` function.
  Additionally the `db` object's `_listEndpoints()` function was renamed to just
  `_endpoints()`.

* changed default value of `--server.authentication` from `false` to `true` in
  configuration files etc/relative/arangod.conf and etc/arangodb/arangod.conf.in.
  This means the server will be started with authentication enabled by default,
  requiring all client connections to provide authentication data when connecting
  to ArangoDB. Authentication can still be turned off via setting the value of
  `--server.authentication` to `false` in ArangoDB's configuration files or by
  specifying the option on the command-line.

* Changed result format for querying all collections via the API GET `/_api/collection`.

  Previous versions of ArangoDB returned an object with an attribute named `collections`
  and an attribute named `names`. Both contained all available collections, but
  `collections` contained the collections as an array, and `names` contained the
  collections again, contained in an object in which the attribute names were the
  collection names, e.g.

  ```
  {
    "collections": [
      {"id":"5874437","name":"test","isSystem":false,"status":3,"type":2},
      {"id":"17343237","name":"something","isSystem":false,"status":3,"type":2},
      ...
    ],
    "names": {
      "test": {"id":"5874437","name":"test","isSystem":false,"status":3,"type":2},
      "something": {"id":"17343237","name":"something","isSystem":false,"status":3,"type":2},
      ...
    }
  }
  ```
  This result structure was redundant, and therefore has been simplified to just

  ```
  {
    "result": [
      {"id":"5874437","name":"test","isSystem":false,"status":3,"type":2},
      {"id":"17343237","name":"something","isSystem":false,"status":3,"type":2},
      ...
    ]
  }
  ```

  in ArangoDB 3.0.

* added AQL functions `TYPENAME()` and `HASH()`

* renamed arangob tool to arangobench

* added AQL string comparison operator `LIKE`

  The operator can be used to compare strings like this:

      value LIKE search

  The operator is currently implemented by calling the already existing AQL
  function `LIKE`.

  This change also makes `LIKE` an AQL keyword. Using `LIKE` in either case as
  an attribute or collection name in AQL thus requires quoting.

* make AQL optimizer rule "remove-unnecessary-calculations" fire in more cases

  The rule will now remove calculations that are used exactly once in other
  expressions (e.g. `LET a = doc RETURN a.value`) and calculations,
  or calculations that are just references (e.g. `LET a = b`).

* renamed AQL optimizer rule "merge-traversal-filter" to "optimize-traversals"
  Additionally, the optimizer rule will remove unused edge and path result variables
  from the traversal in case they are specified in the `FOR` section of the traversal,
  but not referenced later in the query. This saves constructing edges and paths
  results.

* added AQL optimizer rule "inline-subqueries"

  This rule can pull out certain subqueries that are used as an operand to a `FOR`
  loop one level higher, eliminating the subquery completely. For example, the query

      FOR i IN (FOR j IN [1,2,3] RETURN j) RETURN i

  will be transformed by the rule to:

      FOR i IN [1,2,3] RETURN i

  The query

      FOR name IN (FOR doc IN _users FILTER doc.status == 1 RETURN doc.name) LIMIT 2 RETURN name

  will be transformed into

      FOR tmp IN _users FILTER tmp.status == 1 LIMIT 2 RETURN tmp.name

  The rule will only fire when the subquery is used as an operand to a `FOR` loop, and
  if the subquery does not contain a `COLLECT` with an `INTO` variable.

* added new endpoint "srv://" for DNS service records

* The result order of the AQL functions VALUES and ATTRIBUTES has never been
  guaranteed and it only had the "correct" ordering by accident when iterating
  over objects that were not loaded from the database. This accidental behavior
  is now changed by introduction of VelocyPack. No ordering is guaranteed unless
  you specify the sort parameter.

* removed configure option `--enable-logger`

* added AQL array comparison operators

  All AQL comparison operators now also exist in an array variant. In the
  array variant, the operator is preceded with one of the keywords *ALL*, *ANY*
  or *NONE*. Using one of these keywords changes the operator behavior to
  execute the comparison operation for all, any, or none of its left hand
  argument values. It is therefore expected that the left hand argument
  of an array operator is an array.

  Examples:

      [ 1, 2, 3 ] ALL IN [ 2, 3, 4 ]   // false
      [ 1, 2, 3 ] ALL IN [ 1, 2, 3 ]   // true
      [ 1, 2, 3 ] NONE IN [ 3 ]        // false
      [ 1, 2, 3 ] NONE IN [ 23, 42 ]   // true
      [ 1, 2, 3 ] ANY IN [ 4, 5, 6 ]   // false
      [ 1, 2, 3 ] ANY IN [ 1, 42 ]     // true
      [ 1, 2, 3 ] ANY == 2             // true
      [ 1, 2, 3 ] ANY == 4             // false
      [ 1, 2, 3 ] ANY > 0              // true
      [ 1, 2, 3 ] ANY <= 1             // true
      [ 1, 2, 3 ] NONE < 99            // false
      [ 1, 2, 3 ] NONE > 10            // true
      [ 1, 2, 3 ] ALL > 2              // false
      [ 1, 2, 3 ] ALL > 0              // true
      [ 1, 2, 3 ] ALL >= 3             // false
      ["foo", "bar"] ALL != "moo"      // true
      ["foo", "bar"] NONE == "bar"     // false
      ["foo", "bar"] ANY == "foo"      // true

* improved AQL optimizer to remove unnecessary sort operations in more cases

* allow enclosing AQL identifiers in forward ticks in addition to using
  backward ticks

  This allows for convenient writing of AQL queries in JavaScript template strings
  (which are delimited with backticks themselves), e.g.

      var q = `FOR doc IN ´collection´ RETURN doc.´name´`;

* allow to set `print.limitString` to configure the number of characters
  to output before truncating

* make logging configurable per log "topic"

  `--log.level <level>` sets the global log level to <level>, e.g. `info`,
  `debug`, `trace`.

  `--log.level topic=<level>` sets the log level for a specific topic.
  Currently, the following topics exist: `collector`, `compactor`, `mmap`,
  `performance`, `queries`, and `requests`. `performance` and `requests` are
  set to FATAL by default. `queries` is set to info. All others are
  set to the global level by default.

  The new log option `--log.output <definition>` allows directing the global
  or per-topic log output to different outputs. The output definition
  "<definition>" can be one of

    "-" for stdin
    "+" for stderr
    "syslog://<syslog-facility>"
    "syslog://<syslog-facility>/<application-name>"
    "file://<relative-path>"

  The option can be specified multiple times in order to configure the output
  for different log topics. To set up a per-topic output configuration, use
  `--log.output <topic>=<definition>`, e.g.

    queries=file://queries.txt

  logs all queries to the file "queries.txt".

* the option `--log.requests-file` is now deprecated. Instead use

    `--log.level requests=info`
    `--log.output requests=file://requests.txt`

* the option `--log.facility` is now deprecated. Instead use

    `--log.output requests=syslog://facility`

* the option `--log.performance` is now deprecated. Instead use

    `--log.level performance=trace`

* removed option `--log.source-filter`

* removed configure option `--enable-logger`

* change collection directory names to include a random id component at the end

  The new pattern is `collection-<id>-<random>`, where `<id>` is the collection
  id and `<random>` is a random number. Previous versions of ArangoDB used a
  pattern `collection-<id>` without the random number.

  ArangoDB 3.0 understands both the old and name directory name patterns.

* removed mostly unused internal spin-lock implementation

* removed support for pre-Windows 7-style locks. This removes compatibility for
  Windows versions older than Windows 7 (e.g. Windows Vista, Windows XP) and
  Windows 2008R2 (e.g. Windows 2008).

* changed names of sub-threads started by arangod

* added option `--default-number-of-shards` to arangorestore, allowing creating
  collections with a specifiable number of shards from a non-cluster dump

* removed support for CoffeeScript source files

* removed undocumented SleepAndRequeue

* added WorkMonitor to inspect server threads

* when downloading a Foxx service from the web interface the suggested filename
  is now based on the service's mount path instead of simply "app.zip"

* the `@arangodb/request` response object now stores the parsed JSON response
  body in a property `json` instead of `body` when the request was made using the
  `json` option. The `body` instead contains the response body as a string.

* the Foxx API has changed significantly, 2.8 services are still supported
  using a backwards-compatible "legacy mode"


v2.8.12 (XXXX-XX-XX)
--------------------

* issue #2091: decrease connect timeout to 5 seconds on startup

* fixed issue #2072

* slightly better error diagnostics for some replication errors

* fixed issue #1977

* fixed issue in `INTERSECTION` AQL function with duplicate elements
  in the source arrays

* fixed issue #1962

* fixed issue #1959

* export aqlQuery template handler as require('org/arangodb').aql for forwards-compatibility


v2.8.11 (2016-07-13)
--------------------

* fixed array index batch insertion issues for hash indexes that caused problems when
  no elements remained for insertion

* fixed issue #1937


v2.8.10 (2016-07-01)
--------------------

* make sure next local _rev value used for a document is at least as high as the
  _rev value supplied by external sources such as replication

* make adding a collection in both read- and write-mode to a transaction behave as
  expected (write includes read). This prevents the `unregister collection used in
  transaction` error

* fixed sometimes invalid result for `byExample(...).count()` when an index plus
  post-filtering was used

* fixed "collection is a nullptr" issue when starting a traversal from a transaction

* honor the value of startup option `--database.wait-for-sync` (that is used to control
  whether new collections are created with `waitForSync` set to `true` by default) also
  when creating collections via the HTTP API (and thus the ArangoShell). When creating
  a collection via these mechanisms, the option was ignored so far, which was inconsistent.

* fixed issue #1826: arangosh --javascript.execute: internal error (geo index issue)

* fixed issue #1823: Arango crashed hard executing very simple query on windows


v2.8.9 (2016-05-13)
-------------------

* fixed escaping and quoting of extra parameters for executables in Mac OS X App

* added "waiting for" status variable to web interface collection figures view

* fixed undefined behavior in query cache invaldation

* fixed access to /_admin/statistics API in case statistics are disable via option
  `--server.disable-statistics`

* Foxx manager will no longer fail hard when Foxx store is unreachable unless installing
  a service from the Foxx store (e.g. when behind a firewall or GitHub is unreachable).


v2.8.8 (2016-04-19)
-------------------

* fixed issue #1805: Query: internal error (location: arangod/Aql/AqlValue.cpp:182).
  Please report this error to arangodb.com (while executing)

* allow specifying collection name prefixes for `_from` and `_to` in arangoimp:

  To avoid specifying complete document ids (consisting of collection names and document
  keys) for *_from* and *_to* values when importing edges with arangoimp, there are now
  the options *--from-collection-prefix* and *--to-collection-prefix*.

  If specified, these values will be automatically prepended to each value in *_from*
  (or *_to* resp.). This allows specifying only document keys inside *_from* and/or *_to*.

  *Example*

      > arangoimp --from-collection-prefix users --to-collection-prefix products ...

  Importing the following document will then create an edge between *users/1234* and
  *products/4321*:

  ```js
  { "_from" : "1234", "_to" : "4321", "desc" : "users/1234 is connected to products/4321" }
  ```

* requests made with the interactive system API documentation in the web interface
  (Swagger) will now respect the active database instead of always using `_system`


v2.8.7 (2016-04-07)
-------------------

* optimized primary=>secondary failover

* fix to-boolean conversion for documents in AQL

* expose the User-Agent HTTP header from the ArangoShell since Github seems to
  require it now, and we use the ArangoShell for fetching Foxx repositories from Github

* work with http servers that only send

* fixed potential race condition between compactor and collector threads

* fix removal of temporary directories on arangosh exit

* javadoc-style comments in Foxx services are no longer interpreted as
  Foxx comments outside of controller/script/exports files (#1748)

* removed remaining references to class syntax for Foxx Model and Repository
  from the documentation

* added a safe-guard for corrupted master-pointer


v2.8.6 (2016-03-23)
-------------------

* arangosh can now execute JavaScript script files that contain a shebang
  in the first line of the file. This allows executing script files directly.

  Provided there is a script file `/path/to/script.js` with the shebang
  `#!arangosh --javascript.execute`:

      > cat /path/to/script.js
      #!arangosh --javascript.execute
      print("hello from script.js");

  If the script file is made executable

      > chmod a+x /path/to/script.js

  it can be invoked on the shell directly and use arangosh for its execution:

      > /path/to/script.js
      hello from script.js

  This did not work in previous versions of ArangoDB, as the whole script contents
  (including the shebang) were treated as JavaScript code.
  Now shebangs in script files will now be ignored for all files passed to arangosh's
  `--javascript.execute` parameter.

  The alternative way of executing a JavaScript file with arangosh still works:

      > arangosh --javascript.execute /path/to/script.js
      hello from script.js

* added missing reset of traversal state for nested traversals.
  The state of nested traversals (a traversal in an AQL query that was
  located in a repeatedly executed subquery or inside another FOR loop)
  was not reset properly, so that multiple invocations of the same nested
  traversal with different start vertices led to the nested traversal
  always using the start vertex provided on the first invocation.

* fixed issue #1781: ArangoDB startup time increased tremendously

* fixed issue #1783: SIGHUP should rotate the log


v2.8.5 (2016-03-11)
-------------------

* Add OpenSSL handler for TLS V1.2 as sugested by kurtkincaid in #1771

* fixed issue #1765 (The webinterface should display the correct query time)
  and #1770 (Display ACTUAL query time in aardvark's AQL editor)

* Windows: the unhandled exception handler now calls the windows logging
  facilities directly without locks.
  This fixes lockups on crashes from the logging framework.

* improve nullptr handling in logger.

* added new endpoint "srv://" for DNS service records

* `org/arangodb/request` no longer sets the content-type header to the
  string "undefined" when no content-type header should be sent (issue #1776)


v2.8.4 (2016-03-01)
-------------------

* global modules are no longer incorrectly resolved outside the ArangoDB
  JavaScript directory or the Foxx service's root directory (issue #1577)

* improved error messages from Foxx and JavaScript (issues #1564, #1565, #1744)


v2.8.3 (2016-02-22)
-------------------

* fixed AQL filter condition collapsing for deeply-nested cases, potentially
  enabling usage of indexes in some dedicated cases

* added parentheses in AQL explain command output to correctly display precedence
  of logical and arithmetic operators

* Foxx Model event listeners defined on the model are now correctly invoked by
  the Repository methods (issue #1665)

* Deleting a Foxx service in the frontend should now always succeed even if the
  files no longer exist on the file system (issue #1358)

* Routing actions loaded from the database no longer throw exceptions when
  trying to load other modules using "require"

* The `org/arangodb/request` response object now sets a property `json` to the
  parsed JSON response body in addition to overwriting the `body` property when
  the request was made using the `json` option.

* Improved Windows stability

* Fixed a bug in the interactive API documentation that would escape slashes
  in document-handle fields. Document handles are now provided as separate
  fields for collection name and document key.


v2.8.2 (2016-02-09)
-------------------

* the continuous replication applier will now prevent the master's WAL logfiles
  from being removed if they are still needed by the applier on the slave. This
  should help slaves that suffered from masters garbage collection WAL logfiles
  which would have been needed by the slave later.

  The initial synchronization will block removal of still needed WAL logfiles
  on the master for 10 minutes initially, and will extend this period when further
  requests are made to the master. Initial synchronization hands over its handle
  for blocking logfile removal to the continuous replication when started via
  the *setupReplication* function. In this case, continuous replication will
  extend the logfile removal blocking period for the required WAL logfiles when
  the slave makes additional requests.

  All handles that block logfile removal will time out automatically after at
  most 5 minutes should a master not be contacted by the slave anymore (e.g. in
  case the slave's replication is turned off, the slaves loses the connection
  to the master or the slave goes down).

* added all-in-one function *setupReplication* to synchronize data from master
  to slave and start the continuous replication:

      require("@arangodb/replication").setupReplication(configuration);

  The command will return when the initial synchronization is finished and the
  continuous replication has been started, or in case the initial synchronization
  has failed.

  If the initial synchronization is successful, the command will store the given
  configuration on the slave. It also configures the continuous replication to start
  automatically if the slave is restarted, i.e. *autoStart* is set to *true*.

  If the command is run while the slave's replication applier is already running,
  it will first stop the running applier, drop its configuration and do a
  resynchronization of data with the master. It will then use the provided configration,
  overwriting any previously existing replication configuration on the slave.

  The following example demonstrates how to use the command for setting up replication
  for the *_system* database. Note that it should be run on the slave and not the
  master:

      db._useDatabase("_system");
      require("@arangodb/replication").setupReplication({
	endpoint: "tcp://master.domain.org:8529",
	username: "myuser",
	password: "mypasswd",
	verbose: false,
	includeSystem: false,
	incremental: true,
	autoResync: true
      });

* the *sync* and *syncCollection* functions now always start the data synchronization
  as an asynchronous server job. The call to *sync* or *syncCollection* will block
  until synchronization is either complete or has failed with an error. The functions
  will automatically poll the slave periodically for status updates.

  The main benefit is that the connection to the slave does not need to stay open
  permanently and is thus not affected by timeout issues. Additionally the caller does
  not need to query the synchronization status from the slave manually as this is
  now performed automatically by these functions.

* fixed undefined behavior when explaining some types of AQL traversals, fixed
  display of some types of traversals in AQL explain output


v2.8.1 (2016-01-29)
-------------------

* Improved AQL Pattern matching by allowing to specify a different traversal
  direction for one or many of the edge collections.

      FOR v, e, p IN OUTBOUND @start @@ec1, INBOUND @@ec2, @@ec3

  will traverse *ec1* and *ec3* in the OUTBOUND direction and for *ec2* it will use
  the INBOUND direction. These directions can be combined in arbitrary ways, the
  direction defined after *IN [steps]* will we used as default direction and can
  be overriden for specific collections.
  This feature is only available for collection lists, it is not possible to
  combine it with graph names.

* detect more types of transaction deadlocks early

* fixed display of relational operators in traversal explain output

* fixed undefined behavior in AQL function `PARSE_IDENTIFIER`

* added "engines" field to Foxx services generated in the admin interface

* added AQL function `IS_SAME_COLLECTION`:

  *IS_SAME_COLLECTION(collection, document)*: Return true if *document* has the same
  collection id as the collection specified in *collection*. *document* can either be
  a [document handle](../Glossary/README.md#document-handle) string, or a document with
  an *_id* attribute. The function does not validate whether the collection actually
  contains the specified document, but only compares the name of the specified collection
  with the collection name part of the specified document.
  If *document* is neither an object with an *id* attribute nor a *string* value,
  the function will return *null* and raise a warning.

      /* true */
      IS_SAME_COLLECTION('_users', '_users/my-user')
      IS_SAME_COLLECTION('_users', { _id: '_users/my-user' })

      /* false */
      IS_SAME_COLLECTION('_users', 'foobar/baz')
      IS_SAME_COLLECTION('_users', { _id: 'something/else' })


v2.8.0 (2016-01-25)
-------------------

* avoid recursive locking


v2.8.0-beta8 (2016-01-19)
-------------------------

* improved internal datafile statistics for compaction and compaction triggering
  conditions, preventing excessive growth of collection datafiles under some
  workloads. This should also fix issue #1596.

* renamed AQL optimizer rule `remove-collect-into` to `remove-collect-variables`

* fixed primary and edge index lookups prematurely aborting searches when the
  specified id search value contained a different collection than the collection
  the index was created for


v2.8.0-beta7 (2016-01-06)
-------------------------

* added vm.runInThisContext

* added AQL keyword `AGGREGATE` for use in AQL `COLLECT` statement

  Using `AGGREGATE` allows more efficient aggregation (incrementally while building
  the groups) than previous versions of AQL, which built group aggregates afterwards
  from the total of all group values.

  `AGGREGATE` can be used inside a `COLLECT` statement only. If used, it must follow
  the declaration of grouping keys:

      FOR doc IN collection
	COLLECT gender = doc.gender AGGREGATE minAge = MIN(doc.age), maxAge = MAX(doc.age)
	RETURN { gender, minAge, maxAge }

  or, if no grouping keys are used, it can follow the `COLLECT` keyword:

      FOR doc IN collection
	COLLECT AGGREGATE minAge = MIN(doc.age), maxAge = MAX(doc.age)
	RETURN {
  minAge, maxAge
}

  Only specific expressions are allowed on the right-hand side of each `AGGREGATE`
  assignment:

  - on the top level the expression must be a call to one of the supported aggregation
    functions `LENGTH`, `MIN`, `MAX`, `SUM`, `AVERAGE`, `STDDEV_POPULATION`, `STDDEV_SAMPLE`,
    `VARIANCE_POPULATION`, or `VARIANCE_SAMPLE`

  - the expression must not refer to variables introduced in the `COLLECT` itself

* Foxx: mocha test paths with wildcard characters (asterisks) now work on Windows

* reserved AQL keyword `NONE` for future use

* web interface: fixed a graph display bug concerning dashboard view

* web interface: fixed several bugs during the dashboard initialize process

* web interface: included several bugfixes: #1597, #1611, #1623

* AQL query optimizer now converts `LENGTH(collection-name)` to an optimized
  expression that returns the number of documents in a collection

* adjusted the behavior of the expansion (`[*]`) operator in AQL for non-array values

  In ArangoDB 2.8, calling the expansion operator on a non-array value will always
  return an empty array. Previous versions of ArangoDB expanded non-array values by
  calling the `TO_ARRAY()` function for the value, which for example returned an
  array with a single value for boolean, numeric and string input values, and an array
  with the object's values for an object input value. This behavior was inconsistent
  with how the expansion operator works for the array indexes in 2.8, so the behavior
  is now unified:

  - if the left-hand side operand of `[*]` is an array, the array will be returned as
    is when calling `[*]` on it
  - if the left-hand side operand of `[*]` is not an array, an empty array will be
    returned by `[*]`

  AQL queries that rely on the old behavior can be changed by either calling `TO_ARRAY`
  explicitly or by using the `[*]` at the correct position.

  The following example query will change its result in 2.8 compared to 2.7:

      LET values = "foo" RETURN values[*]

  In 2.7 the query has returned the array `[ "foo" ]`, but in 2.8 it will return an
  empty array `[ ]`. To make it return the array `[ "foo" ]` again, an explicit
  `TO_ARRAY` function call is needed in 2.8 (which in this case allows the removal
  of the `[*]` operator altogether). This also works in 2.7:

      LET values = "foo" RETURN TO_ARRAY(values)

  Another example:

      LET values = [ { name: "foo" }, { name: "bar" } ]
      RETURN values[*].name[*]

  The above returned `[ [ "foo" ], [ "bar" ] ] in 2.7. In 2.8 it will return
  `[ [ ], [ ] ]`, because the value of `name` is not an array. To change the results
  to the 2.7 style, the query can be changed to

      LET values = [ { name: "foo" }, { name: "bar" } ]
      RETURN values[* RETURN TO_ARRAY(CURRENT.name)]

  The above also works in 2.7.
  The following types of queries won't change:

      LET values = [ 1, 2, 3 ] RETURN values[*]
      LET values = [ { name: "foo" }, { name: "bar" } ] RETURN values[*].name
      LET values = [ { names: [ "foo", "bar" ] }, { names: [ "baz" ] } ] RETURN values[*].names[*]
      LET values = [ { names: [ "foo", "bar" ] }, { names: [ "baz" ] } ] RETURN values[*].names[**]

* slightly adjusted V8 garbage collection strategy so that collection eventually
  happens in all contexts that hold V8 external references to documents and
  collections.

  also adjusted default value of `--javascript.gc-frequency` from 10 seconds to
  15 seconds, as less internal operations are carried out in JavaScript.

* fixes for AQL optimizer and traversal

* added `--create-collection-type` option to arangoimp

  This allows specifying the type of the collection to be created when
  `--create-collection` is set to `true`.

* Foxx export cache should no longer break if a broken app is loaded in the
  web admin interface.


v2.8.0-beta2 (2015-12-16)
-------------------------

* added AQL query optimizer rule "sort-in-values"

  This rule pre-sorts the right-hand side operand of the `IN` and `NOT IN`
  operators so the operation can use a binary search with logarithmic complexity
  instead of a linear search. The rule is applied when the right-hand side
  operand of an `IN` or `NOT IN` operator in a filter condition is a variable that
  is defined in a different loop/scope than the operator itself. Additionally,
  the filter condition must consist of solely the `IN` or `NOT IN` operation
  in order to avoid any side-effects.

* changed collection status terminology in web interface for collections for
  which an unload request has been issued from `in the process of being unloaded`
  to `will be unloaded`.

* unloading a collection via the web interface will now trigger garbage collection
  in all v8 contexts and force a WAL flush. This increases the chances of perfoming
  the unload faster.

* added the following attributes to the result of `collection.figures()` and the
  corresponding HTTP API at `PUT /_api/collection/<name>/figures`:

  - `documentReferences`: The number of references to documents in datafiles
    that JavaScript code currently holds. This information can be used for
    debugging compaction and unload issues.
  - `waitingFor`: An optional string value that contains information about
    which object type is at the head of the collection's cleanup queue. This
    information can be used for debugging compaction and unload issues.
  - `compactionStatus.time`: The point in time the compaction for the collection
    was last executed. This information can be used for debugging compaction
    issues.
  - `compactionStatus.message`: The action that was performed when the compaction
    was last run for the collection. This information can be used for debugging
    compaction issues.

  Note: `waitingFor` and `compactionStatus` may be empty when called on a coordinator
  in a cluster.

* the compaction will now provide queryable status info that can be used to track
  its progress. The compaction status is displayed in the web interface, too.

* better error reporting for arangodump and arangorestore

* arangodump will now fail by default when trying to dump edges that
  refer to already dropped collections. This can be circumvented by
  specifying the option `--force true` when invoking arangodump

* fixed cluster upgrade procedure

* the AQL functions `NEAR` and `WITHIN` now have stricter validations
  for their input parameters `limit`, `radius` and `distance`. They may now throw
  exceptions when invalid parameters are passed that may have not led
  to exceptions in previous versions.

* deprecation warnings now log stack traces

* Foxx: improved backwards compatibility with 2.5 and 2.6

  - reverted Model and Repository back to non-ES6 "classes" because of
    compatibility issues when using the extend method with a constructor

  - removed deprecation warnings for extend and controller.del

  - restored deprecated method Model.toJSONSchema

  - restored deprecated `type`, `jwt` and `sessionStorageApp` options
    in Controller#activateSessions

* Fixed a deadlock problem in the cluster


v2.8.0-beta1 (2015-12-06)
-------------------------

* added AQL function `IS_DATESTRING(value)`

  Returns true if *value* is a string that can be used in a date function.
  This includes partial dates such as *2015* or *2015-10* and strings containing
  invalid dates such as *2015-02-31*. The function will return false for all
  non-string values, even if some of them may be usable in date functions.


v2.8.0-alpha1 (2015-12-03)
--------------------------

* added AQL keywords `GRAPH`, `OUTBOUND`, `INBOUND` and `ANY` for use in graph
  traversals, reserved AQL keyword `ALL` for future use

  Usage of these keywords as collection names, variable names or attribute names
  in AQL queries will not be possible without quoting. For example, the following
  AQL query will still work as it uses a quoted collection name and a quoted
  attribute name:

      FOR doc IN `OUTBOUND`
	RETURN doc.`any`

* issue #1593: added AQL `POW` function for exponentation

* added cluster execution site info in explain output for AQL queries

* replication improvements:

  - added `autoResync` configuration parameter for continuous replication.

    When set to `true`, a replication slave will automatically trigger a full data
    re-synchronization with the master when the master cannot provide the log data
    the slave had asked for. Note that `autoResync` will only work when the option
    `requireFromPresent` is also set to `true` for the continuous replication, or
    when the continuous syncer is started and detects that no start tick is present.

    Automatic re-synchronization may transfer a lot of data from the master to the
    slave and may be expensive. It is therefore turned off by default.
    When turned off, the slave will never perform an automatic re-synchronization
    with the master.

  - added `idleMinWaitTime` and `idleMaxWaitTime` configuration parameters for
    continuous replication.

    These parameters can be used to control the minimum and maximum wait time the
    slave will (intentionally) idle and not poll for master log changes in case the
    master had sent the full logs already.
    The `idleMaxWaitTime` value will only be used when `adapativePolling` is set
    to `true`. When `adaptivePolling` is disable, only `idleMinWaitTime` will be
    used as a constant time span in which the slave will not poll the master for
    further changes. The default values are 0.5 seconds for `idleMinWaitTime` and
    2.5 seconds for `idleMaxWaitTime`, which correspond to the hard-coded values
    used in previous versions of ArangoDB.

  - added `initialSyncMaxWaitTime` configuration parameter for initial and continuous
    replication

    This option controls the maximum wait time (in seconds) that the initial
    synchronization will wait for a response from the master when fetching initial
    collection data. If no response is received within this time period, the initial
    synchronization will give up and fail. This option is also relevant for
    continuous replication in case *autoResync* is set to *true*, as then the
    continuous replication may trigger a full data re-synchronization in case
    the master cannot the log data the slave had asked for.

  - HTTP requests sent from the slave to the master during initial synchronization
    will now be retried if they fail with connection problems.

  - the initial synchronization now logs its progress so it can be queried using
    the regular replication status check APIs.

  - added `async` attribute for `sync` and `syncCollection` operations called from
    the ArangoShell. Setthing this attribute to `true` will make the synchronization
    job on the server go into the background, so that the shell does not block. The
    status of the started asynchronous synchronization job can be queried from the
    ArangoShell like this:

	/* starts initial synchronization */
	var replication = require("@arangodb/replication");
	var id = replication.sync({
	  endpoint: "tcp://master.domain.org:8529",
	  username: "myuser",
	  password: "mypasswd",
	  async: true
       });

       /* now query the id of the returned async job and print the status */
       print(replication.getSyncResult(id));

    The result of `getSyncResult()` will be `false` while the server-side job
    has not completed, and different to `false` if it has completed. When it has
    completed, all job result details will be returned by the call to `getSyncResult()`.


* fixed non-deterministic query results in some cluster queries

* fixed issue #1589

* return HTTP status code 410 (gone) instead of HTTP 408 (request timeout) for
  server-side operations that are canceled / killed. Sending 410 instead of 408
  prevents clients from re-starting the same (canceled) operation. Google Chrome
  for example sends the HTTP request again in case it is responded with an HTTP
  408, and this is exactly the opposite of the desired behavior when an operation
  is canceled / killed by the user.

* web interface: queries in AQL editor now cancelable

* web interface: dashboard - added replication information

* web interface: AQL editor now supports bind parameters

* added startup option `--server.hide-product-header` to make the server not send
  the HTTP response header `"Server: ArangoDB"` in its HTTP responses. By default,
  the option is turned off so the header is still sent as usual.

* added new AQL function `UNSET_RECURSIVE` to recursively unset attritutes from
  objects/documents

* switched command-line editor in ArangoShell and arangod to linenoise-ng

* added automatic deadlock detection for transactions

  In case a deadlock is detected, a multi-collection operation may be rolled back
  automatically and fail with error 29 (`deadlock detected`). Client code for
  operations containing more than one collection should be aware of this potential
  error and handle it accordingly, either by giving up or retrying the transaction.

* Added C++ implementations for the AQL arithmetic operations and the following
  AQL functions:
  - ABS
  - APPEND
  - COLLECTIONS
  - CURRENT_DATABASE
  - DOCUMENT
  - EDGES
  - FIRST
  - FIRST_DOCUMENT
  - FIRST_LIST
  - FLATTEN
  - FLOOR
  - FULLTEXT
  - LAST
  - MEDIAN
  - MERGE_RECURSIVE
  - MINUS
  - NEAR
  - NOT_NULL
  - NTH
  - PARSE_IDENTIFIER
  - PERCENTILE
  - POP
  - POSITION
  - PUSH
  - RAND
  - RANGE
  - REMOVE_NTH
  - REMOVE_VALUE
  - REMOVE_VALUES
  - ROUND
  - SHIFT
  - SQRT
  - STDDEV_POPULATION
  - STDDEV_SAMPLE
  - UNSHIFT
  - VARIANCE_POPULATION
  - VARIANCE_SAMPLE
  - WITHIN
  - ZIP

* improved performance of skipping over many documents in an AQL query when no
  indexes and no filters are used, e.g.

      FOR doc IN collection
	LIMIT 1000000, 10
	RETURN doc

* Added array indexes

  Hash indexes and skiplist indexes can now optionally be defined for array values
  so they index individual array members.

  To define an index for array values, the attribute name is extended with the
  expansion operator `[*]` in the index definition:

      arangosh> db.colName.ensureHashIndex("tags[*]");

  When given the following document

      { tags: [ "AQL", "ArangoDB", "Index" ] }

  the index will now contain the individual values `"AQL"`, `"ArangoDB"` and `"Index"`.

  Now the index can be used for finding all documents having `"ArangoDB"` somewhere in their
  tags array using the following AQL query:

      FOR doc IN colName
	FILTER "ArangoDB" IN doc.tags[*]
	RETURN doc

* rewrote AQL query optimizer rule `use-index-range` and renamed it to `use-indexes`.
  The name change affects rule names in the optimizer's output.

* rewrote AQL execution node `IndexRangeNode` and renamed it to `IndexNode`. The name
  change affects node names in the optimizer's explain output.

* added convenience function `db._explain(query)` for human-readable explanation
  of AQL queries

* module resolution as used by `require` now behaves more like in node.js

* the `org/arangodb/request` module now returns response bodies for error responses
  by default. The old behavior of not returning bodies for error responses can be
  re-enabled by explicitly setting the option `returnBodyOnError` to `false` (#1437)


v2.7.6 (2016-01-30)
-------------------

* detect more types of transaction deadlocks early


v2.7.5 (2016-01-22)
-------------------

* backported added automatic deadlock detection for transactions

  In case a deadlock is detected, a multi-collection operation may be rolled back
  automatically and fail with error 29 (`deadlock detected`). Client code for
  operations containing more than one collection should be aware of this potential
  error and handle it accordingly, either by giving up or retrying the transaction.

* improved internal datafile statistics for compaction and compaction triggering
  conditions, preventing excessive growth of collection datafiles under some
  workloads. This should also fix issue #1596.

* Foxx export cache should no longer break if a broken app is loaded in the
  web admin interface.

* Foxx: removed some incorrect deprecation warnings.

* Foxx: mocha test paths with wildcard characters (asterisks) now work on Windows


v2.7.4 (2015-12-21)
-------------------

* slightly adjusted V8 garbage collection strategy so that collection eventually
  happens in all contexts that hold V8 external references to documents and
  collections.

* added the following attributes to the result of `collection.figures()` and the
  corresponding HTTP API at `PUT /_api/collection/<name>/figures`:

  - `documentReferences`: The number of references to documents in datafiles
    that JavaScript code currently holds. This information can be used for
    debugging compaction and unload issues.
  - `waitingFor`: An optional string value that contains information about
    which object type is at the head of the collection's cleanup queue. This
    information can be used for debugging compaction and unload issues.
  - `compactionStatus.time`: The point in time the compaction for the collection
    was last executed. This information can be used for debugging compaction
    issues.
  - `compactionStatus.message`: The action that was performed when the compaction
    was last run for the collection. This information can be used for debugging
    compaction issues.

  Note: `waitingFor` and `compactionStatus` may be empty when called on a coordinator
  in a cluster.

* the compaction will now provide queryable status info that can be used to track
  its progress. The compaction status is displayed in the web interface, too.


v2.7.3 (2015-12-17)
-------------------

* fixed some replication value conversion issues when replication applier properties
  were set via ArangoShell

* fixed disappearing of documents for collections transferred via `sync` or
  `syncCollection` if the collection was dropped right before synchronization
  and drop and (re-)create collection markers were located in the same WAL file

* fixed an issue where overwriting the system sessions collection would break
  the web interface when authentication is enabled


v2.7.2 (2015-12-01)
-------------------

* replication improvements:

  - added `autoResync` configuration parameter for continuous replication.

    When set to `true`, a replication slave will automatically trigger a full data
    re-synchronization with the master when the master cannot provide the log data
    the slave had asked for. Note that `autoResync` will only work when the option
    `requireFromPresent` is also set to `true` for the continuous replication, or
    when the continuous syncer is started and detects that no start tick is present.

    Automatic re-synchronization may transfer a lot of data from the master to the
    slave and may be expensive. It is therefore turned off by default.
    When turned off, the slave will never perform an automatic re-synchronization
    with the master.

  - added `idleMinWaitTime` and `idleMaxWaitTime` configuration parameters for
    continuous replication.

    These parameters can be used to control the minimum and maximum wait time the
    slave will (intentionally) idle and not poll for master log changes in case the
    master had sent the full logs already.
    The `idleMaxWaitTime` value will only be used when `adapativePolling` is set
    to `true`. When `adaptivePolling` is disable, only `idleMinWaitTime` will be
    used as a constant time span in which the slave will not poll the master for
    further changes. The default values are 0.5 seconds for `idleMinWaitTime` and
    2.5 seconds for `idleMaxWaitTime`, which correspond to the hard-coded values
    used in previous versions of ArangoDB.

  - added `initialSyncMaxWaitTime` configuration parameter for initial and continuous
    replication

    This option controls the maximum wait time (in seconds) that the initial
    synchronization will wait for a response from the master when fetching initial
    collection data. If no response is received within this time period, the initial
    synchronization will give up and fail. This option is also relevant for
    continuous replication in case *autoResync* is set to *true*, as then the
    continuous replication may trigger a full data re-synchronization in case
    the master cannot the log data the slave had asked for.

  - HTTP requests sent from the slave to the master during initial synchronization
    will now be retried if they fail with connection problems.

  - the initial synchronization now logs its progress so it can be queried using
    the regular replication status check APIs.

* fixed non-deterministic query results in some cluster queries

* added missing lock instruction for primary index in compactor size calculation

* fixed issue #1589

* fixed issue #1583

* fixed undefined behavior when accessing the top level of a document with the `[*]`
  operator

* fixed potentially invalid pointer access in shaper when the currently accessed
  document got re-located by the WAL collector at the very same time

* Foxx: optional configuration options no longer log validation errors when assigned
  empty values (#1495)

* Foxx: constructors provided to Repository and Model sub-classes via extend are
  now correctly called (#1592)


v2.7.1 (2015-11-07)
-------------------

* switch to linenoise next generation

* exclude `_apps` collection from replication

  The slave has its own `_apps` collection which it populates on server start.
  When replicating data from the master to the slave, the data from the master may
  clash with the slave's own data in the `_apps` collection. Excluding the `_apps`
  collection from replication avoids this.

* disable replication appliers when starting in modes `--upgrade`, `--no-server`
  and `--check-upgrade`

* more detailed output in arango-dfdb

* fixed "no start tick" issue in replication applier

  This error could occur after restarting a slave server after a shutdown
  when no data was ever transferred from the master to the slave via the
  continuous replication

* fixed problem during SSL client connection abort that led to scheduler thread
  staying at 100% CPU saturation

* fixed potential segfault in AQL `NEIGHBORS` function implementation when C++ function
  variant was used and collection names were passed as strings

* removed duplicate target for some frontend JavaScript files from the Makefile

* make AQL function `MERGE()` work on a single array parameter, too.
  This allows combining the attributes of multiple objects from an array into
  a single object, e.g.

      RETURN MERGE([
	{ foo: 'bar' },
	{ quux: 'quetzalcoatl', ruled: true },
	{ bar: 'baz', foo: 'done' }
      ])

  will now return:

      {
	"foo": "done",
	"quux": "quetzalcoatl",
	"ruled": true,
	"bar": "baz"
      }

* fixed potential deadlock in collection status changing on Windows

* fixed hard-coded `incremental` parameter in shell implementation of
  `syncCollection` function in replication module

* fix for GCC5: added check for '-stdlib' option


v2.7.0 (2015-10-09)
-------------------

* fixed request statistics aggregation
  When arangod was started in supervisor mode, the request statistics always showed
  0 requests, as the statistics aggregation thread did not run then.

* read server configuration files before dropping privileges. this ensures that
  the SSL keyfile specified in the configuration can be read with the server's start
  privileges (i.e. root when using a standard ArangoDB package).

* fixed replication with a 2.6 replication configuration and issues with a 2.6 master

* raised default value of `--server.descriptors-minimum` to 1024

* allow Foxx apps to be installed underneath URL path `/_open/`, so they can be
  (intentionally) accessed without authentication.

* added *allowImplicit* sub-attribute in collections declaration of transactions.
  The *allowImplicit* attributes allows making transactions fail should they
  read-access a collection that was not explicitly declared in the *collections*
  array of the transaction.

* added "special" password ARANGODB_DEFAULT_ROOT_PASSWORD. If you pass
  ARANGODB_DEFAULT_ROOT_PASSWORD as password, it will read the password
  from the environment variable ARANGODB_DEFAULT_ROOT_PASSWORD


v2.7.0-rc2 (2015-09-22)
-----------------------

* fix over-eager datafile compaction

  This should reduce the need to compact directly after loading a collection when a
  collection datafile contained many insertions and updates for the same documents. It
  should also prevent from re-compacting already merged datafiles in case not many
  changes were made. Compaction will also make fewer index lookups than before.

* added `syncCollection()` function in module `org/arangodb/replication`

  This allows synchronizing the data of a single collection from a master to a slave
  server. Synchronization can either restore the whole collection by transferring all
  documents from the master to the slave, or incrementally by only transferring documents
  that differ. This is done by partitioning the collection's entire key space into smaller
  chunks and comparing the data chunk-wise between master and slave. Only chunks that are
  different will be re-transferred.

  The `syncCollection()` function can be used as follows:

      require("org/arangodb/replication").syncCollection(collectionName, options);

  e.g.

      require("org/arangodb/replication").syncCollection("myCollection", {
	endpoint: "tcp://127.0.0.1:8529",  /* master */
	username: "root",                  /* username for master */
	password: "secret",                /* password for master */
	incremental: true                  /* use incremental mode */
      });


* additionally allow the following characters in document keys:

  `(` `)` `+` `,` `=` `;` `$` `!` `*` `'` `%`


v2.7.0-rc1 (2015-09-17)
-----------------------

* removed undocumented server-side-only collection functions:
  * collection.OFFSET()
  * collection.NTH()
  * collection.NTH2()
  * collection.NTH3()

* upgraded Swagger to version 2.0 for the Documentation

  This gives the user better prepared test request structures.
  More conversions will follow so finally client libraries can be auto-generated.

* added extra AQL functions for date and time calculation and manipulation.
  These functions were contributed by GitHub users @CoDEmanX and @friday.
  A big thanks for their work!

  The following extra date functions are available from 2.7 on:

  * `DATE_DAYOFYEAR(date)`: Returns the day of year number of *date*.
    The return values range from 1 to 365, or 366 in a leap year respectively.

  * `DATE_ISOWEEK(date)`: Returns the ISO week date of *date*.
    The return values range from 1 to 53. Monday is considered the first day of the week.
    There are no fractional weeks, thus the last days in December may belong to the first
    week of the next year, and the first days in January may be part of the previous year's
    last week.

  * `DATE_LEAPYEAR(date)`: Returns whether the year of *date* is a leap year.

  * `DATE_QUARTER(date)`: Returns the quarter of the given date (1-based):
    * 1: January, February, March
    * 2: April, May, June
    * 3: July, August, September
    * 4: October, November, December

  - *DATE_DAYS_IN_MONTH(date)*: Returns the number of days in *date*'s month (28..31).

  * `DATE_ADD(date, amount, unit)`: Adds *amount* given in *unit* to *date* and
    returns the calculated date.

    *unit* can be either of the following to specify the time unit to add or
    subtract (case-insensitive):
    - y, year, years
    - m, month, months
    - w, week, weeks
    - d, day, days
    - h, hour, hours
    - i, minute, minutes
    - s, second, seconds
    - f, millisecond, milliseconds

    *amount* is the number of *unit*s to add (positive value) or subtract
    (negative value).

  * `DATE_SUBTRACT(date, amount, unit)`: Subtracts *amount* given in *unit* from
    *date* and returns the calculated date.

    It works the same as `DATE_ADD()`, except that it subtracts. It is equivalent
    to calling `DATE_ADD()` with a negative amount, except that `DATE_SUBTRACT()`
    can also subtract ISO durations. Note that negative ISO durations are not
    supported (i.e. starting with `-P`, like `-P1Y`).

  * `DATE_DIFF(date1, date2, unit, asFloat)`: Calculate the difference
    between two dates in given time *unit*, optionally with decimal places.
    Returns a negative value if *date1* is greater than *date2*.

  * `DATE_COMPARE(date1, date2, unitRangeStart, unitRangeEnd)`: Compare two
    partial dates and return true if they match, false otherwise. The parts to
    compare are defined by a range of time units.

    The full range is: years, months, days, hours, minutes, seconds, milliseconds.
    Pass the unit to start from as *unitRangeStart*, and the unit to end with as
    *unitRangeEnd*. All units in between will be compared. Leave out *unitRangeEnd*
    to only compare *unitRangeStart*.

  * `DATE_FORMAT(date, format)`: Format a date according to the given format string.
    It supports the following placeholders (case-insensitive):
    - %t: timestamp, in milliseconds since midnight 1970-01-01
    - %z: ISO date (0000-00-00T00:00:00.000Z)
    - %w: day of week (0..6)
    - %y: year (0..9999)
    - %yy: year (00..99), abbreviated (last two digits)
    - %yyyy: year (0000..9999), padded to length of 4
    - %yyyyyy: year (-009999 .. +009999), with sign prefix and padded to length of 6
    - %m: month (1..12)
    - %mm: month (01..12), padded to length of 2
    - %d: day (1..31)
    - %dd: day (01..31), padded to length of 2
    - %h: hour (0..23)
    - %hh: hour (00..23), padded to length of 2
    - %i: minute (0..59)
    - %ii: minute (00..59), padded to length of 2
    - %s: second (0..59)
    - %ss: second (00..59), padded to length of 2
    - %f: millisecond (0..999)
    - %fff: millisecond (000..999), padded to length of 3
    - %x: day of year (1..366)
    - %xxx: day of year (001..366), padded to length of 3
    - %k: ISO week date (1..53)
    - %kk: ISO week date (01..53), padded to length of 2
    - %l: leap year (0 or 1)
    - %q: quarter (1..4)
    - %a: days in month (28..31)
    - %mmm: abbreviated English name of month (Jan..Dec)
    - %mmmm: English name of month (January..December)
    - %www: abbreviated English name of weekday (Sun..Sat)
    - %wwww: English name of weekday (Sunday..Saturday)
    - %&: special escape sequence for rare occasions
    - %%: literal %
    - %: ignored

* new WAL logfiles and datafiles are now created non-sparse

  This prevents SIGBUS signals being raised when memory of a sparse datafile is accessed
  and the disk is full and the accessed file part is not actually disk-backed. In
  this case the mapped memory region is not necessarily backed by physical memory, and
  accessing the memory may raise SIGBUS and crash arangod.

* the `internal.download()` function and the module `org/arangodb/request` used some
  internal library function that handled the sending of HTTP requests from inside of
  ArangoDB. This library unconditionally set an HTTP header `Accept-Encoding: gzip`
  in all outgoing HTTP requests.

  This has been fixed in 2.7, so `Accept-Encoding: gzip` is not set automatically anymore.
  Additionally, the header `User-Agent: ArangoDB` is not set automatically either. If
  client applications desire to send these headers, they are free to add it when
  constructing the requests using the `download` function or the request module.

* fixed issue #1436: org/arangodb/request advertises deflate without supporting it

* added template string generator function `aqlQuery` for generating AQL queries

  This can be used to generate safe AQL queries with JavaScript parameter
  variables or expressions easily:

      var name = 'test';
      var attributeName = '_key';
      var query = aqlQuery`FOR u IN users FILTER u.name == ${name} RETURN u.${attributeName}`;
      db._query(query);

* report memory usage for document header data (revision id, pointer to data etc.)
  in `db.collection.figures()`. The memory used for document headers will now
  show up in the already existing attribute `indexes.size`. Due to that, the index
  sizes reported by `figures()` in 2.7 will be higher than those reported by 2.6,
  but the 2.7 values are more accurate.

* IMPORTANT CHANGE: the filenames in dumps created by arangodump now contain
  not only the name of the dumped collection, but also an additional 32-digit hash
  value. This is done to prevent overwriting dump files in case-insensitive file
  systems when there exist multiple collections with the same name (but with
  different cases).

  For example, if a database has two collections: `test` and `Test`, previous
  versions of ArangoDB created the files

  * `test.structure.json` and `test.data.json` for collection `test`
  * `Test.structure.json` and `Test.data.json` for collection `Test`

  This did not work for case-insensitive filesystems, because the files for the
  second collection would have overwritten the files of the first. arangodump in
  2.7 will create the following filenames instead:

  * `test_098f6bcd4621d373cade4e832627b4f6.structure.json` and `test_098f6bcd4621d373cade4e832627b4f6.data.json`
  * `Test_0cbc6611f5540bd0809a388dc95a615b.structure.json` and `Test_0cbc6611f5540bd0809a388dc95a615b.data.json`

  These filenames will be unambiguous even in case-insensitive filesystems.

* IMPORTANT CHANGE: make arangod actually close lingering client connections
  when idle for at least the duration specified via `--server.keep-alive-timeout`.
  In previous versions of ArangoDB, connections were not closed by the server
  when the timeout was reached and the client was still connected. Now the
  connection is properly closed by the server in case of timeout. Client
  applications relying on the old behavior may now need to reconnect to the
  server when their idle connections time out and get closed (note: connections
  being idle for a long time may be closed by the OS or firewalls anyway -
  client applications should be aware of that and try to reconnect).

* IMPORTANT CHANGE: when starting arangod, the server will drop the process
  privileges to the specified values in options `--server.uid` and `--server.gid`
  instantly after parsing the startup options.

  That means when either `--server.uid` or `--server.gid` are set, the privilege
  change will happen earlier. This may prevent binding the server to an endpoint
  with a port number lower than 1024 if the arangodb user has no privileges
  for that. Previous versions of ArangoDB changed the privileges later, so some
  startup actions were still carried out under the invoking user (i.e. likely
  *root* when started via init.d or system scripts) and especially binding to
  low port numbers was still possible there.

  The default privileges for user *arangodb* will not be sufficient for binding
  to port numbers lower than 1024. To have an ArangoDB 2.7 bind to a port number
  lower than 1024, it needs to be started with either a different privileged user,
  or the privileges of the *arangodb* user have to raised manually beforehand.

* added AQL optimizer rule `patch-update-statements`

* Linux startup scripts and systemd configuration for arangod now try to
  adjust the NOFILE (number of open files) limits for the process. The limit
  value is set to 131072 (128k) when ArangoDB is started via start/stop
  commands

* When ArangoDB is started/stopped manually via the start/stop commands, the
  main process will wait for up to 10 seconds after it forks the supervisor
  and arangod child processes. If the startup fails within that period, the
  start/stop script will fail with an exit code other than zero. If the
  startup of the supervisor or arangod is still ongoing after 10 seconds,
  the main program will still return with exit code 0. The limit of 10 seconds
  is arbitrary because the time required for a startup is not known in advance.

* added startup option `--database.throw-collection-not-loaded-error`

  Accessing a not-yet loaded collection will automatically load a collection
  on first access. This flag controls what happens in case an operation
  would need to wait for another thread to finalize loading a collection. If
  set to *true*, then the first operation that accesses an unloaded collection
  will load it. Further threads that try to access the same collection while
  it is still loading immediately fail with an error (1238, *collection not loaded*).
  This is to prevent all server threads from being blocked while waiting on the
  same collection to finish loading. When the first thread has completed loading
  the collection, the collection becomes regularly available, and all operations
  from that point on can be carried out normally, and error 1238 will not be
  thrown anymore for that collection.

  If set to *false*, the first thread that accesses a not-yet loaded collection
  will still load it. Other threads that try to access the collection while
  loading will not fail with error 1238 but instead block until the collection
  is fully loaded. This configuration might lead to all server threads being
  blocked because they are all waiting for the same collection to complete
  loading. Setting the option to *true* will prevent this from happening, but
  requires clients to catch error 1238 and react on it (maybe by scheduling
  a retry for later).

  The default value is *false*.

* added better control-C support in arangosh

  When CTRL-C is pressed in arangosh, it will now print a `^C` first. Pressing
  CTRL-C again will reset the prompt if something was entered before, or quit
  arangosh if no command was entered directly before.

  This affects the arangosh version build with Readline-support only (Linux
  and MacOS).

  The MacOS version of ArangoDB for Homebrew now depends on Readline, too. The
  Homebrew formula has been changed accordingly.
  When self-compiling ArangoDB on MacOS without Homebrew, Readline now is a
  prerequisite.

* increased default value for collection-specific `indexBuckets` value from 1 to 8

  Collections created from 2.7 on will use the new default value of `8` if not
  overridden on collection creation or later using
  `collection.properties({ indexBuckets: ... })`.

  The `indexBuckets` value determines the number of buckets to use for indexes of
  type `primary`, `hash` and `edge`. Having multiple index buckets allows splitting
  an index into smaller components, which can be filled in parallel when a collection
  is loading. Additionally, resizing and reallocation of indexes are faster and
  less intrusive if the index uses multiple buckets, because resize and reallocation
  will affect only data in a single bucket instead of all index values.

  The index buckets will be filled in parallel when loading a collection if the collection
  has an `indexBuckets` value greater than 1 and the collection contains a significant
  amount of documents/edges (the current threshold is 256K documents but this value
  may change in future versions of ArangoDB).

* changed HTTP client to use poll instead of select on Linux and MacOS

  This affects the ArangoShell and user-defined JavaScript code running inside
  arangod that initiates its own HTTP calls.

  Using poll instead of select allows using arbitrary high file descriptors
  (bigger than the compiled in FD_SETSIZE). Server connections are still handled using
  epoll, which has never been affected by FD_SETSIZE.

* implemented AQL `LIKE` function using ICU regexes

* added `RETURN DISTINCT` for AQL queries to return unique results:

      FOR doc IN collection
	RETURN DISTINCT doc.status

  This change also introduces `DISTINCT` as an AQL keyword.

* removed `createNamedQueue()` and `addJob()` functions from org/arangodb/tasks

* use less locks and more atomic variables in the internal dispatcher
  and V8 context handling implementations. This leads to improved throughput in
  some ArangoDB internals and allows for higher HTTP request throughput for
  many operations.

  A short overview of the improvements can be found here:

  https://www.arangodb.com/2015/08/throughput-enhancements/

* added shorthand notation for attribute names in AQL object literals:

      LET name = "Peter"
      LET age = 42
      RETURN { name, age }

  The above is the shorthand equivalent of the generic form

      LET name = "Peter"
      LET age = 42
      RETURN { name : name, age : age }

* removed configure option `--enable-timings`

  This option did not have any effect.

* removed configure option `--enable-figures`

  This option previously controlled whether HTTP request statistics code was
  compiled into ArangoDB or not. The previous default value was `true` so
  statistics code was available in official packages. Setting the option to
  `false` led to compile errors so it is doubtful the default value was
  ever changed. By removing the option some internal statistics code was also
  simplified.

* removed run-time manipulation methods for server endpoints:

  * `db._removeEndpoint()`
  * `db._configureEndpoint()`
  * HTTP POST `/_api/endpoint`
  * HTTP DELETE `/_api/endpoint`

* AQL query result cache

  The query result cache can optionally cache the complete results of all or selected AQL queries.
  It can be operated in the following modes:

  * `off`: the cache is disabled. No query results will be stored
  * `on`: the cache will store the results of all AQL queries unless their `cache`
    attribute flag is set to `false`
  * `demand`: the cache will store the results of AQL queries that have their
    `cache` attribute set to `true`, but will ignore all others

  The mode can be set at server startup using the `--database.query-cache-mode` configuration
  option and later changed at runtime.

  The following HTTP REST APIs have been added for controlling the query cache:

  * HTTP GET `/_api/query-cache/properties`: returns the global query cache configuration
  * HTTP PUT `/_api/query-cache/properties`: modifies the global query cache configuration
  * HTTP DELETE `/_api/query-cache`: invalidates all results in the query cache

  The following JavaScript functions have been added for controlling the query cache:

  * `require("org/arangodb/aql/cache").properties()`: returns the global query cache configuration
  * `require("org/arangodb/aql/cache").properties(properties)`: modifies the global query cache configuration
  * `require("org/arangodb/aql/cache").clear()`: invalidates all results in the query cache

* do not link arangoimp against V8

* AQL function call arguments optimization

  This will lead to arguments in function calls inside AQL queries not being copied but passed
  by reference. This may speed up calls to functions with bigger argument values or queries that
  call functions a lot of times.

* upgraded V8 version to 4.3.61

* removed deprecated AQL `SKIPLIST` function.

  This function was introduced in older versions of ArangoDB with a less powerful query optimizer to
  retrieve data from a skiplist index using a `LIMIT` clause. It was marked as deprecated in ArangoDB
  2.6.

  Since ArangoDB 2.3 the behavior of the `SKIPLIST` function can be emulated using regular AQL
  constructs, e.g.

      FOR doc IN @@collection
	FILTER doc.value >= @value
	SORT doc.value DESC
	LIMIT 1
	RETURN doc

* the `skip()` function for simple queries does not accept negative input any longer.
  This feature was deprecated in 2.6.0.

* fix exception handling

  In some cases JavaScript exceptions would re-throw without information of the original problem.
  Now the original exception is logged for failure analysis.

* based REST API method PUT `/_api/simple/all` on the cursor API and make it use AQL internally.

  The change speeds up this REST API method and will lead to additional query information being
  returned by the REST API. Clients can use this extra information or ignore it.

* Foxx Queue job success/failure handlers arguments have changed from `(jobId, jobData, result, jobFailures)` to `(result, jobData, job)`.

* added Foxx Queue job options `repeatTimes`, `repeatUntil` and `repeatDelay` to automatically re-schedule jobs when they are completed.

* added Foxx manifest configuration type `password` to mask values in the web interface.

* fixed default values in Foxx manifest configurations sometimes not being used as defaults.

* fixed optional parameters in Foxx manifest configurations sometimes not being cleared correctly.

* Foxx dependencies can now be marked as optional using a slightly more verbose syntax in your manifest file.

* converted Foxx constructors to ES6 classes so you can extend them using class syntax.

* updated aqb to 2.0.

* updated chai to 3.0.

* Use more madvise calls to speed up things when memory is tight, in particular
  at load time but also for random accesses later.

* Overhauled web interface

  The web interface now has a new design.

  The API documentation for ArangoDB has been moved from "Tools" to "Links" in the web interface.

  The "Applications" tab in the web interfaces has been renamed to "Services".


v2.6.12 (2015-12-02)
--------------------

* fixed disappearing of documents for collections transferred via `sync` if the
  the collection was dropped right before synchronization and drop and (re-)create
  collection markers were located in the same WAL file

* added missing lock instruction for primary index in compactor size calculation

* fixed issue #1589

* fixed issue #1583

* Foxx: optional configuration options no longer log validation errors when assigned
  empty values (#1495)


v2.6.11 (2015-11-18)
--------------------

* fixed potentially invalid pointer access in shaper when the currently accessed
  document got re-located by the WAL collector at the very same time


v2.6.10 (2015-11-10)
--------------------

* disable replication appliers when starting in modes `--upgrade`, `--no-server`
  and `--check-upgrade`

* more detailed output in arango-dfdb

* fixed potential deadlock in collection status changing on Windows

* issue #1521: Can't dump/restore with user and password


v2.6.9 (2015-09-29)
-------------------

* added "special" password ARANGODB_DEFAULT_ROOT_PASSWORD. If you pass
  ARANGODB_DEFAULT_ROOT_PASSWORD as password, it will read the password
  from the environment variable ARANGODB_DEFAULT_ROOT_PASSWORD

* fixed failing AQL skiplist, sort and limit combination

  When using a Skiplist index on an attribute (say "a") and then using sort
  and skip on this attribute caused the result to be empty e.g.:

    require("internal").db.test.ensureSkiplist("a");
    require("internal").db._query("FOR x IN test SORT x.a LIMIT 10, 10");

  Was always empty no matter how many documents are stored in test.
  This is now fixed.

v2.6.8 (2015-09-09)
-------------------

* ARM only:

  The ArangoDB packages for ARM require the kernel to allow unaligned memory access.
  How the kernel handles unaligned memory access is configurable at runtime by
  checking and adjusting the contents `/proc/cpu/alignment`.

  In order to operate on ARM, ArangoDB requires the bit 1 to be set. This will
  make the kernel trap and adjust unaligned memory accesses. If this bit is not
  set, the kernel may send a SIGBUS signal to ArangoDB and terminate it.

  To set bit 1 in `/proc/cpu/alignment` use the following command as a privileged
  user (e.g. root):

      echo "2" > /proc/cpu/alignment

  Note that this setting affects all user processes and not just ArangoDB. Setting
  the alignment with the above command will also not make the setting permanent,
  so it will be lost after a restart of the system. In order to make the setting
  permanent, it should be executed during system startup or before starting arangod.

  The ArangoDB start/stop scripts do not adjust the alignment setting, but rely on
  the environment to have the correct alignment setting already. The reason for this
  is that the alignment settings also affect all other user processes (which ArangoDB
  is not aware of) and thus may have side-effects outside of ArangoDB. It is therefore
  more reasonable to have the system administrator carry out the change.


v2.6.7 (2015-08-25)
-------------------

* improved AssocMulti index performance when resizing.

  This makes the edge index perform less I/O when under memory pressure.


v2.6.6 (2015-08-23)
-------------------

* added startup option `--server.additional-threads` to create separate queues
  for slow requests.


v2.6.5 (2015-08-17)
-------------------

* added startup option `--database.throw-collection-not-loaded-error`

  Accessing a not-yet loaded collection will automatically load a collection
  on first access. This flag controls what happens in case an operation
  would need to wait for another thread to finalize loading a collection. If
  set to *true*, then the first operation that accesses an unloaded collection
  will load it. Further threads that try to access the same collection while
  it is still loading immediately fail with an error (1238, *collection not loaded*).
  This is to prevent all server threads from being blocked while waiting on the
  same collection to finish loading. When the first thread has completed loading
  the collection, the collection becomes regularly available, and all operations
  from that point on can be carried out normally, and error 1238 will not be
  thrown anymore for that collection.

  If set to *false*, the first thread that accesses a not-yet loaded collection
  will still load it. Other threads that try to access the collection while
  loading will not fail with error 1238 but instead block until the collection
  is fully loaded. This configuration might lead to all server threads being
  blocked because they are all waiting for the same collection to complete
  loading. Setting the option to *true* will prevent this from happening, but
  requires clients to catch error 1238 and react on it (maybe by scheduling
  a retry for later).

  The default value is *false*.

* fixed busy wait loop in scheduler threads that sometimes consumed 100% CPU while
  waiting for events on connections closed unexpectedly by the client side

* handle attribute `indexBuckets` when restoring collections via arangorestore.
  Previously the `indexBuckets` attribute value from the dump was ignored, and the
   server default value for `indexBuckets` was used when restoring a collection.

* fixed "EscapeValue already set error" crash in V8 actions that might have occurred when
  canceling V8-based operations.


v2.6.4 (2015-08-01)
-------------------

* V8: Upgrade to version 4.1.0.27 - this is intended to be the stable V8 version.

* fixed issue #1424: Arango shell should not processing arrows pushing on keyboard


v2.6.3 (2015-07-21)
-------------------

* issue #1409: Document values with null character truncated


v2.6.2 (2015-07-04)
-------------------

* fixed issue #1383: bindVars for HTTP API doesn't work with empty string

* fixed handling of default values in Foxx manifest configurations

* fixed handling of optional parameters in Foxx manifest configurations

* fixed a reference error being thrown in Foxx queues when a function-based job type is used that is not available and no options object is passed to queue.push


v2.6.1 (2015-06-24)
-------------------

* Add missing swagger files to cmake build. fixes #1368

* fixed documentation errors


v2.6.0 (2015-06-20)
-------------------

* using negative values for `SimpleQuery.skip()` is deprecated.
  This functionality will be removed in future versions of ArangoDB.

* The following simple query functions are now deprecated:

  * collection.near
  * collection.within
  * collection.geo
  * collection.fulltext
  * collection.range
  * collection.closedRange

  This also lead to the following REST API methods being deprecated from now on:

  * PUT /_api/simple/near
  * PUT /_api/simple/within
  * PUT /_api/simple/fulltext
  * PUT /_api/simple/range

  It is recommended to replace calls to these functions or APIs with equivalent AQL queries,
  which are more flexible because they can be combined with other operations:

      FOR doc IN NEAR(@@collection, @latitude, @longitude, @limit)
	RETURN doc

      FOR doc IN WITHIN(@@collection, @latitude, @longitude, @radius, @distanceAttributeName)
	RETURN doc

      FOR doc IN FULLTEXT(@@collection, @attributeName, @queryString, @limit)
	RETURN doc

      FOR doc IN @@collection
	FILTER doc.value >= @left && doc.value < @right
	LIMIT @skip, @limit
	RETURN doc`

  The above simple query functions and REST API methods may be removed in future versions
  of ArangoDB.

* deprecated now-obsolete AQL `SKIPLIST` function

  The function was introduced in older versions of ArangoDB with a less powerful query optimizer to
  retrieve data from a skiplist index using a `LIMIT` clause.

  Since 2.3 the same goal can be achieved by using regular AQL constructs, e.g.

      FOR doc IN collection FILTER doc.value >= @value SORT doc.value DESC LIMIT 1 RETURN doc

* fixed issues when switching the database inside tasks and during shutdown of database cursors

  These features were added during 2.6 alpha stage so the fixes affect devel/2.6-alpha builds only

* issue #1360: improved foxx-manager help

* added `--enable-tcmalloc` configure option.

  When this option is set, arangod and the client tools will be linked against tcmalloc, which replaces
  the system allocator. When the option is set, a tcmalloc library must be present on the system under
  one of the names `libtcmalloc`, `libtcmalloc_minimal` or `libtcmalloc_debug`.

  As this is a configure option, it is supported for manual builds on Linux-like systems only. tcmalloc
  support is currently experimental.

* issue #1353: Windows: HTTP API - incorrect path in errorMessage

* issue #1347: added option `--create-database` for arangorestore.

  Setting this option to `true` will now create the target database if it does not exist. When creating
  the target database, the username and passwords passed to arangorestore will be used to create an
  initial user for the new database.

* issue #1345: advanced debug information for User Functions

* issue #1341: Can't use bindvars in UPSERT

* fixed vulnerability in JWT implementation.

* changed default value of option `--database.ignore-datafile-errors` from `true` to `false`

  If the new default value of `false` is used, then arangod will refuse loading collections that contain
  datafiles with CRC mismatches or other errors. A collection with datafile errors will then become
  unavailable. This prevents follow up errors from happening.

  The only way to access such collection is to use the datafile debugger (arango-dfdb) and try to repair
  or truncate the datafile with it.

  If `--database.ignore-datafile-errors` is set to `true`, then collections will become available
  even if parts of their data cannot be loaded. This helps availability, but may cause (partial) data
  loss and follow up errors.

* added server startup option `--server.session-timeout` for controlling the timeout of user sessions
  in the web interface

* add sessions and cookie authentication for ArangoDB's web interface

  ArangoDB's built-in web interface now uses sessions. Session information ids are stored in cookies,
  so clients using the web interface must accept cookies in order to use it

* web interface: display query execution time in AQL editor

* web interface: renamed AQL query *submit* button to *execute*

* web interface: added query explain feature in AQL editor

* web interface: demo page added. only working if demo data is available, hidden otherwise

* web interface: added support for custom app scripts with optional arguments and results

* web interface: mounted apps that need to be configured are now indicated in the app overview

* web interface: added button for running tests to app details

* web interface: added button for configuring app dependencies to app details

* web interface: upgraded API documentation to use Swagger 2

* INCOMPATIBLE CHANGE

  removed startup option `--log.severity`

  The docs for `--log.severity` mentioned lots of severities (e.g. `exception`, `technical`, `functional`, `development`)
  but only a few severities (e.g. `all`, `human`) were actually used, with `human` being the default and `all` enabling the
  additional logging of requests. So the option pretended to control a lot of things which it actually didn't. Additionally,
  the option `--log.requests-file` was around for a long time already, also controlling request logging.

  Because the `--log.severity` option effectively did not control that much, it was removed. A side effect of removing the
  option is that 2.5 installations which used `--log.severity all` will not log requests after the upgrade to 2.6. This can
  be adjusted by setting the `--log.requests-file` option.

* add backtrace to fatal log events

* added optional `limit` parameter for AQL function `FULLTEXT`

* make fulltext index also index text values contained in direct sub-objects of the indexed
  attribute.

  Previous versions of ArangoDB only indexed the attribute value if it was a string. Sub-attributes
  of the index attribute were ignored when fulltext indexing.

  Now, if the index attribute value is an object, the object's values will each be included in the
  fulltext index if they are strings. If the index attribute value is an array, the array's values
  will each be included in the fulltext index if they are strings.

  For example, with a fulltext index present on the `translations` attribute, the following text
  values will now be indexed:

      var c = db._create("example");
      c.ensureFulltextIndex("translations");
      c.insert({ translations: { en: "fox", de: "Fuchs", fr: "renard", ru: "лиса" } });
      c.insert({ translations: "Fox is the English translation of the German word Fuchs" });
      c.insert({ translations: [ "ArangoDB", "document", "database", "Foxx" ] });

      c.fulltext("translations", "лиса").toArray();       // returns only first document
      c.fulltext("translations", "Fox").toArray();        // returns first and second documents
      c.fulltext("translations", "prefix:Fox").toArray(); // returns all three documents

* added batch document removal and lookup commands:

      collection.lookupByKeys(keys)
      collection.removeByKeys(keys)

  These commands can be used to perform multi-document lookup and removal operations efficiently
  from the ArangoShell. The argument to these operations is an array of document keys.

  Also added HTTP APIs for batch document commands:

  * PUT /_api/simple/lookup-by-keys
  * PUT /_api/simple/remove-by-keys

* properly prefix document address URLs with the current database name for calls to the REST
  API method GET `/_api/document?collection=...` (that method will return partial URLs to all
  documents in the collection).

  Previous versions of ArangoDB returned the URLs starting with `/_api/` but without the current
  database name, e.g. `/_api/document/mycollection/mykey`. Starting with 2.6, the response URLs
  will include the database name as well, e.g. `/_db/_system/_api/document/mycollection/mykey`.

* added dedicated collection export HTTP REST API

  ArangoDB now provides a dedicated collection export API, which can take snapshots of entire
  collections more efficiently than the general-purpose cursor API. The export API is useful
  to transfer the contents of an entire collection to a client application. It provides optional
  filtering on specific attributes.

  The export API is available at endpoint `POST /_api/export?collection=...`. The API has the
  same return value structure as the already established cursor API (`POST /_api/cursor`).

  An introduction to the export API is given in this blog post:
  http://jsteemann.github.io/blog/2015/04/04/more-efficient-data-exports/

* subquery optimizations for AQL queries

  This optimization avoids copying intermediate results into subqueries that are not required
  by the subquery.

  A brief description can be found here:
  http://jsteemann.github.io/blog/2015/05/04/subquery-optimizations/

* return value optimization for AQL queries

  This optimization avoids copying the final query result inside the query's main `ReturnNode`.

  A brief description can be found here:
  http://jsteemann.github.io/blog/2015/05/04/return-value-optimization-for-aql/

* speed up AQL queries containing big `IN` lists for index lookups

  `IN` lists used for index lookups had performance issues in previous versions of ArangoDB.
  These issues have been addressed in 2.6 so using bigger `IN` lists for filtering is much
  faster.

  A brief description can be found here:
  http://jsteemann.github.io/blog/2015/05/07/in-list-improvements/

* allow `@` and `.` characters in document keys, too

  This change also leads to document keys being URL-encoded when returned in HTTP `location`
  response headers.

* added alternative implementation for AQL COLLECT

  The alternative method uses a hash table for grouping and does not require its input elements
  to be sorted. It will be taken into account by the optimizer for `COLLECT` statements that do
  not use an `INTO` clause.

  In case a `COLLECT` statement can use the hash table variant, the optimizer will create an extra
  plan for it at the beginning of the planning phase. In this plan, no extra `SORT` node will be
  added in front of the `COLLECT` because the hash table variant of `COLLECT` does not require
  sorted input. Instead, a `SORT` node will be added after it to sort its output. This `SORT` node
  may be optimized away again in later stages. If the sort order of the result is irrelevant to
  the user, adding an extra `SORT null` after a hash `COLLECT` operation will allow the optimizer to
  remove the sorts altogether.

  In addition to the hash table variant of `COLLECT`, the optimizer will modify the original plan
  to use the regular `COLLECT` implementation. As this implementation requires sorted input, the
  optimizer will insert a `SORT` node in front of the `COLLECT`. This `SORT` node may be optimized
  away in later stages.

  The created plans will then be shipped through the regular optimization pipeline. In the end,
  the optimizer will pick the plan with the lowest estimated total cost as usual. The hash table
  variant does not require an up-front sort of the input, and will thus be preferred over the
  regular `COLLECT` if the optimizer estimates many input elements for the `COLLECT` node and
  cannot use an index to sort them.

  The optimizer can be explicitly told to use the regular *sorted* variant of `COLLECT` by
  suffixing a `COLLECT` statement with `OPTIONS { "method" : "sorted" }`. This will override the
  optimizer guesswork and only produce the *sorted* variant of `COLLECT`.

  A blog post on the new `COLLECT` implementation can be found here:
  http://jsteemann.github.io/blog/2015/04/22/collecting-with-a-hash-table/

* refactored HTTP REST API for cursors

  The HTTP REST API for cursors (`/_api/cursor`) has been refactored to improve its performance
  and use less memory.

  A post showing some of the performance improvements can be found here:
  http://jsteemann.github.io/blog/2015/04/01/improvements-for-the-cursor-api/

* simplified return value syntax for data-modification AQL queries

  ArangoDB 2.4 since version allows to return results from data-modification AQL queries. The
  syntax for this was quite limited and verbose:

      FOR i IN 1..10
	INSERT { value: i } IN test
	LET inserted = NEW
	RETURN inserted

  The `LET inserted = NEW RETURN inserted` was required literally to return the inserted
  documents. No calculations could be made using the inserted documents.

  This is now more flexible. After a data-modification clause (e.g. `INSERT`, `UPDATE`, `REPLACE`,
  `REMOVE`, `UPSERT`) there can follow any number of `LET` calculations. These calculations can
  refer to the pseudo-values `OLD` and `NEW` that are created by the data-modification statements.

  This allows returning projections of inserted or updated documents, e.g.:

      FOR i IN 1..10
	INSERT { value: i } IN test
	RETURN { _key: NEW._key, value: i }

  Still not every construct is allowed after a data-modification clause. For example, no functions
  can be called that may access documents.

  More information can be found here:
  http://jsteemann.github.io/blog/2015/03/27/improvements-for-data-modification-queries/

* added AQL `UPSERT` statement

  This adds an `UPSERT` statement to AQL that is a combination of both `INSERT` and `UPDATE` /
  `REPLACE`. The `UPSERT` will search for a matching document using a user-provided example.
  If no document matches the example, the *insert* part of the `UPSERT` statement will be
  executed. If there is a match, the *update* / *replace* part will be carried out:

      UPSERT { page: 'index.html' }                 /* search example */
	INSERT { page: 'index.html', pageViews: 1 } /* insert part */
	UPDATE { pageViews: OLD.pageViews + 1 }     /* update part */
	IN pageViews

  `UPSERT` can be used with an `UPDATE` or `REPLACE` clause. The `UPDATE` clause will perform
  a partial update of the found document, whereas the `REPLACE` clause will replace the found
  document entirely. The `UPDATE` or `REPLACE` parts can refer to the pseudo-value `OLD`, which
  contains all attributes of the found document.

  `UPSERT` statements can optionally return values. In the following query, the return
  attribute `found` will return the found document before the `UPDATE` was applied. If no
  document was found, `found` will contain a value of `null`. The `updated` result attribute will
  contain the inserted / updated document:

      UPSERT { page: 'index.html' }                 /* search example */
	INSERT { page: 'index.html', pageViews: 1 } /* insert part */
	UPDATE { pageViews: OLD.pageViews + 1 }     /* update part */
	IN pageViews
	RETURN { found: OLD, updated: NEW }

  A more detailed description of `UPSERT` can be found here:
  http://jsteemann.github.io/blog/2015/03/27/preview-of-the-upsert-command/

* adjusted default configuration value for `--server.backlog-size` from 10 to 64.

* issue #1231: bug xor feature in AQL: LENGTH(null) == 4

  This changes the behavior of the AQL `LENGTH` function as follows:

  - if the single argument to `LENGTH()` is `null`, then the result will now be `0`. In previous
    versions of ArangoDB, the result of `LENGTH(null)` was `4`.

  - if the single argument to `LENGTH()` is `true`, then the result will now be `1`. In previous
    versions of ArangoDB, the result of `LENGTH(true)` was `4`.

  - if the single argument to `LENGTH()` is `false`, then the result will now be `0`. In previous
    versions of ArangoDB, the result of `LENGTH(false)` was `5`.

  The results of `LENGTH()` with string, numeric, array object argument values do not change.

* issue #1298: Bulk import if data already exists (#1298)

  This change extends the HTTP REST API for bulk imports as follows:

  When documents are imported and the `_key` attribute is specified for them, the import can be
  used for inserting and updating/replacing documents. Previously, the import could be used for
  inserting new documents only, and re-inserting a document with an existing key would have failed
  with a *unique key constraint violated* error.

  The above behavior is still the default. However, the API now allows controlling the behavior
  in case of a unique key constraint error via the optional URL parameter `onDuplicate`.

  This parameter can have one of the following values:

  - `error`: when a unique key constraint error occurs, do not import or update the document but
    report an error. This is the default.

  - `update`: when a unique key constraint error occurs, try to (partially) update the existing
    document with the data specified in the import. This may still fail if the document would
    violate secondary unique indexes. Only the attributes present in the import data will be
    updated and other attributes already present will be preserved. The number of updated documents
    will be reported in the `updated` attribute of the HTTP API result.

  - `replace`: when a unique key constraint error occurs, try to fully replace the existing
    document with the data specified in the import. This may still fail if the document would
    violate secondary unique indexes. The number of replaced documents will be reported in the
    `updated` attribute of the HTTP API result.

  - `ignore`: when a unique key constraint error occurs, ignore this error. There will be no
    insert, update or replace for the particular document. Ignored documents will be reported
    separately in the `ignored` attribute of the HTTP API result.

  The result of the HTTP import API will now contain the attributes `ignored` and `updated`, which
  contain the number of ignored and updated documents respectively. These attributes will contain a
  value of zero unless the `onDuplicate` URL parameter is set to either `update` or `replace`
  (in this case the `updated` attribute may contain non-zero values) or `ignore` (in this case the
  `ignored` attribute may contain a non-zero value).

  To support the feature, arangoimp also has a new command line option `--on-duplicate` which can
  have one of the values `error`, `update`, `replace`, `ignore`. The default value is `error`.

  A few examples for using arangoimp with the `--on-duplicate` option can be found here:
  http://jsteemann.github.io/blog/2015/04/14/updating-documents-with-arangoimp/

* changed behavior of `db._query()` in the ArangoShell:

  if the command's result is printed in the shell, the first 10 results will be printed. Previously
  only a basic description of the underlying query result cursor was printed. Additionally, if the
  cursor result contains more than 10 results, the cursor is assigned to a global variable `more`,
  which can be used to iterate over the cursor result.

  Example:

      arangosh [_system]> db._query("FOR i IN 1..15 RETURN i")
      [object ArangoQueryCursor, count: 15, hasMore: true]

      [
	1,
	2,
	3,
	4,
	5,
	6,
	7,
	8,
	9,
	10
      ]

      type 'more' to show more documents


      arangosh [_system]> more
      [object ArangoQueryCursor, count: 15, hasMore: false]

      [
	11,
	12,
	13,
	14,
	15
      ]

* Disallow batchSize value 0 in HTTP `POST /_api/cursor`:

  The HTTP REST API `POST /_api/cursor` does not accept a `batchSize` parameter value of
  `0` any longer. A batch size of 0 never made much sense, but previous versions of ArangoDB
  did not check for this value. Now creating a cursor using a `batchSize` value 0 will
  result in an HTTP 400 error response

* REST Server: fix memory leaks when failing to add jobs

* 'EDGES' AQL Function

  The AQL function `EDGES` got a new fifth option parameter.
  Right now only one option is available: 'includeVertices'. This is a boolean parameter
  that allows to modify the result of the `EDGES` function.
  Default is 'includeVertices: false' which does not have any effect.
  'includeVertices: true' modifies the result, such that
  {vertex: <vertexDocument>, edge: <edgeDocument>} is returned.

* INCOMPATIBLE CHANGE:

  The result format of the AQL function `NEIGHBORS` has been changed.
  Before it has returned an array of objects containing 'vertex' and 'edge'.
  Now it will only contain the vertex directly.
  Also an additional option 'includeData' has been added.
  This is used to define if only the 'vertex._id' value should be returned (false, default),
  or if the vertex should be looked up in the collection and the complete JSON should be returned
  (true).
  Using only the id values can lead to significantly improved performance if this is the only information
  required.

  In order to get the old result format prior to ArangoDB 2.6, please use the function EDGES instead.
  Edges allows for a new option 'includeVertices' which, set to true, returns exactly the format of NEIGHBORS.
  Example:

      NEIGHBORS(<vertexCollection>, <edgeCollection>, <vertex>, <direction>, <example>)

  This can now be achieved by:

      EDGES(<edgeCollection>, <vertex>, <direction>, <example>, {includeVertices: true})

  If you are nesting several NEIGHBORS steps you can speed up their performance in the following way:

  Old Example:

  FOR va IN NEIGHBORS(Users, relations, 'Users/123', 'outbound') FOR vc IN NEIGHBORS(Products, relations, va.vertex._id, 'outbound') RETURN vc

  This can now be achieved by:

  FOR va IN NEIGHBORS(Users, relations, 'Users/123', 'outbound') FOR vc IN NEIGHBORS(Products, relations, va, 'outbound', null, {includeData: true}) RETURN vc
													  ^^^^                  ^^^^^^^^^^^^^^^^^^^
												  Use intermediate directly     include Data for final

* INCOMPATIBLE CHANGE:

  The AQL function `GRAPH_NEIGHBORS` now provides an additional option `includeData`.
  This option allows controlling whether the function should return the complete vertices
  or just their IDs. Returning only the IDs instead of the full vertices can lead to
  improved performance .

  If provided, `includeData` is set to `true`, all vertices in the result will be returned
  with all their attributes. The default value of `includeData` is `false`.
  This makes the default function results incompatible with previous versions of ArangoDB.

  To get the old result style in ArangoDB 2.6, please set the options as follows in calls
  to `GRAPH_NEIGHBORS`:

      GRAPH_NEIGHBORS(<graph>, <vertex>, { includeData: true })

* INCOMPATIBLE CHANGE:

  The AQL function `GRAPH_COMMON_NEIGHBORS` now provides an additional option `includeData`.
  This option allows controlling whether the function should return the complete vertices
  or just their IDs. Returning only the IDs instead of the full vertices can lead to
  improved performance .

  If provided, `includeData` is set to `true`, all vertices in the result will be returned
  with all their attributes. The default value of `includeData` is `false`.
  This makes the default function results incompatible with previous versions of ArangoDB.

  To get the old result style in ArangoDB 2.6, please set the options as follows in calls
  to `GRAPH_COMMON_NEIGHBORS`:

      GRAPH_COMMON_NEIGHBORS(<graph>, <vertexExamples1>, <vertexExamples2>, { includeData: true }, { includeData: true })

* INCOMPATIBLE CHANGE:

  The AQL function `GRAPH_SHORTEST_PATH` now provides an additional option `includeData`.
  This option allows controlling whether the function should return the complete vertices
  and edges or just their IDs. Returning only the IDs instead of full vertices and edges
  can lead to improved performance .

  If provided, `includeData` is set to `true`, all vertices and edges in the result will
  be returned with all their attributes. There is also an optional parameter `includePath` of
  type object.
  It has two optional sub-attributes `vertices` and `edges`, both of type boolean.
  Both can be set individually and the result will include all vertices on the path if
  `includePath.vertices == true` and all edges if `includePath.edges == true` respectively.

  The default value of `includeData` is `false`, and paths are now excluded by default.
  This makes the default function results incompatible with previous versions of ArangoDB.

  To get the old result style in ArangoDB 2.6, please set the options as follows in calls
  to `GRAPH_SHORTEST_PATH`:

      GRAPH_SHORTEST_PATH(<graph>, <source>, <target>, { includeData: true, includePath: { edges: true, vertices: true } })

  The attributes `startVertex` and `vertex` that were present in the results of `GRAPH_SHORTEST_PATH`
  in previous versions of ArangoDB will not be produced in 2.6. To calculate these attributes in 2.6,
  please extract the first and last elements from the `vertices` result attribute.

* INCOMPATIBLE CHANGE:

  The AQL function `GRAPH_DISTANCE_TO` will now return only the id the destination vertex
  in the `vertex` attribute, and not the full vertex data with all vertex attributes.

* INCOMPATIBLE CHANGE:

  All graph measurements functions in JavaScript module `general-graph` that calculated a
  single figure previously returned an array containing just the figure. Now these functions
  will return the figure directly and not put it inside an array.

  The affected functions are:

  * `graph._absoluteEccentricity`
  * `graph._eccentricity`
  * `graph._absoluteCloseness`
  * `graph._closeness`
  * `graph._absoluteBetweenness`
  * `graph._betweenness`
  * `graph._radius`
  * `graph._diameter`

* Create the `_graphs` collection in new databases with `waitForSync` attribute set to `false`

  The previous `waitForSync` value was `true`, so default the behavior when creating and dropping
  graphs via the HTTP REST API changes as follows if the new settings are in effect:

  * `POST /_api/graph` by default returns `HTTP 202` instead of `HTTP 201`
  * `DELETE /_api/graph/graph-name` by default returns `HTTP 202` instead of `HTTP 201`

  If the `_graphs` collection still has its `waitForSync` value set to `true`, then the HTTP status
  code will not change.

* Upgraded ICU to version 54; this increases performance in many places.
  based on https://code.google.com/p/chromium/issues/detail?id=428145

* added support for HTTP push aka chunked encoding

* issue #1051: add info whether server is running in service or user mode?

  This will add a "mode" attribute to the result of the result of HTTP GET `/_api/version?details=true`

  "mode" can have the following values:

  - `standalone`: server was started manually (e.g. on command-line)
  - `service`: service is running as Windows service, in daemon mode or under the supervisor

* improve system error messages in Windows port

* increased default value of `--server.request-timeout` from 300 to 1200 seconds for client tools
  (arangosh, arangoimp, arangodump, arangorestore)

* increased default value of `--server.connect-timeout` from 3 to 5 seconds for client tools
  (arangosh, arangoimp, arangodump, arangorestore)

* added startup option `--server.foxx-queues-poll-interval`

  This startup option controls the frequency with which the Foxx queues manager is checking
  the queue (or queues) for jobs to be executed.

  The default value is `1` second. Lowering this value will result in the queue manager waking
  up and checking the queues more frequently, which may increase CPU usage of the server.
  When not using Foxx queues, this value can be raised to save some CPU time.

* added startup option `--server.foxx-queues`

  This startup option controls whether the Foxx queue manager will check queue and job entries.
  Disabling this option can reduce server load but will prevent jobs added to Foxx queues from
  being processed at all.

  The default value is `true`, enabling the Foxx queues feature.

* make Foxx queues really database-specific.

  Foxx queues were and are stored in a database-specific collection `_queues`. However, a global
  cache variable for the queues led to the queue names being treated database-independently, which
  was wrong.

  Since 2.6, Foxx queues names are truly database-specific, so the same queue name can be used in
  two different databases for two different queues. Until then, it is advisable to think of queues
  as already being database-specific, and using the database name as a queue name prefix to be
  avoid name conflicts, e.g.:

      var queueName = "myQueue";
      var Foxx = require("org/arangodb/foxx");
      Foxx.queues.create(db._name() + ":" + queueName);

* added support for Foxx queue job types defined as app scripts.

  The old job types introduced in 2.4 are still supported but are known to cause issues in 2.5
  and later when the server is restarted or the job types are not defined in every thread.

  The new job types avoid this issue by storing an explicit mount path and script name rather
  than an assuming the job type is defined globally. It is strongly recommended to convert your
  job types to the new script-based system.

* renamed Foxx sessions option "sessionStorageApp" to "sessionStorage". The option now also accepts session storages directly.

* Added the following JavaScript methods for file access:
  * fs.copyFile() to copy single files
  * fs.copyRecursive() to copy directory trees
  * fs.chmod() to set the file permissions (non-Windows only)

* Added process.env for accessing the process environment from JavaScript code

* Cluster: kickstarter shutdown routines will more precisely follow the shutdown of its nodes.

* Cluster: don't delete agency connection objects that are currently in use.

* Cluster: improve passing along of HTTP errors

* fixed issue #1247: debian init script problems

* multi-threaded index creation on collection load

  When a collection contains more than one secondary index, they can be built in memory in
  parallel when the collection is loaded. How many threads are used for parallel index creation
  is determined by the new configuration parameter `--database.index-threads`. If this is set
  to 0, indexes are built by the opening thread only and sequentially. This is equivalent to
  the behavior in 2.5 and before.

* speed up building up primary index when loading collections

* added `count` attribute to `parameters.json` files of collections. This attribute indicates
  the number of live documents in the collection on unload. It is read when the collection is
  (re)loaded to determine the initial size for the collection's primary index

* removed remainders of MRuby integration, removed arangoirb

* simplified `controllers` property in Foxx manifests. You can now specify a filename directly
  if you only want to use a single file mounted at the base URL of your Foxx app.

* simplified `exports` property in Foxx manifests. You can now specify a filename directly if
  you only want to export variables from a single file in your Foxx app.

* added support for node.js-style exports in Foxx exports. Your Foxx exports file can now export
  arbitrary values using the `module.exports` property instead of adding properties to the
  `exports` object.

* added `scripts` property to Foxx manifests. You should now specify the `setup` and `teardown`
  files as properties of the `scripts` object in your manifests and can define custom,
  app-specific scripts that can be executed from the web interface or the CLI.

* added `tests` property to Foxx manifests. You can now define test cases using the `mocha`
  framework which can then be executed inside ArangoDB.

* updated `joi` package to 6.0.8.

* added `extendible` package.

* added Foxx model lifecycle events to repositories. See #1257.

* speed up resizing of edge index.

* allow to split an edge index into buckets which are resized individually.
  This is controlled by the `indexBuckets` attribute in the `properties`
  of the collection.

* fix a cluster deadlock bug in larger clusters by marking a thread waiting
  for a lock on a DBserver as blocked


v2.5.7 (2015-08-02)
-------------------

* V8: Upgrade to version 4.1.0.27 - this is intended to be the stable V8 version.


v2.5.6 (2015-07-21)
-------------------

* alter Windows build infrastructure so we can properly store pdb files.

* potentially fixed issue #1313: Wrong metric calculation at dashboard

  Escape whitespace in process name when scanning /proc/pid/stats

  This fixes statistics values read from that file

* Fixed variable naming in AQL `COLLECT INTO` results in case the COLLECT is placed
  in a subquery which itself is followed by other constructs that require variables


v2.5.5 (2015-05-29)
-------------------

* fixed vulnerability in JWT implementation.

* fixed format string for reading /proc/pid/stat

* take into account barriers used in different V8 contexts


v2.5.4 (2015-05-14)
-------------------

* added startup option `--log.performance`: specifying this option at startup will log
  performance-related info messages, mainly timings via the regular logging mechanisms

* cluster fixes

* fix for recursive copy under Windows


v2.5.3 (2015-04-29)
-------------------

* Fix fs.move to work across filesystem borders; Fixes Foxx app installation problems;
  issue #1292.

* Fix Foxx app install when installed on a different drive on Windows

* issue #1322: strange AQL result

* issue #1318: Inconsistent db._create() syntax

* issue #1315: queries to a collection fail with an empty response if the
  collection contains specific JSON data

* issue #1300: Make arangodump not fail if target directory exists but is empty

* allow specifying higher values than SOMAXCONN for `--server.backlog-size`

  Previously, arangod would not start when a `--server.backlog-size` value was
  specified that was higher than the platform's SOMAXCONN header value.

  Now, arangod will use the user-provided value for `--server.backlog-size` and
  pass it to the listen system call even if the value is higher than SOMAXCONN.
  If the user-provided value is higher than SOMAXCONN, arangod will log a warning
  on startup.

* Fixed a cluster deadlock bug. Mark a thread that is in a RemoteBlock as
  blocked to allow for additional dispatcher threads to be started.

* Fix locking in cluster by using another ReadWriteLock class for collections.

* Add a second DispatcherQueue for AQL in the cluster. This fixes a
  cluster-AQL thread explosion bug.


v2.5.2 (2015-04-11)
-------------------

* modules stored in _modules are automatically flushed when changed

* added missing query-id parameter in documentation of HTTP DELETE `/_api/query` endpoint

* added iterator for edge index in AQL queries

  this change may lead to less edges being read when used together with a LIMIT clause

* make graph viewer in web interface issue less expensive queries for determining
  a random vertex from the graph, and for determining vertex attributes

* issue #1285: syntax error, unexpected $undefined near '@_to RETURN obj

  this allows AQL bind parameter names to also start with underscores

* moved /_api/query to C++

* issue #1289: Foxx models created from database documents expose an internal method

* added `Foxx.Repository#exists`

* parallelize initialization of V8 context in multiple threads

* fixed a possible crash when the debug-level was TRACE

* cluster: do not initialize statistics collection on each
  coordinator, this fixes a race condition at startup

* cluster: fix a startup race w.r.t. the _configuration collection

* search for db:// JavaScript modules only after all local files have been
  considered, this speeds up the require command in a cluster considerably

* general cluster speedup in certain areas


v2.5.1 (2015-03-19)
-------------------

* fixed bug that caused undefined behavior when an AQL query was killed inside
  a calculation block

* fixed memleaks in AQL query cleanup in case out-of-memory errors are thrown

* by default, Debian and RedHat packages are built with debug symbols

* added option `--database.ignore-logfile-errors`

  This option controls how collection datafiles with a CRC mismatch are treated.

  If set to `false`, CRC mismatch errors in collection datafiles will lead
  to a collection not being loaded at all. If a collection needs to be loaded
  during WAL recovery, the WAL recovery will also abort (if not forced with
  `--wal.ignore-recovery-errors true`). Setting this flag to `false` protects
  users from unintentionally using a collection with corrupted datafiles, from
  which only a subset of the original data can be recovered.

  If set to `true`, CRC mismatch errors in collection datafiles will lead to
  the datafile being partially loaded. All data up to until the mismatch will
  be loaded. This will enable users to continue with collection datafiles
  that are corrupted, but will result in only a partial load of the data.
  The WAL recovery will still abort when encountering a collection with a
  corrupted datafile, at least if `--wal.ignore-recovery-errors` is not set to
  `true`.

  The default value is *true*, so for collections with corrupted datafiles
  there might be partial data loads once the WAL recovery has finished. If
  the WAL recovery will need to load a collection with a corrupted datafile,
  it will still stop when using the default values.

* INCOMPATIBLE CHANGE:

  make the arangod server refuse to start if during startup it finds a non-readable
  `parameter.json` file for a database or a collection.

  Stopping the startup process in this case requires manual intervention (fixing
  the unreadable files), but prevents follow-up errors due to ignored databases or
  collections from happening.

* datafiles and `parameter.json` files written by arangod are now created with read and write
  privileges for the arangod process user, and with read and write privileges for the arangod
  process group.

  Previously, these files were created with user read and write permissions only.

* INCOMPATIBLE CHANGE:

  abort WAL recovery if one of the collection's datafiles cannot be opened

* INCOMPATIBLE CHANGE:

  never try to raise the privileges after dropping them, this can lead to a race condition while
  running the recovery

  If you require to run ArangoDB on a port lower than 1024, you must run ArangoDB as root.

* fixed inefficiencies in `remove` methods of general-graph module

* added option `--database.slow-query-threshold` for controlling the default AQL slow query
  threshold value on server start

* add system error strings for Windows on many places

* rework service startup so we announce 'RUNNING' only when we're finished starting.

* use the Windows eventlog for FATAL and ERROR - log messages

* fix service handling in NSIS Windows installer, specify human readable name

* add the ICU_DATA environment variable to the fatal error messages

* fixed issue #1265: arangod crashed with SIGSEGV

* fixed issue #1241: Wildcards in examples


v2.5.0 (2015-03-09)
-------------------

* installer fixes for Windows

* fix for downloading Foxx

* fixed issue #1258: http pipelining not working?


v2.5.0-beta4 (2015-03-05)
-------------------------

* fixed issue #1247: debian init script problems


v2.5.0-beta3 (2015-02-27)
-------------------------

* fix Windows install path calculation in arango

* fix Windows logging of long strings

* fix possible undefinedness of const strings in Windows


v2.5.0-beta2 (2015-02-23)
-------------------------

* fixed issue #1256: agency binary not found #1256

* fixed issue #1230: API: document/col-name/_key and cursor return different floats

* front-end: dashboard tries not to (re)load statistics if user has no access

* V8: Upgrade to version 3.31.74.1

* etcd: Upgrade to version 2.0 - This requires go 1.3 to compile at least.

* refuse to startup if ICU wasn't initialized, this will i.e. prevent errors from being printed,
  and libraries from being loaded.

* front-end: unwanted removal of index table header after creating new index

* fixed issue #1248: chrome: applications filtering not working

* fixed issue #1198: queries remain in aql editor (front-end) if you navigate through different tabs

* Simplify usage of Foxx

  Thanks to our user feedback we learned that Foxx is a powerful, yet rather complicated concept.
  With this release we tried to make it less complicated while keeping all its strength.
  That includes a rewrite of the documentation as well as some code changes as listed below:

  * Moved Foxx applications to a different folder.

    The naming convention now is: <app-path>/_db/<dbname>/<mountpoint>/APP
    Before it was: <app-path>/databases/<dbname>/<appname>:<appversion>
    This caused some trouble as apps where cached based on name and version and updates did not apply.
    Hence the path on filesystem and the app's access URL had no relation to one another.
    Now the path on filesystem is identical to the URL (except for slashes and the appended APP)

  * Rewrite of Foxx routing

    The routing of Foxx has been exposed to major internal changes we adjusted because of user feedback.
    This allows us to set the development mode per mount point without having to change paths and hold
    apps at separate locations.

  * Foxx Development mode

    The development mode used until 2.4 is gone. It has been replaced by a much more mature version.
    This includes the deprecation of the javascript.dev-app-path parameter, which is useless since 2.5.
    Instead of having two separate app directories for production and development, apps now reside in
    one place, which is used for production as well as for development.
    Apps can still be put into development mode, changing their behavior compared to production mode.
    Development mode apps are still reread from disk at every request, and still they ship more debug
    output.

    This change has also made the startup options `--javascript.frontend-development-mode` and
    `--javascript.dev-app-path` obsolete. The former option will not have any effect when set, and the
    latter option is only read and used during the upgrade to 2.5 and does not have any effects later.

  * Foxx install process

    Installing Foxx apps has been a two step process: import them into ArangoDB and mount them at a
    specific mount point. These operations have been joined together. You can install an app at one
    mount point, that's it. No fetch, mount, unmount, purge cycle anymore. The commands have been
    simplified to just:

    * install: get your Foxx app up and running
    * uninstall: shut it down and erase it from disk

  * Foxx error output

    Until 2.4 the errors produced by Foxx were not optimal. Often, the error message was just
    `unable to parse manifest` and contained only an internal stack trace.
    In 2.5 we made major improvements there, including a much more fine-grained error output that
    helps you debug your Foxx apps. The error message printed is now much closer to its source and
    should help you track it down.

    Also we added the default handlers for unhandled errors in Foxx apps:

    * You will get a nice internal error page whenever your Foxx app is called but was not installed
      due to any error
    * You will get a proper error message when having an uncaught error appears in any app route

    In production mode the messages above will NOT contain any information about your Foxx internals
    and are safe to be exposed to third party users.
    In development mode the messages above will contain the stacktrace (if available), making it easier for
    your in-house devs to track down errors in the application.

* added `console` object to Foxx apps. All Foxx apps now have a console object implementing
  the familiar Console API in their global scope, which can be used to log diagnostic
  messages to the database.

* added `org/arangodb/request` module, which provides a simple API for making HTTP requests
  to external services.

* added optimizer rule `propagate-constant-attributes`

  This rule will look inside `FILTER` conditions for constant value equality comparisons,
  and insert the constant values in other places in `FILTER`s. For example, the rule will
  insert `42` instead of `i.value` in the second `FILTER` of the following query:

      FOR i IN c1 FOR j IN c2 FILTER i.value == 42 FILTER j.value == i.value RETURN 1

* added `filtered` value to AQL query execution statistics

  This value indicates how many documents were filtered by `FilterNode`s in the AQL query.
  Note that `IndexRangeNode`s can also filter documents by selecting only the required ranges
  from the index. The `filtered` value will not include the work done by `IndexRangeNode`s,
  but only the work performed by `FilterNode`s.

* added support for sparse hash and skiplist indexes

  Hash and skiplist indexes can optionally be made sparse. Sparse indexes exclude documents
  in which at least one of the index attributes is either not set or has a value of `null`.

  As such documents are excluded from sparse indexes, they may contain fewer documents than
  their non-sparse counterparts. This enables faster indexing and can lead to reduced memory
  usage in case the indexed attribute does occur only in some, but not all documents of the
  collection. Sparse indexes will also reduce the number of collisions in non-unique hash
  indexes in case non-existing or optional attributes are indexed.

  In order to create a sparse index, an object with the attribute `sparse` can be added to
  the index creation commands:

      db.collection.ensureHashIndex(attributeName, { sparse: true });
      db.collection.ensureHashIndex(attributeName1, attributeName2, { sparse: true });
      db.collection.ensureUniqueConstraint(attributeName, { sparse: true });
      db.collection.ensureUniqueConstraint(attributeName1, attributeName2, { sparse: true });

      db.collection.ensureSkiplist(attributeName, { sparse: true });
      db.collection.ensureSkiplist(attributeName1, attributeName2, { sparse: true });
      db.collection.ensureUniqueSkiplist(attributeName, { sparse: true });
      db.collection.ensureUniqueSkiplist(attributeName1, attributeName2, { sparse: true });

  Note that in place of the above specialized index creation commands, it is recommended to use
  the more general index creation command `ensureIndex`:

  ```js
  db.collection.ensureIndex({ type: "hash", sparse: true, unique: true, fields: [ attributeName ] });
  db.collection.ensureIndex({ type: "skiplist", sparse: false, unique: false, fields: [ "a", "b" ] });
  ```

  When not explicitly set, the `sparse` attribute defaults to `false` for new indexes.

  This causes a change in behavior when creating a unique hash index without specifying the
  sparse flag: in 2.4, unique hash indexes were implicitly sparse, always excluding `null` values.
  There was no option to control this behavior, and sparsity was neither supported for non-unique
  hash indexes nor skiplists in 2.4. This implicit sparsity of unique hash indexes was considered
  an inconsistency, and therefore the behavior was cleaned up in 2.5. As of 2.5, indexes will
  only be created sparse if sparsity is explicitly requested. Existing unique hash indexes from 2.4
  or before will automatically be migrated so they are still sparse after the upgrade to 2.5.

  Geo indexes are implicitly sparse, meaning documents without the indexed location attribute or
  containing invalid location coordinate values will be excluded from the index automatically. This
  is also a change when compared to pre-2.5 behavior, when documents with missing or invalid
  coordinate values may have caused errors on insertion when the geo index' `unique` flag was set
  and its `ignoreNull` flag was not.

  This was confusing and has been rectified in 2.5. The method `ensureGeoConstaint()` now does the
  same as `ensureGeoIndex()`. Furthermore, the attributes `constraint`, `unique`, `ignoreNull` and
  `sparse` flags are now completely ignored when creating geo indexes.

  The same is true for fulltext indexes. There is no need to specify non-uniqueness or sparsity for
  geo or fulltext indexes. They will always be non-unique and sparse.

  As sparse indexes may exclude some documents, they cannot be used for every type of query.
  Sparse hash indexes cannot be used to find documents for which at least one of the indexed
  attributes has a value of `null`. For example, the following AQL query cannot use a sparse
  index, even if one was created on attribute `attr`:

      FOR doc In collection
	FILTER doc.attr == null
	RETURN doc

  If the lookup value is non-constant, a sparse index may or may not be used, depending on
  the other types of conditions in the query. If the optimizer can safely determine that
  the lookup value cannot be `null`, a sparse index may be used. When uncertain, the optimizer
  will not make use of a sparse index in a query in order to produce correct results.

  For example, the following queries cannot use a sparse index on `attr` because the optimizer
  will not know beforehand whether the comparison values for `doc.attr` will include `null`:

      FOR doc In collection
	FILTER doc.attr == SOME_FUNCTION(...)
	RETURN doc

      FOR other IN otherCollection
	FOR doc In collection
	  FILTER doc.attr == other.attr
	  RETURN doc

  Sparse skiplist indexes can be used for sorting if the optimizer can safely detect that the
  index range does not include `null` for any of the index attributes.

* inspection of AQL data-modification queries will now detect if the data-modification part
  of the query can run in lockstep with the data retrieval part of the query, or if the data
  retrieval part must be executed before the data modification can start.

  Executing the two in lockstep allows using much smaller buffers for intermediate results
  and starts the actual data-modification operations much earlier than if the two phases
  were executed separately.

* Allow dynamic attribute names in AQL object literals

  This allows using arbitrary expressions to construct attribute names in object
  literals specified in AQL queries. To disambiguate expressions and other unquoted
  attribute names, dynamic attribute names need to be enclosed in brackets (`[` and `]`).
  Example:

      FOR i IN 1..100
	RETURN { [ CONCAT('value-of-', i) ] : i }

* make AQL optimizer rule "use-index-for-sort" remove sort also in case a non-sorted
  index (e.g. a hash index) is used for only equality lookups and all sort attributes
  are covered by the index.

  Example that does not require an extra sort (needs hash index on `value`):

      FOR doc IN collection FILTER doc.value == 1 SORT doc.value RETURN doc

  Another example that does not require an extra sort (with hash index on `value1`, `value2`):

      FOR doc IN collection FILTER doc.value1 == 1 && doc.value2 == 2 SORT doc.value1, doc.value2 RETURN doc

* make AQL optimizer rule "use-index-for-sort" remove sort also in case the sort criteria
  excludes the left-most index attributes, but the left-most index attributes are used
  by the index for equality-only lookups.

  Example that can use the index for sorting (needs skiplist index on `value1`, `value2`):

      FOR doc IN collection FILTER doc.value1 == 1 SORT doc.value2 RETURN doc

* added selectivity estimates for primary index, edge index, and hash index

  The selectivity estimates are returned by the `GET /_api/index` REST API method
  in a sub-attribute `selectivityEstimate` for each index that supports it. This
  attribute will be omitted for indexes that do not provide selectivity estimates.
  If provided, the selectivity estimate will be a numeric value between 0 and 1.

  Selectivity estimates will also be reported in the result of `collection.getIndexes()`
  for all indexes that support this. If no selectivity estimate can be determined for
  an index, the attribute `selectivityEstimate` will be omitted here, too.

  The web interface also shows selectivity estimates for each index that supports this.

  Currently the following index types can provide selectivity estimates:
  - primary index
  - edge index
  - hash index (unique and non-unique)

  No selectivity estimates will be provided when running in cluster mode.

* fixed issue #1226: arangod log issues

* added additional logger if arangod is started in foreground mode on a tty

* added AQL optimizer rule "move-calculations-down"

* use exclusive native SRWLocks on Windows instead of native mutexes

* added AQL functions `MD5`, `SHA1`, and `RANDOM_TOKEN`.

* reduced number of string allocations when parsing certain AQL queries

  parsing numbers (integers or doubles) does not require a string allocation
  per number anymore

* RequestContext#bodyParam now accepts arbitrary joi schemas and rejects invalid (but well-formed) request bodies.

* enforce that AQL user functions are wrapped inside JavaScript function () declarations

  AQL user functions were always expected to be wrapped inside a JavaScript function, but previously
  this was not enforced when registering a user function. Enforcing the AQL user functions to be contained
  inside functions prevents functions from doing some unexpected things that may have led to undefined
  behavior.

* Windows service uninstalling: only remove service if it points to the currently running binary,
  or --force was specified.

* Windows (debug only): print stacktraces on crash and run minidump

* Windows (cygwin): if you run arangosh in a cygwin shell or via ssh we will detect this and use
  the appropriate output functions.

* Windows: improve process management

* fix IPv6 reverse ip lookups - so far we only did IPv4 addresses.

* improve join documentation, add outer join example

* run jslint for unit tests too, to prevent "memory leaks" by global js objects with native code.

* fix error logging for exceptions - we wouldn't log the exception message itself so far.

* improve error reporting in the http client (Windows & *nix)

* improve error reports in cluster

* Standard errors can now contain custom messages.


v2.4.7 (XXXX-XX-XX)
-------------------

* fixed issue #1282: Geo WITHIN_RECTANGLE for nested lat/lng


v2.4.6 (2015-03-18)
-------------------

* added option `--database.ignore-logfile-errors`

  This option controls how collection datafiles with a CRC mismatch are treated.

  If set to `false`, CRC mismatch errors in collection datafiles will lead
  to a collection not being loaded at all. If a collection needs to be loaded
  during WAL recovery, the WAL recovery will also abort (if not forced with
  `--wal.ignore-recovery-errors true`). Setting this flag to `false` protects
  users from unintentionally using a collection with corrupted datafiles, from
  which only a subset of the original data can be recovered.

  If set to `true`, CRC mismatch errors in collection datafiles will lead to
  the datafile being partially loaded. All data up to until the mismatch will
  be loaded. This will enable users to continue with a collection datafiles
  that are corrupted, but will result in only a partial load of the data.
  The WAL recovery will still abort when encountering a collection with a
  corrupted datafile, at least if `--wal.ignore-recovery-errors` is not set to
  `true`.

  The default value is *true*, so for collections with corrupted datafiles
  there might be partial data loads once the WAL recovery has finished. If
  the WAL recovery will need to load a collection with a corrupted datafile,
  it will still stop when using the default values.

* INCOMPATIBLE CHANGE:

  make the arangod server refuse to start if during startup it finds a non-readable
  `parameter.json` file for a database or a collection.

  Stopping the startup process in this case requires manual intervention (fixing
  the unreadable files), but prevents follow-up errors due to ignored databases or
  collections from happening.

* datafiles and `parameter.json` files written by arangod are now created with read and write
  privileges for the arangod process user, and with read and write privileges for the arangod
  process group.

  Previously, these files were created with user read and write permissions only.

* INCOMPATIBLE CHANGE:

  abort WAL recovery if one of the collection's datafiles cannot be opened

* INCOMPATIBLE CHANGE:

  never try to raise the privileges after dropping them, this can lead to a race condition while
  running the recovery

  If you require to run ArangoDB on a port lower than 1024, you must run ArangoDB as root.

* fixed inefficiencies in `remove` methods of general-graph module

* added option `--database.slow-query-threshold` for controlling the default AQL slow query
  threshold value on server start


v2.4.5 (2015-03-16)
-------------------

* added elapsed time to HTTP request logging output (`--log.requests-file`)

* added AQL current and slow query tracking, killing of AQL queries

  This change enables retrieving the list of currently running AQL queries inside the selected database.
  AQL queries with an execution time beyond a certain threshold can be moved to a "slow query" facility
  and retrieved from there. Queries can also be killed by specifying the query id.

  This change adds the following HTTP REST APIs:

  - `GET /_api/query/current`: for retrieving the list of currently running queries
  - `GET /_api/query/slow`: for retrieving the list of slow queries
  - `DELETE /_api/query/slow`: for clearing the list of slow queries
  - `GET /_api/query/properties`: for retrieving the properties for query tracking
  - `PUT /_api/query/properties`: for adjusting the properties for query tracking
  - `DELETE /_api/query/<id>`: for killing an AQL query

  The following JavaScript APIs have been added:

  - require("org/arangodb/aql/queries").current();
  - require("org/arangodb/aql/queries").slow();
  - require("org/arangodb/aql/queries").clearSlow();
  - require("org/arangodb/aql/queries").properties();
  - require("org/arangodb/aql/queries").kill();

* fixed issue #1265: arangod crashed with SIGSEGV

* fixed issue #1241: Wildcards in examples

* fixed comment parsing in Foxx controllers


v2.4.4 (2015-02-24)
-------------------

* fixed the generation template for foxx apps. It now does not create deprecated functions anymore

* add custom visitor functionality for `GRAPH_NEIGHBORS` function, too

* increased default value of traversal option *maxIterations* to 100 times of its previous
  default value


v2.4.3 (2015-02-06)
-------------------

* fix multi-threading with openssl when running under Windows

* fix timeout on socket operations when running under Windows

* Fixed an error in Foxx routing which caused some apps that worked in 2.4.1 to fail with status 500: `undefined is not a function` errors in 2.4.2
  This error was occurring due to seldom internal rerouting introduced by the malformed application handler.


v2.4.2 (2015-01-30)
-------------------

* added custom visitor functionality for AQL traversals

  This allows more complex result processing in traversals triggered by AQL. A few examples
  are shown in [this article](http://jsteemann.github.io/blog/2015/01/28/using-custom-visitors-in-aql-graph-traversals/).

* improved number of results estimated for nodes of type EnumerateListNode and SubqueryNode
  in AQL explain output

* added AQL explain helper to explain arbitrary AQL queries

  The helper function prints the query execution plan and the indexes to be used in the
  query. It can be invoked from the ArangoShell or the web interface as follows:

      require("org/arangodb/aql/explainer").explain(query);

* enable use of indexes for certain AQL conditions with non-equality predicates, in
  case the condition(s) also refer to indexed attributes

  The following queries will now be able to use indexes:

      FILTER a.indexed == ... && a.indexed != ...
      FILTER a.indexed == ... && a.nonIndexed != ...
      FILTER a.indexed == ... && ! (a.indexed == ...)
      FILTER a.indexed == ... && ! (a.nonIndexed == ...)
      FILTER a.indexed == ... && ! (a.indexed != ...)
      FILTER a.indexed == ... && ! (a.nonIndexed != ...)
      FILTER (a.indexed == ... && a.nonIndexed == ...) || (a.indexed == ... && a.nonIndexed == ...)
      FILTER (a.indexed == ... && a.nonIndexed != ...) || (a.indexed == ... && a.nonIndexed != ...)

* Fixed spuriously occurring "collection not found" errors when running queries on local
  collections on a cluster DB server

* Fixed upload of Foxx applications to the server for apps exceeding approx. 1 MB zipped.

* Malformed Foxx applications will now return a more useful error when any route is requested.

  In Production a Foxx app mounted on /app will display an html page on /app/* stating a 503 Service temporarily not available.
  It will not state any information about your Application.
  Before it was a 404 Not Found without any information and not distinguishable from a correct not found on your route.

  In Development Mode the html page also contains information about the error occurred.

* Unhandled errors thrown in Foxx routes are now handled by the Foxx framework itself.

  In Production the route will return a status 500 with a body {error: "Error statement"}.
  In Development the route will return a status 500 with a body {error: "Error statement", stack: "..."}

  Before, it was status 500 with a plain text stack including ArangoDB internal routing information.

* The Applications tab in web interface will now request development apps more often.
  So if you have a fixed a syntax error in your app it should always be visible after reload.


v2.4.1 (2015-01-19)
-------------------

* improved WAL recovery output

* fixed certain OR optimizations in AQL optimizer

* better diagnostics for arangoimp

* fixed invalid result of HTTP REST API method `/_admin/foxx/rescan`

* fixed possible segmentation fault when passing a Buffer object into a V8 function
  as a parameter

* updated AQB module to 1.8.0.


v2.4.0 (2015-01-13)
-------------------

* updated AQB module to 1.7.0.

* fixed V8 integration-related crashes

* make `fs.move(src, dest)` also fail when both `src` and `dest` are
  existing directories. This ensures the same behavior of the move operation
  on different platforms.

* fixed AQL insert operation for multi-shard collections in cluster

* added optional return value for AQL data-modification queries.
  This allows returning the documents inserted, removed or updated with the query, e.g.

      FOR doc IN docs REMOVE doc._key IN docs LET removed = OLD RETURN removed
      FOR doc IN docs INSERT { } IN docs LET inserted = NEW RETURN inserted
      FOR doc IN docs UPDATE doc._key WITH { } IN docs LET previous = OLD RETURN previous
      FOR doc IN docs UPDATE doc._key WITH { } IN docs LET updated = NEW RETURN updated

  The variables `OLD` and `NEW` are automatically available when a `REMOVE`, `INSERT`,
  `UPDATE` or `REPLACE` statement is immediately followed by a `LET` statement.
  Note that the `LET` and `RETURN` statements in data-modification queries are not as
  flexible as the general versions of `LET` and `RETURN`. When returning documents from
  data-modification operations, only a single variable can be assigned using `LET`, and
  the assignment can only be either `OLD` or `NEW`, but not an arbitrary expression. The
  `RETURN` statement also allows using the just-created variable only, and no arbitrary
  expressions.


v2.4.0-beta1 (2014-12-26)
--------------------------

* fixed superstates in FoxxGenerator

* fixed issue #1065: Aardvark: added creation of documents and edges with _key property

* fixed issue #1198: Aardvark: current AQL editor query is now cached

* Upgraded V8 version from 3.16.14 to 3.29.59

  The built-in version of V8 has been upgraded from 3.16.14 to 3.29.59.
  This activates several ES6 (also dubbed *Harmony* or *ES.next*) features in
  ArangoDB, both in the ArangoShell and the ArangoDB server. They can be
  used for scripting and in server-side actions such as Foxx routes, traversals
  etc.

  The following ES6 features are available in ArangoDB 2.4 by default:

  * iterators
  * the `of` operator
  * symbols
  * predefined collections types (Map, Set etc.)
  * typed arrays

  Many other ES6 features are disabled by default, but can be made available by
  starting arangod or arangosh with the appropriate options:

  * arrow functions
  * proxies
  * generators
  * String, Array, and Number enhancements
  * constants
  * enhanced object and numeric literals

  To activate all these ES6 features in arangod or arangosh, start it with
  the following options:

      arangosh --javascript.v8-options="--harmony --harmony_generators"

  More details on the available ES6 features can be found in
  [this blog](https://jsteemann.github.io/blog/2014/12/19/using-es6-features-in-arangodb/).

* Added Foxx generator for building Hypermedia APIs

  A more detailed description is [here](https://www.arangodb.com/2014/12/08/building-hypermedia-apis-foxxgenerator)

* New `Applications` tab in web interface:

  The `applications` tab got a complete redesign.
  It will now only show applications that are currently running on ArangoDB.
  For a selected application, a new detailed view has been created.
  This view provides a better overview of the app:
  * author
  * license
  * version
  * contributors
  * download links
  * API documentation

  To install a new application, a new dialog is now available.
  It provides the features already available in the console application `foxx-manager` plus some more:
  * install an application from Github
  * install an application from a zip file
  * install an application from ArangoDB's application store
  * create a new application from scratch: this feature uses a generator to
    create a Foxx application with pre-defined CRUD methods for a given list
    of collections. The generated Foxx app can either be downloaded as a zip file or
    be installed on the server. Starting with a new Foxx app has never been easier.

* fixed issue #1102: Aardvark: Layout bug in documents overview

  The documents overview was entirely destroyed in some situations on Firefox.
  We replaced the plugin we used there.

* fixed issue #1168: Aardvark: pagination buttons jumping

* fixed issue #1161: Aardvark: Click on Import JSON imports previously uploaded file

* removed configure options `--enable-all-in-one-v8`, `--enable-all-in-one-icu`,
  and `--enable-all-in-one-libev`.

* global internal rename to fix naming incompatibilities with JSON:

  Internal functions with names containing `array` have been renamed to `object`,
  internal functions with names containing `list` have been renamed to `array`.
  The renaming was mainly done in the C++ parts. The documentation has also been
  adjusted so that the correct JSON type names are used in most places.

  The change also led to the addition of a few function aliases in AQL:

  * `TO_LIST` now is an alias of the new `TO_ARRAY`
  * `IS_LIST` now is an alias of the new `IS_ARRAY`
  * `IS_DOCUMENT` now is an alias of the new `IS_OBJECT`

  The changed also renamed the option `mergeArrays` to `mergeObjects` for AQL
  data-modification query options and HTTP document modification API

* AQL: added optimizer rule "remove-filter-covered-by-index"

  This rule removes FilterNodes and CalculationNodes from an execution plan if the
  filter is already covered by a previous IndexRangeNode. Removing the CalculationNode
  and the FilterNode will speed up query execution because the query requires less
  computation.

* AQL: added optimizer rule "remove-sort-rand"

  This rule removes a `SORT RAND()` expression from a query and moves the random
  iteration into the appropriate `EnumerateCollectionNode`. This is more efficient
  than individually enumerating and then sorting randomly.

* AQL: range optimizations for IN and OR

  This change enables usage of indexes for several additional cases. Filters containing
  the `IN` operator can now make use of indexes, and multiple OR- or AND-combined filter
  conditions can now also use indexes if the filters are accessing the same indexed
  attribute.

  Here are a few examples of queries that can now use indexes but couldn't before:

    FOR doc IN collection
      FILTER doc.indexedAttribute == 1 || doc.indexedAttribute > 99
      RETURN doc

    FOR doc IN collection
      FILTER doc.indexedAttribute IN [ 3, 42 ] || doc.indexedAttribute > 99
      RETURN doc

    FOR doc IN collection
      FILTER (doc.indexedAttribute > 2 && doc.indexedAttribute < 10) ||
	     (doc.indexedAttribute > 23 && doc.indexedAttribute < 42)
      RETURN doc

* fixed issue #500: AQL parentheses issue

  This change allows passing subqueries as AQL function parameters without using
  duplicate brackets (e.g. `FUNC(query)` instead of `FUNC((query))`

* added optional `COUNT` clause to AQL `COLLECT`

  This allows more efficient group count calculation queries, e.g.

      FOR doc IN collection
	COLLECT age = doc.age WITH COUNT INTO length
	RETURN { age: age, count: length }

  A count-only query is also possible:

      FOR doc IN collection
	COLLECT WITH COUNT INTO length
	RETURN length

* fixed missing makeDirectory when fetching a Foxx application from a zip file

* fixed issue #1134: Change the default endpoint to localhost

  This change will modify the IP address ArangoDB listens on to 127.0.0.1 by default.
  This will make new ArangoDB installations unaccessible from clients other than
  localhost unless changed. This is a security feature.

  To make ArangoDB accessible from any client, change the server's configuration
  (`--server.endpoint`) to either `tcp://0.0.0.0:8529` or the server's publicly
  visible IP address.

* deprecated `Repository#modelPrototype`. Use `Repository#model` instead.

* IMPORTANT CHANGE: by default, system collections are included in replication and all
  replication API return values. This will lead to user accounts and credentials
  data being replicated from master to slave servers. This may overwrite
  slave-specific database users.

  If this is undesired, the `_users` collection can be excluded from replication
  easily by setting the `includeSystem` attribute to `false` in the following commands:

  * replication.sync({ includeSystem: false });
  * replication.applier.properties({ includeSystem: false });

  This will exclude all system collections (including `_aqlfunctions`, `_graphs` etc.)
  from the initial synchronization and the continuous replication.

  If this is also undesired, it is also possible to specify a list of collections to
  exclude from the initial synchronization and the continuous replication using the
  `restrictCollections` attribute, e.g.:

      replication.applier.properties({
	includeSystem: true,
	restrictType: "exclude",
	restrictCollections: [ "_users", "_graphs", "foo" ]
      });

  The HTTP API methods for fetching the replication inventory and for dumping collections
  also support the `includeSystem` control flag via a URL parameter.

* removed DEPRECATED replication methods:
  * `replication.logger.start()`
  * `replication.logger.stop()`
  * `replication.logger.properties()`
  * HTTP PUT `/_api/replication/logger-start`
  * HTTP PUT `/_api/replication/logger-stop`
  * HTTP GET `/_api/replication/logger-config`
  * HTTP PUT `/_api/replication/logger-config`

* fixed issue #1174, which was due to locking problems in distributed
  AQL execution

* improved cluster locking for AQL avoiding deadlocks

* use DistributeNode for modifying queries with REPLACE and UPDATE, if
  possible


v2.3.6 (2015-XX-XX)
-------------------

* fixed AQL subquery optimization that produced wrong result when multiple subqueries
  directly followed each other and and a directly following `LET` statement did refer
  to any but the first subquery.


v2.3.5 (2015-01-16)
-------------------

* fixed intermittent 404 errors in Foxx apps after mounting or unmounting apps

* fixed issue #1200: Expansion operator results in "Cannot call method 'forEach' of null"

* fixed issue #1199: Cannot unlink root node of plan


v2.3.4 (2014-12-23)
-------------------

* fixed cerberus path for MyArangoDB


v2.3.3 (2014-12-17)
-------------------

* fixed error handling in instantiation of distributed AQL queries, this
  also fixes a bug in cluster startup with many servers

* issue #1185: parse non-fractional JSON numbers with exponent (e.g. `4e-261`)

* issue #1159: allow --server.request-timeout and --server.connect-timeout of 0


v2.3.2 (2014-12-09)
-------------------

* fixed issue #1177: Fix bug in the user app's storage

* fixed issue #1173: AQL Editor "Save current query" resets user password

* fixed missing makeDirectory when fetching a Foxx application from a zip file

* put in warning about default changed: fixed issue #1134: Change the default endpoint to localhost

* fixed issue #1163: invalid fullCount value returned from AQL

* fixed range operator precedence

* limit default maximum number of plans created by AQL optimizer to 256 (from 1024)

* make AQL optimizer not generate an extra plan if an index can be used, but modify
  existing plans in place

* fixed AQL cursor ttl (time-to-live) issue

  Any user-specified cursor ttl value was not honored since 2.3.0.

* fixed segfault in AQL query hash index setup with unknown shapes

* fixed memleaks

* added AQL optimizer rule for removing `INTO` from a `COLLECT` statement if not needed

* fixed issue #1131

  This change provides the `KEEP` clause for `COLLECT ... INTO`. The `KEEP` clause
  allows controlling which variables will be kept in the variable created by `INTO`.

* fixed issue #1147, must protect dispatcher ID for etcd

v2.3.1 (2014-11-28)
-------------------

* recreate password if missing during upgrade

* fixed issue #1126

* fixed non-working subquery index optimizations

* do not restrict summary of Foxx applications to 60 characters

* fixed display of "required" path parameters in Foxx application documentation

* added more optimizations of constants values in AQL FILTER conditions

* fixed invalid or-to-in optimization for FILTERs containing comparisons
  with boolean values

* fixed replication of `_graphs` collection

* added AQL list functions `PUSH`, `POP`, `UNSHIFT`, `SHIFT`, `REMOVE_VALUES`,
  `REMOVE_VALUE`, `REMOVE_NTH` and `APPEND`

* added AQL functions `CALL` and `APPLY` to dynamically call other functions

* fixed AQL optimizer cost estimation for LIMIT node

* prevent Foxx queues from permanently writing to the journal even when
  server is idle

* fixed AQL COLLECT statement with INTO clause, which copied more variables
  than v2.2 and thus lead to too much memory consumption.
  This deals with #1107.

* fixed AQL COLLECT statement, this concerned every COLLECT statement,
  only the first group had access to the values of the variables before
  the COLLECT statement. This deals with #1127.

* fixed some AQL internals, where sometimes too many items were
  fetched from upstream in the presence of a LIMIT clause. This should
  generally improve performance.


v2.3.0 (2014-11-18)
-------------------

* fixed syslog flags. `--log.syslog` is deprecated and setting it has no effect,
  `--log.facility` now works as described. Application name has been changed from
  `triagens` to `arangod`. It can be changed using `--log.application`. The syslog
  will only contain the actual log message. The datetime prefix is omitted.

* fixed deflate in SimpleHttpClient

* fixed issue #1104: edgeExamples broken or changed

* fixed issue #1103: Error while importing user queries

* fixed issue #1100: AQL: HAS() fails on doc[attribute_name]

* fixed issue #1098: runtime error when creating graph vertex

* hide system applications in **Applications** tab by default

  Display of system applications can be toggled by using the *system applications*
  toggle in the UI.

* added HTTP REST API for managing tasks (`/_api/tasks`)

* allow passing character lists as optional parameter to AQL functions `TRIM`,
  `LTRIM` and `RTRIM`

  These functions now support trimming using custom character lists. If no character
  lists are specified, all whitespace characters will be removed as previously:

      TRIM("  foobar\t \r\n ")         // "foobar"
      TRIM(";foo;bar;baz, ", "; ")     // "foo;bar;baz"

* added AQL string functions `LTRIM`, `RTRIM`, `FIND_FIRST`, `FIND_LAST`, `SPLIT`,
  `SUBSTITUTE`

* added AQL functions `ZIP`, `VALUES` and `PERCENTILE`

* made AQL functions `CONCAT` and `CONCAT_SEPARATOR` work with list arguments

* dynamically create extra dispatcher threads if required

* fixed issue #1097: schemas in the API docs no longer show required properties as optional


v2.3.0-beta2 (2014-11-08)
-------------------------

* front-end: new icons for uploading and downloading JSON documents into a collection

* front-end: fixed documents pagination css display error

* front-end: fixed flickering of the progress view

* front-end: fixed missing event for documents filter function

* front-end: jsoneditor: added CMD+Return (Mac) CTRL+Return (Linux/Win) shortkey for
  saving a document

* front-end: added information tooltip for uploading json documents.

* front-end: added database management view to the collapsed navigation menu

* front-end: added collection truncation feature

* fixed issue #1086: arangoimp: Odd errors if arguments are not given properly

* performance improvements for AQL queries that use JavaScript-based expressions
  internally

* added AQL geo functions `WITHIN_RECTANGLE` and `IS_IN_POLYGON`

* fixed non-working query results download in AQL editor of web interface

* removed debug print message in AQL editor query export routine

* fixed issue #1075: Aardvark: user name required even if auth is off #1075

  The fix for this prefills the username input field with the current user's
  account name if any and `root` (the default username) otherwise. Additionally,
  the tooltip text has been slightly adjusted.

* fixed issue #1069: Add 'raw' link to swagger ui so that the raw swagger
  json can easily be retrieved

  This adds a link to the Swagger API docs to an application's detail view in
  the **Applications** tab of the web interface. The link produces the Swagger
  JSON directly. If authentication is turned on, the link requires authentication,
  too.

* documentation updates


v2.3.0-beta1 (2014-11-01)
-------------------------

* added dedicated `NOT IN` operator for AQL

  Previously, a `NOT IN` was only achievable by writing a negated `IN` condition:

      FOR i IN ... FILTER ! (i IN [ 23, 42 ]) ...

  This can now alternatively be expressed more intuitively as follows:

      FOR i IN ... FILTER i NOT IN [ 23, 42 ] ...

* added alternative logical operator syntax for AQL

  Previously, the logical operators in AQL could only be written as:
  - `&&`: logical and
  - `||`: logical or
  - `!`: negation

  ArangoDB 2.3 introduces the alternative variants for these operators:
  - `AND`: logical and
  - `OR`: logical or
  - `NOT`: negation

  The new syntax is just an alternative to the old syntax, allowing easier
  migration from SQL. The old syntax is still fully supported and will be.

* improved output of `ArangoStatement.parse()` and POST `/_api/query`

  If an AQL query can be parsed without problems, The return value of
  `ArangoStatement.parse()` now contains an attribute `ast` with the abstract
  syntax tree of the query (before optimizations). Though this is an internal
  representation of the query and is subject to change, it can be used to inspect
  how ArangoDB interprets a given query.

* improved `ArangoStatement.explain()` and POST `/_api/explain`

  The commands for explaining AQL queries have been improved.

* added command-line option `--javascript.v8-contexts` to control the number of
  V8 contexts created in arangod.

  Previously, the number of V8 contexts was equal to the number of server threads
  (as specified by option `--server.threads`).

  However, it may be sensible to create different amounts of threads and V8
  contexts. If the option is not specified, the number of V8 contexts created
  will be equal to the number of server threads. Thus no change in configuration
  is required to keep the old behavior.

  If you are using the default config files or merge them with your local config
  files, please review if the default number of server threads is okay in your
  environment. Additionally you should verify that the number of V8 contexts
  created (as specified in option `--javascript.v8-contexts`) is okay.

* the number of server.threads specified is now the minimum of threads
  started. There are situation in which threads are waiting for results of
  distributed database servers. In this case the number of threads is
  dynamically increased.

* removed index type "bitarray"

  Bitarray indexes were only half-way documented and integrated in previous versions
  of ArangoDB so their benefit was limited. The support for bitarray indexes has
  thus been removed in ArangoDB 2.3. It is not possible to create indexes of type
  "bitarray" with ArangoDB 2.3.

  When a collection is opened that contains a bitarray index definition created
  with a previous version of ArangoDB, ArangoDB will ignore it and log the following
  warning:

      index type 'bitarray' is not supported in this version of ArangoDB and is ignored

  Future versions of ArangoDB may automatically remove such index definitions so the
  warnings will eventually disappear.

* removed internal "_admin/modules/flush" in order to fix requireApp

* added basic support for handling binary data in Foxx

  Requests with binary payload can be processed in Foxx applications by
  using the new method `res.rawBodyBuffer()`. This will return the unparsed request
  body as a Buffer object.

  There is now also the method `req.requestParts()` available in Foxx to retrieve
  the individual components of a multipart HTTP request.

  Buffer objects can now be used when setting the response body of any Foxx action.
  Additionally, `res.send()` has been added as a convenience method for returning
  strings, JSON objects or buffers from a Foxx action:

      res.send("<p>some HTML</p>");
      res.send({ success: true });
      res.send(new Buffer("some binary data"));

  The convenience method `res.sendFile()` can now be used to easily return the
  contents of a file from a Foxx action:

      res.sendFile(applicationContext.foxxFilename("image.png"));

  `fs.write` now accepts not only strings but also Buffer objects as second parameter:

      fs.write(filename, "some data");
      fs.write(filename, new Buffer("some binary data"));

  `fs.readBuffer` can be used to return the contents of a file in a Buffer object.

* improved performance of insertion into non-unique hash indexes significantly in case
  many duplicate keys are used in the index

* issue #1042: set time zone in log output

  the command-line option `--log.use-local-time` was added to print dates and times in
  the server-local timezone instead of UTC

* command-line options that require a boolean value now validate the
  value given on the command-line

  This prevents issues if no value is specified for an option that
  requires a boolean value. For example, the following command-line would
  have caused trouble in 2.2, because `--server.endpoint` would have been
  used as the value for the `--server.disable-authentication` options
  (which requires a boolean value):

      arangod --server.disable-authentication --server.endpoint tcp://127.0.0.1:8529 data

  In 2.3, running this command will fail with an error and requires to
  be modified to:

      arangod --server.disable-authentication true --server.endpoint tcp://127.0.0.1:8529 data

* improved performance of CSV import in arangoimp

* fixed issue #1027: Stack traces are off-by-one

* fixed issue #1026: Modules loaded in different files within the same app
  should refer to the same module

* fixed issue #1025: Traversal not as expected in undirected graph

* added a _relation function in the general-graph module.

  This deprecated _directedRelation and _undirectedRelation.
  ArangoDB does not offer any constraints for undirected edges
  which caused some confusion of users how undirected relations
  have to be handled. Relation now only supports directed relations
  and the user can actively simulate undirected relations.

* changed return value of Foxx.applicationContext#collectionName:

  Previously, the function could return invalid collection names because
  invalid characters were not replaced in the application name prefix, only
  in the collection name passed.

  Now, the function replaces invalid characters also in the application name
  prefix, which might to slightly different results for application names that
  contained any characters outside the ranges [a-z], [A-Z] and [0-9].

* prevent XSS in AQL editor and logs view

* integrated tutorial into ArangoShell and web interface

* added option `--backslash-escape` for arangoimp when running CSV file imports

* front-end: added download feature for (filtered) documents

* front-end: added download feature for the results of a user query

* front-end: added function to move documents to another collection

* front-end: added sort-by attribute to the documents filter

* front-end: added sorting feature to database, graph management and user management view.

* issue #989: front-end: Databases view not refreshing after deleting a database

* issue #991: front-end: Database search broken

* front-end: added infobox which shows more information about a document (_id, _rev, _key) or
  an edge (_id, _rev, _key, _from, _to). The from and to attributes are clickable and redirect
  to their document location.

* front-end: added edit-mode for deleting multiple documents at the same time.

* front-end: added delete button to the detailed document/edge view.

* front-end: added visual feedback for saving documents/edges inside the editor (error/success).

* front-end: added auto-focusing for the first input field in a modal.

* front-end: added validation for user input in a modal.

* front-end: user defined queries are now stored inside the database and are bound to the current
  user, instead of using the local storage functionality of the browsers. The outcome of this is
  that user defined queries are now independently usable from any device. Also queries can now be
  edited through the standard document editor of the front-end through the _users collection.

* front-end: added import and export functionality for user defined queries.

* front-end: added new keywords and functions to the aql-editor theme

* front-end: applied tile-style to the graph view

* front-end: now using the new graph api including multi-collection support

* front-end: foxx apps are now deletable

* front-end: foxx apps are now installable and updateable through github, if github is their
  origin.

* front-end: added foxx app version control. Multiple versions of a single foxx app are now
  installable and easy to manage and are also arranged in groups.

* front-end: the user-set filter of a collection is now stored until the user navigates to
  another collection.

* front-end: fetching and filtering of documents, statistics, and query operations are now
  handled with asynchronous ajax calls.

* front-end: added progress indicator if the front-end is waiting for a server operation.

* front-end: fixed wrong count of documents in the documents view of a collection.

* front-end: fixed unexpected styling of the manage db view and navigation.

* front-end: fixed wrong handling of select fields in a modal view.

* front-end: fixed wrong positioning of some tooltips.

* automatically call `toJSON` function of JavaScript objects (if present)
  when serializing them into database documents. This change allows
  storing JavaScript date objects in the database in a sensible manner.


v2.2.7 (2014-11-19)
-------------------

* fixed issue #998: Incorrect application URL for non-system Foxx apps

* fixed issue #1079: AQL editor: keyword WITH in UPDATE query is not highlighted

* fix memory leak in cluster nodes

* fixed registration of AQL user-defined functions in Web UI (JS shell)

* fixed error display in Web UI for certain errors
  (now error message is printed instead of 'undefined')

* fixed issue #1059: bug in js module console

* fixed issue #1056: "fs": zip functions fail with passwords

* fixed issue #1063: Docs: measuring unit of --wal.logfile-size?

* fixed issue #1062: Docs: typo in 14.2 Example data


v2.2.6 (2014-10-20)
-------------------

* fixed issue #972: Compilation Issue

* fixed issue #743: temporary directories are now unique and one can read
  off the tool that created them, if empty, they are removed atexit

* Highly improved performance of all AQL GRAPH_* functions.

* Orphan collections in general graphs can now be found via GRAPH_VERTICES
  if either "any" or no direction is defined

* Fixed documentation for AQL function GRAPH_NEIGHBORS.
  The option "vertexCollectionRestriction" is meant to filter the target
  vertices only, and should not filter the path.

* Fixed a bug in GRAPH_NEIGHBORS which enforced only empty results
  under certain conditions


v2.2.5 (2014-10-09)
-------------------

* fixed issue #961: allow non-JSON values in undocument request bodies

* fixed issue 1028: libicu is now statically linked

* fixed cached lookups of collections on the server, which may have caused spurious
  problems after collection rename operations


v2.2.4 (2014-10-01)
-------------------

* fixed accessing `_from` and `_to` attributes in `collection.byExample` and
  `collection.firstExample`

  These internal attributes were not handled properly in the mentioned functions, so
  searching for them did not always produce documents

* fixed issue #1030: arangoimp 2.2.3 crashing, not logging on large Windows CSV file

* fixed issue #1025: Traversal not as expected in undirected graph

* fixed issue #1020

  This requires re-introducing the startup option `--database.force-sync-properties`.

  This option can again be used to force fsyncs of collection, index and database properties
  stored as JSON strings on disk in files named `parameter.json`. Syncing these files after
  a write may be necessary if the underlying storage does not sync file contents by itself
  in a "sensible" amount of time after a file has been written and closed.

  The default value is `true` so collection, index and database properties will always be
  synced to disk immediately. This affects creating, renaming and dropping collections as
  well as creating and dropping databases and indexes. Each of these operations will perform
  an additional fsync on the `parameter.json` file if the option is set to `true`.

  It might be sensible to set this option to `false` for workloads that create and drop a
  lot of collections (e.g. test runs).

  Document operations such as creating, updating and dropping documents are not affected
  by this option.

* fixed issue #1016: AQL editor bug

* fixed issue #1014: WITHIN function returns wrong distance

* fixed AQL shortest path calculation in function `GRAPH_SHORTEST_PATH` to return
  complete vertex objects instead of just vertex ids

* allow changing of attributes of documents stored in server-side JavaScript variables

  Previously, the following did not work:

      var doc = db.collection.document(key);
      doc._key = "abc"; // overwriting internal attributes not supported
      doc.value = 123;  // overwriting existing attributes not supported

  Now, modifying documents stored in server-side variables (e.g. `doc` in the above case)
  is supported. Modifying the variables will not update the documents in the database,
  but will modify the JavaScript object (which can be written back to the database using
  `db.collection.update` or `db.collection.replace`)

* fixed issue #997: arangoimp apparently doesn't support files >2gig on Windows

  large file support (requires using `_stat64` instead of `stat`) is now supported on
  Windows


v2.2.3 (2014-09-02)
-------------------

* added `around` for Foxx controller

* added `type` option for HTTP API `GET /_api/document?collection=...`

  This allows controlling the type of results to be returned. By default, paths to
  documents will be returned, e.g.

      [
	`/_api/document/test/mykey1`,
	`/_api/document/test/mykey2`,
	...
      ]

  To return a list of document ids instead of paths, the `type` URL parameter can be
  set to `id`:

      [
	`test/mykey1`,
	`test/mykey2`,
	...
      ]

  To return a list of document keys only, the `type` URL parameter can be set to `key`:

      [
	`mykey1`,
	`mykey2`,
	...
      ]


* properly capitalize HTTP response header field names in case the `x-arango-async`
  HTTP header was used in a request.

* fixed several documentation issues

* speedup for several general-graph functions, AQL functions starting with `GRAPH_`
  and traversals


v2.2.2 (2014-08-08)
-------------------

* allow storing non-reserved attribute names starting with an underscore

  Previous versions of ArangoDB parsed away all attribute names that started with an
  underscore (e.g. `_test', '_foo', `_bar`) on all levels of a document (root level
  and sub-attribute levels). While this behavior was documented, it was unintuitive and
  prevented storing documents inside other documents, e.g.:

      {
	"_key" : "foo",
	"_type" : "mydoc",
	"references" : [
	  {
	    "_key" : "something",
	    "_rev" : "...",
	    "value" : 1
	  },
	  {
	    "_key" : "something else",
	    "_rev" : "...",
	    "value" : 2
	  }
	]
      }

  In the above example, previous versions of ArangoDB removed all attributes and
  sub-attributes that started with underscores, meaning the embedded documents would lose
  some of their attributes. 2.2.2 should preserve such attributes, and will also allow
  storing user-defined attribute names on the top-level even if they start with underscores
  (such as `_type` in the above example).

* fix conversion of JavaScript String, Number and Boolean objects to JSON.

  Objects created in JavaScript using `new Number(...)`, `new String(...)`, or
  `new Boolean(...)` were not converted to JSON correctly.

* fixed a race condition on task registration (i.e. `require("org/arangodb/tasks").register()`)

  this race condition led to undefined behavior when a just-created task with no offset and
  no period was instantly executed and deleted by the task scheduler, before the `register`
  function returned to the caller.

* changed run-tests.sh to execute all suitable tests.

* switch to new version of gyp

* fixed upgrade button


v2.2.1 (2014-07-24)
-------------------

* fixed hanging write-ahead log recovery for certain cases that involved dropping
  databases

* fixed issue with --check-version: when creating a new database the check failed

* issue #947 Foxx applicationContext missing some properties

* fixed issue with --check-version: when creating a new database the check failed

* added startup option `--wal.suppress-shape-information`

  Setting this option to `true` will reduce memory and disk space usage and require
  less CPU time when modifying documents or edges. It should therefore be turned on
  for standalone ArangoDB servers. However, for servers that are used as replication
  masters, setting this option to `true` will effectively disable the usage of the
  write-ahead log for replication, so it should be set to `false` for any replication
  master servers.

  The default value for this option is `false`.

* added optional `ttl` attribute to specify result cursor expiration for HTTP API method
  `POST /_api/cursor`

  The `ttl` attribute can be used to prevent cursor results from timing out too early.

* issue #947: Foxx applicationContext missing some properties

* (reported by Christian Neubauer):

  The problem was that in Google's V8, signed and unsigned chars are not always declared cleanly.
  so we need to force v8 to compile with forced signed chars which is done by the Flag:
    -fsigned-char
  at least it is enough to follow the instructions of compiling arango on rasperry
  and add "CFLAGS='-fsigned-char'" to the make command of V8 and remove the armv7=0

* Fixed a bug with the replication client. In the case of single document
  transactions the collection was not write locked.


v2.2.0 (2014-07-10)
-------------------

* The replication methods `logger.start`, `logger.stop` and `logger.properties` are
  no-ops in ArangoDB 2.2 as there is no separate replication logger anymore. Data changes
  are logged into the write-ahead log in ArangoDB 2.2, and not separately by the
  replication logger. The replication logger object is still there in ArangoDB 2.2 to
  ensure backwards-compatibility, however, logging cannot be started, stopped or
  configured anymore. Using any of these methods will do nothing.

  This also affects the following HTTP API methods:
  - `PUT /_api/replication/logger-start`
  - `PUT /_api/replication/logger-stop`
  - `GET /_api/replication/logger-config`
  - `PUT /_api/replication/logger-config`

  Using any of these methods is discouraged from now on as they will be removed in
  future versions of ArangoDB.

* INCOMPATIBLE CHANGE: replication of transactions has changed. Previously, transactions
  were logged on a master in one big block and shipped to a slave in one block, too.
  Now transactions will be logged and replicated as separate entries, allowing transactions
  to be bigger and also ensure replication progress.

  This change also affects the behavior of the `stop` method of the replication applier.
  If the replication applier is now stopped manually using the `stop` method and later
  restarted using the `start` method, any transactions that were unfinished at the
  point of stopping will be aborted on a slave, even if they later commit on the master.

  In ArangoDB 2.2, stopping the replication applier manually should be avoided unless the
  goal is to stop replication permanently or to do a full resync with the master anyway.
  If the replication applier still must be stopped, it should be made sure that the
  slave has fetched and applied all pending operations from a master, and that no
  extra transactions are started on the master before the `stop` command on the slave
  is executed.

  Replication of transactions in ArangoDB 2.2 might also lock the involved collections on
  the slave while a transaction is either committed or aborted on the master and the
  change has been replicated to the slave. This change in behavior may be important for
  slave servers that are used for read-scaling. In order to avoid long lasting collection
  locks on the slave, transactions should be kept small.

  The `_replication` system collection is not used anymore in ArangoDB 2.2 and its usage is
  discouraged.

* INCOMPATIBLE CHANGE: the figures reported by the `collection.figures` method
  now only reflect documents and data contained in the journals and datafiles of
  collections. Documents or deletions contained only in the write-ahead log will
  not influence collection figures until the write-ahead log garbage collection
  kicks in. The figures for a collection might therefore underreport the total
  resource usage of a collection.

  Additionally, the attributes `lastTick` and `uncollectedLogfileEntries` have been
  added to the result of the `figures` operation and the HTTP API method
  `PUT /_api/collection/figures`

* added `insert` method as an alias for `save`. Documents can now be inserted into
  a collection using either method:

      db.test.save({ foo: "bar" });
      db.test.insert({ foo: "bar" });

* added support for data-modification AQL queries

* added AQL keywords `INSERT`, `UPDATE`, `REPLACE` and `REMOVE` (and `WITH`) to
  support data-modification AQL queries.

  Unquoted usage of these keywords for attribute names in AQL queries will likely
  fail in ArangoDB 2.2. If any such attribute name needs to be used in a query, it
  should be enclosed in backticks to indicate the usage of a literal attribute
  name.

  For example, the following query will fail in ArangoDB 2.2 with a parse error:

      FOR i IN foo RETURN i.remove

  and needs to be rewritten like this:

      FOR i IN foo RETURN i.`remove`

* disallow storing of JavaScript objects that contain JavaScript native objects
  of type `Date`, `Function`, `RegExp` or `External`, e.g.

      db.test.save({ foo: /bar/ });
      db.test.save({ foo: new Date() });

  will now print

      Error: <data> cannot be converted into JSON shape: could not shape document

  Previously, objects of these types were silently converted into an empty object
  (i.e. `{ }`).

  To store such objects in a collection, explicitly convert them into strings
  like this:

      db.test.save({ foo: String(/bar/) });
      db.test.save({ foo: String(new Date()) });

* The replication methods `logger.start`, `logger.stop` and `logger.properties` are
  no-ops in ArangoDB 2.2 as there is no separate replication logger anymore. Data changes
  are logged into the write-ahead log in ArangoDB 2.2, and not separately by the
  replication logger. The replication logger object is still there in ArangoDB 2.2 to
  ensure backwards-compatibility, however, logging cannot be started, stopped or
  configured anymore. Using any of these methods will do nothing.

  This also affects the following HTTP API methods:
  - `PUT /_api/replication/logger-start`
  - `PUT /_api/replication/logger-stop`
  - `GET /_api/replication/logger-config`
  - `PUT /_api/replication/logger-config`

  Using any of these methods is discouraged from now on as they will be removed in
  future versions of ArangoDB.

* INCOMPATIBLE CHANGE: replication of transactions has changed. Previously, transactions
  were logged on a master in one big block and shipped to a slave in one block, too.
  Now transactions will be logged and replicated as separate entries, allowing transactions
  to be bigger and also ensure replication progress.

  This change also affects the behavior of the `stop` method of the replication applier.
  If the replication applier is now stopped manually using the `stop` method and later
  restarted using the `start` method, any transactions that were unfinished at the
  point of stopping will be aborted on a slave, even if they later commit on the master.

  In ArangoDB 2.2, stopping the replication applier manually should be avoided unless the
  goal is to stop replication permanently or to do a full resync with the master anyway.
  If the replication applier still must be stopped, it should be made sure that the
  slave has fetched and applied all pending operations from a master, and that no
  extra transactions are started on the master before the `stop` command on the slave
  is executed.

  Replication of transactions in ArangoDB 2.2 might also lock the involved collections on
  the slave while a transaction is either committed or aborted on the master and the
  change has been replicated to the slave. This change in behavior may be important for
  slave servers that are used for read-scaling. In order to avoid long lasting collection
  locks on the slave, transactions should be kept small.

  The `_replication` system collection is not used anymore in ArangoDB 2.2 and its usage is
  discouraged.

* INCOMPATIBLE CHANGE: the figures reported by the `collection.figures` method
  now only reflect documents and data contained in the journals and datafiles of
  collections. Documents or deletions contained only in the write-ahead log will
  not influence collection figures until the write-ahead log garbage collection
  kicks in. The figures for a collection might therefore underreport the total
  resource usage of a collection.

  Additionally, the attributes `lastTick` and `uncollectedLogfileEntries` have been
  added to the result of the `figures` operation and the HTTP API method
  `PUT /_api/collection/figures`

* added `insert` method as an alias for `save`. Documents can now be inserted into
  a collection using either method:

      db.test.save({ foo: "bar" });
      db.test.insert({ foo: "bar" });

* added support for data-modification AQL queries

* added AQL keywords `INSERT`, `UPDATE`, `REPLACE` and `REMOVE` (and `WITH`) to
  support data-modification AQL queries.

  Unquoted usage of these keywords for attribute names in AQL queries will likely
  fail in ArangoDB 2.2. If any such attribute name needs to be used in a query, it
  should be enclosed in backticks to indicate the usage of a literal attribute
  name.

  For example, the following query will fail in ArangoDB 2.2 with a parse error:

      FOR i IN foo RETURN i.remove

  and needs to be rewritten like this:

      FOR i IN foo RETURN i.`remove`

* disallow storing of JavaScript objects that contain JavaScript native objects
  of type `Date`, `Function`, `RegExp` or `External`, e.g.

      db.test.save({ foo: /bar/ });
      db.test.save({ foo: new Date() });

  will now print

      Error: <data> cannot be converted into JSON shape: could not shape document

  Previously, objects of these types were silently converted into an empty object
  (i.e. `{ }`).

  To store such objects in a collection, explicitly convert them into strings
  like this:

      db.test.save({ foo: String(/bar/) });
      db.test.save({ foo: String(new Date()) });

* honor startup option `--server.disable-statistics` when deciding whether or not
  to start periodic statistics collection jobs

  Previously, the statistics collection jobs were started even if the server was
  started with the `--server.disable-statistics` flag being set to `true`

* removed startup option `--random.no-seed`

  This option had no effect in previous versions of ArangoDB and was thus removed.

* removed startup option `--database.remove-on-drop`

  This option was used for debugging only.

* removed startup option `--database.force-sync-properties`

  This option is now superfluous as collection properties are now stored in the
  write-ahead log.

* introduced write-ahead log

  All write operations in an ArangoDB server instance are automatically logged
  to the server's write-ahead log. The write-ahead log is a set of append-only
  logfiles, and it is used in case of a crash recovery and for replication.
  Data from the write-ahead log will eventually be moved into the journals or
  datafiles of collections, allowing the server to remove older write-ahead log
  logfiles. Figures of collections will be updated when data are moved from the
  write-ahead log into the journals or datafiles of collections.

  Cross-collection transactions in ArangoDB should benefit considerably by this
  change, as less writes than in previous versions are required to ensure the data
  of multiple collections are atomically and durably committed. All data-modifying
  operations inside transactions (insert, update, remove) will write their
  operations into the write-ahead log directly, making transactions with multiple
  operations also require less physical memory than in previous versions of ArangoDB,
  that required all transaction data to fit into RAM.

  The `_trx` system collection is not used anymore in ArangoDB 2.2 and its usage is
  discouraged.

  The data in the write-ahead log can also be used in the replication context.
  The `_replication` collection that was used in previous versions of ArangoDB to
  store all changes on the server is not used anymore in ArangoDB 2.2. Instead,
  slaves can read from a master's write-ahead log to get informed about most
  recent changes. This removes the need to store data-modifying operations in
  both the actual place and the `_replication` collection.

* removed startup option `--server.disable-replication-logger`

  This option is superfluous in ArangoDB 2.2. There is no dedicated replication
  logger in ArangoDB 2.2. There is now always the write-ahead log, and it is also
  used as the server's replication log. Specifying the startup option
  `--server.disable-replication-logger` will do nothing in ArangoDB 2.2, but the
  option should not be used anymore as it might be removed in a future version.

* changed behavior of replication logger

  There is no dedicated replication logger in ArangoDB 2.2 as there is the
  write-ahead log now. The existing APIs for starting and stopping the replication
  logger still exist in ArangoDB 2.2 for downwards-compatibility, but calling
  the start or stop operations are no-ops in ArangoDB 2.2. When querying the
  replication logger status via the API, the server will always report that the
  replication logger is running. Configuring the replication logger is a no-op
  in ArangoDB 2.2, too. Changing the replication logger configuration has no
  effect. Instead, the write-ahead log configuration can be changed.

* removed MRuby integration for arangod

  ArangoDB had an experimental MRuby integration in some of the publish builds.
  This wasn't continuously developed, and so it has been removed in ArangoDB 2.2.

  This change has led to the following startup options being superfluous:

  - `--ruby.gc-interval`
  - `--ruby.action-directory`
  - `--ruby.modules-path`
  - `--ruby.startup-directory`

  Specifying these startup options will do nothing in ArangoDB 2.2, but the
  options should be avoided from now on as they might be removed in future versions.

* reclaim index memory when last document in collection is deleted

  Previously, deleting documents from a collection did not lead to index sizes being
  reduced. Instead, the already allocated index memory was re-used when a collection
  was refilled.

  Now, index memory for primary indexes and hash indexes is reclaimed instantly when
  the last document from a collection is removed.

* inlined and optimized functions in hash indexes

* added AQL TRANSLATE function

  This function can be used to perform lookups from static lists, e.g.

      LET countryNames = { US: "United States", UK: "United Kingdom", FR: "France" }
      RETURN TRANSLATE("FR", countryNames)

* fixed datafile debugger

* fixed check-version for empty directory

* moved try/catch block to the top of routing chain

* added mountedApp function for foxx-manager

* fixed issue #883: arango 2.1 - when starting multi-machine cluster, UI web
  does not change to cluster overview

* fixed dfdb: should not start any other V8 threads

* cleanup of version-check, added module org/arangodb/database-version,
  added --check-version option

* fixed issue #881: [2.1.0] Bombarded (every 10 sec or so) with
  "WARNING format string is corrupt" when in non-system DB Dashboard

* specialized primary index implementation to allow faster hash table
  rebuilding and reduce lookups in datafiles for the actual value of `_key`.

* issue #862: added `--overwrite` option to arangoimp

* removed number of property lookups for documents during AQL queries that
  access documents

* prevent buffering of long print results in arangosh's and arangod's print
  command

  this change will emit buffered intermediate print results and discard the
  output buffer to quickly deliver print results to the user, and to prevent
  constructing very large buffers for large results

* removed sorting of attribute names for use in a collection's shaper

  sorting attribute names was done on document insert to keep attributes
  of a collection in sorted order for faster comparisons. The sort order
  of attributes was only used in one particular and unlikely case, so it
  was removed. Collections with many different attribute names should
  benefit from this change by faster inserts and slightly less memory usage.

* fixed a bug in arangodump which got the collection name in _from and _to
  attributes of edges wrong (all were "_unknown")

* fixed a bug in arangorestore which did not recognize wrong _from and _to
  attributes of edges

* improved error detection and reporting in arangorestore


v2.1.1 (2014-06-06)
-------------------

* fixed dfdb: should not start any other V8 threads

* signature for collection functions was modified

  The basic change was the substitution of the input parameter of the
  function by an generic options object which can contain multiple
  option parameter of the function.
  Following functions were modified
  remove
  removeBySample
  replace
  replaceBySample
  update
  updateBySample

  Old signature is yet supported but it will be removed in future versions

v2.1.0 (2014-05-29)
-------------------

* implemented upgrade procedure for clusters

* fixed communication issue with agency which prevented reconnect
  after an agent failure

* fixed cluster dashboard in the case that one but not all servers
  in the cluster are down

* fixed a bug with coordinators creating local database objects
  in the wrong order (_system needs to be done first)

* improved cluster dashboard


v2.1.0-rc2 (2014-05-25)
-----------------------

* fixed issue #864: Inconsistent behavior of AQL REVERSE(list) function


v2.1.0-rc1 (XXXX-XX-XX)
-----------------------

* added server-side periodic task management functions:

  - require("org/arangodb/tasks").register(): registers a periodic task
  - require("org/arangodb/tasks").unregister(): unregisters and removes a
    periodic task
  - require("org/arangodb/tasks").get(): retrieves a specific tasks or all
    existing tasks

  the previous undocumented function `internal.definePeriodic` is now
  deprecated and will be removed in a future release.

* decrease the size of some seldom used system collections on creation.

  This will make these collections use less disk space and mapped memory.

* added AQL date functions

* added AQL FLATTEN() list function

* added index memory statistics to `db.<collection>.figures()` function

  The `figures` function will now return a sub-document `indexes`, which lists
  the number of indexes in the `count` sub-attribute, and the total memory
  usage of the indexes in bytes in the `size` sub-attribute.

* added AQL CURRENT_DATABASE() function

  This function returns the current database's name.

* added AQL CURRENT_USER() function

  This function returns the current user from an AQL query. The current user is the
  username that was specified in the `Authorization` HTTP header of the request. If
  authentication is turned off or the query was executed outside a request context,
  the function will return `null`.

* fixed issue #796: Searching with newline chars broken?

  fixed slightly different handling of backslash escape characters in a few
  AQL functions. Now handling of escape sequences should be consistent, and
  searching for newline characters should work the same everywhere

* added OpenSSL version check for configure

  It will report all OpenSSL versions < 1.0.1g as being too old.
  `configure` will only complain about an outdated OpenSSL version but not stop.

* require C++ compiler support (requires g++ 4.8, clang++ 3.4 or Visual Studio 13)

* less string copying returning JSONified documents from ArangoDB, e.g. via
  HTTP GET `/_api/document/<collection>/<document>`

* issue #798: Lower case http headers from arango

  This change allows returning capitalized HTTP headers, e.g.
  `Content-Length` instead of `content-length`.
  The HTTP spec says that headers are case-insensitive, but
  in fact several clients rely on a specific case in response
  headers.
  This change will capitalize HTTP headers if the `X-Arango-Version`
  request header is sent by the client and contains a value of at
  least `20100` (for version 2.1). The default value for the
  compatibility can also be set at server start, using the
  `--server.default-api-compatibility` option.

* simplified usage of `db._createStatement()`

  Previously, the function could not be called with a query string parameter as
  follows:

      db._createStatement(queryString);

  Calling it as above resulted in an error because the function expected an
  object as its parameter. From now on, it's possible to call the function with
  just the query string.

* make ArangoDB not send back a `WWW-Authenticate` header to a client in case the
  client sends the `X-Omit-WWW-Authenticate` HTTP header.

  This is done to prevent browsers from showing their built-in HTTP authentication
  dialog for AJAX requests that require authentication.
  ArangoDB will still return an HTTP 401 (Unauthorized) if the request doesn't
  contain valid credentials, but it will omit the `WWW-Authenticate` header,
  allowing clients to bypass the browser's authentication dialog.

* added REST API method HTTP GET `/_api/job/job-id` to query the status of an
  async job without potentially fetching it from the list of done jobs

* fixed non-intuitive behavior in jobs API: previously, querying the status
  of an async job via the API HTTP PUT `/_api/job/job-id` removed a currently
  executing async job from the list of queryable jobs on the server.
  Now, when querying the result of an async job that is still executing,
  the job is kept in the list of queryable jobs so its result can be fetched
  by a subsequent request.

* use a new data structure for the edge index of an edge collection. This
  improves the performance for the creation of the edge index and in
  particular speeds up removal of edges in graphs. Note however that
  this change might change the order in which edges starting at
  or ending in a vertex are returned. However, this order was never
  guaranteed anyway and it is not sensible to guarantee any particular
  order.

* provide a size hint to edge and hash indexes when initially filling them
  this will lead to less re-allocations when populating these indexes

  this may speed up building indexes when opening an existing collection

* don't requeue identical context methods in V8 threads in case a method is
  already registered

* removed arangod command line option `--database.remove-on-compacted`

* export the sort attribute for graph traversals to the HTTP interface

* add support for arangodump/arangorestore for clusters


v2.0.8 (XXXX-XX-XX)
-------------------

* fixed too-busy iteration over skiplists

  Even when a skiplist query was restricted by a limit clause, the skiplist
  index was queried without the limit. this led to slower-than-necessary
  execution times.

* fixed timeout overflows on 32 bit systems

  this bug has led to problems when select was called with a high timeout
  value (2000+ seconds) on 32bit systems that don't have a forgiving select
  implementation. when the call was made on these systems, select failed
  so no data would be read or sent over the connection

  this might have affected some cluster-internal operations.

* fixed ETCD issues on 32 bit systems

  ETCD was non-functional on 32 bit systems at all. The first call to the
  watch API crashed it. This was because atomic operations worked on data
  structures that were not properly aligned on 32 bit systems.

* fixed issue #848: db.someEdgeCollection.inEdge does not return correct
  value when called the 2nd time after a .save to the edge collection


v2.0.7 (2014-05-05)
-------------------

* issue #839: Foxx Manager missing "unfetch"

* fixed a race condition at startup

  this fixes undefined behavior in case the logger was involved directly at
  startup, before the logger initialization code was called. This should have
  occurred only for code that was executed before the invocation of main(),
  e.g. during ctor calls of statically defined objects.


v2.0.6 (2014-04-22)
-------------------

* fixed issue #835: arangosh doesn't show correct database name



v2.0.5 (2014-04-21)
-------------------

* Fixed a caching problem in IE JS Shell

* added cancelation for async jobs

* upgraded to new gyp for V8

* new Windows installer


v2.0.4 (2014-04-14)
-------------------

* fixed cluster authentication front-end issues for Firefox and IE, there are
  still problems with Chrome


v2.0.3 (2014-04-14)
-------------------

* fixed AQL optimizer bug

* fixed front-end issues

* added password change dialog


v2.0.2 (2014-04-06)
-------------------

* during cluster startup, do not log (somewhat expected) connection errors with
  log level error, but with log level info

* fixed dashboard modals

* fixed connection check for cluster planning front end: firefox does
  not support async:false

* document how to persist a cluster plan in order to relaunch an existing
  cluster later


v2.0.1 (2014-03-31)
-------------------

* make ArangoDB not send back a `WWW-Authenticate` header to a client in case the
  client sends the `X-Omit-WWW-Authenticate` HTTP header.

  This is done to prevent browsers from showing their built-in HTTP authentication
  dialog for AJAX requests that require authentication.
  ArangoDB will still return an HTTP 401 (Unauthorized) if the request doesn't
  contain valid credentials, but it will omit the `WWW-Authenticate` header,
  allowing clients to bypass the browser's authentication dialog.

* fixed isses in arango-dfdb:

  the dfdb was not able to unload certain system collections, so these couldn't be
  inspected with the dfdb sometimes. Additionally, it did not truncate corrupt
  markers from datafiles under some circumstances

* added `changePassword` attribute for users

* fixed non-working "save" button in collection edit view of web interface
  clicking the save button did nothing. one had to press enter in one of the input
  fields to send modified form data

* fixed V8 compile error on MacOS X

* prevent `body length: -9223372036854775808` being logged in development mode for
  some Foxx HTTP responses

* fixed several bugs in web interface dashboard

* fixed issue #783: coffee script not working in manifest file

* fixed issue #783: coffee script not working in manifest file

* fixed issue #781: Cant save current query from AQL editor ui

* bumped version in `X-Arango-Version` compatibility header sent by arangosh and other
  client tools from `1.5` to `2.0`.

* fixed startup options for arango-dfdb, added details option for arango-dfdb

* fixed display of missing error messages and codes in arangosh

* when creating a collection via the web interface, the collection type was always
  "document", regardless of the user's choice


v2.0.0 (2014-03-10)
-------------------

* first 2.0 release


v2.0.0-rc2 (2014-03-07)
-----------------------

* fixed cluster authorization


v2.0.0-rc1 (2014-02-28)
-----------------------

* added sharding :-)

* added collection._dbName attribute to query the name of the database from a collection

  more detailed documentation on the sharding and cluster features can be found in the user
  manual, section **Sharding**

* INCOMPATIBLE CHANGE: using complex values in AQL filter conditions with operators other
  than equality (e.g. >=, >, <=, <) will disable usage of skiplist indexes for filter
  evaluation.

  For example, the following queries will be affected by change:

      FOR doc IN docs FILTER doc.value < { foo: "bar" } RETURN doc
      FOR doc IN docs FILTER doc.value >= [ 1, 2, 3 ] RETURN doc

  The following queries will not be affected by the change:

      FOR doc IN docs FILTER doc.value == 1 RETURN doc
      FOR doc IN docs FILTER doc.value == "foo" RETURN doc
      FOR doc IN docs FILTER doc.value == [ 1, 2, 3 ] RETURN doc
      FOR doc IN docs FILTER doc.value == { foo: "bar" } RETURN doc

* INCOMPATIBLE CHANGE: removed undocumented method `collection.saveOrReplace`

  this feature was never advertised nor documented nor tested.

* INCOMPATIBLE CHANGE: removed undocumented REST API method `/_api/simple/BY-EXAMPLE-HASH`

  this feature was never advertised nor documented nor tested.

* added explicit startup parameter `--server.reuse-address`

  This flag can be used to control whether sockets should be acquired with the SO_REUSEADDR
  flag.

  Regardless of this setting, sockets on Windows are always acquired using the
  SO_EXCLUSIVEADDRUSE flag.

* removed undocumented REST API method GET `/_admin/database-name`

* added user validation API at POST `/_api/user/<username>`

* slightly improved users management API in `/_api/user`:

  Previously, when creating a new user via HTTP POST, the username needed to be
  passed in an attribute `username`. When users were returned via this API,
  the usernames were returned in an attribute named `user`. This was slightly
  confusing and was changed in 2.0 as follows:

  - when adding a user via HTTP POST, the username can be specified in an attribute
  `user`. If this attribute is not used, the API will look into the attribute `username`
  as before and use that value.
  - when users are returned via HTTP GET, the usernames are still returned in an
    attribute `user`.

  This change should be fully downwards-compatible with the previous version of the API.

* added AQL SLICE function to extract slices from lists

* made module loader more node compatible

* the startup option `--javascript.package-path` for arangosh is now deprecated and does
  nothing. Using it will not cause an error, but the option is ignored.

* added coffee script support

* Several UI improvements.

* Exchanged icons in the graphviewer toolbar

* always start networking and HTTP listeners when starting the server (even in
  console mode)

* allow vertex and edge filtering with user-defined functions in TRAVERSAL,
  TRAVERSAL_TREE and SHORTEST_PATH AQL functions:

      // using user-defined AQL functions for edge and vertex filtering
      RETURN TRAVERSAL(friends, friendrelations, "friends/john", "outbound", {
	followEdges: "myfunctions::checkedge",
	filterVertices: "myfunctions::checkvertex"
      })

      // using the following custom filter functions
      var aqlfunctions = require("org/arangodb/aql/functions");
      aqlfunctions.register("myfunctions::checkedge", function (config, vertex, edge, path) {
	return (edge.type !== 'dislikes'); // don't follow these edges
      }, false);

      aqlfunctions.register("myfunctions::checkvertex", function (config, vertex, path) {
	if (vertex.isDeleted || ! vertex.isActive) {
	  return [ "prune", "exclude" ]; // exclude these and don't follow them
	}
	return [ ]; // include everything else
      }, false);

* fail if invalid `strategy`, `order` or `itemOrder` attribute values
  are passed to the AQL TRAVERSAL function. Omitting these attributes
  is not considered an error, but specifying an invalid value for any
  of these attributes will make an AQL query fail.

* issue #751: Create database through API should return HTTP status code 201

  By default, the server now returns HTTP 201 (created) when creating a new
  database successfully. To keep compatibility with older ArangoDB versions, the
  startup parameter `--server.default-api-compatibility` can be set to a value
  of `10400` to indicate API compatibility with ArangoDB 1.4. The compatibility
  can also be enforced by setting the `X-Arango-Version` HTTP header in a
  client request to this API on a per-request basis.

* allow direct access from the `db` object to collections whose names start
  with an underscore (e.g. db._users).

  Previously, access to such collections via the `db` object was possible from
  arangosh, but not from arangod (and thus Foxx and actions). The only way
  to access such collections from these places was via the `db._collection(<name>)`
  workaround.

* allow `\n` (as well as `\r\n`) as line terminator in batch requests sent to
  `/_api/batch` HTTP API.

* use `--data-binary` instead of `--data` parameter in generated cURL examples

* issue #703: Also show path of logfile for fm.config()

* issue #675: Dropping a collection used in "graph" module breaks the graph

* added "static" Graph.drop() method for graphs API

* fixed issue #695: arangosh server.password error

* use pretty-printing in `--console` mode by default

* simplified ArangoDB startup options

  Some startup options are now superfluous or their usage is simplified. The
  following options have been changed:

  * `--javascript.modules-path`: this option has been removed. The modules paths
    are determined by arangod and arangosh automatically based on the value of
    `--javascript.startup-directory`.

    If the option is set on startup, it is ignored so startup will not abort with
    an error `unrecognized option`.

  * `--javascript.action-directory`: this option has been removed. The actions
    directory is determined by arangod automatically based on the value of
    `--javascript.startup-directory`.

    If the option is set on startup, it is ignored so startup will not abort with
    an error `unrecognized option`.

  * `--javascript.package-path`: this option is still available but it is not
    required anymore to set the standard package paths (e.g. `js/npm`). arangod
    will automatically use this standard package path regardless of whether it
    was specified via the options.

    It is possible to use this option to add additional package paths to the
    standard value.

  Configuration files included with arangod are adjusted accordingly.

* layout of the graphs tab adapted to better fit with the other tabs

* database selection is moved to the bottom right corner of the web interface

* removed priority queue index type

  this feature was never advertised nor documented nor tested.

* display internal attributes in document source view of web interface

* removed separate shape collections

  When upgrading to ArangoDB 2.0, existing collections will be converted to include
  shapes and attribute markers in the datafiles instead of using separate files for
  shapes.

  When a collection is converted, existing shapes from the SHAPES directory will
  be written to a new datafile in the collection directory, and the SHAPES directory
  will be removed afterwards.

  This saves up to 2 MB of memory and disk space for each collection
  (savings are higher, the less different shapes there are in a collection).
  Additionally, one less file descriptor per opened collection will be used.

  When creating a new collection, the amount of sync calls may be reduced. The same
  may be true for documents with yet-unknown shapes. This may help performance
  in these cases.

* added AQL functions `NTH` and `POSITION`

* added signal handler for arangosh to save last command in more cases

* added extra prompt placeholders for arangosh:
  - `%e`: current endpoint
  - `%u`: current user

* added arangosh option `--javascript.gc-interval` to control amount of
  garbage collection performed by arangosh

* fixed issue #651: Allow addEdge() to take vertex ids in the JS library

* removed command-line option `--log.format`

  In previous versions, this option did not have an effect for most log messages, so
  it got removed.

* removed C++ logger implementation

  Logging inside ArangoDB is now done using the LOG_XXX() macros. The LOGGER_XXX()
  macros are gone.

* added collection status "loading"


v1.4.16 (XXXX-XX-XX)
--------------------

* fixed too eager datafile deletion

  this issue could have caused a crash when the compaction had marked datafiles as obsolete
  and they were removed while "old" temporary query results still pointed to the old datafile
  positions

* fixed issue #826: Replication fails when a collection's configuration changes


v1.4.15 (2014-04-19)
--------------------

* bugfix for AQL query optimizer

  the following type of query was too eagerly optimized, leading to errors in code-generation:

      LET a = (FOR i IN [] RETURN i) LET b = (FOR i IN [] RETURN i) RETURN 1

  the problem occurred when both lists in the subqueries were empty. In this case invalid code
  was generated and the query couldn't be executed.


v1.4.14 (2014-04-05)
--------------------

* fixed race conditions during shape / attribute insertion

  A race condition could have led to spurious `cannot find attribute #xx` or
  `cannot find shape #xx` (where xx is a number) warning messages being logged
  by the server. This happened when a new attribute was inserted and at the same
  time was queried by another thread.

  Also fixed a race condition that may have occurred when a thread tried to
  access the shapes / attributes hash tables while they were resized. In this
  cases, the shape / attribute may have been hashed to a wrong slot.

* fixed a memory barrier / cpu synchronization problem with libev, affecting
  Windows with Visual Studio 2013 (probably earlier versions are affected, too)

  The issue is described in detail here:
  http://lists.schmorp.de/pipermail/libev/2014q1/002318.html


v1.4.13 (2014-03-14)
--------------------

* added diagnostic output for Foxx application upload

* allow dump & restore from ArangoDB 1.4 with an ArangoDB 2.0 server

* allow startup options `temp-path` and `default-language` to be specified from the arangod
  configuration file and not only from the command line

* fixed too eager compaction

  The compaction will now wait for several seconds before trying to re-compact the same
  collection. Additionally, some other limits have been introduced for the compaction.


v1.4.12 (2014-03-05)
--------------------

* fixed display bug in web interface which caused the following problems:
  - documents were displayed in web interface as being empty
  - document attributes view displayed many attributes with content "undefined"
  - document source view displayed many attributes with name "TYPEOF" and value "undefined"
  - an alert popping up in the browser with message "Datatables warning..."

* re-introduced old-style read-write locks to supports Windows versions older than
  Windows 2008R2 and Windows 7. This should re-enable support for Windows Vista and
  Windows 2008.


v1.4.11 (2014-02-27)
--------------------

* added SHORTEST_PATH AQL function

  this calculates the shortest paths between two vertices, using the Dijkstra
  algorithm, employing a min-heap

  By default, ArangoDB does not know the distance between any two vertices and
  will use a default distance of 1. A custom distance function can be registered
  as an AQL user function to make the distance calculation use any document
  attributes or custom logic:

      RETURN SHORTEST_PATH(cities, motorways, "cities/CGN", "cities/MUC", "outbound", {
	paths: true,
	distance: "myfunctions::citydistance"
      })

      // using the following custom distance function
      var aqlfunctions = require("org/arangodb/aql/functions");
      aqlfunctions.register("myfunctions::distance", function (config, vertex1, vertex2, edge) {
	return Math.sqrt(Math.pow(vertex1.x - vertex2.x) + Math.pow(vertex1.y - vertex2.y));
      }, false);

* fixed bug in Graph.pathTo function

* fixed small memleak in AQL optimizer

* fixed access to potentially uninitialized variable when collection had a cap constraint


v1.4.10 (2014-02-21)
--------------------

* fixed graph constructor to allow graph with some parameter to be used

* added node.js "events" and "stream"

* updated npm packages

* added loading of .json file

* Fixed http return code in graph api with waitForSync parameter.

* Fixed documentation in graph, simple and index api.

* removed 2 tests due to change in ruby library.

* issue #756: set access-control-expose-headers on CORS response

  the following headers are now whitelisted by ArangoDB in CORS responses:
  - etag
  - content-encoding
  - content-length
  - location
  - server
  - x-arango-errors
  - x-arango-async-id


v1.4.9 (2014-02-07)
-------------------

* return a document's current etag in response header for HTTP HEAD requests on
  documents that return an HTTP 412 (precondition failed) error. This allows
  retrieving the document's current revision easily.

* added AQL function `SKIPLIST` to directly access skiplist indexes from AQL

  This is a shortcut method to use a skiplist index for retrieving specific documents in
  indexed order. The function capability is rather limited, but it may be used
  for several cases to speed up queries. The documents are returned in index order if
  only one condition is used.

      /* return all documents with mycollection.created > 12345678 */
      FOR doc IN SKIPLIST(mycollection, { created: [[ '>', 12345678 ]] })
	RETURN doc

      /* return first document with mycollection.created > 12345678 */
      FOR doc IN SKIPLIST(mycollection, { created: [[ '>', 12345678 ]] }, 0, 1)
	RETURN doc

      /* return all documents with mycollection.created between 12345678 and 123456790 */
      FOR doc IN SKIPLIST(mycollection, { created: [[ '>', 12345678 ], [ '<=', 123456790 ]] })
	RETURN doc

      /* return all documents with mycollection.a equal 1 and .b equal 2 */
      FOR doc IN SKIPLIST(mycollection, { a: [[ '==', 1 ]], b: [[ '==', 2 ]] })
	RETURN doc

  The function requires a skiplist index with the exact same attributes to
  be present on the specified collection. All attributes present in the skiplist
  index must be specified in the conditions specified for the `SKIPLIST` function.
  Attribute declaration order is important, too: attributes must be specified in the
  same order in the condition as they have been declared in the skiplist index.

* added command-line option `--server.disable-authentication-unix-sockets`

  with this option, authentication can be disabled for all requests coming
  in via UNIX domain sockets, enabling clients located on the same host as
  the ArangoDB server to connect without authentication.
  Other connections (e.g. TCP/IP) are not affected by this option.

  The default value for this option is `false`.
  Note: this option is only supported on platforms that support Unix domain
  sockets.

* call global arangod instance destructor on shutdown

* issue #755: TRAVERSAL does not use strategy, order and itemOrder options

  these options were not honored when configuring a traversal via the AQL
  TRAVERSAL function. Now, these options are used if specified.

* allow vertex and edge filtering with user-defined functions in TRAVERSAL,
  TRAVERSAL_TREE and SHORTEST_PATH AQL functions:

      // using user-defined AQL functions for edge and vertex filtering
      RETURN TRAVERSAL(friends, friendrelations, "friends/john", "outbound", {
	followEdges: "myfunctions::checkedge",
	filterVertices: "myfunctions::checkvertex"
      })

      // using the following custom filter functions
      var aqlfunctions = require("org/arangodb/aql/functions");
      aqlfunctions.register("myfunctions::checkedge", function (config, vertex, edge, path) {
	return (edge.type !== 'dislikes'); // don't follow these edges
      }, false);

      aqlfunctions.register("myfunctions::checkvertex", function (config, vertex, path) {
	if (vertex.isDeleted || ! vertex.isActive) {
	  return [ "prune", "exclude" ]; // exclude these and don't follow them
	}
	return [ ]; // include everything else
      }, false);

* issue #748: add vertex filtering to AQL's TRAVERSAL[_TREE]() function


v1.4.8 (2014-01-31)
-------------------

* install foxx apps in the web interface

* fixed a segfault in the import API


v1.4.7 (2014-01-23)
-------------------

* issue #744: Add usage example arangoimp from Command line

* issue #738: added __dirname, __filename pseudo-globals. Fixes #733. (@by pluma)

* mount all Foxx applications in system apps directory on startup


v1.4.6 (2014-01-20)
-------------------

* issue #736: AQL function to parse collection and key from document handle

* added fm.rescan() method for Foxx-Manager

* fixed issue #734: foxx cookie and route problem

* added method `fm.configJson` for arangosh

* include `startupPath` in result of API `/_api/foxx/config`


v1.4.5 (2014-01-15)
-------------------

* fixed issue #726: Alternate Windows Install Method

* fixed issue #716: dpkg -P doesn't remove everything

* fixed bugs in description of HTTP API `_api/index`

* fixed issue #732: Rest API GET revision number

* added missing documentation for several methods in HTTP API `/_api/edge/...`

* fixed typos in description of HTTP API `_api/document`

* defer evaluation of AQL subqueries and logical operators (lazy evaluation)

* Updated font in WebFrontend, it now contains a version that renders properly on Windows

* generally allow function return values as call parameters to AQL functions

* fixed potential deadlock in global context method execution

* added override file "arangod.conf.local" (and co)


v1.4.4 (2013-12-24)
-------------------

* uid and gid are now set in the scripts, there is no longer a separate config file for
  arangod when started from a script

* foxx-manager is now an alias for arangosh

* arango-dfdb is now an alias for arangod, moved from bin to sbin

* changed from readline to linenoise for Windows

* added --install-service and --uninstall-service for Windows

* removed --daemon and --supervisor for Windows

* arangosh and arangod now uses the config-file which maps the binary name, i. e. if you
  rename arangosh to foxx-manager it will use the config file foxx-manager.conf

* fixed lock file for Windows

* fixed issue #711, #687: foxx-manager throws internal errors

* added `--server.ssl-protocol` option for client tools
  this allows connecting from arangosh, arangoimp, arangoimp etc. to an ArangoDB
  server that uses a non-default value for `--server.ssl-protocol`. The default
  value for the SSL protocol is 4 (TLSv1). If the server is configured to use a
  different protocol, it was not possible to connect to it with the client tools.

* added more detailed request statistics

  This adds the number of async-executed HTTP requests plus the number of HTTP
  requests per individual HTTP method type.

* added `--force` option for arangorestore
  this option allows continuing a restore operation even if the server reports errors
  in the middle of the restore operation

* better error reporting for arangorestore
  in case the server returned an HTTP error, arangorestore previously reported this
  error as `internal error` without any details only. Now server-side errors are
  reported by arangorestore with the server's error message

* include more system collections in dumps produced by arangodump
  previously some system collections were intentionally excluded from dumps, even if the
  dump was run with `--include-system-collections`. for example, the collections `_aal`,
  `_modules`, `_routing`, and `_users` were excluded. This makes sense in a replication
  context but not always in a dump context.
  When specifying `--include-system-collections`, arangodump will now include the above-
  mentioned collections in the dump, too. Some other system collections are still excluded
  even when the dump is run with `--include-system-collections`, for example `_replication`
  and `_trx`.

* fixed issue #701: ArangoStatement undefined in arangosh

* fixed typos in configuration files


v1.4.3 (2013-11-25)
-------------------

* fixed a segfault in the AQL optimizer, occurring when a constant non-list value was
  used on the right-hand side of an IN operator that had a collection attribute on the
  left-hand side

* issue #662:

  Fixed access violation errors (crashes) in the Windows version, occurring under some
  circumstances when accessing databases with multiple clients in parallel

* fixed issue #681: Problem with ArchLinux PKGBUILD configuration


v1.4.2 (2013-11-20)
-------------------

* fixed issue #669: Tiny documentation update

* ported Windows version to use native Windows API SRWLocks (slim read-write locks)
  and condition variables instead of homemade versions

  MSDN states the following about the compatibility of SRWLocks and Condition Variables:

      Minimum supported client:
      Windows Server 2008 [desktop apps | Windows Store apps]

      Minimum supported server:
      Windows Vista [desktop apps | Windows Store apps]

* fixed issue #662: ArangoDB on Windows hanging

  This fixes a deadlock issue that occurred on Windows when documents were written to
  a collection at the same time when some other thread tried to drop the collection.

* fixed file-based logging in Windows

  the logger complained on startup if the specified log file already existed

* fixed startup of server in daemon mode (`--daemon` startup option)

* fixed a segfault in the AQL optimizer

* issue #671: Method graph.measurement does not exist

* changed Windows condition variable implementation to use Windows native
  condition variables

  This is an attempt to fix spurious Windows hangs as described in issue #662.

* added documentation for JavaScript traversals

* added --code-page command-line option for Windows version of arangosh

* fixed a problem when creating edges via the web interface.

  The problem only occurred if a collection was created with type "document
  collection" via the web interface, and afterwards was dropped and re-created
  with type "edge collection". If the web interface page was not reloaded,
  the old collection type (document) was cached, making the subsequent creation
  of edges into the (seeming-to-be-document) collection fail.

  The fix is to not cache the collection type in the web interface. Users of
  an older version of the web interface can reload the collections page if they
  are affected.

* fixed a caching problem in arangosh: if a collection was created using the web
  interface, and then removed via arangosh, arangosh did not actually drop the
  collection due to caching.

  Because the `drop` operation was not carried out, this caused misleading error
  messages when trying to re-create the collection (e.g. `cannot create collection:
  duplicate name`).

* fixed ALT-introduced characters for arangosh console input on Windows

  The Windows readline port was not able to handle characters that are built
  using CTRL or ALT keys. Regular characters entered using the CTRL or ALT keys
  were silently swallowed and not passed to the terminal input handler.

  This did not seem to cause problems for the US keyboard layout, but was a
  severe issue for keyboard layouts that require the ALT (or ALT-GR) key to
  construct characters. For example, entering the character `{` with a German
  keyboard layout requires pressing ALT-GR + 9.

* fixed issue #665: Hash/skiplist combo madness bit my ass

  this fixes a problem with missing/non-deterministic rollbacks of inserts in
  case of a unique constraint violation into a collection with multiple secondary
  indexes (with at least one of them unique)

* fixed issue #664: ArangoDB installer on Windows requires drive c:

* partly fixed issue #662: ArangoDB on Windows hanging

  This fixes dropping databases on Windows. In previous 1.4 versions on Windows,
  one shape collection file was not unloaded and removed when dropping a database,
  leaving one directory and one shape collection file in the otherwise-dropped
  database directory.

* fixed issue #660: updated documentation on indexes


v1.4.1 (2013-11-08)
-------------------

* performance improvements for skip-list deletes


v1.4.1-rc1 (2013-11-07)
-----------------------

* fixed issue #635: Web-Interface should have a "Databases" Menu for Management

* fixed issue #624: Web-Interface is missing a Database selector

* fixed segfault in bitarray query

* fixed issue #656: Cannot create unique index through web interface

* fixed issue #654: bitarray index makes server down

* fixed issue #653: Slow query

* fixed issue #650: Randomness of any() should be improved

* made AQL `DOCUMENT()` function polymorphic and work with just one parameter.

  This allows using the `DOCUMENT` function like this:

      DOCUMENT('users/john')
      DOCUMENT([ 'users/john', 'users/amy' ])

  in addition to the existing use cases:

      DOCUMENT(users, 'users/john')
      DOCUMENT(users, 'john')
      DOCUMENT(users, [ 'users/john' ])
      DOCUMENT(users, [ 'users/john', 'users/amy' ])
      DOCUMENT(users, [ 'john', 'amy' ])

* simplified usage of ArangoDB batch API

  It is not necessary anymore to send the batch boundary in the HTTP `Content-Type`
  header. Previously, the batch API expected the client to send a Content-Type header
  of`multipart/form-data; boundary=<some boundary value>`. This is still supported in
  ArangoDB 2.0, but clients can now also omit this header. If the header is not
  present in a client request, ArangoDB will ignore the request content type and
  read the MIME boundary from the beginning of the request body.

  This also allows using the batch API with the Swagger "Try it out" feature (which is
  not too good at sending a different or even dynamic content-type request header).

* added API method GET `/_api/database/user`

  This returns the list of databases a specific user can see without changing the
  username/passwd.

* issue #424: Documentation about IDs needs to be upgraded


v1.4.0 (2013-10-29)
-------------------

* fixed issue #648: /batch API is missing from Web Interface API Documentation (Swagger)

* fixed issue #647: Icon tooltips missing

* fixed issue #646: index creation in web interface

* fixed issue #645: Allow jumping from edge to linked vertices

* merged PR for issue #643: Some minor corrections and a link to "Downloads"

* fixed issue #642: Completion of error handling

* fixed issue #639: compiling v1.4 on maverick produces warnings on -Wstrict-null-sentinel

* fixed issue #634: Web interface bug: Escape does not always propagate

* fixed issue #620: added startup option `--server.default-api-compatibility`

  This adds the following changes to the ArangoDB server and clients:
  - the server provides a new startup option `--server.default-api-compatibility`.
    This option can be used to determine the compatibility of (some) server API
    return values. The value for this parameter is a server version number,
    calculated as follows: `10000 * major + 100 * minor` (e.g. `10400` for ArangoDB
    1.3). The default value is `10400` (1.4), the minimum allowed value is `10300`
    (1.3).

    When setting this option to a value lower than the current server version,
    the server might respond with old-style results to "old" clients, increasing
    compatibility with "old" (non-up-to-date) clients.

  - the server will on each incoming request check for an HTTP header
    `x-arango-version`. Clients can optionally set this header to the API
    version number they support. For example, if a client sends the HTTP header
    `x-arango-version: 10300`, the server will pick this up and might send ArangoDB
    1.3-style responses in some situations.

    Setting either the startup parameter or using the HTTP header (or both) allows
    running "old" clients with newer versions of ArangoDB, without having to adjust
    the clients too much.

  - the `location` headers returned by the server for the APIs `/_api/document/...`
    and `/_api/collection/...` will have different values depending on the used API
    version. If the API compatibility is `10300`, the `location` headers returned
    will look like this:

	location: /_api/document/....

    whereas when an API compatibility of `10400` or higher is used, the `location`
    headers will look like this:

	location: /_db/<database name>/_api/document/...

  Please note that even in the presence of this, old API versions still may not
  be supported forever by the server.

* fixed issue #643: Some minor corrections and a link to "Downloads" by @frankmayer

* started issue #642: Completion of error handling

* fixed issue #639: compiling v1.4 on maverick produces warnings on
  -Wstrict-null-sentinel

* fixed issue #621: Standard Config needs to be fixed

* added function to manage indexes (web interface)

* improved server shutdown time by signaling shutdown to applicationserver,
  logging, cleanup and compactor threads

* added foxx-manager `replace` command

* added foxx-manager `installed` command (a more intuitive alias for `list`)

* fixed issue #617: Swagger API is missing '/_api/version'

* fixed issue #615: Swagger API: Some commands have no parameter entry forms

* fixed issue #614: API : Typo in : Request URL /_api/database/current

* fixed issue #609: Graph viz tool - different background color

* fixed issue #608: arangosh config files - eventually missing in the manual

* fixed issue #607: Admin interface: no core documentation

* fixed issue #603: Aardvark Foxx App Manager

* fixed a bug in type-mapping between AQL user functions and the AQL layer

  The bug caused errors like the following when working with collection documents
  in an AQL user function:

      TypeError: Cannot assign to read only property '_id' of #<ShapedJson>

* create less system collections when creating a new database

  This is achieved by deferring collection creation until the collections are actually
  needed by ArangoDB. The following collections are affected by the change:
  - `_fishbowl`
  - `_structures`


v1.4.0-beta2 (2013-10-14)
-------------------------

* fixed compaction on Windows

  The compaction on Windows did not ftruncate the cleaned datafiles to a smaller size.
  This has been fixed so not only the content of the files is cleaned but also files
  are re-created with potentially smaller sizes.

* only the following system collections will be excluded from replication from now on:
  - `_replication`
  - `_trx`
  - `_users`
  - `_aal`
  - `_fishbowl`
  - `_modules`
  - `_routing`

  Especially the following system collections will now be included in replication:
  - `_aqlfunctions`
  - `_graphs`

  In previous versions of ArangoDB, all system collections were excluded from the
  replication.

  The change also caused a change in the replication logger and applier:
  in previous versions of ArangoDB, only a collection's id was logged for an operation.
  This has not caused problems for non-system collections but for system collections
  there ids might differ. In addition to a collection id ArangoDB will now also log the
  name of a collection for each replication event.

  The replication applier will now look for the collection name attribute in logged
  events preferably.

* added database selection to arango-dfdb

* provide foxx-manager, arangodump, and arangorestore in Windows build

* ArangoDB 1.4 will refuse to start if option `--javascript.app-path` is not set.

* added startup option `--server.allow-method-override`

  This option can be set to allow overriding the HTTP request method in a request using
  one of the following custom headers:

  - x-http-method-override
  - x-http-method
  - x-method-override

  This allows bypassing proxies and tools that would otherwise just let certain types of
  requests pass. Enabling this option may impose a security risk, so it should only be
  used in very controlled environments.

  The default value for this option is `false` (no method overriding allowed).

* added "details" URL parameter for bulk import API

  Setting the `details` URL parameter to `true` in a call to POST `/_api/import` will make
  the import return details about non-imported documents in the `details` attribute. If
  `details` is `false` or omitted, no `details` attribute will be present in the response.
  This is the same behavior that previous ArangoDB versions exposed.

* added "complete" option for bulk import API

  Setting the `complete` URL parameter to `true` in a call to POST `/_api/import` will make
  the import completely fail if at least one of documents cannot be imported successfully.

  It defaults to `false`, which will make ArangoDB continue importing the other documents
  from the import even if some documents cannot be imported. This is the same behavior that
  previous ArangoDB versions exposed.

* added missing swagger documentation for `/_api/log`

* calling `/_api/logs` (or `/_admin/logs`) is only permitted from the `_system` database now.

  Calling this API method for/from other database will result in an HTTP 400.

' ported fix from https://github.com/novus/nvd3/commit/0894152def263b8dee60192f75f66700cea532cc

  This prevents JavaScript errors from occurring in Chrome when in the admin interface,
  section "Dashboard".

* show current database name in web interface (bottom right corner)

* added missing documentation for /_api/import in swagger API docs

* allow specification of database name for replication sync command replication applier

  This allows syncing from a master database with a different name than the slave database.

* issue #601: Show DB in prompt

  arangosh now displays the database name as part of the prompt by default.

  Can change the prompt by using the `--prompt` option, e.g.

      > arangosh --prompt "my db is named \"%d\"> "


v1.4.0-beta1 (2013-10-01)
-------------------------

* make the Foxx manager use per-database app directories

  Each database now has its own subdirectory for Foxx applications. Each database
  can thus use different Foxx applications if required. A Foxx app for a specific
  database resides in `<app-path>/databases/<database-name>/<app-name>`.

  System apps are shared between all databases. They reside in `<app-path>/system/<app-name>`.

* only trigger an engine reset in development mode for URLs starting with `/dev/`

  This prevents ArangoDB from reloading all Foxx applications when it is not
  actually necessary.

* changed error code from 10 (bad parameter) to 1232 (invalid key generator) for
  errors that are due to an invalid key generator specification when creating a new
  collection

* automatic detection of content-type / mime-type for Foxx assets based on filenames,
  added possibility to override auto detection

* added endpoint management API at `/_api/endpoint`

* changed HTTP return code of PUT `/_api/cursor` from 400 to 404 in case a
  non-existing cursor is referred to

* issue #360: added support for asynchronous requests

  Incoming HTTP requests with the headers `x-arango-async: true` or
  `x-arango-async: store` will be answered by the server instantly with a generic
  HTTP 202 (Accepted) response.

  The actual requests will be queued and processed by the server asynchronously,
  allowing the client to continue sending other requests without waiting for the
  server to process the actually requested operation.

  The exact point in time when a queued request is executed is undefined. If an
  error occurs during execution of an asynchronous request, the client will not
  be notified by the server.

  The maximum size of the asynchronous task queue can be controlled using the new
  option `--scheduler.maximal-queue-size`. If the queue contains this many number of
  tasks and a new asynchronous request comes in, the server will reject it with an
  HTTP 500 (internal server error) response.

  Results of incoming requests marked with header `x-arango-async: true` will be
  discarded by the server immediately. Clients have no way of accessing the result
  of such asynchronously executed request. This is just _fire and forget_.

  To later retrieve the result of an asynchronously executed request, clients can
  mark a request with the header `x-arango-async: keep`. This makes the server
  store the result of the request in memory until explicitly fetched by a client
  via the `/_api/job` API. The `/_api/job` API also provides methods for basic
  inspection of which pending or already finished requests there are on the server,
  plus ways for garbage collecting unneeded results.

* Added new option `--scheduler.maximal-queue-size`.

* issue #590: Manifest Lint

* added data dump and restore tools, arangodump and arangorestore.

  arangodump can be used to create a logical dump of an ArangoDB database, or
  just dedicated collections. It can be used to dump both a collection's structure
  (properties and indexes) and data (documents).

  arangorestore can be used to restore data from a dump created with arangodump.
  arangorestore currently does not re-create any indexes, and doesn't yet handle
  referenced documents in edges properly when doing just partial restores.
  This will be fixed until 1.4 stable.

* introduced `--server.database` option for arangosh, arangoimp, and arangob.

  The option allows these client tools to use a certain database for their actions.
  In arangosh, the current database can be switched at any time using the command

      db._useDatabase(<name>);

  When no database is specified, all client tools will assume they should use the
  default database `_system`. This is done for downwards-compatibility reasons.

* added basic multi database support (alpha)

  New databases can be created using the REST API POST `/_api/database` and the
  shell command `db._createDatabase(<name>)`.

  The default database in ArangoDB is called `_system`. This database is always
  present and cannot be deleted by the user. When an older version of ArangoDB is
  upgraded to 1.4, the previously only database will automatically become the
  `_system` database.

  New databases can be created with the above commands, and can be deleted with the
  REST API DELETE `/_api/database/<name>` or the shell command `db._dropDatabase(<name>);`.

  Deleting databases is still unstable in ArangoDB 1.4 alpha and might crash the
  server. This will be fixed until 1.4 stable.

  To access a specific database via the HTTP REST API, the `/_db/<name>/` prefix
  can be used in all URLs. ArangoDB will check if an incoming request starts with
  this prefix, and will automatically pick the database name from it. If the prefix
  is not there, ArangoDB will assume the request is made for the default database
  (`_system`). This is done for downwards-compatibility reasons.

  That means, the following URL pathnames are logically identical:

      /_api/document/mycollection/1234
      /_db/_system/document/mycollection/1234

  To access a different database (e.g. `test`), the URL pathname would look like this:

      /_db/test/document/mycollection/1234

  New databases can also be created and existing databases can only be dropped from
  within the default database (`_system`). It is not possible to drop the `_system`
  database itself.

  Cross-database operations are unintended and unsupported. The intention of the
  multi-database feature is to have the possibility to have a few databases managed
  by ArangoDB in parallel, but to only access one database at a time from a connection
  or a request.

  When accessing the web interface via the URL pathname `/_admin/html/` or `/_admin/aardvark`,
  the web interface for the default database (`_system`) will be displayed.
  To access the web interface for a different database, the database name can be
  put into the URLs as a prefix, e.g. `/_db/test/_admin/html` or
  `/_db/test/_admin/aardvark`.

  All internal request handlers and also all user-defined request handlers and actions
  (including Foxx) will only get to see the unprefixed URL pathnames (i.e. excluding
  any database name prefix). This is to ensure downwards-compatibility.

  To access the name of the requested database from any action (including Foxx), use
  use `req.database`.

  For example, when calling the URL `/myapp/myaction`, the content of `req.database`
  will be `_system` (the default database because no database got specified) and the
  content of `req.url` will be `/myapp/myaction`.

  When calling the URL `/_db/test/myapp/myaction`, the content of `req.database` will be
  `test`, and the content of `req.url` will still be `/myapp/myaction`.

* Foxx now excludes files starting with . (dot) when bundling assets

  This mitigates problems with editor swap files etc.

* made the web interface a Foxx application

  This change caused the files for the web interface to be moved from `html/admin` to
  `js/apps/aardvark` in the file system.

  The base URL for the admin interface changed from `_admin/html/index.html` to
  `_admin/aardvark/index.html`.

  The "old" redirection to `_admin/html/index.html` will now produce a 404 error.

  When starting ArangoDB with the `--upgrade` option, this will automatically be remedied
  by putting in a redirection from `/` to `/_admin/aardvark/index.html`, and from
  `/_admin/html/index.html` to `/_admin/aardvark/index.html`.

  This also obsoletes the following configuration (command-line) options:
  - `--server.admin-directory`
  - `--server.disable-admin-interface`

  when using these now obsolete options when the server is started, no error is produced
  for downwards-compatibility.

* changed User-Agent value sent by arangoimp, arangosh, and arangod from "VOC-Agent" to
  "ArangoDB"

* changed journal file creation behavior as follows:

  Previously, a journal file for a collection was always created when a collection was
  created. When a journal filled up and became full, the current journal was made a
  datafile, and a new (empty) journal was created automatically. There weren't many
  intended situations when a collection did not have at least one journal.

  This is changed now as follows:
  - when a collection is created, no journal file will be created automatically
  - when there is a write into a collection without a journal, the journal will be
    created lazily
  - when there is a write into a collection with a full journal, a new journal will
    be created automatically

  From the end user perspective, nothing should have changed, except that there is now
  less disk usage for empty collections. Disk usage of infrequently updated collections
  might also be reduced significantly by running the `rotate()` method of a collection,
  and not writing into a collection subsequently.

* added method `collection.rotate()`

  This allows premature rotation of a collection's current journal file into a (read-only)
  datafile. The purpose of using `rotate()` is to prematurely allow compaction (which is
  performed on datafiles only) on data, even if the journal was not filled up completely.

  Using `rotate()` may make sense in the following scenario:

      c = db._create("test");
      for (i = 0; i < 1000; ++i) {
	c.save(...); // insert lots of data here
      }

      ...
      c.truncate(); // collection is now empty
      // only data in datafiles will be compacted by following compaction runs
      // all data in the current journal would not be compacted

      // calling rotate will make the current journal a datafile, and thus make it
      // eligible for compaction
      c.rotate();

  Using `rotate()` may also be useful when data in a collection is known to not change
  in the immediate future. After having completed all write operations on a collection,
  performing a `rotate()` will reduce the size of the current journal to the actually
  required size (remember that journals are pre-allocated with a specific size) before
  making the journal a datafile. Thus `rotate()` may cause disk space savings, even if
  the datafiles does not qualify for compaction after rotation.

  Note: rotating the journal is asynchronous, so that the actual rotation may be executed
  after `rotate()` returns to the caller.

* changed compaction to merge small datafiles together (up to 3 datafiles are merged in
  a compaction run)

  In the regular case, this should leave less small datafiles stay around on disk and allow
  using less file descriptors in total.

* added AQL MINUS function

* added AQL UNION_DISTINCT function (more efficient than combination of `UNIQUE(UNION())`)

* updated mruby to 2013-08-22

* issue #587: Add db._create() in help for startup arangosh

* issue #586: Share a link on installation instructions in the User Manual

* issue #585: Bison 2.4 missing on Mac for custom build

* issue #584: Web interface images broken in devel

* issue #583: Small documentation update

* issue #581: Parameter binding for attributes

* issue #580: Small improvements (by @guidoreina)

* issue #577: Missing documentation for collection figures in implementor manual

* issue #576: Get disk usage for collections and graphs

  This extends the result of the REST API for /_api/collection/figures with
  the attributes `compactors.count`, `compactors.fileSize`, `shapefiles.count`,
  and `shapefiles.fileSize`.

* issue #575: installing devel version on mac (low prio)

* issue #574: Documentation (POST /_admin/routing/reload)

* issue #558: HTTP cursors, allow count to ignore LIMIT


v1.4.0-alpha1 (2013-08-02)
--------------------------

* added replication. check online manual for details.

* added server startup options `--server.disable-replication-logger` and
  `--server.disable-replication-applier`

* removed action deployment tool, this now handled with Foxx and its manager or
  by kaerus node utility

* fixed a server crash when using byExample / firstExample inside a transaction
  and the collection contained a usable hash/skiplist index for the example

* defineHttp now only expects a single context

* added collection detail dialog (web interface)

  Shows collection properties, figures (datafiles, journals, attributes, etc.)
  and indexes.

* added documents filter (web interface)

  Allows searching for documents based on attribute values. One or many filter
  conditions can be defined, using comparison operators such as '==', '<=', etc.

* improved AQL editor (web interface)

  Editor supports keyboard shortcuts (Submit, Undo, Redo, Select).
  Editor allows saving and reusing of user-defined queries.
  Added example queries to AQL editor.
  Added comment button.

* added document import (web interface)

  Allows upload of JSON-data from files. Files must have an extension of .json.

* added dashboard (web interface)

  Shows the status of replication and multiple system charts, e.g.
  Virtual Memory Size, Request Time, HTTP Connections etc.

* added API method `/_api/graph` to query all graphs with all properties.

* added example queries in web interface AQL editor

* added arango.reconnect(<host>) method for arangosh to dynamically switch server or
  user name

* added AQL range operator `..`

  The `..` operator can be used to easily iterate over a sequence of numeric
  values. It will produce a list of values in the defined range, with both bounding
  values included.

  Example:

      2010..2013

  will produce the following result:

      [ 2010, 2011, 2012, 2013 ]

* added AQL RANGE function

* added collection.first(count) and collection.last(count) document access functions

  These functions allow accessing the first or last n documents in a collection. The order
  is determined by document insertion/update time.

* added AQL INTERSECTION function

* INCOMPATIBLE CHANGE: changed AQL user function namespace resolution operator from `:` to `::`

  AQL user-defined functions were introduced in ArangoDB 1.3, and the namespace resolution
  operator for them was the single colon (`:`). A function call looked like this:

      RETURN mygroup:myfunc()

  The single colon caused an ambiguity in the AQL grammar, making it indistinguishable from
  named attributes or the ternary operator in some cases, e.g.

      { mygroup:myfunc ? mygroup:myfunc }

  The change of the namespace resolution operator from `:` to `::` fixes this ambiguity.

  Existing user functions in the database will be automatically fixed when starting ArangoDB
  1.4 with the `--upgrade` option. However, queries using user-defined functions need to be
  adjusted on the client side to use the new operator.

* allow multiple AQL LET declarations separated by comma, e.g.
  LET a = 1, b = 2, c = 3

* more useful AQL error messages

  The error position (line/column) is more clearly indicated for parse errors.
  Additionally, if a query references a collection that cannot be found, the error
  message will give a hint on the collection name

* changed return value for AQL `DOCUMENT` function in case document is not found

  Previously, when the AQL `DOCUMENT` function was called with the id of a document and
  the document could not be found, it returned `undefined`. This value is not part of the
  JSON type system and this has caused some problems.
  Starting with ArangoDB 1.4, the `DOCUMENT` function will return `null` if the document
  looked for cannot be found.

  In case the function is called with a list of documents, it will continue to return all
  found documents, and will not return `null` for non-found documents. This has not changed.

* added single line comments for AQL

  Single line comments can be started with a double forward slash: `//`.
  They end at the end of the line, or the end of the query string, whichever is first.

* fixed documentation issues #567, #568, #571.

* added collection.checksum(<withData>) method to calculate CRC checksums for
  collections

  This can be used to
  - check if data in a collection has changed
  - compare the contents of two collections on different ArangoDB instances

* issue #565: add description line to aal.listAvailable()

* fixed several out-of-memory situations when double freeing or invalid memory
  accesses could happen

* less msyncing during the creation of collections

  This is achieved by not syncing the initial (standard) markers in shapes collections.
  After all standard markers are written, the shapes collection will get synced.

* renamed command-line option `--log.filter` to `--log.source-filter` to avoid
  misunderstandings

* introduced new command-line option `--log.content-filter` to optionally restrict
  logging to just specific log messages (containing the filter string, case-sensitive).

  For example, to filter on just log entries which contain `ArangoDB`, use:

      --log.content-filter "ArangoDB"

* added optional command-line option `--log.requests-file` to log incoming HTTP
  requests to a file.

  When used, all HTTP requests will be logged to the specified file, containing the
  client IP address, HTTP method, requests URL, HTTP response code, and size of the
  response body.

* added a signal handler for SIGUSR1 signal:

  when ArangoDB receives this signal, it will respond all further incoming requests
  with an HTTP 503 (Service Unavailable) error. This will be the case until another
  SIGUSR1 signal is caught. This will make ArangoDB start serving requests regularly
  again. Note: this is not implemented on Windows.

* limited maximum request URI length to 16384 bytes:

  Incoming requests with longer request URIs will be responded to with an HTTP
  414 (Request-URI Too Long) error.

* require version 1.0 or 1.1 in HTTP version signature of requests sent by clients:

  Clients sending requests with a non-HTTP 1.0 or non-HTTP 1.1 version number will
  be served with an HTTP 505 (HTTP Version Not Supported) error.

* updated manual on indexes:

  using system attributes such as `_id`, `_key`, `_from`, `_to`, `_rev` in indexes is
  disallowed and will be rejected by the server. This was the case since ArangoDB 1.3,
  but was not properly documented.

* issue #563: can aal become a default object?

  aal is now a prefab object in arangosh

* prevent certain system collections from being renamed, dropped, or even unloaded.

  Which restrictions there are for which system collections may vary from release to
  release, but users should in general not try to modify system collections directly
  anyway.

  Note: there are no such restrictions for user-created collections.

* issue #559: added Foxx documentation to user manual

* added server startup option `--server.authenticate-system-only`. This option can be
  used to restrict the need for HTTP authentication to internal functionality and APIs,
  such as `/_api/*` and `/_admin/*`.
  Setting this option to `true` will thus force authentication for the ArangoDB APIs
  and the web interface, but allow unauthenticated requests for other URLs (including
  user defined actions and Foxx applications).
  The default value of this option is `false`, meaning that if authentication is turned
  on, authentication is still required for *all* incoming requests. Only by setting the
  option to `true` this restriction is lifted and authentication becomes required for
  URLs starting with `/_` only.

  Please note that authentication still needs to be enabled regularly by setting the
  `--server.disable-authentication` parameter to `false`. Otherwise no authentication
  will be required for any URLs as before.

* protect collections against unloading when there are still document barriers around.

* extended cap constraints to optionally limit the active data size in a collection to
  a specific number of bytes.

  The arguments for creating a cap constraint are now:
  `collection.ensureCapConstraint(<count>, <byteSize>);`

  It is supported to specify just a count as in ArangoDB 1.3 and before, to specify
  just a fileSize, or both. The first met constraint will trigger the automated
  document removal.

* added `db._exists(doc)` and `collection.exists(doc)` for easy document existence checks

* added API `/_api/current-database` to retrieve information about the database the
  client is currently connected to (note: the API `/_api/current-database` has been
  removed in the meantime. The functionality is accessible via `/_api/database/current`
  now).

* ensure a proper order of tick values in datafiles/journals/compactors.
  any new files written will have the _tick values of their markers in order. for
  older files, there are edge cases at the beginning and end of the datafiles when
  _tick values are not properly in order.

* prevent caching of static pages in PathHandler.
  whenever a static page is requested that is served by the general PathHandler, the
  server will respond to HTTP GET requests with a "Cache-Control: max-age=86400" header.

* added "doCompact" attribute when creating collections and to collection.properties().
  The attribute controls whether collection datafiles are compacted.

* changed the HTTP return code from 400 to 404 for some cases when there is a referral
  to a non-existing collection or document.

* introduced error code 1909 `too many iterations` that is thrown when graph traversals
  hit the `maxIterations` threshold.

* optionally limit traversals to a certain number of iterations
  the limitation can be achieved via the traversal API by setting the `maxIterations`
  attribute, and also via the AQL `TRAVERSAL` and `TRAVERSAL_TREE` functions by setting
  the same attribute. If traversals are not limited by the end user, a server-defined
  limit for `maxIterations` may be used to prevent server-side traversals from running
  endlessly.

* added graph traversal API at `/_api/traversal`

* added "API" link in web interface, pointing to REST API generated with Swagger

* moved "About" link in web interface into "links" menu

* allow incremental access to the documents in a collection from out of AQL
  this allows reading documents from a collection chunks when a full collection scan
  is required. memory usage might be must lower in this case and queries might finish
  earlier if there is an additional LIMIT statement

* changed AQL COLLECT to use a stable sort, so any previous SORT order is preserved

* issue #547: Javascript error in the web interface

* issue #550: Make AQL graph functions support key in addition to id

* issue #526: Unable to escape when an errorneous command is entered into the js shell

* issue #523: Graph and vertex methods for the javascript api

* issue #517: Foxx: Route parameters with capital letters fail

* issue #512: Binded Parameters for LIMIT


v1.3.3 (2013-08-01)
-------------------

* issue #570: updateFishbowl() fails once

* updated and fixed generated examples

* issue #559: added Foxx documentation to user manual

* added missing error reporting for errors that happened during import of edges


v1.3.2 (2013-06-21)
-------------------

* fixed memleak in internal.download()

* made the shape-collection journal size adaptive:
  if too big shapes come in, a shape journal will be created with a big-enough size
  automatically. the maximum size of a shape journal is still restricted, but to a
  very big value that should never be reached in practice.

* fixed a segfault that occurred when inserting documents with a shape size bigger
  than the default shape journal size (2MB)

* fixed a locking issue in collection.truncate()

* fixed value overflow in accumulated filesizes reported by collection.figures()

* issue #545: AQL FILTER unnecessary (?) loop

* issue #549: wrong return code with --daemon


v1.3.1 (2013-05-24)
-------------------

* removed currently unused _ids collection

* fixed usage of --temp-path in aranogd and arangosh

* issue #540: suppress return of temporary internal variables in AQL

* issue #530: ReferenceError: ArangoError is not a constructor

* issue #535: Problem with AQL user functions javascript API

* set --javascript.app-path for test execution to prevent startup error

* issue #532: Graph _edgesCache returns invalid data?

* issue #531: Arangod errors

* issue #529: Really weird transaction issue

* fixed usage of --temp-path in aranogd and arangosh


v1.3.0 (2013-05-10)
-------------------

* fixed problem on restart ("datafile-xxx is not sealed") when server was killed
  during a compaction run

* fixed leak when using cursors with very small batchSize

* issue #508: `unregistergroup` function not mentioned in http interface docs

* issue #507: GET /_api/aqlfunction returns code inside parentheses

* fixed issue #489: Bug in aal.install

* fixed issue 505: statistics not populated on MacOS


v1.3.0-rc1 (2013-04-24)
-----------------------

* updated documentation for 1.3.0

* added node modules and npm packages

* changed compaction to only compact datafiles with more at least 10% of dead
  documents (byte size-wise)

* issue #498: fixed reload of authentication info when using
  `require("org/arangodb/users").reload()`

* issue #495: Passing an empty array to create a document results in a
  "phantom" document

* added more precision for requests statistics figures

* added "sum" attribute for individual statistics results in statistics API
  at /_admin/statistics

* made "limit" an optional parameter in AQL function NEAR().
  limit can now be either omitted completely, or set to 0. If so, an internal
  default value (currently 100) will be applied for the limit.

* issue #481

* added "attributes.count" to output of `collection.figures()`
  this also affects the REST API /_api/collection/<name>/figures

* added IndexedPropertyGetter for ShapedJson objects

* added API for user-defined AQL functions

* issue #475: A better error message for deleting a non-existent graph

* issue #474: Web interface problems with the JS Shell

* added missing documentation for AQL UNION function

* added transaction support.
  This provides ACID transactions for ArangoDB. Transactions can be invoked
  using the `db._executeTransaction()` function, or the `/_api/transaction`
  REST API.

* switched to semantic versioning (at least for alpha & alpha naming)

* added saveOrReplace() for server-side JS

v1.3.alpha1 (2013-04-05)
------------------------

* cleanup of Module, Package, ArangoApp and modules "internal", "fs", "console"

* use Error instead of string in throw to allow stack-trace

* issue #454: error while creation of Collection

* make `collection.count()` not recalculate the number of documents on the fly, but
  use some internal document counters.

* issue #457: invalid string value in web interface

* make datafile id (datafile->_fid) identical to the numeric part of the filename.
  E.g. the datafile `journal-123456.db` will now have a datafile marker with the same
  fid (i.e. `123456`) instead of a different value. This change will only affect
  datafiles that are created with 1.3 and not any older files.
  The intention behind this change is to make datafile debugging easier.

* consistently discard document attributes with reserved names (system attributes)
  but without any known meaning, for example `_test`, `_foo`, ...

  Previously, these attributes were saved with the document regularly in some cases,
  but were discarded in other cases.
  Now these attributes are discarded consistently. "Real" system attributes such as
  `_key`, `_from`, `_to` are not affected and will work as before.

  Additionally, attributes with an empty name (``) are discarded when documents are
  saved.

  Though using reserved or empty attribute names in documents was not really and
  consistently supported in previous versions of ArangoDB, this change might cause
  an incompatibility for clients that rely on this feature.

* added server startup flag `--database.force-sync-properties` to force syncing of
  collection properties on collection creation, deletion and on property update.
  The default value is true to mimic the behavior of previous versions of ArangoDB.
  If set to false, collection properties are written to disk but no call to sync()
  is made.

* added detailed output of server version and components for REST APIs
  `/_admin/version` and `/_api/version`. To retrieve this extended information,
  call the REST APIs with URL parameter `details=true`.

* issue #443: For git-based builds include commit hash in version

* adjust startup log output to be more compact, less verbose

* set the required minimum number of file descriptors to 256.
  On server start, this number is enforced on systems that have rlimit. If the limit
  cannot be enforced, starting the server will fail.
  Note: 256 is considered to be the absolute minimum value. Depending on the use case
  for ArangoDB, a much higher number of file descriptors should be used.

  To avoid checking & potentially changing the number of maximum open files, use the
  startup option `--server.descriptors-minimum 0`

* fixed shapedjson to json conversion for special numeric values (NaN, +inf, -inf).
  Before, "NaN", "inf", or "-inf" were written into the JSONified output, but these
  values are not allowed in JSON. Now, "null" is written to the JSONified output as
  required.

* added AQL functions VARIANCE_POPULATION(), VARIANCE_SAMPLE(), STDDEV_POPULATION(),
  STDDEV_SAMPLE(), AVERAGE(), MEDIAN() to calculate statistical values for lists

* added AQL SQRT() function

* added AQL TRIM(), LEFT() and RIGHT() string functions

* fixed issue #436: GET /_api/document on edge

* make AQL REVERSE() and LENGTH() functions work on strings, too

* disabled DOT generation in `make doxygen`. this speeds up docs generation

* renamed startup option `--dispatcher.report-intervall` to `--dispatcher.report-interval`

* renamed startup option `--scheduler.report-intervall` to `--scheduler.report-interval`

* slightly changed output of REST API method /_admin/log.
  Previously, the log messages returned also contained the date and log level, now
  they will only contain the log message, and no date and log level information.
  This information can be re-created by API users from the `timestamp` and `level`
  attributes of the result.

* removed configure option `--enable-zone-debug`
  memory zone debugging is now automatically turned on when compiling with ArangoDB
  `--enable-maintainer-mode`

* removed configure option `--enable-arangob`
  arangob is now always included in the build


v1.2.3 (XXXX-XX-XX)
-------------------

* added optional parameter `edgexamples` for AQL function EDGES() and NEIGHBORS()

* added AQL function NEIGHBORS()

* added freebsd support

* fixed firstExample() query with `_id` and `_key` attributes

* issue triAGENS/ArangoDB-PHP#55: AQL optimizer may have mis-optimized duplicate
  filter statements with limit


v1.2.2 (2013-03-26)
-------------------

* fixed save of objects with common sub-objects

* issue #459: fulltext internal memory allocation didn't scale well
  This fix improves loading times for collections with fulltext indexes that have
  lots of equal words indexed.

* issue #212: auto-increment support

  The feature can be used by creating a collection with the extra `keyOptions`
  attribute as follows:

      db._create("mycollection", { keyOptions: { type: "autoincrement", offset: 1, increment: 10, allowUserKeys: true } });

  The `type` attribute will make sure the keys will be auto-generated if no
  `_key` attribute is specified for a document.

  The `allowUserKeys` attribute determines whether users might still supply own
  `_key` values with documents or if this is considered an error.

  The `increment` value determines the actual increment value, whereas the `offset`
  value can be used to seed to value sequence with a specific starting value.
  This will be useful later in a multi-master setup, when multiple servers can use
  different auto-increment seed values and thus generate non-conflicting auto-increment values.

  The default values currently are:

  - `allowUserKeys`: `true`
  - `offset`: `0`
  - `increment`: `1`

  The only other available key generator type currently is `traditional`.
  The `traditional` key generator will auto-generate keys in a fashion as ArangoDB
  always did (some increasing integer value, with a more or less unpredictable
  increment value).

  Note that for the `traditional` key generator there is only the option to disallow
  user-supplied keys and give the server the sole responsibility for key generation.
  This can be achieved by setting the `allowUserKeys` property to `false`.

  This change also introduces the following errors that API implementors may want to check
  the return values for:

  - 1222: `document key unexpected`: will be raised when a document is created with
    a `_key` attribute, but the underlying collection was set up with the `keyOptions`
    attribute `allowUserKeys: false`.

  - 1225: `out of keys`: will be raised when the auto-increment key generator runs
    out of keys. This may happen when the next key to be generated is 2^64 or higher.
    In practice, this will only happen if the values for `increment` or `offset` are
    not set appropriately, or if users are allowed to supply own keys, those keys
    are near the 2^64 threshold, and later the auto-increment feature kicks in and
    generates keys that cross that threshold.

    In practice it should not occur with proper configuration and proper usage of the
    collections.

  This change may also affect the following REST APIs:
  - POST `/_api/collection`: the server does now accept the optional `keyOptions`
    attribute in the second parameter
  - GET `/_api/collection/properties`: will return the `keyOptions` attribute as part
    of the collection's properties. The previous optional attribute `createOptions`
    is now gone.

* fixed `ArangoStatement.explain()` method with bind variables

* fixed misleading "cursor not found" error message in arangosh that occurred when
  `count()` was called for client-side cursors

* fixed handling of empty attribute names, which may have crashed the server under
  certain circumstances before

* fixed usage of invalid pointer in error message output when index description could
  not be opened


v1.2.1 (2013-03-14)
-------------------

* issue #444: please darken light color in arangosh

* issue #442: pls update post install info on osx

* fixed conversion of special double values (NaN, -inf, +inf) when converting from
  shapedjson to JSON

* fixed compaction of markers (location of _key was not updated correctly in memory,
  leading to _keys pointing to undefined memory after datafile rotation)

* fixed edge index key pointers to use document master pointer plus offset instead
  of direct _key address

* fixed case when server could not create any more journal or compactor files.
  Previously a wrong status code may have been returned, and not being able to create
  a new compactor file may have led to an infinite loop with error message
  "could not create compactor".

* fixed value truncation for numeric filename parts when renaming datafiles/journals


v1.2.0 (2013-03-01)
-------------------

* by default statistics are now switch off; in order to enable comment out
  the "disable-statistics = yes" line in "arangod.conf"

* fixed issue #435: csv parser skips data at buffer border

* added server startup option `--server.disable-statistics` to turn off statistics
  gathering without recompilation of ArangoDB.
  This partly addresses issue #432.

* fixed dropping of indexes without collection name, e.g.
  `db.xxx.dropIndex("123456");`
  Dropping an index like this failed with an assertion error.

* fixed issue #426: arangoimp should be able to import edges into edge collections

* fixed issue #425: In case of conflict ArangoDB returns HTTP 400 Bad request
  (with 1207 Error) instead of HTTP 409 Conflict

* fixed too greedy token consumption in AQL for negative values:
  e.g. in the statement `RETURN { a: 1 -2 }` the minus token was consumed as part
  of the value `-2`, and not interpreted as the binary arithmetic operator


v1.2.beta3 (2013-02-22)
-----------------------

* issue #427: ArangoDB Importer Manual has no navigation links (previous|home|next)

* issue #319: Documentation missing for Emergency console and incomplete for datafile debugger.

* issue #370: add documentation for reloadRouting and flushServerModules

* issue #393: added REST API for user management at /_api/user

* issue #393, #128: added simple cryptographic functions for user actions in module "crypto":
  * require("org/arangodb/crypto").md5()
  * require("org/arangodb/crypto").sha256()
  * require("org/arangodb/crypto").rand()

* added replaceByExample() Javascript and REST API method

* added updateByExample() Javascript and REST API method

* added optional "limit" parameter for removeByExample() Javascript and REST API method

* fixed issue #413

* updated bundled V8 version from 3.9.4 to 3.16.14.1
  Note: the Windows version used a more recent version (3.14.0.1) and was not updated.

* fixed issue #404: keep original request url in request object


v1.2.beta2 (2013-02-15)
-----------------------

* fixed issue #405: 1.2 compile warnings

* fixed issue #333: [debian] Group "arangodb" is not used when starting vie init.d script

* added optional parameter 'excludeSystem' to GET /_api/collection
  This parameter can be used to disable returning system collections in the list
  of all collections.

* added AQL functions KEEP() and UNSET()

* fixed issue #348: "HTTP Interface for Administration and Monitoring"
  documentation errors.

* fix stringification of specific positive int64 values. Stringification of int64
  values with the upper 32 bits cleared and the 33rd bit set were broken.

* issue #395:  Collection properties() function should return 'isSystem' for
  Javascript and REST API

* make server stop after upgrade procedure when invoked with `--upgrade option`.
  When started with the `--upgrade` option, the server will perfom
  the upgrade, and then exit with a status code indicating the result of the
  upgrade (0 = success, 1 = failure). To start the server regularly in either
  daemon or console mode, the `--upgrade` option must not be specified.
  This change was introduced to allow init.d scripts check the result of
  the upgrade procedure, even in case an upgrade was successful.
  this was introduced as part of issue #391.

* added AQL function EDGES()

* added more crash-protection when reading corrupted collections at startup

* added documentation for AQL function CONTAINS()

* added AQL function LIKE()

* replaced redundant error return code 1520 (Unable to open collection) with error code
  1203 (Collection not found). These error codes have the same meanings, but one of
  them was returned from AQL queries only, the other got thrown by other parts of
  ArangoDB. Now, error 1203 (Collection not found) is used in AQL too in case a
  non-existing collection is used.

v1.2.beta1 (2013-02-01)
-----------------------

* fixed issue #382: [Documentation error] Maschine... should be Machine...

* unified history file locations for arangod, arangosh, and arangoirb.
  - The readline history for arangod (emergency console) is now stored in file
    $HOME/.arangod. It was stored in $HOME/.arango before.
  - The readline history for arangosh is still stored in $HOME/.arangosh.
  - The readline history for arangoirb is now stored in $HOME/.arangoirb. It was
    stored in $HOME/.arango-mrb before.

* fixed issue #381: _users user should have a unique constraint

* allow negative list indexes in AQL to access elements from the end of a list,
  e.g. ```RETURN values[-1]``` will return the last element of the `values` list.

* collection ids, index ids, cursor ids, and document revision ids created and
  returned by ArangoDB are now returned as strings with numeric content inside.
  This is done to prevent some value overrun/truncation in any part of the
  complete client/server workflow.
  In ArangoDB 1.1 and before, these values were previously returned as
  (potentially very big) integer values. This may cause problems (clipping, overrun,
  precision loss) for clients that do not support big integers natively and store
  such values in IEEE754 doubles internally. This type loses precision after about
  52 bits and is thus not safe to hold an id.
  Javascript and 32 bit-PHP are examples for clients that may cause such problems.
  Therefore, ids are now returned by ArangoDB as strings, with the string
  content being the integer value as before.

  Example for documents ("_rev" attribute):
  - Document returned by ArangoDB 1.1: { "_rev": 1234, ... }
  - Document returned by ArangoDB 1.2: { "_rev": "1234", ... }

  Example for collections ("id" attribute / "_id" property):
  - Collection returned by ArangoDB 1.1: { "id": 9327643, "name": "test", ... }
  - Collection returned by ArangoDB 1.2: { "id": "9327643", "name": "test", ... }

  Example for cursors ("id" attribute):
  - Collection returned by ArangoDB 1.1: { "id": 11734292, "hasMore": true, ... }
  - Collection returned by ArangoDB 1.2: { "id": "11734292", "hasMore": true, ... }

* global variables are not automatically available anymore when starting the
  arangod Javascript emergency console (i.e. ```arangod --console```).

  Especially, the variables `db`, `edges`, and `internal` are not available
  anymore. `db` and `internal` can be made available in 1.2 by
  ```var db = require("org/arangodb").db;``` and
  ```var internal = require("internal");```, respectively.
  The reason for this change is to get rid of global variables in the server
  because this will allow more specific inclusion of functionality.

  For convenience, the global variable `db` is still available by default in
  arangosh. The global variable `edges`, which since ArangoDB 1.1 was kind of
  a redundant wrapper of `db`, has been removed in 1.2 completely.
  Please use `db` instead, and if creating an edge collection, use the explicit
  ```db._createEdgeCollection()``` command.

* issue #374: prevent endless redirects when calling admin interface with
  unexpected URLs

* issue #373: TRAVERSAL() `trackPaths` option does not work. Instead `paths` does work

* issue #358: added support for CORS

* honor optional waitForSync property for document removal, replace, update, and
  save operations in arangosh. The waitForSync parameter for these operations
  was previously honored by the REST API and on the server-side, but not when
  the waitForSync parameter was specified for a document operation in arangosh.

* calls to db.collection.figures() and /_api/collection/<collection>/figures now
  additionally return the number of shapes used in the collection in the
  extra attribute "shapes.count"

* added AQL TRAVERSAL_TREE() function to return a hierarchical result from a traversal

* added AQL TRAVERSAL() function to return the results from a traversal

* added AQL function ATTRIBUTES() to return the attribute names of a document

* removed internal server-side AQL functions from global scope.

  Now the AQL internal functions can only be accessed via the exports of the
  ahuacatl module, which can be included via ```require("org/arangodb/ahuacatl")```.
  It shouldn't be necessary for clients to access this module at all, but
  internal code may use this module.

  The previously global AQL-related server-side functions were moved to the
  internal namespace. This produced the following function name changes on
  the server:

     old name              new name
     ------------------------------------------------------
     AHUACATL_RUN       => require("internal").AQL_QUERY
     AHUACATL_EXPLAIN   => require("internal").AQL_EXPLAIN
     AHUACATL_PARSE     => require("internal").AQL_PARSE

  Again, clients shouldn't have used these functions at all as there is the
  ArangoStatement object to execute AQL queries.

* fixed issue #366: Edges index returns strange description

* added AQL function MATCHES() to check a document against a list of examples

* added documentation and tests for db.collection.removeByExample

* added --progress option for arangoimp. This will show the percentage of the input
  file that has been processed by arangoimp while the import is still running. It can
  be used as a rough indicator of progress for the entire import.

* make the server log documents that cannot be imported via /_api/import into the
  logfile using the warning log level. This may help finding illegal documents in big
  import runs.

* check on server startup whether the database directory and all collection directories
  are writable. if not, the server startup will be aborted. this prevents serious
  problems with collections being non-writable and this being detected at some pointer
  after the server has been started

* allow the following AQL constructs: FUNC(...)[...], FUNC(...).attribute

* fixed issue #361: Bug in Admin Interface. Header disappears when clicking new collection

* Added in-memory only collections

  Added collection creation parameter "isVolatile":
  if set to true, the collection is created as an in-memory only collection,
  meaning that all document data of that collection will reside in memory only,
  and will not be stored permanently to disk.
  This means that all collection data will be lost when the collection is unloaded
  or the server is shut down.
  As this collection type does not have datafile disk overhead for the regular
  document operations, it may be faster than normal disk-backed collections. The
  actual performance gains strongly depend on the underlying OS, filesystem, and
  settings though.
  This collection type should be used for caches only and not for any sensible data
  that cannot be re-created otherwise.
  Some platforms, namely Windows, currently do not support this collection type.
  When creating an in-memory collection on such platform, an error message will be
  returned by ArangoDB telling the user the platform does not support it.

  Note: in-memory collections are an experimental feature. The feature might
  change drastically or even be removed altogether in a future version of ArangoDB.

* fixed issue #353: Please include "pretty print" in Emergency Console

* fixed issue #352: "pretty print" console.log
  This was achieved by adding the dump() function for the "internal" object

* reduced insertion time for edges index
  Inserting into the edges index now avoids costly comparisons in case of a hash
  collision, reducing the prefilling/loading timer for bigger edge collections

* added fulltext queries to AQL via FULLTEXT() function. This allows search
  fulltext indexes from an AQL query to find matching documents

* added fulltext index type. This index type allows indexing words and prefixes of
  words from a specific document attribute. The index can be queries using a
  SimpleQueryFull object, the HTTP REST API at /_api/simple/fulltext, or via AQL

* added collection.revision() method to determine whether a collection has changed.
  The revision method returns a revision string that can be used by client programs
  for equality/inequality comparisons. The value returned by the revision method
  should be treated by clients as an opaque string and clients should not try to
  figure out the sense of the revision id. This is still useful enough to check
  whether data in a collection has changed.

* issue #346: adaptively determine NUMBER_HEADERS_PER_BLOCK

* issue #338: arangosh cursor positioning problems

* issue #326: use limit optimization with filters

* issue #325: use index to avoid sorting

* issue #324: add limit optimization to AQL

* removed arango-password script and added Javascript functionality to add/delete
  users instead. The functionality is contained in module `users` and can be invoked
  as follows from arangosh and arangod:
  * require("users").save("name", "passwd");
  * require("users").replace("name", "newPasswd");
  * require("users").remove("name");
  * require("users").reload();
  These functions are intentionally not offered via the web interface.
  This also addresses issue #313

* changed print output in arangosh and the web interface for JSON objects.
  Previously, printing a JSON object in arangosh resulted in the attribute values
  being printed as proper JSON, but attribute names were printed unquoted and
  unescaped. This was fine for the purpose of arangosh, but lead to invalid
  JSON being produced. Now, arangosh will produce valid JSON that can be used
  to send it back to ArangoDB or use it with arangoimp etc.

* fixed issue #300: allow importing documents via the REST /_api/import API
  from a JSON list, too.
  So far, the API only supported importing from a format that had one JSON object
  on each line. This is sometimes inconvenient, e.g. when the result of an AQL
  query or any other list is to be imported. This list is a JSON list and does not
  necessary have a document per line if pretty-printed.
  arangoimp now supports the JSON list format, too. However, the format requires
  arangoimp and the server to read the entire dataset at once. If the dataset is
  too big (bigger than --max-upload-size) then the import will be rejected. Even if
  increased, the entire list must fit in memory on both the client and the server,
  and this may be more resource-intensive than importing individual lines in chunks.

* removed unused parameter --reuse-ids for arangoimp. This parameter did not have
  any effect in 1.2, was never publicly announced and did evil (TM) things.

* fixed issue #297 (partly): added whitespace between command line and
  command result in arangosh, added shell colors for better usability

* fixed issue #296: system collections not usable from AQL

* fixed issue #295: deadlock on shutdown

* fixed issue #293: AQL queries should exploit edges index

* fixed issue #292: use index when filtering on _key in AQL

* allow user-definable document keys
  users can now define their own document keys by using the _key attribute
  when creating new documents or edges. Once specified, the value of _key is
  immutable.
  The restrictions for user-defined key values are:
  * the key must be at most 254 bytes long
  * it must consist of the letters a-z (lower or upper case), the digits 0-9,
    the underscore (_) or dash (-) characters only
  * any other characters, especially multi-byte sequences, whitespace or
    punctuation characters cannot be used inside key values

  Specifying a document key is optional when creating new documents. If no
  document key is specified, ArangoDB will create a document key itself.
  There are no guarantees about the format and pattern of auto-generated document
  keys other than the above restrictions.
  Clients should therefore treat auto-generated document keys as opaque values.
  Keys can be used to look up and reference documents, e.g.:
  * saving a document: `db.users.save({ "_key": "fred", ... })`
  * looking up a document: `db.users.document("fred")`
  * referencing other documents: `edges.relations.save("users/fred", "users/john", ...)`

  This change is downwards-compatible to ArangoDB 1.1 because in ArangoDB 1.1
  users were not able to define their own keys. If the user does not supply a _key
  attribute when creating a document, ArangoDB 1.2 will still generate a key of
  its own as ArangoDB 1.1 did. However, all documents returned by ArangoDB 1.2 will
  include a _key attribute and clients should be able to handle that (e.g. by
  ignoring it if not needed). Documents returned will still include the _id attribute
  as in ArangoDB 1.1.

* require collection names everywhere where a collection id was allowed in
  ArangoDB 1.1 & 1.0
  This change requires clients to use a collection name in place of a collection id
  at all places the client deals with collections.
  Examples:
  * creating edges: the _from and _to attributes must now contain collection names instead
    of collection ids: `edges.relations.save("test/my-key1", "test/my-key2", ...)`
  * retrieving edges: the returned _from and _to attributes now will contain collection
    names instead of ids, too: _from: `test/fred` instead of `1234/3455`
  * looking up documents: db.users.document("fred") or db._document("users/fred")

  Collection names must be used in REST API calls instead of collection ids, too.
  This change is thus not completely downwards-compatible to ArangoDB 1.1. ArangoDB 1.1
  required users to use collection ids in many places instead of collection names.
  This was unintuitive and caused overhead in cases when just the collection name was
  known on client-side but not its id. This overhead can now be avoided so clients can
  work with the collection names directly. There is no need to work with collection ids
  on the client side anymore.
  This change will likely require adjustments to API calls issued by clients, and also
  requires a change in how clients handle the _id value of returned documents. Previously,
  the _id value of returned documents contained the collection id, a slash separator and
  the document number. Since 1.2, _id will contain the collection name, a slash separator
  and the document key. The same applies to the _from and _to attribute values of edges
  that are returned by ArangoDB.

  Also removed (now unnecessary) location header in responses of the collections REST API.
  The location header was previously returned because it was necessary for clients.
  When clients created a collection, they specified the collection name. The collection
  id was generated on the server, but the client needed to use the server-generated
  collection id for further API calls, e.g. when creating edges etc. Therefore, the
  full collection URL, also containing the collection id, was returned by the server in
  responses to the collection API, in the HTTP location header.
  Returning the location header has become unnecessary in ArangoDB 1.2 because users
  can access collections by name and do not need to care about collection ids.


v1.1.3 (2013-XX-XX)
-------------------

* fix case when an error message was looked up for an error code but no error
  message was found. In this case a NULL ptr was returned and not checked everywhere.
  The place this error popped up was when inserting into a non-unique hash index
  failed with a specific, invalid error code.

* fixed issue #381:  db._collection("_users").getIndexes();

* fixed issue #379: arango-password fatal issue javscript.startup-directory

* fixed issue #372: Command-Line Options for the Authentication and Authorization


v1.1.2 (2013-01-20)
-------------------

* upgraded to mruby 2013-01-20 583983385b81c21f82704b116eab52d606a609f4

* fixed issue #357: Some spelling and grammar errors

* fixed issue #355: fix quotes in pdf manual

* fixed issue #351: Strange arangosh error message for long running query

* fixed randomly hanging connections in arangosh on MacOS

* added "any" query method: this returns a random document from a collection. It
  is also available via REST HTTP at /_api/simple/any.

* added deployment tool

* added getPeerVertex

* small fix for logging of long messages: the last character of log messages longer
  than 256 bytes was not logged.

* fixed truncation of human-readable log messages for web interface: the trailing \0
  byte was not appended for messages longer than 256 bytes

* fixed issue #341: ArangoDB crashes when stressed with Batch jobs
  Contrary to the issue title, this did not have anything to do with batch jobs but
  with too high memory usage. The memory usage of ArangoDB is now reduced for cases
   when there are lots of small collections with few documents each

* started with issue #317: Feature Request (from Google Groups): DATE handling

* backported issue #300: Extend arangoImp to Allow importing result set-like
  (list of documents) formatted files

* fixed issue #337: "WaitForSync" on new collection does not work on Win/X64

* fixed issue #336: Collections REST API docs

* fixed issue #335: mmap errors due to wrong memory address calculation

* fixed issue #332: arangoimp --use-ids parameter seems to have no impact

* added option '--server.disable-authentication' for arangosh as well. No more passwd
  prompts if not needed

* fixed issue #330: session logging for arangosh

* fixed issue #329: Allow passing script file(s) as parameters for arangosh to run

* fixed issue #328: 1.1 compile warnings

* fixed issue #327: Javascript parse errors in front end


v1.1.1 (2012-12-18)
-------------------

* fixed issue #339: DELETE /_api/cursor/cursor-identifier return incollect errorNum

  The fix for this has led to a signature change of the function actions.resultNotFound().
  The meaning of parameter #3 for This function has changed from the error message string
  to the error code. The error message string is now parameter #4.
  Any client code that uses this function in custom actions must be adjusted.

* fixed issue #321: Problem upgrading arangodb 1.0.4 to 1.1.0 with Homebrew (OSX 10.8.2)

* fixed issue #230: add navigation and search for online documentation

* fixed issue #315: Strange result in PATH

* fixed issue #323: Wrong function returned in error message of AQL CHAR_LENGTH()

* fixed some log errors on startup / shutdown due to pid file handling and changing
  of directories


v1.1.0 (2012-12-05)
-------------------

* WARNING:
  arangod now performs a database version check at startup. It will look for a file
  named "VERSION" in its database directory. If the file is not present, arangod will
  perform an automatic upgrade of the database directory. This should be the normal
  case when upgrading from ArangoDB 1.0 to ArangoDB 1.1.

  If the VERSION file is present but is from an older version of ArangoDB, arangod
  will refuse to start and ask the user to run a manual upgrade first. A manual upgrade
  can be performed by starting arangod with the option `--upgrade`.

  This upgrade procedure shall ensure that users have full control over when they
  perform any updates/upgrades of their data, and can plan backups accordingly. The
  procedure also guarantees that the server is not run without any required system
  collections or with in incompatible data state.

* added AQL function DOCUMENT() to retrieve a document by its _id value

* fixed issue #311: fixed segfault on unload

* fixed issue #309: renamed stub "import" button from web interface

* fixed issue #307: added WaitForSync column in collections list in in web interface

* fixed issue #306: naming in web interface

* fixed issue #304: do not clear AQL query text input when switching tabs in
  web interface

* fixed issue #303: added documentation about usage of var keyword in web interface

* fixed issue #301: PATCH does not work in web interface

# fixed issue #269: fix make distclean & clean

* fixed issue #296: system collections not usable from AQL

* fixed issue #295: deadlock on shutdown

* added collection type label to web interface

* fixed issue #290: the web interface now disallows creating non-edges in edge collections
  when creating collections via the web interface, the collection type must also be
  specified (default is document collection)

* fixed issue #289: tab-completion does not insert any spaces

* fixed issue #282: fix escaping in web interface

* made AQL function NOT_NULL take any number of arguments. Will now return its
  first argument that is not null, or null if all arguments are null. This is downwards
  compatible.

* changed misleading AQL function name NOT_LIST() to FIRST_LIST() and slightly changed
  the behavior. The function will now return its first argument that is a list, or null
  if none of the arguments are lists.
  This is mostly downwards-compatible. The only change to the previous implementation in
  1.1-beta will happen if two arguments were passed and the 1st and 2nd arguments were
  both no lists. In previous 1.1, the 2nd argument was returned as is, but now null
  will be returned.

* add AQL function FIRST_DOCUMENT(), with same behavior as FIRST_LIST(), but working
  with documents instead of lists.

* added UPGRADING help text

* fixed issue #284: fixed Javascript errors when adding edges/vertices without own
  attributes

* fixed issue #283: AQL LENGTH() now works on documents, too

* fixed issue #281: documentation for skip lists shows wrong example

* fixed AQL optimizer bug, related to OR-combined conditions that filtered on the
  same attribute but with different conditions

* fixed issue #277: allow usage of collection names when creating edges
  the fix of this issue also implies validation of collection names / ids passed to
  the REST edge create method. edges with invalid collection ids or names in the
  "from" or "to" values will be rejected and not saved


v1.1.beta2 (2012-11-13)
-----------------------

* fixed arangoirb compilation

* fixed doxygen


v1.1.beta1 (2012-10-24)
-----------------------

* fixed AQL optimizer bug

* WARNING:
  - the user has changed from "arango" to "arangodb", the start script has changed from
    "arangod" to "arangodb", the database directory has changed from "/var/arangodb" to
    "/var/lib/arangodb" to be compliant with various Linux policies

  - In 1.1, we have introduced types for collections: regular documents go into document
    collections, and edges go into edge collections. The prefixing (db.xxx vs. edges.xxx)
    works slightly different in 1.1: edges.xxx can still be used to access collections,
    however, it will not determine the type of existing collections anymore. To create an
    edge collection 1.1, you can use db._createEdgeCollection() or edges._create().
    And there's of course also db._createDocumentCollection().
    db._create() is also still there and will create a document collection by default,
    whereas edges._create() will create an edge collection.

  - the admin web interface that was previously available via the simple URL suffix /
    is now available via a dedicated URL suffix only: /_admin/html
    The reason for this is that routing and URLs are now subject to changes by the end user,
    and only URLs parts prefixed with underscores (e.g. /_admin or /_api) are reserved
    for ArangoDB's internal usage.

* the server now handles requests with invalid Content-Length header values as follows:
  - if Content-Length is negative, the server will respond instantly with HTTP 411
    (length required)

  - if Content-Length is positive but shorter than the supplied body, the server will
    respond with HTTP 400 (bad request)

  - if Content-Length is positive but longer than the supplied body, the server will
    wait for the client to send the missing bytes. The server allows 90 seconds for this
    and will close the connection if the client does not send the remaining data

  - if Content-Length is bigger than the maximum allowed size (512 MB), the server will
    fail with HTTP 413 (request entity too large).

  - if the length of the HTTP headers is greater than the maximum allowed size (1 MB),
    the server will fail with HTTP 431 (request header fields too large)

* issue #265: allow optional base64 encoding/decoding of action response data

* issue #252: create _modules collection using arango-upgrade (note: arango-upgrade was
  finally replaced by the `--upgrade` option for arangod)

* issue #251: allow passing arbitrary options to V8 engine using new command line option:
  --javascript.v8-options. Using this option, the Harmony features or other settings in
  v8 can be enabled if the end user requires them

* issue #248: allow AQL optimizer to pull out completely uncorrelated subqueries to the
  top level, resulting in less repeated evaluation of the subquery

* upgraded to Doxygen 1.8.0

* issue #247: added AQL function MERGE_RECURSIVE

* issue #246: added clear() function in arangosh

* issue #245: Documentation: Central place for naming rules/limits inside ArangoDB

* reduced size of hash index elements by 50 %, allowing more index elements to fit in
  memory

* issue #235: GUI Shell throws Error:ReferenceError: db is not defined

* issue #229: methods marked as "under construction"

* issue #228: remove unfinished APIs (/_admin/config/*)

* having the OpenSSL library installed is now a prerequisite to compiling ArangoDB
  Also removed the --enable-ssl configure option because ssl is always required.

* added AQL functions TO_LIST, NOT_LIST

* issue #224: add optional Content-Id for batch requests

* issue #221: more documentation on AQL explain functionality. Also added
  ArangoStatement.explain() client method

* added db._createStatement() method on server as well (was previously available
  on the client only)

* issue #219: continue in case of "document not found" error in PATHS() function

* issue #213: make waitForSync overridable on specific actions

* changed AQL optimizer to use indexes in more cases. Previously, indexes might
  not have been used when in a reference expression the inner collection was
  specified last. Example: FOR u1 IN users FOR u2 IN users FILTER u1._id == u2._id
  Previously, this only checked whether an index could be used for u2._id (not
  possible). It was not checked whether an index on u1._id could be used (possible).
  Now, for expressions that have references/attribute names on both sides of the
  above as above, indexes are checked for both sides.

* issue #204: extend the CSV import by TSV and by user configurable
  separator character(s)

* issue #180: added support for batch operations

* added startup option --server.backlog-size
  this allows setting the value of the backlog for the listen() system call.
  the default value is 10, the maximum value is platform-dependent

* introduced new configure option "--enable-maintainer-mode" for
  ArangoDB maintainers. this option replaces the previous compile switches
  --with-boost-test, --enable-bison, --enable-flex and --enable-errors-dependency
  the individual configure options have been removed. --enable-maintainer-mode
  turns them all on.

* removed potentially unused configure option --enable-memfail

* fixed issue #197: HTML web interface calls /_admin/user-manager/session

* fixed issue #195: VERSION file in database directory

* fixed issue #193: REST API HEAD request returns a message body on 404

* fixed issue #188: intermittent issues with 1.0.0
  (server-side cursors not cleaned up in all cases, pthreads deadlock issue)

* issue #189: key store should use ISO datetime format bug

* issue #187: run arango-upgrade on server start (note: arango-upgrade was finally
  replaced by the `--upgrade` option for arangod)n

* fixed issue #183: strange unittest error

* fixed issue #182: manual pages

* fixed issue #181: use getaddrinfo

* moved default database directory to "/var/lib/arangodb" in accordance with
  http://www.pathname.com/fhs/pub/fhs-2.3.html

* fixed issue #179: strange text in import manual

* fixed issue #178: test for aragoimp is missing

* fixed issue #177: a misleading error message was returned if unknown variables
  were used in certain positions in an AQL query.

* fixed issue #176: explain how to use AQL from the arangosh

* issue #175: re-added hidden (and deprecated) option --server.http-port. This
  option is only there to be downwards-compatible to Arango 1.0.

* fixed issue #174: missing Documentation for `within`

* fixed issue #170: add db.<coll_name>.all().toArray() to arangosh help screen

* fixed issue #169: missing argument in Simple Queries

* added program arango-upgrade. This program must be run after installing ArangoDB
  and after upgrading from a previous version of ArangoDB. The arango-upgrade script
  will ensure all system collections are created and present in the correct state.
  It will also perform any necessary data updates.
  Note: arango-upgrade was finally replaced by the `--upgrade` option for arangod.

* issue #153: edge collection should be a flag for a collection
  collections now have a type so that the distinction between document and edge
  collections can now be done at runtime using a collection's type value.
  A collection's type can be queried in Javascript using the <collection>.type() method.

  When new collections are created using db._create(), they will be document
  collections by default. When edge._create() is called, an edge collection will be created.
  To explicitly create a collection of a specific/different type, use the methods
  _createDocumentCollection() or _createEdgeCollection(), which are available for
  both the db and the edges object.
  The Javascript objects ArangoEdges and ArangoEdgesCollection have been removed
  completely.
  All internal and test code has been adjusted for this, and client code
  that uses edges.* should also still work because edges is still there and creates
  edge collections when _create() is called.

  INCOMPATIBLE CHANGE: Client code might still need to be changed in the following aspect:
  Previously, collections did not have a type so documents and edges could be inserted
  in the same collection. This is now disallowed. Edges can only be inserted into
  edge collections now. As there were no collection types in 1.0, ArangoDB will perform
  an automatic upgrade when migrating from 1.0 to 1.1.
  The automatic upgrade will check every collection and determine its type as follows:
  - if among the first 50 documents in the collection there are documents with
    attributes "_from" and "_to", the collection is typed as an edge collection
  - if among the first 50 documents in the collection there are no documents with
    attributes "_from" and "_to", the collection is made as a document collection

* issue #150: call V8 garbage collection on server periodically

* issue #110: added support for partial updates

  The REST API for documents now offers an HTTP PATCH method to partially update
  documents. Overwriting/replacing documents is still available via the HTTP PUT method
  as before. The Javascript API in the shell also offers a new update() method in extension to
  the previously existing replace() method.


v1.0.4 (2012-11-12)
-------------------

* issue #275: strange error message in arangosh 1.0.3 at startup


v1.0.3 (2012-11-08)
-------------------

* fixed AQL optimizer bug

* issue #273: fixed segfault in arangosh on HTTP 40x

* issue #265: allow optional base64 encoding/decoding of action response data

* issue #252: _modules collection not created automatically


v1.0.2 (2012-10-22)
-------------------

* repository CentOS-X.Y moved to CentOS-X, same for Debian

* bugfix for rollback from edges

* bugfix for hash indexes

* bugfix for StringBuffer::erase_front

* added autoload for modules

* added AQL function TO_LIST


v1.0.1 (2012-09-30)
-------------------

* draft for issue #165: front-end application howto

* updated mruby to cf8fdea4a6598aa470e698e8cbc9b9b492319d

* fix for issue #190: install doesn't create log directory

* fix for issue #194: potential race condition between creating and dropping collections

* fix for issue #193: REST API HEAD request returns a message body on 404

* fix for issue #188: intermittent issues with 1.0.0

* fix for issue #163: server cannot create collection because of abandoned files

* fix for issue #150: call V8 garbage collection on server periodically


v1.0.0 (2012-08-17)
-------------------

* fix for issue #157: check for readline and ncurses headers, not only libraries


v1.0.beta4 (2012-08-15)
-----------------------

* fix for issue #152: fix memleak for barriers


v1.0.beta3 (2012-08-10)
-----------------------

* fix for issue #151: Memleak, collection data not removed

* fix for issue #149: Inconsistent port for admin interface

* fix for issue #163: server cannot create collection because of abandoned files

* fix for issue #157: check for readline and ncurses headers, not only libraries

* fix for issue #108: db.<collection>.truncate() inefficient

* fix for issue #109: added startup note about cached collection names and how to
  refresh them

* fix for issue #156: fixed memleaks in /_api/import

* fix for issue #59: added tests for /_api/import

* modified return value for calls to /_api/import: now, the attribute "empty" is
  returned as well, stating the number of empty lines in the input. Also changed the
  return value of the error code attribute ("errorNum") from 1100 ("corrupted datafile")
  to 400 ("bad request") in case invalid/unexpected JSON data was sent to the server.
  This error code is more appropriate as no datafile is broken but just input data is
  incorrect.

* fix for issue #152: Memleak for barriers

* fix for issue #151: Memleak, collection data not removed

* value of --database.maximal-journal-size parameter is now validated on startup. If
  value is smaller than the minimum value (currently 1048576), an error is thrown and
  the server will not start. Before this change, the global value of maximal journal
  size was not validated at server start, but only on collection level

* increased sleep value in statistics creation loop from 10 to 500 microseconds. This
  reduces accuracy of statistics values somewhere after the decimal points but saves
  CPU time.

* avoid additional sync() calls when writing partial shape data (attribute name data)
  to disk. sync() will still be called when the shape marker (will be written after
  the attributes) is written to disk

* issue #147: added flag --database.force-sync-shapes to force synching of shape data
  to disk. The default value is true so it is the same behavior as in version 1.0.
  if set to false, shape data is synched to disk if waitForSync for the collection is
  set to true, otherwise, shape data is not synched.

* fix for issue #145: strange issue on Travis: added epsilon for numeric comparison in
  geo index

* fix for issue #136: adjusted message during indexing

* issue #131: added timeout for HTTP keep-alive connections. The default value is 300
  seconds. There is a startup parameter server.keep-alive-timeout to configure the value.
  Setting it to 0 will disable keep-alive entirely on the server.

* fix for issue #137: AQL optimizer should use indexes for ref accesses with
  2 named attributes


v1.0.beta2 (2012-08-03)
-----------------------

* fix for issue #134: improvements for centos RPM

* fixed problem with disable-admin-interface in config file


v1.0.beta1 (2012-07-29)
-----------------------

* fixed issue #118: We need a collection "debugger"

* fixed issue #126: Access-Shaper must be cached

* INCOMPATIBLE CHANGE: renamed parameters "connect-timeout" and "request-timeout"
  for arangosh and arangoimp to "--server.connect-timeout" and "--server.request-timeout"

* INCOMPATIBLE CHANGE: authorization is now required on the server side
  Clients sending requests without HTTP authorization will be rejected with HTTP 401
  To allow backwards compatibility, the server can be started with the option
  "--server.disable-authentication"

* added options "--server.username" and "--server.password" for arangosh and arangoimp
  These parameters must be used to specify the user and password to be used when
  connecting to the server. If no password is given on the command line, arangosh/
  arangoimp will interactively prompt for a password.
  If no user name is specified on the command line, the default user "root" will be
  used.

* added startup option "--server.ssl-cipher-list" to determine which ciphers to
  use in SSL context. also added SSL_OP_CIPHER_SERVER_PREFERENCE to SSL default
  options so ciphers are tried in server and not in client order

* changed default SSL protocol to TLSv1 instead of SSLv2

* changed log-level of SSL-related messages

* added SSL connections if server is compiled with OpenSSL support. Use --help-ssl

* INCOMPATIBLE CHANGE: removed startup option "--server.admin-port".
  The new endpoints feature (see --server.endpoint) allows opening multiple endpoints
  anyway, and the distinction between admin and "other" endpoints can be emulated
  later using privileges.

* INCOMPATIBLE CHANGE: removed startup options "--port", "--server.port", and
  "--server.http-port" for arangod.
  These options have been replaced by the new "--server.endpoint" parameter

* INCOMPATIBLE CHANGE: removed startup option "--server" for arangosh and arangoimp.
  These options have been replaced by the new "--server.endpoint" parameter

* Added "--server.endpoint" option to arangod, arangosh, and arangoimp.
  For arangod, this option allows specifying the bind endpoints for the server
  The server can be bound to one or multiple endpoints at once. For arangosh
  and arangoimp, the option specifies the server endpoint to connect to.
  The following endpoint syntax is currently supported:
  - tcp://host:port or http@tcp://host:port (HTTP over IPv4)
  - tcp://[host]:port or http@tcp://[host]:port (HTTP over IPv6)
  - ssl://host:port or http@tcp://host:port (HTTP over SSL-encrypted IPv4)
  - ssl://[host]:port or http@tcp://[host]:port (HTTP over SSL-encrypted IPv6)
  - unix:///path/to/socket or http@unix:///path/to/socket (HTTP over UNIX socket)

  If no port is specified, the default port of 8529 will be used.

* INCOMPATIBLE CHANGE: removed startup options "--server.require-keep-alive" and
  "--server.secure-require-keep-alive".
  The server will now behave as follows which should be more conforming to the
  HTTP standard:
  * if a client sends a "Connection: close" header, the server will close the
    connection
  * if a client sends a "Connection: keep-alive" header, the server will not
    close the connection
  * if a client does not send any "Connection" header, the server will assume
    "keep-alive" if the request was an HTTP/1.1 request, and "close" if the
    request was an HTTP/1.0 request

* (minimal) internal optimizations for HTTP request parsing and response header
  handling

* fixed Unicode unescaping bugs for \f and surrogate pairs in BasicsC/strings.c

* changed implementation of TRI_BlockCrc32 algorithm to use 8 bytes at a time

* fixed issue #122: arangod doesn't start if <log.file> cannot be created

* fixed issue #121: wrong collection size reported

* fixed issue #98: Unable to change journalSize

* fixed issue #88: fds not closed

* fixed escaping of document data in HTML admin front end

* added HTTP basic authentication, this is always turned on

* added server startup option --server.disable-admin-interface to turn off the
  HTML admin interface

* honor server startup option --database.maximal-journal-size when creating new
  collections without specific journalsize setting. Previously, these
  collections were always created with journal file sizes of 32 MB and the
  --database.maximal-journal-size setting was ignored

* added server startup option --database.wait-for-sync to control the default
  behavior

* renamed "--unit-tests" to "--javascript.unit-tests"


v1.0.alpha3 (2012-06-30)
------------------------

* fixed issue #116: createCollection=create option doesn't work

* fixed issue #115: Compilation issue under OSX 10.7 Lion & 10.8 Mountain Lion
  (homebrew)

* fixed issue #114: image not found

* fixed issue #111: crash during "make unittests"

* fixed issue #104: client.js -> ARANGO_QUIET is not defined


v1.0.alpha2 (2012-06-24)
------------------------

* fixed issue #112: do not accept document with duplicate attribute names

* fixed issue #103: Should we cleanup the directory structure

* fixed issue #100: "count" attribute exists in cursor response with "count:
  false"

* fixed issue #84 explain command

* added new MRuby version (2012-06-02)

* added --log.filter

* cleanup of command line options:
** --startup.directory => --javascript.startup-directory
** --quite => --quiet
** --gc.interval => --javascript.gc-interval
** --startup.modules-path => --javascript.modules-path
** --action.system-directory => --javascript.action-directory
** --javascript.action-threads => removed (is now the same pool as --server.threads)

* various bug-fixes

* support for import

* added option SKIP_RANGES=1 for make unittests

* fixed several range-related assertion failures in the AQL query optimizer

* fixed AQL query optimizations for some edge cases (e.g. nested subqueries with
  invalid constant filter expressions)


v1.0.alpha1 (2012-05-28)
------------------------

Alpha Release of ArangoDB 1.0<|MERGE_RESOLUTION|>--- conflicted
+++ resolved
@@ -1,10 +1,4 @@
-<<<<<<< HEAD
 v3.4.5 (2019-03-XX)
--------------------
-
- * agents need to be able to overwrite a compacted state with same _key
-=======
-v3.4.5 (XXXX-XX-XX)
 -------------------
 
 * added option `--console.history` to arangosh for controlling whether
@@ -19,7 +13,7 @@
 * display the server role when connecting arangosh against a server (e.g. 
   SINGLE, COORDINATOR)
 
->>>>>>> 7e1a74c6
+* agents need to be able to overwrite a compacted state with same _key
 
 v3.4.4 (2019-03-08)
 -------------------
