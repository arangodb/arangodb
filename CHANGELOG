devel
-----

<<<<<<< HEAD
* UI: optimized error messages for invalid graph definitions. Also fixed a
  graph renderer cleanrenderer cleanup error.
=======
* UI: added a delay within the graph viewer while changing the colors of the
  graph. Necessary due different browser behaviour.
>>>>>>> 18bd7a96

* added options `--encryption.keyfile` and `--encryption.key-generator` to arangodump
  and arangorestore

* removed `--recycle-ids` option for arangorestore

  using that option could have led to problems on the restore, with potential
  id conflicts between the originating server (the source dump server) and the
  target server (the restore server)

* add readonly mode REST API

* allow compilation of ArangoDB source code with g++ 7

* upgrade minimum required g++ compiler version to g++ 5.4
  That means ArangoDB source code will not compile with g++ 4.x or g++ < 5.4 anymore.

* AQL: during a traversal if a vertex is not found. It will not print an ERROR to the log and continue
  with a NULL value, but will register a warning at the query and continue with a NULL value.
  The situation is not desired as an ERROR as ArangoDB can store edges pointing to non-existing
  vertex which is perfectly valid, but it may be a n issue on the data model, so users
  can directly see it on the query now and do not "by accident" have to check the LOG output.

* potential fix for issue #3562: Document WITHIN_RECTANGLE not found

* introduce `enforceReplicationFactor` attribute for creating collections:
  this optional parameter controls if the coordinator should bail out during collection
  creation if there are not enough DBServers available for the desired `replicationFactor`.

* fixed issue #3516: Show execution time in arangosh

  this change adds more dynamic prompt components for arangosh
  The following components are now available for dynamic prompts,
  settable via the `--console.prompt` option in arangosh:

  - '%t': current time as timestamp
  - '%p': duration of last command in seconds
  - '%d': name of current database
  - '%e': current endpoint
  - '%E': current endpoint without protocol
  - '%u': current user

  The time a command takes can be displayed easily by starting arangosh with `--console.prompt "%p> "`.

* make the ArangoShell refill its collection cache when a yet-unknown collection
  is first accessed. This fixes the following problem:

      arangosh1> db._collections();  // shell1 lists all collections
      arangosh2> db._create("test"); // shell2 now creates a new collection 'test'
      arangosh1> db.test.insert({}); // shell1 is not aware of the collection created
                                     // in shell2, so the insert will fail

* make AQL `DISTINCT` not change the order of the results it is applied on

* incremental transfer of initial collection data now can handle partial
  responses for a chunk, allowing the leader/master to send smaller chunks
  (in terms of HTTP response size) and limit memory usage

  this optimization is only active if client applications send the "offset" parameter
  in their requests to PUT `/_api/replication/keys/<id>?type=docs`

* initial creation of shards for cluster collections is now faster with
  `replicationFactor` values bigger than 1. this is achieved by an optimization
  for the case when the collection on the leader is still empty

* potential fix for issue #3517: several "filesystem full" errors in logs
  while there's a lot of disk space

* added C++ implementations for AQL function `SUBSTRING()`, `LEFT()`, `RIGHT()` and `TRIM()`

* show C++ function name of call site in ArangoDB log output

  this requires option `--log.line-number` to be set to *true*

* UI: added word wrapping to query editor

* UI: fixed wrong user attribute name validation, issue #3228

* make AQL return a proper error message in case of a unique key constraint
  violation. previously it only returned the generic "unique constraint violated"
  error message but omitted the details about which index caused the problem.

  This addresses https://stackoverflow.com/questions/46427126/arangodb-3-2-unique-constraint-violation-id-or-key

* added option `--server.local-authentication`

* UI: added user roles

* added config option `--log.color` to toggle colorful logging to terminal

* added config option `--log.thread-name` to additionally log thread names

* usernames must not start with `:role:`, added new options:
    --server.authentication-timeout
    --ldap.roles-attribute-name
    --ldap.roles-transformation
    --ldap.roles-search
    --ldap.superuser-role
    --ldap.roles-include
    --ldap.roles-exclude

* performance improvements for full collection scans and a few other operations
  in MMFiles engine

* added `--rocksdb.encryption-key-generator` for enterprise

* removed `--compat28` parameter from arangodump and replication API

  older ArangoDB versions will no longer be supported by these tools.

* increase the recommended value for `/proc/sys/vm/max_map_count` to a value
  eight times as high as the previous recommended value. Increasing the
  values helps to prevent an ArangoDB server from running out of memory mappings.

  The raised minimum recommended value may lead to ArangoDB showing some startup
  warnings as follows:

      WARNING {memory} maximum number of memory mappings per process is 65530, which seems too low. it is recommended to set it to at least 512000
      WARNING {memory} execute 'sudo sysctl -w "vm.max_map_count=512000"'


v3.2.7 (2017-11-13)
-------------------

* Cluster customers, which have upgraded from 3.1 to 3.2 need to upgrade
  to 3.2.7. The cluster supervision is otherwise not operational.

* Fixed issue #3597: AQL with path filters returns unexpected results
  In some cases breadth first search in combination with vertex filters
  yields wrong result, the filter was not applied correctly.

* fixed some undefined behavior in some internal value caches for AQL GatherNodes
  and SortNodes, which could have led to sorted results being effectively not
  correctly sorted.

* make the replication applier for the RocksDB engine start automatically after a
  restart of the server if the applier was configured with its `autoStart` property
  set to `true`. previously the replication appliers were only automatically restarted
  at server start for the MMFiles engine.

* fixed arangodump batch size adaptivity in cluster mode and upped default batch size
  for arangodump

  these changes speed up arangodump in cluster context

* smart graphs now return a proper inventory in response to replication inventory
  requests

* fixed issue #3618: Inconsistent behavior of OR statement with object bind parameters

* only users with read/write rights on the "_system" database can now execute
  "_admin/shutdown" as well as modify properties of the write-ahead log (WAL)

* increase default maximum number of V8 contexts to at least 16 if not explicitly
  configured otherwise.
  the procedure for determining the actual maximum value of V8 contexts is unchanged
  apart from the value `16` and works as follows:
  - if explicitly set, the value of the configuration option `--javascript.v8-contexts`
    is used as the maximum number of V8 contexts
  - when the option is not set, the maximum number of V8 contexts is determined
    by the configuration option `--server.threads` if that option is set. if
    `--server.threads` is not set, then the maximum number of V8 contexts is the
    server's reported hardware concurrency (number of processors visible
    to the arangod process). if that would result in a maximum value of less than 16
    in any of these two cases, then the maximum value will be increased to 16.

* fixed issue #3447: ArangoError 1202: AQL: NotFound: (while executing) when
  updating collection

* potential fix for issue #3581: Unexpected "rocksdb unique constraint
  violated" with unique hash index

* fixed geo index optimizer rule for geo indexes with a single (array of coordinates)
  attribute.

* improved the speed of the shards overview in cluster (API endpoint /_api/cluster/shardDistribution API)
  It is now guaranteed to return after ~2 seconds even if the entire cluster is unresponsive.

* fix agency precondition check for complex objects
  this fixes issues with several CAS operations in the agency

* several fixes for agency restart and shutdown

* the cluster-internal representation of planned collection objects is now more
  lightweight than before, using less memory and not allocating any cache for indexes
  etc.

* fixed issue #3403: How to kill long running AQL queries with the browser console's
  AQL (display issue)

* fixed issue #3549: server reading ENGINE config file fails on common standard
  newline character

* UI: fixed error notifications for collection modifications

* several improvements for the truncate operation on collections:

  * the timeout for the truncate operation was increased in cluster mode in
    order to prevent too frequent "could not truncate collection" errors

  * after a truncate operation, collections in MMFiles still used disk space.
    to reclaim disk space used by truncated collection, the truncate actions
    in the web interface and from the ArangoShell now issue an extra WAL flush
    command (in cluster mode, this command is also propagated to all servers).
    the WAL flush allows all servers to write out any pending operations into the
    datafiles of the truncated collection. afterwards, a final journal rotate
    command is sent, which enables the compaction to entirely remove all datafiles
    and journals for the truncated collection, so that all disk space can be
    reclaimed

  * for MMFiles a special method will be called after a truncate operation so that
    all indexes of the collection can free most of their memory. previously some
    indexes (hash and skiplist indexes) partially kept already allocated memory
    in order to avoid future memory allocations

  * after a truncate operation in the RocksDB engine, an additional compaction
    will be triggered for the truncated collection. this compaction removes all
    deletions from the key space so that follow-up scans over the collection's key
    range do not have to filter out lots of already-removed values

  These changes make truncate operations potentially more time-consuming than before,
  but allow for memory/disk space savings afterwards.

* enable JEMalloc background threads for purging and returning unused memory
  back to the operating system (Linux only)

  JEMalloc will create its background threads on demand. The number of background
  threads is capped by the number of CPUs or active arenas. The background threads run
  periodically and purge unused memory pages, allowing memory to be returned to the
  operating system.

  This change will make the arangod process create several additional threads.
  It is accompanied by an increased `TasksMax` value in the systemd service configuration
  file for the arangodb3 service.

* upgraded bundled V8 engine to bugfix version v5.7.492.77

  this upgrade fixes a memory leak in upstream V8 described in
  https://bugs.chromium.org/p/v8/issues/detail?id=5945 that will result in memory
  chunks only getting uncommitted but not unmapped


v3.2.6 (2017-10-26)
-------------------

* UI: fixed event cleanup in cluster shards view

* UI: reduced cluster dashboard api calls

* fixed a permission problem that prevented collection contents to be displayed
  in the web interface

* removed posix_fadvise call from RocksDB's PosixSequentialFile::Read(). This is
  consistent with Facebook PR 2573 (#3505)

  this fix should improve the performance of the replication with the RocksDB
  storage engine

* allow changing of collection replication factor for existing collections

* UI: replicationFactor of a collection is now changeable in a cluster
  environment

* several fixes for the cluster agency

* fixed undefined behavior in the RocksDB-based geo index

* fixed Foxxmaster failover

* purging or removing the Debian/Ubuntu arangodb3 packages now properly stops
  the arangod instance before actuallying purging or removing


v3.2.5 (2017-10-16)
-------------------

* general-graph module and _api/gharial now accept cluster options
  for collection creation. It is now possible to set replicationFactor and
  numberOfShards for all collections created via this graph object.
  So adding a new collection will not result in a singleShard and
  no replication anymore.

* fixed issue #3408: Hard crash in query for pagination

* minimum number of V8 contexts in console mode must be 2, not 1. this is
  required to ensure the console gets one dedicated V8 context and all other
  operations have at least one extra context. This requirement was not enforced
  anymore.

* fixed issue #3395: AQL: cannot instantiate CollectBlock with undetermined
  aggregation method

* UI: fixed wrong user attribute name validation, issue #3228

* fix potential overflow in CRC marker check when a corrupted CRC marker
  is found at the very beginning of an MMFiles datafile

* UI: fixed unresponsive events in cluster shards view

* Add statistics about the V8 context counts and number of available/active/busy
  threads we expose through the server statistics interface.


v3.2.4 (2017-09-26)
-------------------

* UI: no default index selected during index creation

* UI: added replicationFactor option during SmartGraph creation

* make the MMFiles compactor perform less writes during normal compaction
  operation

  This partially fixes issue #3144

* make the MMFiles compactor configurable

  The following options have been added:

* `--compaction.db-sleep-time`: sleep interval between two compaction runs
    (in s)
  * `--compaction.min-interval"`: minimum sleep time between two compaction
     runs (in s)
  * `--compaction.min-small-data-file-size`: minimal filesize threshold
    original datafiles have to be below for a compaction
  * `--compaction.dead-documents-threshold`: minimum unused count of documents
    in a datafile
  * `--compaction.dead-size-threshold`: how many bytes of the source data file
    are allowed to be unused at most
  * `--compaction.dead-size-percent-threshold`: how many percent of the source
    datafile should be unused at least
  * `--compaction.max-files`: Maximum number of files to merge to one file
  * `--compaction.max-result-file-size`: how large may the compaction result
    file become (in bytes)
  * `--compaction.max-file-size-factor`: how large the resulting file may
    be in comparison to the collection's `--database.maximal-journal-size' setting`

* fix downwards-incompatibility in /_api/explain REST handler

* fix Windows implementation for fs.getTempPath() to also create a
  sub-directory as we do on linux

* fixed a multi-threading issue in cluster-internal communication

* performance improvements for traversals and edge lookups

* removed internal memory zone handling code. the memory zones were a leftover
  from the early ArangoDB days and did not provide any value in the current
  implementation.

* (Enterprise only) added `skipInaccessibleCollections` option for AQL queries:
  if set, AQL queries (especially graph traversals) will treat collections to
  which a user has no access rights to as if these collections were empty.

* adjusted scheduler thread handling to start and stop less threads in
  normal operations

* leader-follower replication catchup code has been rewritten in C++

* early stage AQL optimization now also uses the C++ implementations of
  AQL functions if present. Previously it always referred to the JavaScript
  implementations and ignored the C++ implementations. This change gives
  more flexibility to the AQL optimizer.

* ArangoDB tty log output is now colored for log messages with levels
  FATAL, ERR and WARN.

* changed the return values of AQL functions `REGEX_TEST` and `REGEX_REPLACE`
  to `null` when the input regex is invalid. Previous versions of ArangoDB
  partly returned `false` for invalid regexes and partly `null`.

* added `--log.role` option for arangod

  When set to `true`, this option will make the ArangoDB logger print a single
  character with the server's role into each logged message. The roles are:

  - U: undefined/unclear (used at startup)
  - S: single server
  - C: coordinator
  - P: primary
  - A: agent

  The default value for this option is `false`, so no roles will be logged.


v3.2.3 (2017-09-07)
-------------------

* fixed issue #3106: orphan collections could not be registered in general-graph module

* fixed wrong selection of the database inside the internal cluster js api

* added startup option `--server.check-max-memory-mappings` to make arangod check
  the number of memory mappings currently used by the process and compare it with
  the maximum number of allowed mappings as determined by /proc/sys/vm/max_map_count

  The default value is `true`, so the checks will be performed. When the current
  number of mappings exceeds 90% of the maximum number of mappings, the creation
  of further V8 contexts will be deferred.

  Note that this option is effective on Linux systems only.

* arangoimp now has a `--remove-attribute` option

* added V8 context lifetime control options
  `--javascript.v8-contexts-max-invocations` and `--javascript.v8-contexts-max-age`

  These options allow specifying after how many invocations a used V8 context is
  disposed, or after what time a V8 context is disposed automatically after its
  creation. If either of the two thresholds is reached, an idl V8 context will be
  disposed.

  The default value of `--javascript.v8-contexts-max-invocations` is 0, meaning that
  the maximum number of invocations per context is unlimited. The default value
  for `--javascript.v8-contexts-max-age` is 60 seconds.

* fixed wrong UI cluster health information

* fixed issue #3070: Add index in _jobs collection

* fixed issue #3125: HTTP Foxx API JSON parsing

* fixed issue #3120: Foxx queue: job isn't running when server.authentication = true

* fixed supervision failure detection and handling, which happened with simultaneous
  agency leadership change


v3.2.2 (2017-08-23)
-------------------

* make "Rebalance shards" button work in selected database only, and not make
  it rebalance the shards of all databases

* fixed issue #2847: adjust the response of the DELETE `/_api/users/database/*` calls

* fixed issue #3075: Error when upgrading arangoDB on linux ubuntu 16.04

* fixed a buffer overrun in linenoise console input library for long input strings

* increase size of the linenoise input buffer to 8 KB

* abort compilation if the detected GCC or CLANG isn't in the range of compilers
  we support

* fixed spurious cluster hangups by always sending AQL-query related requests
  to the correct servers, even after failover or when a follower drops

  The problem with the previous shard-based approach was that responsibilities
  for shards may change from one server to another at runtime, after the query
  was already instanciated. The coordinator and other parts of the query then
  sent further requests for the query to the servers now responsible for the
  shards.
  However, an AQL query must send all further requests to the same servers on
  which the query was originally instanciated, even in case of failover.
  Otherwise this would potentially send requests to servers that do not know
  about the query, and would also send query shutdown requests to the wrong
  servers, leading to abandoned queries piling up and using resources until
  they automatically time out.

* fixed issue with RocksDB engine acquiring the collection count values too
  early, leading to the collection count values potentially being slightly off
  even in exclusive transactions (for which the exclusive access should provide
  an always-correct count value)

* fixed some issues in leader-follower catch-up code, specifically for the
  RocksDB engine

* make V8 log fatal errors to syslog before it terminates the process.
  This change is effective on Linux only.

* fixed issue with MMFiles engine creating superfluous collection journals
  on shutdown

* fixed issue #3067: Upgrade from 3.2 to 3.2.1 reset autoincrement keys

* fixed issue #3044: ArangoDB server shutdown unexpectedly

* fixed issue #3039: Incorrect filter interpretation

* fixed issue #3037: Foxx, internal server error when I try to add a new service

* improved MMFiles fulltext index document removal performance
  and fulltext index query performance for bigger result sets

* ui: fixed a display bug within the slow and running queries view

* ui: fixed a bug when success event triggers twice in a modal

* ui: fixed the appearance of the documents filter

* ui: graph vertex collections not restricted to 10 anymore

* fixed issue #2835: UI detection of JWT token in case of server restart or upgrade

* upgrade jemalloc version to 5.0.1

  This fixes problems with the memory allocator returing "out of memory" when
  calling munmap to free memory in order to return it to the OS.

  It seems that calling munmap on Linux can increase the number of mappings, at least
  when a region is partially unmapped. This can lead to the process exceeding its
  maximum number of mappings, and munmap and future calls to mmap returning errors.

  jemalloc version 5.0.1 does not have the `--enable-munmap` configure option anymore,
  so the problem is avoided. To return memory to the OS eventually, jemalloc 5's
  background purge threads are used on Linux.

* fixed issue #2978: log something more obvious when you log a Buffer

* fixed issue #2982: AQL parse error?

* fixed issue #3125: HTTP Foxx API Json parsing

v3.2.1 (2017-08-09)
-------------------

* added C++ implementations for AQL functions `LEFT()`, `RIGHT()` and `TRIM()`

* fixed docs for issue #2968: Collection _key autoincrement value increases on error

* fixed issue #3011: Optimizer rule reduce-extraction-to-projection breaks queries

* Now allowing to restore users in a sharded environment as well
  It is still not possible to restore collections that are sharded
  differently than by _key.

* fixed an issue with restoring of system collections and user rights.
  It was not possible to restore users into an authenticated server.

* fixed issue #2977: Documentation for db._createDatabase is wrong

* ui: added bind parameters to slow query history view

* fixed issue #1751: Slow Query API should provide bind parameters, webui should display them

* ui: fixed a bug when moving multiple documents was not possible

* fixed docs for issue #2968: Collection _key autoincrement value increases on error

* AQL CHAR_LENGTH(null) returns now 0. Since AQL TO_STRING(null) is '' (string of length 0)

* ui: now supports single js file upload for Foxx services in addition to zip files

* fixed a multi-threading issue in the agency when callElection was called
  while the Supervision was calling updateSnapshot

* added startup option `--query.tracking-with-bindvars`

  This option controls whether the list of currently running queries
  and the list of slow queries should contain the bind variables used
  in the queries or not.

  The option can be changed at runtime using the commands

      // enables tracking of bind variables
      // set to false to turn tracking of bind variables off
      var value = true;
      require("@arangodb/aql/queries").properties({
        trackBindVars: value
      });

* index selectivity estimates are now available in the cluster as well

* fixed issue #2943: loadIndexesIntoMemory not returning the same structure
  as the rest of the collection APIs

* fixed issue #2949: ArangoError 1208: illegal name

* fixed issue #2874: Collection properties do not return `isVolatile`
  attribute

* potential fix for issue #2939: Segmentation fault when starting
  coordinator node

* fixed issue #2810: out of memory error when running UPDATE/REPLACE
  on medium-size collection

* fix potential deadlock errors in collector thread

* disallow the usage of volatile collections in the RocksDB engine
  by throwing an error when a collection is created with attribute
  `isVolatile` set to `true`.
  Volatile collections are unsupported by the RocksDB engine, so
  creating them should not succeed and silently create a non-volatile
  collection

* prevent V8 from issuing SIGILL instructions when it runs out of memory

  Now arangod will attempt to log a FATAL error into its logfile in case V8
  runs out of memory. In case V8 runs out of memory, it will still terminate the
  entire process. But at least there should be something in the ArangoDB logs
  indicating what the problem was. Apart from that, the arangod process should
  now be exited with SIGABRT rather than SIGILL as it shouldn't return into the
  V8 code that aborted the process with `__builtin_trap`.

  this potentially fixes issue #2920: DBServer crashing automatically post upgrade to 3.2

* Foxx queues and tasks now ensure that the scripts in them run with the same
  permissions as the Foxx code who started the task / queue

* fixed issue #2928: Offset problems

* fixed issue #2876: wrong skiplist index usage in edge collection

* fixed issue #2868: cname missing from logger-follow results in rocksdb

* fixed issue #2889: Traversal query using incorrect collection id

* fixed issue #2884: AQL traversal uniqueness constraints "propagating" to other traversals? Weird results

* arangoexport: added `--query` option for passing an AQL query to export the result

* fixed issue #2879: No result when querying for the last record of a query

* ui: allows now to edit default access level for collections in database
  _system for all users except the root user.

* The _users collection is no longer accessible outside the arngod process, _queues is always read-only

* added new option "--rocksdb.max-background-jobs"

* removed options "--rocksdb.max-background-compactions", "--rocksdb.base-background-compactions" and "--rocksdb.max-background-flushes"

* option "--rocksdb.compaction-read-ahead-size" now defaults to 2MB

* change Windows build so that RocksDB doesn't enforce AVX optimizations by default
  This fixes startup crashes on servers that do not have AVX CPU extensions

* speed up RocksDB secondary index creation and dropping

* removed RocksDB note in Geo index docs


v3.2.0 (2017-07-20)
-------------------

* fixed UI issues

* fixed multi-threading issues in Pregel

* fixed Foxx resilience

* added command-line option `--javascript.allow-admin-execute`

  This option can be used to control whether user-defined JavaScript code
  is allowed to be executed on server by sending via HTTP to the API endpoint
  `/_admin/execute`  with an authenticated user account.
  The default value is `false`, which disables the execution of user-defined
  code. This is also the recommended setting for production. In test environments,
  it may be convenient to turn the option on in order to send arbitrary setup
  or teardown commands for execution on the server.


v3.2.beta6 (2017-07-18)
-----------------------

* various bugfixes


v3.2.beta5 (2017-07-16)
-----------------------

* numerous bugfixes


v3.2.beta4 (2017-07-04)
-----------------------

* ui: fixed document view _from and _to linking issue for special characters

* added function `db._parse(query)` for parsing an AQL query and returning information about it

* fixed one medium priority and two low priority security user interface
  issues found by owasp zap.

* ui: added index deduplicate options

* ui: fixed renaming of collections for the rocksdb storage engine

* documentation and js fixes for secondaries

* RocksDB storage format was changed, users of the previous beta/alpha versions
  must delete the database directory and re-import their data

* enabled permissions on database and collection level

* added and changed some user related REST APIs
    * added `PUT /_api/user/{user}/database/{database}/{collection}` to change collection permission
    * added `GET /_api/user/{user}/database/{database}/{collection}`
    * added optional `full` parameter to the `GET /_api/user/{user}/database/` REST call

* added user functions in the arangoshell `@arangodb/users` module
    * added `grantCollection` and `revokeCollection` functions
    * added `permission(user, database, collection)` to retrieve collection specific rights

* added "deduplicate" attribute for array indexes, which controls whether inserting
  duplicate index values from the same document into a unique array index will lead to
  an error or not:

      // with deduplicate = true, which is the default value:
      db._create("test");
      db.test.ensureIndex({ type: "hash", fields: ["tags[*]"], deduplicate: true });
      db.test.insert({ tags: ["a", "b"] });
      db.test.insert({ tags: ["c", "d", "c"] }); // will work, because deduplicate = true
      db.test.insert({ tags: ["a"] }); // will fail

      // with deduplicate = false
      db._create("test");
      db.test.ensureIndex({ type: "hash", fields: ["tags[*]"], deduplicate: false });
      db.test.insert({ tags: ["a", "b"] });
      db.test.insert({ tags: ["c", "d", "c"] }); // will not work, because deduplicate = false
      db.test.insert({ tags: ["a"] }); // will fail

  The "deduplicate" attribute is now also accepted by the index creation HTTP
  API endpoint POST /_api/index and is returned by GET /_api/index.

* added optimizer rule "remove-filters-covered-by-traversal"

* Debian/Ubuntu installer: make messages about future package upgrades more clear

* fix a hangup in VST

  The problem happened when the two first chunks of a VST message arrived
  together on a connection that was newly switched to VST.

* fix deletion of outdated WAL files in RocksDB engine

* make use of selectivity estimates in hash, skiplist and persistent indexes
  in RocksDB engine

* changed VM overcommit recommendation for user-friendliness

* fix a shutdown bug in the cluster: a destroyed query could still be active

* do not terminate the entire server process if a temp file cannot be created
  (Windows only)

* fix log output in the front-end, it stopped in case of too many messages


v3.2.beta3 (2017-06-27)
-----------------------

* numerous bugfixes


v3.2.beta2 (2017-06-20)
-----------------------

* potentially fixed issue #2559: Duplicate _key generated on insertion

* fix invalid results (too many) when a skipping LIMIT was used for a
  traversal. `LIMIT x` or `LIMIT 0, x` were not affected, but `LIMIT s, x`
  may have returned too many results

* fix races in SSL communication code

* fix invalid locking in JWT authentication cache, which could have
  crashed the server

* fix invalid first group results for sorted AQL COLLECT when LIMIT
  was used

* fix potential race, which could make arangod hang on startup

* removed `exception` field from transaction error result; users should throw
  explicit `Error` instances to return custom exceptions (addresses issue #2561)

* fixed issue #2613: Reduce log level when Foxx manager tries to self heal missing database

* add a read only mode for users and collection level authorization

* removed `exception` field from transaction error result; users should throw
  explicit `Error` instances to return custom exceptions (addresses issue #2561)

* fixed issue #2677: Foxx disabling development mode creates non-deterministic service bundle

* fixed issue #2684: Legacy service UI not working


v3.2.beta1 (2017-06-12)
-----------------------

* provide more context for index errors (addresses issue #342)

* arangod now validates several OS/environment settings on startup and warns if
  the settings are non-ideal. Most of the checks are executed on Linux systems only.

* fixed issue #2515: The replace-or-with-in optimization rule might prevent use of indexes

* added `REGEX_REPLACE` AQL function

* the RocksDB storage format was changed, users of the previous alpha versions
  must delete the database directory and re-import their data

* added server startup option `--query.fail-on-warning`

  setting this option to `true` will abort any AQL query with an exception if
  it causes a warning at runtime. The value can be overridden per query by
  setting the `failOnWarning` attribute in a query's options.

* added --rocksdb.num-uncompressed-levels to adjust number of non-compressed levels

* added checks for memory managment and warn (i. e. if hugepages are enabled)

* set default SSL cipher suite string to "HIGH:!EXPORT:!aNULL@STRENGTH"

* fixed issue #2469: Authentication = true does not protect foxx-routes

* fixed issue #2459: compile success but can not run with rocksdb

* `--server.maximal-queue-size` is now an absolute maximum. If the queue is
  full, then 503 is returned. Setting it to 0 means "no limit".

* (Enterprise only) added authentication against an LDAP server

* fixed issue #2083: Foxx services aren't distributed to all coordinators

* fixed issue #2384: new coordinators don't pick up existing Foxx services

* fixed issue #2408: Foxx service validation causes unintended side-effects

* extended HTTP API with routes for managing Foxx services

* added distinction between hasUser and authorized within Foxx
  (cluster internal requests are authorized requests but don't have a user)

* arangoimp now has a `--threads` option to enable parallel imports of data

* PR #2514: Foxx services that can't be fixed by self-healing now serve a 503 error

* added `time` function to `@arangodb` module


v3.2.alpha4 (2017-04-25)
------------------------

* fixed issue #2450: Bad optimization plan on simple query

* fixed issue #2448: ArangoDB Web UI takes no action when Delete button is clicked

* fixed issue #2442: Frontend shows already deleted databases during login

* added 'x-content-type-options: nosniff' to avoid MSIE bug

* set default value for `--ssl.protocol` from TLSv1 to TLSv1.2.

* AQL breaking change in cluster:
  The SHORTEST_PATH statement using edge-collection names instead
  of a graph name now requires to explicitly name the vertex-collection names
  within the AQL query in the cluster. It can be done by adding `WITH <name>`
  at the beginning of the query.

  Example:
  ```
  FOR v,e IN OUTBOUND SHORTEST_PATH @start TO @target edges [...]
  ```

  Now has to be:

  ```
  WITH vertices
  FOR v,e IN OUTBOUND SHORTEST_PATH @start TO @target edges [...]
  ```

  This change is due to avoid dead-lock sitations in clustered case.
  An error stating the above is included.

* add implicit use of geo indexes when using SORT/FILTER in AQL, without
  the need to use the special-purpose geo AQL functions `NEAR` or `WITHIN`.

  the special purpose `NEAR` AQL function can now be substituted with the
  following AQL (provided there is a geo index present on the `doc.latitude`
  and `doc.longitude` attributes):

      FOR doc in geoSort
        SORT DISTANCE(doc.latitude, doc.longitude, 0, 0)
        LIMIT 5
        RETURN doc

  `WITHIN` can be substituted with the following AQL:

      FOR doc in geoFilter
        FILTER DISTANCE(doc.latitude, doc.longitude, 0, 0) < 2000
        RETURN doc

  Compared to using the special purpose AQL functions this approach has the
  advantage that it is more composable, and will also honor any `LIMIT` values
  used in the AQL query.

* potential fix for shutdown hangs on OSX

* added KB, MB, GB prefix for integer parameters, % for integer parameters
  with a base value

* added JEMALLOC 4.5.0

* added `--vm.resident-limit` and `--vm.path` for file-backed memory mapping
  after reaching a configurable maximum RAM size

* try recommended limit for file descriptors in case of unlimited
  hard limit

* issue #2413: improve logging in case of lock timeout and deadlocks

* added log topic attribute to /_admin/log api

* removed internal build option `USE_DEV_TIMERS`

  Enabling this option activated some proprietary timers for only selected
  events in arangod. Instead better use `perf` to gather timings.


v3.2.alpha3 (2017-03-22)
------------------------

* increase default collection lock timeout from 30 to 900 seconds

* added function `db._engine()` for retrieval of storage engine information at
  server runtime

  There is also an HTTP REST handler at GET /_api/engine that returns engine
  information.

* require at least cmake 3.2 for building ArangoDB

* make arangod start with less V8 JavaScript contexts

  This speeds up the server start (a little bit) and makes it use less memory.
  Whenever a V8 context is needed by a Foxx action or some other operation and
  there is no usable V8 context, a new one will be created dynamically now.

  Up to `--javascript.v8-contexts` V8 contexts will be created, so this option
  will change its meaning. Previously as many V8 contexts as specified by this
  option were created at server start, and the number of V8 contexts did not
  change at runtime. Now up to this number of V8 contexts will be in use at the
  same time, but the actual number of V8 contexts is dynamic.

  The garbage collector thread will automatically delete unused V8 contexts after
  a while. The number of spare contexts will go down to as few as configured in
  the new option `--javascript.v8-contexts-minimum`. Actually that many V8 contexts
  are also created at server start.

  The first few requests in new V8 contexts will take longer than in contexts
  that have been there already. Performance may therefore suffer a bit for the
  initial requests sent to ArangoDB or when there are only few but performance-
  critical situations in which new V8 contexts will be created. If this is a
  concern, it can easily be fixed by setting `--javascipt.v8-contexts-minimum`
  and `--javascript.v8-contexts` to a relatively high value, which will guarantee
  that many number of V8 contexts to be created at startup and kept around even
  when unused.

  Waiting for an unused V8 context will now also abort if no V8 context can be
  acquired/created after 120 seconds.

* improved diagnostic messages written to logfiles by supervisor process

* fixed issue #2367

* added "bindVars" to attributes of currently running and slow queries

* added "jsonl" as input file type for arangoimp

* upgraded version of bundled zlib library from 1.2.8 to 1.2.11

* added input file type `auto` for arangoimp so it can automatically detect the
  type of the input file from the filename extension

* fixed variables parsing in GraphQL

* added `--translate` option for arangoimp to translate attribute names from
  the input files to attriubte names expected by ArangoDB

  The `--translate` option can be specified multiple times (once per translation
  to be executed). The following example renames the "id" column from the input
  file to "_key", and the "from" column to "_from", and the "to" column to "_to":

      arangoimp --type csv --file data.csv --translate "id=_key" --translate "from=_from" --translate "to=_to"

  `--translate` works for CSV and TSV inputs only.

* changed default value for `--server.max-packet-size` from 128 MB to 256 MB

* fixed issue #2350

* fixed issue #2349

* fixed issue #2346

* fixed issue #2342

* change default string truncation length from 80 characters to 256 characters for
  `print`/`printShell` functions in ArangoShell and arangod. This will emit longer
  prefixes of string values before truncating them with `...`, which is helpful
  for debugging.

* always validate incoming JSON HTTP requests for duplicate attribute names

  Incoming JSON data with duplicate attribute names will now be rejected as
  invalid. Previous versions of ArangoDB only validated the uniqueness of
  attribute names inside incoming JSON for some API endpoints, but not
  consistently for all APIs.

* don't let read-only transactions block the WAL collector

* allow passing own `graphql-sync` module instance to Foxx GraphQL router

* arangoexport can now export to csv format

* arangoimp: fixed issue #2214

* Foxx: automatically add CORS response headers

* added "OPTIONS" to CORS `access-control-allow-methods` header

* Foxx: Fix arangoUser sometimes not being set correctly

* fixed issue #1974


v3.2.alpha2 (2017-02-20)
------------------------

* ui: fixed issue #2065

* ui: fixed a dashboard related memory issue

* Internal javascript rest actions will now hide their stack traces to the client
  unless maintainer mode is activated. Instead they will always log to the logfile

* Removed undocumented internal HTTP API:
  * PUT _api/edges

  The documented GET _api/edges and the undocumented POST _api/edges remains unmodified.

* updated V8 version to 5.7.0.0

* change undocumented behaviour in case of invalid revision ids in
  If-Match and If-None-Match headers from 400 (BAD) to 412 (PRECONDITION
  FAILED).

* change undocumented behaviour in case of invalid revision ids in
  JavaScript document operations from 1239 ("illegal document revision")
  to 1200 ("conflict").

* added data export tool, arangoexport.

  arangoexport can be used to export collections to json, jsonl or xml
  and export a graph or collections to xgmml.

* fixed a race condition when closing a connection

* raised default hard limit on threads for very small to 64

* fixed negative counting of http connection in UI


v3.2.alpha1 (2017-02-05)
------------------------

* added figure `httpRequests` to AQL query statistics

* removed revisions cache intermediate layer implementation

* obsoleted startup options `--database.revision-cache-chunk-size` and
  `--database.revision-cache-target-size`

* fix potential port number over-/underruns

* added startup option `--log.shorten-filenames` for controlling whether filenames
  in log messages should be shortened to just the filename with the absolute path

* removed IndexThreadFeature, made `--database.index-threads` option obsolete

* changed index filling to make it more parallel, dispatch tasks to boost::asio

* more detailed stacktraces in Foxx apps

* generated Foxx services now use swagger tags


v3.1.24 (XXXX-XX-XX)
--------------------

* fixed one more LIMIT issue in traversals


v3.1.23 (2017-06-19)
--------------------

* potentially fixed issue #2559: Duplicate _key generated on insertion

* fix races in SSL communication code

* fix invalid results (too many) when a skipping LIMIT was used for a
  traversal. `LIMIT x` or `LIMIT 0, x` were not affected, but `LIMIT s, x`
  may have returned too many results

* fix invalid first group results for sorted AQL COLLECT when LIMIT
  was used

* fix invalid locking in JWT authentication cache, which could have
  crashed the server

* fix undefined behavior in traverser when traversals were used inside
  a FOR loop


v3.1.22 (2017-06-07)
--------------------

* fixed issue #2505: Problem with export + report of a bug

* documented changed behavior of WITH

* fixed ui glitch in aardvark

* avoid agency compaction bug

* fixed issue #2283: disabled proxy communication internally


v3.1.21 (2017-05-22)
--------------------

* fixed issue #2488:  AQL operator IN error when data use base64 chars

* more randomness in seeding RNG

v3.1.20 (2016-05-16)
--------------------

* fixed incorrect sorting for distributeShardsLike

* improve reliability of AgencyComm communication with Agency

* fixed shard numbering bug, where ids were erouneously incremented by 1

* remove an unnecessary precondition in createCollectionCoordinator

* funny fail rotation fix

* fix in SimpleHttpClient for correct advancement of readBufferOffset

* forward SIG_HUP in supervisor process to the server process to fix logrotaion
  You need to stop the remaining arangod server process manually for the upgrade to work.


v3.1.19 (2017-04-28)
--------------------

* Fixed a StackOverflow issue in Traversal and ShortestPath. Occured if many (>1000) input
  values in a row do not return any result. Fixes issue: #2445

* fixed issue #2448

* fixed issue #2442

* added 'x-content-type-options: nosniff' to avoid MSIE bug

* fixed issue #2441

* fixed issue #2440

* Fixed a StackOverflow issue in Traversal and ShortestPath. Occured if many (>1000) input
  values in a row do not return any result. Fixes issue: #2445

* fix occasional hanging shutdowns on OS X


v3.1.18 (2017-04-18)
--------------------

* fixed error in continuous synchronization of collections

* fixed spurious hangs on server shutdown

* better error messages during restore collection

* completely overhaul supervision. More detailed tests

* Fixed a dead-lock situation in cluster traversers, it could happen in
  rare cases if the computation on one DBServer could be completed much earlier
  than the other server. It could also be restricted to SmartGraphs only.

* (Enterprise only) Fixed a bug in SmartGraph DepthFirstSearch. In some
  more complicated queries, the maxDepth limit of 1 was not considered strictly
  enough, causing the traverser to do unlimited depth searches.

* fixed issue #2415

* fixed issue #2422

* fixed issue #1974


v3.1.17 (2017-04-04)
--------------------

* (Enterprise only) fixed a bug where replicationFactor was not correctly
  forwarded in SmartGraph creation.

* fixed issue #2404

* fixed issue #2397

* ui - fixed smart graph option not appearing

* fixed issue #2389

* fixed issue #2400


v3.1.16 (2017-03-27)
--------------------

* fixed issue #2392

* try to raise file descriptors to at least 8192, warn otherwise

* ui - aql editor improvements + updated ace editor version (memory leak)

* fixed lost HTTP requests

* ui - fixed some event issues

* avoid name resolution when given connection string is a valid ip address

* helps with issue #1842, bug in COLLECT statement in connection with LIMIT.

* fix locking bug in cluster traversals

* increase lock timeout defaults

* increase various cluster timeouts

* limit default target size for revision cache to 1GB, which is better for
  tight RAM situations (used to be 40% of (totalRAM - 1GB), use
  --database.revision-cache-target-size <VALUEINBYTES> to get back the
  old behaviour

* fixed a bug with restarted servers indicating status as "STARTUP"
  rather that "SERVING" in Nodes UI.


v3.1.15 (2017-03-20)
--------------------

* add logrotate configuration as requested in #2355

* fixed issue #2376

* ui - changed document api due a chrome bug

* ui - fixed a submenu bug

* added endpoint /_api/cluster/endpoints in cluster case to get all
  coordinator endpoints

* fix documentation of /_api/endpoint, declaring this API obsolete.

* Foxx response objects now have a `type` method for manipulating the content-type header

* Foxx tests now support `xunit` and `tap` reporters


v3.1.14 (2017-03-13)
--------------------

* ui - added feature request (multiple start nodes within graph viewer) #2317

* added missing locks to authentication cache methods

* ui - added feature request (multiple start nodes within graph viewer) #2317

* ui - fixed wrong merge of statistics information from different coordinators

* ui - fixed issue #2316

* ui - fixed wrong protocol usage within encrypted environment

* fixed compile error on Mac Yosemite

* minor UI fixes


v3.1.13 (2017-03-06)
--------------------

* fixed variables parsing in GraphQL

* fixed issue #2214

* fixed issue #2342

* changed thread handling to queue only user requests on coordinator

* use exponential backoff when waiting for collection locks

* repair short name server lookup in cluster in the case of a removed
  server


v3.1.12 (2017-02-28)
--------------------

* disable shell color escape sequences on Windows

* fixed issue #2326

* fixed issue #2320

* fixed issue #2315

* fixed a race condition when closing a connection

* raised default hard limit on threads for very small to 64

* fixed negative counting of http connection in UI

* fixed a race when renaming collections

* fixed a race when dropping databases


v3.1.11 (2017-02-17)
--------------------

* fixed a race between connection closing and sending out last chunks of data to clients
  when the "Connection: close" HTTP header was set in requests

* ui: optimized smart graph creation usability

* ui: fixed #2308

* fixed a race in async task cancellation via `require("@arangodb/tasks").unregisterTask()`

* fixed spuriously hanging threads in cluster AQL that could sit idle for a few minutes

* fixed potential numeric overflow for big index ids in index deletion API

* fixed sort issue in cluster, occurring when one of the local sort buffers of a
  GatherNode was empty

* reduce number of HTTP requests made for certain kinds of join queries in cluster,
  leading to speedup of some join queries

* supervision deals with demised coordinators correctly again

* implement a timeout in TraverserEngineRegistry

* agent communication reduced in large batches of append entries RPCs

* inception no longer estimates RAFT timings

* compaction in agents has been moved to a separate thread

* replicated logs hold local timestamps

* supervision jobs failed leader and failed follower revisited for
  function in precarious stability situations

* fixed bug in random number generator for 64bit int


v3.1.10 (2017-02-02)
--------------------

* updated versions of bundled node modules:
  - joi: from 8.4.2 to 9.2.0
  - joi-to-json-schema: from 2.2.0 to 2.3.0
  - sinon: from 1.17.4 to 1.17.6
  - lodash: from 4.13.1 to 4.16.6

* added shortcut for AQL ternary operator
  instead of `condition ? true-part : false-part` it is now possible to also use a
  shortcut variant `condition ? : false-part`, e.g.

      FOR doc IN docs RETURN doc.value ?: 'not present'

  instead of

      FOR doc IN docs RETURN doc.value ? doc.value : 'not present'

* fixed wrong sorting order in cluster, if an index was used to sort with many
  shards.

* added --replication-factor, --number-of-shards and --wait-for-sync to arangobench

* turn on UTF-8 string validation for VelocyPack values received via VST connections

* fixed issue #2257

* upgraded Boost version to 1.62.0

* added optional detail flag for db.<collection>.count()
  setting the flag to `true` will make the count operation returned the per-shard
  counts for the collection:

      db._create("test", { numberOfShards: 10 });
      for (i = 0; i < 1000; ++i) {
        db.test.insert({value: i});
      }
      db.test.count(true);

      {
        "s100058" : 99,
        "s100057" : 103,
        "s100056" : 100,
        "s100050" : 94,
        "s100055" : 90,
        "s100054" : 122,
        "s100051" : 109,
        "s100059" : 99,
        "s100053" : 95,
        "s100052" : 89
      }

* added optional memory limit for AQL queries:

      db._query("FOR i IN 1..100000 SORT i RETURN i", {}, { options: { memoryLimit: 100000 } });

  This option limits the default maximum amount of memory (in bytes) that a single
  AQL query can use.
  When a single AQL query reaches the specified limit value, the query will be
  aborted with a *resource limit exceeded* exception. In a cluster, the memory
  accounting is done per shard, so the limit value is effectively a memory limit per
  query per shard.

  The global limit value can be overriden per query by setting the *memoryLimit*
  option value for individual queries when running an AQL query.

* added server startup option `--query.memory-limit`

* added convenience function to create vertex-centric indexes.

  Usage: `db.collection.ensureVertexCentricIndex("label", {type: "hash", direction: "outbound"})`
  That will create an index that can be used on OUTBOUND with filtering on the
  edge attribute `label`.

* change default log output for tools to stdout (instead of stderr)

* added option -D to define a configuration file environment key=value

* changed encoding behavior for URLs encoded in the C++ code of ArangoDB:
  previously the special characters `-`, `_`, `~` and `.` were returned as-is
  after URL-encoding, now `.` will be encoded to be `%2e`.
  This also changes the behavior of how incoming URIs are processed: previously
  occurrences of `..` in incoming request URIs were collapsed (e.g. `a/../b/` was
  collapsed to a plain `b/`). Now `..` in incoming request URIs are not collapsed.

* Foxx request URL suffix is no longer unescaped

* @arangodb/request option json now defaults to `true` if the response body is not empty and encoding is not explicitly set to `null` (binary).
  The option can still be set to `false` to avoid unnecessary attempts at parsing the response as JSON.

* Foxx configuration values for unknown options will be discarded when saving the configuration in production mode using the web interface

* module.context.dependencies is now immutable

* process.stdout.isTTY now returns `true` in arangosh and when running arangod with the `--console` flag

* add support for Swagger tags in Foxx


v3.1.9 (XXXX-XX-XX)
-------------------

* macos CLI package: store databases and apps in the users home directory

* ui: fixed re-login issue within a non system db, when tab was closed

* fixed a race in the VelocyStream Commtask implementation

* fixed issue #2256


v3.1.8 (2017-01-09)
-------------------

* add Windows silent installer

* add handling of debug symbols during Linux & windows release builds.

* fixed issue #2181

* fixed issue #2248: reduce V8 max old space size from 3 GB to 1 GB on 32 bit systems

* upgraded Boost version to 1.62.0

* fixed issue #2238

* fixed issue #2234

* agents announce new endpoints in inception phase to leader

* agency leadership accepts updatet endpoints to given uuid

* unified endpoints replace localhost with 127.0.0.1

* fix several problems within an authenticated cluster


v3.1.7 (2016-12-29)
-------------------

* fixed one too many elections in RAFT

* new agency comm backported from devel


v3.1.6 (2016-12-20)
-------------------

* fixed issue #2227

* fixed issue #2220

* agency constituent/agent bug fixes in race conditions picking up
  leadership

* supervision does not need waking up anymore as it is running
  regardless

* agents challenge their leadership more rigorously


v3.1.5 (2016-12-16)
-------------------

* lowered default value of `--database.revision-cache-target-size` from 75% of
  RAM to less than 40% of RAM

* fixed issue #2218

* fixed issue #2217

* Foxx router.get/post/etc handler argument can no longer accidentally omitted

* fixed issue #2223


v3.1.4 (2016-12-08)
-------------------

* fixed issue #2211

* fixed issue #2204

* at cluster start, coordinators wait until at least one DBserver is there,
  and either at least two DBservers are there or 15s have passed, before they
  initiate the bootstrap of system collections.

* more robust agency startup from devel

* supervision's AddFollower adds many followers at once

* supervision has new FailedFollower job

* agency's Node has new method getArray

* agency RAFT timing estimates more conservative in waitForSync
  scenario

* agency RAFT timing estimates capped at maximum 2.0/10.0 for low/high


v3.1.3 (2016-12-02)
-------------------

* fix a traversal bug when using skiplist indexes:
  if we have a skiplist of ["a", "unused", "_from"] and a traversal like:
  FOR v,e,p IN OUTBOUND @start @@edges
    FILTER p.edges[0].a == 'foo'
    RETURN v
  And the above index applied on "a" is considered better than EdgeIndex, than
  the executor got into undefined behaviour.

* fix endless loop when trying to create a collection with replicationFactor: -1


v3.1.2 (2016-11-24)
-------------------

* added support for descriptions field in Foxx dependencies

* (Enterprise only) fixed a bug in the statistic report for SmartGraph traversals.
Now they state correctly how many documents were fetched from the index and how many
have been filtered.

* Prevent uniform shard distribution when replicationFactor == numServers

v3.1.1 (2016-11-15)
-------------------

* fixed issue #2176

* fixed issue #2168

* display index usage of traversals in AQL explainer output (previously missing)

* fixed issue #2163

* preserve last-used HLC value across server starts

* allow more control over handling of pre-3.1 _rev values

  this changes the server startup option `--database.check-30-revisions` from a boolean (true/false)
  parameter to a string parameter with the following possible values:

  - "fail":
    will validate _rev values of 3.0 collections on collection loading and throw an exception when invalid _rev values are found.
    in this case collections with invalid _rev values are marked as corrupted and cannot be used in the ArangoDB 3.1 instance.
    the fix procedure for such collections is to export the collections from 3.0 database with arangodump and restore them in 3.1 with arangorestore.
    collections that do not contain invalid _rev values are marked as ok and will not be re-checked on following loads.
    collections that contain invalid _rev values will be re-checked on following loads.

  - "true":
    will validate _rev values of 3.0 collections on collection loading and print a warning when invalid _rev values are found.
    in this case collections with invalid _rev values can be used in the ArangoDB 3.1 instance.
    however, subsequent operations on documents with invalid _rev values may silently fail or fail with explicit errors.
    the fix procedure for such collections is to export the collections from 3.0 database with arangodump and restore them in 3.1 with arangorestore.
    collections that do not contain invalid _rev values are marked as ok and will not be re-checked on following loads.
    collections that contain invalid _rev values will be re-checked on following loads.

  - "false":
    will not validate _rev values on collection loading and not print warnings.
    no hint is given when invalid _rev values are found.
    subsequent operations on documents with invalid _rev values may silently fail or fail with explicit errors.
    this setting does not affect whether collections are re-checked later.
    collections will be re-checked on following loads if `--database.check-30-revisions` is later set to either `true` or `fail`.

  The change also suppresses warnings that were printed when collections were restored using arangorestore, and the restore
  data contained invalid _rev values. Now these warnings are suppressed, and new HLC _rev values are generated for these documents
  as before.

* added missing functions to AQL syntax highlighter in web interface

* fixed display of `ANY` direction in traversal explainer output (direction `ANY` was shown as either
  `INBOUND` or `OUTBOUND`)

* changed behavior of toJSON() function when serializing an object before saving it in the database

  if an object provides a toJSON() function, this function is still called for serializing it.
  the change is that the result of toJSON() is not stringified anymore, but saved as is. previous
  versions of ArangoDB called toJSON() and after that additionally stringified its result.

  This change will affect the saving of JS Buffer objects, which will now be saved as arrays of
  bytes instead of a comma-separated string of the Buffer's byte contents.

* allow creating unique indexes on more attributes than present in shardKeys

  The following combinations of shardKeys and indexKeys are allowed/not allowed:

  shardKeys     indexKeys
      a             a        ok
      a             b    not ok
      a           a b        ok
    a b             a    not ok
    a b             b    not ok
    a b           a b        ok
    a b         a b c        ok
  a b c           a b    not ok
  a b c         a b c        ok

* fixed wrong version in web interface login screen (EE only)

* make web interface not display an exclamation mark next to ArangoDB version number 3.1

* fixed search for arbitrary document attributes in web interface in case multiple
  search values were used on different attribute names. in this case, the search always
  produced an empty result

* disallow updating `_from` and `_to` values of edges in Smart Graphs. Updating these
  attributes would lead to potential redistribution of edges to other shards, which must be
  avoided.

* fixed issue #2148

* updated graphql-sync dependency to 0.6.2

* fixed issue #2156

* fixed CRC4 assembly linkage


v3.1.0 (2016-10-29)
-------------------

* AQL breaking change in cluster:

  from ArangoDB 3.1 onwards `WITH` is required for traversals in a
  clustered environment in order to avoid deadlocks.

  Note that for queries that access only a single collection or that have all
  collection names specified somewhere else in the query string, there is no
  need to use *WITH*. *WITH* is only useful when the AQL query parser cannot
  automatically figure out which collections are going to be used by the query.
  *WITH* is only useful for queries that dynamically access collections, e.g.
  via traversals, shortest path operations or the *DOCUMENT()* function.

  more info can be found [here](https://github.com/arangodb/arangodb/blob/devel/Documentation/Books/AQL/Operations/With.md)

* added AQL function `DISTANCE` to calculate the distance between two arbitrary
  coordinates (haversine formula)

* fixed issue #2110

* added Auto-aptation of RAFT timings as calculations only


v3.1.rc2 (2016-10-10)
---------------------

* second release candidate


v3.1.rc1 (2016-09-30)
---------------------

* first release candidate


v3.1.alpha2 (2016-09-01)
------------------------

* added module.context.createDocumentationRouter to replace module.context.apiDocumentation

* bug in RAFT implementation of reads. dethroned leader still answered requests in isolation

* ui: added new graph viewer

* ui: aql-editor added tabular & graph display

* ui: aql-editor improved usability

* ui: aql-editor: query profiling support

* fixed issue #2109

* fixed issue #2111

* fixed issue #2075

* added AQL function `DISTANCE` to calculate the distance between two arbitrary
  coordinates (haversine formula)

* rewrote scheduler and dispatcher based on boost::asio

  parameters changed:
    `--scheduler.threads` and `--server.threads` are now merged into a single one: `--server.threads`

    hidden `--server.extra-threads` has been removed

    hidden `--server.aql-threads` has been removed

    hidden `--server.backend` has been removed

    hidden `--server.show-backends` has been removed

    hidden `--server.thread-affinity` has been removed

* fixed issue #2086

* fixed issue #2079

* fixed issue #2071

  make the AQL query optimizer inject filter condition expressions referred to
  by variables during filter condition aggregation.
  For example, in the following query

      FOR doc IN collection
        LET cond1 = (doc.value == 1)
        LET cond2 = (doc.value == 2)
        FILTER cond1 || cond2
        RETURN { doc, cond1, cond2 }

  the optimizer will now inject the conditions for `cond1` and `cond2` into the filter
  condition `cond1 || cond2`, expanding it to `(doc.value == 1) || (doc.value == 2)`
  and making these conditions available for index searching.

  Note that the optimizer previously already injected some conditions into other
  conditions, but only if the variable that defined the condition was not used
  elsewhere. For example, the filter condition in the query

      FOR doc IN collection
        LET cond = (doc.value == 1)
        FILTER cond
        RETURN { doc }

  already got optimized before because `cond` was only used once in the query and
  the optimizer decided to inject it into the place where it was used.

  This only worked for variables that were referred to once in the query.
  When a variable was used multiple times, the condition was not injected as
  in the following query:

      FOR doc IN collection
        LET cond = (doc.value == 1)
        FILTER cond
        RETURN { doc, cond }

  The fix for #2070 now will enable this optimization so that the query can
  use an index on `doc.value` if available.

* changed behavior of AQL array comparison operators for empty arrays:
  * `ALL` and `ANY` now always return `false` when the left-hand operand is an
    empty array. The behavior for non-empty arrays does not change:
    * `[] ALL == 1` will return `false`
    * `[1] ALL == 1` will return `true`
    * `[1, 2] ALL == 1` will return `false`
    * `[2, 2] ALL == 1` will return `false`
    * `[] ANY == 1` will return `false`
    * `[1] ANY == 1` will return `true`
    * `[1, 2] ANY == 1` will return `true`
    * `[2, 2] ANY == 1` will return `false`
  * `NONE` now always returns `true` when the left-hand operand is an empty array.
    The behavior for non-empty arrays does not change:
    * `[] NONE == 1` will return `true`
    * `[1] NONE == 1` will return `false`
    * `[1, 2] NONE == 1` will return `false`
    * `[2, 2] NONE == 1` will return `true`

* added experimental AQL functions `JSON_STRINGIFY` and `JSON_PARSE`

* added experimental support for incoming gzip-compressed requests

* added HTTP REST APIs for online loglevel adjustments:

  - GET `/_admin/log/level` returns the current loglevel settings
  - PUT `/_admin/log/level` modifies the current loglevel settings

* PATCH /_api/gharial/{graph-name}/vertex/{collection-name}/{vertex-key}
  - changed default value for keepNull to true

* PATCH /_api/gharial/{graph-name}/edge/{collection-name}/{edge-key}
  - changed default value for keepNull to true

* renamed `maximalSize` attribute in parameter.json files to `journalSize`

  The `maximalSize` attribute will still be picked up from collections that
  have not been adjusted. Responses from the replication API will now also use
  `journalSize` instead of `maximalSize`.

* added `--cluster.system-replication-factor` in order to adjust the
  replication factor for new system collections

* fixed issue #2012

* added a memory expection in case V8 memory gets too low

* added Optimizer Rule for other indexes in Traversals
  this allows AQL traversals to use other indexes than the edge index.
  So traversals with filters on edges can now make use of more specific
  indexes, e.g.

      FOR v, e, p IN 2 OUTBOUND @start @@edge FILTER p.edges[0].foo == "bar"

  will prefer a Hash Index on [_from, foo] above the EdgeIndex.

* fixed epoch computation in hybrid logical clock

* fixed thread affinity

* replaced require("internal").db by require("@arangodb").db

* added option `--skip-lines` for arangoimp
  this allows skipping the first few lines from the import file in case the
  CSV or TSV import are used

* fixed periodic jobs: there should be only one instance running - even if it
  runs longer than the period

* improved performance of primary index and edge index lookups

* optimizations for AQL `[*]` operator in case no filter, no projection and
  no offset/limit are used

* added AQL function `OUTERSECTION` to return the symmetric difference of its
  input arguments

* Foxx manifests of installed services are now saved to disk with indentation

* Foxx tests and scripts in development mode should now always respect updated
  files instead of loading stale modules

* When disabling Foxx development mode the setup script is now re-run

* Foxx now provides an easy way to directly serve GraphQL requests using the
  `@arangodb/foxx/graphql` module and the bundled `graphql-sync` dependency

* Foxx OAuth2 module now correctly passes the `access_token` to the OAuth2 server

* added iconv-lite and timezone modules

* web interface now allows installing GitHub and zip services in legacy mode

* added module.context.createDocumentationRouter to replace module.context.apiDocumentation

* bug in RAFT implementation of reads. dethroned leader still answered
  requests in isolation

* all lambdas in ClusterInfo might have been left with dangling references.

* Agency bug fix for handling of empty json objects as values.

* Foxx tests no longer support the Mocha QUnit interface as this resulted in weird
  inconsistencies in the BDD and TDD interfaces. This fixes the TDD interface
  as well as out-of-sequence problems when using the BDD before/after functions.

* updated bundled JavaScript modules to latest versions; joi has been updated from 8.4 to 9.2
  (see [joi 9.0.0 release notes](https://github.com/hapijs/joi/issues/920) for information on
  breaking changes and new features)

* fixed issue #2139

* updated graphql-sync dependency to 0.6.2

* fixed issue #2156


v3.0.13 (XXXX-XX-XX)
--------------------

* fixed issue #2315

* fixed issue #2210


v3.0.12 (2016-11-23)
--------------------

* fixed issue #2176

* fixed issue #2168

* fixed issues #2149, #2159

* fixed error reporting for issue #2158

* fixed assembly linkage bug in CRC4 module

* added support for descriptions field in Foxx dependencies


v3.0.11 (2016-11-08)
--------------------

* fixed issue #2140: supervisor dies instead of respawning child

* fixed issue #2131: use shard key value entered by user in web interface

* fixed issue #2129: cannot kill a long-run query

* fixed issue #2110

* fixed issue #2081

* fixed issue #2038

* changes to Foxx service configuration or dependencies should now be
  stored correctly when options are cleared or omitted

* Foxx tests no longer support the Mocha QUnit interface as this resulted in weird
  inconsistencies in the BDD and TDD interfaces. This fixes the TDD interface
  as well as out-of-sequence problems when using the BDD before/after functions.

* fixed issue #2148


v3.0.10 (2016-09-26)
--------------------

* fixed issue #2072

* fixed issue #2070

* fixed slow cluster starup issues. supervision will demonstrate more
  patience with db servers


v3.0.9 (2016-09-21)
-------------------

* fixed issue #2064

* fixed issue #2060

* speed up `collection.any()` and skiplist index creation

* fixed multiple issues where ClusterInfo bug hung agency in limbo
  timeouting on multiple collection and database callbacks


v3.0.8 (2016-09-14)
-------------------

* fixed issue #2052

* fixed issue #2005

* fixed issue #2039

* fixed multiple issues where ClusterInfo bug hung agency in limbo
  timeouting on multiple collection and database callbacks


v3.0.7 (2016-09-05)
-------------------

* new supervision job handles db server failure during collection creation.


v3.0.6 (2016-09-02)
-------------------

* fixed issue #2026

* slightly better error diagnostics for AQL query compilation and replication

* fixed issue #2018

* fixed issue #2015

* fixed issue #2012

* fixed wrong default value for arangoimp's `--on-duplicate` value

* fix execution of AQL traversal expressions when there are multiple
  conditions that refer to variables set outside the traversal

* properly return HTTP 503 in JS actions when backend is gone

* supervision creates new key in agency for failed servers

* new shards will not be allocated on failed or cleaned servers


v3.0.5 (2016-08-18)
-------------------

* execute AQL ternary operator via C++ if possible

* fixed issue #1977

* fixed extraction of _id attribute in AQL traversal conditions

* fix SSL agency endpoint

* Minimum RAFT timeout was one order of magnitude to short.

* Optimized RAFT RPCs from leader to followers for efficiency.

* Optimized RAFT RPC handling on followers with respect to compaction.

* Fixed bug in handling of duplicates and overlapping logs

* Fixed bug in supervision take over after leadership change.

v3.0.4 (2016-08-01)
-------------------

* added missing lock for periodic jobs access

* fix multiple foxx related cluster issues

* fix handling of empty AQL query strings

* fixed issue in `INTERSECTION` AQL function with duplicate elements
  in the source arrays

* fixed issue #1970

* fixed issue #1968

* fixed issue #1967

* fixed issue #1962

* fixed issue #1959

* replaced require("internal").db by require("@arangodb").db

* fixed issue #1954

* fixed issue #1953

* fixed issue #1950

* fixed issue #1949

* fixed issue #1943

* fixed segfault in V8, by backporting https://bugs.chromium.org/p/v8/issues/detail?id=5033

* Foxx OAuth2 module now correctly passes the `access_token` to the OAuth2 server

* fixed credentialed CORS requests properly respecting --http.trusted-origin

* fixed a crash in V8Periodic task (forgotten lock)

* fixed two bugs in synchronous replication (syncCollectionFinalize)


v3.0.3 (2016-07-17)
-------------------

* fixed issue #1942

* fixed issue #1941

* fixed array index batch insertion issues for hash indexes that caused problems when
  no elements remained for insertion

* fixed AQL MERGE() function with External objects originating from traversals

* fixed some logfile recovery errors with error message "document not found"

* fixed issue #1937

* fixed issue #1936

* improved performance of arangorestore in clusters with synchronous
  replication

* Foxx tests and scripts in development mode should now always respect updated
  files instead of loading stale modules

* When disabling Foxx development mode the setup script is now re-run

* Foxx manifests of installed services are now saved to disk with indentation


v3.0.2 (2016-07-09)
-------------------

* fixed assertion failure in case multiple remove operations were used in the same query

* fixed upsert behavior in case upsert was used in a loop with the same document example

* fixed issue #1930

* don't expose local file paths in Foxx error messages.

* fixed issue #1929

* make arangodump dump the attribute `isSystem` when dumping the structure
  of a collection, additionally make arangorestore not fail when the attribute
  is missing

* fixed "Could not extract custom attribute" issue when using COLLECT with
  MIN/MAX functions in some contexts

* honor presence of persistent index for sorting

* make AQL query optimizer not skip "use-indexes-rule", even if enough
  plans have been created already

* make AQL optimizer not skip "use-indexes-rule", even if enough execution plans
  have been created already

* fix double precision value loss in VelocyPack JSON parser

* added missing SSL support for arangorestore

* improved cluster import performance

* fix Foxx thumbnails on DC/OS

* fix Foxx configuration not being saved

* fix Foxx app access from within the frontend on DC/OS

* add option --default-replication-factor to arangorestore and simplify
  the control over the number of shards when restoring

* fix a bug in the VPack -> V8 conversion if special attributes _key,
  _id, _rev, _from and _to had non-string values, which is allowed
  below the top level

* fix malloc_usable_size for darwin


v3.0.1 (2016-06-30)
-------------------

* fixed periodic jobs: there should be only one instance running - even if it
  runs longer than the period

* increase max. number of collections in AQL queries from 32 to 256

* fixed issue #1916: header "authorization" is required" when opening
  services page

* fixed issue #1915: Explain: member out of range

* fixed issue #1914: fix unterminated buffer

* don't remove lockfile if we are the same (now stale) pid
  fixes docker setups (our pid will always be 1)

* do not use revision id comparisons in compaction for determining whether a
  revision is obsolete, but marker memory addresses
  this ensures revision ids don't matter when compacting documents

* escape Unicode characters in JSON HTTP responses
  this converts UTF-8 characters in HTTP responses of arangod into `\uXXXX`
  escape sequences. This makes the HTTP responses fit into the 7 bit ASCII
  character range, which speeds up HTTP response parsing for some clients,
  namely node.js/v8

* add write before read collections when starting a user transaction
  this allows specifying the same collection in both read and write mode without
  unintended side effects

* fixed buffer overrun that occurred when building very large result sets

* index lookup optimizations for primary index and edge index

* fixed "collection is a nullptr" issue when starting a traversal from a transaction

* enable /_api/import on coordinator servers


v3.0.0 (2016-06-22)
-------------------

* minor GUI fixxes

* fix for replication and nonces


v3.0.0-rc3 (2016-06-19)
-----------------------

* renamed various Foxx errors to no longer refer to Foxx services as apps

* adjusted various error messages in Foxx to be more informative

* specifying "files" in a Foxx manifest to be mounted at the service root
  no longer results in 404s when trying to access non-file routes

* undeclared path parameters in Foxx no longer break the service

* trusted reverse proxy support is now handled more consistently

* ArangoDB request compatibility and user are now exposed in Foxx

* all bundled NPM modules have been upgraded to their latest versions


v3.0.0-rc2 (2016-06-12)
-----------------------

* added option `--server.max-packet-size` for client tools

* renamed option `--server.ssl-protocol` to `--ssl.protocol` in client tools
  (was already done for arangod, but overlooked for client tools)

* fix handling of `--ssl.protocol` value 5 (TLS v1.2) in client tools, which
  claimed to support it but didn't

* config file can use '@include' to include a different config file as base


v3.0.0-rc1 (2016-06-10)
-----------------------

* the user management has changed: it now has users that are independent of
  databases. A user can have one or more database assigned to the user.

* forward ported V8 Comparator bugfix for inline heuristics from
  https://github.com/v8/v8/commit/5ff7901e24c2c6029114567de5a08ed0f1494c81

* changed to-string conversion for AQL objects and arrays, used by the AQL
  function `TO_STRING()` and implicit to-string casts in AQL

  - arrays are now converted into their JSON-stringify equivalents, e.g.

    - `[ ]` is now converted to `[]`
    - `[ 1, 2, 3 ]` is now converted to `[1,2,3]`
    - `[ "test", 1, 2 ] is now converted to `["test",1,2]`

    Previous versions of ArangoDB converted arrays with no members into the
    empty string, and non-empty arrays into a comma-separated list of member
    values, without the surrounding angular brackets. Additionally, string
    array members were not enclosed in quotes in the result string:

    - `[ ]` was converted to ``
    - `[ 1, 2, 3 ]` was converted to `1,2,3`
    - `[ "test", 1, 2 ] was converted to `test,1,2`

  - objects are now converted to their JSON-stringify equivalents, e.g.

    - `{ }` is converted to `{}`
    - `{ a: 1, b: 2 }` is converted to `{"a":1,"b":2}`
    - `{ "test" : "foobar" }` is converted to `{"test":"foobar"}`

    Previous versions of ArangoDB always converted objects into the string
    `[object Object]`

  This change affects also the AQL functions `CONCAT()` and `CONCAT_SEPARATOR()`
  which treated array values differently in previous versions. Previous versions
  of ArangoDB automatically flattened array values on the first level of the array,
  e.g. `CONCAT([1, 2, 3, [ 4, 5, 6 ]])` produced `1,2,3,4,5,6`. Now this will produce
  `[1,2,3,[4,5,6]]`. To flatten array members on the top level, you can now use
  the more explicit `CONCAT(FLATTEN([1, 2, 3, [4, 5, 6]], 1))`.

* added C++ implementations for AQL functions `SLICE()`, `CONTAINS()` and
  `RANDOM_TOKEN()`

* as a consequence of the upgrade to V8 version 5, the implementation of the
  JavaScript `Buffer` object had to be changed. JavaScript `Buffer` objects in
  ArangoDB now always store their data on the heap. There is no shared pool
  for small Buffer values, and no pointing into existing Buffer data when
  extracting slices. This change may increase the cost of creating Buffers with
  short contents or when peeking into existing Buffers, but was required for
  safer memory management and to prevent leaks.

* the `db` object's function `_listDatabases()` was renamed to just `_databases()`
  in order to make it more consistent with the existing `_collections()` function.
  Additionally the `db` object's `_listEndpoints()` function was renamed to just
  `_endpoints()`.

* changed default value of `--server.authentication` from `false` to `true` in
  configuration files etc/relative/arangod.conf and etc/arangodb/arangod.conf.in.
  This means the server will be started with authentication enabled by default,
  requiring all client connections to provide authentication data when connecting
  to ArangoDB. Authentication can still be turned off via setting the value of
  `--server.authentication` to `false` in ArangoDB's configuration files or by
  specifying the option on the command-line.

* Changed result format for querying all collections via the API GET `/_api/collection`.

  Previous versions of ArangoDB returned an object with an attribute named `collections`
  and an attribute named `names`. Both contained all available collections, but
  `collections` contained the collections as an array, and `names` contained the
  collections again, contained in an object in which the attribute names were the
  collection names, e.g.

  ```
  {
    "collections": [
      {"id":"5874437","name":"test","isSystem":false,"status":3,"type":2},
      {"id":"17343237","name":"something","isSystem":false,"status":3,"type":2},
      ...
    ],
    "names": {
      "test": {"id":"5874437","name":"test","isSystem":false,"status":3,"type":2},
      "something": {"id":"17343237","name":"something","isSystem":false,"status":3,"type":2},
      ...
    }
  }
  ```
  This result structure was redundant, and therefore has been simplified to just

  ```
  {
    "result": [
      {"id":"5874437","name":"test","isSystem":false,"status":3,"type":2},
      {"id":"17343237","name":"something","isSystem":false,"status":3,"type":2},
      ...
    ]
  }
  ```

  in ArangoDB 3.0.

* added AQL functions `TYPENAME()` and `HASH()`

* renamed arangob tool to arangobench

* added AQL string comparison operator `LIKE`

  The operator can be used to compare strings like this:

      value LIKE search

  The operator is currently implemented by calling the already existing AQL
  function `LIKE`.

  This change also makes `LIKE` an AQL keyword. Using `LIKE` in either case as
  an attribute or collection name in AQL thus requires quoting.

* make AQL optimizer rule "remove-unnecessary-calculations" fire in more cases

  The rule will now remove calculations that are used exactly once in other
  expressions (e.g. `LET a = doc RETURN a.value`) and calculations,
  or calculations that are just references (e.g. `LET a = b`).

* renamed AQL optimizer rule "merge-traversal-filter" to "optimize-traversals"
  Additionally, the optimizer rule will remove unused edge and path result variables
  from the traversal in case they are specified in the `FOR` section of the traversal,
  but not referenced later in the query. This saves constructing edges and paths
  results.

* added AQL optimizer rule "inline-subqueries"

  This rule can pull out certain subqueries that are used as an operand to a `FOR`
  loop one level higher, eliminating the subquery completely. For example, the query

      FOR i IN (FOR j IN [1,2,3] RETURN j) RETURN i

  will be transformed by the rule to:

      FOR i IN [1,2,3] RETURN i

  The query

      FOR name IN (FOR doc IN _users FILTER doc.status == 1 RETURN doc.name) LIMIT 2 RETURN name

  will be transformed into

      FOR tmp IN _users FILTER tmp.status == 1 LIMIT 2 RETURN tmp.name

  The rule will only fire when the subquery is used as an operand to a `FOR` loop, and
  if the subquery does not contain a `COLLECT` with an `INTO` variable.

* added new endpoint "srv://" for DNS service records

* The result order of the AQL functions VALUES and ATTRIBUTES has never been
  guaranteed and it only had the "correct" ordering by accident when iterating
  over objects that were not loaded from the database. This accidental behavior
  is now changed by introduction of VelocyPack. No ordering is guaranteed unless
  you specify the sort parameter.

* removed configure option `--enable-logger`

* added AQL array comparison operators

  All AQL comparison operators now also exist in an array variant. In the
  array variant, the operator is preceded with one of the keywords *ALL*, *ANY*
  or *NONE*. Using one of these keywords changes the operator behavior to
  execute the comparison operation for all, any, or none of its left hand
  argument values. It is therefore expected that the left hand argument
  of an array operator is an array.

  Examples:

      [ 1, 2, 3 ] ALL IN [ 2, 3, 4 ]   // false
      [ 1, 2, 3 ] ALL IN [ 1, 2, 3 ]   // true
      [ 1, 2, 3 ] NONE IN [ 3 ]        // false
      [ 1, 2, 3 ] NONE IN [ 23, 42 ]   // true
      [ 1, 2, 3 ] ANY IN [ 4, 5, 6 ]   // false
      [ 1, 2, 3 ] ANY IN [ 1, 42 ]     // true
      [ 1, 2, 3 ] ANY == 2             // true
      [ 1, 2, 3 ] ANY == 4             // false
      [ 1, 2, 3 ] ANY > 0              // true
      [ 1, 2, 3 ] ANY <= 1             // true
      [ 1, 2, 3 ] NONE < 99            // false
      [ 1, 2, 3 ] NONE > 10            // true
      [ 1, 2, 3 ] ALL > 2              // false
      [ 1, 2, 3 ] ALL > 0              // true
      [ 1, 2, 3 ] ALL >= 3             // false
      ["foo", "bar"] ALL != "moo"      // true
      ["foo", "bar"] NONE == "bar"     // false
      ["foo", "bar"] ANY == "foo"      // true

* improved AQL optimizer to remove unnecessary sort operations in more cases

* allow enclosing AQL identifiers in forward ticks in addition to using
  backward ticks

  This allows for convenient writing of AQL queries in JavaScript template strings
  (which are delimited with backticks themselves), e.g.

      var q = `FOR doc IN ´collection´ RETURN doc.´name´`;

* allow to set `print.limitString` to configure the number of characters
  to output before truncating

* make logging configurable per log "topic"

  `--log.level <level>` sets the global log level to <level>, e.g. `info`,
  `debug`, `trace`.

  `--log.level topic=<level>` sets the log level for a specific topic.
  Currently, the following topics exist: `collector`, `compactor`, `mmap`,
  `performance`, `queries`, and `requests`. `performance` and `requests` are
  set to FATAL by default. `queries` is set to info. All others are
  set to the global level by default.

  The new log option `--log.output <definition>` allows directing the global
  or per-topic log output to different outputs. The output definition
  "<definition>" can be one of

    "-" for stdin
    "+" for stderr
    "syslog://<syslog-facility>"
    "syslog://<syslog-facility>/<application-name>"
    "file://<relative-path>"

  The option can be specified multiple times in order to configure the output
  for different log topics. To set up a per-topic output configuration, use
  `--log.output <topic>=<definition>`, e.g.

    queries=file://queries.txt

  logs all queries to the file "queries.txt".

* the option `--log.requests-file` is now deprecated. Instead use

    `--log.level requests=info`
    `--log.output requests=file://requests.txt`

* the option `--log.facility` is now deprecated. Instead use

    `--log.output requests=syslog://facility`

* the option `--log.performance` is now deprecated. Instead use

    `--log.level performance=trace`

* removed option `--log.source-filter`

* removed configure option `--enable-logger`

* change collection directory names to include a random id component at the end

  The new pattern is `collection-<id>-<random>`, where `<id>` is the collection
  id and `<random>` is a random number. Previous versions of ArangoDB used a
  pattern `collection-<id>` without the random number.

  ArangoDB 3.0 understands both the old and name directory name patterns.

* removed mostly unused internal spin-lock implementation

* removed support for pre-Windows 7-style locks. This removes compatibility for
  Windows versions older than Windows 7 (e.g. Windows Vista, Windows XP) and
  Windows 2008R2 (e.g. Windows 2008).

* changed names of sub-threads started by arangod

* added option `--default-number-of-shards` to arangorestore, allowing creating
  collections with a specifiable number of shards from a non-cluster dump

* removed support for CoffeeScript source files

* removed undocumented SleepAndRequeue

* added WorkMonitor to inspect server threads

* when downloading a Foxx service from the web interface the suggested filename
  is now based on the service's mount path instead of simply "app.zip"

* the `@arangodb/request` response object now stores the parsed JSON response
  body in a property `json` instead of `body` when the request was made using the
  `json` option. The `body` instead contains the response body as a string.

* the Foxx API has changed significantly, 2.8 services are still supported
  using a backwards-compatible "legacy mode"


v2.8.12 (XXXX-XX-XX)
--------------------

* issue #2091: decrease connect timeout to 5 seconds on startup

* fixed issue #2072

* slightly better error diagnostics for some replication errors

* fixed issue #1977

* fixed issue in `INTERSECTION` AQL function with duplicate elements
  in the source arrays

* fixed issue #1962

* fixed issue #1959

* export aqlQuery template handler as require('org/arangodb').aql for forwards-compatibility


v2.8.11 (2016-07-13)
--------------------

* fixed array index batch insertion issues for hash indexes that caused problems when
  no elements remained for insertion

* fixed issue #1937


v2.8.10 (2016-07-01)
--------------------

* make sure next local _rev value used for a document is at least as high as the
  _rev value supplied by external sources such as replication

* make adding a collection in both read- and write-mode to a transaction behave as
  expected (write includes read). This prevents the `unregister collection used in
  transaction` error

* fixed sometimes invalid result for `byExample(...).count()` when an index plus
  post-filtering was used

* fixed "collection is a nullptr" issue when starting a traversal from a transaction

* honor the value of startup option `--database.wait-for-sync` (that is used to control
  whether new collections are created with `waitForSync` set to `true` by default) also
  when creating collections via the HTTP API (and thus the ArangoShell). When creating
  a collection via these mechanisms, the option was ignored so far, which was inconsistent.

* fixed issue #1826: arangosh --javascript.execute: internal error (geo index issue)

* fixed issue #1823: Arango crashed hard executing very simple query on windows


v2.8.9 (2016-05-13)
-------------------

* fixed escaping and quoting of extra parameters for executables in Mac OS X App

* added "waiting for" status variable to web interface collection figures view

* fixed undefined behavior in query cache invaldation

* fixed access to /_admin/statistics API in case statistics are disable via option
  `--server.disable-statistics`

* Foxx manager will no longer fail hard when Foxx store is unreachable unless installing
  a service from the Foxx store (e.g. when behind a firewall or GitHub is unreachable).


v2.8.8 (2016-04-19)
-------------------

* fixed issue #1805: Query: internal error (location: arangod/Aql/AqlValue.cpp:182).
  Please report this error to arangodb.com (while executing)

* allow specifying collection name prefixes for `_from` and `_to` in arangoimp:

  To avoid specifying complete document ids (consisting of collection names and document
  keys) for *_from* and *_to* values when importing edges with arangoimp, there are now
  the options *--from-collection-prefix* and *--to-collection-prefix*.

  If specified, these values will be automatically prepended to each value in *_from*
  (or *_to* resp.). This allows specifying only document keys inside *_from* and/or *_to*.

  *Example*

      > arangoimp --from-collection-prefix users --to-collection-prefix products ...

  Importing the following document will then create an edge between *users/1234* and
  *products/4321*:

  ```js
  { "_from" : "1234", "_to" : "4321", "desc" : "users/1234 is connected to products/4321" }
  ```

* requests made with the interactive system API documentation in the web interface
  (Swagger) will now respect the active database instead of always using `_system`


v2.8.7 (2016-04-07)
-------------------

* optimized primary=>secondary failover

* fix to-boolean conversion for documents in AQL

* expose the User-Agent HTTP header from the ArangoShell since Github seems to
  require it now, and we use the ArangoShell for fetching Foxx repositories from Github

* work with http servers that only send

* fixed potential race condition between compactor and collector threads

* fix removal of temporary directories on arangosh exit

* javadoc-style comments in Foxx services are no longer interpreted as
  Foxx comments outside of controller/script/exports files (#1748)

* removed remaining references to class syntax for Foxx Model and Repository
  from the documentation

* added a safe-guard for corrupted master-pointer


v2.8.6 (2016-03-23)
-------------------

* arangosh can now execute JavaScript script files that contain a shebang
  in the first line of the file. This allows executing script files directly.

  Provided there is a script file `/path/to/script.js` with the shebang
  `#!arangosh --javascript.execute`:

      > cat /path/to/script.js
      #!arangosh --javascript.execute
      print("hello from script.js");

  If the script file is made executable

      > chmod a+x /path/to/script.js

  it can be invoked on the shell directly and use arangosh for its execution:

      > /path/to/script.js
      hello from script.js

  This did not work in previous versions of ArangoDB, as the whole script contents
  (including the shebang) were treated as JavaScript code.
  Now shebangs in script files will now be ignored for all files passed to arangosh's
  `--javascript.execute` parameter.

  The alternative way of executing a JavaScript file with arangosh still works:

      > arangosh --javascript.execute /path/to/script.js
      hello from script.js

* added missing reset of traversal state for nested traversals.
  The state of nested traversals (a traversal in an AQL query that was
  located in a repeatedly executed subquery or inside another FOR loop)
  was not reset properly, so that multiple invocations of the same nested
  traversal with different start vertices led to the nested traversal
  always using the start vertex provided on the first invocation.

* fixed issue #1781: ArangoDB startup time increased tremendously

* fixed issue #1783: SIGHUP should rotate the log


v2.8.5 (2016-03-11)
-------------------

* Add OpenSSL handler for TLS V1.2 as sugested by kurtkincaid in #1771

* fixed issue #1765 (The webinterface should display the correct query time)
  and #1770 (Display ACTUAL query time in aardvark's AQL editor)

* Windows: the unhandled exception handler now calls the windows logging
  facilities directly without locks.
  This fixes lockups on crashes from the logging framework.

* improve nullptr handling in logger.

* added new endpoint "srv://" for DNS service records

* `org/arangodb/request` no longer sets the content-type header to the
  string "undefined" when no content-type header should be sent (issue #1776)


v2.8.4 (2016-03-01)
-------------------

* global modules are no longer incorrectly resolved outside the ArangoDB
  JavaScript directory or the Foxx service's root directory (issue #1577)

* improved error messages from Foxx and JavaScript (issues #1564, #1565, #1744)


v2.8.3 (2016-02-22)
-------------------

* fixed AQL filter condition collapsing for deeply-nested cases, potentially
  enabling usage of indexes in some dedicated cases

* added parentheses in AQL explain command output to correctly display precedence
  of logical and arithmetic operators

* Foxx Model event listeners defined on the model are now correctly invoked by
  the Repository methods (issue #1665)

* Deleting a Foxx service in the frontend should now always succeed even if the
  files no longer exist on the file system (issue #1358)

* Routing actions loaded from the database no longer throw exceptions when
  trying to load other modules using "require"

* The `org/arangodb/request` response object now sets a property `json` to the
  parsed JSON response body in addition to overwriting the `body` property when
  the request was made using the `json` option.

* Improved Windows stability

* Fixed a bug in the interactive API documentation that would escape slashes
  in document-handle fields. Document handles are now provided as separate
  fields for collection name and document key.


v2.8.2 (2016-02-09)
-------------------

* the continuous replication applier will now prevent the master's WAL logfiles
  from being removed if they are still needed by the applier on the slave. This
  should help slaves that suffered from masters garbage collection WAL logfiles
  which would have been needed by the slave later.

  The initial synchronization will block removal of still needed WAL logfiles
  on the master for 10 minutes initially, and will extend this period when further
  requests are made to the master. Initial synchronization hands over its handle
  for blocking logfile removal to the continuous replication when started via
  the *setupReplication* function. In this case, continuous replication will
  extend the logfile removal blocking period for the required WAL logfiles when
  the slave makes additional requests.

  All handles that block logfile removal will time out automatically after at
  most 5 minutes should a master not be contacted by the slave anymore (e.g. in
  case the slave's replication is turned off, the slaves loses the connection
  to the master or the slave goes down).

* added all-in-one function *setupReplication* to synchronize data from master
  to slave and start the continuous replication:

      require("@arangodb/replication").setupReplication(configuration);

  The command will return when the initial synchronization is finished and the
  continuous replication has been started, or in case the initial synchronization
  has failed.

  If the initial synchronization is successful, the command will store the given
  configuration on the slave. It also configures the continuous replication to start
  automatically if the slave is restarted, i.e. *autoStart* is set to *true*.

  If the command is run while the slave's replication applier is already running,
  it will first stop the running applier, drop its configuration and do a
  resynchronization of data with the master. It will then use the provided configration,
  overwriting any previously existing replication configuration on the slave.

  The following example demonstrates how to use the command for setting up replication
  for the *_system* database. Note that it should be run on the slave and not the
  master:

      db._useDatabase("_system");
      require("@arangodb/replication").setupReplication({
        endpoint: "tcp://master.domain.org:8529",
        username: "myuser",
        password: "mypasswd",
        verbose: false,
        includeSystem: false,
        incremental: true,
        autoResync: true
      });

* the *sync* and *syncCollection* functions now always start the data synchronization
  as an asynchronous server job. The call to *sync* or *syncCollection* will block
  until synchronization is either complete or has failed with an error. The functions
  will automatically poll the slave periodically for status updates.

  The main benefit is that the connection to the slave does not need to stay open
  permanently and is thus not affected by timeout issues. Additionally the caller does
  not need to query the synchronization status from the slave manually as this is
  now performed automatically by these functions.

* fixed undefined behavior when explaining some types of AQL traversals, fixed
  display of some types of traversals in AQL explain output


v2.8.1 (2016-01-29)
-------------------

* Improved AQL Pattern matching by allowing to specify a different traversal
  direction for one or many of the edge collections.

      FOR v, e, p IN OUTBOUND @start @@ec1, INBOUND @@ec2, @@ec3

  will traverse *ec1* and *ec3* in the OUTBOUND direction and for *ec2* it will use
  the INBOUND direction. These directions can be combined in arbitrary ways, the
  direction defined after *IN [steps]* will we used as default direction and can
  be overriden for specific collections.
  This feature is only available for collection lists, it is not possible to
  combine it with graph names.

* detect more types of transaction deadlocks early

* fixed display of relational operators in traversal explain output

* fixed undefined behavior in AQL function `PARSE_IDENTIFIER`

* added "engines" field to Foxx services generated in the admin interface

* added AQL function `IS_SAME_COLLECTION`:

  *IS_SAME_COLLECTION(collection, document)*: Return true if *document* has the same
  collection id as the collection specified in *collection*. *document* can either be
  a [document handle](../Glossary/README.md#document-handle) string, or a document with
  an *_id* attribute. The function does not validate whether the collection actually
  contains the specified document, but only compares the name of the specified collection
  with the collection name part of the specified document.
  If *document* is neither an object with an *id* attribute nor a *string* value,
  the function will return *null* and raise a warning.

      /* true */
      IS_SAME_COLLECTION('_users', '_users/my-user')
      IS_SAME_COLLECTION('_users', { _id: '_users/my-user' })

      /* false */
      IS_SAME_COLLECTION('_users', 'foobar/baz')
      IS_SAME_COLLECTION('_users', { _id: 'something/else' })


v2.8.0 (2016-01-25)
-------------------

* avoid recursive locking


v2.8.0-beta8 (2016-01-19)
-------------------------

* improved internal datafile statistics for compaction and compaction triggering
  conditions, preventing excessive growth of collection datafiles under some
  workloads. This should also fix issue #1596.

* renamed AQL optimizer rule `remove-collect-into` to `remove-collect-variables`

* fixed primary and edge index lookups prematurely aborting searches when the
  specified id search value contained a different collection than the collection
  the index was created for


v2.8.0-beta7 (2016-01-06)
-------------------------

* added vm.runInThisContext

* added AQL keyword `AGGREGATE` for use in AQL `COLLECT` statement

  Using `AGGREGATE` allows more efficient aggregation (incrementally while building
  the groups) than previous versions of AQL, which built group aggregates afterwards
  from the total of all group values.

  `AGGREGATE` can be used inside a `COLLECT` statement only. If used, it must follow
  the declaration of grouping keys:

      FOR doc IN collection
        COLLECT gender = doc.gender AGGREGATE minAge = MIN(doc.age), maxAge = MAX(doc.age)
        RETURN { gender, minAge, maxAge }

  or, if no grouping keys are used, it can follow the `COLLECT` keyword:

      FOR doc IN collection
        COLLECT AGGREGATE minAge = MIN(doc.age), maxAge = MAX(doc.age)
        RETURN {
  minAge, maxAge
}

  Only specific expressions are allowed on the right-hand side of each `AGGREGATE`
  assignment:

  - on the top level the expression must be a call to one of the supported aggregation
    functions `LENGTH`, `MIN`, `MAX`, `SUM`, `AVERAGE`, `STDDEV_POPULATION`, `STDDEV_SAMPLE`,
    `VARIANCE_POPULATION`, or `VARIANCE_SAMPLE`

  - the expression must not refer to variables introduced in the `COLLECT` itself

* Foxx: mocha test paths with wildcard characters (asterisks) now work on Windows

* reserved AQL keyword `NONE` for future use

* web interface: fixed a graph display bug concerning dashboard view

* web interface: fixed several bugs during the dashboard initialize process

* web interface: included several bugfixes: #1597, #1611, #1623

* AQL query optimizer now converts `LENGTH(collection-name)` to an optimized
  expression that returns the number of documents in a collection

* adjusted the behavior of the expansion (`[*]`) operator in AQL for non-array values

  In ArangoDB 2.8, calling the expansion operator on a non-array value will always
  return an empty array. Previous versions of ArangoDB expanded non-array values by
  calling the `TO_ARRAY()` function for the value, which for example returned an
  array with a single value for boolean, numeric and string input values, and an array
  with the object's values for an object input value. This behavior was inconsistent
  with how the expansion operator works for the array indexes in 2.8, so the behavior
  is now unified:

  - if the left-hand side operand of `[*]` is an array, the array will be returned as
    is when calling `[*]` on it
  - if the left-hand side operand of `[*]` is not an array, an empty array will be
    returned by `[*]`

  AQL queries that rely on the old behavior can be changed by either calling `TO_ARRAY`
  explicitly or by using the `[*]` at the correct position.

  The following example query will change its result in 2.8 compared to 2.7:

      LET values = "foo" RETURN values[*]

  In 2.7 the query has returned the array `[ "foo" ]`, but in 2.8 it will return an
  empty array `[ ]`. To make it return the array `[ "foo" ]` again, an explicit
  `TO_ARRAY` function call is needed in 2.8 (which in this case allows the removal
  of the `[*]` operator altogether). This also works in 2.7:

      LET values = "foo" RETURN TO_ARRAY(values)

  Another example:

      LET values = [ { name: "foo" }, { name: "bar" } ]
      RETURN values[*].name[*]

  The above returned `[ [ "foo" ], [ "bar" ] ] in 2.7. In 2.8 it will return
  `[ [ ], [ ] ]`, because the value of `name` is not an array. To change the results
  to the 2.7 style, the query can be changed to

      LET values = [ { name: "foo" }, { name: "bar" } ]
      RETURN values[* RETURN TO_ARRAY(CURRENT.name)]

  The above also works in 2.7.
  The following types of queries won't change:

      LET values = [ 1, 2, 3 ] RETURN values[*]
      LET values = [ { name: "foo" }, { name: "bar" } ] RETURN values[*].name
      LET values = [ { names: [ "foo", "bar" ] }, { names: [ "baz" ] } ] RETURN values[*].names[*]
      LET values = [ { names: [ "foo", "bar" ] }, { names: [ "baz" ] } ] RETURN values[*].names[**]

* slightly adjusted V8 garbage collection strategy so that collection eventually
  happens in all contexts that hold V8 external references to documents and
  collections.

  also adjusted default value of `--javascript.gc-frequency` from 10 seconds to
  15 seconds, as less internal operations are carried out in JavaScript.

* fixes for AQL optimizer and traversal

* added `--create-collection-type` option to arangoimp

  This allows specifying the type of the collection to be created when
  `--create-collection` is set to `true`.

* Foxx export cache should no longer break if a broken app is loaded in the
  web admin interface.


v2.8.0-beta2 (2015-12-16)
-------------------------

* added AQL query optimizer rule "sort-in-values"

  This rule pre-sorts the right-hand side operand of the `IN` and `NOT IN`
  operators so the operation can use a binary search with logarithmic complexity
  instead of a linear search. The rule is applied when the right-hand side
  operand of an `IN` or `NOT IN` operator in a filter condition is a variable that
  is defined in a different loop/scope than the operator itself. Additionally,
  the filter condition must consist of solely the `IN` or `NOT IN` operation
  in order to avoid any side-effects.

* changed collection status terminology in web interface for collections for
  which an unload request has been issued from `in the process of being unloaded`
  to `will be unloaded`.

* unloading a collection via the web interface will now trigger garbage collection
  in all v8 contexts and force a WAL flush. This increases the chances of perfoming
  the unload faster.

* added the following attributes to the result of `collection.figures()` and the
  corresponding HTTP API at `PUT /_api/collection/<name>/figures`:

  - `documentReferences`: The number of references to documents in datafiles
    that JavaScript code currently holds. This information can be used for
    debugging compaction and unload issues.
  - `waitingFor`: An optional string value that contains information about
    which object type is at the head of the collection's cleanup queue. This
    information can be used for debugging compaction and unload issues.
  - `compactionStatus.time`: The point in time the compaction for the collection
    was last executed. This information can be used for debugging compaction
    issues.
  - `compactionStatus.message`: The action that was performed when the compaction
    was last run for the collection. This information can be used for debugging
    compaction issues.

  Note: `waitingFor` and `compactionStatus` may be empty when called on a coordinator
  in a cluster.

* the compaction will now provide queryable status info that can be used to track
  its progress. The compaction status is displayed in the web interface, too.

* better error reporting for arangodump and arangorestore

* arangodump will now fail by default when trying to dump edges that
  refer to already dropped collections. This can be circumvented by
  specifying the option `--force true` when invoking arangodump

* fixed cluster upgrade procedure

* the AQL functions `NEAR` and `WITHIN` now have stricter validations
  for their input parameters `limit`, `radius` and `distance`. They may now throw
  exceptions when invalid parameters are passed that may have not led
  to exceptions in previous versions.

* deprecation warnings now log stack traces

* Foxx: improved backwards compatibility with 2.5 and 2.6

  - reverted Model and Repository back to non-ES6 "classes" because of
    compatibility issues when using the extend method with a constructor

  - removed deprecation warnings for extend and controller.del

  - restored deprecated method Model.toJSONSchema

  - restored deprecated `type`, `jwt` and `sessionStorageApp` options
    in Controller#activateSessions

* Fixed a deadlock problem in the cluster


v2.8.0-beta1 (2015-12-06)
-------------------------

* added AQL function `IS_DATESTRING(value)`

  Returns true if *value* is a string that can be used in a date function.
  This includes partial dates such as *2015* or *2015-10* and strings containing
  invalid dates such as *2015-02-31*. The function will return false for all
  non-string values, even if some of them may be usable in date functions.


v2.8.0-alpha1 (2015-12-03)
--------------------------

* added AQL keywords `GRAPH`, `OUTBOUND`, `INBOUND` and `ANY` for use in graph
  traversals, reserved AQL keyword `ALL` for future use

  Usage of these keywords as collection names, variable names or attribute names
  in AQL queries will not be possible without quoting. For example, the following
  AQL query will still work as it uses a quoted collection name and a quoted
  attribute name:

      FOR doc IN `OUTBOUND`
        RETURN doc.`any`

* issue #1593: added AQL `POW` function for exponentation

* added cluster execution site info in explain output for AQL queries

* replication improvements:

  - added `autoResync` configuration parameter for continuous replication.

    When set to `true`, a replication slave will automatically trigger a full data
    re-synchronization with the master when the master cannot provide the log data
    the slave had asked for. Note that `autoResync` will only work when the option
    `requireFromPresent` is also set to `true` for the continuous replication, or
    when the continuous syncer is started and detects that no start tick is present.

    Automatic re-synchronization may transfer a lot of data from the master to the
    slave and may be expensive. It is therefore turned off by default.
    When turned off, the slave will never perform an automatic re-synchronization
    with the master.

  - added `idleMinWaitTime` and `idleMaxWaitTime` configuration parameters for
    continuous replication.

    These parameters can be used to control the minimum and maximum wait time the
    slave will (intentionally) idle and not poll for master log changes in case the
    master had sent the full logs already.
    The `idleMaxWaitTime` value will only be used when `adapativePolling` is set
    to `true`. When `adaptivePolling` is disable, only `idleMinWaitTime` will be
    used as a constant time span in which the slave will not poll the master for
    further changes. The default values are 0.5 seconds for `idleMinWaitTime` and
    2.5 seconds for `idleMaxWaitTime`, which correspond to the hard-coded values
    used in previous versions of ArangoDB.

  - added `initialSyncMaxWaitTime` configuration parameter for initial and continuous
    replication

    This option controls the maximum wait time (in seconds) that the initial
    synchronization will wait for a response from the master when fetching initial
    collection data. If no response is received within this time period, the initial
    synchronization will give up and fail. This option is also relevant for
    continuous replication in case *autoResync* is set to *true*, as then the
    continuous replication may trigger a full data re-synchronization in case
    the master cannot the log data the slave had asked for.

  - HTTP requests sent from the slave to the master during initial synchronization
    will now be retried if they fail with connection problems.

  - the initial synchronization now logs its progress so it can be queried using
    the regular replication status check APIs.

  - added `async` attribute for `sync` and `syncCollection` operations called from
    the ArangoShell. Setthing this attribute to `true` will make the synchronization
    job on the server go into the background, so that the shell does not block. The
    status of the started asynchronous synchronization job can be queried from the
    ArangoShell like this:

        /* starts initial synchronization */
        var replication = require("@arangodb/replication");
        var id = replication.sync({
          endpoint: "tcp://master.domain.org:8529",
          username: "myuser",
          password: "mypasswd",
          async: true
       });

       /* now query the id of the returned async job and print the status */
       print(replication.getSyncResult(id));

    The result of `getSyncResult()` will be `false` while the server-side job
    has not completed, and different to `false` if it has completed. When it has
    completed, all job result details will be returned by the call to `getSyncResult()`.


* fixed non-deterministic query results in some cluster queries

* fixed issue #1589

* return HTTP status code 410 (gone) instead of HTTP 408 (request timeout) for
  server-side operations that are canceled / killed. Sending 410 instead of 408
  prevents clients from re-starting the same (canceled) operation. Google Chrome
  for example sends the HTTP request again in case it is responded with an HTTP
  408, and this is exactly the opposite of the desired behavior when an operation
  is canceled / killed by the user.

* web interface: queries in AQL editor now cancelable

* web interface: dashboard - added replication information

* web interface: AQL editor now supports bind parameters

* added startup option `--server.hide-product-header` to make the server not send
  the HTTP response header `"Server: ArangoDB"` in its HTTP responses. By default,
  the option is turned off so the header is still sent as usual.

* added new AQL function `UNSET_RECURSIVE` to recursively unset attritutes from
  objects/documents

* switched command-line editor in ArangoShell and arangod to linenoise-ng

* added automatic deadlock detection for transactions

  In case a deadlock is detected, a multi-collection operation may be rolled back
  automatically and fail with error 29 (`deadlock detected`). Client code for
  operations containing more than one collection should be aware of this potential
  error and handle it accordingly, either by giving up or retrying the transaction.

* Added C++ implementations for the AQL arithmetic operations and the following
  AQL functions:
  - ABS
  - APPEND
  - COLLECTIONS
  - CURRENT_DATABASE
  - DOCUMENT
  - EDGES
  - FIRST
  - FIRST_DOCUMENT
  - FIRST_LIST
  - FLATTEN
  - FLOOR
  - FULLTEXT
  - LAST
  - MEDIAN
  - MERGE_RECURSIVE
  - MINUS
  - NEAR
  - NOT_NULL
  - NTH
  - PARSE_IDENTIFIER
  - PERCENTILE
  - POP
  - POSITION
  - PUSH
  - RAND
  - RANGE
  - REMOVE_NTH
  - REMOVE_VALUE
  - REMOVE_VALUES
  - ROUND
  - SHIFT
  - SQRT
  - STDDEV_POPULATION
  - STDDEV_SAMPLE
  - UNSHIFT
  - VARIANCE_POPULATION
  - VARIANCE_SAMPLE
  - WITHIN
  - ZIP

* improved performance of skipping over many documents in an AQL query when no
  indexes and no filters are used, e.g.

      FOR doc IN collection
        LIMIT 1000000, 10
        RETURN doc

* Added array indexes

  Hash indexes and skiplist indexes can now optionally be defined for array values
  so they index individual array members.

  To define an index for array values, the attribute name is extended with the
  expansion operator `[*]` in the index definition:

      arangosh> db.colName.ensureHashIndex("tags[*]");

  When given the following document

      { tags: [ "AQL", "ArangoDB", "Index" ] }

  the index will now contain the individual values `"AQL"`, `"ArangoDB"` and `"Index"`.

  Now the index can be used for finding all documents having `"ArangoDB"` somewhere in their
  tags array using the following AQL query:

      FOR doc IN colName
        FILTER "ArangoDB" IN doc.tags[*]
        RETURN doc

* rewrote AQL query optimizer rule `use-index-range` and renamed it to `use-indexes`.
  The name change affects rule names in the optimizer's output.

* rewrote AQL execution node `IndexRangeNode` and renamed it to `IndexNode`. The name
  change affects node names in the optimizer's explain output.

* added convenience function `db._explain(query)` for human-readable explanation
  of AQL queries

* module resolution as used by `require` now behaves more like in node.js

* the `org/arangodb/request` module now returns response bodies for error responses
  by default. The old behavior of not returning bodies for error responses can be
  re-enabled by explicitly setting the option `returnBodyOnError` to `false` (#1437)


v2.7.6 (2016-01-30)
-------------------

* detect more types of transaction deadlocks early


v2.7.5 (2016-01-22)
-------------------

* backported added automatic deadlock detection for transactions

  In case a deadlock is detected, a multi-collection operation may be rolled back
  automatically and fail with error 29 (`deadlock detected`). Client code for
  operations containing more than one collection should be aware of this potential
  error and handle it accordingly, either by giving up or retrying the transaction.

* improved internal datafile statistics for compaction and compaction triggering
  conditions, preventing excessive growth of collection datafiles under some
  workloads. This should also fix issue #1596.

* Foxx export cache should no longer break if a broken app is loaded in the
  web admin interface.

* Foxx: removed some incorrect deprecation warnings.

* Foxx: mocha test paths with wildcard characters (asterisks) now work on Windows


v2.7.4 (2015-12-21)
-------------------

* slightly adjusted V8 garbage collection strategy so that collection eventually
  happens in all contexts that hold V8 external references to documents and
  collections.

* added the following attributes to the result of `collection.figures()` and the
  corresponding HTTP API at `PUT /_api/collection/<name>/figures`:

  - `documentReferences`: The number of references to documents in datafiles
    that JavaScript code currently holds. This information can be used for
    debugging compaction and unload issues.
  - `waitingFor`: An optional string value that contains information about
    which object type is at the head of the collection's cleanup queue. This
    information can be used for debugging compaction and unload issues.
  - `compactionStatus.time`: The point in time the compaction for the collection
    was last executed. This information can be used for debugging compaction
    issues.
  - `compactionStatus.message`: The action that was performed when the compaction
    was last run for the collection. This information can be used for debugging
    compaction issues.

  Note: `waitingFor` and `compactionStatus` may be empty when called on a coordinator
  in a cluster.

* the compaction will now provide queryable status info that can be used to track
  its progress. The compaction status is displayed in the web interface, too.


v2.7.3 (2015-12-17)
-------------------

* fixed some replication value conversion issues when replication applier properties
  were set via ArangoShell

* fixed disappearing of documents for collections transferred via `sync` or
  `syncCollection` if the collection was dropped right before synchronization
  and drop and (re-)create collection markers were located in the same WAL file


* fixed an issue where overwriting the system sessions collection would break
  the web interface when authentication is enabled

v2.7.2 (2015-12-01)
-------------------

* replication improvements:

  - added `autoResync` configuration parameter for continuous replication.

    When set to `true`, a replication slave will automatically trigger a full data
    re-synchronization with the master when the master cannot provide the log data
    the slave had asked for. Note that `autoResync` will only work when the option
    `requireFromPresent` is also set to `true` for the continuous replication, or
    when the continuous syncer is started and detects that no start tick is present.

    Automatic re-synchronization may transfer a lot of data from the master to the
    slave and may be expensive. It is therefore turned off by default.
    When turned off, the slave will never perform an automatic re-synchronization
    with the master.

  - added `idleMinWaitTime` and `idleMaxWaitTime` configuration parameters for
    continuous replication.

    These parameters can be used to control the minimum and maximum wait time the
    slave will (intentionally) idle and not poll for master log changes in case the
    master had sent the full logs already.
    The `idleMaxWaitTime` value will only be used when `adapativePolling` is set
    to `true`. When `adaptivePolling` is disable, only `idleMinWaitTime` will be
    used as a constant time span in which the slave will not poll the master for
    further changes. The default values are 0.5 seconds for `idleMinWaitTime` and
    2.5 seconds for `idleMaxWaitTime`, which correspond to the hard-coded values
    used in previous versions of ArangoDB.

  - added `initialSyncMaxWaitTime` configuration parameter for initial and continuous
    replication

    This option controls the maximum wait time (in seconds) that the initial
    synchronization will wait for a response from the master when fetching initial
    collection data. If no response is received within this time period, the initial
    synchronization will give up and fail. This option is also relevant for
    continuous replication in case *autoResync* is set to *true*, as then the
    continuous replication may trigger a full data re-synchronization in case
    the master cannot the log data the slave had asked for.

  - HTTP requests sent from the slave to the master during initial synchronization
    will now be retried if they fail with connection problems.

  - the initial synchronization now logs its progress so it can be queried using
    the regular replication status check APIs.

* fixed non-deterministic query results in some cluster queries

* added missing lock instruction for primary index in compactor size calculation

* fixed issue #1589

* fixed issue #1583

* fixed undefined behavior when accessing the top level of a document with the `[*]`
  operator

* fixed potentially invalid pointer access in shaper when the currently accessed
  document got re-located by the WAL collector at the very same time

* Foxx: optional configuration options no longer log validation errors when assigned
  empty values (#1495)

* Foxx: constructors provided to Repository and Model sub-classes via extend are
  now correctly called (#1592)


v2.7.1 (2015-11-07)
-------------------

* switch to linenoise next generation

* exclude `_apps` collection from replication

  The slave has its own `_apps` collection which it populates on server start.
  When replicating data from the master to the slave, the data from the master may
  clash with the slave's own data in the `_apps` collection. Excluding the `_apps`
  collection from replication avoids this.

* disable replication appliers when starting in modes `--upgrade`, `--no-server`
  and `--check-upgrade`

* more detailed output in arango-dfdb

* fixed "no start tick" issue in replication applier

  This error could occur after restarting a slave server after a shutdown
  when no data was ever transferred from the master to the slave via the
  continuous replication

* fixed problem during SSL client connection abort that led to scheduler thread
  staying at 100% CPU saturation

* fixed potential segfault in AQL `NEIGHBORS` function implementation when C++ function
  variant was used and collection names were passed as strings

* removed duplicate target for some frontend JavaScript files from the Makefile

* make AQL function `MERGE()` work on a single array parameter, too.
  This allows combining the attributes of multiple objects from an array into
  a single object, e.g.

      RETURN MERGE([
        { foo: 'bar' },
        { quux: 'quetzalcoatl', ruled: true },
        { bar: 'baz', foo: 'done' }
      ])

  will now return:

      {
        "foo": "done",
        "quux": "quetzalcoatl",
        "ruled": true,
        "bar": "baz"
      }

* fixed potential deadlock in collection status changing on Windows

* fixed hard-coded `incremental` parameter in shell implementation of
  `syncCollection` function in replication module

* fix for GCC5: added check for '-stdlib' option


v2.7.0 (2015-10-09)
-------------------

* fixed request statistics aggregation
  When arangod was started in supervisor mode, the request statistics always showed
  0 requests, as the statistics aggregation thread did not run then.

* read server configuration files before dropping privileges. this ensures that
  the SSL keyfile specified in the configuration can be read with the server's start
  privileges (i.e. root when using a standard ArangoDB package).

* fixed replication with a 2.6 replication configuration and issues with a 2.6 master

* raised default value of `--server.descriptors-minimum` to 1024

* allow Foxx apps to be installed underneath URL path `/_open/`, so they can be
  (intentionally) accessed without authentication.

* added *allowImplicit* sub-attribute in collections declaration of transactions.
  The *allowImplicit* attributes allows making transactions fail should they
  read-access a collection that was not explicitly declared in the *collections*
  array of the transaction.

* added "special" password ARANGODB_DEFAULT_ROOT_PASSWORD. If you pass
  ARANGODB_DEFAULT_ROOT_PASSWORD as password, it will read the password
  from the environment variable ARANGODB_DEFAULT_ROOT_PASSWORD


v2.7.0-rc2 (2015-09-22)
-----------------------

* fix over-eager datafile compaction

  This should reduce the need to compact directly after loading a collection when a
  collection datafile contained many insertions and updates for the same documents. It
  should also prevent from re-compacting already merged datafiles in case not many
  changes were made. Compaction will also make fewer index lookups than before.

* added `syncCollection()` function in module `org/arangodb/replication`

  This allows synchronizing the data of a single collection from a master to a slave
  server. Synchronization can either restore the whole collection by transferring all
  documents from the master to the slave, or incrementally by only transferring documents
  that differ. This is done by partitioning the collection's entire key space into smaller
  chunks and comparing the data chunk-wise between master and slave. Only chunks that are
  different will be re-transferred.

  The `syncCollection()` function can be used as follows:

      require("org/arangodb/replication").syncCollection(collectionName, options);

  e.g.

      require("org/arangodb/replication").syncCollection("myCollection", {
        endpoint: "tcp://127.0.0.1:8529",  /* master */
        username: "root",                  /* username for master */
        password: "secret",                /* password for master */
        incremental: true                  /* use incremental mode */
      });


* additionally allow the following characters in document keys:

  `(` `)` `+` `,` `=` `;` `$` `!` `*` `'` `%`


v2.7.0-rc1 (2015-09-17)
-----------------------

* removed undocumented server-side-only collection functions:
  * collection.OFFSET()
  * collection.NTH()
  * collection.NTH2()
  * collection.NTH3()

* upgraded Swagger to version 2.0 for the Documentation

  This gives the user better prepared test request structures.
  More conversions will follow so finally client libraries can be auto-generated.

* added extra AQL functions for date and time calculation and manipulation.
  These functions were contributed by GitHub users @CoDEmanX and @friday.
  A big thanks for their work!

  The following extra date functions are available from 2.7 on:

  * `DATE_DAYOFYEAR(date)`: Returns the day of year number of *date*.
    The return values range from 1 to 365, or 366 in a leap year respectively.

  * `DATE_ISOWEEK(date)`: Returns the ISO week date of *date*.
    The return values range from 1 to 53. Monday is considered the first day of the week.
    There are no fractional weeks, thus the last days in December may belong to the first
    week of the next year, and the first days in January may be part of the previous year's
    last week.

  * `DATE_LEAPYEAR(date)`: Returns whether the year of *date* is a leap year.

  * `DATE_QUARTER(date)`: Returns the quarter of the given date (1-based):
    * 1: January, February, March
    * 2: April, May, June
    * 3: July, August, September
    * 4: October, November, December

  - *DATE_DAYS_IN_MONTH(date)*: Returns the number of days in *date*'s month (28..31).

  * `DATE_ADD(date, amount, unit)`: Adds *amount* given in *unit* to *date* and
    returns the calculated date.

    *unit* can be either of the following to specify the time unit to add or
    subtract (case-insensitive):
    - y, year, years
    - m, month, months
    - w, week, weeks
    - d, day, days
    - h, hour, hours
    - i, minute, minutes
    - s, second, seconds
    - f, millisecond, milliseconds

    *amount* is the number of *unit*s to add (positive value) or subtract
    (negative value).

  * `DATE_SUBTRACT(date, amount, unit)`: Subtracts *amount* given in *unit* from
    *date* and returns the calculated date.

    It works the same as `DATE_ADD()`, except that it subtracts. It is equivalent
    to calling `DATE_ADD()` with a negative amount, except that `DATE_SUBTRACT()`
    can also subtract ISO durations. Note that negative ISO durations are not
    supported (i.e. starting with `-P`, like `-P1Y`).

  * `DATE_DIFF(date1, date2, unit, asFloat)`: Calculate the difference
    between two dates in given time *unit*, optionally with decimal places.
    Returns a negative value if *date1* is greater than *date2*.

  * `DATE_COMPARE(date1, date2, unitRangeStart, unitRangeEnd)`: Compare two
    partial dates and return true if they match, false otherwise. The parts to
    compare are defined by a range of time units.

    The full range is: years, months, days, hours, minutes, seconds, milliseconds.
    Pass the unit to start from as *unitRangeStart*, and the unit to end with as
    *unitRangeEnd*. All units in between will be compared. Leave out *unitRangeEnd*
    to only compare *unitRangeStart*.

  * `DATE_FORMAT(date, format)`: Format a date according to the given format string.
    It supports the following placeholders (case-insensitive):
    - %t: timestamp, in milliseconds since midnight 1970-01-01
    - %z: ISO date (0000-00-00T00:00:00.000Z)
    - %w: day of week (0..6)
    - %y: year (0..9999)
    - %yy: year (00..99), abbreviated (last two digits)
    - %yyyy: year (0000..9999), padded to length of 4
    - %yyyyyy: year (-009999 .. +009999), with sign prefix and padded to length of 6
    - %m: month (1..12)
    - %mm: month (01..12), padded to length of 2
    - %d: day (1..31)
    - %dd: day (01..31), padded to length of 2
    - %h: hour (0..23)
    - %hh: hour (00..23), padded to length of 2
    - %i: minute (0..59)
    - %ii: minute (00..59), padded to length of 2
    - %s: second (0..59)
    - %ss: second (00..59), padded to length of 2
    - %f: millisecond (0..999)
    - %fff: millisecond (000..999), padded to length of 3
    - %x: day of year (1..366)
    - %xxx: day of year (001..366), padded to length of 3
    - %k: ISO week date (1..53)
    - %kk: ISO week date (01..53), padded to length of 2
    - %l: leap year (0 or 1)
    - %q: quarter (1..4)
    - %a: days in month (28..31)
    - %mmm: abbreviated English name of month (Jan..Dec)
    - %mmmm: English name of month (January..December)
    - %www: abbreviated English name of weekday (Sun..Sat)
    - %wwww: English name of weekday (Sunday..Saturday)
    - %&: special escape sequence for rare occasions
    - %%: literal %
    - %: ignored

* new WAL logfiles and datafiles are now created non-sparse

  This prevents SIGBUS signals being raised when memory of a sparse datafile is accessed
  and the disk is full and the accessed file part is not actually disk-backed. In
  this case the mapped memory region is not necessarily backed by physical memory, and
  accessing the memory may raise SIGBUS and crash arangod.

* the `internal.download()` function and the module `org/arangodb/request` used some
  internal library function that handled the sending of HTTP requests from inside of
  ArangoDB. This library unconditionally set an HTTP header `Accept-Encoding: gzip`
  in all outgoing HTTP requests.

  This has been fixed in 2.7, so `Accept-Encoding: gzip` is not set automatically anymore.
  Additionally, the header `User-Agent: ArangoDB` is not set automatically either. If
  client applications desire to send these headers, they are free to add it when
  constructing the requests using the `download` function or the request module.

* fixed issue #1436: org/arangodb/request advertises deflate without supporting it

* added template string generator function `aqlQuery` for generating AQL queries

  This can be used to generate safe AQL queries with JavaScript parameter
  variables or expressions easily:

      var name = 'test';
      var attributeName = '_key';
      var query = aqlQuery`FOR u IN users FILTER u.name == ${name} RETURN u.${attributeName}`;
      db._query(query);

* report memory usage for document header data (revision id, pointer to data etc.)
  in `db.collection.figures()`. The memory used for document headers will now
  show up in the already existing attribute `indexes.size`. Due to that, the index
  sizes reported by `figures()` in 2.7 will be higher than those reported by 2.6,
  but the 2.7 values are more accurate.

* IMPORTANT CHANGE: the filenames in dumps created by arangodump now contain
  not only the name of the dumped collection, but also an additional 32-digit hash
  value. This is done to prevent overwriting dump files in case-insensitive file
  systems when there exist multiple collections with the same name (but with
  different cases).

  For example, if a database has two collections: `test` and `Test`, previous
  versions of ArangoDB created the files

  * `test.structure.json` and `test.data.json` for collection `test`
  * `Test.structure.json` and `Test.data.json` for collection `Test`

  This did not work for case-insensitive filesystems, because the files for the
  second collection would have overwritten the files of the first. arangodump in
  2.7 will create the following filenames instead:

  * `test_098f6bcd4621d373cade4e832627b4f6.structure.json` and `test_098f6bcd4621d373cade4e832627b4f6.data.json`
  * `Test_0cbc6611f5540bd0809a388dc95a615b.structure.json` and `Test_0cbc6611f5540bd0809a388dc95a615b.data.json`

  These filenames will be unambiguous even in case-insensitive filesystems.

* IMPORTANT CHANGE: make arangod actually close lingering client connections
  when idle for at least the duration specified via `--server.keep-alive-timeout`.
  In previous versions of ArangoDB, connections were not closed by the server
  when the timeout was reached and the client was still connected. Now the
  connection is properly closed by the server in case of timeout. Client
  applications relying on the old behavior may now need to reconnect to the
  server when their idle connections time out and get closed (note: connections
  being idle for a long time may be closed by the OS or firewalls anyway -
  client applications should be aware of that and try to reconnect).

* IMPORTANT CHANGE: when starting arangod, the server will drop the process
  privileges to the specified values in options `--server.uid` and `--server.gid`
  instantly after parsing the startup options.

  That means when either `--server.uid` or `--server.gid` are set, the privilege
  change will happen earlier. This may prevent binding the server to an endpoint
  with a port number lower than 1024 if the arangodb user has no privileges
  for that. Previous versions of ArangoDB changed the privileges later, so some
  startup actions were still carried out under the invoking user (i.e. likely
  *root* when started via init.d or system scripts) and especially binding to
  low port numbers was still possible there.

  The default privileges for user *arangodb* will not be sufficient for binding
  to port numbers lower than 1024. To have an ArangoDB 2.7 bind to a port number
  lower than 1024, it needs to be started with either a different privileged user,
  or the privileges of the *arangodb* user have to raised manually beforehand.

* added AQL optimizer rule `patch-update-statements`

* Linux startup scripts and systemd configuration for arangod now try to
  adjust the NOFILE (number of open files) limits for the process. The limit
  value is set to 131072 (128k) when ArangoDB is started via start/stop
  commands

* When ArangoDB is started/stopped manually via the start/stop commands, the
  main process will wait for up to 10 seconds after it forks the supervisor
  and arangod child processes. If the startup fails within that period, the
  start/stop script will fail with an exit code other than zero. If the
  startup of the supervisor or arangod is still ongoing after 10 seconds,
  the main program will still return with exit code 0. The limit of 10 seconds
  is arbitrary because the time required for a startup is not known in advance.

* added startup option `--database.throw-collection-not-loaded-error`

  Accessing a not-yet loaded collection will automatically load a collection
  on first access. This flag controls what happens in case an operation
  would need to wait for another thread to finalize loading a collection. If
  set to *true*, then the first operation that accesses an unloaded collection
  will load it. Further threads that try to access the same collection while
  it is still loading immediately fail with an error (1238, *collection not loaded*).
  This is to prevent all server threads from being blocked while waiting on the
  same collection to finish loading. When the first thread has completed loading
  the collection, the collection becomes regularly available, and all operations
  from that point on can be carried out normally, and error 1238 will not be
  thrown anymore for that collection.

  If set to *false*, the first thread that accesses a not-yet loaded collection
  will still load it. Other threads that try to access the collection while
  loading will not fail with error 1238 but instead block until the collection
  is fully loaded. This configuration might lead to all server threads being
  blocked because they are all waiting for the same collection to complete
  loading. Setting the option to *true* will prevent this from happening, but
  requires clients to catch error 1238 and react on it (maybe by scheduling
  a retry for later).

  The default value is *false*.

* added better control-C support in arangosh

  When CTRL-C is pressed in arangosh, it will now print a `^C` first. Pressing
  CTRL-C again will reset the prompt if something was entered before, or quit
  arangosh if no command was entered directly before.

  This affects the arangosh version build with Readline-support only (Linux
  and MacOS).

  The MacOS version of ArangoDB for Homebrew now depends on Readline, too. The
  Homebrew formula has been changed accordingly.
  When self-compiling ArangoDB on MacOS without Homebrew, Readline now is a
  prerequisite.

* increased default value for collection-specific `indexBuckets` value from 1 to 8

  Collections created from 2.7 on will use the new default value of `8` if not
  overridden on collection creation or later using
  `collection.properties({ indexBuckets: ... })`.

  The `indexBuckets` value determines the number of buckets to use for indexes of
  type `primary`, `hash` and `edge`. Having multiple index buckets allows splitting
  an index into smaller components, which can be filled in parallel when a collection
  is loading. Additionally, resizing and reallocation of indexes are faster and
  less intrusive if the index uses multiple buckets, because resize and reallocation
  will affect only data in a single bucket instead of all index values.

  The index buckets will be filled in parallel when loading a collection if the collection
  has an `indexBuckets` value greater than 1 and the collection contains a significant
  amount of documents/edges (the current threshold is 256K documents but this value
  may change in future versions of ArangoDB).

* changed HTTP client to use poll instead of select on Linux and MacOS

  This affects the ArangoShell and user-defined JavaScript code running inside
  arangod that initiates its own HTTP calls.

  Using poll instead of select allows using arbitrary high file descriptors
  (bigger than the compiled in FD_SETSIZE). Server connections are still handled using
  epoll, which has never been affected by FD_SETSIZE.

* implemented AQL `LIKE` function using ICU regexes

* added `RETURN DISTINCT` for AQL queries to return unique results:

      FOR doc IN collection
        RETURN DISTINCT doc.status

  This change also introduces `DISTINCT` as an AQL keyword.

* removed `createNamedQueue()` and `addJob()` functions from org/arangodb/tasks

* use less locks and more atomic variables in the internal dispatcher
  and V8 context handling implementations. This leads to improved throughput in
  some ArangoDB internals and allows for higher HTTP request throughput for
  many operations.

  A short overview of the improvements can be found here:

  https://www.arangodb.com/2015/08/throughput-enhancements/

* added shorthand notation for attribute names in AQL object literals:

      LET name = "Peter"
      LET age = 42
      RETURN { name, age }

  The above is the shorthand equivalent of the generic form

      LET name = "Peter"
      LET age = 42
      RETURN { name : name, age : age }

* removed configure option `--enable-timings`

  This option did not have any effect.

* removed configure option `--enable-figures`

  This option previously controlled whether HTTP request statistics code was
  compiled into ArangoDB or not. The previous default value was `true` so
  statistics code was available in official packages. Setting the option to
  `false` led to compile errors so it is doubtful the default value was
  ever changed. By removing the option some internal statistics code was also
  simplified.

* removed run-time manipulation methods for server endpoints:

  * `db._removeEndpoint()`
  * `db._configureEndpoint()`
  * HTTP POST `/_api/endpoint`
  * HTTP DELETE `/_api/endpoint`

* AQL query result cache

  The query result cache can optionally cache the complete results of all or selected AQL queries.
  It can be operated in the following modes:

  * `off`: the cache is disabled. No query results will be stored
  * `on`: the cache will store the results of all AQL queries unless their `cache`
    attribute flag is set to `false`
  * `demand`: the cache will store the results of AQL queries that have their
    `cache` attribute set to `true`, but will ignore all others

  The mode can be set at server startup using the `--database.query-cache-mode` configuration
  option and later changed at runtime.

  The following HTTP REST APIs have been added for controlling the query cache:

  * HTTP GET `/_api/query-cache/properties`: returns the global query cache configuration
  * HTTP PUT `/_api/query-cache/properties`: modifies the global query cache configuration
  * HTTP DELETE `/_api/query-cache`: invalidates all results in the query cache

  The following JavaScript functions have been added for controlling the query cache:

  * `require("org/arangodb/aql/cache").properties()`: returns the global query cache configuration
  * `require("org/arangodb/aql/cache").properties(properties)`: modifies the global query cache configuration
  * `require("org/arangodb/aql/cache").clear()`: invalidates all results in the query cache

* do not link arangoimp against V8

* AQL function call arguments optimization

  This will lead to arguments in function calls inside AQL queries not being copied but passed
  by reference. This may speed up calls to functions with bigger argument values or queries that
  call functions a lot of times.

* upgraded V8 version to 4.3.61

* removed deprecated AQL `SKIPLIST` function.

  This function was introduced in older versions of ArangoDB with a less powerful query optimizer to
  retrieve data from a skiplist index using a `LIMIT` clause. It was marked as deprecated in ArangoDB
  2.6.

  Since ArangoDB 2.3 the behavior of the `SKIPLIST` function can be emulated using regular AQL
  constructs, e.g.

      FOR doc IN @@collection
        FILTER doc.value >= @value
        SORT doc.value DESC
        LIMIT 1
        RETURN doc

* the `skip()` function for simple queries does not accept negative input any longer.
  This feature was deprecated in 2.6.0.

* fix exception handling

  In some cases JavaScript exceptions would re-throw without information of the original problem.
  Now the original exception is logged for failure analysis.

* based REST API method PUT `/_api/simple/all` on the cursor API and make it use AQL internally.

  The change speeds up this REST API method and will lead to additional query information being
  returned by the REST API. Clients can use this extra information or ignore it.

* Foxx Queue job success/failure handlers arguments have changed from `(jobId, jobData, result, jobFailures)` to `(result, jobData, job)`.

* added Foxx Queue job options `repeatTimes`, `repeatUntil` and `repeatDelay` to automatically re-schedule jobs when they are completed.

* added Foxx manifest configuration type `password` to mask values in the web interface.

* fixed default values in Foxx manifest configurations sometimes not being used as defaults.

* fixed optional parameters in Foxx manifest configurations sometimes not being cleared correctly.

* Foxx dependencies can now be marked as optional using a slightly more verbose syntax in your manifest file.

* converted Foxx constructors to ES6 classes so you can extend them using class syntax.

* updated aqb to 2.0.

* updated chai to 3.0.

* Use more madvise calls to speed up things when memory is tight, in particular
  at load time but also for random accesses later.

* Overhauled web interface

  The web interface now has a new design.

  The API documentation for ArangoDB has been moved from "Tools" to "Links" in the web interface.

  The "Applications" tab in the web interfaces has been renamed to "Services".


v2.6.12 (2015-12-02)
--------------------

* fixed disappearing of documents for collections transferred via `sync` if the
  the collection was dropped right before synchronization and drop and (re-)create
  collection markers were located in the same WAL file

* added missing lock instruction for primary index in compactor size calculation

* fixed issue #1589

* fixed issue #1583

* Foxx: optional configuration options no longer log validation errors when assigned
  empty values (#1495)


v2.6.11 (2015-11-18)
--------------------

* fixed potentially invalid pointer access in shaper when the currently accessed
  document got re-located by the WAL collector at the very same time


v2.6.10 (2015-11-10)
--------------------

* disable replication appliers when starting in modes `--upgrade`, `--no-server`
  and `--check-upgrade`

* more detailed output in arango-dfdb

* fixed potential deadlock in collection status changing on Windows

* issue #1521: Can't dump/restore with user and password


v2.6.9 (2015-09-29)
-------------------

* added "special" password ARANGODB_DEFAULT_ROOT_PASSWORD. If you pass
  ARANGODB_DEFAULT_ROOT_PASSWORD as password, it will read the password
  from the environment variable ARANGODB_DEFAULT_ROOT_PASSWORD

* fixed failing AQL skiplist, sort and limit combination

  When using a Skiplist index on an attribute (say "a") and then using sort
  and skip on this attribute caused the result to be empty e.g.:

    require("internal").db.test.ensureSkiplist("a");
    require("internal").db._query("FOR x IN test SORT x.a LIMIT 10, 10");

  Was always empty no matter how many documents are stored in test.
  This is now fixed.

v2.6.8 (2015-09-09)
-------------------

* ARM only:

  The ArangoDB packages for ARM require the kernel to allow unaligned memory access.
  How the kernel handles unaligned memory access is configurable at runtime by
  checking and adjusting the contents `/proc/cpu/alignment`.

  In order to operate on ARM, ArangoDB requires the bit 1 to be set. This will
  make the kernel trap and adjust unaligned memory accesses. If this bit is not
  set, the kernel may send a SIGBUS signal to ArangoDB and terminate it.

  To set bit 1 in `/proc/cpu/alignment` use the following command as a privileged
  user (e.g. root):

      echo "2" > /proc/cpu/alignment

  Note that this setting affects all user processes and not just ArangoDB. Setting
  the alignment with the above command will also not make the setting permanent,
  so it will be lost after a restart of the system. In order to make the setting
  permanent, it should be executed during system startup or before starting arangod.

  The ArangoDB start/stop scripts do not adjust the alignment setting, but rely on
  the environment to have the correct alignment setting already. The reason for this
  is that the alignment settings also affect all other user processes (which ArangoDB
  is not aware of) and thus may have side-effects outside of ArangoDB. It is therefore
  more reasonable to have the system administrator carry out the change.


v2.6.7 (2015-08-25)
-------------------

* improved AssocMulti index performance when resizing.

  This makes the edge index perform less I/O when under memory pressure.


v2.6.6 (2015-08-23)
-------------------

* added startup option `--server.additional-threads` to create separate queues
  for slow requests.


v2.6.5 (2015-08-17)
-------------------

* added startup option `--database.throw-collection-not-loaded-error`

  Accessing a not-yet loaded collection will automatically load a collection
  on first access. This flag controls what happens in case an operation
  would need to wait for another thread to finalize loading a collection. If
  set to *true*, then the first operation that accesses an unloaded collection
  will load it. Further threads that try to access the same collection while
  it is still loading immediately fail with an error (1238, *collection not loaded*).
  This is to prevent all server threads from being blocked while waiting on the
  same collection to finish loading. When the first thread has completed loading
  the collection, the collection becomes regularly available, and all operations
  from that point on can be carried out normally, and error 1238 will not be
  thrown anymore for that collection.

  If set to *false*, the first thread that accesses a not-yet loaded collection
  will still load it. Other threads that try to access the collection while
  loading will not fail with error 1238 but instead block until the collection
  is fully loaded. This configuration might lead to all server threads being
  blocked because they are all waiting for the same collection to complete
  loading. Setting the option to *true* will prevent this from happening, but
  requires clients to catch error 1238 and react on it (maybe by scheduling
  a retry for later).

  The default value is *false*.

* fixed busy wait loop in scheduler threads that sometimes consumed 100% CPU while
  waiting for events on connections closed unexpectedly by the client side

* handle attribute `indexBuckets` when restoring collections via arangorestore.
  Previously the `indexBuckets` attribute value from the dump was ignored, and the
   server default value for `indexBuckets` was used when restoring a collection.

* fixed "EscapeValue already set error" crash in V8 actions that might have occurred when
  canceling V8-based operations.


v2.6.4 (2015-08-01)
-------------------

* V8: Upgrade to version 4.1.0.27 - this is intended to be the stable V8 version.

* fixed issue #1424: Arango shell should not processing arrows pushing on keyboard


v2.6.3 (2015-07-21)
-------------------

* issue #1409: Document values with null character truncated


v2.6.2 (2015-07-04)
-------------------

* fixed issue #1383: bindVars for HTTP API doesn't work with empty string

* fixed handling of default values in Foxx manifest configurations

* fixed handling of optional parameters in Foxx manifest configurations

* fixed a reference error being thrown in Foxx queues when a function-based job type is used that is not available and no options object is passed to queue.push


v2.6.1 (2015-06-24)
-------------------

* Add missing swagger files to cmake build. fixes #1368

* fixed documentation errors


v2.6.0 (2015-06-20)
-------------------

* using negative values for `SimpleQuery.skip()` is deprecated.
  This functionality will be removed in future versions of ArangoDB.

* The following simple query functions are now deprecated:

  * collection.near
  * collection.within
  * collection.geo
  * collection.fulltext
  * collection.range
  * collection.closedRange

  This also lead to the following REST API methods being deprecated from now on:

  * PUT /_api/simple/near
  * PUT /_api/simple/within
  * PUT /_api/simple/fulltext
  * PUT /_api/simple/range

  It is recommended to replace calls to these functions or APIs with equivalent AQL queries,
  which are more flexible because they can be combined with other operations:

      FOR doc IN NEAR(@@collection, @latitude, @longitude, @limit)
        RETURN doc

      FOR doc IN WITHIN(@@collection, @latitude, @longitude, @radius, @distanceAttributeName)
        RETURN doc

      FOR doc IN FULLTEXT(@@collection, @attributeName, @queryString, @limit)
        RETURN doc

      FOR doc IN @@collection
        FILTER doc.value >= @left && doc.value < @right
        LIMIT @skip, @limit
        RETURN doc`

  The above simple query functions and REST API methods may be removed in future versions
  of ArangoDB.

* deprecated now-obsolete AQL `SKIPLIST` function

  The function was introduced in older versions of ArangoDB with a less powerful query optimizer to
  retrieve data from a skiplist index using a `LIMIT` clause.

  Since 2.3 the same goal can be achieved by using regular AQL constructs, e.g.

      FOR doc IN collection FILTER doc.value >= @value SORT doc.value DESC LIMIT 1 RETURN doc

* fixed issues when switching the database inside tasks and during shutdown of database cursors

  These features were added during 2.6 alpha stage so the fixes affect devel/2.6-alpha builds only

* issue #1360: improved foxx-manager help

* added `--enable-tcmalloc` configure option.

  When this option is set, arangod and the client tools will be linked against tcmalloc, which replaces
  the system allocator. When the option is set, a tcmalloc library must be present on the system under
  one of the names `libtcmalloc`, `libtcmalloc_minimal` or `libtcmalloc_debug`.

  As this is a configure option, it is supported for manual builds on Linux-like systems only. tcmalloc
  support is currently experimental.

* issue #1353: Windows: HTTP API - incorrect path in errorMessage

* issue #1347: added option `--create-database` for arangorestore.

  Setting this option to `true` will now create the target database if it does not exist. When creating
  the target database, the username and passwords passed to arangorestore will be used to create an
  initial user for the new database.

* issue #1345: advanced debug information for User Functions

* issue #1341: Can't use bindvars in UPSERT

* fixed vulnerability in JWT implementation.

* changed default value of option `--database.ignore-datafile-errors` from `true` to `false`

  If the new default value of `false` is used, then arangod will refuse loading collections that contain
  datafiles with CRC mismatches or other errors. A collection with datafile errors will then become
  unavailable. This prevents follow up errors from happening.

  The only way to access such collection is to use the datafile debugger (arango-dfdb) and try to repair
  or truncate the datafile with it.

  If `--database.ignore-datafile-errors` is set to `true`, then collections will become available
  even if parts of their data cannot be loaded. This helps availability, but may cause (partial) data
  loss and follow up errors.

* added server startup option `--server.session-timeout` for controlling the timeout of user sessions
  in the web interface

* add sessions and cookie authentication for ArangoDB's web interface

  ArangoDB's built-in web interface now uses sessions. Session information ids are stored in cookies,
  so clients using the web interface must accept cookies in order to use it

* web interface: display query execution time in AQL editor

* web interface: renamed AQL query *submit* button to *execute*

* web interface: added query explain feature in AQL editor

* web interface: demo page added. only working if demo data is available, hidden otherwise

* web interface: added support for custom app scripts with optional arguments and results

* web interface: mounted apps that need to be configured are now indicated in the app overview

* web interface: added button for running tests to app details

* web interface: added button for configuring app dependencies to app details

* web interface: upgraded API documentation to use Swagger 2

* INCOMPATIBLE CHANGE

  removed startup option `--log.severity`

  The docs for `--log.severity` mentioned lots of severities (e.g. `exception`, `technical`, `functional`, `development`)
  but only a few severities (e.g. `all`, `human`) were actually used, with `human` being the default and `all` enabling the
  additional logging of requests. So the option pretended to control a lot of things which it actually didn't. Additionally,
  the option `--log.requests-file` was around for a long time already, also controlling request logging.

  Because the `--log.severity` option effectively did not control that much, it was removed. A side effect of removing the
  option is that 2.5 installations which used `--log.severity all` will not log requests after the upgrade to 2.6. This can
  be adjusted by setting the `--log.requests-file` option.

* add backtrace to fatal log events

* added optional `limit` parameter for AQL function `FULLTEXT`

* make fulltext index also index text values contained in direct sub-objects of the indexed
  attribute.

  Previous versions of ArangoDB only indexed the attribute value if it was a string. Sub-attributes
  of the index attribute were ignored when fulltext indexing.

  Now, if the index attribute value is an object, the object's values will each be included in the
  fulltext index if they are strings. If the index attribute value is an array, the array's values
  will each be included in the fulltext index if they are strings.

  For example, with a fulltext index present on the `translations` attribute, the following text
  values will now be indexed:

      var c = db._create("example");
      c.ensureFulltextIndex("translations");
      c.insert({ translations: { en: "fox", de: "Fuchs", fr: "renard", ru: "лиса" } });
      c.insert({ translations: "Fox is the English translation of the German word Fuchs" });
      c.insert({ translations: [ "ArangoDB", "document", "database", "Foxx" ] });

      c.fulltext("translations", "лиса").toArray();       // returns only first document
      c.fulltext("translations", "Fox").toArray();        // returns first and second documents
      c.fulltext("translations", "prefix:Fox").toArray(); // returns all three documents

* added batch document removal and lookup commands:

      collection.lookupByKeys(keys)
      collection.removeByKeys(keys)

  These commands can be used to perform multi-document lookup and removal operations efficiently
  from the ArangoShell. The argument to these operations is an array of document keys.

  Also added HTTP APIs for batch document commands:

  * PUT /_api/simple/lookup-by-keys
  * PUT /_api/simple/remove-by-keys

* properly prefix document address URLs with the current database name for calls to the REST
  API method GET `/_api/document?collection=...` (that method will return partial URLs to all
  documents in the collection).

  Previous versions of ArangoDB returned the URLs starting with `/_api/` but without the current
  database name, e.g. `/_api/document/mycollection/mykey`. Starting with 2.6, the response URLs
  will include the database name as well, e.g. `/_db/_system/_api/document/mycollection/mykey`.

* added dedicated collection export HTTP REST API

  ArangoDB now provides a dedicated collection export API, which can take snapshots of entire
  collections more efficiently than the general-purpose cursor API. The export API is useful
  to transfer the contents of an entire collection to a client application. It provides optional
  filtering on specific attributes.

  The export API is available at endpoint `POST /_api/export?collection=...`. The API has the
  same return value structure as the already established cursor API (`POST /_api/cursor`).

  An introduction to the export API is given in this blog post:
  http://jsteemann.github.io/blog/2015/04/04/more-efficient-data-exports/

* subquery optimizations for AQL queries

  This optimization avoids copying intermediate results into subqueries that are not required
  by the subquery.

  A brief description can be found here:
  http://jsteemann.github.io/blog/2015/05/04/subquery-optimizations/

* return value optimization for AQL queries

  This optimization avoids copying the final query result inside the query's main `ReturnNode`.

  A brief description can be found here:
  http://jsteemann.github.io/blog/2015/05/04/return-value-optimization-for-aql/

* speed up AQL queries containing big `IN` lists for index lookups

  `IN` lists used for index lookups had performance issues in previous versions of ArangoDB.
  These issues have been addressed in 2.6 so using bigger `IN` lists for filtering is much
  faster.

  A brief description can be found here:
  http://jsteemann.github.io/blog/2015/05/07/in-list-improvements/

* allow `@` and `.` characters in document keys, too

  This change also leads to document keys being URL-encoded when returned in HTTP `location`
  response headers.

* added alternative implementation for AQL COLLECT

  The alternative method uses a hash table for grouping and does not require its input elements
  to be sorted. It will be taken into account by the optimizer for `COLLECT` statements that do
  not use an `INTO` clause.

  In case a `COLLECT` statement can use the hash table variant, the optimizer will create an extra
  plan for it at the beginning of the planning phase. In this plan, no extra `SORT` node will be
  added in front of the `COLLECT` because the hash table variant of `COLLECT` does not require
  sorted input. Instead, a `SORT` node will be added after it to sort its output. This `SORT` node
  may be optimized away again in later stages. If the sort order of the result is irrelevant to
  the user, adding an extra `SORT null` after a hash `COLLECT` operation will allow the optimizer to
  remove the sorts altogether.

  In addition to the hash table variant of `COLLECT`, the optimizer will modify the original plan
  to use the regular `COLLECT` implementation. As this implementation requires sorted input, the
  optimizer will insert a `SORT` node in front of the `COLLECT`. This `SORT` node may be optimized
  away in later stages.

  The created plans will then be shipped through the regular optimization pipeline. In the end,
  the optimizer will pick the plan with the lowest estimated total cost as usual. The hash table
  variant does not require an up-front sort of the input, and will thus be preferred over the
  regular `COLLECT` if the optimizer estimates many input elements for the `COLLECT` node and
  cannot use an index to sort them.

  The optimizer can be explicitly told to use the regular *sorted* variant of `COLLECT` by
  suffixing a `COLLECT` statement with `OPTIONS { "method" : "sorted" }`. This will override the
  optimizer guesswork and only produce the *sorted* variant of `COLLECT`.

  A blog post on the new `COLLECT` implementation can be found here:
  http://jsteemann.github.io/blog/2015/04/22/collecting-with-a-hash-table/

* refactored HTTP REST API for cursors

  The HTTP REST API for cursors (`/_api/cursor`) has been refactored to improve its performance
  and use less memory.

  A post showing some of the performance improvements can be found here:
  http://jsteemann.github.io/blog/2015/04/01/improvements-for-the-cursor-api/

* simplified return value syntax for data-modification AQL queries

  ArangoDB 2.4 since version allows to return results from data-modification AQL queries. The
  syntax for this was quite limited and verbose:

      FOR i IN 1..10
        INSERT { value: i } IN test
        LET inserted = NEW
        RETURN inserted

  The `LET inserted = NEW RETURN inserted` was required literally to return the inserted
  documents. No calculations could be made using the inserted documents.

  This is now more flexible. After a data-modification clause (e.g. `INSERT`, `UPDATE`, `REPLACE`,
  `REMOVE`, `UPSERT`) there can follow any number of `LET` calculations. These calculations can
  refer to the pseudo-values `OLD` and `NEW` that are created by the data-modification statements.

  This allows returning projections of inserted or updated documents, e.g.:

      FOR i IN 1..10
        INSERT { value: i } IN test
        RETURN { _key: NEW._key, value: i }

  Still not every construct is allowed after a data-modification clause. For example, no functions
  can be called that may access documents.

  More information can be found here:
  http://jsteemann.github.io/blog/2015/03/27/improvements-for-data-modification-queries/

* added AQL `UPSERT` statement

  This adds an `UPSERT` statement to AQL that is a combination of both `INSERT` and `UPDATE` /
  `REPLACE`. The `UPSERT` will search for a matching document using a user-provided example.
  If no document matches the example, the *insert* part of the `UPSERT` statement will be
  executed. If there is a match, the *update* / *replace* part will be carried out:

      UPSERT { page: 'index.html' }                 /* search example */
        INSERT { page: 'index.html', pageViews: 1 } /* insert part */
        UPDATE { pageViews: OLD.pageViews + 1 }     /* update part */
        IN pageViews

  `UPSERT` can be used with an `UPDATE` or `REPLACE` clause. The `UPDATE` clause will perform
  a partial update of the found document, whereas the `REPLACE` clause will replace the found
  document entirely. The `UPDATE` or `REPLACE` parts can refer to the pseudo-value `OLD`, which
  contains all attributes of the found document.

  `UPSERT` statements can optionally return values. In the following query, the return
  attribute `found` will return the found document before the `UPDATE` was applied. If no
  document was found, `found` will contain a value of `null`. The `updated` result attribute will
  contain the inserted / updated document:

      UPSERT { page: 'index.html' }                 /* search example */
        INSERT { page: 'index.html', pageViews: 1 } /* insert part */
        UPDATE { pageViews: OLD.pageViews + 1 }     /* update part */
        IN pageViews
        RETURN { found: OLD, updated: NEW }

  A more detailed description of `UPSERT` can be found here:
  http://jsteemann.github.io/blog/2015/03/27/preview-of-the-upsert-command/

* adjusted default configuration value for `--server.backlog-size` from 10 to 64.

* issue #1231: bug xor feature in AQL: LENGTH(null) == 4

  This changes the behavior of the AQL `LENGTH` function as follows:

  - if the single argument to `LENGTH()` is `null`, then the result will now be `0`. In previous
    versions of ArangoDB, the result of `LENGTH(null)` was `4`.

  - if the single argument to `LENGTH()` is `true`, then the result will now be `1`. In previous
    versions of ArangoDB, the result of `LENGTH(true)` was `4`.

  - if the single argument to `LENGTH()` is `false`, then the result will now be `0`. In previous
    versions of ArangoDB, the result of `LENGTH(false)` was `5`.

  The results of `LENGTH()` with string, numeric, array object argument values do not change.

* issue #1298: Bulk import if data already exists (#1298)

  This change extends the HTTP REST API for bulk imports as follows:

  When documents are imported and the `_key` attribute is specified for them, the import can be
  used for inserting and updating/replacing documents. Previously, the import could be used for
  inserting new documents only, and re-inserting a document with an existing key would have failed
  with a *unique key constraint violated* error.

  The above behavior is still the default. However, the API now allows controlling the behavior
  in case of a unique key constraint error via the optional URL parameter `onDuplicate`.

  This parameter can have one of the following values:

  - `error`: when a unique key constraint error occurs, do not import or update the document but
    report an error. This is the default.

  - `update`: when a unique key constraint error occurs, try to (partially) update the existing
    document with the data specified in the import. This may still fail if the document would
    violate secondary unique indexes. Only the attributes present in the import data will be
    updated and other attributes already present will be preserved. The number of updated documents
    will be reported in the `updated` attribute of the HTTP API result.

  - `replace`: when a unique key constraint error occurs, try to fully replace the existing
    document with the data specified in the import. This may still fail if the document would
    violate secondary unique indexes. The number of replaced documents will be reported in the
    `updated` attribute of the HTTP API result.

  - `ignore`: when a unique key constraint error occurs, ignore this error. There will be no
    insert, update or replace for the particular document. Ignored documents will be reported
    separately in the `ignored` attribute of the HTTP API result.

  The result of the HTTP import API will now contain the attributes `ignored` and `updated`, which
  contain the number of ignored and updated documents respectively. These attributes will contain a
  value of zero unless the `onDuplicate` URL parameter is set to either `update` or `replace`
  (in this case the `updated` attribute may contain non-zero values) or `ignore` (in this case the
  `ignored` attribute may contain a non-zero value).

  To support the feature, arangoimp also has a new command line option `--on-duplicate` which can
  have one of the values `error`, `update`, `replace`, `ignore`. The default value is `error`.

  A few examples for using arangoimp with the `--on-duplicate` option can be found here:
  http://jsteemann.github.io/blog/2015/04/14/updating-documents-with-arangoimp/

* changed behavior of `db._query()` in the ArangoShell:

  if the command's result is printed in the shell, the first 10 results will be printed. Previously
  only a basic description of the underlying query result cursor was printed. Additionally, if the
  cursor result contains more than 10 results, the cursor is assigned to a global variable `more`,
  which can be used to iterate over the cursor result.

  Example:

      arangosh [_system]> db._query("FOR i IN 1..15 RETURN i")
      [object ArangoQueryCursor, count: 15, hasMore: true]

      [
        1,
        2,
        3,
        4,
        5,
        6,
        7,
        8,
        9,
        10
      ]

      type 'more' to show more documents


      arangosh [_system]> more
      [object ArangoQueryCursor, count: 15, hasMore: false]

      [
        11,
        12,
        13,
        14,
        15
      ]

* Disallow batchSize value 0 in HTTP `POST /_api/cursor`:

  The HTTP REST API `POST /_api/cursor` does not accept a `batchSize` parameter value of
  `0` any longer. A batch size of 0 never made much sense, but previous versions of ArangoDB
  did not check for this value. Now creating a cursor using a `batchSize` value 0 will
  result in an HTTP 400 error response

* REST Server: fix memory leaks when failing to add jobs

* 'EDGES' AQL Function

  The AQL function `EDGES` got a new fifth option parameter.
  Right now only one option is available: 'includeVertices'. This is a boolean parameter
  that allows to modify the result of the `EDGES` function.
  Default is 'includeVertices: false' which does not have any effect.
  'includeVertices: true' modifies the result, such that
  {vertex: <vertexDocument>, edge: <edgeDocument>} is returned.

* INCOMPATIBLE CHANGE:

  The result format of the AQL function `NEIGHBORS` has been changed.
  Before it has returned an array of objects containing 'vertex' and 'edge'.
  Now it will only contain the vertex directly.
  Also an additional option 'includeData' has been added.
  This is used to define if only the 'vertex._id' value should be returned (false, default),
  or if the vertex should be looked up in the collection and the complete JSON should be returned
  (true).
  Using only the id values can lead to significantly improved performance if this is the only information
  required.

  In order to get the old result format prior to ArangoDB 2.6, please use the function EDGES instead.
  Edges allows for a new option 'includeVertices' which, set to true, returns exactly the format of NEIGHBORS.
  Example:

      NEIGHBORS(<vertexCollection>, <edgeCollection>, <vertex>, <direction>, <example>)

  This can now be achieved by:

      EDGES(<edgeCollection>, <vertex>, <direction>, <example>, {includeVertices: true})

  If you are nesting several NEIGHBORS steps you can speed up their performance in the following way:

  Old Example:

  FOR va IN NEIGHBORS(Users, relations, 'Users/123', 'outbound') FOR vc IN NEIGHBORS(Products, relations, va.vertex._id, 'outbound') RETURN vc

  This can now be achieved by:

  FOR va IN NEIGHBORS(Users, relations, 'Users/123', 'outbound') FOR vc IN NEIGHBORS(Products, relations, va, 'outbound', null, {includeData: true}) RETURN vc
                                                                                                          ^^^^                  ^^^^^^^^^^^^^^^^^^^
                                                                                                  Use intermediate directly     include Data for final

* INCOMPATIBLE CHANGE:

  The AQL function `GRAPH_NEIGHBORS` now provides an additional option `includeData`.
  This option allows controlling whether the function should return the complete vertices
  or just their IDs. Returning only the IDs instead of the full vertices can lead to
  improved performance .

  If provided, `includeData` is set to `true`, all vertices in the result will be returned
  with all their attributes. The default value of `includeData` is `false`.
  This makes the default function results incompatible with previous versions of ArangoDB.

  To get the old result style in ArangoDB 2.6, please set the options as follows in calls
  to `GRAPH_NEIGHBORS`:

      GRAPH_NEIGHBORS(<graph>, <vertex>, { includeData: true })

* INCOMPATIBLE CHANGE:

  The AQL function `GRAPH_COMMON_NEIGHBORS` now provides an additional option `includeData`.
  This option allows controlling whether the function should return the complete vertices
  or just their IDs. Returning only the IDs instead of the full vertices can lead to
  improved performance .

  If provided, `includeData` is set to `true`, all vertices in the result will be returned
  with all their attributes. The default value of `includeData` is `false`.
  This makes the default function results incompatible with previous versions of ArangoDB.

  To get the old result style in ArangoDB 2.6, please set the options as follows in calls
  to `GRAPH_COMMON_NEIGHBORS`:

      GRAPH_COMMON_NEIGHBORS(<graph>, <vertexExamples1>, <vertexExamples2>, { includeData: true }, { includeData: true })

* INCOMPATIBLE CHANGE:

  The AQL function `GRAPH_SHORTEST_PATH` now provides an additional option `includeData`.
  This option allows controlling whether the function should return the complete vertices
  and edges or just their IDs. Returning only the IDs instead of full vertices and edges
  can lead to improved performance .

  If provided, `includeData` is set to `true`, all vertices and edges in the result will
  be returned with all their attributes. There is also an optional parameter `includePath` of
  type object.
  It has two optional sub-attributes `vertices` and `edges`, both of type boolean.
  Both can be set individually and the result will include all vertices on the path if
  `includePath.vertices == true` and all edges if `includePath.edges == true` respectively.

  The default value of `includeData` is `false`, and paths are now excluded by default.
  This makes the default function results incompatible with previous versions of ArangoDB.

  To get the old result style in ArangoDB 2.6, please set the options as follows in calls
  to `GRAPH_SHORTEST_PATH`:

      GRAPH_SHORTEST_PATH(<graph>, <source>, <target>, { includeData: true, includePath: { edges: true, vertices: true } })

  The attributes `startVertex` and `vertex` that were present in the results of `GRAPH_SHORTEST_PATH`
  in previous versions of ArangoDB will not be produced in 2.6. To calculate these attributes in 2.6,
  please extract the first and last elements from the `vertices` result attribute.

* INCOMPATIBLE CHANGE:

  The AQL function `GRAPH_DISTANCE_TO` will now return only the id the destination vertex
  in the `vertex` attribute, and not the full vertex data with all vertex attributes.

* INCOMPATIBLE CHANGE:

  All graph measurements functions in JavaScript module `general-graph` that calculated a
  single figure previously returned an array containing just the figure. Now these functions
  will return the figure directly and not put it inside an array.

  The affected functions are:

  * `graph._absoluteEccentricity`
  * `graph._eccentricity`
  * `graph._absoluteCloseness`
  * `graph._closeness`
  * `graph._absoluteBetweenness`
  * `graph._betweenness`
  * `graph._radius`
  * `graph._diameter`

* Create the `_graphs` collection in new databases with `waitForSync` attribute set to `false`

  The previous `waitForSync` value was `true`, so default the behavior when creating and dropping
  graphs via the HTTP REST API changes as follows if the new settings are in effect:

  * `POST /_api/graph` by default returns `HTTP 202` instead of `HTTP 201`
  * `DELETE /_api/graph/graph-name` by default returns `HTTP 202` instead of `HTTP 201`

  If the `_graphs` collection still has its `waitForSync` value set to `true`, then the HTTP status
  code will not change.

* Upgraded ICU to version 54; this increases performance in many places.
  based on https://code.google.com/p/chromium/issues/detail?id=428145

* added support for HTTP push aka chunked encoding

* issue #1051: add info whether server is running in service or user mode?

  This will add a "mode" attribute to the result of the result of HTTP GET `/_api/version?details=true`

  "mode" can have the following values:

  - `standalone`: server was started manually (e.g. on command-line)
  - `service`: service is running as Windows service, in daemon mode or under the supervisor

* improve system error messages in Windows port

* increased default value of `--server.request-timeout` from 300 to 1200 seconds for client tools
  (arangosh, arangoimp, arangodump, arangorestore)

* increased default value of `--server.connect-timeout` from 3 to 5 seconds for client tools
  (arangosh, arangoimp, arangodump, arangorestore)

* added startup option `--server.foxx-queues-poll-interval`

  This startup option controls the frequency with which the Foxx queues manager is checking
  the queue (or queues) for jobs to be executed.

  The default value is `1` second. Lowering this value will result in the queue manager waking
  up and checking the queues more frequently, which may increase CPU usage of the server.
  When not using Foxx queues, this value can be raised to save some CPU time.

* added startup option `--server.foxx-queues`

  This startup option controls whether the Foxx queue manager will check queue and job entries.
  Disabling this option can reduce server load but will prevent jobs added to Foxx queues from
  being processed at all.

  The default value is `true`, enabling the Foxx queues feature.

* make Foxx queues really database-specific.

  Foxx queues were and are stored in a database-specific collection `_queues`. However, a global
  cache variable for the queues led to the queue names being treated database-independently, which
  was wrong.

  Since 2.6, Foxx queues names are truly database-specific, so the same queue name can be used in
  two different databases for two different queues. Until then, it is advisable to think of queues
  as already being database-specific, and using the database name as a queue name prefix to be
  avoid name conflicts, e.g.:

      var queueName = "myQueue";
      var Foxx = require("org/arangodb/foxx");
      Foxx.queues.create(db._name() + ":" + queueName);

* added support for Foxx queue job types defined as app scripts.

  The old job types introduced in 2.4 are still supported but are known to cause issues in 2.5
  and later when the server is restarted or the job types are not defined in every thread.

  The new job types avoid this issue by storing an explicit mount path and script name rather
  than an assuming the job type is defined globally. It is strongly recommended to convert your
  job types to the new script-based system.

* renamed Foxx sessions option "sessionStorageApp" to "sessionStorage". The option now also accepts session storages directly.

* Added the following JavaScript methods for file access:
  * fs.copyFile() to copy single files
  * fs.copyRecursive() to copy directory trees
  * fs.chmod() to set the file permissions (non-Windows only)

* Added process.env for accessing the process environment from JavaScript code

* Cluster: kickstarter shutdown routines will more precisely follow the shutdown of its nodes.

* Cluster: don't delete agency connection objects that are currently in use.

* Cluster: improve passing along of HTTP errors

* fixed issue #1247: debian init script problems

* multi-threaded index creation on collection load

  When a collection contains more than one secondary index, they can be built in memory in
  parallel when the collection is loaded. How many threads are used for parallel index creation
  is determined by the new configuration parameter `--database.index-threads`. If this is set
  to 0, indexes are built by the opening thread only and sequentially. This is equivalent to
  the behavior in 2.5 and before.

* speed up building up primary index when loading collections

* added `count` attribute to `parameters.json` files of collections. This attribute indicates
  the number of live documents in the collection on unload. It is read when the collection is
  (re)loaded to determine the initial size for the collection's primary index

* removed remainders of MRuby integration, removed arangoirb

* simplified `controllers` property in Foxx manifests. You can now specify a filename directly
  if you only want to use a single file mounted at the base URL of your Foxx app.

* simplified `exports` property in Foxx manifests. You can now specify a filename directly if
  you only want to export variables from a single file in your Foxx app.

* added support for node.js-style exports in Foxx exports. Your Foxx exports file can now export
  arbitrary values using the `module.exports` property instead of adding properties to the
  `exports` object.

* added `scripts` property to Foxx manifests. You should now specify the `setup` and `teardown`
  files as properties of the `scripts` object in your manifests and can define custom,
  app-specific scripts that can be executed from the web interface or the CLI.

* added `tests` property to Foxx manifests. You can now define test cases using the `mocha`
  framework which can then be executed inside ArangoDB.

* updated `joi` package to 6.0.8.

* added `extendible` package.

* added Foxx model lifecycle events to repositories. See #1257.

* speed up resizing of edge index.

* allow to split an edge index into buckets which are resized individually.
  This is controlled by the `indexBuckets` attribute in the `properties`
  of the collection.

* fix a cluster deadlock bug in larger clusters by marking a thread waiting
  for a lock on a DBserver as blocked


v2.5.7 (2015-08-02)
-------------------

* V8: Upgrade to version 4.1.0.27 - this is intended to be the stable V8 version.


v2.5.6 (2015-07-21)
-------------------

* alter Windows build infrastructure so we can properly store pdb files.

* potentially fixed issue #1313: Wrong metric calculation at dashboard

  Escape whitespace in process name when scanning /proc/pid/stats

  This fixes statistics values read from that file

* Fixed variable naming in AQL `COLLECT INTO` results in case the COLLECT is placed
  in a subquery which itself is followed by other constructs that require variables


v2.5.5 (2015-05-29)
-------------------

* fixed vulnerability in JWT implementation.

* fixed format string for reading /proc/pid/stat

* take into account barriers used in different V8 contexts


v2.5.4 (2015-05-14)
-------------------

* added startup option `--log.performance`: specifying this option at startup will log
  performance-related info messages, mainly timings via the regular logging mechanisms

* cluster fixes

* fix for recursive copy under Windows


v2.5.3 (2015-04-29)
-------------------

* Fix fs.move to work across filesystem borders; Fixes Foxx app installation problems;
  issue #1292.

* Fix Foxx app install when installed on a different drive on Windows

* issue #1322: strange AQL result

* issue #1318: Inconsistent db._create() syntax

* issue #1315: queries to a collection fail with an empty response if the
  collection contains specific JSON data

* issue #1300: Make arangodump not fail if target directory exists but is empty

* allow specifying higher values than SOMAXCONN for `--server.backlog-size`

  Previously, arangod would not start when a `--server.backlog-size` value was
  specified that was higher than the platform's SOMAXCONN header value.

  Now, arangod will use the user-provided value for `--server.backlog-size` and
  pass it to the listen system call even if the value is higher than SOMAXCONN.
  If the user-provided value is higher than SOMAXCONN, arangod will log a warning
  on startup.

* Fixed a cluster deadlock bug. Mark a thread that is in a RemoteBlock as
  blocked to allow for additional dispatcher threads to be started.

* Fix locking in cluster by using another ReadWriteLock class for collections.

* Add a second DispatcherQueue for AQL in the cluster. This fixes a
  cluster-AQL thread explosion bug.


v2.5.2 (2015-04-11)
-------------------

* modules stored in _modules are automatically flushed when changed

* added missing query-id parameter in documentation of HTTP DELETE `/_api/query` endpoint

* added iterator for edge index in AQL queries

  this change may lead to less edges being read when used together with a LIMIT clause

* make graph viewer in web interface issue less expensive queries for determining
  a random vertex from the graph, and for determining vertex attributes

* issue #1285: syntax error, unexpected $undefined near '@_to RETURN obj

  this allows AQL bind parameter names to also start with underscores

* moved /_api/query to C++

* issue #1289: Foxx models created from database documents expose an internal method

* added `Foxx.Repository#exists`

* parallelize initialization of V8 context in multiple threads

* fixed a possible crash when the debug-level was TRACE

* cluster: do not initialize statistics collection on each
  coordinator, this fixes a race condition at startup

* cluster: fix a startup race w.r.t. the _configuration collection

* search for db:// JavaScript modules only after all local files have been
  considered, this speeds up the require command in a cluster considerably

* general cluster speedup in certain areas


v2.5.1 (2015-03-19)
-------------------

* fixed bug that caused undefined behavior when an AQL query was killed inside
  a calculation block

* fixed memleaks in AQL query cleanup in case out-of-memory errors are thrown

* by default, Debian and RedHat packages are built with debug symbols

* added option `--database.ignore-logfile-errors`

  This option controls how collection datafiles with a CRC mismatch are treated.

  If set to `false`, CRC mismatch errors in collection datafiles will lead
  to a collection not being loaded at all. If a collection needs to be loaded
  during WAL recovery, the WAL recovery will also abort (if not forced with
  `--wal.ignore-recovery-errors true`). Setting this flag to `false` protects
  users from unintentionally using a collection with corrupted datafiles, from
  which only a subset of the original data can be recovered.

  If set to `true`, CRC mismatch errors in collection datafiles will lead to
  the datafile being partially loaded. All data up to until the mismatch will
  be loaded. This will enable users to continue with collection datafiles
  that are corrupted, but will result in only a partial load of the data.
  The WAL recovery will still abort when encountering a collection with a
  corrupted datafile, at least if `--wal.ignore-recovery-errors` is not set to
  `true`.

  The default value is *true*, so for collections with corrupted datafiles
  there might be partial data loads once the WAL recovery has finished. If
  the WAL recovery will need to load a collection with a corrupted datafile,
  it will still stop when using the default values.

* INCOMPATIBLE CHANGE:

  make the arangod server refuse to start if during startup it finds a non-readable
  `parameter.json` file for a database or a collection.

  Stopping the startup process in this case requires manual intervention (fixing
  the unreadable files), but prevents follow-up errors due to ignored databases or
  collections from happening.

* datafiles and `parameter.json` files written by arangod are now created with read and write
  privileges for the arangod process user, and with read and write privileges for the arangod
  process group.

  Previously, these files were created with user read and write permissions only.

* INCOMPATIBLE CHANGE:

  abort WAL recovery if one of the collection's datafiles cannot be opened

* INCOMPATIBLE CHANGE:

  never try to raise the privileges after dropping them, this can lead to a race condition while
  running the recovery

  If you require to run ArangoDB on a port lower than 1024, you must run ArangoDB as root.

* fixed inefficiencies in `remove` methods of general-graph module

* added option `--database.slow-query-threshold` for controlling the default AQL slow query
  threshold value on server start

* add system error strings for Windows on many places

* rework service startup so we announce 'RUNNING' only when we're finished starting.

* use the Windows eventlog for FATAL and ERROR - log messages

* fix service handling in NSIS Windows installer, specify human readable name

* add the ICU_DATA environment variable to the fatal error messages

* fixed issue #1265: arangod crashed with SIGSEGV

* fixed issue #1241: Wildcards in examples


v2.5.0 (2015-03-09)
-------------------

* installer fixes for Windows

* fix for downloading Foxx

* fixed issue #1258: http pipelining not working?


v2.5.0-beta4 (2015-03-05)
-------------------------

* fixed issue #1247: debian init script problems


v2.5.0-beta3 (2015-02-27)
-------------------------

* fix Windows install path calculation in arango

* fix Windows logging of long strings

* fix possible undefinedness of const strings in Windows


v2.5.0-beta2 (2015-02-23)
-------------------------

* fixed issue #1256: agency binary not found #1256

* fixed issue #1230: API: document/col-name/_key and cursor return different floats

* front-end: dashboard tries not to (re)load statistics if user has no access

* V8: Upgrade to version 3.31.74.1

* etcd: Upgrade to version 2.0 - This requires go 1.3 to compile at least.

* refuse to startup if ICU wasn't initialized, this will i.e. prevent errors from being printed,
  and libraries from being loaded.

* front-end: unwanted removal of index table header after creating new index

* fixed issue #1248: chrome: applications filtering not working

* fixed issue #1198: queries remain in aql editor (front-end) if you navigate through different tabs

* Simplify usage of Foxx

  Thanks to our user feedback we learned that Foxx is a powerful, yet rather complicated concept.
  With this release we tried to make it less complicated while keeping all its strength.
  That includes a rewrite of the documentation as well as some code changes as listed below:

  * Moved Foxx applications to a different folder.

    The naming convention now is: <app-path>/_db/<dbname>/<mountpoint>/APP
    Before it was: <app-path>/databases/<dbname>/<appname>:<appversion>
    This caused some trouble as apps where cached based on name and version and updates did not apply.
    Hence the path on filesystem and the app's access URL had no relation to one another.
    Now the path on filesystem is identical to the URL (except for slashes and the appended APP)

  * Rewrite of Foxx routing

    The routing of Foxx has been exposed to major internal changes we adjusted because of user feedback.
    This allows us to set the development mode per mountpoint without having to change paths and hold
    apps at separate locations.

  * Foxx Development mode

    The development mode used until 2.4 is gone. It has been replaced by a much more mature version.
    This includes the deprecation of the javascript.dev-app-path parameter, which is useless since 2.5.
    Instead of having two separate app directories for production and development, apps now reside in
    one place, which is used for production as well as for development.
    Apps can still be put into development mode, changing their behavior compared to production mode.
    Development mode apps are still reread from disk at every request, and still they ship more debug
    output.

    This change has also made the startup options `--javascript.frontend-development-mode` and
    `--javascript.dev-app-path` obsolete. The former option will not have any effect when set, and the
    latter option is only read and used during the upgrade to 2.5 and does not have any effects later.

  * Foxx install process

    Installing Foxx apps has been a two step process: import them into ArangoDB and mount them at a
    specific mountpoint. These operations have been joined together. You can install an app at one
    mountpoint, that's it. No fetch, mount, unmount, purge cycle anymore. The commands have been
    simplified to just:

    * install: get your Foxx app up and running
    * uninstall: shut it down and erase it from disk

  * Foxx error output

    Until 2.4 the errors produced by Foxx were not optimal. Often, the error message was just
    `unable to parse manifest` and contained only an internal stack trace.
    In 2.5 we made major improvements there, including a much more fine-grained error output that
    helps you debug your Foxx apps. The error message printed is now much closer to its source and
    should help you track it down.

    Also we added the default handlers for unhandled errors in Foxx apps:

    * You will get a nice internal error page whenever your Foxx app is called but was not installed
      due to any error
    * You will get a proper error message when having an uncaught error appears in any app route

    In production mode the messages above will NOT contain any information about your Foxx internals
    and are safe to be exposed to third party users.
    In development mode the messages above will contain the stacktrace (if available), making it easier for
    your in-house devs to track down errors in the application.

* added `console` object to Foxx apps. All Foxx apps now have a console object implementing
  the familiar Console API in their global scope, which can be used to log diagnostic
  messages to the database.

* added `org/arangodb/request` module, which provides a simple API for making HTTP requests
  to external services.

* added optimizer rule `propagate-constant-attributes`

  This rule will look inside `FILTER` conditions for constant value equality comparisons,
  and insert the constant values in other places in `FILTER`s. For example, the rule will
  insert `42` instead of `i.value` in the second `FILTER` of the following query:

      FOR i IN c1 FOR j IN c2 FILTER i.value == 42 FILTER j.value == i.value RETURN 1

* added `filtered` value to AQL query execution statistics

  This value indicates how many documents were filtered by `FilterNode`s in the AQL query.
  Note that `IndexRangeNode`s can also filter documents by selecting only the required ranges
  from the index. The `filtered` value will not include the work done by `IndexRangeNode`s,
  but only the work performed by `FilterNode`s.

* added support for sparse hash and skiplist indexes

  Hash and skiplist indexes can optionally be made sparse. Sparse indexes exclude documents
  in which at least one of the index attributes is either not set or has a value of `null`.

  As such documents are excluded from sparse indexes, they may contain fewer documents than
  their non-sparse counterparts. This enables faster indexing and can lead to reduced memory
  usage in case the indexed attribute does occur only in some, but not all documents of the
  collection. Sparse indexes will also reduce the number of collisions in non-unique hash
  indexes in case non-existing or optional attributes are indexed.

  In order to create a sparse index, an object with the attribute `sparse` can be added to
  the index creation commands:

      db.collection.ensureHashIndex(attributeName, { sparse: true });
      db.collection.ensureHashIndex(attributeName1, attributeName2, { sparse: true });
      db.collection.ensureUniqueConstraint(attributeName, { sparse: true });
      db.collection.ensureUniqueConstraint(attributeName1, attributeName2, { sparse: true });

      db.collection.ensureSkiplist(attributeName, { sparse: true });
      db.collection.ensureSkiplist(attributeName1, attributeName2, { sparse: true });
      db.collection.ensureUniqueSkiplist(attributeName, { sparse: true });
      db.collection.ensureUniqueSkiplist(attributeName1, attributeName2, { sparse: true });

  Note that in place of the above specialized index creation commands, it is recommended to use
  the more general index creation command `ensureIndex`:

  ```js
  db.collection.ensureIndex({ type: "hash", sparse: true, unique: true, fields: [ attributeName ] });
  db.collection.ensureIndex({ type: "skiplist", sparse: false, unique: false, fields: [ "a", "b" ] });
  ```

  When not explicitly set, the `sparse` attribute defaults to `false` for new indexes.

  This causes a change in behavior when creating a unique hash index without specifying the
  sparse flag: in 2.4, unique hash indexes were implicitly sparse, always excluding `null` values.
  There was no option to control this behavior, and sparsity was neither supported for non-unique
  hash indexes nor skiplists in 2.4. This implicit sparsity of unique hash indexes was considered
  an inconsistency, and therefore the behavior was cleaned up in 2.5. As of 2.5, indexes will
  only be created sparse if sparsity is explicitly requested. Existing unique hash indexes from 2.4
  or before will automatically be migrated so they are still sparse after the upgrade to 2.5.

  Geo indexes are implicitly sparse, meaning documents without the indexed location attribute or
  containing invalid location coordinate values will be excluded from the index automatically. This
  is also a change when compared to pre-2.5 behavior, when documents with missing or invalid
  coordinate values may have caused errors on insertion when the geo index' `unique` flag was set
  and its `ignoreNull` flag was not.

  This was confusing and has been rectified in 2.5. The method `ensureGeoConstaint()` now does the
  same as `ensureGeoIndex()`. Furthermore, the attributes `constraint`, `unique`, `ignoreNull` and
  `sparse` flags are now completely ignored when creating geo indexes.

  The same is true for fulltext indexes. There is no need to specify non-uniqueness or sparsity for
  geo or fulltext indexes. They will always be non-unique and sparse.

  As sparse indexes may exclude some documents, they cannot be used for every type of query.
  Sparse hash indexes cannot be used to find documents for which at least one of the indexed
  attributes has a value of `null`. For example, the following AQL query cannot use a sparse
  index, even if one was created on attribute `attr`:

      FOR doc In collection
        FILTER doc.attr == null
        RETURN doc

  If the lookup value is non-constant, a sparse index may or may not be used, depending on
  the other types of conditions in the query. If the optimizer can safely determine that
  the lookup value cannot be `null`, a sparse index may be used. When uncertain, the optimizer
  will not make use of a sparse index in a query in order to produce correct results.

  For example, the following queries cannot use a sparse index on `attr` because the optimizer
  will not know beforehand whether the comparison values for `doc.attr` will include `null`:

      FOR doc In collection
        FILTER doc.attr == SOME_FUNCTION(...)
        RETURN doc

      FOR other IN otherCollection
        FOR doc In collection
          FILTER doc.attr == other.attr
          RETURN doc

  Sparse skiplist indexes can be used for sorting if the optimizer can safely detect that the
  index range does not include `null` for any of the index attributes.

* inspection of AQL data-modification queries will now detect if the data-modification part
  of the query can run in lockstep with the data retrieval part of the query, or if the data
  retrieval part must be executed before the data modification can start.

  Executing the two in lockstep allows using much smaller buffers for intermediate results
  and starts the actual data-modification operations much earlier than if the two phases
  were executed separately.

* Allow dynamic attribute names in AQL object literals

  This allows using arbitrary expressions to construct attribute names in object
  literals specified in AQL queries. To disambiguate expressions and other unquoted
  attribute names, dynamic attribute names need to be enclosed in brackets (`[` and `]`).
  Example:

      FOR i IN 1..100
        RETURN { [ CONCAT('value-of-', i) ] : i }

* make AQL optimizer rule "use-index-for-sort" remove sort also in case a non-sorted
  index (e.g. a hash index) is used for only equality lookups and all sort attributes
  are covered by the index.

  Example that does not require an extra sort (needs hash index on `value`):

      FOR doc IN collection FILTER doc.value == 1 SORT doc.value RETURN doc

  Another example that does not require an extra sort (with hash index on `value1`, `value2`):

      FOR doc IN collection FILTER doc.value1 == 1 && doc.value2 == 2 SORT doc.value1, doc.value2 RETURN doc

* make AQL optimizer rule "use-index-for-sort" remove sort also in case the sort criteria
  excludes the left-most index attributes, but the left-most index attributes are used
  by the index for equality-only lookups.

  Example that can use the index for sorting (needs skiplist index on `value1`, `value2`):

      FOR doc IN collection FILTER doc.value1 == 1 SORT doc.value2 RETURN doc

* added selectivity estimates for primary index, edge index, and hash index

  The selectivity estimates are returned by the `GET /_api/index` REST API method
  in a sub-attribute `selectivityEstimate` for each index that supports it. This
  attribute will be omitted for indexes that do not provide selectivity estimates.
  If provided, the selectivity estimate will be a numeric value between 0 and 1.

  Selectivity estimates will also be reported in the result of `collection.getIndexes()`
  for all indexes that support this. If no selectivity estimate can be determined for
  an index, the attribute `selectivityEstimate` will be omitted here, too.

  The web interface also shows selectivity estimates for each index that supports this.

  Currently the following index types can provide selectivity estimates:
  - primary index
  - edge index
  - hash index (unique and non-unique)

  No selectivity estimates will be provided when running in cluster mode.

* fixed issue #1226: arangod log issues

* added additional logger if arangod is started in foreground mode on a tty

* added AQL optimizer rule "move-calculations-down"

* use exclusive native SRWLocks on Windows instead of native mutexes

* added AQL functions `MD5`, `SHA1`, and `RANDOM_TOKEN`.

* reduced number of string allocations when parsing certain AQL queries

  parsing numbers (integers or doubles) does not require a string allocation
  per number anymore

* RequestContext#bodyParam now accepts arbitrary joi schemas and rejects invalid (but well-formed) request bodies.

* enforce that AQL user functions are wrapped inside JavaScript function () declarations

  AQL user functions were always expected to be wrapped inside a JavaScript function, but previously
  this was not enforced when registering a user function. Enforcing the AQL user functions to be contained
  inside functions prevents functions from doing some unexpected things that may have led to undefined
  behavior.

* Windows service uninstalling: only remove service if it points to the currently running binary,
  or --force was specified.

* Windows (debug only): print stacktraces on crash and run minidump

* Windows (cygwin): if you run arangosh in a cygwin shell or via ssh we will detect this and use
  the appropriate output functions.

* Windows: improve process management

* fix IPv6 reverse ip lookups - so far we only did IPv4 addresses.

* improve join documentation, add outer join example

* run jslint for unit tests too, to prevent "memory leaks" by global js objects with native code.

* fix error logging for exceptions - we wouldn't log the exception message itself so far.

* improve error reporting in the http client (Windows & *nix)

* improve error reports in cluster

* Standard errors can now contain custom messages.


v2.4.7 (XXXX-XX-XX)
-------------------

* fixed issue #1282: Geo WITHIN_RECTANGLE for nested lat/lng


v2.4.6 (2015-03-18)
-------------------

* added option `--database.ignore-logfile-errors`

  This option controls how collection datafiles with a CRC mismatch are treated.

  If set to `false`, CRC mismatch errors in collection datafiles will lead
  to a collection not being loaded at all. If a collection needs to be loaded
  during WAL recovery, the WAL recovery will also abort (if not forced with
  `--wal.ignore-recovery-errors true`). Setting this flag to `false` protects
  users from unintentionally using a collection with corrupted datafiles, from
  which only a subset of the original data can be recovered.

  If set to `true`, CRC mismatch errors in collection datafiles will lead to
  the datafile being partially loaded. All data up to until the mismatch will
  be loaded. This will enable users to continue with a collection datafiles
  that are corrupted, but will result in only a partial load of the data.
  The WAL recovery will still abort when encountering a collection with a
  corrupted datafile, at least if `--wal.ignore-recovery-errors` is not set to
  `true`.

  The default value is *true*, so for collections with corrupted datafiles
  there might be partial data loads once the WAL recovery has finished. If
  the WAL recovery will need to load a collection with a corrupted datafile,
  it will still stop when using the default values.

* INCOMPATIBLE CHANGE:

  make the arangod server refuse to start if during startup it finds a non-readable
  `parameter.json` file for a database or a collection.

  Stopping the startup process in this case requires manual intervention (fixing
  the unreadable files), but prevents follow-up errors due to ignored databases or
  collections from happening.

* datafiles and `parameter.json` files written by arangod are now created with read and write
  privileges for the arangod process user, and with read and write privileges for the arangod
  process group.

  Previously, these files were created with user read and write permissions only.

* INCOMPATIBLE CHANGE:

  abort WAL recovery if one of the collection's datafiles cannot be opened

* INCOMPATIBLE CHANGE:

  never try to raise the privileges after dropping them, this can lead to a race condition while
  running the recovery

  If you require to run ArangoDB on a port lower than 1024, you must run ArangoDB as root.

* fixed inefficiencies in `remove` methods of general-graph module

* added option `--database.slow-query-threshold` for controlling the default AQL slow query
  threshold value on server start


v2.4.5 (2015-03-16)
-------------------

* added elapsed time to HTTP request logging output (`--log.requests-file`)

* added AQL current and slow query tracking, killing of AQL queries

  This change enables retrieving the list of currently running AQL queries inside the selected database.
  AQL queries with an execution time beyond a certain threshold can be moved to a "slow query" facility
  and retrieved from there. Queries can also be killed by specifying the query id.

  This change adds the following HTTP REST APIs:

  - `GET /_api/query/current`: for retrieving the list of currently running queries
  - `GET /_api/query/slow`: for retrieving the list of slow queries
  - `DELETE /_api/query/slow`: for clearing the list of slow queries
  - `GET /_api/query/properties`: for retrieving the properties for query tracking
  - `PUT /_api/query/properties`: for adjusting the properties for query tracking
  - `DELETE /_api/query/<id>`: for killing an AQL query

  The following JavaScript APIs have been added:

  - require("org/arangodb/aql/queries").current();
  - require("org/arangodb/aql/queries").slow();
  - require("org/arangodb/aql/queries").clearSlow();
  - require("org/arangodb/aql/queries").properties();
  - require("org/arangodb/aql/queries").kill();

* fixed issue #1265: arangod crashed with SIGSEGV

* fixed issue #1241: Wildcards in examples

* fixed comment parsing in Foxx controllers


v2.4.4 (2015-02-24)
-------------------

* fixed the generation template for foxx apps. It now does not create deprecated functions anymore

* add custom visitor functionality for `GRAPH_NEIGHBORS` function, too

* increased default value of traversal option *maxIterations* to 100 times of its previous
  default value


v2.4.3 (2015-02-06)
-------------------

* fix multi-threading with openssl when running under Windows

* fix timeout on socket operations when running under Windows

* Fixed an error in Foxx routing which caused some apps that worked in 2.4.1 to fail with status 500: `undefined is not a function` errors in 2.4.2
  This error was occurring due to seldom internal rerouting introduced by the malformed application handler.


v2.4.2 (2015-01-30)
-------------------

* added custom visitor functionality for AQL traversals

  This allows more complex result processing in traversals triggered by AQL. A few examples
  are shown in [this article](http://jsteemann.github.io/blog/2015/01/28/using-custom-visitors-in-aql-graph-traversals/).

* improved number of results estimated for nodes of type EnumerateListNode and SubqueryNode
  in AQL explain output

* added AQL explain helper to explain arbitrary AQL queries

  The helper function prints the query execution plan and the indexes to be used in the
  query. It can be invoked from the ArangoShell or the web interface as follows:

      require("org/arangodb/aql/explainer").explain(query);

* enable use of indexes for certain AQL conditions with non-equality predicates, in
  case the condition(s) also refer to indexed attributes

  The following queries will now be able to use indexes:

      FILTER a.indexed == ... && a.indexed != ...
      FILTER a.indexed == ... && a.nonIndexed != ...
      FILTER a.indexed == ... && ! (a.indexed == ...)
      FILTER a.indexed == ... && ! (a.nonIndexed == ...)
      FILTER a.indexed == ... && ! (a.indexed != ...)
      FILTER a.indexed == ... && ! (a.nonIndexed != ...)
      FILTER (a.indexed == ... && a.nonIndexed == ...) || (a.indexed == ... && a.nonIndexed == ...)
      FILTER (a.indexed == ... && a.nonIndexed != ...) || (a.indexed == ... && a.nonIndexed != ...)

* Fixed spuriously occurring "collection not found" errors when running queries on local
  collections on a cluster DB server

* Fixed upload of Foxx applications to the server for apps exceeding approx. 1 MB zipped.

* Malformed Foxx applications will now return a more useful error when any route is requested.

  In Production a Foxx app mounted on /app will display an html page on /app/* stating a 503 Service temporarily not available.
  It will not state any information about your Application.
  Before it was a 404 Not Found without any information and not distinguishable from a correct not found on your route.

  In Development Mode the html page also contains information about the error occurred.

* Unhandled errors thrown in Foxx routes are now handled by the Foxx framework itself.

  In Production the route will return a status 500 with a body {error: "Error statement"}.
  In Development the route will return a status 500 with a body {error: "Error statement", stack: "..."}

  Before, it was status 500 with a plain text stack including ArangoDB internal routing information.

* The Applications tab in web interface will now request development apps more often.
  So if you have a fixed a syntax error in your app it should always be visible after reload.


v2.4.1 (2015-01-19)
-------------------

* improved WAL recovery output

* fixed certain OR optimizations in AQL optimizer

* better diagnostics for arangoimp

* fixed invalid result of HTTP REST API method `/_admin/foxx/rescan`

* fixed possible segmentation fault when passing a Buffer object into a V8 function
  as a parameter

* updated AQB module to 1.8.0.


v2.4.0 (2015-01-13)
-------------------

* updated AQB module to 1.7.0.

* fixed V8 integration-related crashes

* make `fs.move(src, dest)` also fail when both `src` and `dest` are
  existing directories. This ensures the same behavior of the move operation
  on different platforms.

* fixed AQL insert operation for multi-shard collections in cluster

* added optional return value for AQL data-modification queries.
  This allows returning the documents inserted, removed or updated with the query, e.g.

      FOR doc IN docs REMOVE doc._key IN docs LET removed = OLD RETURN removed
      FOR doc IN docs INSERT { } IN docs LET inserted = NEW RETURN inserted
      FOR doc IN docs UPDATE doc._key WITH { } IN docs LET previous = OLD RETURN previous
      FOR doc IN docs UPDATE doc._key WITH { } IN docs LET updated = NEW RETURN updated

  The variables `OLD` and `NEW` are automatically available when a `REMOVE`, `INSERT`,
  `UPDATE` or `REPLACE` statement is immediately followed by a `LET` statement.
  Note that the `LET` and `RETURN` statements in data-modification queries are not as
  flexible as the general versions of `LET` and `RETURN`. When returning documents from
  data-modification operations, only a single variable can be assigned using `LET`, and
  the assignment can only be either `OLD` or `NEW`, but not an arbitrary expression. The
  `RETURN` statement also allows using the just-created variable only, and no arbitrary
  expressions.


v2.4.0-beta1 (2014-12-26)
--------------------------

* fixed superstates in FoxxGenerator

* fixed issue #1065: Aardvark: added creation of documents and edges with _key property

* fixed issue #1198: Aardvark: current AQL editor query is now cached

* Upgraded V8 version from 3.16.14 to 3.29.59

  The built-in version of V8 has been upgraded from 3.16.14 to 3.29.59.
  This activates several ES6 (also dubbed *Harmony* or *ES.next*) features in
  ArangoDB, both in the ArangoShell and the ArangoDB server. They can be
  used for scripting and in server-side actions such as Foxx routes, traversals
  etc.

  The following ES6 features are available in ArangoDB 2.4 by default:

  * iterators
  * the `of` operator
  * symbols
  * predefined collections types (Map, Set etc.)
  * typed arrays

  Many other ES6 features are disabled by default, but can be made available by
  starting arangod or arangosh with the appropriate options:

  * arrow functions
  * proxies
  * generators
  * String, Array, and Number enhancements
  * constants
  * enhanced object and numeric literals

  To activate all these ES6 features in arangod or arangosh, start it with
  the following options:

      arangosh --javascript.v8-options="--harmony --harmony_generators"

  More details on the available ES6 features can be found in
  [this blog](https://jsteemann.github.io/blog/2014/12/19/using-es6-features-in-arangodb/).

* Added Foxx generator for building Hypermedia APIs

  A more detailed description is [here](https://www.arangodb.com/2014/12/08/building-hypermedia-apis-foxxgenerator)

* New `Applications` tab in web interface:

  The `applications` tab got a complete redesign.
  It will now only show applications that are currently running on ArangoDB.
  For a selected application, a new detailed view has been created.
  This view provides a better overview of the app:
  * author
  * license
  * version
  * contributors
  * download links
  * API documentation

  To install a new application, a new dialog is now available.
  It provides the features already available in the console application `foxx-manager` plus some more:
  * install an application from Github
  * install an application from a zip file
  * install an application from ArangoDB's application store
  * create a new application from scratch: this feature uses a generator to
    create a Foxx application with pre-defined CRUD methods for a given list
    of collections. The generated Foxx app can either be downloaded as a zip file or
    be installed on the server. Starting with a new Foxx app has never been easier.

* fixed issue #1102: Aardvark: Layout bug in documents overview

  The documents overview was entirely destroyed in some situations on Firefox.
  We replaced the plugin we used there.

* fixed issue #1168: Aardvark: pagination buttons jumping

* fixed issue #1161: Aardvark: Click on Import JSON imports previously uploaded file

* removed configure options `--enable-all-in-one-v8`, `--enable-all-in-one-icu`,
  and `--enable-all-in-one-libev`.

* global internal rename to fix naming incompatibilities with JSON:

  Internal functions with names containing `array` have been renamed to `object`,
  internal functions with names containing `list` have been renamed to `array`.
  The renaming was mainly done in the C++ parts. The documentation has also been
  adjusted so that the correct JSON type names are used in most places.

  The change also led to the addition of a few function aliases in AQL:

  * `TO_LIST` now is an alias of the new `TO_ARRAY`
  * `IS_LIST` now is an alias of the new `IS_ARRAY`
  * `IS_DOCUMENT` now is an alias of the new `IS_OBJECT`

  The changed also renamed the option `mergeArrays` to `mergeObjects` for AQL
  data-modification query options and HTTP document modification API

* AQL: added optimizer rule "remove-filter-covered-by-index"

  This rule removes FilterNodes and CalculationNodes from an execution plan if the
  filter is already covered by a previous IndexRangeNode. Removing the CalculationNode
  and the FilterNode will speed up query execution because the query requires less
  computation.

* AQL: added optimizer rule "remove-sort-rand"

  This rule removes a `SORT RAND()` expression from a query and moves the random
  iteration into the appropriate `EnumerateCollectionNode`. This is more efficient
  than individually enumerating and then sorting randomly.

* AQL: range optimizations for IN and OR

  This change enables usage of indexes for several additional cases. Filters containing
  the `IN` operator can now make use of indexes, and multiple OR- or AND-combined filter
  conditions can now also use indexes if the filters are accessing the same indexed
  attribute.

  Here are a few examples of queries that can now use indexes but couldn't before:

    FOR doc IN collection
      FILTER doc.indexedAttribute == 1 || doc.indexedAttribute > 99
      RETURN doc

    FOR doc IN collection
      FILTER doc.indexedAttribute IN [ 3, 42 ] || doc.indexedAttribute > 99
      RETURN doc

    FOR doc IN collection
      FILTER (doc.indexedAttribute > 2 && doc.indexedAttribute < 10) ||
             (doc.indexedAttribute > 23 && doc.indexedAttribute < 42)
      RETURN doc

* fixed issue #500: AQL parentheses issue

  This change allows passing subqueries as AQL function parameters without using
  duplicate brackets (e.g. `FUNC(query)` instead of `FUNC((query))`

* added optional `COUNT` clause to AQL `COLLECT`

  This allows more efficient group count calculation queries, e.g.

      FOR doc IN collection
        COLLECT age = doc.age WITH COUNT INTO length
        RETURN { age: age, count: length }

  A count-only query is also possible:

      FOR doc IN collection
        COLLECT WITH COUNT INTO length
        RETURN length

* fixed missing makeDirectory when fetching a Foxx application from a zip file

* fixed issue #1134: Change the default endpoint to localhost

  This change will modify the IP address ArangoDB listens on to 127.0.0.1 by default.
  This will make new ArangoDB installations unaccessible from clients other than
  localhost unless changed. This is a security feature.

  To make ArangoDB accessible from any client, change the server's configuration
  (`--server.endpoint`) to either `tcp://0.0.0.0:8529` or the server's publicly
  visible IP address.

* deprecated `Repository#modelPrototype`. Use `Repository#model` instead.

* IMPORTANT CHANGE: by default, system collections are included in replication and all
  replication API return values. This will lead to user accounts and credentials
  data being replicated from master to slave servers. This may overwrite
  slave-specific database users.

  If this is undesired, the `_users` collection can be excluded from replication
  easily by setting the `includeSystem` attribute to `false` in the following commands:

  * replication.sync({ includeSystem: false });
  * replication.applier.properties({ includeSystem: false });

  This will exclude all system collections (including `_aqlfunctions`, `_graphs` etc.)
  from the initial synchronization and the continuous replication.

  If this is also undesired, it is also possible to specify a list of collections to
  exclude from the initial synchronization and the continuous replication using the
  `restrictCollections` attribute, e.g.:

      replication.applier.properties({
        includeSystem: true,
        restrictType: "exclude",
        restrictCollections: [ "_users", "_graphs", "foo" ]
      });

  The HTTP API methods for fetching the replication inventory and for dumping collections
  also support the `includeSystem` control flag via a URL parameter.

* removed DEPRECATED replication methods:
  * `replication.logger.start()`
  * `replication.logger.stop()`
  * `replication.logger.properties()`
  * HTTP PUT `/_api/replication/logger-start`
  * HTTP PUT `/_api/replication/logger-stop`
  * HTTP GET `/_api/replication/logger-config`
  * HTTP PUT `/_api/replication/logger-config`

* fixed issue #1174, which was due to locking problems in distributed
  AQL execution

* improved cluster locking for AQL avoiding deadlocks

* use DistributeNode for modifying queries with REPLACE and UPDATE, if
  possible


v2.3.6 (2015-XX-XX)
-------------------

* fixed AQL subquery optimization that produced wrong result when multiple subqueries
  directly followed each other and and a directly following `LET` statement did refer
  to any but the first subquery.


v2.3.5 (2015-01-16)
-------------------

* fixed intermittent 404 errors in Foxx apps after mounting or unmounting apps

* fixed issue #1200: Expansion operator results in "Cannot call method 'forEach' of null"

* fixed issue #1199: Cannot unlink root node of plan


v2.3.4 (2014-12-23)
-------------------

* fixed cerberus path for MyArangoDB


v2.3.3 (2014-12-17)
-------------------

* fixed error handling in instantiation of distributed AQL queries, this
  also fixes a bug in cluster startup with many servers

* issue #1185: parse non-fractional JSON numbers with exponent (e.g. `4e-261`)

* issue #1159: allow --server.request-timeout and --server.connect-timeout of 0


v2.3.2 (2014-12-09)
-------------------

* fixed issue #1177: Fix bug in the user app's storage

* fixed issue #1173: AQL Editor "Save current query" resets user password

* fixed missing makeDirectory when fetching a Foxx application from a zip file

* put in warning about default changed: fixed issue #1134: Change the default endpoint to localhost

* fixed issue #1163: invalid fullCount value returned from AQL

* fixed range operator precedence

* limit default maximum number of plans created by AQL optimizer to 256 (from 1024)

* make AQL optimizer not generate an extra plan if an index can be used, but modify
  existing plans in place

* fixed AQL cursor ttl (time-to-live) issue

  Any user-specified cursor ttl value was not honored since 2.3.0.

* fixed segfault in AQL query hash index setup with unknown shapes

* fixed memleaks

* added AQL optimizer rule for removing `INTO` from a `COLLECT` statement if not needed

* fixed issue #1131

  This change provides the `KEEP` clause for `COLLECT ... INTO`. The `KEEP` clause
  allows controlling which variables will be kept in the variable created by `INTO`.

* fixed issue #1147, must protect dispatcher ID for etcd

v2.3.1 (2014-11-28)
-------------------

* recreate password if missing during upgrade

* fixed issue #1126

* fixed non-working subquery index optimizations

* do not restrict summary of Foxx applications to 60 characters

* fixed display of "required" path parameters in Foxx application documentation

* added more optimizations of constants values in AQL FILTER conditions

* fixed invalid or-to-in optimization for FILTERs containing comparisons
  with boolean values

* fixed replication of `_graphs` collection

* added AQL list functions `PUSH`, `POP`, `UNSHIFT`, `SHIFT`, `REMOVE_VALUES`,
  `REMOVE_VALUE`, `REMOVE_NTH` and `APPEND`

* added AQL functions `CALL` and `APPLY` to dynamically call other functions

* fixed AQL optimizer cost estimation for LIMIT node

* prevent Foxx queues from permanently writing to the journal even when
  server is idle

* fixed AQL COLLECT statement with INTO clause, which copied more variables
  than v2.2 and thus lead to too much memory consumption.
  This deals with #1107.

* fixed AQL COLLECT statement, this concerned every COLLECT statement,
  only the first group had access to the values of the variables before
  the COLLECT statement. This deals with #1127.

* fixed some AQL internals, where sometimes too many items were
  fetched from upstream in the presence of a LIMIT clause. This should
  generally improve performance.


v2.3.0 (2014-11-18)
-------------------

* fixed syslog flags. `--log.syslog` is deprecated and setting it has no effect,
  `--log.facility` now works as described. Application name has been changed from
  `triagens` to `arangod`. It can be changed using `--log.application`. The syslog
  will only contain the actual log message. The datetime prefix is omitted.

* fixed deflate in SimpleHttpClient

* fixed issue #1104: edgeExamples broken or changed

* fixed issue #1103: Error while importing user queries

* fixed issue #1100: AQL: HAS() fails on doc[attribute_name]

* fixed issue #1098: runtime error when creating graph vertex

* hide system applications in **Applications** tab by default

  Display of system applications can be toggled by using the *system applications*
  toggle in the UI.

* added HTTP REST API for managing tasks (`/_api/tasks`)

* allow passing character lists as optional parameter to AQL functions `TRIM`,
  `LTRIM` and `RTRIM`

  These functions now support trimming using custom character lists. If no character
  lists are specified, all whitespace characters will be removed as previously:

      TRIM("  foobar\t \r\n ")         // "foobar"
      TRIM(";foo;bar;baz, ", "; ")     // "foo;bar;baz"

* added AQL string functions `LTRIM`, `RTRIM`, `FIND_FIRST`, `FIND_LAST`, `SPLIT`,
  `SUBSTITUTE`

* added AQL functions `ZIP`, `VALUES` and `PERCENTILE`

* made AQL functions `CONCAT` and `CONCAT_SEPARATOR` work with list arguments

* dynamically create extra dispatcher threads if required

* fixed issue #1097: schemas in the API docs no longer show required properties as optional


v2.3.0-beta2 (2014-11-08)
-------------------------

* front-end: new icons for uploading and downloading JSON documents into a collection

* front-end: fixed documents pagination css display error

* front-end: fixed flickering of the progress view

* front-end: fixed missing event for documents filter function

* front-end: jsoneditor: added CMD+Return (Mac) CTRL+Return (Linux/Win) shortkey for
  saving a document

* front-end: added information tooltip for uploading json documents.

* front-end: added database management view to the collapsed navigation menu

* front-end: added collection truncation feature

* fixed issue #1086: arangoimp: Odd errors if arguments are not given properly

* performance improvements for AQL queries that use JavaScript-based expressions
  internally

* added AQL geo functions `WITHIN_RECTANGLE` and `IS_IN_POLYGON`

* fixed non-working query results download in AQL editor of web interface

* removed debug print message in AQL editor query export routine

* fixed issue #1075: Aardvark: user name required even if auth is off #1075

  The fix for this prefills the username input field with the current user's
  account name if any and `root` (the default username) otherwise. Additionally,
  the tooltip text has been slightly adjusted.

* fixed issue #1069: Add 'raw' link to swagger ui so that the raw swagger
  json can easily be retrieved

  This adds a link to the Swagger API docs to an application's detail view in
  the **Applications** tab of the web interface. The link produces the Swagger
  JSON directly. If authentication is turned on, the link requires authentication,
  too.

* documentation updates


v2.3.0-beta1 (2014-11-01)
-------------------------

* added dedicated `NOT IN` operator for AQL

  Previously, a `NOT IN` was only achievable by writing a negated `IN` condition:

      FOR i IN ... FILTER ! (i IN [ 23, 42 ]) ...

  This can now alternatively be expressed more intuitively as follows:

      FOR i IN ... FILTER i NOT IN [ 23, 42 ] ...

* added alternative logical operator syntax for AQL

  Previously, the logical operators in AQL could only be written as:
  - `&&`: logical and
  - `||`: logical or
  - `!`: negation

  ArangoDB 2.3 introduces the alternative variants for these operators:
  - `AND`: logical and
  - `OR`: logical or
  - `NOT`: negation

  The new syntax is just an alternative to the old syntax, allowing easier
  migration from SQL. The old syntax is still fully supported and will be.

* improved output of `ArangoStatement.parse()` and POST `/_api/query`

  If an AQL query can be parsed without problems, The return value of
  `ArangoStatement.parse()` now contains an attribute `ast` with the abstract
  syntax tree of the query (before optimizations). Though this is an internal
  representation of the query and is subject to change, it can be used to inspect
  how ArangoDB interprets a given query.

* improved `ArangoStatement.explain()` and POST `/_api/explain`

  The commands for explaining AQL queries have been improved.

* added command-line option `--javascript.v8-contexts` to control the number of
  V8 contexts created in arangod.

  Previously, the number of V8 contexts was equal to the number of server threads
  (as specified by option `--server.threads`).

  However, it may be sensible to create different amounts of threads and V8
  contexts. If the option is not specified, the number of V8 contexts created
  will be equal to the number of server threads. Thus no change in configuration
  is required to keep the old behavior.

  If you are using the default config files or merge them with your local config
  files, please review if the default number of server threads is okay in your
  environment. Additionally you should verify that the number of V8 contexts
  created (as specified in option `--javascript.v8-contexts`) is okay.

* the number of server.threads specified is now the minimum of threads
  started. There are situation in which threads are waiting for results of
  distributed database servers. In this case the number of threads is
  dynamically increased.

* removed index type "bitarray"

  Bitarray indexes were only half-way documented and integrated in previous versions
  of ArangoDB so their benefit was limited. The support for bitarray indexes has
  thus been removed in ArangoDB 2.3. It is not possible to create indexes of type
  "bitarray" with ArangoDB 2.3.

  When a collection is opened that contains a bitarray index definition created
  with a previous version of ArangoDB, ArangoDB will ignore it and log the following
  warning:

      index type 'bitarray' is not supported in this version of ArangoDB and is ignored

  Future versions of ArangoDB may automatically remove such index definitions so the
  warnings will eventually disappear.

* removed internal "_admin/modules/flush" in order to fix requireApp

* added basic support for handling binary data in Foxx

  Requests with binary payload can be processed in Foxx applications by
  using the new method `res.rawBodyBuffer()`. This will return the unparsed request
  body as a Buffer object.

  There is now also the method `req.requestParts()` available in Foxx to retrieve
  the individual components of a multipart HTTP request.

  Buffer objects can now be used when setting the response body of any Foxx action.
  Additionally, `res.send()` has been added as a convenience method for returning
  strings, JSON objects or buffers from a Foxx action:

      res.send("<p>some HTML</p>");
      res.send({ success: true });
      res.send(new Buffer("some binary data"));

  The convenience method `res.sendFile()` can now be used to easily return the
  contents of a file from a Foxx action:

      res.sendFile(applicationContext.foxxFilename("image.png"));

  `fs.write` now accepts not only strings but also Buffer objects as second parameter:

      fs.write(filename, "some data");
      fs.write(filename, new Buffer("some binary data"));

  `fs.readBuffer` can be used to return the contents of a file in a Buffer object.

* improved performance of insertion into non-unique hash indexes significantly in case
  many duplicate keys are used in the index

* issue #1042: set time zone in log output

  the command-line option `--log.use-local-time` was added to print dates and times in
  the server-local timezone instead of UTC

* command-line options that require a boolean value now validate the
  value given on the command-line

  This prevents issues if no value is specified for an option that
  requires a boolean value. For example, the following command-line would
  have caused trouble in 2.2, because `--server.endpoint` would have been
  used as the value for the `--server.disable-authentication` options
  (which requires a boolean value):

      arangod --server.disable-authentication --server.endpoint tcp://127.0.0.1:8529 data

  In 2.3, running this command will fail with an error and requires to
  be modified to:

      arangod --server.disable-authentication true --server.endpoint tcp://127.0.0.1:8529 data

* improved performance of CSV import in arangoimp

* fixed issue #1027: Stack traces are off-by-one

* fixed issue #1026: Modules loaded in different files within the same app
  should refer to the same module

* fixed issue #1025: Traversal not as expected in undirected graph

* added a _relation function in the general-graph module.

  This deprecated _directedRelation and _undirectedRelation.
  ArangoDB does not offer any constraints for undirected edges
  which caused some confusion of users how undirected relations
  have to be handled. Relation now only supports directed relations
  and the user can actively simulate undirected relations.

* changed return value of Foxx.applicationContext#collectionName:

  Previously, the function could return invalid collection names because
  invalid characters were not replaced in the application name prefix, only
  in the collection name passed.

  Now, the function replaces invalid characters also in the application name
  prefix, which might to slightly different results for application names that
  contained any characters outside the ranges [a-z], [A-Z] and [0-9].

* prevent XSS in AQL editor and logs view

* integrated tutorial into ArangoShell and web interface

* added option `--backslash-escape` for arangoimp when running CSV file imports

* front-end: added download feature for (filtered) documents

* front-end: added download feature for the results of a user query

* front-end: added function to move documents to another collection

* front-end: added sort-by attribute to the documents filter

* front-end: added sorting feature to database, graph management and user management view.

* issue #989: front-end: Databases view not refreshing after deleting a database

* issue #991: front-end: Database search broken

* front-end: added infobox which shows more information about a document (_id, _rev, _key) or
  an edge (_id, _rev, _key, _from, _to). The from and to attributes are clickable and redirect
  to their document location.

* front-end: added edit-mode for deleting multiple documents at the same time.

* front-end: added delete button to the detailed document/edge view.

* front-end: added visual feedback for saving documents/edges inside the editor (error/success).

* front-end: added auto-focusing for the first input field in a modal.

* front-end: added validation for user input in a modal.

* front-end: user defined queries are now stored inside the database and are bound to the current
  user, instead of using the local storage functionality of the browsers. The outcome of this is
  that user defined queries are now independently usable from any device. Also queries can now be
  edited through the standard document editor of the front-end through the _users collection.

* front-end: added import and export functionality for user defined queries.

* front-end: added new keywords and functions to the aql-editor theme

* front-end: applied tile-style to the graph view

* front-end: now using the new graph api including multi-collection support

* front-end: foxx apps are now deletable

* front-end: foxx apps are now installable and updateable through github, if github is their
  origin.

* front-end: added foxx app version control. Multiple versions of a single foxx app are now
  installable and easy to manage and are also arranged in groups.

* front-end: the user-set filter of a collection is now stored until the user navigates to
  another collection.

* front-end: fetching and filtering of documents, statistics, and query operations are now
  handled with asynchronous ajax calls.

* front-end: added progress indicator if the front-end is waiting for a server operation.

* front-end: fixed wrong count of documents in the documents view of a collection.

* front-end: fixed unexpected styling of the manage db view and navigation.

* front-end: fixed wrong handling of select fields in a modal view.

* front-end: fixed wrong positioning of some tooltips.

* automatically call `toJSON` function of JavaScript objects (if present)
  when serializing them into database documents. This change allows
  storing JavaScript date objects in the database in a sensible manner.


v2.2.7 (2014-11-19)
-------------------

* fixed issue #998: Incorrect application URL for non-system Foxx apps

* fixed issue #1079: AQL editor: keyword WITH in UPDATE query is not highlighted

* fix memory leak in cluster nodes

* fixed registration of AQL user-defined functions in Web UI (JS shell)

* fixed error display in Web UI for certain errors
  (now error message is printed instead of 'undefined')

* fixed issue #1059: bug in js module console

* fixed issue #1056: "fs": zip functions fail with passwords

* fixed issue #1063: Docs: measuring unit of --wal.logfile-size?

* fixed issue #1062: Docs: typo in 14.2 Example data


v2.2.6 (2014-10-20)
-------------------

* fixed issue #972: Compilation Issue

* fixed issue #743: temporary directories are now unique and one can read
  off the tool that created them, if empty, they are removed atexit

* Highly improved performance of all AQL GRAPH_* functions.

* Orphan collections in general graphs can now be found via GRAPH_VERTICES
  if either "any" or no direction is defined

* Fixed documentation for AQL function GRAPH_NEIGHBORS.
  The option "vertexCollectionRestriction" is meant to filter the target
  vertices only, and should not filter the path.

* Fixed a bug in GRAPH_NEIGHBORS which enforced only empty results
  under certain conditions


v2.2.5 (2014-10-09)
-------------------

* fixed issue #961: allow non-JSON values in undocument request bodies

* fixed issue 1028: libicu is now statically linked

* fixed cached lookups of collections on the server, which may have caused spurious
  problems after collection rename operations


v2.2.4 (2014-10-01)
-------------------

* fixed accessing `_from` and `_to` attributes in `collection.byExample` and
  `collection.firstExample`

  These internal attributes were not handled properly in the mentioned functions, so
  searching for them did not always produce documents

* fixed issue #1030: arangoimp 2.2.3 crashing, not logging on large Windows CSV file

* fixed issue #1025: Traversal not as expected in undirected graph

* fixed issue #1020

  This requires re-introducing the startup option `--database.force-sync-properties`.

  This option can again be used to force fsyncs of collection, index and database properties
  stored as JSON strings on disk in files named `parameter.json`. Syncing these files after
  a write may be necessary if the underlying storage does not sync file contents by itself
  in a "sensible" amount of time after a file has been written and closed.

  The default value is `true` so collection, index and database properties will always be
  synced to disk immediately. This affects creating, renaming and dropping collections as
  well as creating and dropping databases and indexes. Each of these operations will perform
  an additional fsync on the `parameter.json` file if the option is set to `true`.

  It might be sensible to set this option to `false` for workloads that create and drop a
  lot of collections (e.g. test runs).

  Document operations such as creating, updating and dropping documents are not affected
  by this option.

* fixed issue #1016: AQL editor bug

* fixed issue #1014: WITHIN function returns wrong distance

* fixed AQL shortest path calculation in function `GRAPH_SHORTEST_PATH` to return
  complete vertex objects instead of just vertex ids

* allow changing of attributes of documents stored in server-side JavaScript variables

  Previously, the following did not work:

      var doc = db.collection.document(key);
      doc._key = "abc"; // overwriting internal attributes not supported
      doc.value = 123;  // overwriting existing attributes not supported

  Now, modifying documents stored in server-side variables (e.g. `doc` in the above case)
  is supported. Modifying the variables will not update the documents in the database,
  but will modify the JavaScript object (which can be written back to the database using
  `db.collection.update` or `db.collection.replace`)

* fixed issue #997: arangoimp apparently doesn't support files >2gig on Windows

  large file support (requires using `_stat64` instead of `stat`) is now supported on
  Windows


v2.2.3 (2014-09-02)
-------------------

* added `around` for Foxx controller

* added `type` option for HTTP API `GET /_api/document?collection=...`

  This allows controlling the type of results to be returned. By default, paths to
  documents will be returned, e.g.

      [
        `/_api/document/test/mykey1`,
        `/_api/document/test/mykey2`,
        ...
      ]

  To return a list of document ids instead of paths, the `type` URL parameter can be
  set to `id`:

      [
        `test/mykey1`,
        `test/mykey2`,
        ...
      ]

  To return a list of document keys only, the `type` URL parameter can be set to `key`:

      [
        `mykey1`,
        `mykey2`,
        ...
      ]


* properly capitalize HTTP response header field names in case the `x-arango-async`
  HTTP header was used in a request.

* fixed several documentation issues

* speedup for several general-graph functions, AQL functions starting with `GRAPH_`
  and traversals


v2.2.2 (2014-08-08)
-------------------

* allow storing non-reserved attribute names starting with an underscore

  Previous versions of ArangoDB parsed away all attribute names that started with an
  underscore (e.g. `_test', '_foo', `_bar`) on all levels of a document (root level
  and sub-attribute levels). While this behavior was documented, it was unintuitive and
  prevented storing documents inside other documents, e.g.:

      {
        "_key" : "foo",
        "_type" : "mydoc",
        "references" : [
          {
            "_key" : "something",
            "_rev" : "...",
            "value" : 1
          },
          {
            "_key" : "something else",
            "_rev" : "...",
            "value" : 2
          }
        ]
      }

  In the above example, previous versions of ArangoDB removed all attributes and
  sub-attributes that started with underscores, meaning the embedded documents would lose
  some of their attributes. 2.2.2 should preserve such attributes, and will also allow
  storing user-defined attribute names on the top-level even if they start with underscores
  (such as `_type` in the above example).

* fix conversion of JavaScript String, Number and Boolean objects to JSON.

  Objects created in JavaScript using `new Number(...)`, `new String(...)`, or
  `new Boolean(...)` were not converted to JSON correctly.

* fixed a race condition on task registration (i.e. `require("org/arangodb/tasks").register()`)

  this race condition led to undefined behavior when a just-created task with no offset and
  no period was instantly executed and deleted by the task scheduler, before the `register`
  function returned to the caller.

* changed run-tests.sh to execute all suitable tests.

* switch to new version of gyp

* fixed upgrade button


v2.2.1 (2014-07-24)
-------------------

* fixed hanging write-ahead log recovery for certain cases that involved dropping
  databases

* fixed issue with --check-version: when creating a new database the check failed

* issue #947 Foxx applicationContext missing some properties

* fixed issue with --check-version: when creating a new database the check failed

* added startup option `--wal.suppress-shape-information`

  Setting this option to `true` will reduce memory and disk space usage and require
  less CPU time when modifying documents or edges. It should therefore be turned on
  for standalone ArangoDB servers. However, for servers that are used as replication
  masters, setting this option to `true` will effectively disable the usage of the
  write-ahead log for replication, so it should be set to `false` for any replication
  master servers.

  The default value for this option is `false`.

* added optional `ttl` attribute to specify result cursor expiration for HTTP API method
  `POST /_api/cursor`

  The `ttl` attribute can be used to prevent cursor results from timing out too early.

* issue #947: Foxx applicationContext missing some properties

* (reported by Christian Neubauer):

  The problem was that in Google's V8, signed and unsigned chars are not always declared cleanly.
  so we need to force v8 to compile with forced signed chars which is done by the Flag:
    -fsigned-char
  at least it is enough to follow the instructions of compiling arango on rasperry
  and add "CFLAGS='-fsigned-char'" to the make command of V8 and remove the armv7=0

* Fixed a bug with the replication client. In the case of single document
  transactions the collection was not write locked.


v2.2.0 (2014-07-10)
-------------------

* The replication methods `logger.start`, `logger.stop` and `logger.properties` are
  no-ops in ArangoDB 2.2 as there is no separate replication logger anymore. Data changes
  are logged into the write-ahead log in ArangoDB 2.2, and not separately by the
  replication logger. The replication logger object is still there in ArangoDB 2.2 to
  ensure backwards-compatibility, however, logging cannot be started, stopped or
  configured anymore. Using any of these methods will do nothing.

  This also affects the following HTTP API methods:
  - `PUT /_api/replication/logger-start`
  - `PUT /_api/replication/logger-stop`
  - `GET /_api/replication/logger-config`
  - `PUT /_api/replication/logger-config`

  Using any of these methods is discouraged from now on as they will be removed in
  future versions of ArangoDB.

* INCOMPATIBLE CHANGE: replication of transactions has changed. Previously, transactions
  were logged on a master in one big block and shipped to a slave in one block, too.
  Now transactions will be logged and replicated as separate entries, allowing transactions
  to be bigger and also ensure replication progress.

  This change also affects the behavior of the `stop` method of the replication applier.
  If the replication applier is now stopped manually using the `stop` method and later
  restarted using the `start` method, any transactions that were unfinished at the
  point of stopping will be aborted on a slave, even if they later commit on the master.

  In ArangoDB 2.2, stopping the replication applier manually should be avoided unless the
  goal is to stop replication permanently or to do a full resync with the master anyway.
  If the replication applier still must be stopped, it should be made sure that the
  slave has fetched and applied all pending operations from a master, and that no
  extra transactions are started on the master before the `stop` command on the slave
  is executed.

  Replication of transactions in ArangoDB 2.2 might also lock the involved collections on
  the slave while a transaction is either committed or aborted on the master and the
  change has been replicated to the slave. This change in behavior may be important for
  slave servers that are used for read-scaling. In order to avoid long lasting collection
  locks on the slave, transactions should be kept small.

  The `_replication` system collection is not used anymore in ArangoDB 2.2 and its usage is
  discouraged.

* INCOMPATIBLE CHANGE: the figures reported by the `collection.figures` method
  now only reflect documents and data contained in the journals and datafiles of
  collections. Documents or deletions contained only in the write-ahead log will
  not influence collection figures until the write-ahead log garbage collection
  kicks in. The figures for a collection might therefore underreport the total
  resource usage of a collection.

  Additionally, the attributes `lastTick` and `uncollectedLogfileEntries` have been
  added to the result of the `figures` operation and the HTTP API method
  `PUT /_api/collection/figures`

* added `insert` method as an alias for `save`. Documents can now be inserted into
  a collection using either method:

      db.test.save({ foo: "bar" });
      db.test.insert({ foo: "bar" });

* added support for data-modification AQL queries

* added AQL keywords `INSERT`, `UPDATE`, `REPLACE` and `REMOVE` (and `WITH`) to
  support data-modification AQL queries.

  Unquoted usage of these keywords for attribute names in AQL queries will likely
  fail in ArangoDB 2.2. If any such attribute name needs to be used in a query, it
  should be enclosed in backticks to indicate the usage of a literal attribute
  name.

  For example, the following query will fail in ArangoDB 2.2 with a parse error:

      FOR i IN foo RETURN i.remove

  and needs to be rewritten like this:

      FOR i IN foo RETURN i.`remove`

* disallow storing of JavaScript objects that contain JavaScript native objects
  of type `Date`, `Function`, `RegExp` or `External`, e.g.

      db.test.save({ foo: /bar/ });
      db.test.save({ foo: new Date() });

  will now print

      Error: <data> cannot be converted into JSON shape: could not shape document

  Previously, objects of these types were silently converted into an empty object
  (i.e. `{ }`).

  To store such objects in a collection, explicitly convert them into strings
  like this:

      db.test.save({ foo: String(/bar/) });
      db.test.save({ foo: String(new Date()) });

* The replication methods `logger.start`, `logger.stop` and `logger.properties` are
  no-ops in ArangoDB 2.2 as there is no separate replication logger anymore. Data changes
  are logged into the write-ahead log in ArangoDB 2.2, and not separately by the
  replication logger. The replication logger object is still there in ArangoDB 2.2 to
  ensure backwards-compatibility, however, logging cannot be started, stopped or
  configured anymore. Using any of these methods will do nothing.

  This also affects the following HTTP API methods:
  - `PUT /_api/replication/logger-start`
  - `PUT /_api/replication/logger-stop`
  - `GET /_api/replication/logger-config`
  - `PUT /_api/replication/logger-config`

  Using any of these methods is discouraged from now on as they will be removed in
  future versions of ArangoDB.

* INCOMPATIBLE CHANGE: replication of transactions has changed. Previously, transactions
  were logged on a master in one big block and shipped to a slave in one block, too.
  Now transactions will be logged and replicated as separate entries, allowing transactions
  to be bigger and also ensure replication progress.

  This change also affects the behavior of the `stop` method of the replication applier.
  If the replication applier is now stopped manually using the `stop` method and later
  restarted using the `start` method, any transactions that were unfinished at the
  point of stopping will be aborted on a slave, even if they later commit on the master.

  In ArangoDB 2.2, stopping the replication applier manually should be avoided unless the
  goal is to stop replication permanently or to do a full resync with the master anyway.
  If the replication applier still must be stopped, it should be made sure that the
  slave has fetched and applied all pending operations from a master, and that no
  extra transactions are started on the master before the `stop` command on the slave
  is executed.

  Replication of transactions in ArangoDB 2.2 might also lock the involved collections on
  the slave while a transaction is either committed or aborted on the master and the
  change has been replicated to the slave. This change in behavior may be important for
  slave servers that are used for read-scaling. In order to avoid long lasting collection
  locks on the slave, transactions should be kept small.

  The `_replication` system collection is not used anymore in ArangoDB 2.2 and its usage is
  discouraged.

* INCOMPATIBLE CHANGE: the figures reported by the `collection.figures` method
  now only reflect documents and data contained in the journals and datafiles of
  collections. Documents or deletions contained only in the write-ahead log will
  not influence collection figures until the write-ahead log garbage collection
  kicks in. The figures for a collection might therefore underreport the total
  resource usage of a collection.

  Additionally, the attributes `lastTick` and `uncollectedLogfileEntries` have been
  added to the result of the `figures` operation and the HTTP API method
  `PUT /_api/collection/figures`

* added `insert` method as an alias for `save`. Documents can now be inserted into
  a collection using either method:

      db.test.save({ foo: "bar" });
      db.test.insert({ foo: "bar" });

* added support for data-modification AQL queries

* added AQL keywords `INSERT`, `UPDATE`, `REPLACE` and `REMOVE` (and `WITH`) to
  support data-modification AQL queries.

  Unquoted usage of these keywords for attribute names in AQL queries will likely
  fail in ArangoDB 2.2. If any such attribute name needs to be used in a query, it
  should be enclosed in backticks to indicate the usage of a literal attribute
  name.

  For example, the following query will fail in ArangoDB 2.2 with a parse error:

      FOR i IN foo RETURN i.remove

  and needs to be rewritten like this:

      FOR i IN foo RETURN i.`remove`

* disallow storing of JavaScript objects that contain JavaScript native objects
  of type `Date`, `Function`, `RegExp` or `External`, e.g.

      db.test.save({ foo: /bar/ });
      db.test.save({ foo: new Date() });

  will now print

      Error: <data> cannot be converted into JSON shape: could not shape document

  Previously, objects of these types were silently converted into an empty object
  (i.e. `{ }`).

  To store such objects in a collection, explicitly convert them into strings
  like this:

      db.test.save({ foo: String(/bar/) });
      db.test.save({ foo: String(new Date()) });

* honor startup option `--server.disable-statistics` when deciding whether or not
  to start periodic statistics collection jobs

  Previously, the statistics collection jobs were started even if the server was
  started with the `--server.disable-statistics` flag being set to `true`

* removed startup option `--random.no-seed`

  This option had no effect in previous versions of ArangoDB and was thus removed.

* removed startup option `--database.remove-on-drop`

  This option was used for debugging only.

* removed startup option `--database.force-sync-properties`

  This option is now superfluous as collection properties are now stored in the
  write-ahead log.

* introduced write-ahead log

  All write operations in an ArangoDB server instance are automatically logged
  to the server's write-ahead log. The write-ahead log is a set of append-only
  logfiles, and it is used in case of a crash recovery and for replication.
  Data from the write-ahead log will eventually be moved into the journals or
  datafiles of collections, allowing the server to remove older write-ahead log
  logfiles. Figures of collections will be updated when data are moved from the
  write-ahead log into the journals or datafiles of collections.

  Cross-collection transactions in ArangoDB should benefit considerably by this
  change, as less writes than in previous versions are required to ensure the data
  of multiple collections are atomically and durably committed. All data-modifying
  operations inside transactions (insert, update, remove) will write their
  operations into the write-ahead log directly, making transactions with multiple
  operations also require less physical memory than in previous versions of ArangoDB,
  that required all transaction data to fit into RAM.

  The `_trx` system collection is not used anymore in ArangoDB 2.2 and its usage is
  discouraged.

  The data in the write-ahead log can also be used in the replication context.
  The `_replication` collection that was used in previous versions of ArangoDB to
  store all changes on the server is not used anymore in ArangoDB 2.2. Instead,
  slaves can read from a master's write-ahead log to get informed about most
  recent changes. This removes the need to store data-modifying operations in
  both the actual place and the `_replication` collection.

* removed startup option `--server.disable-replication-logger`

  This option is superfluous in ArangoDB 2.2. There is no dedicated replication
  logger in ArangoDB 2.2. There is now always the write-ahead log, and it is also
  used as the server's replication log. Specifying the startup option
  `--server.disable-replication-logger` will do nothing in ArangoDB 2.2, but the
  option should not be used anymore as it might be removed in a future version.

* changed behavior of replication logger

  There is no dedicated replication logger in ArangoDB 2.2 as there is the
  write-ahead log now. The existing APIs for starting and stopping the replication
  logger still exist in ArangoDB 2.2 for downwards-compatibility, but calling
  the start or stop operations are no-ops in ArangoDB 2.2. When querying the
  replication logger status via the API, the server will always report that the
  replication logger is running. Configuring the replication logger is a no-op
  in ArangoDB 2.2, too. Changing the replication logger configuration has no
  effect. Instead, the write-ahead log configuration can be changed.

* removed MRuby integration for arangod

  ArangoDB had an experimental MRuby integration in some of the publish builds.
  This wasn't continuously developed, and so it has been removed in ArangoDB 2.2.

  This change has led to the following startup options being superfluous:

  - `--ruby.gc-interval`
  - `--ruby.action-directory`
  - `--ruby.modules-path`
  - `--ruby.startup-directory`

  Specifying these startup options will do nothing in ArangoDB 2.2, but the
  options should be avoided from now on as they might be removed in future versions.

* reclaim index memory when last document in collection is deleted

  Previously, deleting documents from a collection did not lead to index sizes being
  reduced. Instead, the already allocated index memory was re-used when a collection
  was refilled.

  Now, index memory for primary indexes and hash indexes is reclaimed instantly when
  the last document from a collection is removed.

* inlined and optimized functions in hash indexes

* added AQL TRANSLATE function

  This function can be used to perform lookups from static lists, e.g.

      LET countryNames = { US: "United States", UK: "United Kingdom", FR: "France" }
      RETURN TRANSLATE("FR", countryNames)

* fixed datafile debugger

* fixed check-version for empty directory

* moved try/catch block to the top of routing chain

* added mountedApp function for foxx-manager

* fixed issue #883: arango 2.1 - when starting multi-machine cluster, UI web
  does not change to cluster overview

* fixed dfdb: should not start any other V8 threads

* cleanup of version-check, added module org/arangodb/database-version,
  added --check-version option

* fixed issue #881: [2.1.0] Bombarded (every 10 sec or so) with
  "WARNING format string is corrupt" when in non-system DB Dashboard

* specialized primary index implementation to allow faster hash table
  rebuilding and reduce lookups in datafiles for the actual value of `_key`.

* issue #862: added `--overwrite` option to arangoimp

* removed number of property lookups for documents during AQL queries that
  access documents

* prevent buffering of long print results in arangosh's and arangod's print
  command

  this change will emit buffered intermediate print results and discard the
  output buffer to quickly deliver print results to the user, and to prevent
  constructing very large buffers for large results

* removed sorting of attribute names for use in a collection's shaper

  sorting attribute names was done on document insert to keep attributes
  of a collection in sorted order for faster comparisons. The sort order
  of attributes was only used in one particular and unlikely case, so it
  was removed. Collections with many different attribute names should
  benefit from this change by faster inserts and slightly less memory usage.

* fixed a bug in arangodump which got the collection name in _from and _to
  attributes of edges wrong (all were "_unknown")

* fixed a bug in arangorestore which did not recognize wrong _from and _to
  attributes of edges

* improved error detection and reporting in arangorestore


v2.1.1 (2014-06-06)
-------------------

* fixed dfdb: should not start any other V8 threads

* signature for collection functions was modified

  The basic change was the substitution of the input parameter of the
  function by an generic options object which can contain multiple
  option parameter of the function.
  Following functions were modified
  remove
  removeBySample
  replace
  replaceBySample
  update
  updateBySample

  Old signature is yet supported but it will be removed in future versions

v2.1.0 (2014-05-29)
-------------------

* implemented upgrade procedure for clusters

* fixed communication issue with agency which prevented reconnect
  after an agent failure

* fixed cluster dashboard in the case that one but not all servers
  in the cluster are down

* fixed a bug with coordinators creating local database objects
  in the wrong order (_system needs to be done first)

* improved cluster dashboard


v2.1.0-rc2 (2014-05-25)
-----------------------

* fixed issue #864: Inconsistent behavior of AQL REVERSE(list) function


v2.1.0-rc1 (XXXX-XX-XX)
-----------------------

* added server-side periodic task management functions:

  - require("org/arangodb/tasks").register(): registers a periodic task
  - require("org/arangodb/tasks").unregister(): unregisters and removes a
    periodic task
  - require("org/arangodb/tasks").get(): retrieves a specific tasks or all
    existing tasks

  the previous undocumented function `internal.definePeriodic` is now
  deprecated and will be removed in a future release.

* decrease the size of some seldom used system collections on creation.

  This will make these collections use less disk space and mapped memory.

* added AQL date functions

* added AQL FLATTEN() list function

* added index memory statistics to `db.<collection>.figures()` function

  The `figures` function will now return a sub-document `indexes`, which lists
  the number of indexes in the `count` sub-attribute, and the total memory
  usage of the indexes in bytes in the `size` sub-attribute.

* added AQL CURRENT_DATABASE() function

  This function returns the current database's name.

* added AQL CURRENT_USER() function

  This function returns the current user from an AQL query. The current user is the
  username that was specified in the `Authorization` HTTP header of the request. If
  authentication is turned off or the query was executed outside a request context,
  the function will return `null`.

* fixed issue #796: Searching with newline chars broken?

  fixed slightly different handling of backslash escape characters in a few
  AQL functions. Now handling of escape sequences should be consistent, and
  searching for newline characters should work the same everywhere

* added OpenSSL version check for configure

  It will report all OpenSSL versions < 1.0.1g as being too old.
  `configure` will only complain about an outdated OpenSSL version but not stop.

* require C++ compiler support (requires g++ 4.8, clang++ 3.4 or Visual Studio 13)

* less string copying returning JSONified documents from ArangoDB, e.g. via
  HTTP GET `/_api/document/<collection>/<document>`

* issue #798: Lower case http headers from arango

  This change allows returning capitalized HTTP headers, e.g.
  `Content-Length` instead of `content-length`.
  The HTTP spec says that headers are case-insensitive, but
  in fact several clients rely on a specific case in response
  headers.
  This change will capitalize HTTP headers if the `X-Arango-Version`
  request header is sent by the client and contains a value of at
  least `20100` (for version 2.1). The default value for the
  compatibility can also be set at server start, using the
  `--server.default-api-compatibility` option.

* simplified usage of `db._createStatement()`

  Previously, the function could not be called with a query string parameter as
  follows:

      db._createStatement(queryString);

  Calling it as above resulted in an error because the function expected an
  object as its parameter. From now on, it's possible to call the function with
  just the query string.

* make ArangoDB not send back a `WWW-Authenticate` header to a client in case the
  client sends the `X-Omit-WWW-Authenticate` HTTP header.

  This is done to prevent browsers from showing their built-in HTTP authentication
  dialog for AJAX requests that require authentication.
  ArangoDB will still return an HTTP 401 (Unauthorized) if the request doesn't
  contain valid credentials, but it will omit the `WWW-Authenticate` header,
  allowing clients to bypass the browser's authentication dialog.

* added REST API method HTTP GET `/_api/job/job-id` to query the status of an
  async job without potentially fetching it from the list of done jobs

* fixed non-intuitive behavior in jobs API: previously, querying the status
  of an async job via the API HTTP PUT `/_api/job/job-id` removed a currently
  executing async job from the list of queryable jobs on the server.
  Now, when querying the result of an async job that is still executing,
  the job is kept in the list of queryable jobs so its result can be fetched
  by a subsequent request.

* use a new data structure for the edge index of an edge collection. This
  improves the performance for the creation of the edge index and in
  particular speeds up removal of edges in graphs. Note however that
  this change might change the order in which edges starting at
  or ending in a vertex are returned. However, this order was never
  guaranteed anyway and it is not sensible to guarantee any particular
  order.

* provide a size hint to edge and hash indexes when initially filling them
  this will lead to less re-allocations when populating these indexes

  this may speed up building indexes when opening an existing collection

* don't requeue identical context methods in V8 threads in case a method is
  already registered

* removed arangod command line option `--database.remove-on-compacted`

* export the sort attribute for graph traversals to the HTTP interface

* add support for arangodump/arangorestore for clusters


v2.0.8 (XXXX-XX-XX)
-------------------

* fixed too-busy iteration over skiplists

  Even when a skiplist query was restricted by a limit clause, the skiplist
  index was queried without the limit. this led to slower-than-necessary
  execution times.

* fixed timeout overflows on 32 bit systems

  this bug has led to problems when select was called with a high timeout
  value (2000+ seconds) on 32bit systems that don't have a forgiving select
  implementation. when the call was made on these systems, select failed
  so no data would be read or sent over the connection

  this might have affected some cluster-internal operations.

* fixed ETCD issues on 32 bit systems

  ETCD was non-functional on 32 bit systems at all. The first call to the
  watch API crashed it. This was because atomic operations worked on data
  structures that were not properly aligned on 32 bit systems.

* fixed issue #848: db.someEdgeCollection.inEdge does not return correct
  value when called the 2nd time after a .save to the edge collection


v2.0.7 (2014-05-05)
-------------------

* issue #839: Foxx Manager missing "unfetch"

* fixed a race condition at startup

  this fixes undefined behavior in case the logger was involved directly at
  startup, before the logger initialization code was called. This should have
  occurred only for code that was executed before the invocation of main(),
  e.g. during ctor calls of statically defined objects.


v2.0.6 (2014-04-22)
-------------------

* fixed issue #835: arangosh doesn't show correct database name



v2.0.5 (2014-04-21)
-------------------

* Fixed a caching problem in IE JS Shell

* added cancelation for async jobs

* upgraded to new gyp for V8

* new Windows installer


v2.0.4 (2014-04-14)
-------------------

* fixed cluster authentication front-end issues for Firefox and IE, there are
  still problems with Chrome


v2.0.3 (2014-04-14)
-------------------

* fixed AQL optimizer bug

* fixed front-end issues

* added password change dialog


v2.0.2 (2014-04-06)
-------------------

* during cluster startup, do not log (somewhat expected) connection errors with
  log level error, but with log level info

* fixed dashboard modals

* fixed connection check for cluster planning front end: firefox does
  not support async:false

* document how to persist a cluster plan in order to relaunch an existing
  cluster later


v2.0.1 (2014-03-31)
-------------------

* make ArangoDB not send back a `WWW-Authenticate` header to a client in case the
  client sends the `X-Omit-WWW-Authenticate` HTTP header.

  This is done to prevent browsers from showing their built-in HTTP authentication
  dialog for AJAX requests that require authentication.
  ArangoDB will still return an HTTP 401 (Unauthorized) if the request doesn't
  contain valid credentials, but it will omit the `WWW-Authenticate` header,
  allowing clients to bypass the browser's authentication dialog.

* fixed isses in arango-dfdb:

  the dfdb was not able to unload certain system collections, so these couldn't be
  inspected with the dfdb sometimes. Additionally, it did not truncate corrupt
  markers from datafiles under some circumstances

* added `changePassword` attribute for users

* fixed non-working "save" button in collection edit view of web interface
  clicking the save button did nothing. one had to press enter in one of the input
  fields to send modified form data

* fixed V8 compile error on MacOS X

* prevent `body length: -9223372036854775808` being logged in development mode for
  some Foxx HTTP responses

* fixed several bugs in web interface dashboard

* fixed issue #783: coffee script not working in manifest file

* fixed issue #783: coffee script not working in manifest file

* fixed issue #781: Cant save current query from AQL editor ui

* bumped version in `X-Arango-Version` compatibility header sent by arangosh and other
  client tools from `1.5` to `2.0`.

* fixed startup options for arango-dfdb, added details option for arango-dfdb

* fixed display of missing error messages and codes in arangosh

* when creating a collection via the web interface, the collection type was always
  "document", regardless of the user's choice


v2.0.0 (2014-03-10)
-------------------

* first 2.0 release


v2.0.0-rc2 (2014-03-07)
-----------------------

* fixed cluster authorization


v2.0.0-rc1 (2014-02-28)
-----------------------

* added sharding :-)

* added collection._dbName attribute to query the name of the database from a collection

  more detailed documentation on the sharding and cluster features can be found in the user
  manual, section **Sharding**

* INCOMPATIBLE CHANGE: using complex values in AQL filter conditions with operators other
  than equality (e.g. >=, >, <=, <) will disable usage of skiplist indexes for filter
  evaluation.

  For example, the following queries will be affected by change:

      FOR doc IN docs FILTER doc.value < { foo: "bar" } RETURN doc
      FOR doc IN docs FILTER doc.value >= [ 1, 2, 3 ] RETURN doc

  The following queries will not be affected by the change:

      FOR doc IN docs FILTER doc.value == 1 RETURN doc
      FOR doc IN docs FILTER doc.value == "foo" RETURN doc
      FOR doc IN docs FILTER doc.value == [ 1, 2, 3 ] RETURN doc
      FOR doc IN docs FILTER doc.value == { foo: "bar" } RETURN doc

* INCOMPATIBLE CHANGE: removed undocumented method `collection.saveOrReplace`

  this feature was never advertised nor documented nor tested.

* INCOMPATIBLE CHANGE: removed undocumented REST API method `/_api/simple/BY-EXAMPLE-HASH`

  this feature was never advertised nor documented nor tested.

* added explicit startup parameter `--server.reuse-address`

  This flag can be used to control whether sockets should be acquired with the SO_REUSEADDR
  flag.

  Regardless of this setting, sockets on Windows are always acquired using the
  SO_EXCLUSIVEADDRUSE flag.

* removed undocumented REST API method GET `/_admin/database-name`

* added user validation API at POST `/_api/user/<username>`

* slightly improved users management API in `/_api/user`:

  Previously, when creating a new user via HTTP POST, the username needed to be
  passed in an attribute `username`. When users were returned via this API,
  the usernames were returned in an attribute named `user`. This was slightly
  confusing and was changed in 2.0 as follows:

  - when adding a user via HTTP POST, the username can be specified in an attribute
  `user`. If this attribute is not used, the API will look into the attribute `username`
  as before and use that value.
  - when users are returned via HTTP GET, the usernames are still returned in an
    attribute `user`.

  This change should be fully downwards-compatible with the previous version of the API.

* added AQL SLICE function to extract slices from lists

* made module loader more node compatible

* the startup option `--javascript.package-path` for arangosh is now deprecated and does
  nothing. Using it will not cause an error, but the option is ignored.

* added coffee script support

* Several UI improvements.

* Exchanged icons in the graphviewer toolbar

* always start networking and HTTP listeners when starting the server (even in
  console mode)

* allow vertex and edge filtering with user-defined functions in TRAVERSAL,
  TRAVERSAL_TREE and SHORTEST_PATH AQL functions:

      // using user-defined AQL functions for edge and vertex filtering
      RETURN TRAVERSAL(friends, friendrelations, "friends/john", "outbound", {
        followEdges: "myfunctions::checkedge",
        filterVertices: "myfunctions::checkvertex"
      })

      // using the following custom filter functions
      var aqlfunctions = require("org/arangodb/aql/functions");
      aqlfunctions.register("myfunctions::checkedge", function (config, vertex, edge, path) {
        return (edge.type !== 'dislikes'); // don't follow these edges
      }, false);

      aqlfunctions.register("myfunctions::checkvertex", function (config, vertex, path) {
        if (vertex.isDeleted || ! vertex.isActive) {
          return [ "prune", "exclude" ]; // exclude these and don't follow them
        }
        return [ ]; // include everything else
      }, false);

* fail if invalid `strategy`, `order` or `itemOrder` attribute values
  are passed to the AQL TRAVERSAL function. Omitting these attributes
  is not considered an error, but specifying an invalid value for any
  of these attributes will make an AQL query fail.

* issue #751: Create database through API should return HTTP status code 201

  By default, the server now returns HTTP 201 (created) when creating a new
  database successfully. To keep compatibility with older ArangoDB versions, the
  startup parameter `--server.default-api-compatibility` can be set to a value
  of `10400` to indicate API compatibility with ArangoDB 1.4. The compatibility
  can also be enforced by setting the `X-Arango-Version` HTTP header in a
  client request to this API on a per-request basis.

* allow direct access from the `db` object to collections whose names start
  with an underscore (e.g. db._users).

  Previously, access to such collections via the `db` object was possible from
  arangosh, but not from arangod (and thus Foxx and actions). The only way
  to access such collections from these places was via the `db._collection(<name>)`
  workaround.

* allow `\n` (as well as `\r\n`) as line terminator in batch requests sent to
  `/_api/batch` HTTP API.

* use `--data-binary` instead of `--data` parameter in generated cURL examples

* issue #703: Also show path of logfile for fm.config()

* issue #675: Dropping a collection used in "graph" module breaks the graph

* added "static" Graph.drop() method for graphs API

* fixed issue #695: arangosh server.password error

* use pretty-printing in `--console` mode by default

* simplified ArangoDB startup options

  Some startup options are now superfluous or their usage is simplified. The
  following options have been changed:

  * `--javascript.modules-path`: this option has been removed. The modules paths
    are determined by arangod and arangosh automatically based on the value of
    `--javascript.startup-directory`.

    If the option is set on startup, it is ignored so startup will not abort with
    an error `unrecognized option`.

  * `--javascript.action-directory`: this option has been removed. The actions
    directory is determined by arangod automatically based on the value of
    `--javascript.startup-directory`.

    If the option is set on startup, it is ignored so startup will not abort with
    an error `unrecognized option`.

  * `--javascript.package-path`: this option is still available but it is not
    required anymore to set the standard package paths (e.g. `js/npm`). arangod
    will automatically use this standard package path regardless of whether it
    was specified via the options.

    It is possible to use this option to add additional package paths to the
    standard value.

  Configuration files included with arangod are adjusted accordingly.

* layout of the graphs tab adapted to better fit with the other tabs

* database selection is moved to the bottom right corner of the web interface

* removed priority queue index type

  this feature was never advertised nor documented nor tested.

* display internal attributes in document source view of web interface

* removed separate shape collections

  When upgrading to ArangoDB 2.0, existing collections will be converted to include
  shapes and attribute markers in the datafiles instead of using separate files for
  shapes.

  When a collection is converted, existing shapes from the SHAPES directory will
  be written to a new datafile in the collection directory, and the SHAPES directory
  will be removed afterwards.

  This saves up to 2 MB of memory and disk space for each collection
  (savings are higher, the less different shapes there are in a collection).
  Additionally, one less file descriptor per opened collection will be used.

  When creating a new collection, the amount of sync calls may be reduced. The same
  may be true for documents with yet-unknown shapes. This may help performance
  in these cases.

* added AQL functions `NTH` and `POSITION`

* added signal handler for arangosh to save last command in more cases

* added extra prompt placeholders for arangosh:
  - `%e`: current endpoint
  - `%u`: current user

* added arangosh option `--javascript.gc-interval` to control amount of
  garbage collection performed by arangosh

* fixed issue #651: Allow addEdge() to take vertex ids in the JS library

* removed command-line option `--log.format`

  In previous versions, this option did not have an effect for most log messages, so
  it got removed.

* removed C++ logger implementation

  Logging inside ArangoDB is now done using the LOG_XXX() macros. The LOGGER_XXX()
  macros are gone.

* added collection status "loading"


v1.4.16 (XXXX-XX-XX)
--------------------

* fixed too eager datafile deletion

  this issue could have caused a crash when the compaction had marked datafiles as obsolete
  and they were removed while "old" temporary query results still pointed to the old datafile
  positions

* fixed issue #826: Replication fails when a collection's configuration changes


v1.4.15 (2014-04-19)
--------------------

* bugfix for AQL query optimizer

  the following type of query was too eagerly optimized, leading to errors in code-generation:

      LET a = (FOR i IN [] RETURN i) LET b = (FOR i IN [] RETURN i) RETURN 1

  the problem occurred when both lists in the subqueries were empty. In this case invalid code
  was generated and the query couldn't be executed.


v1.4.14 (2014-04-05)
--------------------

* fixed race conditions during shape / attribute insertion

  A race condition could have led to spurious `cannot find attribute #xx` or
  `cannot find shape #xx` (where xx is a number) warning messages being logged
  by the server. This happened when a new attribute was inserted and at the same
  time was queried by another thread.

  Also fixed a race condition that may have occurred when a thread tried to
  access the shapes / attributes hash tables while they were resized. In this
  cases, the shape / attribute may have been hashed to a wrong slot.

* fixed a memory barrier / cpu synchronization problem with libev, affecting
  Windows with Visual Studio 2013 (probably earlier versions are affected, too)

  The issue is described in detail here:
  http://lists.schmorp.de/pipermail/libev/2014q1/002318.html


v1.4.13 (2014-03-14)
--------------------

* added diagnostic output for Foxx application upload

* allow dump & restore from ArangoDB 1.4 with an ArangoDB 2.0 server

* allow startup options `temp-path` and `default-language` to be specified from the arangod
  configuration file and not only from the command line

* fixed too eager compaction

  The compaction will now wait for several seconds before trying to re-compact the same
  collection. Additionally, some other limits have been introduced for the compaction.


v1.4.12 (2014-03-05)
--------------------

* fixed display bug in web interface which caused the following problems:
  - documents were displayed in web interface as being empty
  - document attributes view displayed many attributes with content "undefined"
  - document source view displayed many attributes with name "TYPEOF" and value "undefined"
  - an alert popping up in the browser with message "Datatables warning..."

* re-introduced old-style read-write locks to supports Windows versions older than
  Windows 2008R2 and Windows 7. This should re-enable support for Windows Vista and
  Windows 2008.


v1.4.11 (2014-02-27)
--------------------

* added SHORTEST_PATH AQL function

  this calculates the shortest paths between two vertices, using the Dijkstra
  algorithm, employing a min-heap

  By default, ArangoDB does not know the distance between any two vertices and
  will use a default distance of 1. A custom distance function can be registered
  as an AQL user function to make the distance calculation use any document
  attributes or custom logic:

      RETURN SHORTEST_PATH(cities, motorways, "cities/CGN", "cities/MUC", "outbound", {
        paths: true,
        distance: "myfunctions::citydistance"
      })

      // using the following custom distance function
      var aqlfunctions = require("org/arangodb/aql/functions");
      aqlfunctions.register("myfunctions::distance", function (config, vertex1, vertex2, edge) {
        return Math.sqrt(Math.pow(vertex1.x - vertex2.x) + Math.pow(vertex1.y - vertex2.y));
      }, false);

* fixed bug in Graph.pathTo function

* fixed small memleak in AQL optimizer

* fixed access to potentially uninitialized variable when collection had a cap constraint


v1.4.10 (2014-02-21)
--------------------

* fixed graph constructor to allow graph with some parameter to be used

* added node.js "events" and "stream"

* updated npm packages

* added loading of .json file

* Fixed http return code in graph api with waitForSync parameter.

* Fixed documentation in graph, simple and index api.

* removed 2 tests due to change in ruby library.

* issue #756: set access-control-expose-headers on CORS response

  the following headers are now whitelisted by ArangoDB in CORS responses:
  - etag
  - content-encoding
  - content-length
  - location
  - server
  - x-arango-errors
  - x-arango-async-id


v1.4.9 (2014-02-07)
-------------------

* return a document's current etag in response header for HTTP HEAD requests on
  documents that return an HTTP 412 (precondition failed) error. This allows
  retrieving the document's current revision easily.

* added AQL function `SKIPLIST` to directly access skiplist indexes from AQL

  This is a shortcut method to use a skiplist index for retrieving specific documents in
  indexed order. The function capability is rather limited, but it may be used
  for several cases to speed up queries. The documents are returned in index order if
  only one condition is used.

      /* return all documents with mycollection.created > 12345678 */
      FOR doc IN SKIPLIST(mycollection, { created: [[ '>', 12345678 ]] })
        RETURN doc

      /* return first document with mycollection.created > 12345678 */
      FOR doc IN SKIPLIST(mycollection, { created: [[ '>', 12345678 ]] }, 0, 1)
        RETURN doc

      /* return all documents with mycollection.created between 12345678 and 123456790 */
      FOR doc IN SKIPLIST(mycollection, { created: [[ '>', 12345678 ], [ '<=', 123456790 ]] })
        RETURN doc

      /* return all documents with mycollection.a equal 1 and .b equal 2 */
      FOR doc IN SKIPLIST(mycollection, { a: [[ '==', 1 ]], b: [[ '==', 2 ]] })
        RETURN doc

  The function requires a skiplist index with the exact same attributes to
  be present on the specified collection. All attributes present in the skiplist
  index must be specified in the conditions specified for the `SKIPLIST` function.
  Attribute declaration order is important, too: attributes must be specified in the
  same order in the condition as they have been declared in the skiplist index.

* added command-line option `--server.disable-authentication-unix-sockets`

  with this option, authentication can be disabled for all requests coming
  in via UNIX domain sockets, enabling clients located on the same host as
  the ArangoDB server to connect without authentication.
  Other connections (e.g. TCP/IP) are not affected by this option.

  The default value for this option is `false`.
  Note: this option is only supported on platforms that support Unix domain
  sockets.

* call global arangod instance destructor on shutdown

* issue #755: TRAVERSAL does not use strategy, order and itemOrder options

  these options were not honored when configuring a traversal via the AQL
  TRAVERSAL function. Now, these options are used if specified.

* allow vertex and edge filtering with user-defined functions in TRAVERSAL,
  TRAVERSAL_TREE and SHORTEST_PATH AQL functions:

      // using user-defined AQL functions for edge and vertex filtering
      RETURN TRAVERSAL(friends, friendrelations, "friends/john", "outbound", {
        followEdges: "myfunctions::checkedge",
        filterVertices: "myfunctions::checkvertex"
      })

      // using the following custom filter functions
      var aqlfunctions = require("org/arangodb/aql/functions");
      aqlfunctions.register("myfunctions::checkedge", function (config, vertex, edge, path) {
        return (edge.type !== 'dislikes'); // don't follow these edges
      }, false);

      aqlfunctions.register("myfunctions::checkvertex", function (config, vertex, path) {
        if (vertex.isDeleted || ! vertex.isActive) {
          return [ "prune", "exclude" ]; // exclude these and don't follow them
        }
        return [ ]; // include everything else
      }, false);

* issue #748: add vertex filtering to AQL's TRAVERSAL[_TREE]() function


v1.4.8 (2014-01-31)
-------------------

* install foxx apps in the web interface

* fixed a segfault in the import API


v1.4.7 (2014-01-23)
-------------------

* issue #744: Add usage example arangoimp from Command line

* issue #738: added __dirname, __filename pseudo-globals. Fixes #733. (@by pluma)

* mount all Foxx applications in system apps directory on startup


v1.4.6 (2014-01-20)
-------------------

* issue #736: AQL function to parse collection and key from document handle

* added fm.rescan() method for Foxx-Manager

* fixed issue #734: foxx cookie and route problem

* added method `fm.configJson` for arangosh

* include `startupPath` in result of API `/_api/foxx/config`


v1.4.5 (2014-01-15)
-------------------

* fixed issue #726: Alternate Windows Install Method

* fixed issue #716: dpkg -P doesn't remove everything

* fixed bugs in description of HTTP API `_api/index`

* fixed issue #732: Rest API GET revision number

* added missing documentation for several methods in HTTP API `/_api/edge/...`

* fixed typos in description of HTTP API `_api/document`

* defer evaluation of AQL subqueries and logical operators (lazy evaluation)

* Updated font in WebFrontend, it now contains a version that renders properly on Windows

* generally allow function return values as call parameters to AQL functions

* fixed potential deadlock in global context method execution

* added override file "arangod.conf.local" (and co)


v1.4.4 (2013-12-24)
-------------------

* uid and gid are now set in the scripts, there is no longer a separate config file for
  arangod when started from a script

* foxx-manager is now an alias for arangosh

* arango-dfdb is now an alias for arangod, moved from bin to sbin

* changed from readline to linenoise for Windows

* added --install-service and --uninstall-service for Windows

* removed --daemon and --supervisor for Windows

* arangosh and arangod now uses the config-file which maps the binary name, i. e. if you
  rename arangosh to foxx-manager it will use the config file foxx-manager.conf

* fixed lock file for Windows

* fixed issue #711, #687: foxx-manager throws internal errors

* added `--server.ssl-protocol` option for client tools
  this allows connecting from arangosh, arangoimp, arangoimp etc. to an ArangoDB
  server that uses a non-default value for `--server.ssl-protocol`. The default
  value for the SSL protocol is 4 (TLSv1). If the server is configured to use a
  different protocol, it was not possible to connect to it with the client tools.

* added more detailed request statistics

  This adds the number of async-executed HTTP requests plus the number of HTTP
  requests per individual HTTP method type.

* added `--force` option for arangorestore
  this option allows continuing a restore operation even if the server reports errors
  in the middle of the restore operation

* better error reporting for arangorestore
  in case the server returned an HTTP error, arangorestore previously reported this
  error as `internal error` without any details only. Now server-side errors are
  reported by arangorestore with the server's error message

* include more system collections in dumps produced by arangodump
  previously some system collections were intentionally excluded from dumps, even if the
  dump was run with `--include-system-collections`. for example, the collections `_aal`,
  `_modules`, `_routing`, and `_users` were excluded. This makes sense in a replication
  context but not always in a dump context.
  When specifying `--include-system-collections`, arangodump will now include the above-
  mentioned collections in the dump, too. Some other system collections are still excluded
  even when the dump is run with `--include-system-collections`, for example `_replication`
  and `_trx`.

* fixed issue #701: ArangoStatement undefined in arangosh

* fixed typos in configuration files


v1.4.3 (2013-11-25)
-------------------

* fixed a segfault in the AQL optimizer, occurring when a constant non-list value was
  used on the right-hand side of an IN operator that had a collection attribute on the
  left-hand side

* issue #662:

  Fixed access violation errors (crashes) in the Windows version, occurring under some
  circumstances when accessing databases with multiple clients in parallel

* fixed issue #681: Problem with ArchLinux PKGBUILD configuration


v1.4.2 (2013-11-20)
-------------------

* fixed issue #669: Tiny documentation update

* ported Windows version to use native Windows API SRWLocks (slim read-write locks)
  and condition variables instead of homemade versions

  MSDN states the following about the compatibility of SRWLocks and Condition Variables:

      Minimum supported client:
      Windows Server 2008 [desktop apps | Windows Store apps]

      Minimum supported server:
      Windows Vista [desktop apps | Windows Store apps]

* fixed issue #662: ArangoDB on Windows hanging

  This fixes a deadlock issue that occurred on Windows when documents were written to
  a collection at the same time when some other thread tried to drop the collection.

* fixed file-based logging in Windows

  the logger complained on startup if the specified log file already existed

* fixed startup of server in daemon mode (`--daemon` startup option)

* fixed a segfault in the AQL optimizer

* issue #671: Method graph.measurement does not exist

* changed Windows condition variable implementation to use Windows native
  condition variables

  This is an attempt to fix spurious Windows hangs as described in issue #662.

* added documentation for JavaScript traversals

* added --code-page command-line option for Windows version of arangosh

* fixed a problem when creating edges via the web interface.

  The problem only occurred if a collection was created with type "document
  collection" via the web interface, and afterwards was dropped and re-created
  with type "edge collection". If the web interface page was not reloaded,
  the old collection type (document) was cached, making the subsequent creation
  of edges into the (seeming-to-be-document) collection fail.

  The fix is to not cache the collection type in the web interface. Users of
  an older version of the web interface can reload the collections page if they
  are affected.

* fixed a caching problem in arangosh: if a collection was created using the web
  interface, and then removed via arangosh, arangosh did not actually drop the
  collection due to caching.

  Because the `drop` operation was not carried out, this caused misleading error
  messages when trying to re-create the collection (e.g. `cannot create collection:
  duplicate name`).

* fixed ALT-introduced characters for arangosh console input on Windows

  The Windows readline port was not able to handle characters that are built
  using CTRL or ALT keys. Regular characters entered using the CTRL or ALT keys
  were silently swallowed and not passed to the terminal input handler.

  This did not seem to cause problems for the US keyboard layout, but was a
  severe issue for keyboard layouts that require the ALT (or ALT-GR) key to
  construct characters. For example, entering the character `{` with a German
  keyboard layout requires pressing ALT-GR + 9.

* fixed issue #665: Hash/skiplist combo madness bit my ass

  this fixes a problem with missing/non-deterministic rollbacks of inserts in
  case of a unique constraint violation into a collection with multiple secondary
  indexes (with at least one of them unique)

* fixed issue #664: ArangoDB installer on Windows requires drive c:

* partly fixed issue #662: ArangoDB on Windows hanging

  This fixes dropping databases on Windows. In previous 1.4 versions on Windows,
  one shape collection file was not unloaded and removed when dropping a database,
  leaving one directory and one shape collection file in the otherwise-dropped
  database directory.

* fixed issue #660: updated documentation on indexes


v1.4.1 (2013-11-08)
-------------------

* performance improvements for skip-list deletes


v1.4.1-rc1 (2013-11-07)
-----------------------

* fixed issue #635: Web-Interface should have a "Databases" Menu for Management

* fixed issue #624: Web-Interface is missing a Database selector

* fixed segfault in bitarray query

* fixed issue #656: Cannot create unique index through web interface

* fixed issue #654: bitarray index makes server down

* fixed issue #653: Slow query

* fixed issue #650: Randomness of any() should be improved

* made AQL `DOCUMENT()` function polymorphic and work with just one parameter.

  This allows using the `DOCUMENT` function like this:

      DOCUMENT('users/john')
      DOCUMENT([ 'users/john', 'users/amy' ])

  in addition to the existing use cases:

      DOCUMENT(users, 'users/john')
      DOCUMENT(users, 'john')
      DOCUMENT(users, [ 'users/john' ])
      DOCUMENT(users, [ 'users/john', 'users/amy' ])
      DOCUMENT(users, [ 'john', 'amy' ])

* simplified usage of ArangoDB batch API

  It is not necessary anymore to send the batch boundary in the HTTP `Content-Type`
  header. Previously, the batch API expected the client to send a Content-Type header
  of`multipart/form-data; boundary=<some boundary value>`. This is still supported in
  ArangoDB 2.0, but clients can now also omit this header. If the header is not
  present in a client request, ArangoDB will ignore the request content type and
  read the MIME boundary from the beginning of the request body.

  This also allows using the batch API with the Swagger "Try it out" feature (which is
  not too good at sending a different or even dynamic content-type request header).

* added API method GET `/_api/database/user`

  This returns the list of databases a specific user can see without changing the
  username/passwd.

* issue #424: Documentation about IDs needs to be upgraded


v1.4.0 (2013-10-29)
-------------------

* fixed issue #648: /batch API is missing from Web Interface API Documentation (Swagger)

* fixed issue #647: Icon tooltips missing

* fixed issue #646: index creation in web interface

* fixed issue #645: Allow jumping from edge to linked vertices

* merged PR for issue #643: Some minor corrections and a link to "Downloads"

* fixed issue #642: Completion of error handling

* fixed issue #639: compiling v1.4 on maverick produces warnings on -Wstrict-null-sentinel

* fixed issue #634: Web interface bug: Escape does not always propagate

* fixed issue #620: added startup option `--server.default-api-compatibility`

  This adds the following changes to the ArangoDB server and clients:
  - the server provides a new startup option `--server.default-api-compatibility`.
    This option can be used to determine the compatibility of (some) server API
    return values. The value for this parameter is a server version number,
    calculated as follows: `10000 * major + 100 * minor` (e.g. `10400` for ArangoDB
    1.3). The default value is `10400` (1.4), the minimum allowed value is `10300`
    (1.3).

    When setting this option to a value lower than the current server version,
    the server might respond with old-style results to "old" clients, increasing
    compatibility with "old" (non-up-to-date) clients.

  - the server will on each incoming request check for an HTTP header
    `x-arango-version`. Clients can optionally set this header to the API
    version number they support. For example, if a client sends the HTTP header
    `x-arango-version: 10300`, the server will pick this up and might send ArangoDB
    1.3-style responses in some situations.

    Setting either the startup parameter or using the HTTP header (or both) allows
    running "old" clients with newer versions of ArangoDB, without having to adjust
    the clients too much.

  - the `location` headers returned by the server for the APIs `/_api/document/...`
    and `/_api/collection/...` will have different values depending on the used API
    version. If the API compatibility is `10300`, the `location` headers returned
    will look like this:

        location: /_api/document/....

    whereas when an API compatibility of `10400` or higher is used, the `location`
    headers will look like this:

        location: /_db/<database name>/_api/document/...

  Please note that even in the presence of this, old API versions still may not
  be supported forever by the server.

* fixed issue #643: Some minor corrections and a link to "Downloads" by @frankmayer

* started issue #642: Completion of error handling

* fixed issue #639: compiling v1.4 on maverick produces warnings on
  -Wstrict-null-sentinel

* fixed issue #621: Standard Config needs to be fixed

* added function to manage indexes (web interface)

* improved server shutdown time by signaling shutdown to applicationserver,
  logging, cleanup and compactor threads

* added foxx-manager `replace` command

* added foxx-manager `installed` command (a more intuitive alias for `list`)

* fixed issue #617: Swagger API is missing '/_api/version'

* fixed issue #615: Swagger API: Some commands have no parameter entry forms

* fixed issue #614: API : Typo in : Request URL /_api/database/current

* fixed issue #609: Graph viz tool - different background color

* fixed issue #608: arangosh config files - eventually missing in the manual

* fixed issue #607: Admin interface: no core documentation

* fixed issue #603: Aardvark Foxx App Manager

* fixed a bug in type-mapping between AQL user functions and the AQL layer

  The bug caused errors like the following when working with collection documents
  in an AQL user function:

      TypeError: Cannot assign to read only property '_id' of #<ShapedJson>

* create less system collections when creating a new database

  This is achieved by deferring collection creation until the collections are actually
  needed by ArangoDB. The following collections are affected by the change:
  - `_fishbowl`
  - `_structures`


v1.4.0-beta2 (2013-10-14)
-------------------------

* fixed compaction on Windows

  The compaction on Windows did not ftruncate the cleaned datafiles to a smaller size.
  This has been fixed so not only the content of the files is cleaned but also files
  are re-created with potentially smaller sizes.

* only the following system collections will be excluded from replication from now on:
  - `_replication`
  - `_trx`
  - `_users`
  - `_aal`
  - `_fishbowl`
  - `_modules`
  - `_routing`

  Especially the following system collections will now be included in replication:
  - `_aqlfunctions`
  - `_graphs`

  In previous versions of ArangoDB, all system collections were excluded from the
  replication.

  The change also caused a change in the replication logger and applier:
  in previous versions of ArangoDB, only a collection's id was logged for an operation.
  This has not caused problems for non-system collections but for system collections
  there ids might differ. In addition to a collection id ArangoDB will now also log the
  name of a collection for each replication event.

  The replication applier will now look for the collection name attribute in logged
  events preferably.

* added database selection to arango-dfdb

* provide foxx-manager, arangodump, and arangorestore in Windows build

* ArangoDB 1.4 will refuse to start if option `--javascript.app-path` is not set.

* added startup option `--server.allow-method-override`

  This option can be set to allow overriding the HTTP request method in a request using
  one of the following custom headers:

  - x-http-method-override
  - x-http-method
  - x-method-override

  This allows bypassing proxies and tools that would otherwise just let certain types of
  requests pass. Enabling this option may impose a security risk, so it should only be
  used in very controlled environments.

  The default value for this option is `false` (no method overriding allowed).

* added "details" URL parameter for bulk import API

  Setting the `details` URL parameter to `true` in a call to POST `/_api/import` will make
  the import return details about non-imported documents in the `details` attribute. If
  `details` is `false` or omitted, no `details` attribute will be present in the response.
  This is the same behavior that previous ArangoDB versions exposed.

* added "complete" option for bulk import API

  Setting the `complete` URL parameter to `true` in a call to POST `/_api/import` will make
  the import completely fail if at least one of documents cannot be imported successfully.

  It defaults to `false`, which will make ArangoDB continue importing the other documents
  from the import even if some documents cannot be imported. This is the same behavior that
  previous ArangoDB versions exposed.

* added missing swagger documentation for `/_api/log`

* calling `/_api/logs` (or `/_admin/logs`) is only permitted from the `_system` database now.

  Calling this API method for/from other database will result in an HTTP 400.

' ported fix from https://github.com/novus/nvd3/commit/0894152def263b8dee60192f75f66700cea532cc

  This prevents JavaScript errors from occurring in Chrome when in the admin interface,
  section "Dashboard".

* show current database name in web interface (bottom right corner)

* added missing documentation for /_api/import in swagger API docs

* allow specification of database name for replication sync command replication applier

  This allows syncing from a master database with a different name than the slave database.

* issue #601: Show DB in prompt

  arangosh now displays the database name as part of the prompt by default.

  Can change the prompt by using the `--prompt` option, e.g.

      > arangosh --prompt "my db is named \"%d\"> "


v1.4.0-beta1 (2013-10-01)
-------------------------

* make the Foxx manager use per-database app directories

  Each database now has its own subdirectory for Foxx applications. Each database
  can thus use different Foxx applications if required. A Foxx app for a specific
  database resides in `<app-path>/databases/<database-name>/<app-name>`.

  System apps are shared between all databases. They reside in `<app-path>/system/<app-name>`.

* only trigger an engine reset in development mode for URLs starting with `/dev/`

  This prevents ArangoDB from reloading all Foxx applications when it is not
  actually necessary.

* changed error code from 10 (bad parameter) to 1232 (invalid key generator) for
  errors that are due to an invalid key generator specification when creating a new
  collection

* automatic detection of content-type / mime-type for Foxx assets based on filenames,
  added possibility to override auto detection

* added endpoint management API at `/_api/endpoint`

* changed HTTP return code of PUT `/_api/cursor` from 400 to 404 in case a
  non-existing cursor is referred to

* issue #360: added support for asynchronous requests

  Incoming HTTP requests with the headers `x-arango-async: true` or
  `x-arango-async: store` will be answered by the server instantly with a generic
  HTTP 202 (Accepted) response.

  The actual requests will be queued and processed by the server asynchronously,
  allowing the client to continue sending other requests without waiting for the
  server to process the actually requested operation.

  The exact point in time when a queued request is executed is undefined. If an
  error occurs during execution of an asynchronous request, the client will not
  be notified by the server.

  The maximum size of the asynchronous task queue can be controlled using the new
  option `--scheduler.maximal-queue-size`. If the queue contains this many number of
  tasks and a new asynchronous request comes in, the server will reject it with an
  HTTP 500 (internal server error) response.

  Results of incoming requests marked with header `x-arango-async: true` will be
  discarded by the server immediately. Clients have no way of accessing the result
  of such asynchronously executed request. This is just _fire and forget_.

  To later retrieve the result of an asynchronously executed request, clients can
  mark a request with the header `x-arango-async: keep`. This makes the server
  store the result of the request in memory until explicitly fetched by a client
  via the `/_api/job` API. The `/_api/job` API also provides methods for basic
  inspection of which pending or already finished requests there are on the server,
  plus ways for garbage collecting unneeded results.

* Added new option `--scheduler.maximal-queue-size`.

* issue #590: Manifest Lint

* added data dump and restore tools, arangodump and arangorestore.

  arangodump can be used to create a logical dump of an ArangoDB database, or
  just dedicated collections. It can be used to dump both a collection's structure
  (properties and indexes) and data (documents).

  arangorestore can be used to restore data from a dump created with arangodump.
  arangorestore currently does not re-create any indexes, and doesn't yet handle
  referenced documents in edges properly when doing just partial restores.
  This will be fixed until 1.4 stable.

* introduced `--server.database` option for arangosh, arangoimp, and arangob.

  The option allows these client tools to use a certain database for their actions.
  In arangosh, the current database can be switched at any time using the command

      db._useDatabase(<name>);

  When no database is specified, all client tools will assume they should use the
  default database `_system`. This is done for downwards-compatibility reasons.

* added basic multi database support (alpha)

  New databases can be created using the REST API POST `/_api/database` and the
  shell command `db._createDatabase(<name>)`.

  The default database in ArangoDB is called `_system`. This database is always
  present and cannot be deleted by the user. When an older version of ArangoDB is
  upgraded to 1.4, the previously only database will automatically become the
  `_system` database.

  New databases can be created with the above commands, and can be deleted with the
  REST API DELETE `/_api/database/<name>` or the shell command `db._dropDatabase(<name>);`.

  Deleting databases is still unstable in ArangoDB 1.4 alpha and might crash the
  server. This will be fixed until 1.4 stable.

  To access a specific database via the HTTP REST API, the `/_db/<name>/` prefix
  can be used in all URLs. ArangoDB will check if an incoming request starts with
  this prefix, and will automatically pick the database name from it. If the prefix
  is not there, ArangoDB will assume the request is made for the default database
  (`_system`). This is done for downwards-compatibility reasons.

  That means, the following URL pathnames are logically identical:

      /_api/document/mycollection/1234
      /_db/_system/document/mycollection/1234

  To access a different database (e.g. `test`), the URL pathname would look like this:

      /_db/test/document/mycollection/1234

  New databases can also be created and existing databases can only be dropped from
  within the default database (`_system`). It is not possible to drop the `_system`
  database itself.

  Cross-database operations are unintended and unsupported. The intention of the
  multi-database feature is to have the possibility to have a few databases managed
  by ArangoDB in parallel, but to only access one database at a time from a connection
  or a request.

  When accessing the web interface via the URL pathname `/_admin/html/` or `/_admin/aardvark`,
  the web interface for the default database (`_system`) will be displayed.
  To access the web interface for a different database, the database name can be
  put into the URLs as a prefix, e.g. `/_db/test/_admin/html` or
  `/_db/test/_admin/aardvark`.

  All internal request handlers and also all user-defined request handlers and actions
  (including Foxx) will only get to see the unprefixed URL pathnames (i.e. excluding
  any database name prefix). This is to ensure downwards-compatibility.

  To access the name of the requested database from any action (including Foxx), use
  use `req.database`.

  For example, when calling the URL `/myapp/myaction`, the content of `req.database`
  will be `_system` (the default database because no database got specified) and the
  content of `req.url` will be `/myapp/myaction`.

  When calling the URL `/_db/test/myapp/myaction`, the content of `req.database` will be
  `test`, and the content of `req.url` will still be `/myapp/myaction`.

* Foxx now excludes files starting with . (dot) when bundling assets

  This mitigates problems with editor swap files etc.

* made the web interface a Foxx application

  This change caused the files for the web interface to be moved from `html/admin` to
  `js/apps/aardvark` in the file system.

  The base URL for the admin interface changed from `_admin/html/index.html` to
  `_admin/aardvark/index.html`.

  The "old" redirection to `_admin/html/index.html` will now produce a 404 error.

  When starting ArangoDB with the `--upgrade` option, this will automatically be remedied
  by putting in a redirection from `/` to `/_admin/aardvark/index.html`, and from
  `/_admin/html/index.html` to `/_admin/aardvark/index.html`.

  This also obsoletes the following configuration (command-line) options:
  - `--server.admin-directory`
  - `--server.disable-admin-interface`

  when using these now obsolete options when the server is started, no error is produced
  for downwards-compatibility.

* changed User-Agent value sent by arangoimp, arangosh, and arangod from "VOC-Agent" to
  "ArangoDB"

* changed journal file creation behavior as follows:

  Previously, a journal file for a collection was always created when a collection was
  created. When a journal filled up and became full, the current journal was made a
  datafile, and a new (empty) journal was created automatically. There weren't many
  intended situations when a collection did not have at least one journal.

  This is changed now as follows:
  - when a collection is created, no journal file will be created automatically
  - when there is a write into a collection without a journal, the journal will be
    created lazily
  - when there is a write into a collection with a full journal, a new journal will
    be created automatically

  From the end user perspective, nothing should have changed, except that there is now
  less disk usage for empty collections. Disk usage of infrequently updated collections
  might also be reduced significantly by running the `rotate()` method of a collection,
  and not writing into a collection subsequently.

* added method `collection.rotate()`

  This allows premature rotation of a collection's current journal file into a (read-only)
  datafile. The purpose of using `rotate()` is to prematurely allow compaction (which is
  performed on datafiles only) on data, even if the journal was not filled up completely.

  Using `rotate()` may make sense in the following scenario:

      c = db._create("test");
      for (i = 0; i < 1000; ++i) {
        c.save(...); // insert lots of data here
      }

      ...
      c.truncate(); // collection is now empty
      // only data in datafiles will be compacted by following compaction runs
      // all data in the current journal would not be compacted

      // calling rotate will make the current journal a datafile, and thus make it
      // eligible for compaction
      c.rotate();

  Using `rotate()` may also be useful when data in a collection is known to not change
  in the immediate future. After having completed all write operations on a collection,
  performing a `rotate()` will reduce the size of the current journal to the actually
  required size (remember that journals are pre-allocated with a specific size) before
  making the journal a datafile. Thus `rotate()` may cause disk space savings, even if
  the datafiles does not qualify for compaction after rotation.

  Note: rotating the journal is asynchronous, so that the actual rotation may be executed
  after `rotate()` returns to the caller.

* changed compaction to merge small datafiles together (up to 3 datafiles are merged in
  a compaction run)

  In the regular case, this should leave less small datafiles stay around on disk and allow
  using less file descriptors in total.

* added AQL MINUS function

* added AQL UNION_DISTINCT function (more efficient than combination of `UNIQUE(UNION())`)

* updated mruby to 2013-08-22

* issue #587: Add db._create() in help for startup arangosh

* issue #586: Share a link on installation instructions in the User Manual

* issue #585: Bison 2.4 missing on Mac for custom build

* issue #584: Web interface images broken in devel

* issue #583: Small documentation update

* issue #581: Parameter binding for attributes

* issue #580: Small improvements (by @guidoreina)

* issue #577: Missing documentation for collection figures in implementor manual

* issue #576: Get disk usage for collections and graphs

  This extends the result of the REST API for /_api/collection/figures with
  the attributes `compactors.count`, `compactors.fileSize`, `shapefiles.count`,
  and `shapefiles.fileSize`.

* issue #575: installing devel version on mac (low prio)

* issue #574: Documentation (POST /_admin/routing/reload)

* issue #558: HTTP cursors, allow count to ignore LIMIT


v1.4.0-alpha1 (2013-08-02)
--------------------------

* added replication. check online manual for details.

* added server startup options `--server.disable-replication-logger` and
  `--server.disable-replication-applier`

* removed action deployment tool, this now handled with Foxx and its manager or
  by kaerus node utility

* fixed a server crash when using byExample / firstExample inside a transaction
  and the collection contained a usable hash/skiplist index for the example

* defineHttp now only expects a single context

* added collection detail dialog (web interface)

  Shows collection properties, figures (datafiles, journals, attributes, etc.)
  and indexes.

* added documents filter (web interface)

  Allows searching for documents based on attribute values. One or many filter
  conditions can be defined, using comparison operators such as '==', '<=', etc.

* improved AQL editor (web interface)

  Editor supports keyboard shortcuts (Submit, Undo, Redo, Select).
  Editor allows saving and reusing of user-defined queries.
  Added example queries to AQL editor.
  Added comment button.

* added document import (web interface)

  Allows upload of JSON-data from files. Files must have an extension of .json.

* added dashboard (web interface)

  Shows the status of replication and multiple system charts, e.g.
  Virtual Memory Size, Request Time, HTTP Connections etc.

* added API method `/_api/graph` to query all graphs with all properties.

* added example queries in web interface AQL editor

* added arango.reconnect(<host>) method for arangosh to dynamically switch server or
  user name

* added AQL range operator `..`

  The `..` operator can be used to easily iterate over a sequence of numeric
  values. It will produce a list of values in the defined range, with both bounding
  values included.

  Example:

      2010..2013

  will produce the following result:

      [ 2010, 2011, 2012, 2013 ]

* added AQL RANGE function

* added collection.first(count) and collection.last(count) document access functions

  These functions allow accessing the first or last n documents in a collection. The order
  is determined by document insertion/update time.

* added AQL INTERSECTION function

* INCOMPATIBLE CHANGE: changed AQL user function namespace resolution operator from `:` to `::`

  AQL user-defined functions were introduced in ArangoDB 1.3, and the namespace resolution
  operator for them was the single colon (`:`). A function call looked like this:

      RETURN mygroup:myfunc()

  The single colon caused an ambiguity in the AQL grammar, making it indistinguishable from
  named attributes or the ternary operator in some cases, e.g.

      { mygroup:myfunc ? mygroup:myfunc }

  The change of the namespace resolution operator from `:` to `::` fixes this ambiguity.

  Existing user functions in the database will be automatically fixed when starting ArangoDB
  1.4 with the `--upgrade` option. However, queries using user-defined functions need to be
  adjusted on the client side to use the new operator.

* allow multiple AQL LET declarations separated by comma, e.g.
  LET a = 1, b = 2, c = 3

* more useful AQL error messages

  The error position (line/column) is more clearly indicated for parse errors.
  Additionally, if a query references a collection that cannot be found, the error
  message will give a hint on the collection name

* changed return value for AQL `DOCUMENT` function in case document is not found

  Previously, when the AQL `DOCUMENT` function was called with the id of a document and
  the document could not be found, it returned `undefined`. This value is not part of the
  JSON type system and this has caused some problems.
  Starting with ArangoDB 1.4, the `DOCUMENT` function will return `null` if the document
  looked for cannot be found.

  In case the function is called with a list of documents, it will continue to return all
  found documents, and will not return `null` for non-found documents. This has not changed.

* added single line comments for AQL

  Single line comments can be started with a double forward slash: `//`.
  They end at the end of the line, or the end of the query string, whichever is first.

* fixed documentation issues #567, #568, #571.

* added collection.checksum(<withData>) method to calculate CRC checksums for
  collections

  This can be used to
  - check if data in a collection has changed
  - compare the contents of two collections on different ArangoDB instances

* issue #565: add description line to aal.listAvailable()

* fixed several out-of-memory situations when double freeing or invalid memory
  accesses could happen

* less msyncing during the creation of collections

  This is achieved by not syncing the initial (standard) markers in shapes collections.
  After all standard markers are written, the shapes collection will get synced.

* renamed command-line option `--log.filter` to `--log.source-filter` to avoid
  misunderstandings

* introduced new command-line option `--log.content-filter` to optionally restrict
  logging to just specific log messages (containing the filter string, case-sensitive).

  For example, to filter on just log entries which contain `ArangoDB`, use:

      --log.content-filter "ArangoDB"

* added optional command-line option `--log.requests-file` to log incoming HTTP
  requests to a file.

  When used, all HTTP requests will be logged to the specified file, containing the
  client IP address, HTTP method, requests URL, HTTP response code, and size of the
  response body.

* added a signal handler for SIGUSR1 signal:

  when ArangoDB receives this signal, it will respond all further incoming requests
  with an HTTP 503 (Service Unavailable) error. This will be the case until another
  SIGUSR1 signal is caught. This will make ArangoDB start serving requests regularly
  again. Note: this is not implemented on Windows.

* limited maximum request URI length to 16384 bytes:

  Incoming requests with longer request URIs will be responded to with an HTTP
  414 (Request-URI Too Long) error.

* require version 1.0 or 1.1 in HTTP version signature of requests sent by clients:

  Clients sending requests with a non-HTTP 1.0 or non-HTTP 1.1 version number will
  be served with an HTTP 505 (HTTP Version Not Supported) error.

* updated manual on indexes:

  using system attributes such as `_id`, `_key`, `_from`, `_to`, `_rev` in indexes is
  disallowed and will be rejected by the server. This was the case since ArangoDB 1.3,
  but was not properly documented.

* issue #563: can aal become a default object?

  aal is now a prefab object in arangosh

* prevent certain system collections from being renamed, dropped, or even unloaded.

  Which restrictions there are for which system collections may vary from release to
  release, but users should in general not try to modify system collections directly
  anyway.

  Note: there are no such restrictions for user-created collections.

* issue #559: added Foxx documentation to user manual

* added server startup option `--server.authenticate-system-only`. This option can be
  used to restrict the need for HTTP authentication to internal functionality and APIs,
  such as `/_api/*` and `/_admin/*`.
  Setting this option to `true` will thus force authentication for the ArangoDB APIs
  and the web interface, but allow unauthenticated requests for other URLs (including
  user defined actions and Foxx applications).
  The default value of this option is `false`, meaning that if authentication is turned
  on, authentication is still required for *all* incoming requests. Only by setting the
  option to `true` this restriction is lifted and authentication becomes required for
  URLs starting with `/_` only.

  Please note that authentication still needs to be enabled regularly by setting the
  `--server.disable-authentication` parameter to `false`. Otherwise no authentication
  will be required for any URLs as before.

* protect collections against unloading when there are still document barriers around.

* extended cap constraints to optionally limit the active data size in a collection to
  a specific number of bytes.

  The arguments for creating a cap constraint are now:
  `collection.ensureCapConstraint(<count>, <byteSize>);`

  It is supported to specify just a count as in ArangoDB 1.3 and before, to specify
  just a fileSize, or both. The first met constraint will trigger the automated
  document removal.

* added `db._exists(doc)` and `collection.exists(doc)` for easy document existence checks

* added API `/_api/current-database` to retrieve information about the database the
  client is currently connected to (note: the API `/_api/current-database` has been
  removed in the meantime. The functionality is accessible via `/_api/database/current`
  now).

* ensure a proper order of tick values in datafiles/journals/compactors.
  any new files written will have the _tick values of their markers in order. for
  older files, there are edge cases at the beginning and end of the datafiles when
  _tick values are not properly in order.

* prevent caching of static pages in PathHandler.
  whenever a static page is requested that is served by the general PathHandler, the
  server will respond to HTTP GET requests with a "Cache-Control: max-age=86400" header.

* added "doCompact" attribute when creating collections and to collection.properties().
  The attribute controls whether collection datafiles are compacted.

* changed the HTTP return code from 400 to 404 for some cases when there is a referral
  to a non-existing collection or document.

* introduced error code 1909 `too many iterations` that is thrown when graph traversals
  hit the `maxIterations` threshold.

* optionally limit traversals to a certain number of iterations
  the limitation can be achieved via the traversal API by setting the `maxIterations`
  attribute, and also via the AQL `TRAVERSAL` and `TRAVERSAL_TREE` functions by setting
  the same attribute. If traversals are not limited by the end user, a server-defined
  limit for `maxIterations` may be used to prevent server-side traversals from running
  endlessly.

* added graph traversal API at `/_api/traversal`

* added "API" link in web interface, pointing to REST API generated with Swagger

* moved "About" link in web interface into "links" menu

* allow incremental access to the documents in a collection from out of AQL
  this allows reading documents from a collection chunks when a full collection scan
  is required. memory usage might be must lower in this case and queries might finish
  earlier if there is an additional LIMIT statement

* changed AQL COLLECT to use a stable sort, so any previous SORT order is preserved

* issue #547: Javascript error in the web interface

* issue #550: Make AQL graph functions support key in addition to id

* issue #526: Unable to escape when an errorneous command is entered into the js shell

* issue #523: Graph and vertex methods for the javascript api

* issue #517: Foxx: Route parameters with capital letters fail

* issue #512: Binded Parameters for LIMIT


v1.3.3 (2013-08-01)
-------------------

* issue #570: updateFishbowl() fails once

* updated and fixed generated examples

* issue #559: added Foxx documentation to user manual

* added missing error reporting for errors that happened during import of edges


v1.3.2 (2013-06-21)
-------------------

* fixed memleak in internal.download()

* made the shape-collection journal size adaptive:
  if too big shapes come in, a shape journal will be created with a big-enough size
  automatically. the maximum size of a shape journal is still restricted, but to a
  very big value that should never be reached in practice.

* fixed a segfault that occurred when inserting documents with a shape size bigger
  than the default shape journal size (2MB)

* fixed a locking issue in collection.truncate()

* fixed value overflow in accumulated filesizes reported by collection.figures()

* issue #545: AQL FILTER unnecessary (?) loop

* issue #549: wrong return code with --daemon


v1.3.1 (2013-05-24)
-------------------

* removed currently unused _ids collection

* fixed usage of --temp-path in aranogd and arangosh

* issue #540: suppress return of temporary internal variables in AQL

* issue #530: ReferenceError: ArangoError is not a constructor

* issue #535: Problem with AQL user functions javascript API

* set --javascript.app-path for test execution to prevent startup error

* issue #532: Graph _edgesCache returns invalid data?

* issue #531: Arangod errors

* issue #529: Really weird transaction issue

* fixed usage of --temp-path in aranogd and arangosh


v1.3.0 (2013-05-10)
-------------------

* fixed problem on restart ("datafile-xxx is not sealed") when server was killed
  during a compaction run

* fixed leak when using cursors with very small batchSize

* issue #508: `unregistergroup` function not mentioned in http interface docs

* issue #507: GET /_api/aqlfunction returns code inside parentheses

* fixed issue #489: Bug in aal.install

* fixed issue 505: statistics not populated on MacOS


v1.3.0-rc1 (2013-04-24)
-----------------------

* updated documentation for 1.3.0

* added node modules and npm packages

* changed compaction to only compact datafiles with more at least 10% of dead
  documents (byte size-wise)

* issue #498: fixed reload of authentication info when using
  `require("org/arangodb/users").reload()`

* issue #495: Passing an empty array to create a document results in a
  "phantom" document

* added more precision for requests statistics figures

* added "sum" attribute for individual statistics results in statistics API
  at /_admin/statistics

* made "limit" an optional parameter in AQL function NEAR().
  limit can now be either omitted completely, or set to 0. If so, an internal
  default value (currently 100) will be applied for the limit.

* issue #481

* added "attributes.count" to output of `collection.figures()`
  this also affects the REST API /_api/collection/<name>/figures

* added IndexedPropertyGetter for ShapedJson objects

* added API for user-defined AQL functions

* issue #475: A better error message for deleting a non-existent graph

* issue #474: Web interface problems with the JS Shell

* added missing documentation for AQL UNION function

* added transaction support.
  This provides ACID transactions for ArangoDB. Transactions can be invoked
  using the `db._executeTransaction()` function, or the `/_api/transaction`
  REST API.

* switched to semantic versioning (at least for alpha & alpha naming)

* added saveOrReplace() for server-side JS

v1.3.alpha1 (2013-04-05)
------------------------

* cleanup of Module, Package, ArangoApp and modules "internal", "fs", "console"

* use Error instead of string in throw to allow stack-trace

* issue #454: error while creation of Collection

* make `collection.count()` not recalculate the number of documents on the fly, but
  use some internal document counters.

* issue #457: invalid string value in web interface

* make datafile id (datafile->_fid) identical to the numeric part of the filename.
  E.g. the datafile `journal-123456.db` will now have a datafile marker with the same
  fid (i.e. `123456`) instead of a different value. This change will only affect
  datafiles that are created with 1.3 and not any older files.
  The intention behind this change is to make datafile debugging easier.

* consistently discard document attributes with reserved names (system attributes)
  but without any known meaning, for example `_test`, `_foo`, ...

  Previously, these attributes were saved with the document regularly in some cases,
  but were discarded in other cases.
  Now these attributes are discarded consistently. "Real" system attributes such as
  `_key`, `_from`, `_to` are not affected and will work as before.

  Additionally, attributes with an empty name (``) are discarded when documents are
  saved.

  Though using reserved or empty attribute names in documents was not really and
  consistently supported in previous versions of ArangoDB, this change might cause
  an incompatibility for clients that rely on this feature.

* added server startup flag `--database.force-sync-properties` to force syncing of
  collection properties on collection creation, deletion and on property update.
  The default value is true to mimic the behavior of previous versions of ArangoDB.
  If set to false, collection properties are written to disk but no call to sync()
  is made.

* added detailed output of server version and components for REST APIs
  `/_admin/version` and `/_api/version`. To retrieve this extended information,
  call the REST APIs with URL parameter `details=true`.

* issue #443: For git-based builds include commit hash in version

* adjust startup log output to be more compact, less verbose

* set the required minimum number of file descriptors to 256.
  On server start, this number is enforced on systems that have rlimit. If the limit
  cannot be enforced, starting the server will fail.
  Note: 256 is considered to be the absolute minimum value. Depending on the use case
  for ArangoDB, a much higher number of file descriptors should be used.

  To avoid checking & potentially changing the number of maximum open files, use the
  startup option `--server.descriptors-minimum 0`

* fixed shapedjson to json conversion for special numeric values (NaN, +inf, -inf).
  Before, "NaN", "inf", or "-inf" were written into the JSONified output, but these
  values are not allowed in JSON. Now, "null" is written to the JSONified output as
  required.

* added AQL functions VARIANCE_POPULATION(), VARIANCE_SAMPLE(), STDDEV_POPULATION(),
  STDDEV_SAMPLE(), AVERAGE(), MEDIAN() to calculate statistical values for lists

* added AQL SQRT() function

* added AQL TRIM(), LEFT() and RIGHT() string functions

* fixed issue #436: GET /_api/document on edge

* make AQL REVERSE() and LENGTH() functions work on strings, too

* disabled DOT generation in `make doxygen`. this speeds up docs generation

* renamed startup option `--dispatcher.report-intervall` to `--dispatcher.report-interval`

* renamed startup option `--scheduler.report-intervall` to `--scheduler.report-interval`

* slightly changed output of REST API method /_admin/log.
  Previously, the log messages returned also contained the date and log level, now
  they will only contain the log message, and no date and log level information.
  This information can be re-created by API users from the `timestamp` and `level`
  attributes of the result.

* removed configure option `--enable-zone-debug`
  memory zone debugging is now automatically turned on when compiling with ArangoDB
  `--enable-maintainer-mode`

* removed configure option `--enable-arangob`
  arangob is now always included in the build


v1.2.3 (XXXX-XX-XX)
-------------------

* added optional parameter `edgexamples` for AQL function EDGES() and NEIGHBORS()

* added AQL function NEIGHBORS()

* added freebsd support

* fixed firstExample() query with `_id` and `_key` attributes

* issue triAGENS/ArangoDB-PHP#55: AQL optimizer may have mis-optimized duplicate
  filter statements with limit


v1.2.2 (2013-03-26)
-------------------

* fixed save of objects with common sub-objects

* issue #459: fulltext internal memory allocation didn't scale well
  This fix improves loading times for collections with fulltext indexes that have
  lots of equal words indexed.

* issue #212: auto-increment support

  The feature can be used by creating a collection with the extra `keyOptions`
  attribute as follows:

      db._create("mycollection", { keyOptions: { type: "autoincrement", offset: 1, increment: 10, allowUserKeys: true } });

  The `type` attribute will make sure the keys will be auto-generated if no
  `_key` attribute is specified for a document.

  The `allowUserKeys` attribute determines whether users might still supply own
  `_key` values with documents or if this is considered an error.

  The `increment` value determines the actual increment value, whereas the `offset`
  value can be used to seed to value sequence with a specific starting value.
  This will be useful later in a multi-master setup, when multiple servers can use
  different auto-increment seed values and thus generate non-conflicting auto-increment values.

  The default values currently are:

  - `allowUserKeys`: `true`
  - `offset`: `0`
  - `increment`: `1`

  The only other available key generator type currently is `traditional`.
  The `traditional` key generator will auto-generate keys in a fashion as ArangoDB
  always did (some increasing integer value, with a more or less unpredictable
  increment value).

  Note that for the `traditional` key generator there is only the option to disallow
  user-supplied keys and give the server the sole responsibility for key generation.
  This can be achieved by setting the `allowUserKeys` property to `false`.

  This change also introduces the following errors that API implementors may want to check
  the return values for:

  - 1222: `document key unexpected`: will be raised when a document is created with
    a `_key` attribute, but the underlying collection was set up with the `keyOptions`
    attribute `allowUserKeys: false`.

  - 1225: `out of keys`: will be raised when the auto-increment key generator runs
    out of keys. This may happen when the next key to be generated is 2^64 or higher.
    In practice, this will only happen if the values for `increment` or `offset` are
    not set appropriately, or if users are allowed to supply own keys, those keys
    are near the 2^64 threshold, and later the auto-increment feature kicks in and
    generates keys that cross that threshold.

    In practice it should not occur with proper configuration and proper usage of the
    collections.

  This change may also affect the following REST APIs:
  - POST `/_api/collection`: the server does now accept the optional `keyOptions`
    attribute in the second parameter
  - GET `/_api/collection/properties`: will return the `keyOptions` attribute as part
    of the collection's properties. The previous optional attribute `createOptions`
    is now gone.

* fixed `ArangoStatement.explain()` method with bind variables

* fixed misleading "cursor not found" error message in arangosh that occurred when
  `count()` was called for client-side cursors

* fixed handling of empty attribute names, which may have crashed the server under
  certain circumstances before

* fixed usage of invalid pointer in error message output when index description could
  not be opened


v1.2.1 (2013-03-14)
-------------------

* issue #444: please darken light color in arangosh

* issue #442: pls update post install info on osx

* fixed conversion of special double values (NaN, -inf, +inf) when converting from
  shapedjson to JSON

* fixed compaction of markers (location of _key was not updated correctly in memory,
  leading to _keys pointing to undefined memory after datafile rotation)

* fixed edge index key pointers to use document master pointer plus offset instead
  of direct _key address

* fixed case when server could not create any more journal or compactor files.
  Previously a wrong status code may have been returned, and not being able to create
  a new compactor file may have led to an infinite loop with error message
  "could not create compactor".

* fixed value truncation for numeric filename parts when renaming datafiles/journals


v1.2.0 (2013-03-01)
-------------------

* by default statistics are now switch off; in order to enable comment out
  the "disable-statistics = yes" line in "arangod.conf"

* fixed issue #435: csv parser skips data at buffer border

* added server startup option `--server.disable-statistics` to turn off statistics
  gathering without recompilation of ArangoDB.
  This partly addresses issue #432.

* fixed dropping of indexes without collection name, e.g.
  `db.xxx.dropIndex("123456");`
  Dropping an index like this failed with an assertion error.

* fixed issue #426: arangoimp should be able to import edges into edge collections

* fixed issue #425: In case of conflict ArangoDB returns HTTP 400 Bad request
  (with 1207 Error) instead of HTTP 409 Conflict

* fixed too greedy token consumption in AQL for negative values:
  e.g. in the statement `RETURN { a: 1 -2 }` the minus token was consumed as part
  of the value `-2`, and not interpreted as the binary arithmetic operator


v1.2.beta3 (2013-02-22)
-----------------------

* issue #427: ArangoDB Importer Manual has no navigation links (previous|home|next)

* issue #319: Documentation missing for Emergency console and incomplete for datafile debugger.

* issue #370: add documentation for reloadRouting and flushServerModules

* issue #393: added REST API for user management at /_api/user

* issue #393, #128: added simple cryptographic functions for user actions in module "crypto":
  * require("org/arangodb/crypto").md5()
  * require("org/arangodb/crypto").sha256()
  * require("org/arangodb/crypto").rand()

* added replaceByExample() Javascript and REST API method

* added updateByExample() Javascript and REST API method

* added optional "limit" parameter for removeByExample() Javascript and REST API method

* fixed issue #413

* updated bundled V8 version from 3.9.4 to 3.16.14.1
  Note: the Windows version used a more recent version (3.14.0.1) and was not updated.

* fixed issue #404: keep original request url in request object


v1.2.beta2 (2013-02-15)
-----------------------

* fixed issue #405: 1.2 compile warnings

* fixed issue #333: [debian] Group "arangodb" is not used when starting vie init.d script

* added optional parameter 'excludeSystem' to GET /_api/collection
  This parameter can be used to disable returning system collections in the list
  of all collections.

* added AQL functions KEEP() and UNSET()

* fixed issue #348: "HTTP Interface for Administration and Monitoring"
  documentation errors.

* fix stringification of specific positive int64 values. Stringification of int64
  values with the upper 32 bits cleared and the 33rd bit set were broken.

* issue #395:  Collection properties() function should return 'isSystem' for
  Javascript and REST API

* make server stop after upgrade procedure when invoked with `--upgrade option`.
  When started with the `--upgrade` option, the server will perfom
  the upgrade, and then exit with a status code indicating the result of the
  upgrade (0 = success, 1 = failure). To start the server regularly in either
  daemon or console mode, the `--upgrade` option must not be specified.
  This change was introduced to allow init.d scripts check the result of
  the upgrade procedure, even in case an upgrade was successful.
  this was introduced as part of issue #391.

* added AQL function EDGES()

* added more crash-protection when reading corrupted collections at startup

* added documentation for AQL function CONTAINS()

* added AQL function LIKE()

* replaced redundant error return code 1520 (Unable to open collection) with error code
  1203 (Collection not found). These error codes have the same meanings, but one of
  them was returned from AQL queries only, the other got thrown by other parts of
  ArangoDB. Now, error 1203 (Collection not found) is used in AQL too in case a
  non-existing collection is used.

v1.2.beta1 (2013-02-01)
-----------------------

* fixed issue #382: [Documentation error] Maschine... should be Machine...

* unified history file locations for arangod, arangosh, and arangoirb.
  - The readline history for arangod (emergency console) is now stored in file
    $HOME/.arangod. It was stored in $HOME/.arango before.
  - The readline history for arangosh is still stored in $HOME/.arangosh.
  - The readline history for arangoirb is now stored in $HOME/.arangoirb. It was
    stored in $HOME/.arango-mrb before.

* fixed issue #381: _users user should have a unique constraint

* allow negative list indexes in AQL to access elements from the end of a list,
  e.g. ```RETURN values[-1]``` will return the last element of the `values` list.

* collection ids, index ids, cursor ids, and document revision ids created and
  returned by ArangoDB are now returned as strings with numeric content inside.
  This is done to prevent some value overrun/truncation in any part of the
  complete client/server workflow.
  In ArangoDB 1.1 and before, these values were previously returned as
  (potentially very big) integer values. This may cause problems (clipping, overrun,
  precision loss) for clients that do not support big integers natively and store
  such values in IEEE754 doubles internally. This type loses precision after about
  52 bits and is thus not safe to hold an id.
  Javascript and 32 bit-PHP are examples for clients that may cause such problems.
  Therefore, ids are now returned by ArangoDB as strings, with the string
  content being the integer value as before.

  Example for documents ("_rev" attribute):
  - Document returned by ArangoDB 1.1: { "_rev": 1234, ... }
  - Document returned by ArangoDB 1.2: { "_rev": "1234", ... }

  Example for collections ("id" attribute / "_id" property):
  - Collection returned by ArangoDB 1.1: { "id": 9327643, "name": "test", ... }
  - Collection returned by ArangoDB 1.2: { "id": "9327643", "name": "test", ... }

  Example for cursors ("id" attribute):
  - Collection returned by ArangoDB 1.1: { "id": 11734292, "hasMore": true, ... }
  - Collection returned by ArangoDB 1.2: { "id": "11734292", "hasMore": true, ... }

* global variables are not automatically available anymore when starting the
  arangod Javascript emergency console (i.e. ```arangod --console```).

  Especially, the variables `db`, `edges`, and `internal` are not available
  anymore. `db` and `internal` can be made available in 1.2 by
  ```var db = require("org/arangodb").db;``` and
  ```var internal = require("internal");```, respectively.
  The reason for this change is to get rid of global variables in the server
  because this will allow more specific inclusion of functionality.

  For convenience, the global variable `db` is still available by default in
  arangosh. The global variable `edges`, which since ArangoDB 1.1 was kind of
  a redundant wrapper of `db`, has been removed in 1.2 completely.
  Please use `db` instead, and if creating an edge collection, use the explicit
  ```db._createEdgeCollection()``` command.

* issue #374: prevent endless redirects when calling admin interface with
  unexpected URLs

* issue #373: TRAVERSAL() `trackPaths` option does not work. Instead `paths` does work

* issue #358: added support for CORS

* honor optional waitForSync property for document removal, replace, update, and
  save operations in arangosh. The waitForSync parameter for these operations
  was previously honored by the REST API and on the server-side, but not when
  the waitForSync parameter was specified for a document operation in arangosh.

* calls to db.collection.figures() and /_api/collection/<collection>/figures now
  additionally return the number of shapes used in the collection in the
  extra attribute "shapes.count"

* added AQL TRAVERSAL_TREE() function to return a hierarchical result from a traversal

* added AQL TRAVERSAL() function to return the results from a traversal

* added AQL function ATTRIBUTES() to return the attribute names of a document

* removed internal server-side AQL functions from global scope.

  Now the AQL internal functions can only be accessed via the exports of the
  ahuacatl module, which can be included via ```require("org/arangodb/ahuacatl")```.
  It shouldn't be necessary for clients to access this module at all, but
  internal code may use this module.

  The previously global AQL-related server-side functions were moved to the
  internal namespace. This produced the following function name changes on
  the server:

     old name              new name
     ------------------------------------------------------
     AHUACATL_RUN       => require("internal").AQL_QUERY
     AHUACATL_EXPLAIN   => require("internal").AQL_EXPLAIN
     AHUACATL_PARSE     => require("internal").AQL_PARSE

  Again, clients shouldn't have used these functions at all as there is the
  ArangoStatement object to execute AQL queries.

* fixed issue #366: Edges index returns strange description

* added AQL function MATCHES() to check a document against a list of examples

* added documentation and tests for db.collection.removeByExample

* added --progress option for arangoimp. This will show the percentage of the input
  file that has been processed by arangoimp while the import is still running. It can
  be used as a rough indicator of progress for the entire import.

* make the server log documents that cannot be imported via /_api/import into the
  logfile using the warning log level. This may help finding illegal documents in big
  import runs.

* check on server startup whether the database directory and all collection directories
  are writable. if not, the server startup will be aborted. this prevents serious
  problems with collections being non-writable and this being detected at some pointer
  after the server has been started

* allow the following AQL constructs: FUNC(...)[...], FUNC(...).attribute

* fixed issue #361: Bug in Admin Interface. Header disappears when clicking new collection

* Added in-memory only collections

  Added collection creation parameter "isVolatile":
  if set to true, the collection is created as an in-memory only collection,
  meaning that all document data of that collection will reside in memory only,
  and will not be stored permanently to disk.
  This means that all collection data will be lost when the collection is unloaded
  or the server is shut down.
  As this collection type does not have datafile disk overhead for the regular
  document operations, it may be faster than normal disk-backed collections. The
  actual performance gains strongly depend on the underlying OS, filesystem, and
  settings though.
  This collection type should be used for caches only and not for any sensible data
  that cannot be re-created otherwise.
  Some platforms, namely Windows, currently do not support this collection type.
  When creating an in-memory collection on such platform, an error message will be
  returned by ArangoDB telling the user the platform does not support it.

  Note: in-memory collections are an experimental feature. The feature might
  change drastically or even be removed altogether in a future version of ArangoDB.

* fixed issue #353: Please include "pretty print" in Emergency Console

* fixed issue #352: "pretty print" console.log
  This was achieved by adding the dump() function for the "internal" object

* reduced insertion time for edges index
  Inserting into the edges index now avoids costly comparisons in case of a hash
  collision, reducing the prefilling/loading timer for bigger edge collections

* added fulltext queries to AQL via FULLTEXT() function. This allows search
  fulltext indexes from an AQL query to find matching documents

* added fulltext index type. This index type allows indexing words and prefixes of
  words from a specific document attribute. The index can be queries using a
  SimpleQueryFull object, the HTTP REST API at /_api/simple/fulltext, or via AQL

* added collection.revision() method to determine whether a collection has changed.
  The revision method returns a revision string that can be used by client programs
  for equality/inequality comparisons. The value returned by the revision method
  should be treated by clients as an opaque string and clients should not try to
  figure out the sense of the revision id. This is still useful enough to check
  whether data in a collection has changed.

* issue #346: adaptively determine NUMBER_HEADERS_PER_BLOCK

* issue #338: arangosh cursor positioning problems

* issue #326: use limit optimization with filters

* issue #325: use index to avoid sorting

* issue #324: add limit optimization to AQL

* removed arango-password script and added Javascript functionality to add/delete
  users instead. The functionality is contained in module `users` and can be invoked
  as follows from arangosh and arangod:
  * require("users").save("name", "passwd");
  * require("users").replace("name", "newPasswd");
  * require("users").remove("name");
  * require("users").reload();
  These functions are intentionally not offered via the web interface.
  This also addresses issue #313

* changed print output in arangosh and the web interface for JSON objects.
  Previously, printing a JSON object in arangosh resulted in the attribute values
  being printed as proper JSON, but attribute names were printed unquoted and
  unescaped. This was fine for the purpose of arangosh, but lead to invalid
  JSON being produced. Now, arangosh will produce valid JSON that can be used
  to send it back to ArangoDB or use it with arangoimp etc.

* fixed issue #300: allow importing documents via the REST /_api/import API
  from a JSON list, too.
  So far, the API only supported importing from a format that had one JSON object
  on each line. This is sometimes inconvenient, e.g. when the result of an AQL
  query or any other list is to be imported. This list is a JSON list and does not
  necessary have a document per line if pretty-printed.
  arangoimp now supports the JSON list format, too. However, the format requires
  arangoimp and the server to read the entire dataset at once. If the dataset is
  too big (bigger than --max-upload-size) then the import will be rejected. Even if
  increased, the entire list must fit in memory on both the client and the server,
  and this may be more resource-intensive than importing individual lines in chunks.

* removed unused parameter --reuse-ids for arangoimp. This parameter did not have
  any effect in 1.2, was never publicly announced and did evil (TM) things.

* fixed issue #297 (partly): added whitespace between command line and
  command result in arangosh, added shell colors for better usability

* fixed issue #296: system collections not usable from AQL

* fixed issue #295: deadlock on shutdown

* fixed issue #293: AQL queries should exploit edges index

* fixed issue #292: use index when filtering on _key in AQL

* allow user-definable document keys
  users can now define their own document keys by using the _key attribute
  when creating new documents or edges. Once specified, the value of _key is
  immutable.
  The restrictions for user-defined key values are:
  * the key must be at most 254 bytes long
  * it must consist of the letters a-z (lower or upper case), the digits 0-9,
    the underscore (_) or dash (-) characters only
  * any other characters, especially multi-byte sequences, whitespace or
    punctuation characters cannot be used inside key values

  Specifying a document key is optional when creating new documents. If no
  document key is specified, ArangoDB will create a document key itself.
  There are no guarantees about the format and pattern of auto-generated document
  keys other than the above restrictions.
  Clients should therefore treat auto-generated document keys as opaque values.
  Keys can be used to look up and reference documents, e.g.:
  * saving a document: `db.users.save({ "_key": "fred", ... })`
  * looking up a document: `db.users.document("fred")`
  * referencing other documents: `edges.relations.save("users/fred", "users/john", ...)`

  This change is downwards-compatible to ArangoDB 1.1 because in ArangoDB 1.1
  users were not able to define their own keys. If the user does not supply a _key
  attribute when creating a document, ArangoDB 1.2 will still generate a key of
  its own as ArangoDB 1.1 did. However, all documents returned by ArangoDB 1.2 will
  include a _key attribute and clients should be able to handle that (e.g. by
  ignoring it if not needed). Documents returned will still include the _id attribute
  as in ArangoDB 1.1.

* require collection names everywhere where a collection id was allowed in
  ArangoDB 1.1 & 1.0
  This change requires clients to use a collection name in place of a collection id
  at all places the client deals with collections.
  Examples:
  * creating edges: the _from and _to attributes must now contain collection names instead
    of collection ids: `edges.relations.save("test/my-key1", "test/my-key2", ...)`
  * retrieving edges: the returned _from and _to attributes now will contain collection
    names instead of ids, too: _from: `test/fred` instead of `1234/3455`
  * looking up documents: db.users.document("fred") or db._document("users/fred")

  Collection names must be used in REST API calls instead of collection ids, too.
  This change is thus not completely downwards-compatible to ArangoDB 1.1. ArangoDB 1.1
  required users to use collection ids in many places instead of collection names.
  This was unintuitive and caused overhead in cases when just the collection name was
  known on client-side but not its id. This overhead can now be avoided so clients can
  work with the collection names directly. There is no need to work with collection ids
  on the client side anymore.
  This change will likely require adjustments to API calls issued by clients, and also
  requires a change in how clients handle the _id value of returned documents. Previously,
  the _id value of returned documents contained the collection id, a slash separator and
  the document number. Since 1.2, _id will contain the collection name, a slash separator
  and the document key. The same applies to the _from and _to attribute values of edges
  that are returned by ArangoDB.

  Also removed (now unnecessary) location header in responses of the collections REST API.
  The location header was previously returned because it was necessary for clients.
  When clients created a collection, they specified the collection name. The collection
  id was generated on the server, but the client needed to use the server-generated
  collection id for further API calls, e.g. when creating edges etc. Therefore, the
  full collection URL, also containing the collection id, was returned by the server in
  responses to the collection API, in the HTTP location header.
  Returning the location header has become unnecessary in ArangoDB 1.2 because users
  can access collections by name and do not need to care about collection ids.


v1.1.3 (2013-XX-XX)
-------------------

* fix case when an error message was looked up for an error code but no error
  message was found. In this case a NULL ptr was returned and not checked everywhere.
  The place this error popped up was when inserting into a non-unique hash index
  failed with a specific, invalid error code.

* fixed issue #381:  db._collection("_users").getIndexes();

* fixed issue #379: arango-password fatal issue javscript.startup-directory

* fixed issue #372: Command-Line Options for the Authentication and Authorization


v1.1.2 (2013-01-20)
-------------------

* upgraded to mruby 2013-01-20 583983385b81c21f82704b116eab52d606a609f4

* fixed issue #357: Some spelling and grammar errors

* fixed issue #355: fix quotes in pdf manual

* fixed issue #351: Strange arangosh error message for long running query

* fixed randomly hanging connections in arangosh on MacOS

* added "any" query method: this returns a random document from a collection. It
  is also available via REST HTTP at /_api/simple/any.

* added deployment tool

* added getPeerVertex

* small fix for logging of long messages: the last character of log messages longer
  than 256 bytes was not logged.

* fixed truncation of human-readable log messages for web interface: the trailing \0
  byte was not appended for messages longer than 256 bytes

* fixed issue #341: ArangoDB crashes when stressed with Batch jobs
  Contrary to the issue title, this did not have anything to do with batch jobs but
  with too high memory usage. The memory usage of ArangoDB is now reduced for cases
   when there are lots of small collections with few documents each

* started with issue #317: Feature Request (from Google Groups): DATE handling

* backported issue #300: Extend arangoImp to Allow importing resultset-like
  (list of documents) formatted files

* fixed issue #337: "WaitForSync" on new collection does not work on Win/X64

* fixed issue #336: Collections REST API docs

* fixed issue #335: mmap errors due to wrong memory address calculation

* fixed issue #332: arangoimp --use-ids parameter seems to have no impact

* added option '--server.disable-authentication' for arangosh as well. No more passwd
  prompts if not needed

* fixed issue #330: session logging for arangosh

* fixed issue #329: Allow passing script file(s) as parameters for arangosh to run

* fixed issue #328: 1.1 compile warnings

* fixed issue #327: Javascript parse errors in front end


v1.1.1 (2012-12-18)
-------------------

* fixed issue #339: DELETE /_api/cursor/cursor-identifier return incollect errorNum

  The fix for this has led to a signature change of the function actions.resultNotFound().
  The meaning of parameter #3 for This function has changed from the error message string
  to the error code. The error message string is now parameter #4.
  Any client code that uses this function in custom actions must be adjusted.

* fixed issue #321: Problem upgrading arangodb 1.0.4 to 1.1.0 with Homebrew (OSX 10.8.2)

* fixed issue #230: add navigation and search for online documentation

* fixed issue #315: Strange result in PATH

* fixed issue #323: Wrong function returned in error message of AQL CHAR_LENGTH()

* fixed some log errors on startup / shutdown due to pid file handling and changing
  of directories


v1.1.0 (2012-12-05)
-------------------

* WARNING:
  arangod now performs a database version check at startup. It will look for a file
  named "VERSION" in its database directory. If the file is not present, arangod will
  perform an automatic upgrade of the database directory. This should be the normal
  case when upgrading from ArangoDB 1.0 to ArangoDB 1.1.

  If the VERSION file is present but is from an older version of ArangoDB, arangod
  will refuse to start and ask the user to run a manual upgrade first. A manual upgrade
  can be performed by starting arangod with the option `--upgrade`.

  This upgrade procedure shall ensure that users have full control over when they
  perform any updates/upgrades of their data, and can plan backups accordingly. The
  procedure also guarantees that the server is not run without any required system
  collections or with in incompatible data state.

* added AQL function DOCUMENT() to retrieve a document by its _id value

* fixed issue #311: fixed segfault on unload

* fixed issue #309: renamed stub "import" button from web interface

* fixed issue #307: added WaitForSync column in collections list in in web interface

* fixed issue #306: naming in web interface

* fixed issue #304: do not clear AQL query text input when switching tabs in
  web interface

* fixed issue #303: added documentation about usage of var keyword in web interface

* fixed issue #301: PATCH does not work in web interface

# fixed issue #269: fix make distclean & clean

* fixed issue #296: system collections not usable from AQL

* fixed issue #295: deadlock on shutdown

* added collection type label to web interface

* fixed issue #290: the web interface now disallows creating non-edges in edge collections
  when creating collections via the web interface, the collection type must also be
  specified (default is document collection)

* fixed issue #289: tab-completion does not insert any spaces

* fixed issue #282: fix escaping in web interface

* made AQL function NOT_NULL take any number of arguments. Will now return its
  first argument that is not null, or null if all arguments are null. This is downwards
  compatible.

* changed misleading AQL function name NOT_LIST() to FIRST_LIST() and slightly changed
  the behavior. The function will now return its first argument that is a list, or null
  if none of the arguments are lists.
  This is mostly downwards-compatible. The only change to the previous implementation in
  1.1-beta will happen if two arguments were passed and the 1st and 2nd arguments were
  both no lists. In previous 1.1, the 2nd argument was returned as is, but now null
  will be returned.

* add AQL function FIRST_DOCUMENT(), with same behavior as FIRST_LIST(), but working
  with documents instead of lists.

* added UPGRADING help text

* fixed issue #284: fixed Javascript errors when adding edges/vertices without own
  attributes

* fixed issue #283: AQL LENGTH() now works on documents, too

* fixed issue #281: documentation for skip lists shows wrong example

* fixed AQL optimizer bug, related to OR-combined conditions that filtered on the
  same attribute but with different conditions

* fixed issue #277: allow usage of collection names when creating edges
  the fix of this issue also implies validation of collection names / ids passed to
  the REST edge create method. edges with invalid collection ids or names in the
  "from" or "to" values will be rejected and not saved


v1.1.beta2 (2012-11-13)
-----------------------

* fixed arangoirb compilation

* fixed doxygen


v1.1.beta1 (2012-10-24)
-----------------------

* fixed AQL optimizer bug

* WARNING:
  - the user has changed from "arango" to "arangodb", the start script has changed from
    "arangod" to "arangodb", the database directory has changed from "/var/arangodb" to
    "/var/lib/arangodb" to be compliant with various Linux policies

  - In 1.1, we have introduced types for collections: regular documents go into document
    collections, and edges go into edge collections. The prefixing (db.xxx vs. edges.xxx)
    works slightly different in 1.1: edges.xxx can still be used to access collections,
    however, it will not determine the type of existing collections anymore. To create an
    edge collection 1.1, you can use db._createEdgeCollection() or edges._create().
    And there's of course also db._createDocumentCollection().
    db._create() is also still there and will create a document collection by default,
    whereas edges._create() will create an edge collection.

  - the admin web interface that was previously available via the simple URL suffix /
    is now available via a dedicated URL suffix only: /_admin/html
    The reason for this is that routing and URLs are now subject to changes by the end user,
    and only URLs parts prefixed with underscores (e.g. /_admin or /_api) are reserved
    for ArangoDB's internal usage.

* the server now handles requests with invalid Content-Length header values as follows:
  - if Content-Length is negative, the server will respond instantly with HTTP 411
    (length required)

  - if Content-Length is positive but shorter than the supplied body, the server will
    respond with HTTP 400 (bad request)

  - if Content-Length is positive but longer than the supplied body, the server will
    wait for the client to send the missing bytes. The server allows 90 seconds for this
    and will close the connection if the client does not send the remaining data

  - if Content-Length is bigger than the maximum allowed size (512 MB), the server will
    fail with HTTP 413 (request entity too large).

  - if the length of the HTTP headers is greater than the maximum allowed size (1 MB),
    the server will fail with HTTP 431 (request header fields too large)

* issue #265: allow optional base64 encoding/decoding of action response data

* issue #252: create _modules collection using arango-upgrade (note: arango-upgrade was
  finally replaced by the `--upgrade` option for arangod)

* issue #251: allow passing arbitrary options to V8 engine using new command line option:
  --javascript.v8-options. Using this option, the Harmony features or other settings in
  v8 can be enabled if the end user requires them

* issue #248: allow AQL optimizer to pull out completely uncorrelated subqueries to the
  top level, resulting in less repeated evaluation of the subquery

* upgraded to Doxygen 1.8.0

* issue #247: added AQL function MERGE_RECURSIVE

* issue #246: added clear() function in arangosh

* issue #245: Documentation: Central place for naming rules/limits inside ArangoDB

* reduced size of hash index elements by 50 %, allowing more index elements to fit in
  memory

* issue #235: GUI Shell throws Error:ReferenceError: db is not defined

* issue #229: methods marked as "under construction"

* issue #228: remove unfinished APIs (/_admin/config/*)

* having the OpenSSL library installed is now a prerequisite to compiling ArangoDB
  Also removed the --enable-ssl configure option because ssl is always required.

* added AQL functions TO_LIST, NOT_LIST

* issue #224: add optional Content-Id for batch requests

* issue #221: more documentation on AQL explain functionality. Also added
  ArangoStatement.explain() client method

* added db._createStatement() method on server as well (was previously available
  on the client only)

* issue #219: continue in case of "document not found" error in PATHS() function

* issue #213: make waitForSync overridable on specific actions

* changed AQL optimizer to use indexes in more cases. Previously, indexes might
  not have been used when in a reference expression the inner collection was
  specified last. Example: FOR u1 IN users FOR u2 IN users FILTER u1._id == u2._id
  Previously, this only checked whether an index could be used for u2._id (not
  possible). It was not checked whether an index on u1._id could be used (possible).
  Now, for expressions that have references/attribute names on both sides of the
  above as above, indexes are checked for both sides.

* issue #204: extend the CSV import by TSV and by user configurable
  separator character(s)

* issue #180: added support for batch operations

* added startup option --server.backlog-size
  this allows setting the value of the backlog for the listen() system call.
  the default value is 10, the maximum value is platform-dependent

* introduced new configure option "--enable-maintainer-mode" for
  ArangoDB maintainers. this option replaces the previous compile switches
  --with-boost-test, --enable-bison, --enable-flex and --enable-errors-dependency
  the individual configure options have been removed. --enable-maintainer-mode
  turns them all on.

* removed potentially unused configure option --enable-memfail

* fixed issue #197: HTML web interface calls /_admin/user-manager/session

* fixed issue #195: VERSION file in database directory

* fixed issue #193: REST API HEAD request returns a message body on 404

* fixed issue #188: intermittent issues with 1.0.0
  (server-side cursors not cleaned up in all cases, pthreads deadlock issue)

* issue #189: key store should use ISO datetime format bug

* issue #187: run arango-upgrade on server start (note: arango-upgrade was finally
  replaced by the `--upgrade` option for arangod)n

* fixed issue #183: strange unittest error

* fixed issue #182: manual pages

* fixed issue #181: use getaddrinfo

* moved default database directory to "/var/lib/arangodb" in accordance with
  http://www.pathname.com/fhs/pub/fhs-2.3.html

* fixed issue #179: strange text in import manual

* fixed issue #178: test for aragoimp is missing

* fixed issue #177: a misleading error message was returned if unknown variables
  were used in certain positions in an AQL query.

* fixed issue #176: explain how to use AQL from the arangosh

* issue #175: re-added hidden (and deprecated) option --server.http-port. This
  option is only there to be downwards-compatible to Arango 1.0.

* fixed issue #174: missing Documentation for `within`

* fixed issue #170: add db.<coll_name>.all().toArray() to arangosh help screen

* fixed issue #169: missing argument in Simple Queries

* added program arango-upgrade. This program must be run after installing ArangoDB
  and after upgrading from a previous version of ArangoDB. The arango-upgrade script
  will ensure all system collections are created and present in the correct state.
  It will also perform any necessary data updates.
  Note: arango-upgrade was finally replaced by the `--upgrade` option for arangod.

* issue #153: edge collection should be a flag for a collection
  collections now have a type so that the distinction between document and edge
  collections can now be done at runtime using a collection's type value.
  A collection's type can be queried in Javascript using the <collection>.type() method.

  When new collections are created using db._create(), they will be document
  collections by default. When edge._create() is called, an edge collection will be created.
  To explicitly create a collection of a specific/different type, use the methods
  _createDocumentCollection() or _createEdgeCollection(), which are available for
  both the db and the edges object.
  The Javascript objects ArangoEdges and ArangoEdgesCollection have been removed
  completely.
  All internal and test code has been adjusted for this, and client code
  that uses edges.* should also still work because edges is still there and creates
  edge collections when _create() is called.

  INCOMPATIBLE CHANGE: Client code might still need to be changed in the following aspect:
  Previously, collections did not have a type so documents and edges could be inserted
  in the same collection. This is now disallowed. Edges can only be inserted into
  edge collections now. As there were no collection types in 1.0, ArangoDB will perform
  an automatic upgrade when migrating from 1.0 to 1.1.
  The automatic upgrade will check every collection and determine its type as follows:
  - if among the first 50 documents in the collection there are documents with
    attributes "_from" and "_to", the collection is typed as an edge collection
  - if among the first 50 documents in the collection there are no documents with
    attributes "_from" and "_to", the collection is made as a document collection

* issue #150: call V8 garbage collection on server periodically

* issue #110: added support for partial updates

  The REST API for documents now offers an HTTP PATCH method to partially update
  documents. Overwriting/replacing documents is still available via the HTTP PUT method
  as before. The Javascript API in the shell also offers a new update() method in extension to
  the previously existing replace() method.


v1.0.4 (2012-11-12)
-------------------

* issue #275: strange error message in arangosh 1.0.3 at startup


v1.0.3 (2012-11-08)
-------------------

* fixed AQL optimizer bug

* issue #273: fixed segfault in arangosh on HTTP 40x

* issue #265: allow optional base64 encoding/decoding of action response data

* issue #252: _modules collection not created automatically


v1.0.2 (2012-10-22)
-------------------

* repository CentOS-X.Y moved to CentOS-X, same for Debian

* bugfix for rollback from edges

* bugfix for hash indexes

* bugfix for StringBuffer::erase_front

* added autoload for modules

* added AQL function TO_LIST


v1.0.1 (2012-09-30)
-------------------

* draft for issue #165: front-end application howto

* updated mruby to cf8fdea4a6598aa470e698e8cbc9b9b492319d

* fix for issue #190: install doesn't create log directory

* fix for issue #194: potential race condition between creating and dropping collections

* fix for issue #193: REST API HEAD request returns a message body on 404

* fix for issue #188: intermittent issues with 1.0.0

* fix for issue #163: server cannot create collection because of abandoned files

* fix for issue #150: call V8 garbage collection on server periodically


v1.0.0 (2012-08-17)
-------------------

* fix for issue #157: check for readline and ncurses headers, not only libraries


v1.0.beta4 (2012-08-15)
-----------------------

* fix for issue #152: fix memleak for barriers


v1.0.beta3 (2012-08-10)
-----------------------

* fix for issue #151: Memleak, collection data not removed

* fix for issue #149: Inconsistent port for admin interface

* fix for issue #163: server cannot create collection because of abandoned files

* fix for issue #157: check for readline and ncurses headers, not only libraries

* fix for issue #108: db.<collection>.truncate() inefficient

* fix for issue #109: added startup note about cached collection names and how to
  refresh them

* fix for issue #156: fixed memleaks in /_api/import

* fix for issue #59: added tests for /_api/import

* modified return value for calls to /_api/import: now, the attribute "empty" is
  returned as well, stating the number of empty lines in the input. Also changed the
  return value of the error code attribute ("errorNum") from 1100 ("corrupted datafile")
  to 400 ("bad request") in case invalid/unexpected JSON data was sent to the server.
  This error code is more appropriate as no datafile is broken but just input data is
  incorrect.

* fix for issue #152: Memleak for barriers

* fix for issue #151: Memleak, collection data not removed

* value of --database.maximal-journal-size parameter is now validated on startup. If
  value is smaller than the minimum value (currently 1048576), an error is thrown and
  the server will not start. Before this change, the global value of maximal journal
  size was not validated at server start, but only on collection level

* increased sleep value in statistics creation loop from 10 to 500 microseconds. This
  reduces accuracy of statistics values somewhere after the decimal points but saves
  CPU time.

* avoid additional sync() calls when writing partial shape data (attribute name data)
  to disk. sync() will still be called when the shape marker (will be written after
  the attributes) is written to disk

* issue #147: added flag --database.force-sync-shapes to force synching of shape data
  to disk. The default value is true so it is the same behavior as in version 1.0.
  if set to false, shape data is synched to disk if waitForSync for the collection is
  set to true, otherwise, shape data is not synched.

* fix for issue #145: strange issue on Travis: added epsilon for numeric comparison in
  geo index

* fix for issue #136: adjusted message during indexing

* issue #131: added timeout for HTTP keep-alive connections. The default value is 300
  seconds. There is a startup parameter server.keep-alive-timeout to configure the value.
  Setting it to 0 will disable keep-alive entirely on the server.

* fix for issue #137: AQL optimizer should use indexes for ref accesses with
  2 named attributes


v1.0.beta2 (2012-08-03)
-----------------------

* fix for issue #134: improvements for centos RPM

* fixed problem with disable-admin-interface in config file


v1.0.beta1 (2012-07-29)
-----------------------

* fixed issue #118: We need a collection "debugger"

* fixed issue #126: Access-Shaper must be cached

* INCOMPATIBLE CHANGE: renamed parameters "connect-timeout" and "request-timeout"
  for arangosh and arangoimp to "--server.connect-timeout" and "--server.request-timeout"

* INCOMPATIBLE CHANGE: authorization is now required on the server side
  Clients sending requests without HTTP authorization will be rejected with HTTP 401
  To allow backwards compatibility, the server can be started with the option
  "--server.disable-authentication"

* added options "--server.username" and "--server.password" for arangosh and arangoimp
  These parameters must be used to specify the user and password to be used when
  connecting to the server. If no password is given on the command line, arangosh/
  arangoimp will interactively prompt for a password.
  If no user name is specified on the command line, the default user "root" will be
  used.

* added startup option "--server.ssl-cipher-list" to determine which ciphers to
  use in SSL context. also added SSL_OP_CIPHER_SERVER_PREFERENCE to SSL default
  options so ciphers are tried in server and not in client order

* changed default SSL protocol to TLSv1 instead of SSLv2

* changed log-level of SSL-related messages

* added SSL connections if server is compiled with OpenSSL support. Use --help-ssl

* INCOMPATIBLE CHANGE: removed startup option "--server.admin-port".
  The new endpoints feature (see --server.endpoint) allows opening multiple endpoints
  anyway, and the distinction between admin and "other" endpoints can be emulated
  later using privileges.

* INCOMPATIBLE CHANGE: removed startup options "--port", "--server.port", and
  "--server.http-port" for arangod.
  These options have been replaced by the new "--server.endpoint" parameter

* INCOMPATIBLE CHANGE: removed startup option "--server" for arangosh and arangoimp.
  These options have been replaced by the new "--server.endpoint" parameter

* Added "--server.endpoint" option to arangod, arangosh, and arangoimp.
  For arangod, this option allows specifying the bind endpoints for the server
  The server can be bound to one or multiple endpoints at once. For arangosh
  and arangoimp, the option specifies the server endpoint to connect to.
  The following endpoint syntax is currently supported:
  - tcp://host:port or http@tcp://host:port (HTTP over IPv4)
  - tcp://[host]:port or http@tcp://[host]:port (HTTP over IPv6)
  - ssl://host:port or http@tcp://host:port (HTTP over SSL-encrypted IPv4)
  - ssl://[host]:port or http@tcp://[host]:port (HTTP over SSL-encrypted IPv6)
  - unix:///path/to/socket or http@unix:///path/to/socket (HTTP over UNIX socket)

  If no port is specified, the default port of 8529 will be used.

* INCOMPATIBLE CHANGE: removed startup options "--server.require-keep-alive" and
  "--server.secure-require-keep-alive".
  The server will now behave as follows which should be more conforming to the
  HTTP standard:
  * if a client sends a "Connection: close" header, the server will close the
    connection
  * if a client sends a "Connection: keep-alive" header, the server will not
    close the connection
  * if a client does not send any "Connection" header, the server will assume
    "keep-alive" if the request was an HTTP/1.1 request, and "close" if the
    request was an HTTP/1.0 request

* (minimal) internal optimizations for HTTP request parsing and response header
  handling

* fixed Unicode unescaping bugs for \f and surrogate pairs in BasicsC/strings.c

* changed implementation of TRI_BlockCrc32 algorithm to use 8 bytes at a time

* fixed issue #122: arangod doesn't start if <log.file> cannot be created

* fixed issue #121: wrong collection size reported

* fixed issue #98: Unable to change journalSize

* fixed issue #88: fds not closed

* fixed escaping of document data in HTML admin front end

* added HTTP basic authentication, this is always turned on

* added server startup option --server.disable-admin-interface to turn off the
  HTML admin interface

* honor server startup option --database.maximal-journal-size when creating new
  collections without specific journalsize setting. Previously, these
  collections were always created with journal file sizes of 32 MB and the
  --database.maximal-journal-size setting was ignored

* added server startup option --database.wait-for-sync to control the default
  behavior

* renamed "--unit-tests" to "--javascript.unit-tests"


v1.0.alpha3 (2012-06-30)
------------------------

* fixed issue #116: createCollection=create option doesn't work

* fixed issue #115: Compilation issue under OSX 10.7 Lion & 10.8 Mountain Lion
  (homebrew)

* fixed issue #114: image not found

* fixed issue #111: crash during "make unittests"

* fixed issue #104: client.js -> ARANGO_QUIET is not defined


v1.0.alpha2 (2012-06-24)
------------------------

* fixed issue #112: do not accept document with duplicate attribute names

* fixed issue #103: Should we cleanup the directory structure

* fixed issue #100: "count" attribute exists in cursor response with "count:
  false"

* fixed issue #84 explain command

* added new MRuby version (2012-06-02)

* added --log.filter

* cleanup of command line options:
** --startup.directory => --javascript.startup-directory
** --quite => --quiet
** --gc.interval => --javascript.gc-interval
** --startup.modules-path => --javascript.modules-path
** --action.system-directory => --javascript.action-directory
** --javascript.action-threads => removed (is now the same pool as --server.threads)

* various bug-fixes

* support for import

* added option SKIP_RANGES=1 for make unittests

* fixed several range-related assertion failures in the AQL query optimizer

* fixed AQL query optimizations for some edge cases (e.g. nested subqueries with
  invalid constant filter expressions)


v1.0.alpha1 (2012-05-28)
------------------------

Alpha Release of ArangoDB 1.0<|MERGE_RESOLUTION|>--- conflicted
+++ resolved
@@ -1,13 +1,11 @@
 devel
 -----
 
-<<<<<<< HEAD
 * UI: optimized error messages for invalid graph definitions. Also fixed a
   graph renderer cleanrenderer cleanup error.
-=======
+
 * UI: added a delay within the graph viewer while changing the colors of the
   graph. Necessary due different browser behaviour.
->>>>>>> 18bd7a96
 
 * added options `--encryption.keyfile` and `--encryption.key-generator` to arangodump
   and arangorestore
