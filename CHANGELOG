--- conflicted
+++ resolved
@@ -7,13 +7,11 @@
 
 * fixed issue #6031: Broken LIMIT in nested list iterations 
 
-<<<<<<< HEAD
 * fixed internal issue #2812: Cluster fails to create many indexes in parallel
-=======
+
 * Intermediate commits in the RocksDB engine are now only enabled in standalone AQL queries 
   (not within a JS transaction), standalone truncate as well as for the "import" API
 
->>>>>>> 8597708b
 
 v3.3.13 (2018-07-26)
 --------------------
