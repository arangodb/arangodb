--- conflicted
+++ resolved
@@ -1,13 +1,13 @@
 devel
 -----
 
-<<<<<<< HEAD
+
 * The AQL Editor in the Web UI now supports GeoJSON types and is able to render them.
 
 * Fixed issue #5035: fixed a vulnerability issue within the web ui's index view
 
 * PR 5552: add "--latency true" option to arangoimport.  Lists microsecond latency
-=======
+
 * Bugfix: The AQL syntax variants `UPDATE/REPLACE k WITH d` now correctly take
   _rev from k instead of d (when ignoreRevs is false) and ignore d._rev.
 
@@ -132,7 +132,6 @@
   duty is now handled by the "replace-function-with-index" rule.
 
 * added option "--latency true" option to arangoimport. Lists microsecond latency
->>>>>>> b75d4cc1
   statistics on 10 second intervals.
 
 * fixed internal issue #2256: ui, document id not showing up when deleting a document
