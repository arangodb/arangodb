--- conflicted
+++ resolved
@@ -1,7 +1,6 @@
 devel
 -----
 
-<<<<<<< HEAD
 * AQL: during a traversal if a vertex is not found. It will not print an ERROR to the log and continue
   with a NULL value, but will register a warning at the query and continue with a NULL value.
   The situation is not desired as an ERROR as ArangoDB can store edges pointing to non-existing
@@ -9,10 +8,9 @@
   can directly see it on the query now and do not "by accident" have to check the LOG output.
 
 * UI: fixed event cleanup in cluster shards view
-=======
+
 * potential fix for issue #3581: Unexpected "rocksdb unique constraint 
   violated" with unique hash index
->>>>>>> 3f0dd63d
 
 * fix agency precondition check for complex objects
 
