<<<<<<< HEAD
v3.3.6 (XXXX-XX-XX)
-------------------

* return an empty result set instead of an "out of memory" exception when
  querying the geo index with invalid (out of range) coordinates
=======
v3.3.8 (XXXX-XX-XX)
-------------------

* fixed internal issue #2148: Number of documents found by filter is misleading in web UI

* added startup option `--database.required-directory-state`
  
  using this option it is possible to require the database directory to be
  in a specific state on startup. the options for this value are:
 
  - non-existing: database directory must not exist
  - existing: database directory must exist
  - empty: database directory must exist but be empty
  - populated: database directory must exist and contain specific files already
  - any: any state allowed


v3.3.7 (2018-04-11)
-------------------

* added hidden option `--query.registry-ttl` to control the lifetime of cluster AQL
  query parts

* fixed internal issue #2237: AQL queries on collections with replicationFactor:
  "satellite" crashed arangod in single server mode

* fixed restore of satellite collections: replicationFactor was set to 1 during
  restore

* fixed dump and restore of smart graphs:
  a) The dump will not include the hidden shadow collections anymore, they were dumped
     accidentially and only contain duplicated data.
  b) Restore will now ignore hidden shadow collections as all data is contained
     in the smart-edge collection. You can manually include these collections from an
     old dump (3.3.5 or earlier) by using `--force`.
  c) Restore of a smart-graph will now create smart collections properly instead
     of getting into `TIMEOUT_IN_CLUSTER_OPERATION`
>>>>>>> 8f40bc35

* fixed issue in AQL query optimizer rule "restrict-to-single-shard", which
  may have sent documents to a wrong shard in AQL INSERT queries that specified
  the value for `_key` using an expression (and not a constant value)
  Important: if you were affected by this bug in v3.3.5 it is required that you
  recreate your dataset in v3.3.6 (i.e. dumping and restoring) instead of doing
  a simple binary upgrade

* added /_admin/status HTTP API for debugging purposes

* added ArangoShell helper function for packaging all information about an
  AQL query so it can be run and analyzed elsewhere:

  query = "FOR doc IN mycollection FILTER doc.value > 42 RETURN doc";
  require("@arangodb/aql/explainer").debugDump("/tmp/query-debug-info", query);

  Entitled users can send the generated file to the ArangoDB support to facilitate 
  reproduction and debugging.

* added hidden option `--server.ask-jwt-secret`. This is an internal option
  for debugging and should not be exposed to end-users.

* fix for internal issue #2215. supervision will now wait for agent to
  fully prepare before adding 10 second grace period after leadership change

* fixed internal issue #2215's FailedLeader timeout bug


v3.3.5 (2018-03-28)
-------------------

* fixed issue #4934: Wrong used GeoIndex depending on FILTER order

* make build id appear in startup log message alongside with other version info

* make AQL data modification operations that are sent to all shards and that are
  supposed to return values (i.e. `RETURN OLD` or `RETURN NEW`) not return fake
  empty result rows if the document to be updated/replaced/removed was not present
  on the target shard

* added AQL optimizer rule `restrict-to-single-shard`

  This rule will kick in if a collection operation (index lookup or data
  modification operation) will only affect a single shard, and the operation can be
  restricted to the single shard and is not applied for all shards. This optimization
  can be applied for queries that access a collection only once in the query, and that
  do not use traversals, shortest path queries and that do not access collection data
  dynamically using the `DOCUMENT`, `FULLTEXT`, `NEAR` or `WITHIN` AQL functions.
  Additionally, the optimizer will only pull off this optimization if can safely 
  determine the values of all the collection's shard keys from the query, and when the
  shard keys are covered by a single index (this is always true if the shard key is
  the default `_key`)

* display missing attributes of GatherNodes in AQL explain output

* make AQL optimizer rule `undistribute-remove-after-enum-coll` fire in a few
  more cases in which it is possible

* slightly improve index selection for the RocksDB engine when there are multiple
  competing indexes with the same attribute prefixes, but different amount of
  attributes covered. In this case, the more specialized index will be preferred
  now

* fix issue #4924: removeFollower now prefers to remove the last follower(s)

* added "collect-in-cluster" optimizer rule to have COLLECT WITH COUNT queries
  without grouping being executed on the DB servers and the coordinator only summing
  up the counts from the individual shards

* fixed issue #4900: Nested FOR query uses index but ignores other filters 
 
* properly exit v8::Context in one place where it was missing before

* added hidden option `--cluster.index-create-timeout` for controlling the
  default value of the index creation timeout in cluster
  under normal circumstances, this option does not need to be adjusted

* increase default timeout for index creation in cluster to 3600s

* fixed issue #4843: Query-Result has more Docs than the Collection itself  

* fixed the behavior of ClusterInfo when waiting for current to catch
  up with plan in create collection.

* fixed issue #4827: COLLECT on edge _to field doesn't group distinct values as expected (MMFiles)


v3.3.4 (2018-03-01)
-------------------

* fix AQL `fullCount` result value in some cluster cases when it was off a bit

* fix issue #4651: Simple query taking forever until a request timeout error

* fix issue #4657: fixed incomplete content type header

* Vastly improved the Foxx Store UI

* fix issue #4677: AQL WITH with bind parameters results in "access after data-modification"
  for two independent UPSERTs

* remove unused startup option `--ldap.permissions-attribute-name`

* fix issue #4457: create /var/tmp/arangod with correct user in supervisor mode

* remove long disfunctional admin/long_echo handler

* fixed Foxx API:

  * PUT /_api/foxx/service: Respect force flag
  * PATCH /_api/foxx/service: Check whether a service under given mount exists

* internal issue #1726: supervision failed to remove multiple servers
  from health monitoring at once.

* more information from inception, why agent is activated

* fixed a bug where supervision tried to deal with shards of virtual collections

* Behaviour of permissions for databases and collections changed:
  The new fallback rule for databases for which an access level is not explicitly specified:
  Choose the higher access level of:
    * A wildcard database grant
    * A database grant on the `_system` database
  The new fallback rule for collections for which an access level is not explicitly specified:
  Choose the higher access level of:
    * Any wildcard access grant in the same database, or on "*/*"
    * The access level for the current database
    * The access level for the `_system` database

* fix internal issue 1770: collection creation using distributeShardsLike yields
  errors and did not distribute shards correctly in the following cases:
  1. If numberOfShards * replicationFactor % nrDBServers != 0
     (shards * replication is not divisible by DBServers).
  2. If there was failover / move shard case on the leading collection
     and creating the follower collection afterwards.

* fix timeout issues in replication client expiration

* added missing edge filter to neighbors-only traversals
  in case a filter condition was moved into the traverser and the traversal was
  executed in breadth-first mode and was returning each visited vertex exactly
  once, and there was a filter on the edges of the path and the resulting vertices
  and edges were not used later, the edge filter was not applied

* fixed issue #4160: Run arangod with "--database.auto-upgrade" option always crash silently without error log

* fix internal issue #1848: AQL optimizer was trying to resolve attribute accesses
  to attributes of constant object values at query compile time, but only did so far
  the very first attribute in each object

  this fixes https://stackoverflow.com/questions/48648737/beginner-bug-in-for-loops-from-objects

* fix inconvenience: If we want to start server with a non-existing
  --javascript.app-path it will now be created (if possible)

* fixed: REST API `POST _api/foxx` now returns HTTP code 201 on success, as documented.
         returned 200 before.

* fixed: REST API `PATCH _api/foxx/dependencies` now updates the existing dependencies
         instead of replacing them.

* fixed: Foxx upload of single javascript file. You now can upload via http-url pointing
         to a javascript file.

* fixed issue #4395: If your foxx app includes an `APP` folder it got
         accidently removed by selfhealing this is not the case anymore.

* fixed internal issue #1969 - command apt-get purge/remove arangodb3e was failing


v3.3.3 (2018-01-26)
-------------------

* fix issue #4272: VERSION file keeps disappearing

* fix internal issue #81: quotation marks disappeared when switching table/json
  editor in the query editor ui

* added option `--rocksdb.throttle` to control whether write-throttling is enabled
  Write-throttling is turned on by default, to reduce chances of compactions getting
  too far behind and blocking incoming writes.

* fixed issue #4308: Crash when getter for error.name throws an error (on Windows)

* UI: fixed a query editor caching and parsing issue

* Fixed internal issue #1683: fixes an UI issue where a collection name gets wrongly cached
  within the documents overview of a collection.

* Fixed an issue with the index estimates in RocksDB in the case a transaction is aborted.
  Former the index estimates were modified if the transaction commited or not.
  Now they will only be modified if the transaction commited successfully.

* UI: optimized login view for very small screen sizes

* UI: optimized error messages for invalid query bind parameter

* Truncate in RocksDB will now do intermediate commits every 10.000 documents
  if truncate fails or the server crashes during this operation all deletes
  that have been commited so far are persisted.

* make the default value of `--rocksdb.block-cache-shard-bits` use the RocksDB
  default value. This will mostly mean the default number block cache shard
  bits is lower than before, allowing each shard to store more data and cause
  less evictions from block cache

* UI: optimized login view for very small screen sizes

* issue #4222: Permission error preventing AQL query import / export on webui

* UI: optimized error messages for invalid query bind parameter

* UI: upgraded swagger ui to version 3.9.0

* issue #3504: added option `--force-same-database` for arangorestore

  with this option set to true, it is possible to make any arangorestore attempt
  fail if the specified target database does not match the database name
  specified in the source dump's "dump.json" file. it can thus be used to
  prevent restoring data into the "wrong" database

  The option is set to `false` by default to ensure backwards-compatibility

* make the default value of `--rocksdb.block-cache-shard-bits` use the RocksDB
  default value. This will mostly mean the default number block cache shard
  bits is lower than before, allowing each shard to store more data and cause
  less evictions from block cache

* fixed issue #4255: AQL SORT consuming too much memory

* fixed incorrect persistence of RAFT vote and term


v3.3.2 (2018-01-04)
-------------------

* fixed issue #4199: Internal failure: JavaScript exception in file 'arangosh.js'
  at 98,7: ArangoError 4: Expecting type String

* fixed issue in agency supervision with a good server being left in
  failedServers

* distinguish isReady and allInSync in clusterInventory

* fixed issue #4197: AQL statement not working in 3.3.1 when upgraded from 3.2.10

* do not reuse collection ids when restoring collections from a dump, but assign
  new collection ids, this should prevent collection id conflicts

* fix issue #4393: broken handling of unix domain sockets in
  JS_Download

v3.3.1 (2017-12-28)
-------------------

* UI: displayed wrong wfs property for a collection when using RocksDB as
  storage engine

* added `--ignore-missing` option to arangoimp
  this option allows importing lines with less fields than specified in the CSV
  header line

* changed misleading error message from "no leader" to "not a leader"

* optimize usage of AQL FULLTEXT index function to a FOR loop with index
  usage in some cases
  When the optimization is applied, this especially speeds up fulltext index
  queries in the cluster

* UI: improved the behavior during collection creation in a cluster environment

* Agency lockup fixes for very small machines.

* Agency performance improvement by finer grained locking.

* Use steady_clock in agency whereever possible.

* Agency prevent Supervision thread crash.

* Fix agency integer overflow in timeout calculation.


v3.3.0 (2012-12-14)
-------------------

* release version

* added a missing try/catch block in the supervision thread


v3.3.rc8 (2017-12-12)
---------------------

* UI: fixed broken foxx configuration keys. Some valid configuration values
  could not be edited via the ui.

* UI: Shard distribution view now has an accordion view instead of displaying
  all shards of all collections at once.

* UI: pressing the return key inside a select2 box no longer triggers the modals

* UI: coordinators and db servers are now in sorted order (ascending)


v3.3.rc7 (2017-12-07)
---------------------

* fixed issue #3741: fix terminal color output in Windows

* UI: fixed issue #3822: disabled name input field for system collections

* fixed issue #3640: limit in subquery

* fixed issue #3745: Invalid result when using OLD object with array attribute in UPSERT statement

* UI: edge collections were wrongly added to from and to vertices select box during graph creation

* UI: added not found views for documents and collections

* UI: using default user database api during database creation now

* UI: the graph viewer backend now picks one random start vertex of the
  first 1000 documents instead of calling any(). The implementation of
  "any" is known to scale bad on huge collections with RocksDB.

* UI: fixed disappearing of the navigation label in some case special case

* UI: the graph viewer now displays updated label values correctly.
  Additionally the included node/edge editor now closes automatically
	after a successful node/edge update.

* fixed issue #3917: traversals with high maximal depth take extremely long
  in planning phase.


v3.3.rc4 (2017-11-28)
---------------------

* minor bug-fixes


v3.3.rc3 (2017-11-24)
---------------------

* bug-fixes


v3.3.rc2 (2017-11-22)
---------------------

* UI: document/edge editor now remembering their modes (e.g. code or tree)

* UI: optimized error messages for invalid graph definitions. Also fixed a
  graph renderer cleanup error.

* UI: added a delay within the graph viewer while changing the colors of the
  graph. Necessary due different browser behaviour.

* added options `--encryption.keyfile` and `--encryption.key-generator` to arangodump
  and arangorestore

* UI: the graph viewer now displays updated label values correctly.
  Additionally the included node/edge editor now closes automatically
	after a successful node/edge update.

* removed `--recycle-ids` option for arangorestore

  using that option could have led to problems on the restore, with potential
  id conflicts between the originating server (the source dump server) and the
  target server (the restore server)


v3.3.rc1 (2017-11-17)
---------------------

* add readonly mode REST API

* allow compilation of ArangoDB source code with g++ 7

* upgrade minimum required g++ compiler version to g++ 5.4
  That means ArangoDB source code will not compile with g++ 4.x or g++ < 5.4 anymore.

* AQL: during a traversal if a vertex is not found. It will not print an ERROR to the log and continue
  with a NULL value, but will register a warning at the query and continue with a NULL value.
  The situation is not desired as an ERROR as ArangoDB can store edges pointing to non-existing
  vertex which is perfectly valid, but it may be a n issue on the data model, so users
  can directly see it on the query now and do not "by accident" have to check the LOG output.


v3.3.beta1 (2017-11-07)
-----------------------

* introduce `enforceReplicationFactor`: An optional parameter controlling
  if the server should bail out during collection creation if there are not
  enough DBServers available for the desired `replicationFactor`.

* fixed issue #3516: Show execution time in arangosh

  this change adds more dynamic prompt components for arangosh
  The following components are now available for dynamic prompts,
  settable via the `--console.prompt` option in arangosh:

  - '%t': current time as timestamp
  - '%a': elpased time since ArangoShell start in seconds
  - '%p': duration of last command in seconds
  - '%d': name of current database
  - '%e': current endpoint
  - '%E': current endpoint without protocol
  - '%u': current user

  The time a command takes can be displayed easily by starting arangosh with `--console.prompt "%p> "`.

* make the ArangoShell refill its collection cache when a yet-unknown collection
  is first accessed. This fixes the following problem:

      arangosh1> db._collections();  // shell1 lists all collections
      arangosh2> db._create("test"); // shell2 now creates a new collection 'test'
      arangosh1> db.test.insert({}); // shell1 is not aware of the collection created
                                     // in shell2, so the insert will fail

* incremental transfer of initial collection data now can handle partial
  responses for a chunk, allowing the leader/master to send smaller chunks
  (in terms of HTTP response size) and limit memory usage

* initial creation of shards for cluster collections is now faster with
  replicationFactor values bigger than 1. this is achieved by an optimization
  for the case when the collection on the leader is still empty

* potential fix for issue #3517: several "filesystem full" errors in logs
  while there's a lot of disk space

* added C++ implementations for AQL function `SUBSTRING()`, `LEFT()`, `RIGHT()` and `TRIM()`


v3.3.milestone2 (2017-10-19)
----------------------------

* added new replication module

* make AQL `DISTINCT` not change the order of the results it is applied on

* show C++ function name of call site in ArangoDB log output

  This requires option `--log.line-number` to be set to *true*

* fixed issue #3408: Hard crash in query for pagination

* UI: fixed unresponsive events in cluster shards view

* UI: added word wrapping to query editor

* fixed issue #3395: AQL: cannot instantiate CollectBlock with undetermined
  aggregation method

* minimum number of V8 contexts in console mode must be 2, not 1. this is
  required to ensure the console gets one dedicated V8 context and all other
  operations have at least one extra context. This requirement was not enforced
  anymore.

* UI: fixed wrong user attribute name validation, issue #3228

* make AQL return a proper error message in case of a unique key constraint
  violation. previously it only returned the generic "unique constraint violated"
  error message but omitted the details about which index caused the problem.

  This addresses https://stackoverflow.com/questions/46427126/arangodb-3-2-unique-constraint-violation-id-or-key

* fix potential overflow in CRC marker check when a corrupted CRC marker
  is found at the very beginning of an MMFiles datafile


v3.3.milestone1 (2017-10-11)
----------------------------

* added option `--server.local-authentication`

* UI: added user roles

* added config option `--log.color` to toggle colorful logging to terminal

* added config option `--log.thread-name` to additionally log thread names

* usernames must not start with `:role:`, added new options:
    --server.authentication-timeout
    --ldap.roles-attribute-name
    --ldap.roles-transformation
    --ldap.roles-search
    --ldap.superuser-role
    --ldap.roles-include
    --ldap.roles-exclude

* performance improvements for full collection scans and a few other operations
  in MMFiles engine

* added `--rocksdb.encryption-key-generator` for enterprise

* removed `--compat28` parameter from arangodump and replication API

  older ArangoDB versions will no longer be supported by these tools.

* increase the recommended value for `/proc/sys/vm/max_map_count` to a value
  eight times as high as the previous recommended value. Increasing the
  values helps to prevent an ArangoDB server from running out of memory mappings.

  The raised minimum recommended value may lead to ArangoDB showing some startup
  warnings as follows:

      WARNING {memory} maximum number of memory mappings per process is 65530, which seems too low. it is recommended to set it to at least 512000
      WARNING {memory} execute 'sudo sysctl -w "vm.max_map_count=512000"'


v3.2.7 (2017-11-13)
-------------------

* Cluster customers, which have upgraded from 3.1 to 3.2 need to upgrade
  to 3.2.7. The cluster supervision is otherwise not operational.

* Fixed issue #3597: AQL with path filters returns unexpected results
  In some cases breadth first search in combination with vertex filters
  yields wrong result, the filter was not applied correctly.

* enable JEMalloc background thread for purging and returning unused memory
  back to the operating system (Linux only)

* fixed some undefined behavior in some internal value caches for AQL GatherNodes
  and SortNodes, which could have led to sorted results being effectively not
  correctly sorted.

* make the replication applier for the RocksDB engine start automatically after a
  restart of the server if the applier was configured with its `autoStart` property
  set to `true`. previously the replication appliers were only automatically restarted
  at server start for the MMFiles engine.

* fixed arangodump batch size adaptivity in cluster mode and upped default batch size
  for arangodump

  these changes speed up arangodump in cluster context

* smart graphs now return a proper inventory in response to replication inventory
  requests

* fixed issue #3618: Inconsistent behavior of OR statement with object bind parameters

* only users with read/write rights on the "_system" database can now execute
  "_admin/shutdown" as well as modify properties of the write-ahead log (WAL)

* increase default maximum number of V8 contexts to at least 16 if not explicitly
  configured otherwise.
  the procedure for determining the actual maximum value of V8 contexts is unchanged
  apart from the value `16` and works as follows:
  - if explicitly set, the value of the configuration option `--javascript.v8-contexts`
    is used as the maximum number of V8 contexts
  - when the option is not set, the maximum number of V8 contexts is determined
    by the configuration option `--server.threads` if that option is set. if
    `--server.threads` is not set, then the maximum number of V8 contexts is the
    server's reported hardware concurrency (number of processors visible
    to the arangod process). if that would result in a maximum value of less than 16
    in any of these two cases, then the maximum value will be increased to 16.

* fixed issue #3447: ArangoError 1202: AQL: NotFound: (while executing) when
  updating collection

* potential fix for issue #3581: Unexpected "rocksdb unique constraint
  violated" with unique hash index

* fixed geo index optimizer rule for geo indexes with a single (array of coordinates)
  attribute.

* improved the speed of the shards overview in cluster (API endpoint /_api/cluster/shardDistribution API)
  It is now guaranteed to return after ~2 seconds even if the entire cluster is unresponsive.

* fix agency precondition check for complex objects
  this fixes issues with several CAS operations in the agency

* several fixes for agency restart and shutdown

* the cluster-internal representation of planned collection objects is now more
  lightweight than before, using less memory and not allocating any cache for indexes
  etc.

* fixed issue #3403: How to kill long running AQL queries with the browser console's
  AQL (display issue)

* fixed issue #3549: server reading ENGINE config file fails on common standard
  newline character

* UI: fixed error notifications for collection modifications

* several improvements for the truncate operation on collections:

  * the timeout for the truncate operation was increased in cluster mode in
    order to prevent too frequent "could not truncate collection" errors

  * after a truncate operation, collections in MMFiles still used disk space.
    to reclaim disk space used by truncated collection, the truncate actions
    in the web interface and from the ArangoShell now issue an extra WAL flush
    command (in cluster mode, this command is also propagated to all servers).
    the WAL flush allows all servers to write out any pending operations into the
    datafiles of the truncated collection. afterwards, a final journal rotate
    command is sent, which enables the compaction to entirely remove all datafiles
    and journals for the truncated collection, so that all disk space can be
    reclaimed

  * for MMFiles a special method will be called after a truncate operation so that
    all indexes of the collection can free most of their memory. previously some
    indexes (hash and skiplist indexes) partially kept already allocated memory
    in order to avoid future memory allocations

  * after a truncate operation in the RocksDB engine, an additional compaction
    will be triggered for the truncated collection. this compaction removes all
    deletions from the key space so that follow-up scans over the collection's key
    range do not have to filter out lots of already-removed values

  These changes make truncate operations potentially more time-consuming than before,
  but allow for memory/disk space savings afterwards.

* enable JEMalloc background threads for purging and returning unused memory
  back to the operating system (Linux only)

  JEMalloc will create its background threads on demand. The number of background
  threads is capped by the number of CPUs or active arenas. The background threads run
  periodically and purge unused memory pages, allowing memory to be returned to the
  operating system.

  This change will make the arangod process create several additional threads.
  It is accompanied by an increased `TasksMax` value in the systemd service configuration
  file for the arangodb3 service.

* upgraded bundled V8 engine to bugfix version v5.7.492.77

  this upgrade fixes a memory leak in upstream V8 described in
  https://bugs.chromium.org/p/v8/issues/detail?id=5945 that will result in memory
  chunks only getting uncommitted but not unmapped


v3.2.6 (2017-10-26)
-------------------

* UI: fixed event cleanup in cluster shards view

* UI: reduced cluster dashboard api calls

* fixed a permission problem that prevented collection contents to be displayed
  in the web interface

* removed posix_fadvise call from RocksDB's PosixSequentialFile::Read(). This is
  consistent with Facebook PR 2573 (#3505)

  this fix should improve the performance of the replication with the RocksDB
  storage engine

* allow changing of collection replication factor for existing collections

* UI: replicationFactor of a collection is now changeable in a cluster
  environment

* several fixes for the cluster agency

* fixed undefined behavior in the RocksDB-based geo index

* fixed Foxxmaster failover

* purging or removing the Debian/Ubuntu arangodb3 packages now properly stops
  the arangod instance before actuallying purging or removing


v3.2.5 (2017-10-16)
-------------------

* general-graph module and _api/gharial now accept cluster options
  for collection creation. It is now possible to set replicationFactor and
  numberOfShards for all collections created via this graph object.
  So adding a new collection will not result in a singleShard and
  no replication anymore.

* fixed issue #3408: Hard crash in query for pagination

* minimum number of V8 contexts in console mode must be 2, not 1. this is
  required to ensure the console gets one dedicated V8 context and all other
  operations have at least one extra context. This requirement was not enforced
  anymore.

* fixed issue #3395: AQL: cannot instantiate CollectBlock with undetermined
  aggregation method

* UI: fixed wrong user attribute name validation, issue #3228

* fix potential overflow in CRC marker check when a corrupted CRC marker
  is found at the very beginning of an MMFiles datafile

* UI: fixed unresponsive events in cluster shards view

* Add statistics about the V8 context counts and number of available/active/busy
  threads we expose through the server statistics interface.


v3.2.4 (2017-09-26)
-------------------

* UI: no default index selected during index creation

* UI: added replicationFactor option during SmartGraph creation

* make the MMFiles compactor perform less writes during normal compaction
  operation

  This partially fixes issue #3144

* make the MMFiles compactor configurable

  The following options have been added:

* `--compaction.db-sleep-time`: sleep interval between two compaction runs
    (in s)
  * `--compaction.min-interval"`: minimum sleep time between two compaction
     runs (in s)
  * `--compaction.min-small-data-file-size`: minimal filesize threshold
    original datafiles have to be below for a compaction
  * `--compaction.dead-documents-threshold`: minimum unused count of documents
    in a datafile
  * `--compaction.dead-size-threshold`: how many bytes of the source data file
    are allowed to be unused at most
  * `--compaction.dead-size-percent-threshold`: how many percent of the source
    datafile should be unused at least
  * `--compaction.max-files`: Maximum number of files to merge to one file
  * `--compaction.max-result-file-size`: how large may the compaction result
    file become (in bytes)
  * `--compaction.max-file-size-factor`: how large the resulting file may
    be in comparison to the collection's `--database.maximal-journal-size' setting`

* fix downwards-incompatibility in /_api/explain REST handler

* fix Windows implementation for fs.getTempPath() to also create a
  sub-directory as we do on linux

* fixed a multi-threading issue in cluster-internal communication

* performance improvements for traversals and edge lookups

* removed internal memory zone handling code. the memory zones were a leftover
  from the early ArangoDB days and did not provide any value in the current
  implementation.

* (Enterprise only) added `skipInaccessibleCollections` option for AQL queries:
  if set, AQL queries (especially graph traversals) will treat collections to
  which a user has no access rights to as if these collections were empty.

* adjusted scheduler thread handling to start and stop less threads in
  normal operations

* leader-follower replication catchup code has been rewritten in C++

* early stage AQL optimization now also uses the C++ implementations of
  AQL functions if present. Previously it always referred to the JavaScript
  implementations and ignored the C++ implementations. This change gives
  more flexibility to the AQL optimizer.

* ArangoDB tty log output is now colored for log messages with levels
  FATAL, ERR and WARN.

* changed the return values of AQL functions `REGEX_TEST` and `REGEX_REPLACE`
  to `null` when the input regex is invalid. Previous versions of ArangoDB
  partly returned `false` for invalid regexes and partly `null`.

* added `--log.role` option for arangod

  When set to `true`, this option will make the ArangoDB logger print a single
  character with the server's role into each logged message. The roles are:

  - U: undefined/unclear (used at startup)
  - S: single server
  - C: coordinator
  - P: primary
  - A: agent

  The default value for this option is `false`, so no roles will be logged.


v3.2.3 (2017-09-07)
-------------------

* fixed issue #3106: orphan collections could not be registered in general-graph module

* fixed wrong selection of the database inside the internal cluster js api

* added startup option `--server.check-max-memory-mappings` to make arangod check
  the number of memory mappings currently used by the process and compare it with
  the maximum number of allowed mappings as determined by /proc/sys/vm/max_map_count

  The default value is `true`, so the checks will be performed. When the current
  number of mappings exceeds 90% of the maximum number of mappings, the creation
  of further V8 contexts will be deferred.

  Note that this option is effective on Linux systems only.

* arangoimp now has a `--remove-attribute` option

* added V8 context lifetime control options
  `--javascript.v8-contexts-max-invocations` and `--javascript.v8-contexts-max-age`

  These options allow specifying after how many invocations a used V8 context is
  disposed, or after what time a V8 context is disposed automatically after its
  creation. If either of the two thresholds is reached, an idl V8 context will be
  disposed.

  The default value of `--javascript.v8-contexts-max-invocations` is 0, meaning that
  the maximum number of invocations per context is unlimited. The default value
  for `--javascript.v8-contexts-max-age` is 60 seconds.

* fixed wrong UI cluster health information

* fixed issue #3070: Add index in _jobs collection

* fixed issue #3125: HTTP Foxx API JSON parsing

* fixed issue #3120: Foxx queue: job isn't running when server.authentication = true

* fixed supervision failure detection and handling, which happened with simultaneous
  agency leadership change


v3.2.2 (2017-08-23)
-------------------

* make "Rebalance shards" button work in selected database only, and not make
  it rebalance the shards of all databases

* fixed issue #2847: adjust the response of the DELETE `/_api/users/database/*` calls

* fixed issue #3075: Error when upgrading arangoDB on linux ubuntu 16.04

* fixed a buffer overrun in linenoise console input library for long input strings

* increase size of the linenoise input buffer to 8 KB

* abort compilation if the detected GCC or CLANG isn't in the range of compilers
  we support

* fixed spurious cluster hangups by always sending AQL-query related requests
  to the correct servers, even after failover or when a follower drops

  The problem with the previous shard-based approach was that responsibilities
  for shards may change from one server to another at runtime, after the query
  was already instanciated. The coordinator and other parts of the query then
  sent further requests for the query to the servers now responsible for the
  shards.
  However, an AQL query must send all further requests to the same servers on
  which the query was originally instanciated, even in case of failover.
  Otherwise this would potentially send requests to servers that do not know
  about the query, and would also send query shutdown requests to the wrong
  servers, leading to abandoned queries piling up and using resources until
  they automatically time out.

* fixed issue with RocksDB engine acquiring the collection count values too
  early, leading to the collection count values potentially being slightly off
  even in exclusive transactions (for which the exclusive access should provide
  an always-correct count value)

* fixed some issues in leader-follower catch-up code, specifically for the
  RocksDB engine

* make V8 log fatal errors to syslog before it terminates the process.
  This change is effective on Linux only.

* fixed issue with MMFiles engine creating superfluous collection journals
  on shutdown

* fixed issue #3067: Upgrade from 3.2 to 3.2.1 reset autoincrement keys

* fixed issue #3044: ArangoDB server shutdown unexpectedly

* fixed issue #3039: Incorrect filter interpretation

* fixed issue #3037: Foxx, internal server error when I try to add a new service

* improved MMFiles fulltext index document removal performance
  and fulltext index query performance for bigger result sets

* ui: fixed a display bug within the slow and running queries view

* ui: fixed a bug when success event triggers twice in a modal

* ui: fixed the appearance of the documents filter

* ui: graph vertex collections not restricted to 10 anymore

* fixed issue #2835: UI detection of JWT token in case of server restart or upgrade

* upgrade jemalloc version to 5.0.1

  This fixes problems with the memory allocator returing "out of memory" when
  calling munmap to free memory in order to return it to the OS.

  It seems that calling munmap on Linux can increase the number of mappings, at least
  when a region is partially unmapped. This can lead to the process exceeding its
  maximum number of mappings, and munmap and future calls to mmap returning errors.

  jemalloc version 5.0.1 does not have the `--enable-munmap` configure option anymore,
  so the problem is avoided. To return memory to the OS eventually, jemalloc 5's
  background purge threads are used on Linux.

* fixed issue #2978: log something more obvious when you log a Buffer

* fixed issue #2982: AQL parse error?

* fixed issue #3125: HTTP Foxx API Json parsing

v3.2.1 (2017-08-09)
-------------------

* added C++ implementations for AQL functions `LEFT()`, `RIGHT()` and `TRIM()`

* fixed docs for issue #2968: Collection _key autoincrement value increases on error

* fixed issue #3011: Optimizer rule reduce-extraction-to-projection breaks queries

* Now allowing to restore users in a sharded environment as well
  It is still not possible to restore collections that are sharded
  differently than by _key.

* fixed an issue with restoring of system collections and user rights.
  It was not possible to restore users into an authenticated server.

* fixed issue #2977: Documentation for db._createDatabase is wrong

* ui: added bind parameters to slow query history view

* fixed issue #1751: Slow Query API should provide bind parameters, webui should display them

* ui: fixed a bug when moving multiple documents was not possible

* fixed docs for issue #2968: Collection _key autoincrement value increases on error

* AQL CHAR_LENGTH(null) returns now 0. Since AQL TO_STRING(null) is '' (string of length 0)

* ui: now supports single js file upload for Foxx services in addition to zip files

* fixed a multi-threading issue in the agency when callElection was called
  while the Supervision was calling updateSnapshot

* added startup option `--query.tracking-with-bindvars`

  This option controls whether the list of currently running queries
  and the list of slow queries should contain the bind variables used
  in the queries or not.

  The option can be changed at runtime using the commands

      // enables tracking of bind variables
      // set to false to turn tracking of bind variables off
      var value = true;
      require("@arangodb/aql/queries").properties({
        trackBindVars: value
      });

* index selectivity estimates are now available in the cluster as well

* fixed issue #2943: loadIndexesIntoMemory not returning the same structure
  as the rest of the collection APIs

* fixed issue #2949: ArangoError 1208: illegal name

* fixed issue #2874: Collection properties do not return `isVolatile`
  attribute

* potential fix for issue #2939: Segmentation fault when starting
  coordinator node

* fixed issue #2810: out of memory error when running UPDATE/REPLACE
  on medium-size collection

* fix potential deadlock errors in collector thread

* disallow the usage of volatile collections in the RocksDB engine
  by throwing an error when a collection is created with attribute
  `isVolatile` set to `true`.
  Volatile collections are unsupported by the RocksDB engine, so
  creating them should not succeed and silently create a non-volatile
  collection

* prevent V8 from issuing SIGILL instructions when it runs out of memory

  Now arangod will attempt to log a FATAL error into its logfile in case V8
  runs out of memory. In case V8 runs out of memory, it will still terminate the
  entire process. But at least there should be something in the ArangoDB logs
  indicating what the problem was. Apart from that, the arangod process should
  now be exited with SIGABRT rather than SIGILL as it shouldn't return into the
  V8 code that aborted the process with `__builtin_trap`.

  this potentially fixes issue #2920: DBServer crashing automatically post upgrade to 3.2

* Foxx queues and tasks now ensure that the scripts in them run with the same
  permissions as the Foxx code who started the task / queue

* fixed issue #2928: Offset problems

* fixed issue #2876: wrong skiplist index usage in edge collection

* fixed issue #2868: cname missing from logger-follow results in rocksdb

* fixed issue #2889: Traversal query using incorrect collection id

* fixed issue #2884: AQL traversal uniqueness constraints "propagating" to other traversals? Weird results

* arangoexport: added `--query` option for passing an AQL query to export the result

* fixed issue #2879: No result when querying for the last record of a query

* ui: allows now to edit default access level for collections in database
  _system for all users except the root user.

* The _users collection is no longer accessible outside the arngod process, _queues is always read-only

* added new option "--rocksdb.max-background-jobs"

* removed options "--rocksdb.max-background-compactions", "--rocksdb.base-background-compactions" and "--rocksdb.max-background-flushes"

* option "--rocksdb.compaction-read-ahead-size" now defaults to 2MB

* change Windows build so that RocksDB doesn't enforce AVX optimizations by default
  This fixes startup crashes on servers that do not have AVX CPU extensions

* speed up RocksDB secondary index creation and dropping

* removed RocksDB note in Geo index docs


v3.2.0 (2017-07-20)
-------------------

* fixed UI issues

* fixed multi-threading issues in Pregel

* fixed Foxx resilience

* added command-line option `--javascript.allow-admin-execute`

  This option can be used to control whether user-defined JavaScript code
  is allowed to be executed on server by sending via HTTP to the API endpoint
  `/_admin/execute`  with an authenticated user account.
  The default value is `false`, which disables the execution of user-defined
  code. This is also the recommended setting for production. In test environments,
  it may be convenient to turn the option on in order to send arbitrary setup
  or teardown commands for execution on the server.


v3.2.beta6 (2017-07-18)
-----------------------

* various bugfixes


v3.2.beta5 (2017-07-16)
-----------------------

* numerous bugfixes


v3.2.beta4 (2017-07-04)
-----------------------

* ui: fixed document view _from and _to linking issue for special characters

* added function `db._parse(query)` for parsing an AQL query and returning information about it

* fixed one medium priority and two low priority security user interface
  issues found by owasp zap.

* ui: added index deduplicate options

* ui: fixed renaming of collections for the rocksdb storage engine

* documentation and js fixes for secondaries

* RocksDB storage format was changed, users of the previous beta/alpha versions
  must delete the database directory and re-import their data

* enabled permissions on database and collection level

* added and changed some user related REST APIs
    * added `PUT /_api/user/{user}/database/{database}/{collection}` to change collection permission
    * added `GET /_api/user/{user}/database/{database}/{collection}`
    * added optional `full` parameter to the `GET /_api/user/{user}/database/` REST call

* added user functions in the arangoshell `@arangodb/users` module
    * added `grantCollection` and `revokeCollection` functions
    * added `permission(user, database, collection)` to retrieve collection specific rights

* added "deduplicate" attribute for array indexes, which controls whether inserting
  duplicate index values from the same document into a unique array index will lead to
  an error or not:

      // with deduplicate = true, which is the default value:
      db._create("test");
      db.test.ensureIndex({ type: "hash", fields: ["tags[*]"], deduplicate: true });
      db.test.insert({ tags: ["a", "b"] });
      db.test.insert({ tags: ["c", "d", "c"] }); // will work, because deduplicate = true
      db.test.insert({ tags: ["a"] }); // will fail

      // with deduplicate = false
      db._create("test");
      db.test.ensureIndex({ type: "hash", fields: ["tags[*]"], deduplicate: false });
      db.test.insert({ tags: ["a", "b"] });
      db.test.insert({ tags: ["c", "d", "c"] }); // will not work, because deduplicate = false
      db.test.insert({ tags: ["a"] }); // will fail

  The "deduplicate" attribute is now also accepted by the index creation HTTP
  API endpoint POST /_api/index and is returned by GET /_api/index.

* added optimizer rule "remove-filters-covered-by-traversal"

* Debian/Ubuntu installer: make messages about future package upgrades more clear

* fix a hangup in VST

  The problem happened when the two first chunks of a VST message arrived
  together on a connection that was newly switched to VST.

* fix deletion of outdated WAL files in RocksDB engine

* make use of selectivity estimates in hash, skiplist and persistent indexes
  in RocksDB engine

* changed VM overcommit recommendation for user-friendliness

* fix a shutdown bug in the cluster: a destroyed query could still be active

* do not terminate the entire server process if a temp file cannot be created
  (Windows only)

* fix log output in the front-end, it stopped in case of too many messages


v3.2.beta3 (2017-06-27)
-----------------------

* numerous bugfixes


v3.2.beta2 (2017-06-20)
-----------------------

* potentially fixed issue #2559: Duplicate _key generated on insertion

* fix invalid results (too many) when a skipping LIMIT was used for a
  traversal. `LIMIT x` or `LIMIT 0, x` were not affected, but `LIMIT s, x`
  may have returned too many results

* fix races in SSL communication code

* fix invalid locking in JWT authentication cache, which could have
  crashed the server

* fix invalid first group results for sorted AQL COLLECT when LIMIT
  was used

* fix potential race, which could make arangod hang on startup

* removed `exception` field from transaction error result; users should throw
  explicit `Error` instances to return custom exceptions (addresses issue #2561)

* fixed issue #2613: Reduce log level when Foxx manager tries to self heal missing database

* add a read only mode for users and collection level authorization

* removed `exception` field from transaction error result; users should throw
  explicit `Error` instances to return custom exceptions (addresses issue #2561)

* fixed issue #2677: Foxx disabling development mode creates non-deterministic service bundle

* fixed issue #2684: Legacy service UI not working


v3.2.beta1 (2017-06-12)
-----------------------

* provide more context for index errors (addresses issue #342)

* arangod now validates several OS/environment settings on startup and warns if
  the settings are non-ideal. Most of the checks are executed on Linux systems only.

* fixed issue #2515: The replace-or-with-in optimization rule might prevent use of indexes

* added `REGEX_REPLACE` AQL function

* the RocksDB storage format was changed, users of the previous alpha versions
  must delete the database directory and re-import their data

* added server startup option `--query.fail-on-warning`

  setting this option to `true` will abort any AQL query with an exception if
  it causes a warning at runtime. The value can be overridden per query by
  setting the `failOnWarning` attribute in a query's options.

* added --rocksdb.num-uncompressed-levels to adjust number of non-compressed levels

* added checks for memory managment and warn (i. e. if hugepages are enabled)

* set default SSL cipher suite string to "HIGH:!EXPORT:!aNULL@STRENGTH"

* fixed issue #2469: Authentication = true does not protect foxx-routes

* fixed issue #2459: compile success but can not run with rocksdb

* `--server.maximal-queue-size` is now an absolute maximum. If the queue is
  full, then 503 is returned. Setting it to 0 means "no limit".

* (Enterprise only) added authentication against an LDAP server

* fixed issue #2083: Foxx services aren't distributed to all coordinators

* fixed issue #2384: new coordinators don't pick up existing Foxx services

* fixed issue #2408: Foxx service validation causes unintended side-effects

* extended HTTP API with routes for managing Foxx services

* added distinction between hasUser and authorized within Foxx
  (cluster internal requests are authorized requests but don't have a user)

* arangoimp now has a `--threads` option to enable parallel imports of data

* PR #2514: Foxx services that can't be fixed by self-healing now serve a 503 error

* added `time` function to `@arangodb` module


v3.2.alpha4 (2017-04-25)
------------------------

* fixed issue #2450: Bad optimization plan on simple query

* fixed issue #2448: ArangoDB Web UI takes no action when Delete button is clicked

* fixed issue #2442: Frontend shows already deleted databases during login

* added 'x-content-type-options: nosniff' to avoid MSIE bug

* set default value for `--ssl.protocol` from TLSv1 to TLSv1.2.

* AQL breaking change in cluster:
  The SHORTEST_PATH statement using edge-collection names instead
  of a graph name now requires to explicitly name the vertex-collection names
  within the AQL query in the cluster. It can be done by adding `WITH <name>`
  at the beginning of the query.

  Example:
  ```
  FOR v,e IN OUTBOUND SHORTEST_PATH @start TO @target edges [...]
  ```

  Now has to be:

  ```
  WITH vertices
  FOR v,e IN OUTBOUND SHORTEST_PATH @start TO @target edges [...]
  ```

  This change is due to avoid dead-lock sitations in clustered case.
  An error stating the above is included.

* add implicit use of geo indexes when using SORT/FILTER in AQL, without
  the need to use the special-purpose geo AQL functions `NEAR` or `WITHIN`.

  the special purpose `NEAR` AQL function can now be substituted with the
  following AQL (provided there is a geo index present on the `doc.latitude`
  and `doc.longitude` attributes):

      FOR doc in geoSort
        SORT DISTANCE(doc.latitude, doc.longitude, 0, 0)
        LIMIT 5
        RETURN doc

  `WITHIN` can be substituted with the following AQL:

      FOR doc in geoFilter
        FILTER DISTANCE(doc.latitude, doc.longitude, 0, 0) < 2000
        RETURN doc

  Compared to using the special purpose AQL functions this approach has the
  advantage that it is more composable, and will also honor any `LIMIT` values
  used in the AQL query.

* potential fix for shutdown hangs on OSX

* added KB, MB, GB prefix for integer parameters, % for integer parameters
  with a base value

* added JEMALLOC 4.5.0

* added `--vm.resident-limit` and `--vm.path` for file-backed memory mapping
  after reaching a configurable maximum RAM size

* try recommended limit for file descriptors in case of unlimited
  hard limit

* issue #2413: improve logging in case of lock timeout and deadlocks

* added log topic attribute to /_admin/log api

* removed internal build option `USE_DEV_TIMERS`

  Enabling this option activated some proprietary timers for only selected
  events in arangod. Instead better use `perf` to gather timings.


v3.2.alpha3 (2017-03-22)
------------------------

* increase default collection lock timeout from 30 to 900 seconds

* added function `db._engine()` for retrieval of storage engine information at
  server runtime

  There is also an HTTP REST handler at GET /_api/engine that returns engine
  information.

* require at least cmake 3.2 for building ArangoDB

* make arangod start with less V8 JavaScript contexts

  This speeds up the server start (a little bit) and makes it use less memory.
  Whenever a V8 context is needed by a Foxx action or some other operation and
  there is no usable V8 context, a new one will be created dynamically now.

  Up to `--javascript.v8-contexts` V8 contexts will be created, so this option
  will change its meaning. Previously as many V8 contexts as specified by this
  option were created at server start, and the number of V8 contexts did not
  change at runtime. Now up to this number of V8 contexts will be in use at the
  same time, but the actual number of V8 contexts is dynamic.

  The garbage collector thread will automatically delete unused V8 contexts after
  a while. The number of spare contexts will go down to as few as configured in
  the new option `--javascript.v8-contexts-minimum`. Actually that many V8 contexts
  are also created at server start.

  The first few requests in new V8 contexts will take longer than in contexts
  that have been there already. Performance may therefore suffer a bit for the
  initial requests sent to ArangoDB or when there are only few but performance-
  critical situations in which new V8 contexts will be created. If this is a
  concern, it can easily be fixed by setting `--javascipt.v8-contexts-minimum`
  and `--javascript.v8-contexts` to a relatively high value, which will guarantee
  that many number of V8 contexts to be created at startup and kept around even
  when unused.

  Waiting for an unused V8 context will now also abort if no V8 context can be
  acquired/created after 120 seconds.

* improved diagnostic messages written to logfiles by supervisor process

* fixed issue #2367

* added "bindVars" to attributes of currently running and slow queries

* added "jsonl" as input file type for arangoimp

* upgraded version of bundled zlib library from 1.2.8 to 1.2.11

* added input file type `auto` for arangoimp so it can automatically detect the
  type of the input file from the filename extension

* fixed variables parsing in GraphQL

* added `--translate` option for arangoimp to translate attribute names from
  the input files to attriubte names expected by ArangoDB

  The `--translate` option can be specified multiple times (once per translation
  to be executed). The following example renames the "id" column from the input
  file to "_key", and the "from" column to "_from", and the "to" column to "_to":

      arangoimp --type csv --file data.csv --translate "id=_key" --translate "from=_from" --translate "to=_to"

  `--translate` works for CSV and TSV inputs only.

* changed default value for `--server.max-packet-size` from 128 MB to 256 MB

* fixed issue #2350

* fixed issue #2349

* fixed issue #2346

* fixed issue #2342

* change default string truncation length from 80 characters to 256 characters for
  `print`/`printShell` functions in ArangoShell and arangod. This will emit longer
  prefixes of string values before truncating them with `...`, which is helpful
  for debugging.

* always validate incoming JSON HTTP requests for duplicate attribute names

  Incoming JSON data with duplicate attribute names will now be rejected as
  invalid. Previous versions of ArangoDB only validated the uniqueness of
  attribute names inside incoming JSON for some API endpoints, but not
  consistently for all APIs.

* don't let read-only transactions block the WAL collector

* allow passing own `graphql-sync` module instance to Foxx GraphQL router

* arangoexport can now export to csv format

* arangoimp: fixed issue #2214

* Foxx: automatically add CORS response headers

* added "OPTIONS" to CORS `access-control-allow-methods` header

* Foxx: Fix arangoUser sometimes not being set correctly

* fixed issue #1974


v3.2.alpha2 (2017-02-20)
------------------------

* ui: fixed issue #2065

* ui: fixed a dashboard related memory issue

* Internal javascript rest actions will now hide their stack traces to the client
  unless maintainer mode is activated. Instead they will always log to the logfile

* Removed undocumented internal HTTP API:
  * PUT _api/edges

  The documented GET _api/edges and the undocumented POST _api/edges remains unmodified.

* updated V8 version to 5.7.0.0

* change undocumented behaviour in case of invalid revision ids in
  If-Match and If-None-Match headers from 400 (BAD) to 412 (PRECONDITION
  FAILED).

* change undocumented behaviour in case of invalid revision ids in
  JavaScript document operations from 1239 ("illegal document revision")
  to 1200 ("conflict").

* added data export tool, arangoexport.

  arangoexport can be used to export collections to json, jsonl or xml
  and export a graph or collections to xgmml.

* fixed a race condition when closing a connection

* raised default hard limit on threads for very small to 64

* fixed negative counting of http connection in UI


v3.2.alpha1 (2017-02-05)
------------------------

* added figure `httpRequests` to AQL query statistics

* removed revisions cache intermediate layer implementation

* obsoleted startup options `--database.revision-cache-chunk-size` and
  `--database.revision-cache-target-size`

* fix potential port number over-/underruns

* added startup option `--log.shorten-filenames` for controlling whether filenames
  in log messages should be shortened to just the filename with the absolute path

* removed IndexThreadFeature, made `--database.index-threads` option obsolete

* changed index filling to make it more parallel, dispatch tasks to boost::asio

* more detailed stacktraces in Foxx apps

* generated Foxx services now use swagger tags


v3.1.24 (XXXX-XX-XX)
--------------------

* fixed one more LIMIT issue in traversals


v3.1.23 (2017-06-19)
--------------------

* potentially fixed issue #2559: Duplicate _key generated on insertion

* fix races in SSL communication code

* fix invalid results (too many) when a skipping LIMIT was used for a
  traversal. `LIMIT x` or `LIMIT 0, x` were not affected, but `LIMIT s, x`
  may have returned too many results

* fix invalid first group results for sorted AQL COLLECT when LIMIT
  was used

* fix invalid locking in JWT authentication cache, which could have
  crashed the server

* fix undefined behavior in traverser when traversals were used inside
  a FOR loop


v3.1.22 (2017-06-07)
--------------------

* fixed issue #2505: Problem with export + report of a bug

* documented changed behavior of WITH

* fixed ui glitch in aardvark

* avoid agency compaction bug

* fixed issue #2283: disabled proxy communication internally


v3.1.21 (2017-05-22)
--------------------

* fixed issue #2488:  AQL operator IN error when data use base64 chars

* more randomness in seeding RNG

v3.1.20 (2016-05-16)
--------------------

* fixed incorrect sorting for distributeShardsLike

* improve reliability of AgencyComm communication with Agency

* fixed shard numbering bug, where ids were erouneously incremented by 1

* remove an unnecessary precondition in createCollectionCoordinator

* funny fail rotation fix

* fix in SimpleHttpClient for correct advancement of readBufferOffset

* forward SIG_HUP in supervisor process to the server process to fix logrotaion
  You need to stop the remaining arangod server process manually for the upgrade to work.


v3.1.19 (2017-04-28)
--------------------

* Fixed a StackOverflow issue in Traversal and ShortestPath. Occured if many (>1000) input
  values in a row do not return any result. Fixes issue: #2445

* fixed issue #2448

* fixed issue #2442

* added 'x-content-type-options: nosniff' to avoid MSIE bug

* fixed issue #2441

* fixed issue #2440

* Fixed a StackOverflow issue in Traversal and ShortestPath. Occured if many (>1000) input
  values in a row do not return any result. Fixes issue: #2445

* fix occasional hanging shutdowns on OS X


v3.1.18 (2017-04-18)
--------------------

* fixed error in continuous synchronization of collections

* fixed spurious hangs on server shutdown

* better error messages during restore collection

* completely overhaul supervision. More detailed tests

* Fixed a dead-lock situation in cluster traversers, it could happen in
  rare cases if the computation on one DBServer could be completed much earlier
  than the other server. It could also be restricted to SmartGraphs only.

* (Enterprise only) Fixed a bug in SmartGraph DepthFirstSearch. In some
  more complicated queries, the maxDepth limit of 1 was not considered strictly
  enough, causing the traverser to do unlimited depth searches.

* fixed issue #2415

* fixed issue #2422

* fixed issue #1974


v3.1.17 (2017-04-04)
--------------------

* (Enterprise only) fixed a bug where replicationFactor was not correctly
  forwarded in SmartGraph creation.

* fixed issue #2404

* fixed issue #2397

* ui - fixed smart graph option not appearing

* fixed issue #2389

* fixed issue #2400


v3.1.16 (2017-03-27)
--------------------

* fixed issue #2392

* try to raise file descriptors to at least 8192, warn otherwise

* ui - aql editor improvements + updated ace editor version (memory leak)

* fixed lost HTTP requests

* ui - fixed some event issues

* avoid name resolution when given connection string is a valid ip address

* helps with issue #1842, bug in COLLECT statement in connection with LIMIT.

* fix locking bug in cluster traversals

* increase lock timeout defaults

* increase various cluster timeouts

* limit default target size for revision cache to 1GB, which is better for
  tight RAM situations (used to be 40% of (totalRAM - 1GB), use
  --database.revision-cache-target-size <VALUEINBYTES> to get back the
  old behaviour

* fixed a bug with restarted servers indicating status as "STARTUP"
  rather that "SERVING" in Nodes UI.


v3.1.15 (2017-03-20)
--------------------

* add logrotate configuration as requested in #2355

* fixed issue #2376

* ui - changed document api due a chrome bug

* ui - fixed a submenu bug

* added endpoint /_api/cluster/endpoints in cluster case to get all
  coordinator endpoints

* fix documentation of /_api/endpoint, declaring this API obsolete.

* Foxx response objects now have a `type` method for manipulating the content-type header

* Foxx tests now support `xunit` and `tap` reporters


v3.1.14 (2017-03-13)
--------------------

* ui - added feature request (multiple start nodes within graph viewer) #2317

* added missing locks to authentication cache methods

* ui - added feature request (multiple start nodes within graph viewer) #2317

* ui - fixed wrong merge of statistics information from different coordinators

* ui - fixed issue #2316

* ui - fixed wrong protocol usage within encrypted environment

* fixed compile error on Mac Yosemite

* minor UI fixes


v3.1.13 (2017-03-06)
--------------------

* fixed variables parsing in GraphQL

* fixed issue #2214

* fixed issue #2342

* changed thread handling to queue only user requests on coordinator

* use exponential backoff when waiting for collection locks

* repair short name server lookup in cluster in the case of a removed
  server


v3.1.12 (2017-02-28)
--------------------

* disable shell color escape sequences on Windows

* fixed issue #2326

* fixed issue #2320

* fixed issue #2315

* fixed a race condition when closing a connection

* raised default hard limit on threads for very small to 64

* fixed negative counting of http connection in UI

* fixed a race when renaming collections

* fixed a race when dropping databases


v3.1.11 (2017-02-17)
--------------------

* fixed a race between connection closing and sending out last chunks of data to clients
  when the "Connection: close" HTTP header was set in requests

* ui: optimized smart graph creation usability

* ui: fixed #2308

* fixed a race in async task cancellation via `require("@arangodb/tasks").unregisterTask()`

* fixed spuriously hanging threads in cluster AQL that could sit idle for a few minutes

* fixed potential numeric overflow for big index ids in index deletion API

* fixed sort issue in cluster, occurring when one of the local sort buffers of a
  GatherNode was empty

* reduce number of HTTP requests made for certain kinds of join queries in cluster,
  leading to speedup of some join queries

* supervision deals with demised coordinators correctly again

* implement a timeout in TraverserEngineRegistry

* agent communication reduced in large batches of append entries RPCs

* inception no longer estimates RAFT timings

* compaction in agents has been moved to a separate thread

* replicated logs hold local timestamps

* supervision jobs failed leader and failed follower revisited for
  function in precarious stability situations

* fixed bug in random number generator for 64bit int


v3.1.10 (2017-02-02)
--------------------

* updated versions of bundled node modules:
  - joi: from 8.4.2 to 9.2.0
  - joi-to-json-schema: from 2.2.0 to 2.3.0
  - sinon: from 1.17.4 to 1.17.6
  - lodash: from 4.13.1 to 4.16.6

* added shortcut for AQL ternary operator
  instead of `condition ? true-part : false-part` it is now possible to also use a
  shortcut variant `condition ? : false-part`, e.g.

      FOR doc IN docs RETURN doc.value ?: 'not present'

  instead of

      FOR doc IN docs RETURN doc.value ? doc.value : 'not present'

* fixed wrong sorting order in cluster, if an index was used to sort with many
  shards.

* added --replication-factor, --number-of-shards and --wait-for-sync to arangobench

* turn on UTF-8 string validation for VelocyPack values received via VST connections

* fixed issue #2257

* upgraded Boost version to 1.62.0

* added optional detail flag for db.<collection>.count()
  setting the flag to `true` will make the count operation returned the per-shard
  counts for the collection:

      db._create("test", { numberOfShards: 10 });
      for (i = 0; i < 1000; ++i) {
        db.test.insert({value: i});
      }
      db.test.count(true);

      {
        "s100058" : 99,
        "s100057" : 103,
        "s100056" : 100,
        "s100050" : 94,
        "s100055" : 90,
        "s100054" : 122,
        "s100051" : 109,
        "s100059" : 99,
        "s100053" : 95,
        "s100052" : 89
      }

* added optional memory limit for AQL queries:

      db._query("FOR i IN 1..100000 SORT i RETURN i", {}, { options: { memoryLimit: 100000 } });

  This option limits the default maximum amount of memory (in bytes) that a single
  AQL query can use.
  When a single AQL query reaches the specified limit value, the query will be
  aborted with a *resource limit exceeded* exception. In a cluster, the memory
  accounting is done per shard, so the limit value is effectively a memory limit per
  query per shard.

  The global limit value can be overriden per query by setting the *memoryLimit*
  option value for individual queries when running an AQL query.

* added server startup option `--query.memory-limit`

* added convenience function to create vertex-centric indexes.

  Usage: `db.collection.ensureVertexCentricIndex("label", {type: "hash", direction: "outbound"})`
  That will create an index that can be used on OUTBOUND with filtering on the
  edge attribute `label`.

* change default log output for tools to stdout (instead of stderr)

* added option -D to define a configuration file environment key=value

* changed encoding behavior for URLs encoded in the C++ code of ArangoDB:
  previously the special characters `-`, `_`, `~` and `.` were returned as-is
  after URL-encoding, now `.` will be encoded to be `%2e`.
  This also changes the behavior of how incoming URIs are processed: previously
  occurrences of `..` in incoming request URIs were collapsed (e.g. `a/../b/` was
  collapsed to a plain `b/`). Now `..` in incoming request URIs are not collapsed.

* Foxx request URL suffix is no longer unescaped

* @arangodb/request option json now defaults to `true` if the response body is not empty and encoding is not explicitly set to `null` (binary).
  The option can still be set to `false` to avoid unnecessary attempts at parsing the response as JSON.

* Foxx configuration values for unknown options will be discarded when saving the configuration in production mode using the web interface

* module.context.dependencies is now immutable

* process.stdout.isTTY now returns `true` in arangosh and when running arangod with the `--console` flag

* add support for Swagger tags in Foxx


v3.1.9 (XXXX-XX-XX)
-------------------

* macos CLI package: store databases and apps in the users home directory

* ui: fixed re-login issue within a non system db, when tab was closed

* fixed a race in the VelocyStream Commtask implementation

* fixed issue #2256


v3.1.8 (2017-01-09)
-------------------

* add Windows silent installer

* add handling of debug symbols during Linux & windows release builds.

* fixed issue #2181

* fixed issue #2248: reduce V8 max old space size from 3 GB to 1 GB on 32 bit systems

* upgraded Boost version to 1.62.0

* fixed issue #2238

* fixed issue #2234

* agents announce new endpoints in inception phase to leader

* agency leadership accepts updatet endpoints to given uuid

* unified endpoints replace localhost with 127.0.0.1

* fix several problems within an authenticated cluster


v3.1.7 (2016-12-29)
-------------------

* fixed one too many elections in RAFT

* new agency comm backported from devel


v3.1.6 (2016-12-20)
-------------------

* fixed issue #2227

* fixed issue #2220

* agency constituent/agent bug fixes in race conditions picking up
  leadership

* supervision does not need waking up anymore as it is running
  regardless

* agents challenge their leadership more rigorously


v3.1.5 (2016-12-16)
-------------------

* lowered default value of `--database.revision-cache-target-size` from 75% of
  RAM to less than 40% of RAM

* fixed issue #2218

* fixed issue #2217

* Foxx router.get/post/etc handler argument can no longer accidentally omitted

* fixed issue #2223


v3.1.4 (2016-12-08)
-------------------

* fixed issue #2211

* fixed issue #2204

* at cluster start, coordinators wait until at least one DBserver is there,
  and either at least two DBservers are there or 15s have passed, before they
  initiate the bootstrap of system collections.

* more robust agency startup from devel

* supervision's AddFollower adds many followers at once

* supervision has new FailedFollower job

* agency's Node has new method getArray

* agency RAFT timing estimates more conservative in waitForSync
  scenario

* agency RAFT timing estimates capped at maximum 2.0/10.0 for low/high


v3.1.3 (2016-12-02)
-------------------

* fix a traversal bug when using skiplist indexes:
  if we have a skiplist of ["a", "unused", "_from"] and a traversal like:
  FOR v,e,p IN OUTBOUND @start @@edges
    FILTER p.edges[0].a == 'foo'
    RETURN v
  And the above index applied on "a" is considered better than EdgeIndex, than
  the executor got into undefined behaviour.

* fix endless loop when trying to create a collection with replicationFactor: -1


v3.1.2 (2016-11-24)
-------------------

* added support for descriptions field in Foxx dependencies

* (Enterprise only) fixed a bug in the statistic report for SmartGraph traversals.
Now they state correctly how many documents were fetched from the index and how many
have been filtered.

* Prevent uniform shard distribution when replicationFactor == numServers

v3.1.1 (2016-11-15)
-------------------

* fixed issue #2176

* fixed issue #2168

* display index usage of traversals in AQL explainer output (previously missing)

* fixed issue #2163

* preserve last-used HLC value across server starts

* allow more control over handling of pre-3.1 _rev values

  this changes the server startup option `--database.check-30-revisions` from a boolean (true/false)
  parameter to a string parameter with the following possible values:

  - "fail":
    will validate _rev values of 3.0 collections on collection loading and throw an exception when invalid _rev values are found.
    in this case collections with invalid _rev values are marked as corrupted and cannot be used in the ArangoDB 3.1 instance.
    the fix procedure for such collections is to export the collections from 3.0 database with arangodump and restore them in 3.1 with arangorestore.
    collections that do not contain invalid _rev values are marked as ok and will not be re-checked on following loads.
    collections that contain invalid _rev values will be re-checked on following loads.

  - "true":
    will validate _rev values of 3.0 collections on collection loading and print a warning when invalid _rev values are found.
    in this case collections with invalid _rev values can be used in the ArangoDB 3.1 instance.
    however, subsequent operations on documents with invalid _rev values may silently fail or fail with explicit errors.
    the fix procedure for such collections is to export the collections from 3.0 database with arangodump and restore them in 3.1 with arangorestore.
    collections that do not contain invalid _rev values are marked as ok and will not be re-checked on following loads.
    collections that contain invalid _rev values will be re-checked on following loads.

  - "false":
    will not validate _rev values on collection loading and not print warnings.
    no hint is given when invalid _rev values are found.
    subsequent operations on documents with invalid _rev values may silently fail or fail with explicit errors.
    this setting does not affect whether collections are re-checked later.
    collections will be re-checked on following loads if `--database.check-30-revisions` is later set to either `true` or `fail`.

  The change also suppresses warnings that were printed when collections were restored using arangorestore, and the restore
  data contained invalid _rev values. Now these warnings are suppressed, and new HLC _rev values are generated for these documents
  as before.

* added missing functions to AQL syntax highlighter in web interface

* fixed display of `ANY` direction in traversal explainer output (direction `ANY` was shown as either
  `INBOUND` or `OUTBOUND`)

* changed behavior of toJSON() function when serializing an object before saving it in the database

  if an object provides a toJSON() function, this function is still called for serializing it.
  the change is that the result of toJSON() is not stringified anymore, but saved as is. previous
  versions of ArangoDB called toJSON() and after that additionally stringified its result.

  This change will affect the saving of JS Buffer objects, which will now be saved as arrays of
  bytes instead of a comma-separated string of the Buffer's byte contents.

* allow creating unique indexes on more attributes than present in shardKeys

  The following combinations of shardKeys and indexKeys are allowed/not allowed:

  shardKeys     indexKeys
      a             a        ok
      a             b    not ok
      a           a b        ok
    a b             a    not ok
    a b             b    not ok
    a b           a b        ok
    a b         a b c        ok
  a b c           a b    not ok
  a b c         a b c        ok

* fixed wrong version in web interface login screen (EE only)

* make web interface not display an exclamation mark next to ArangoDB version number 3.1

* fixed search for arbitrary document attributes in web interface in case multiple
  search values were used on different attribute names. in this case, the search always
  produced an empty result

* disallow updating `_from` and `_to` values of edges in Smart Graphs. Updating these
  attributes would lead to potential redistribution of edges to other shards, which must be
  avoided.

* fixed issue #2148

* updated graphql-sync dependency to 0.6.2

* fixed issue #2156

* fixed CRC4 assembly linkage


v3.1.0 (2016-10-29)
-------------------

* AQL breaking change in cluster:

  from ArangoDB 3.1 onwards `WITH` is required for traversals in a
  clustered environment in order to avoid deadlocks.

  Note that for queries that access only a single collection or that have all
  collection names specified somewhere else in the query string, there is no
  need to use *WITH*. *WITH* is only useful when the AQL query parser cannot
  automatically figure out which collections are going to be used by the query.
  *WITH* is only useful for queries that dynamically access collections, e.g.
  via traversals, shortest path operations or the *DOCUMENT()* function.

  more info can be found [here](https://github.com/arangodb/arangodb/blob/devel/Documentation/Books/AQL/Operations/With.md)

* added AQL function `DISTANCE` to calculate the distance between two arbitrary
  coordinates (haversine formula)

* fixed issue #2110

* added Auto-aptation of RAFT timings as calculations only


v3.1.rc2 (2016-10-10)
---------------------

* second release candidate


v3.1.rc1 (2016-09-30)
---------------------

* first release candidate


v3.1.alpha2 (2016-09-01)
------------------------

* added module.context.createDocumentationRouter to replace module.context.apiDocumentation

* bug in RAFT implementation of reads. dethroned leader still answered requests in isolation

* ui: added new graph viewer

* ui: aql-editor added tabular & graph display

* ui: aql-editor improved usability

* ui: aql-editor: query profiling support

* fixed issue #2109

* fixed issue #2111

* fixed issue #2075

* added AQL function `DISTANCE` to calculate the distance between two arbitrary
  coordinates (haversine formula)

* rewrote scheduler and dispatcher based on boost::asio

  parameters changed:
    `--scheduler.threads` and `--server.threads` are now merged into a single one: `--server.threads`

    hidden `--server.extra-threads` has been removed

    hidden `--server.aql-threads` has been removed

    hidden `--server.backend` has been removed

    hidden `--server.show-backends` has been removed

    hidden `--server.thread-affinity` has been removed

* fixed issue #2086

* fixed issue #2079

* fixed issue #2071

  make the AQL query optimizer inject filter condition expressions referred to
  by variables during filter condition aggregation.
  For example, in the following query

      FOR doc IN collection
        LET cond1 = (doc.value == 1)
        LET cond2 = (doc.value == 2)
        FILTER cond1 || cond2
        RETURN { doc, cond1, cond2 }

  the optimizer will now inject the conditions for `cond1` and `cond2` into the filter
  condition `cond1 || cond2`, expanding it to `(doc.value == 1) || (doc.value == 2)`
  and making these conditions available for index searching.

  Note that the optimizer previously already injected some conditions into other
  conditions, but only if the variable that defined the condition was not used
  elsewhere. For example, the filter condition in the query

      FOR doc IN collection
        LET cond = (doc.value == 1)
        FILTER cond
        RETURN { doc }

  already got optimized before because `cond` was only used once in the query and
  the optimizer decided to inject it into the place where it was used.

  This only worked for variables that were referred to once in the query.
  When a variable was used multiple times, the condition was not injected as
  in the following query:

      FOR doc IN collection
        LET cond = (doc.value == 1)
        FILTER cond
        RETURN { doc, cond }

  The fix for #2070 now will enable this optimization so that the query can
  use an index on `doc.value` if available.

* changed behavior of AQL array comparison operators for empty arrays:
  * `ALL` and `ANY` now always return `false` when the left-hand operand is an
    empty array. The behavior for non-empty arrays does not change:
    * `[] ALL == 1` will return `false`
    * `[1] ALL == 1` will return `true`
    * `[1, 2] ALL == 1` will return `false`
    * `[2, 2] ALL == 1` will return `false`
    * `[] ANY == 1` will return `false`
    * `[1] ANY == 1` will return `true`
    * `[1, 2] ANY == 1` will return `true`
    * `[2, 2] ANY == 1` will return `false`
  * `NONE` now always returns `true` when the left-hand operand is an empty array.
    The behavior for non-empty arrays does not change:
    * `[] NONE == 1` will return `true`
    * `[1] NONE == 1` will return `false`
    * `[1, 2] NONE == 1` will return `false`
    * `[2, 2] NONE == 1` will return `true`

* added experimental AQL functions `JSON_STRINGIFY` and `JSON_PARSE`

* added experimental support for incoming gzip-compressed requests

* added HTTP REST APIs for online loglevel adjustments:

  - GET `/_admin/log/level` returns the current loglevel settings
  - PUT `/_admin/log/level` modifies the current loglevel settings

* PATCH /_api/gharial/{graph-name}/vertex/{collection-name}/{vertex-key}
  - changed default value for keepNull to true

* PATCH /_api/gharial/{graph-name}/edge/{collection-name}/{edge-key}
  - changed default value for keepNull to true

* renamed `maximalSize` attribute in parameter.json files to `journalSize`

  The `maximalSize` attribute will still be picked up from collections that
  have not been adjusted. Responses from the replication API will now also use
  `journalSize` instead of `maximalSize`.

* added `--cluster.system-replication-factor` in order to adjust the
  replication factor for new system collections

* fixed issue #2012

* added a memory expection in case V8 memory gets too low

* added Optimizer Rule for other indexes in Traversals
  this allows AQL traversals to use other indexes than the edge index.
  So traversals with filters on edges can now make use of more specific
  indexes, e.g.

      FOR v, e, p IN 2 OUTBOUND @start @@edge FILTER p.edges[0].foo == "bar"

  will prefer a Hash Index on [_from, foo] above the EdgeIndex.

* fixed epoch computation in hybrid logical clock

* fixed thread affinity

* replaced require("internal").db by require("@arangodb").db

* added option `--skip-lines` for arangoimp
  this allows skipping the first few lines from the import file in case the
  CSV or TSV import are used

* fixed periodic jobs: there should be only one instance running - even if it
  runs longer than the period

* improved performance of primary index and edge index lookups

* optimizations for AQL `[*]` operator in case no filter, no projection and
  no offset/limit are used

* added AQL function `OUTERSECTION` to return the symmetric difference of its
  input arguments

* Foxx manifests of installed services are now saved to disk with indentation

* Foxx tests and scripts in development mode should now always respect updated
  files instead of loading stale modules

* When disabling Foxx development mode the setup script is now re-run

* Foxx now provides an easy way to directly serve GraphQL requests using the
  `@arangodb/foxx/graphql` module and the bundled `graphql-sync` dependency

* Foxx OAuth2 module now correctly passes the `access_token` to the OAuth2 server

* added iconv-lite and timezone modules

* web interface now allows installing GitHub and zip services in legacy mode

* added module.context.createDocumentationRouter to replace module.context.apiDocumentation

* bug in RAFT implementation of reads. dethroned leader still answered
  requests in isolation

* all lambdas in ClusterInfo might have been left with dangling references.

* Agency bug fix for handling of empty json objects as values.

* Foxx tests no longer support the Mocha QUnit interface as this resulted in weird
  inconsistencies in the BDD and TDD interfaces. This fixes the TDD interface
  as well as out-of-sequence problems when using the BDD before/after functions.

* updated bundled JavaScript modules to latest versions; joi has been updated from 8.4 to 9.2
  (see [joi 9.0.0 release notes](https://github.com/hapijs/joi/issues/920) for information on
  breaking changes and new features)

* fixed issue #2139

* updated graphql-sync dependency to 0.6.2

* fixed issue #2156


v3.0.13 (XXXX-XX-XX)
--------------------

* fixed issue #2315

* fixed issue #2210


v3.0.12 (2016-11-23)
--------------------

* fixed issue #2176

* fixed issue #2168

* fixed issues #2149, #2159

* fixed error reporting for issue #2158

* fixed assembly linkage bug in CRC4 module

* added support for descriptions field in Foxx dependencies


v3.0.11 (2016-11-08)
--------------------

* fixed issue #2140: supervisor dies instead of respawning child

* fixed issue #2131: use shard key value entered by user in web interface

* fixed issue #2129: cannot kill a long-run query

* fixed issue #2110

* fixed issue #2081

* fixed issue #2038

* changes to Foxx service configuration or dependencies should now be
  stored correctly when options are cleared or omitted

* Foxx tests no longer support the Mocha QUnit interface as this resulted in weird
  inconsistencies in the BDD and TDD interfaces. This fixes the TDD interface
  as well as out-of-sequence problems when using the BDD before/after functions.

* fixed issue #2148


v3.0.10 (2016-09-26)
--------------------

* fixed issue #2072

* fixed issue #2070

* fixed slow cluster starup issues. supervision will demonstrate more
  patience with db servers


v3.0.9 (2016-09-21)
-------------------

* fixed issue #2064

* fixed issue #2060

* speed up `collection.any()` and skiplist index creation

* fixed multiple issues where ClusterInfo bug hung agency in limbo
  timeouting on multiple collection and database callbacks


v3.0.8 (2016-09-14)
-------------------

* fixed issue #2052

* fixed issue #2005

* fixed issue #2039

* fixed multiple issues where ClusterInfo bug hung agency in limbo
  timeouting on multiple collection and database callbacks


v3.0.7 (2016-09-05)
-------------------

* new supervision job handles db server failure during collection creation.


v3.0.6 (2016-09-02)
-------------------

* fixed issue #2026

* slightly better error diagnostics for AQL query compilation and replication

* fixed issue #2018

* fixed issue #2015

* fixed issue #2012

* fixed wrong default value for arangoimp's `--on-duplicate` value

* fix execution of AQL traversal expressions when there are multiple
  conditions that refer to variables set outside the traversal

* properly return HTTP 503 in JS actions when backend is gone

* supervision creates new key in agency for failed servers

* new shards will not be allocated on failed or cleaned servers


v3.0.5 (2016-08-18)
-------------------

* execute AQL ternary operator via C++ if possible

* fixed issue #1977

* fixed extraction of _id attribute in AQL traversal conditions

* fix SSL agency endpoint

* Minimum RAFT timeout was one order of magnitude to short.

* Optimized RAFT RPCs from leader to followers for efficiency.

* Optimized RAFT RPC handling on followers with respect to compaction.

* Fixed bug in handling of duplicates and overlapping logs

* Fixed bug in supervision take over after leadership change.

v3.0.4 (2016-08-01)
-------------------

* added missing lock for periodic jobs access

* fix multiple foxx related cluster issues

* fix handling of empty AQL query strings

* fixed issue in `INTERSECTION` AQL function with duplicate elements
  in the source arrays

* fixed issue #1970

* fixed issue #1968

* fixed issue #1967

* fixed issue #1962

* fixed issue #1959

* replaced require("internal").db by require("@arangodb").db

* fixed issue #1954

* fixed issue #1953

* fixed issue #1950

* fixed issue #1949

* fixed issue #1943

* fixed segfault in V8, by backporting https://bugs.chromium.org/p/v8/issues/detail?id=5033

* Foxx OAuth2 module now correctly passes the `access_token` to the OAuth2 server

* fixed credentialed CORS requests properly respecting --http.trusted-origin

* fixed a crash in V8Periodic task (forgotten lock)

* fixed two bugs in synchronous replication (syncCollectionFinalize)


v3.0.3 (2016-07-17)
-------------------

* fixed issue #1942

* fixed issue #1941

* fixed array index batch insertion issues for hash indexes that caused problems when
  no elements remained for insertion

* fixed AQL MERGE() function with External objects originating from traversals

* fixed some logfile recovery errors with error message "document not found"

* fixed issue #1937

* fixed issue #1936

* improved performance of arangorestore in clusters with synchronous
  replication

* Foxx tests and scripts in development mode should now always respect updated
  files instead of loading stale modules

* When disabling Foxx development mode the setup script is now re-run

* Foxx manifests of installed services are now saved to disk with indentation


v3.0.2 (2016-07-09)
-------------------

* fixed assertion failure in case multiple remove operations were used in the same query

* fixed upsert behavior in case upsert was used in a loop with the same document example

* fixed issue #1930

* don't expose local file paths in Foxx error messages.

* fixed issue #1929

* make arangodump dump the attribute `isSystem` when dumping the structure
  of a collection, additionally make arangorestore not fail when the attribute
  is missing

* fixed "Could not extract custom attribute" issue when using COLLECT with
  MIN/MAX functions in some contexts

* honor presence of persistent index for sorting

* make AQL query optimizer not skip "use-indexes-rule", even if enough
  plans have been created already

* make AQL optimizer not skip "use-indexes-rule", even if enough execution plans
  have been created already

* fix double precision value loss in VelocyPack JSON parser

* added missing SSL support for arangorestore

* improved cluster import performance

* fix Foxx thumbnails on DC/OS

* fix Foxx configuration not being saved

* fix Foxx app access from within the frontend on DC/OS

* add option --default-replication-factor to arangorestore and simplify
  the control over the number of shards when restoring

* fix a bug in the VPack -> V8 conversion if special attributes _key,
  _id, _rev, _from and _to had non-string values, which is allowed
  below the top level

* fix malloc_usable_size for darwin


v3.0.1 (2016-06-30)
-------------------

* fixed periodic jobs: there should be only one instance running - even if it
  runs longer than the period

* increase max. number of collections in AQL queries from 32 to 256

* fixed issue #1916: header "authorization" is required" when opening
  services page

* fixed issue #1915: Explain: member out of range

* fixed issue #1914: fix unterminated buffer

* don't remove lockfile if we are the same (now stale) pid
  fixes docker setups (our pid will always be 1)

* do not use revision id comparisons in compaction for determining whether a
  revision is obsolete, but marker memory addresses
  this ensures revision ids don't matter when compacting documents

* escape Unicode characters in JSON HTTP responses
  this converts UTF-8 characters in HTTP responses of arangod into `\uXXXX`
  escape sequences. This makes the HTTP responses fit into the 7 bit ASCII
  character range, which speeds up HTTP response parsing for some clients,
  namely node.js/v8

* add write before read collections when starting a user transaction
  this allows specifying the same collection in both read and write mode without
  unintended side effects

* fixed buffer overrun that occurred when building very large result sets

* index lookup optimizations for primary index and edge index

* fixed "collection is a nullptr" issue when starting a traversal from a transaction

* enable /_api/import on coordinator servers


v3.0.0 (2016-06-22)
-------------------

* minor GUI fixxes

* fix for replication and nonces


v3.0.0-rc3 (2016-06-19)
-----------------------

* renamed various Foxx errors to no longer refer to Foxx services as apps

* adjusted various error messages in Foxx to be more informative

* specifying "files" in a Foxx manifest to be mounted at the service root
  no longer results in 404s when trying to access non-file routes

* undeclared path parameters in Foxx no longer break the service

* trusted reverse proxy support is now handled more consistently

* ArangoDB request compatibility and user are now exposed in Foxx

* all bundled NPM modules have been upgraded to their latest versions


v3.0.0-rc2 (2016-06-12)
-----------------------

* added option `--server.max-packet-size` for client tools

* renamed option `--server.ssl-protocol` to `--ssl.protocol` in client tools
  (was already done for arangod, but overlooked for client tools)

* fix handling of `--ssl.protocol` value 5 (TLS v1.2) in client tools, which
  claimed to support it but didn't

* config file can use '@include' to include a different config file as base


v3.0.0-rc1 (2016-06-10)
-----------------------

* the user management has changed: it now has users that are independent of
  databases. A user can have one or more database assigned to the user.

* forward ported V8 Comparator bugfix for inline heuristics from
  https://github.com/v8/v8/commit/5ff7901e24c2c6029114567de5a08ed0f1494c81

* changed to-string conversion for AQL objects and arrays, used by the AQL
  function `TO_STRING()` and implicit to-string casts in AQL

  - arrays are now converted into their JSON-stringify equivalents, e.g.

    - `[ ]` is now converted to `[]`
    - `[ 1, 2, 3 ]` is now converted to `[1,2,3]`
    - `[ "test", 1, 2 ] is now converted to `["test",1,2]`

    Previous versions of ArangoDB converted arrays with no members into the
    empty string, and non-empty arrays into a comma-separated list of member
    values, without the surrounding angular brackets. Additionally, string
    array members were not enclosed in quotes in the result string:

    - `[ ]` was converted to ``
    - `[ 1, 2, 3 ]` was converted to `1,2,3`
    - `[ "test", 1, 2 ] was converted to `test,1,2`

  - objects are now converted to their JSON-stringify equivalents, e.g.

    - `{ }` is converted to `{}`
    - `{ a: 1, b: 2 }` is converted to `{"a":1,"b":2}`
    - `{ "test" : "foobar" }` is converted to `{"test":"foobar"}`

    Previous versions of ArangoDB always converted objects into the string
    `[object Object]`

  This change affects also the AQL functions `CONCAT()` and `CONCAT_SEPARATOR()`
  which treated array values differently in previous versions. Previous versions
  of ArangoDB automatically flattened array values on the first level of the array,
  e.g. `CONCAT([1, 2, 3, [ 4, 5, 6 ]])` produced `1,2,3,4,5,6`. Now this will produce
  `[1,2,3,[4,5,6]]`. To flatten array members on the top level, you can now use
  the more explicit `CONCAT(FLATTEN([1, 2, 3, [4, 5, 6]], 1))`.

* added C++ implementations for AQL functions `SLICE()`, `CONTAINS()` and
  `RANDOM_TOKEN()`

* as a consequence of the upgrade to V8 version 5, the implementation of the
  JavaScript `Buffer` object had to be changed. JavaScript `Buffer` objects in
  ArangoDB now always store their data on the heap. There is no shared pool
  for small Buffer values, and no pointing into existing Buffer data when
  extracting slices. This change may increase the cost of creating Buffers with
  short contents or when peeking into existing Buffers, but was required for
  safer memory management and to prevent leaks.

* the `db` object's function `_listDatabases()` was renamed to just `_databases()`
  in order to make it more consistent with the existing `_collections()` function.
  Additionally the `db` object's `_listEndpoints()` function was renamed to just
  `_endpoints()`.

* changed default value of `--server.authentication` from `false` to `true` in
  configuration files etc/relative/arangod.conf and etc/arangodb/arangod.conf.in.
  This means the server will be started with authentication enabled by default,
  requiring all client connections to provide authentication data when connecting
  to ArangoDB. Authentication can still be turned off via setting the value of
  `--server.authentication` to `false` in ArangoDB's configuration files or by
  specifying the option on the command-line.

* Changed result format for querying all collections via the API GET `/_api/collection`.

  Previous versions of ArangoDB returned an object with an attribute named `collections`
  and an attribute named `names`. Both contained all available collections, but
  `collections` contained the collections as an array, and `names` contained the
  collections again, contained in an object in which the attribute names were the
  collection names, e.g.

  ```
  {
    "collections": [
      {"id":"5874437","name":"test","isSystem":false,"status":3,"type":2},
      {"id":"17343237","name":"something","isSystem":false,"status":3,"type":2},
      ...
    ],
    "names": {
      "test": {"id":"5874437","name":"test","isSystem":false,"status":3,"type":2},
      "something": {"id":"17343237","name":"something","isSystem":false,"status":3,"type":2},
      ...
    }
  }
  ```
  This result structure was redundant, and therefore has been simplified to just

  ```
  {
    "result": [
      {"id":"5874437","name":"test","isSystem":false,"status":3,"type":2},
      {"id":"17343237","name":"something","isSystem":false,"status":3,"type":2},
      ...
    ]
  }
  ```

  in ArangoDB 3.0.

* added AQL functions `TYPENAME()` and `HASH()`

* renamed arangob tool to arangobench

* added AQL string comparison operator `LIKE`

  The operator can be used to compare strings like this:

      value LIKE search

  The operator is currently implemented by calling the already existing AQL
  function `LIKE`.

  This change also makes `LIKE` an AQL keyword. Using `LIKE` in either case as
  an attribute or collection name in AQL thus requires quoting.

* make AQL optimizer rule "remove-unnecessary-calculations" fire in more cases

  The rule will now remove calculations that are used exactly once in other
  expressions (e.g. `LET a = doc RETURN a.value`) and calculations,
  or calculations that are just references (e.g. `LET a = b`).

* renamed AQL optimizer rule "merge-traversal-filter" to "optimize-traversals"
  Additionally, the optimizer rule will remove unused edge and path result variables
  from the traversal in case they are specified in the `FOR` section of the traversal,
  but not referenced later in the query. This saves constructing edges and paths
  results.

* added AQL optimizer rule "inline-subqueries"

  This rule can pull out certain subqueries that are used as an operand to a `FOR`
  loop one level higher, eliminating the subquery completely. For example, the query

      FOR i IN (FOR j IN [1,2,3] RETURN j) RETURN i

  will be transformed by the rule to:

      FOR i IN [1,2,3] RETURN i

  The query

      FOR name IN (FOR doc IN _users FILTER doc.status == 1 RETURN doc.name) LIMIT 2 RETURN name

  will be transformed into

      FOR tmp IN _users FILTER tmp.status == 1 LIMIT 2 RETURN tmp.name

  The rule will only fire when the subquery is used as an operand to a `FOR` loop, and
  if the subquery does not contain a `COLLECT` with an `INTO` variable.

* added new endpoint "srv://" for DNS service records

* The result order of the AQL functions VALUES and ATTRIBUTES has never been
  guaranteed and it only had the "correct" ordering by accident when iterating
  over objects that were not loaded from the database. This accidental behavior
  is now changed by introduction of VelocyPack. No ordering is guaranteed unless
  you specify the sort parameter.

* removed configure option `--enable-logger`

* added AQL array comparison operators

  All AQL comparison operators now also exist in an array variant. In the
  array variant, the operator is preceded with one of the keywords *ALL*, *ANY*
  or *NONE*. Using one of these keywords changes the operator behavior to
  execute the comparison operation for all, any, or none of its left hand
  argument values. It is therefore expected that the left hand argument
  of an array operator is an array.

  Examples:

      [ 1, 2, 3 ] ALL IN [ 2, 3, 4 ]   // false
      [ 1, 2, 3 ] ALL IN [ 1, 2, 3 ]   // true
      [ 1, 2, 3 ] NONE IN [ 3 ]        // false
      [ 1, 2, 3 ] NONE IN [ 23, 42 ]   // true
      [ 1, 2, 3 ] ANY IN [ 4, 5, 6 ]   // false
      [ 1, 2, 3 ] ANY IN [ 1, 42 ]     // true
      [ 1, 2, 3 ] ANY == 2             // true
      [ 1, 2, 3 ] ANY == 4             // false
      [ 1, 2, 3 ] ANY > 0              // true
      [ 1, 2, 3 ] ANY <= 1             // true
      [ 1, 2, 3 ] NONE < 99            // false
      [ 1, 2, 3 ] NONE > 10            // true
      [ 1, 2, 3 ] ALL > 2              // false
      [ 1, 2, 3 ] ALL > 0              // true
      [ 1, 2, 3 ] ALL >= 3             // false
      ["foo", "bar"] ALL != "moo"      // true
      ["foo", "bar"] NONE == "bar"     // false
      ["foo", "bar"] ANY == "foo"      // true

* improved AQL optimizer to remove unnecessary sort operations in more cases

* allow enclosing AQL identifiers in forward ticks in addition to using
  backward ticks

  This allows for convenient writing of AQL queries in JavaScript template strings
  (which are delimited with backticks themselves), e.g.

      var q = `FOR doc IN ´collection´ RETURN doc.´name´`;

* allow to set `print.limitString` to configure the number of characters
  to output before truncating

* make logging configurable per log "topic"

  `--log.level <level>` sets the global log level to <level>, e.g. `info`,
  `debug`, `trace`.

  `--log.level topic=<level>` sets the log level for a specific topic.
  Currently, the following topics exist: `collector`, `compactor`, `mmap`,
  `performance`, `queries`, and `requests`. `performance` and `requests` are
  set to FATAL by default. `queries` is set to info. All others are
  set to the global level by default.

  The new log option `--log.output <definition>` allows directing the global
  or per-topic log output to different outputs. The output definition
  "<definition>" can be one of

    "-" for stdin
    "+" for stderr
    "syslog://<syslog-facility>"
    "syslog://<syslog-facility>/<application-name>"
    "file://<relative-path>"

  The option can be specified multiple times in order to configure the output
  for different log topics. To set up a per-topic output configuration, use
  `--log.output <topic>=<definition>`, e.g.

    queries=file://queries.txt

  logs all queries to the file "queries.txt".

* the option `--log.requests-file` is now deprecated. Instead use

    `--log.level requests=info`
    `--log.output requests=file://requests.txt`

* the option `--log.facility` is now deprecated. Instead use

    `--log.output requests=syslog://facility`

* the option `--log.performance` is now deprecated. Instead use

    `--log.level performance=trace`

* removed option `--log.source-filter`

* removed configure option `--enable-logger`

* change collection directory names to include a random id component at the end

  The new pattern is `collection-<id>-<random>`, where `<id>` is the collection
  id and `<random>` is a random number. Previous versions of ArangoDB used a
  pattern `collection-<id>` without the random number.

  ArangoDB 3.0 understands both the old and name directory name patterns.

* removed mostly unused internal spin-lock implementation

* removed support for pre-Windows 7-style locks. This removes compatibility for
  Windows versions older than Windows 7 (e.g. Windows Vista, Windows XP) and
  Windows 2008R2 (e.g. Windows 2008).

* changed names of sub-threads started by arangod

* added option `--default-number-of-shards` to arangorestore, allowing creating
  collections with a specifiable number of shards from a non-cluster dump

* removed support for CoffeeScript source files

* removed undocumented SleepAndRequeue

* added WorkMonitor to inspect server threads

* when downloading a Foxx service from the web interface the suggested filename
  is now based on the service's mount path instead of simply "app.zip"

* the `@arangodb/request` response object now stores the parsed JSON response
  body in a property `json` instead of `body` when the request was made using the
  `json` option. The `body` instead contains the response body as a string.

* the Foxx API has changed significantly, 2.8 services are still supported
  using a backwards-compatible "legacy mode"


v2.8.12 (XXXX-XX-XX)
--------------------

* issue #2091: decrease connect timeout to 5 seconds on startup

* fixed issue #2072

* slightly better error diagnostics for some replication errors

* fixed issue #1977

* fixed issue in `INTERSECTION` AQL function with duplicate elements
  in the source arrays

* fixed issue #1962

* fixed issue #1959

* export aqlQuery template handler as require('org/arangodb').aql for forwards-compatibility


v2.8.11 (2016-07-13)
--------------------

* fixed array index batch insertion issues for hash indexes that caused problems when
  no elements remained for insertion

* fixed issue #1937


v2.8.10 (2016-07-01)
--------------------

* make sure next local _rev value used for a document is at least as high as the
  _rev value supplied by external sources such as replication

* make adding a collection in both read- and write-mode to a transaction behave as
  expected (write includes read). This prevents the `unregister collection used in
  transaction` error

* fixed sometimes invalid result for `byExample(...).count()` when an index plus
  post-filtering was used

* fixed "collection is a nullptr" issue when starting a traversal from a transaction

* honor the value of startup option `--database.wait-for-sync` (that is used to control
  whether new collections are created with `waitForSync` set to `true` by default) also
  when creating collections via the HTTP API (and thus the ArangoShell). When creating
  a collection via these mechanisms, the option was ignored so far, which was inconsistent.

* fixed issue #1826: arangosh --javascript.execute: internal error (geo index issue)

* fixed issue #1823: Arango crashed hard executing very simple query on windows


v2.8.9 (2016-05-13)
-------------------

* fixed escaping and quoting of extra parameters for executables in Mac OS X App

* added "waiting for" status variable to web interface collection figures view

* fixed undefined behavior in query cache invaldation

* fixed access to /_admin/statistics API in case statistics are disable via option
  `--server.disable-statistics`

* Foxx manager will no longer fail hard when Foxx store is unreachable unless installing
  a service from the Foxx store (e.g. when behind a firewall or GitHub is unreachable).


v2.8.8 (2016-04-19)
-------------------

* fixed issue #1805: Query: internal error (location: arangod/Aql/AqlValue.cpp:182).
  Please report this error to arangodb.com (while executing)

* allow specifying collection name prefixes for `_from` and `_to` in arangoimp:

  To avoid specifying complete document ids (consisting of collection names and document
  keys) for *_from* and *_to* values when importing edges with arangoimp, there are now
  the options *--from-collection-prefix* and *--to-collection-prefix*.

  If specified, these values will be automatically prepended to each value in *_from*
  (or *_to* resp.). This allows specifying only document keys inside *_from* and/or *_to*.

  *Example*

      > arangoimp --from-collection-prefix users --to-collection-prefix products ...

  Importing the following document will then create an edge between *users/1234* and
  *products/4321*:

  ```js
  { "_from" : "1234", "_to" : "4321", "desc" : "users/1234 is connected to products/4321" }
  ```

* requests made with the interactive system API documentation in the web interface
  (Swagger) will now respect the active database instead of always using `_system`


v2.8.7 (2016-04-07)
-------------------

* optimized primary=>secondary failover

* fix to-boolean conversion for documents in AQL

* expose the User-Agent HTTP header from the ArangoShell since Github seems to
  require it now, and we use the ArangoShell for fetching Foxx repositories from Github

* work with http servers that only send

* fixed potential race condition between compactor and collector threads

* fix removal of temporary directories on arangosh exit

* javadoc-style comments in Foxx services are no longer interpreted as
  Foxx comments outside of controller/script/exports files (#1748)

* removed remaining references to class syntax for Foxx Model and Repository
  from the documentation

* added a safe-guard for corrupted master-pointer


v2.8.6 (2016-03-23)
-------------------

* arangosh can now execute JavaScript script files that contain a shebang
  in the first line of the file. This allows executing script files directly.

  Provided there is a script file `/path/to/script.js` with the shebang
  `#!arangosh --javascript.execute`:

      > cat /path/to/script.js
      #!arangosh --javascript.execute
      print("hello from script.js");

  If the script file is made executable

      > chmod a+x /path/to/script.js

  it can be invoked on the shell directly and use arangosh for its execution:

      > /path/to/script.js
      hello from script.js

  This did not work in previous versions of ArangoDB, as the whole script contents
  (including the shebang) were treated as JavaScript code.
  Now shebangs in script files will now be ignored for all files passed to arangosh's
  `--javascript.execute` parameter.

  The alternative way of executing a JavaScript file with arangosh still works:

      > arangosh --javascript.execute /path/to/script.js
      hello from script.js

* added missing reset of traversal state for nested traversals.
  The state of nested traversals (a traversal in an AQL query that was
  located in a repeatedly executed subquery or inside another FOR loop)
  was not reset properly, so that multiple invocations of the same nested
  traversal with different start vertices led to the nested traversal
  always using the start vertex provided on the first invocation.

* fixed issue #1781: ArangoDB startup time increased tremendously

* fixed issue #1783: SIGHUP should rotate the log


v2.8.5 (2016-03-11)
-------------------

* Add OpenSSL handler for TLS V1.2 as sugested by kurtkincaid in #1771

* fixed issue #1765 (The webinterface should display the correct query time)
  and #1770 (Display ACTUAL query time in aardvark's AQL editor)

* Windows: the unhandled exception handler now calls the windows logging
  facilities directly without locks.
  This fixes lockups on crashes from the logging framework.

* improve nullptr handling in logger.

* added new endpoint "srv://" for DNS service records

* `org/arangodb/request` no longer sets the content-type header to the
  string "undefined" when no content-type header should be sent (issue #1776)


v2.8.4 (2016-03-01)
-------------------

* global modules are no longer incorrectly resolved outside the ArangoDB
  JavaScript directory or the Foxx service's root directory (issue #1577)

* improved error messages from Foxx and JavaScript (issues #1564, #1565, #1744)


v2.8.3 (2016-02-22)
-------------------

* fixed AQL filter condition collapsing for deeply-nested cases, potentially
  enabling usage of indexes in some dedicated cases

* added parentheses in AQL explain command output to correctly display precedence
  of logical and arithmetic operators

* Foxx Model event listeners defined on the model are now correctly invoked by
  the Repository methods (issue #1665)

* Deleting a Foxx service in the frontend should now always succeed even if the
  files no longer exist on the file system (issue #1358)

* Routing actions loaded from the database no longer throw exceptions when
  trying to load other modules using "require"

* The `org/arangodb/request` response object now sets a property `json` to the
  parsed JSON response body in addition to overwriting the `body` property when
  the request was made using the `json` option.

* Improved Windows stability

* Fixed a bug in the interactive API documentation that would escape slashes
  in document-handle fields. Document handles are now provided as separate
  fields for collection name and document key.


v2.8.2 (2016-02-09)
-------------------

* the continuous replication applier will now prevent the master's WAL logfiles
  from being removed if they are still needed by the applier on the slave. This
  should help slaves that suffered from masters garbage collection WAL logfiles
  which would have been needed by the slave later.

  The initial synchronization will block removal of still needed WAL logfiles
  on the master for 10 minutes initially, and will extend this period when further
  requests are made to the master. Initial synchronization hands over its handle
  for blocking logfile removal to the continuous replication when started via
  the *setupReplication* function. In this case, continuous replication will
  extend the logfile removal blocking period for the required WAL logfiles when
  the slave makes additional requests.

  All handles that block logfile removal will time out automatically after at
  most 5 minutes should a master not be contacted by the slave anymore (e.g. in
  case the slave's replication is turned off, the slaves loses the connection
  to the master or the slave goes down).

* added all-in-one function *setupReplication* to synchronize data from master
  to slave and start the continuous replication:

      require("@arangodb/replication").setupReplication(configuration);

  The command will return when the initial synchronization is finished and the
  continuous replication has been started, or in case the initial synchronization
  has failed.

  If the initial synchronization is successful, the command will store the given
  configuration on the slave. It also configures the continuous replication to start
  automatically if the slave is restarted, i.e. *autoStart* is set to *true*.

  If the command is run while the slave's replication applier is already running,
  it will first stop the running applier, drop its configuration and do a
  resynchronization of data with the master. It will then use the provided configration,
  overwriting any previously existing replication configuration on the slave.

  The following example demonstrates how to use the command for setting up replication
  for the *_system* database. Note that it should be run on the slave and not the
  master:

      db._useDatabase("_system");
      require("@arangodb/replication").setupReplication({
        endpoint: "tcp://master.domain.org:8529",
        username: "myuser",
        password: "mypasswd",
        verbose: false,
        includeSystem: false,
        incremental: true,
        autoResync: true
      });

* the *sync* and *syncCollection* functions now always start the data synchronization
  as an asynchronous server job. The call to *sync* or *syncCollection* will block
  until synchronization is either complete or has failed with an error. The functions
  will automatically poll the slave periodically for status updates.

  The main benefit is that the connection to the slave does not need to stay open
  permanently and is thus not affected by timeout issues. Additionally the caller does
  not need to query the synchronization status from the slave manually as this is
  now performed automatically by these functions.

* fixed undefined behavior when explaining some types of AQL traversals, fixed
  display of some types of traversals in AQL explain output


v2.8.1 (2016-01-29)
-------------------

* Improved AQL Pattern matching by allowing to specify a different traversal
  direction for one or many of the edge collections.

      FOR v, e, p IN OUTBOUND @start @@ec1, INBOUND @@ec2, @@ec3

  will traverse *ec1* and *ec3* in the OUTBOUND direction and for *ec2* it will use
  the INBOUND direction. These directions can be combined in arbitrary ways, the
  direction defined after *IN [steps]* will we used as default direction and can
  be overriden for specific collections.
  This feature is only available for collection lists, it is not possible to
  combine it with graph names.

* detect more types of transaction deadlocks early

* fixed display of relational operators in traversal explain output

* fixed undefined behavior in AQL function `PARSE_IDENTIFIER`

* added "engines" field to Foxx services generated in the admin interface

* added AQL function `IS_SAME_COLLECTION`:

  *IS_SAME_COLLECTION(collection, document)*: Return true if *document* has the same
  collection id as the collection specified in *collection*. *document* can either be
  a [document handle](../Glossary/README.md#document-handle) string, or a document with
  an *_id* attribute. The function does not validate whether the collection actually
  contains the specified document, but only compares the name of the specified collection
  with the collection name part of the specified document.
  If *document* is neither an object with an *id* attribute nor a *string* value,
  the function will return *null* and raise a warning.

      /* true */
      IS_SAME_COLLECTION('_users', '_users/my-user')
      IS_SAME_COLLECTION('_users', { _id: '_users/my-user' })

      /* false */
      IS_SAME_COLLECTION('_users', 'foobar/baz')
      IS_SAME_COLLECTION('_users', { _id: 'something/else' })


v2.8.0 (2016-01-25)
-------------------

* avoid recursive locking


v2.8.0-beta8 (2016-01-19)
-------------------------

* improved internal datafile statistics for compaction and compaction triggering
  conditions, preventing excessive growth of collection datafiles under some
  workloads. This should also fix issue #1596.

* renamed AQL optimizer rule `remove-collect-into` to `remove-collect-variables`

* fixed primary and edge index lookups prematurely aborting searches when the
  specified id search value contained a different collection than the collection
  the index was created for


v2.8.0-beta7 (2016-01-06)
-------------------------

* added vm.runInThisContext

* added AQL keyword `AGGREGATE` for use in AQL `COLLECT` statement

  Using `AGGREGATE` allows more efficient aggregation (incrementally while building
  the groups) than previous versions of AQL, which built group aggregates afterwards
  from the total of all group values.

  `AGGREGATE` can be used inside a `COLLECT` statement only. If used, it must follow
  the declaration of grouping keys:

      FOR doc IN collection
        COLLECT gender = doc.gender AGGREGATE minAge = MIN(doc.age), maxAge = MAX(doc.age)
        RETURN { gender, minAge, maxAge }

  or, if no grouping keys are used, it can follow the `COLLECT` keyword:

      FOR doc IN collection
        COLLECT AGGREGATE minAge = MIN(doc.age), maxAge = MAX(doc.age)
        RETURN {
  minAge, maxAge
}

  Only specific expressions are allowed on the right-hand side of each `AGGREGATE`
  assignment:

  - on the top level the expression must be a call to one of the supported aggregation
    functions `LENGTH`, `MIN`, `MAX`, `SUM`, `AVERAGE`, `STDDEV_POPULATION`, `STDDEV_SAMPLE`,
    `VARIANCE_POPULATION`, or `VARIANCE_SAMPLE`

  - the expression must not refer to variables introduced in the `COLLECT` itself

* Foxx: mocha test paths with wildcard characters (asterisks) now work on Windows

* reserved AQL keyword `NONE` for future use

* web interface: fixed a graph display bug concerning dashboard view

* web interface: fixed several bugs during the dashboard initialize process

* web interface: included several bugfixes: #1597, #1611, #1623

* AQL query optimizer now converts `LENGTH(collection-name)` to an optimized
  expression that returns the number of documents in a collection

* adjusted the behavior of the expansion (`[*]`) operator in AQL for non-array values

  In ArangoDB 2.8, calling the expansion operator on a non-array value will always
  return an empty array. Previous versions of ArangoDB expanded non-array values by
  calling the `TO_ARRAY()` function for the value, which for example returned an
  array with a single value for boolean, numeric and string input values, and an array
  with the object's values for an object input value. This behavior was inconsistent
  with how the expansion operator works for the array indexes in 2.8, so the behavior
  is now unified:

  - if the left-hand side operand of `[*]` is an array, the array will be returned as
    is when calling `[*]` on it
  - if the left-hand side operand of `[*]` is not an array, an empty array will be
    returned by `[*]`

  AQL queries that rely on the old behavior can be changed by either calling `TO_ARRAY`
  explicitly or by using the `[*]` at the correct position.

  The following example query will change its result in 2.8 compared to 2.7:

      LET values = "foo" RETURN values[*]

  In 2.7 the query has returned the array `[ "foo" ]`, but in 2.8 it will return an
  empty array `[ ]`. To make it return the array `[ "foo" ]` again, an explicit
  `TO_ARRAY` function call is needed in 2.8 (which in this case allows the removal
  of the `[*]` operator altogether). This also works in 2.7:

      LET values = "foo" RETURN TO_ARRAY(values)

  Another example:

      LET values = [ { name: "foo" }, { name: "bar" } ]
      RETURN values[*].name[*]

  The above returned `[ [ "foo" ], [ "bar" ] ] in 2.7. In 2.8 it will return
  `[ [ ], [ ] ]`, because the value of `name` is not an array. To change the results
  to the 2.7 style, the query can be changed to

      LET values = [ { name: "foo" }, { name: "bar" } ]
      RETURN values[* RETURN TO_ARRAY(CURRENT.name)]

  The above also works in 2.7.
  The following types of queries won't change:

      LET values = [ 1, 2, 3 ] RETURN values[*]
      LET values = [ { name: "foo" }, { name: "bar" } ] RETURN values[*].name
      LET values = [ { names: [ "foo", "bar" ] }, { names: [ "baz" ] } ] RETURN values[*].names[*]
      LET values = [ { names: [ "foo", "bar" ] }, { names: [ "baz" ] } ] RETURN values[*].names[**]

* slightly adjusted V8 garbage collection strategy so that collection eventually
  happens in all contexts that hold V8 external references to documents and
  collections.

  also adjusted default value of `--javascript.gc-frequency` from 10 seconds to
  15 seconds, as less internal operations are carried out in JavaScript.

* fixes for AQL optimizer and traversal

* added `--create-collection-type` option to arangoimp

  This allows specifying the type of the collection to be created when
  `--create-collection` is set to `true`.

* Foxx export cache should no longer break if a broken app is loaded in the
  web admin interface.


v2.8.0-beta2 (2015-12-16)
-------------------------

* added AQL query optimizer rule "sort-in-values"

  This rule pre-sorts the right-hand side operand of the `IN` and `NOT IN`
  operators so the operation can use a binary search with logarithmic complexity
  instead of a linear search. The rule is applied when the right-hand side
  operand of an `IN` or `NOT IN` operator in a filter condition is a variable that
  is defined in a different loop/scope than the operator itself. Additionally,
  the filter condition must consist of solely the `IN` or `NOT IN` operation
  in order to avoid any side-effects.

* changed collection status terminology in web interface for collections for
  which an unload request has been issued from `in the process of being unloaded`
  to `will be unloaded`.

* unloading a collection via the web interface will now trigger garbage collection
  in all v8 contexts and force a WAL flush. This increases the chances of perfoming
  the unload faster.

* added the following attributes to the result of `collection.figures()` and the
  corresponding HTTP API at `PUT /_api/collection/<name>/figures`:

  - `documentReferences`: The number of references to documents in datafiles
    that JavaScript code currently holds. This information can be used for
    debugging compaction and unload issues.
  - `waitingFor`: An optional string value that contains information about
    which object type is at the head of the collection's cleanup queue. This
    information can be used for debugging compaction and unload issues.
  - `compactionStatus.time`: The point in time the compaction for the collection
    was last executed. This information can be used for debugging compaction
    issues.
  - `compactionStatus.message`: The action that was performed when the compaction
    was last run for the collection. This information can be used for debugging
    compaction issues.

  Note: `waitingFor` and `compactionStatus` may be empty when called on a coordinator
  in a cluster.

* the compaction will now provide queryable status info that can be used to track
  its progress. The compaction status is displayed in the web interface, too.

* better error reporting for arangodump and arangorestore

* arangodump will now fail by default when trying to dump edges that
  refer to already dropped collections. This can be circumvented by
  specifying the option `--force true` when invoking arangodump

* fixed cluster upgrade procedure

* the AQL functions `NEAR` and `WITHIN` now have stricter validations
  for their input parameters `limit`, `radius` and `distance`. They may now throw
  exceptions when invalid parameters are passed that may have not led
  to exceptions in previous versions.

* deprecation warnings now log stack traces

* Foxx: improved backwards compatibility with 2.5 and 2.6

  - reverted Model and Repository back to non-ES6 "classes" because of
    compatibility issues when using the extend method with a constructor

  - removed deprecation warnings for extend and controller.del

  - restored deprecated method Model.toJSONSchema

  - restored deprecated `type`, `jwt` and `sessionStorageApp` options
    in Controller#activateSessions

* Fixed a deadlock problem in the cluster


v2.8.0-beta1 (2015-12-06)
-------------------------

* added AQL function `IS_DATESTRING(value)`

  Returns true if *value* is a string that can be used in a date function.
  This includes partial dates such as *2015* or *2015-10* and strings containing
  invalid dates such as *2015-02-31*. The function will return false for all
  non-string values, even if some of them may be usable in date functions.


v2.8.0-alpha1 (2015-12-03)
--------------------------

* added AQL keywords `GRAPH`, `OUTBOUND`, `INBOUND` and `ANY` for use in graph
  traversals, reserved AQL keyword `ALL` for future use

  Usage of these keywords as collection names, variable names or attribute names
  in AQL queries will not be possible without quoting. For example, the following
  AQL query will still work as it uses a quoted collection name and a quoted
  attribute name:

      FOR doc IN `OUTBOUND`
        RETURN doc.`any`

* issue #1593: added AQL `POW` function for exponentation

* added cluster execution site info in explain output for AQL queries

* replication improvements:

  - added `autoResync` configuration parameter for continuous replication.

    When set to `true`, a replication slave will automatically trigger a full data
    re-synchronization with the master when the master cannot provide the log data
    the slave had asked for. Note that `autoResync` will only work when the option
    `requireFromPresent` is also set to `true` for the continuous replication, or
    when the continuous syncer is started and detects that no start tick is present.

    Automatic re-synchronization may transfer a lot of data from the master to the
    slave and may be expensive. It is therefore turned off by default.
    When turned off, the slave will never perform an automatic re-synchronization
    with the master.

  - added `idleMinWaitTime` and `idleMaxWaitTime` configuration parameters for
    continuous replication.

    These parameters can be used to control the minimum and maximum wait time the
    slave will (intentionally) idle and not poll for master log changes in case the
    master had sent the full logs already.
    The `idleMaxWaitTime` value will only be used when `adapativePolling` is set
    to `true`. When `adaptivePolling` is disable, only `idleMinWaitTime` will be
    used as a constant time span in which the slave will not poll the master for
    further changes. The default values are 0.5 seconds for `idleMinWaitTime` and
    2.5 seconds for `idleMaxWaitTime`, which correspond to the hard-coded values
    used in previous versions of ArangoDB.

  - added `initialSyncMaxWaitTime` configuration parameter for initial and continuous
    replication

    This option controls the maximum wait time (in seconds) that the initial
    synchronization will wait for a response from the master when fetching initial
    collection data. If no response is received within this time period, the initial
    synchronization will give up and fail. This option is also relevant for
    continuous replication in case *autoResync* is set to *true*, as then the
    continuous replication may trigger a full data re-synchronization in case
    the master cannot the log data the slave had asked for.

  - HTTP requests sent from the slave to the master during initial synchronization
    will now be retried if they fail with connection problems.

  - the initial synchronization now logs its progress so it can be queried using
    the regular replication status check APIs.

  - added `async` attribute for `sync` and `syncCollection` operations called from
    the ArangoShell. Setthing this attribute to `true` will make the synchronization
    job on the server go into the background, so that the shell does not block. The
    status of the started asynchronous synchronization job can be queried from the
    ArangoShell like this:

        /* starts initial synchronization */
        var replication = require("@arangodb/replication");
        var id = replication.sync({
          endpoint: "tcp://master.domain.org:8529",
          username: "myuser",
          password: "mypasswd",
          async: true
       });

       /* now query the id of the returned async job and print the status */
       print(replication.getSyncResult(id));

    The result of `getSyncResult()` will be `false` while the server-side job
    has not completed, and different to `false` if it has completed. When it has
    completed, all job result details will be returned by the call to `getSyncResult()`.


* fixed non-deterministic query results in some cluster queries

* fixed issue #1589

* return HTTP status code 410 (gone) instead of HTTP 408 (request timeout) for
  server-side operations that are canceled / killed. Sending 410 instead of 408
  prevents clients from re-starting the same (canceled) operation. Google Chrome
  for example sends the HTTP request again in case it is responded with an HTTP
  408, and this is exactly the opposite of the desired behavior when an operation
  is canceled / killed by the user.

* web interface: queries in AQL editor now cancelable

* web interface: dashboard - added replication information

* web interface: AQL editor now supports bind parameters

* added startup option `--server.hide-product-header` to make the server not send
  the HTTP response header `"Server: ArangoDB"` in its HTTP responses. By default,
  the option is turned off so the header is still sent as usual.

* added new AQL function `UNSET_RECURSIVE` to recursively unset attritutes from
  objects/documents

* switched command-line editor in ArangoShell and arangod to linenoise-ng

* added automatic deadlock detection for transactions

  In case a deadlock is detected, a multi-collection operation may be rolled back
  automatically and fail with error 29 (`deadlock detected`). Client code for
  operations containing more than one collection should be aware of this potential
  error and handle it accordingly, either by giving up or retrying the transaction.

* Added C++ implementations for the AQL arithmetic operations and the following
  AQL functions:
  - ABS
  - APPEND
  - COLLECTIONS
  - CURRENT_DATABASE
  - DOCUMENT
  - EDGES
  - FIRST
  - FIRST_DOCUMENT
  - FIRST_LIST
  - FLATTEN
  - FLOOR
  - FULLTEXT
  - LAST
  - MEDIAN
  - MERGE_RECURSIVE
  - MINUS
  - NEAR
  - NOT_NULL
  - NTH
  - PARSE_IDENTIFIER
  - PERCENTILE
  - POP
  - POSITION
  - PUSH
  - RAND
  - RANGE
  - REMOVE_NTH
  - REMOVE_VALUE
  - REMOVE_VALUES
  - ROUND
  - SHIFT
  - SQRT
  - STDDEV_POPULATION
  - STDDEV_SAMPLE
  - UNSHIFT
  - VARIANCE_POPULATION
  - VARIANCE_SAMPLE
  - WITHIN
  - ZIP

* improved performance of skipping over many documents in an AQL query when no
  indexes and no filters are used, e.g.

      FOR doc IN collection
        LIMIT 1000000, 10
        RETURN doc

* Added array indexes

  Hash indexes and skiplist indexes can now optionally be defined for array values
  so they index individual array members.

  To define an index for array values, the attribute name is extended with the
  expansion operator `[*]` in the index definition:

      arangosh> db.colName.ensureHashIndex("tags[*]");

  When given the following document

      { tags: [ "AQL", "ArangoDB", "Index" ] }

  the index will now contain the individual values `"AQL"`, `"ArangoDB"` and `"Index"`.

  Now the index can be used for finding all documents having `"ArangoDB"` somewhere in their
  tags array using the following AQL query:

      FOR doc IN colName
        FILTER "ArangoDB" IN doc.tags[*]
        RETURN doc

* rewrote AQL query optimizer rule `use-index-range` and renamed it to `use-indexes`.
  The name change affects rule names in the optimizer's output.

* rewrote AQL execution node `IndexRangeNode` and renamed it to `IndexNode`. The name
  change affects node names in the optimizer's explain output.

* added convenience function `db._explain(query)` for human-readable explanation
  of AQL queries

* module resolution as used by `require` now behaves more like in node.js

* the `org/arangodb/request` module now returns response bodies for error responses
  by default. The old behavior of not returning bodies for error responses can be
  re-enabled by explicitly setting the option `returnBodyOnError` to `false` (#1437)


v2.7.6 (2016-01-30)
-------------------

* detect more types of transaction deadlocks early


v2.7.5 (2016-01-22)
-------------------

* backported added automatic deadlock detection for transactions

  In case a deadlock is detected, a multi-collection operation may be rolled back
  automatically and fail with error 29 (`deadlock detected`). Client code for
  operations containing more than one collection should be aware of this potential
  error and handle it accordingly, either by giving up or retrying the transaction.

* improved internal datafile statistics for compaction and compaction triggering
  conditions, preventing excessive growth of collection datafiles under some
  workloads. This should also fix issue #1596.

* Foxx export cache should no longer break if a broken app is loaded in the
  web admin interface.

* Foxx: removed some incorrect deprecation warnings.

* Foxx: mocha test paths with wildcard characters (asterisks) now work on Windows


v2.7.4 (2015-12-21)
-------------------

* slightly adjusted V8 garbage collection strategy so that collection eventually
  happens in all contexts that hold V8 external references to documents and
  collections.

* added the following attributes to the result of `collection.figures()` and the
  corresponding HTTP API at `PUT /_api/collection/<name>/figures`:

  - `documentReferences`: The number of references to documents in datafiles
    that JavaScript code currently holds. This information can be used for
    debugging compaction and unload issues.
  - `waitingFor`: An optional string value that contains information about
    which object type is at the head of the collection's cleanup queue. This
    information can be used for debugging compaction and unload issues.
  - `compactionStatus.time`: The point in time the compaction for the collection
    was last executed. This information can be used for debugging compaction
    issues.
  - `compactionStatus.message`: The action that was performed when the compaction
    was last run for the collection. This information can be used for debugging
    compaction issues.

  Note: `waitingFor` and `compactionStatus` may be empty when called on a coordinator
  in a cluster.

* the compaction will now provide queryable status info that can be used to track
  its progress. The compaction status is displayed in the web interface, too.


v2.7.3 (2015-12-17)
-------------------

* fixed some replication value conversion issues when replication applier properties
  were set via ArangoShell

* fixed disappearing of documents for collections transferred via `sync` or
  `syncCollection` if the collection was dropped right before synchronization
  and drop and (re-)create collection markers were located in the same WAL file


* fixed an issue where overwriting the system sessions collection would break
  the web interface when authentication is enabled

v2.7.2 (2015-12-01)
-------------------

* replication improvements:

  - added `autoResync` configuration parameter for continuous replication.

    When set to `true`, a replication slave will automatically trigger a full data
    re-synchronization with the master when the master cannot provide the log data
    the slave had asked for. Note that `autoResync` will only work when the option
    `requireFromPresent` is also set to `true` for the continuous replication, or
    when the continuous syncer is started and detects that no start tick is present.

    Automatic re-synchronization may transfer a lot of data from the master to the
    slave and may be expensive. It is therefore turned off by default.
    When turned off, the slave will never perform an automatic re-synchronization
    with the master.

  - added `idleMinWaitTime` and `idleMaxWaitTime` configuration parameters for
    continuous replication.

    These parameters can be used to control the minimum and maximum wait time the
    slave will (intentionally) idle and not poll for master log changes in case the
    master had sent the full logs already.
    The `idleMaxWaitTime` value will only be used when `adapativePolling` is set
    to `true`. When `adaptivePolling` is disable, only `idleMinWaitTime` will be
    used as a constant time span in which the slave will not poll the master for
    further changes. The default values are 0.5 seconds for `idleMinWaitTime` and
    2.5 seconds for `idleMaxWaitTime`, which correspond to the hard-coded values
    used in previous versions of ArangoDB.

  - added `initialSyncMaxWaitTime` configuration parameter for initial and continuous
    replication

    This option controls the maximum wait time (in seconds) that the initial
    synchronization will wait for a response from the master when fetching initial
    collection data. If no response is received within this time period, the initial
    synchronization will give up and fail. This option is also relevant for
    continuous replication in case *autoResync* is set to *true*, as then the
    continuous replication may trigger a full data re-synchronization in case
    the master cannot the log data the slave had asked for.

  - HTTP requests sent from the slave to the master during initial synchronization
    will now be retried if they fail with connection problems.

  - the initial synchronization now logs its progress so it can be queried using
    the regular replication status check APIs.

* fixed non-deterministic query results in some cluster queries

* added missing lock instruction for primary index in compactor size calculation

* fixed issue #1589

* fixed issue #1583

* fixed undefined behavior when accessing the top level of a document with the `[*]`
  operator

* fixed potentially invalid pointer access in shaper when the currently accessed
  document got re-located by the WAL collector at the very same time

* Foxx: optional configuration options no longer log validation errors when assigned
  empty values (#1495)

* Foxx: constructors provided to Repository and Model sub-classes via extend are
  now correctly called (#1592)


v2.7.1 (2015-11-07)
-------------------

* switch to linenoise next generation

* exclude `_apps` collection from replication

  The slave has its own `_apps` collection which it populates on server start.
  When replicating data from the master to the slave, the data from the master may
  clash with the slave's own data in the `_apps` collection. Excluding the `_apps`
  collection from replication avoids this.

* disable replication appliers when starting in modes `--upgrade`, `--no-server`
  and `--check-upgrade`

* more detailed output in arango-dfdb

* fixed "no start tick" issue in replication applier

  This error could occur after restarting a slave server after a shutdown
  when no data was ever transferred from the master to the slave via the
  continuous replication

* fixed problem during SSL client connection abort that led to scheduler thread
  staying at 100% CPU saturation

* fixed potential segfault in AQL `NEIGHBORS` function implementation when C++ function
  variant was used and collection names were passed as strings

* removed duplicate target for some frontend JavaScript files from the Makefile

* make AQL function `MERGE()` work on a single array parameter, too.
  This allows combining the attributes of multiple objects from an array into
  a single object, e.g.

      RETURN MERGE([
        { foo: 'bar' },
        { quux: 'quetzalcoatl', ruled: true },
        { bar: 'baz', foo: 'done' }
      ])

  will now return:

      {
        "foo": "done",
        "quux": "quetzalcoatl",
        "ruled": true,
        "bar": "baz"
      }

* fixed potential deadlock in collection status changing on Windows

* fixed hard-coded `incremental` parameter in shell implementation of
  `syncCollection` function in replication module

* fix for GCC5: added check for '-stdlib' option


v2.7.0 (2015-10-09)
-------------------

* fixed request statistics aggregation
  When arangod was started in supervisor mode, the request statistics always showed
  0 requests, as the statistics aggregation thread did not run then.

* read server configuration files before dropping privileges. this ensures that
  the SSL keyfile specified in the configuration can be read with the server's start
  privileges (i.e. root when using a standard ArangoDB package).

* fixed replication with a 2.6 replication configuration and issues with a 2.6 master

* raised default value of `--server.descriptors-minimum` to 1024

* allow Foxx apps to be installed underneath URL path `/_open/`, so they can be
  (intentionally) accessed without authentication.

* added *allowImplicit* sub-attribute in collections declaration of transactions.
  The *allowImplicit* attributes allows making transactions fail should they
  read-access a collection that was not explicitly declared in the *collections*
  array of the transaction.

* added "special" password ARANGODB_DEFAULT_ROOT_PASSWORD. If you pass
  ARANGODB_DEFAULT_ROOT_PASSWORD as password, it will read the password
  from the environment variable ARANGODB_DEFAULT_ROOT_PASSWORD


v2.7.0-rc2 (2015-09-22)
-----------------------

* fix over-eager datafile compaction

  This should reduce the need to compact directly after loading a collection when a
  collection datafile contained many insertions and updates for the same documents. It
  should also prevent from re-compacting already merged datafiles in case not many
  changes were made. Compaction will also make fewer index lookups than before.

* added `syncCollection()` function in module `org/arangodb/replication`

  This allows synchronizing the data of a single collection from a master to a slave
  server. Synchronization can either restore the whole collection by transferring all
  documents from the master to the slave, or incrementally by only transferring documents
  that differ. This is done by partitioning the collection's entire key space into smaller
  chunks and comparing the data chunk-wise between master and slave. Only chunks that are
  different will be re-transferred.

  The `syncCollection()` function can be used as follows:

      require("org/arangodb/replication").syncCollection(collectionName, options);

  e.g.

      require("org/arangodb/replication").syncCollection("myCollection", {
        endpoint: "tcp://127.0.0.1:8529",  /* master */
        username: "root",                  /* username for master */
        password: "secret",                /* password for master */
        incremental: true                  /* use incremental mode */
      });


* additionally allow the following characters in document keys:

  `(` `)` `+` `,` `=` `;` `$` `!` `*` `'` `%`


v2.7.0-rc1 (2015-09-17)
-----------------------

* removed undocumented server-side-only collection functions:
  * collection.OFFSET()
  * collection.NTH()
  * collection.NTH2()
  * collection.NTH3()

* upgraded Swagger to version 2.0 for the Documentation

  This gives the user better prepared test request structures.
  More conversions will follow so finally client libraries can be auto-generated.

* added extra AQL functions for date and time calculation and manipulation.
  These functions were contributed by GitHub users @CoDEmanX and @friday.
  A big thanks for their work!

  The following extra date functions are available from 2.7 on:

  * `DATE_DAYOFYEAR(date)`: Returns the day of year number of *date*.
    The return values range from 1 to 365, or 366 in a leap year respectively.

  * `DATE_ISOWEEK(date)`: Returns the ISO week date of *date*.
    The return values range from 1 to 53. Monday is considered the first day of the week.
    There are no fractional weeks, thus the last days in December may belong to the first
    week of the next year, and the first days in January may be part of the previous year's
    last week.

  * `DATE_LEAPYEAR(date)`: Returns whether the year of *date* is a leap year.

  * `DATE_QUARTER(date)`: Returns the quarter of the given date (1-based):
    * 1: January, February, March
    * 2: April, May, June
    * 3: July, August, September
    * 4: October, November, December

  - *DATE_DAYS_IN_MONTH(date)*: Returns the number of days in *date*'s month (28..31).

  * `DATE_ADD(date, amount, unit)`: Adds *amount* given in *unit* to *date* and
    returns the calculated date.

    *unit* can be either of the following to specify the time unit to add or
    subtract (case-insensitive):
    - y, year, years
    - m, month, months
    - w, week, weeks
    - d, day, days
    - h, hour, hours
    - i, minute, minutes
    - s, second, seconds
    - f, millisecond, milliseconds

    *amount* is the number of *unit*s to add (positive value) or subtract
    (negative value).

  * `DATE_SUBTRACT(date, amount, unit)`: Subtracts *amount* given in *unit* from
    *date* and returns the calculated date.

    It works the same as `DATE_ADD()`, except that it subtracts. It is equivalent
    to calling `DATE_ADD()` with a negative amount, except that `DATE_SUBTRACT()`
    can also subtract ISO durations. Note that negative ISO durations are not
    supported (i.e. starting with `-P`, like `-P1Y`).

  * `DATE_DIFF(date1, date2, unit, asFloat)`: Calculate the difference
    between two dates in given time *unit*, optionally with decimal places.
    Returns a negative value if *date1* is greater than *date2*.

  * `DATE_COMPARE(date1, date2, unitRangeStart, unitRangeEnd)`: Compare two
    partial dates and return true if they match, false otherwise. The parts to
    compare are defined by a range of time units.

    The full range is: years, months, days, hours, minutes, seconds, milliseconds.
    Pass the unit to start from as *unitRangeStart*, and the unit to end with as
    *unitRangeEnd*. All units in between will be compared. Leave out *unitRangeEnd*
    to only compare *unitRangeStart*.

  * `DATE_FORMAT(date, format)`: Format a date according to the given format string.
    It supports the following placeholders (case-insensitive):
    - %t: timestamp, in milliseconds since midnight 1970-01-01
    - %z: ISO date (0000-00-00T00:00:00.000Z)
    - %w: day of week (0..6)
    - %y: year (0..9999)
    - %yy: year (00..99), abbreviated (last two digits)
    - %yyyy: year (0000..9999), padded to length of 4
    - %yyyyyy: year (-009999 .. +009999), with sign prefix and padded to length of 6
    - %m: month (1..12)
    - %mm: month (01..12), padded to length of 2
    - %d: day (1..31)
    - %dd: day (01..31), padded to length of 2
    - %h: hour (0..23)
    - %hh: hour (00..23), padded to length of 2
    - %i: minute (0..59)
    - %ii: minute (00..59), padded to length of 2
    - %s: second (0..59)
    - %ss: second (00..59), padded to length of 2
    - %f: millisecond (0..999)
    - %fff: millisecond (000..999), padded to length of 3
    - %x: day of year (1..366)
    - %xxx: day of year (001..366), padded to length of 3
    - %k: ISO week date (1..53)
    - %kk: ISO week date (01..53), padded to length of 2
    - %l: leap year (0 or 1)
    - %q: quarter (1..4)
    - %a: days in month (28..31)
    - %mmm: abbreviated English name of month (Jan..Dec)
    - %mmmm: English name of month (January..December)
    - %www: abbreviated English name of weekday (Sun..Sat)
    - %wwww: English name of weekday (Sunday..Saturday)
    - %&: special escape sequence for rare occasions
    - %%: literal %
    - %: ignored

* new WAL logfiles and datafiles are now created non-sparse

  This prevents SIGBUS signals being raised when memory of a sparse datafile is accessed
  and the disk is full and the accessed file part is not actually disk-backed. In
  this case the mapped memory region is not necessarily backed by physical memory, and
  accessing the memory may raise SIGBUS and crash arangod.

* the `internal.download()` function and the module `org/arangodb/request` used some
  internal library function that handled the sending of HTTP requests from inside of
  ArangoDB. This library unconditionally set an HTTP header `Accept-Encoding: gzip`
  in all outgoing HTTP requests.

  This has been fixed in 2.7, so `Accept-Encoding: gzip` is not set automatically anymore.
  Additionally, the header `User-Agent: ArangoDB` is not set automatically either. If
  client applications desire to send these headers, they are free to add it when
  constructing the requests using the `download` function or the request module.

* fixed issue #1436: org/arangodb/request advertises deflate without supporting it

* added template string generator function `aqlQuery` for generating AQL queries

  This can be used to generate safe AQL queries with JavaScript parameter
  variables or expressions easily:

      var name = 'test';
      var attributeName = '_key';
      var query = aqlQuery`FOR u IN users FILTER u.name == ${name} RETURN u.${attributeName}`;
      db._query(query);

* report memory usage for document header data (revision id, pointer to data etc.)
  in `db.collection.figures()`. The memory used for document headers will now
  show up in the already existing attribute `indexes.size`. Due to that, the index
  sizes reported by `figures()` in 2.7 will be higher than those reported by 2.6,
  but the 2.7 values are more accurate.

* IMPORTANT CHANGE: the filenames in dumps created by arangodump now contain
  not only the name of the dumped collection, but also an additional 32-digit hash
  value. This is done to prevent overwriting dump files in case-insensitive file
  systems when there exist multiple collections with the same name (but with
  different cases).

  For example, if a database has two collections: `test` and `Test`, previous
  versions of ArangoDB created the files

  * `test.structure.json` and `test.data.json` for collection `test`
  * `Test.structure.json` and `Test.data.json` for collection `Test`

  This did not work for case-insensitive filesystems, because the files for the
  second collection would have overwritten the files of the first. arangodump in
  2.7 will create the following filenames instead:

  * `test_098f6bcd4621d373cade4e832627b4f6.structure.json` and `test_098f6bcd4621d373cade4e832627b4f6.data.json`
  * `Test_0cbc6611f5540bd0809a388dc95a615b.structure.json` and `Test_0cbc6611f5540bd0809a388dc95a615b.data.json`

  These filenames will be unambiguous even in case-insensitive filesystems.

* IMPORTANT CHANGE: make arangod actually close lingering client connections
  when idle for at least the duration specified via `--server.keep-alive-timeout`.
  In previous versions of ArangoDB, connections were not closed by the server
  when the timeout was reached and the client was still connected. Now the
  connection is properly closed by the server in case of timeout. Client
  applications relying on the old behavior may now need to reconnect to the
  server when their idle connections time out and get closed (note: connections
  being idle for a long time may be closed by the OS or firewalls anyway -
  client applications should be aware of that and try to reconnect).

* IMPORTANT CHANGE: when starting arangod, the server will drop the process
  privileges to the specified values in options `--server.uid` and `--server.gid`
  instantly after parsing the startup options.

  That means when either `--server.uid` or `--server.gid` are set, the privilege
  change will happen earlier. This may prevent binding the server to an endpoint
  with a port number lower than 1024 if the arangodb user has no privileges
  for that. Previous versions of ArangoDB changed the privileges later, so some
  startup actions were still carried out under the invoking user (i.e. likely
  *root* when started via init.d or system scripts) and especially binding to
  low port numbers was still possible there.

  The default privileges for user *arangodb* will not be sufficient for binding
  to port numbers lower than 1024. To have an ArangoDB 2.7 bind to a port number
  lower than 1024, it needs to be started with either a different privileged user,
  or the privileges of the *arangodb* user have to raised manually beforehand.

* added AQL optimizer rule `patch-update-statements`

* Linux startup scripts and systemd configuration for arangod now try to
  adjust the NOFILE (number of open files) limits for the process. The limit
  value is set to 131072 (128k) when ArangoDB is started via start/stop
  commands

* When ArangoDB is started/stopped manually via the start/stop commands, the
  main process will wait for up to 10 seconds after it forks the supervisor
  and arangod child processes. If the startup fails within that period, the
  start/stop script will fail with an exit code other than zero. If the
  startup of the supervisor or arangod is still ongoing after 10 seconds,
  the main program will still return with exit code 0. The limit of 10 seconds
  is arbitrary because the time required for a startup is not known in advance.

* added startup option `--database.throw-collection-not-loaded-error`

  Accessing a not-yet loaded collection will automatically load a collection
  on first access. This flag controls what happens in case an operation
  would need to wait for another thread to finalize loading a collection. If
  set to *true*, then the first operation that accesses an unloaded collection
  will load it. Further threads that try to access the same collection while
  it is still loading immediately fail with an error (1238, *collection not loaded*).
  This is to prevent all server threads from being blocked while waiting on the
  same collection to finish loading. When the first thread has completed loading
  the collection, the collection becomes regularly available, and all operations
  from that point on can be carried out normally, and error 1238 will not be
  thrown anymore for that collection.

  If set to *false*, the first thread that accesses a not-yet loaded collection
  will still load it. Other threads that try to access the collection while
  loading will not fail with error 1238 but instead block until the collection
  is fully loaded. This configuration might lead to all server threads being
  blocked because they are all waiting for the same collection to complete
  loading. Setting the option to *true* will prevent this from happening, but
  requires clients to catch error 1238 and react on it (maybe by scheduling
  a retry for later).

  The default value is *false*.

* added better control-C support in arangosh

  When CTRL-C is pressed in arangosh, it will now print a `^C` first. Pressing
  CTRL-C again will reset the prompt if something was entered before, or quit
  arangosh if no command was entered directly before.

  This affects the arangosh version build with Readline-support only (Linux
  and MacOS).

  The MacOS version of ArangoDB for Homebrew now depends on Readline, too. The
  Homebrew formula has been changed accordingly.
  When self-compiling ArangoDB on MacOS without Homebrew, Readline now is a
  prerequisite.

* increased default value for collection-specific `indexBuckets` value from 1 to 8

  Collections created from 2.7 on will use the new default value of `8` if not
  overridden on collection creation or later using
  `collection.properties({ indexBuckets: ... })`.

  The `indexBuckets` value determines the number of buckets to use for indexes of
  type `primary`, `hash` and `edge`. Having multiple index buckets allows splitting
  an index into smaller components, which can be filled in parallel when a collection
  is loading. Additionally, resizing and reallocation of indexes are faster and
  less intrusive if the index uses multiple buckets, because resize and reallocation
  will affect only data in a single bucket instead of all index values.

  The index buckets will be filled in parallel when loading a collection if the collection
  has an `indexBuckets` value greater than 1 and the collection contains a significant
  amount of documents/edges (the current threshold is 256K documents but this value
  may change in future versions of ArangoDB).

* changed HTTP client to use poll instead of select on Linux and MacOS

  This affects the ArangoShell and user-defined JavaScript code running inside
  arangod that initiates its own HTTP calls.

  Using poll instead of select allows using arbitrary high file descriptors
  (bigger than the compiled in FD_SETSIZE). Server connections are still handled using
  epoll, which has never been affected by FD_SETSIZE.

* implemented AQL `LIKE` function using ICU regexes

* added `RETURN DISTINCT` for AQL queries to return unique results:

      FOR doc IN collection
        RETURN DISTINCT doc.status

  This change also introduces `DISTINCT` as an AQL keyword.

* removed `createNamedQueue()` and `addJob()` functions from org/arangodb/tasks

* use less locks and more atomic variables in the internal dispatcher
  and V8 context handling implementations. This leads to improved throughput in
  some ArangoDB internals and allows for higher HTTP request throughput for
  many operations.

  A short overview of the improvements can be found here:

  https://www.arangodb.com/2015/08/throughput-enhancements/

* added shorthand notation for attribute names in AQL object literals:

      LET name = "Peter"
      LET age = 42
      RETURN { name, age }

  The above is the shorthand equivalent of the generic form

      LET name = "Peter"
      LET age = 42
      RETURN { name : name, age : age }

* removed configure option `--enable-timings`

  This option did not have any effect.

* removed configure option `--enable-figures`

  This option previously controlled whether HTTP request statistics code was
  compiled into ArangoDB or not. The previous default value was `true` so
  statistics code was available in official packages. Setting the option to
  `false` led to compile errors so it is doubtful the default value was
  ever changed. By removing the option some internal statistics code was also
  simplified.

* removed run-time manipulation methods for server endpoints:

  * `db._removeEndpoint()`
  * `db._configureEndpoint()`
  * HTTP POST `/_api/endpoint`
  * HTTP DELETE `/_api/endpoint`

* AQL query result cache

  The query result cache can optionally cache the complete results of all or selected AQL queries.
  It can be operated in the following modes:

  * `off`: the cache is disabled. No query results will be stored
  * `on`: the cache will store the results of all AQL queries unless their `cache`
    attribute flag is set to `false`
  * `demand`: the cache will store the results of AQL queries that have their
    `cache` attribute set to `true`, but will ignore all others

  The mode can be set at server startup using the `--database.query-cache-mode` configuration
  option and later changed at runtime.

  The following HTTP REST APIs have been added for controlling the query cache:

  * HTTP GET `/_api/query-cache/properties`: returns the global query cache configuration
  * HTTP PUT `/_api/query-cache/properties`: modifies the global query cache configuration
  * HTTP DELETE `/_api/query-cache`: invalidates all results in the query cache

  The following JavaScript functions have been added for controlling the query cache:

  * `require("org/arangodb/aql/cache").properties()`: returns the global query cache configuration
  * `require("org/arangodb/aql/cache").properties(properties)`: modifies the global query cache configuration
  * `require("org/arangodb/aql/cache").clear()`: invalidates all results in the query cache

* do not link arangoimp against V8

* AQL function call arguments optimization

  This will lead to arguments in function calls inside AQL queries not being copied but passed
  by reference. This may speed up calls to functions with bigger argument values or queries that
  call functions a lot of times.

* upgraded V8 version to 4.3.61

* removed deprecated AQL `SKIPLIST` function.

  This function was introduced in older versions of ArangoDB with a less powerful query optimizer to
  retrieve data from a skiplist index using a `LIMIT` clause. It was marked as deprecated in ArangoDB
  2.6.

  Since ArangoDB 2.3 the behavior of the `SKIPLIST` function can be emulated using regular AQL
  constructs, e.g.

      FOR doc IN @@collection
        FILTER doc.value >= @value
        SORT doc.value DESC
        LIMIT 1
        RETURN doc

* the `skip()` function for simple queries does not accept negative input any longer.
  This feature was deprecated in 2.6.0.

* fix exception handling

  In some cases JavaScript exceptions would re-throw without information of the original problem.
  Now the original exception is logged for failure analysis.

* based REST API method PUT `/_api/simple/all` on the cursor API and make it use AQL internally.

  The change speeds up this REST API method and will lead to additional query information being
  returned by the REST API. Clients can use this extra information or ignore it.

* Foxx Queue job success/failure handlers arguments have changed from `(jobId, jobData, result, jobFailures)` to `(result, jobData, job)`.

* added Foxx Queue job options `repeatTimes`, `repeatUntil` and `repeatDelay` to automatically re-schedule jobs when they are completed.

* added Foxx manifest configuration type `password` to mask values in the web interface.

* fixed default values in Foxx manifest configurations sometimes not being used as defaults.

* fixed optional parameters in Foxx manifest configurations sometimes not being cleared correctly.

* Foxx dependencies can now be marked as optional using a slightly more verbose syntax in your manifest file.

* converted Foxx constructors to ES6 classes so you can extend them using class syntax.

* updated aqb to 2.0.

* updated chai to 3.0.

* Use more madvise calls to speed up things when memory is tight, in particular
  at load time but also for random accesses later.

* Overhauled web interface

  The web interface now has a new design.

  The API documentation for ArangoDB has been moved from "Tools" to "Links" in the web interface.

  The "Applications" tab in the web interfaces has been renamed to "Services".


v2.6.12 (2015-12-02)
--------------------

* fixed disappearing of documents for collections transferred via `sync` if the
  the collection was dropped right before synchronization and drop and (re-)create
  collection markers were located in the same WAL file

* added missing lock instruction for primary index in compactor size calculation

* fixed issue #1589

* fixed issue #1583

* Foxx: optional configuration options no longer log validation errors when assigned
  empty values (#1495)


v2.6.11 (2015-11-18)
--------------------

* fixed potentially invalid pointer access in shaper when the currently accessed
  document got re-located by the WAL collector at the very same time


v2.6.10 (2015-11-10)
--------------------

* disable replication appliers when starting in modes `--upgrade`, `--no-server`
  and `--check-upgrade`

* more detailed output in arango-dfdb

* fixed potential deadlock in collection status changing on Windows

* issue #1521: Can't dump/restore with user and password


v2.6.9 (2015-09-29)
-------------------

* added "special" password ARANGODB_DEFAULT_ROOT_PASSWORD. If you pass
  ARANGODB_DEFAULT_ROOT_PASSWORD as password, it will read the password
  from the environment variable ARANGODB_DEFAULT_ROOT_PASSWORD

* fixed failing AQL skiplist, sort and limit combination

  When using a Skiplist index on an attribute (say "a") and then using sort
  and skip on this attribute caused the result to be empty e.g.:

    require("internal").db.test.ensureSkiplist("a");
    require("internal").db._query("FOR x IN test SORT x.a LIMIT 10, 10");

  Was always empty no matter how many documents are stored in test.
  This is now fixed.

v2.6.8 (2015-09-09)
-------------------

* ARM only:

  The ArangoDB packages for ARM require the kernel to allow unaligned memory access.
  How the kernel handles unaligned memory access is configurable at runtime by
  checking and adjusting the contents `/proc/cpu/alignment`.

  In order to operate on ARM, ArangoDB requires the bit 1 to be set. This will
  make the kernel trap and adjust unaligned memory accesses. If this bit is not
  set, the kernel may send a SIGBUS signal to ArangoDB and terminate it.

  To set bit 1 in `/proc/cpu/alignment` use the following command as a privileged
  user (e.g. root):

      echo "2" > /proc/cpu/alignment

  Note that this setting affects all user processes and not just ArangoDB. Setting
  the alignment with the above command will also not make the setting permanent,
  so it will be lost after a restart of the system. In order to make the setting
  permanent, it should be executed during system startup or before starting arangod.

  The ArangoDB start/stop scripts do not adjust the alignment setting, but rely on
  the environment to have the correct alignment setting already. The reason for this
  is that the alignment settings also affect all other user processes (which ArangoDB
  is not aware of) and thus may have side-effects outside of ArangoDB. It is therefore
  more reasonable to have the system administrator carry out the change.


v2.6.7 (2015-08-25)
-------------------

* improved AssocMulti index performance when resizing.

  This makes the edge index perform less I/O when under memory pressure.


v2.6.6 (2015-08-23)
-------------------

* added startup option `--server.additional-threads` to create separate queues
  for slow requests.


v2.6.5 (2015-08-17)
-------------------

* added startup option `--database.throw-collection-not-loaded-error`

  Accessing a not-yet loaded collection will automatically load a collection
  on first access. This flag controls what happens in case an operation
  would need to wait for another thread to finalize loading a collection. If
  set to *true*, then the first operation that accesses an unloaded collection
  will load it. Further threads that try to access the same collection while
  it is still loading immediately fail with an error (1238, *collection not loaded*).
  This is to prevent all server threads from being blocked while waiting on the
  same collection to finish loading. When the first thread has completed loading
  the collection, the collection becomes regularly available, and all operations
  from that point on can be carried out normally, and error 1238 will not be
  thrown anymore for that collection.

  If set to *false*, the first thread that accesses a not-yet loaded collection
  will still load it. Other threads that try to access the collection while
  loading will not fail with error 1238 but instead block until the collection
  is fully loaded. This configuration might lead to all server threads being
  blocked because they are all waiting for the same collection to complete
  loading. Setting the option to *true* will prevent this from happening, but
  requires clients to catch error 1238 and react on it (maybe by scheduling
  a retry for later).

  The default value is *false*.

* fixed busy wait loop in scheduler threads that sometimes consumed 100% CPU while
  waiting for events on connections closed unexpectedly by the client side

* handle attribute `indexBuckets` when restoring collections via arangorestore.
  Previously the `indexBuckets` attribute value from the dump was ignored, and the
   server default value for `indexBuckets` was used when restoring a collection.

* fixed "EscapeValue already set error" crash in V8 actions that might have occurred when
  canceling V8-based operations.


v2.6.4 (2015-08-01)
-------------------

* V8: Upgrade to version 4.1.0.27 - this is intended to be the stable V8 version.

* fixed issue #1424: Arango shell should not processing arrows pushing on keyboard


v2.6.3 (2015-07-21)
-------------------

* issue #1409: Document values with null character truncated


v2.6.2 (2015-07-04)
-------------------

* fixed issue #1383: bindVars for HTTP API doesn't work with empty string

* fixed handling of default values in Foxx manifest configurations

* fixed handling of optional parameters in Foxx manifest configurations

* fixed a reference error being thrown in Foxx queues when a function-based job type is used that is not available and no options object is passed to queue.push


v2.6.1 (2015-06-24)
-------------------

* Add missing swagger files to cmake build. fixes #1368

* fixed documentation errors


v2.6.0 (2015-06-20)
-------------------

* using negative values for `SimpleQuery.skip()` is deprecated.
  This functionality will be removed in future versions of ArangoDB.

* The following simple query functions are now deprecated:

  * collection.near
  * collection.within
  * collection.geo
  * collection.fulltext
  * collection.range
  * collection.closedRange

  This also lead to the following REST API methods being deprecated from now on:

  * PUT /_api/simple/near
  * PUT /_api/simple/within
  * PUT /_api/simple/fulltext
  * PUT /_api/simple/range

  It is recommended to replace calls to these functions or APIs with equivalent AQL queries,
  which are more flexible because they can be combined with other operations:

      FOR doc IN NEAR(@@collection, @latitude, @longitude, @limit)
        RETURN doc

      FOR doc IN WITHIN(@@collection, @latitude, @longitude, @radius, @distanceAttributeName)
        RETURN doc

      FOR doc IN FULLTEXT(@@collection, @attributeName, @queryString, @limit)
        RETURN doc

      FOR doc IN @@collection
        FILTER doc.value >= @left && doc.value < @right
        LIMIT @skip, @limit
        RETURN doc`

  The above simple query functions and REST API methods may be removed in future versions
  of ArangoDB.

* deprecated now-obsolete AQL `SKIPLIST` function

  The function was introduced in older versions of ArangoDB with a less powerful query optimizer to
  retrieve data from a skiplist index using a `LIMIT` clause.

  Since 2.3 the same goal can be achieved by using regular AQL constructs, e.g.

      FOR doc IN collection FILTER doc.value >= @value SORT doc.value DESC LIMIT 1 RETURN doc

* fixed issues when switching the database inside tasks and during shutdown of database cursors

  These features were added during 2.6 alpha stage so the fixes affect devel/2.6-alpha builds only

* issue #1360: improved foxx-manager help

* added `--enable-tcmalloc` configure option.

  When this option is set, arangod and the client tools will be linked against tcmalloc, which replaces
  the system allocator. When the option is set, a tcmalloc library must be present on the system under
  one of the names `libtcmalloc`, `libtcmalloc_minimal` or `libtcmalloc_debug`.

  As this is a configure option, it is supported for manual builds on Linux-like systems only. tcmalloc
  support is currently experimental.

* issue #1353: Windows: HTTP API - incorrect path in errorMessage

* issue #1347: added option `--create-database` for arangorestore.

  Setting this option to `true` will now create the target database if it does not exist. When creating
  the target database, the username and passwords passed to arangorestore will be used to create an
  initial user for the new database.

* issue #1345: advanced debug information for User Functions

* issue #1341: Can't use bindvars in UPSERT

* fixed vulnerability in JWT implementation.

* changed default value of option `--database.ignore-datafile-errors` from `true` to `false`

  If the new default value of `false` is used, then arangod will refuse loading collections that contain
  datafiles with CRC mismatches or other errors. A collection with datafile errors will then become
  unavailable. This prevents follow up errors from happening.

  The only way to access such collection is to use the datafile debugger (arango-dfdb) and try to repair
  or truncate the datafile with it.

  If `--database.ignore-datafile-errors` is set to `true`, then collections will become available
  even if parts of their data cannot be loaded. This helps availability, but may cause (partial) data
  loss and follow up errors.

* added server startup option `--server.session-timeout` for controlling the timeout of user sessions
  in the web interface

* add sessions and cookie authentication for ArangoDB's web interface

  ArangoDB's built-in web interface now uses sessions. Session information ids are stored in cookies,
  so clients using the web interface must accept cookies in order to use it

* web interface: display query execution time in AQL editor

* web interface: renamed AQL query *submit* button to *execute*

* web interface: added query explain feature in AQL editor

* web interface: demo page added. only working if demo data is available, hidden otherwise

* web interface: added support for custom app scripts with optional arguments and results

* web interface: mounted apps that need to be configured are now indicated in the app overview

* web interface: added button for running tests to app details

* web interface: added button for configuring app dependencies to app details

* web interface: upgraded API documentation to use Swagger 2

* INCOMPATIBLE CHANGE

  removed startup option `--log.severity`

  The docs for `--log.severity` mentioned lots of severities (e.g. `exception`, `technical`, `functional`, `development`)
  but only a few severities (e.g. `all`, `human`) were actually used, with `human` being the default and `all` enabling the
  additional logging of requests. So the option pretended to control a lot of things which it actually didn't. Additionally,
  the option `--log.requests-file` was around for a long time already, also controlling request logging.

  Because the `--log.severity` option effectively did not control that much, it was removed. A side effect of removing the
  option is that 2.5 installations which used `--log.severity all` will not log requests after the upgrade to 2.6. This can
  be adjusted by setting the `--log.requests-file` option.

* add backtrace to fatal log events

* added optional `limit` parameter for AQL function `FULLTEXT`

* make fulltext index also index text values contained in direct sub-objects of the indexed
  attribute.

  Previous versions of ArangoDB only indexed the attribute value if it was a string. Sub-attributes
  of the index attribute were ignored when fulltext indexing.

  Now, if the index attribute value is an object, the object's values will each be included in the
  fulltext index if they are strings. If the index attribute value is an array, the array's values
  will each be included in the fulltext index if they are strings.

  For example, with a fulltext index present on the `translations` attribute, the following text
  values will now be indexed:

      var c = db._create("example");
      c.ensureFulltextIndex("translations");
      c.insert({ translations: { en: "fox", de: "Fuchs", fr: "renard", ru: "лиса" } });
      c.insert({ translations: "Fox is the English translation of the German word Fuchs" });
      c.insert({ translations: [ "ArangoDB", "document", "database", "Foxx" ] });

      c.fulltext("translations", "лиса").toArray();       // returns only first document
      c.fulltext("translations", "Fox").toArray();        // returns first and second documents
      c.fulltext("translations", "prefix:Fox").toArray(); // returns all three documents

* added batch document removal and lookup commands:

      collection.lookupByKeys(keys)
      collection.removeByKeys(keys)

  These commands can be used to perform multi-document lookup and removal operations efficiently
  from the ArangoShell. The argument to these operations is an array of document keys.

  Also added HTTP APIs for batch document commands:

  * PUT /_api/simple/lookup-by-keys
  * PUT /_api/simple/remove-by-keys

* properly prefix document address URLs with the current database name for calls to the REST
  API method GET `/_api/document?collection=...` (that method will return partial URLs to all
  documents in the collection).

  Previous versions of ArangoDB returned the URLs starting with `/_api/` but without the current
  database name, e.g. `/_api/document/mycollection/mykey`. Starting with 2.6, the response URLs
  will include the database name as well, e.g. `/_db/_system/_api/document/mycollection/mykey`.

* added dedicated collection export HTTP REST API

  ArangoDB now provides a dedicated collection export API, which can take snapshots of entire
  collections more efficiently than the general-purpose cursor API. The export API is useful
  to transfer the contents of an entire collection to a client application. It provides optional
  filtering on specific attributes.

  The export API is available at endpoint `POST /_api/export?collection=...`. The API has the
  same return value structure as the already established cursor API (`POST /_api/cursor`).

  An introduction to the export API is given in this blog post:
  http://jsteemann.github.io/blog/2015/04/04/more-efficient-data-exports/

* subquery optimizations for AQL queries

  This optimization avoids copying intermediate results into subqueries that are not required
  by the subquery.

  A brief description can be found here:
  http://jsteemann.github.io/blog/2015/05/04/subquery-optimizations/

* return value optimization for AQL queries

  This optimization avoids copying the final query result inside the query's main `ReturnNode`.

  A brief description can be found here:
  http://jsteemann.github.io/blog/2015/05/04/return-value-optimization-for-aql/

* speed up AQL queries containing big `IN` lists for index lookups

  `IN` lists used for index lookups had performance issues in previous versions of ArangoDB.
  These issues have been addressed in 2.6 so using bigger `IN` lists for filtering is much
  faster.

  A brief description can be found here:
  http://jsteemann.github.io/blog/2015/05/07/in-list-improvements/

* allow `@` and `.` characters in document keys, too

  This change also leads to document keys being URL-encoded when returned in HTTP `location`
  response headers.

* added alternative implementation for AQL COLLECT

  The alternative method uses a hash table for grouping and does not require its input elements
  to be sorted. It will be taken into account by the optimizer for `COLLECT` statements that do
  not use an `INTO` clause.

  In case a `COLLECT` statement can use the hash table variant, the optimizer will create an extra
  plan for it at the beginning of the planning phase. In this plan, no extra `SORT` node will be
  added in front of the `COLLECT` because the hash table variant of `COLLECT` does not require
  sorted input. Instead, a `SORT` node will be added after it to sort its output. This `SORT` node
  may be optimized away again in later stages. If the sort order of the result is irrelevant to
  the user, adding an extra `SORT null` after a hash `COLLECT` operation will allow the optimizer to
  remove the sorts altogether.

  In addition to the hash table variant of `COLLECT`, the optimizer will modify the original plan
  to use the regular `COLLECT` implementation. As this implementation requires sorted input, the
  optimizer will insert a `SORT` node in front of the `COLLECT`. This `SORT` node may be optimized
  away in later stages.

  The created plans will then be shipped through the regular optimization pipeline. In the end,
  the optimizer will pick the plan with the lowest estimated total cost as usual. The hash table
  variant does not require an up-front sort of the input, and will thus be preferred over the
  regular `COLLECT` if the optimizer estimates many input elements for the `COLLECT` node and
  cannot use an index to sort them.

  The optimizer can be explicitly told to use the regular *sorted* variant of `COLLECT` by
  suffixing a `COLLECT` statement with `OPTIONS { "method" : "sorted" }`. This will override the
  optimizer guesswork and only produce the *sorted* variant of `COLLECT`.

  A blog post on the new `COLLECT` implementation can be found here:
  http://jsteemann.github.io/blog/2015/04/22/collecting-with-a-hash-table/

* refactored HTTP REST API for cursors

  The HTTP REST API for cursors (`/_api/cursor`) has been refactored to improve its performance
  and use less memory.

  A post showing some of the performance improvements can be found here:
  http://jsteemann.github.io/blog/2015/04/01/improvements-for-the-cursor-api/

* simplified return value syntax for data-modification AQL queries

  ArangoDB 2.4 since version allows to return results from data-modification AQL queries. The
  syntax for this was quite limited and verbose:

      FOR i IN 1..10
        INSERT { value: i } IN test
        LET inserted = NEW
        RETURN inserted

  The `LET inserted = NEW RETURN inserted` was required literally to return the inserted
  documents. No calculations could be made using the inserted documents.

  This is now more flexible. After a data-modification clause (e.g. `INSERT`, `UPDATE`, `REPLACE`,
  `REMOVE`, `UPSERT`) there can follow any number of `LET` calculations. These calculations can
  refer to the pseudo-values `OLD` and `NEW` that are created by the data-modification statements.

  This allows returning projections of inserted or updated documents, e.g.:

      FOR i IN 1..10
        INSERT { value: i } IN test
        RETURN { _key: NEW._key, value: i }

  Still not every construct is allowed after a data-modification clause. For example, no functions
  can be called that may access documents.

  More information can be found here:
  http://jsteemann.github.io/blog/2015/03/27/improvements-for-data-modification-queries/

* added AQL `UPSERT` statement

  This adds an `UPSERT` statement to AQL that is a combination of both `INSERT` and `UPDATE` /
  `REPLACE`. The `UPSERT` will search for a matching document using a user-provided example.
  If no document matches the example, the *insert* part of the `UPSERT` statement will be
  executed. If there is a match, the *update* / *replace* part will be carried out:

      UPSERT { page: 'index.html' }                 /* search example */
        INSERT { page: 'index.html', pageViews: 1 } /* insert part */
        UPDATE { pageViews: OLD.pageViews + 1 }     /* update part */
        IN pageViews

  `UPSERT` can be used with an `UPDATE` or `REPLACE` clause. The `UPDATE` clause will perform
  a partial update of the found document, whereas the `REPLACE` clause will replace the found
  document entirely. The `UPDATE` or `REPLACE` parts can refer to the pseudo-value `OLD`, which
  contains all attributes of the found document.

  `UPSERT` statements can optionally return values. In the following query, the return
  attribute `found` will return the found document before the `UPDATE` was applied. If no
  document was found, `found` will contain a value of `null`. The `updated` result attribute will
  contain the inserted / updated document:

      UPSERT { page: 'index.html' }                 /* search example */
        INSERT { page: 'index.html', pageViews: 1 } /* insert part */
        UPDATE { pageViews: OLD.pageViews + 1 }     /* update part */
        IN pageViews
        RETURN { found: OLD, updated: NEW }

  A more detailed description of `UPSERT` can be found here:
  http://jsteemann.github.io/blog/2015/03/27/preview-of-the-upsert-command/

* adjusted default configuration value for `--server.backlog-size` from 10 to 64.

* issue #1231: bug xor feature in AQL: LENGTH(null) == 4

  This changes the behavior of the AQL `LENGTH` function as follows:

  - if the single argument to `LENGTH()` is `null`, then the result will now be `0`. In previous
    versions of ArangoDB, the result of `LENGTH(null)` was `4`.

  - if the single argument to `LENGTH()` is `true`, then the result will now be `1`. In previous
    versions of ArangoDB, the result of `LENGTH(true)` was `4`.

  - if the single argument to `LENGTH()` is `false`, then the result will now be `0`. In previous
    versions of ArangoDB, the result of `LENGTH(false)` was `5`.

  The results of `LENGTH()` with string, numeric, array object argument values do not change.

* issue #1298: Bulk import if data already exists (#1298)

  This change extends the HTTP REST API for bulk imports as follows:

  When documents are imported and the `_key` attribute is specified for them, the import can be
  used for inserting and updating/replacing documents. Previously, the import could be used for
  inserting new documents only, and re-inserting a document with an existing key would have failed
  with a *unique key constraint violated* error.

  The above behavior is still the default. However, the API now allows controlling the behavior
  in case of a unique key constraint error via the optional URL parameter `onDuplicate`.

  This parameter can have one of the following values:

  - `error`: when a unique key constraint error occurs, do not import or update the document but
    report an error. This is the default.

  - `update`: when a unique key constraint error occurs, try to (partially) update the existing
    document with the data specified in the import. This may still fail if the document would
    violate secondary unique indexes. Only the attributes present in the import data will be
    updated and other attributes already present will be preserved. The number of updated documents
    will be reported in the `updated` attribute of the HTTP API result.

  - `replace`: when a unique key constraint error occurs, try to fully replace the existing
    document with the data specified in the import. This may still fail if the document would
    violate secondary unique indexes. The number of replaced documents will be reported in the
    `updated` attribute of the HTTP API result.

  - `ignore`: when a unique key constraint error occurs, ignore this error. There will be no
    insert, update or replace for the particular document. Ignored documents will be reported
    separately in the `ignored` attribute of the HTTP API result.

  The result of the HTTP import API will now contain the attributes `ignored` and `updated`, which
  contain the number of ignored and updated documents respectively. These attributes will contain a
  value of zero unless the `onDuplicate` URL parameter is set to either `update` or `replace`
  (in this case the `updated` attribute may contain non-zero values) or `ignore` (in this case the
  `ignored` attribute may contain a non-zero value).

  To support the feature, arangoimp also has a new command line option `--on-duplicate` which can
  have one of the values `error`, `update`, `replace`, `ignore`. The default value is `error`.

  A few examples for using arangoimp with the `--on-duplicate` option can be found here:
  http://jsteemann.github.io/blog/2015/04/14/updating-documents-with-arangoimp/

* changed behavior of `db._query()` in the ArangoShell:

  if the command's result is printed in the shell, the first 10 results will be printed. Previously
  only a basic description of the underlying query result cursor was printed. Additionally, if the
  cursor result contains more than 10 results, the cursor is assigned to a global variable `more`,
  which can be used to iterate over the cursor result.

  Example:

      arangosh [_system]> db._query("FOR i IN 1..15 RETURN i")
      [object ArangoQueryCursor, count: 15, hasMore: true]

      [
        1,
        2,
        3,
        4,
        5,
        6,
        7,
        8,
        9,
        10
      ]

      type 'more' to show more documents


      arangosh [_system]> more
      [object ArangoQueryCursor, count: 15, hasMore: false]

      [
        11,
        12,
        13,
        14,
        15
      ]

* Disallow batchSize value 0 in HTTP `POST /_api/cursor`:

  The HTTP REST API `POST /_api/cursor` does not accept a `batchSize` parameter value of
  `0` any longer. A batch size of 0 never made much sense, but previous versions of ArangoDB
  did not check for this value. Now creating a cursor using a `batchSize` value 0 will
  result in an HTTP 400 error response

* REST Server: fix memory leaks when failing to add jobs

* 'EDGES' AQL Function

  The AQL function `EDGES` got a new fifth option parameter.
  Right now only one option is available: 'includeVertices'. This is a boolean parameter
  that allows to modify the result of the `EDGES` function.
  Default is 'includeVertices: false' which does not have any effect.
  'includeVertices: true' modifies the result, such that
  {vertex: <vertexDocument>, edge: <edgeDocument>} is returned.

* INCOMPATIBLE CHANGE:

  The result format of the AQL function `NEIGHBORS` has been changed.
  Before it has returned an array of objects containing 'vertex' and 'edge'.
  Now it will only contain the vertex directly.
  Also an additional option 'includeData' has been added.
  This is used to define if only the 'vertex._id' value should be returned (false, default),
  or if the vertex should be looked up in the collection and the complete JSON should be returned
  (true).
  Using only the id values can lead to significantly improved performance if this is the only information
  required.

  In order to get the old result format prior to ArangoDB 2.6, please use the function EDGES instead.
  Edges allows for a new option 'includeVertices' which, set to true, returns exactly the format of NEIGHBORS.
  Example:

      NEIGHBORS(<vertexCollection>, <edgeCollection>, <vertex>, <direction>, <example>)

  This can now be achieved by:

      EDGES(<edgeCollection>, <vertex>, <direction>, <example>, {includeVertices: true})

  If you are nesting several NEIGHBORS steps you can speed up their performance in the following way:

  Old Example:

  FOR va IN NEIGHBORS(Users, relations, 'Users/123', 'outbound') FOR vc IN NEIGHBORS(Products, relations, va.vertex._id, 'outbound') RETURN vc

  This can now be achieved by:

  FOR va IN NEIGHBORS(Users, relations, 'Users/123', 'outbound') FOR vc IN NEIGHBORS(Products, relations, va, 'outbound', null, {includeData: true}) RETURN vc
                                                                                                          ^^^^                  ^^^^^^^^^^^^^^^^^^^
                                                                                                  Use intermediate directly     include Data for final

* INCOMPATIBLE CHANGE:

  The AQL function `GRAPH_NEIGHBORS` now provides an additional option `includeData`.
  This option allows controlling whether the function should return the complete vertices
  or just their IDs. Returning only the IDs instead of the full vertices can lead to
  improved performance .

  If provided, `includeData` is set to `true`, all vertices in the result will be returned
  with all their attributes. The default value of `includeData` is `false`.
  This makes the default function results incompatible with previous versions of ArangoDB.

  To get the old result style in ArangoDB 2.6, please set the options as follows in calls
  to `GRAPH_NEIGHBORS`:

      GRAPH_NEIGHBORS(<graph>, <vertex>, { includeData: true })

* INCOMPATIBLE CHANGE:

  The AQL function `GRAPH_COMMON_NEIGHBORS` now provides an additional option `includeData`.
  This option allows controlling whether the function should return the complete vertices
  or just their IDs. Returning only the IDs instead of the full vertices can lead to
  improved performance .

  If provided, `includeData` is set to `true`, all vertices in the result will be returned
  with all their attributes. The default value of `includeData` is `false`.
  This makes the default function results incompatible with previous versions of ArangoDB.

  To get the old result style in ArangoDB 2.6, please set the options as follows in calls
  to `GRAPH_COMMON_NEIGHBORS`:

      GRAPH_COMMON_NEIGHBORS(<graph>, <vertexExamples1>, <vertexExamples2>, { includeData: true }, { includeData: true })

* INCOMPATIBLE CHANGE:

  The AQL function `GRAPH_SHORTEST_PATH` now provides an additional option `includeData`.
  This option allows controlling whether the function should return the complete vertices
  and edges or just their IDs. Returning only the IDs instead of full vertices and edges
  can lead to improved performance .

  If provided, `includeData` is set to `true`, all vertices and edges in the result will
  be returned with all their attributes. There is also an optional parameter `includePath` of
  type object.
  It has two optional sub-attributes `vertices` and `edges`, both of type boolean.
  Both can be set individually and the result will include all vertices on the path if
  `includePath.vertices == true` and all edges if `includePath.edges == true` respectively.

  The default value of `includeData` is `false`, and paths are now excluded by default.
  This makes the default function results incompatible with previous versions of ArangoDB.

  To get the old result style in ArangoDB 2.6, please set the options as follows in calls
  to `GRAPH_SHORTEST_PATH`:

      GRAPH_SHORTEST_PATH(<graph>, <source>, <target>, { includeData: true, includePath: { edges: true, vertices: true } })

  The attributes `startVertex` and `vertex` that were present in the results of `GRAPH_SHORTEST_PATH`
  in previous versions of ArangoDB will not be produced in 2.6. To calculate these attributes in 2.6,
  please extract the first and last elements from the `vertices` result attribute.

* INCOMPATIBLE CHANGE:

  The AQL function `GRAPH_DISTANCE_TO` will now return only the id the destination vertex
  in the `vertex` attribute, and not the full vertex data with all vertex attributes.

* INCOMPATIBLE CHANGE:

  All graph measurements functions in JavaScript module `general-graph` that calculated a
  single figure previously returned an array containing just the figure. Now these functions
  will return the figure directly and not put it inside an array.

  The affected functions are:

  * `graph._absoluteEccentricity`
  * `graph._eccentricity`
  * `graph._absoluteCloseness`
  * `graph._closeness`
  * `graph._absoluteBetweenness`
  * `graph._betweenness`
  * `graph._radius`
  * `graph._diameter`

* Create the `_graphs` collection in new databases with `waitForSync` attribute set to `false`

  The previous `waitForSync` value was `true`, so default the behavior when creating and dropping
  graphs via the HTTP REST API changes as follows if the new settings are in effect:

  * `POST /_api/graph` by default returns `HTTP 202` instead of `HTTP 201`
  * `DELETE /_api/graph/graph-name` by default returns `HTTP 202` instead of `HTTP 201`

  If the `_graphs` collection still has its `waitForSync` value set to `true`, then the HTTP status
  code will not change.

* Upgraded ICU to version 54; this increases performance in many places.
  based on https://code.google.com/p/chromium/issues/detail?id=428145

* added support for HTTP push aka chunked encoding

* issue #1051: add info whether server is running in service or user mode?

  This will add a "mode" attribute to the result of the result of HTTP GET `/_api/version?details=true`

  "mode" can have the following values:

  - `standalone`: server was started manually (e.g. on command-line)
  - `service`: service is running as Windows service, in daemon mode or under the supervisor

* improve system error messages in Windows port

* increased default value of `--server.request-timeout` from 300 to 1200 seconds for client tools
  (arangosh, arangoimp, arangodump, arangorestore)

* increased default value of `--server.connect-timeout` from 3 to 5 seconds for client tools
  (arangosh, arangoimp, arangodump, arangorestore)

* added startup option `--server.foxx-queues-poll-interval`

  This startup option controls the frequency with which the Foxx queues manager is checking
  the queue (or queues) for jobs to be executed.

  The default value is `1` second. Lowering this value will result in the queue manager waking
  up and checking the queues more frequently, which may increase CPU usage of the server.
  When not using Foxx queues, this value can be raised to save some CPU time.

* added startup option `--server.foxx-queues`

  This startup option controls whether the Foxx queue manager will check queue and job entries.
  Disabling this option can reduce server load but will prevent jobs added to Foxx queues from
  being processed at all.

  The default value is `true`, enabling the Foxx queues feature.

* make Foxx queues really database-specific.

  Foxx queues were and are stored in a database-specific collection `_queues`. However, a global
  cache variable for the queues led to the queue names being treated database-independently, which
  was wrong.

  Since 2.6, Foxx queues names are truly database-specific, so the same queue name can be used in
  two different databases for two different queues. Until then, it is advisable to think of queues
  as already being database-specific, and using the database name as a queue name prefix to be
  avoid name conflicts, e.g.:

      var queueName = "myQueue";
      var Foxx = require("org/arangodb/foxx");
      Foxx.queues.create(db._name() + ":" + queueName);

* added support for Foxx queue job types defined as app scripts.

  The old job types introduced in 2.4 are still supported but are known to cause issues in 2.5
  and later when the server is restarted or the job types are not defined in every thread.

  The new job types avoid this issue by storing an explicit mount path and script name rather
  than an assuming the job type is defined globally. It is strongly recommended to convert your
  job types to the new script-based system.

* renamed Foxx sessions option "sessionStorageApp" to "sessionStorage". The option now also accepts session storages directly.

* Added the following JavaScript methods for file access:
  * fs.copyFile() to copy single files
  * fs.copyRecursive() to copy directory trees
  * fs.chmod() to set the file permissions (non-Windows only)

* Added process.env for accessing the process environment from JavaScript code

* Cluster: kickstarter shutdown routines will more precisely follow the shutdown of its nodes.

* Cluster: don't delete agency connection objects that are currently in use.

* Cluster: improve passing along of HTTP errors

* fixed issue #1247: debian init script problems

* multi-threaded index creation on collection load

  When a collection contains more than one secondary index, they can be built in memory in
  parallel when the collection is loaded. How many threads are used for parallel index creation
  is determined by the new configuration parameter `--database.index-threads`. If this is set
  to 0, indexes are built by the opening thread only and sequentially. This is equivalent to
  the behavior in 2.5 and before.

* speed up building up primary index when loading collections

* added `count` attribute to `parameters.json` files of collections. This attribute indicates
  the number of live documents in the collection on unload. It is read when the collection is
  (re)loaded to determine the initial size for the collection's primary index

* removed remainders of MRuby integration, removed arangoirb

* simplified `controllers` property in Foxx manifests. You can now specify a filename directly
  if you only want to use a single file mounted at the base URL of your Foxx app.

* simplified `exports` property in Foxx manifests. You can now specify a filename directly if
  you only want to export variables from a single file in your Foxx app.

* added support for node.js-style exports in Foxx exports. Your Foxx exports file can now export
  arbitrary values using the `module.exports` property instead of adding properties to the
  `exports` object.

* added `scripts` property to Foxx manifests. You should now specify the `setup` and `teardown`
  files as properties of the `scripts` object in your manifests and can define custom,
  app-specific scripts that can be executed from the web interface or the CLI.

* added `tests` property to Foxx manifests. You can now define test cases using the `mocha`
  framework which can then be executed inside ArangoDB.

* updated `joi` package to 6.0.8.

* added `extendible` package.

* added Foxx model lifecycle events to repositories. See #1257.

* speed up resizing of edge index.

* allow to split an edge index into buckets which are resized individually.
  This is controlled by the `indexBuckets` attribute in the `properties`
  of the collection.

* fix a cluster deadlock bug in larger clusters by marking a thread waiting
  for a lock on a DBserver as blocked


v2.5.7 (2015-08-02)
-------------------

* V8: Upgrade to version 4.1.0.27 - this is intended to be the stable V8 version.


v2.5.6 (2015-07-21)
-------------------

* alter Windows build infrastructure so we can properly store pdb files.

* potentially fixed issue #1313: Wrong metric calculation at dashboard

  Escape whitespace in process name when scanning /proc/pid/stats

  This fixes statistics values read from that file

* Fixed variable naming in AQL `COLLECT INTO` results in case the COLLECT is placed
  in a subquery which itself is followed by other constructs that require variables


v2.5.5 (2015-05-29)
-------------------

* fixed vulnerability in JWT implementation.

* fixed format string for reading /proc/pid/stat

* take into account barriers used in different V8 contexts


v2.5.4 (2015-05-14)
-------------------

* added startup option `--log.performance`: specifying this option at startup will log
  performance-related info messages, mainly timings via the regular logging mechanisms

* cluster fixes

* fix for recursive copy under Windows


v2.5.3 (2015-04-29)
-------------------

* Fix fs.move to work across filesystem borders; Fixes Foxx app installation problems;
  issue #1292.

* Fix Foxx app install when installed on a different drive on Windows

* issue #1322: strange AQL result

* issue #1318: Inconsistent db._create() syntax

* issue #1315: queries to a collection fail with an empty response if the
  collection contains specific JSON data

* issue #1300: Make arangodump not fail if target directory exists but is empty

* allow specifying higher values than SOMAXCONN for `--server.backlog-size`

  Previously, arangod would not start when a `--server.backlog-size` value was
  specified that was higher than the platform's SOMAXCONN header value.

  Now, arangod will use the user-provided value for `--server.backlog-size` and
  pass it to the listen system call even if the value is higher than SOMAXCONN.
  If the user-provided value is higher than SOMAXCONN, arangod will log a warning
  on startup.

* Fixed a cluster deadlock bug. Mark a thread that is in a RemoteBlock as
  blocked to allow for additional dispatcher threads to be started.

* Fix locking in cluster by using another ReadWriteLock class for collections.

* Add a second DispatcherQueue for AQL in the cluster. This fixes a
  cluster-AQL thread explosion bug.


v2.5.2 (2015-04-11)
-------------------

* modules stored in _modules are automatically flushed when changed

* added missing query-id parameter in documentation of HTTP DELETE `/_api/query` endpoint

* added iterator for edge index in AQL queries

  this change may lead to less edges being read when used together with a LIMIT clause

* make graph viewer in web interface issue less expensive queries for determining
  a random vertex from the graph, and for determining vertex attributes

* issue #1285: syntax error, unexpected $undefined near '@_to RETURN obj

  this allows AQL bind parameter names to also start with underscores

* moved /_api/query to C++

* issue #1289: Foxx models created from database documents expose an internal method

* added `Foxx.Repository#exists`

* parallelize initialization of V8 context in multiple threads

* fixed a possible crash when the debug-level was TRACE

* cluster: do not initialize statistics collection on each
  coordinator, this fixes a race condition at startup

* cluster: fix a startup race w.r.t. the _configuration collection

* search for db:// JavaScript modules only after all local files have been
  considered, this speeds up the require command in a cluster considerably

* general cluster speedup in certain areas


v2.5.1 (2015-03-19)
-------------------

* fixed bug that caused undefined behavior when an AQL query was killed inside
  a calculation block

* fixed memleaks in AQL query cleanup in case out-of-memory errors are thrown

* by default, Debian and RedHat packages are built with debug symbols

* added option `--database.ignore-logfile-errors`

  This option controls how collection datafiles with a CRC mismatch are treated.

  If set to `false`, CRC mismatch errors in collection datafiles will lead
  to a collection not being loaded at all. If a collection needs to be loaded
  during WAL recovery, the WAL recovery will also abort (if not forced with
  `--wal.ignore-recovery-errors true`). Setting this flag to `false` protects
  users from unintentionally using a collection with corrupted datafiles, from
  which only a subset of the original data can be recovered.

  If set to `true`, CRC mismatch errors in collection datafiles will lead to
  the datafile being partially loaded. All data up to until the mismatch will
  be loaded. This will enable users to continue with collection datafiles
  that are corrupted, but will result in only a partial load of the data.
  The WAL recovery will still abort when encountering a collection with a
  corrupted datafile, at least if `--wal.ignore-recovery-errors` is not set to
  `true`.

  The default value is *true*, so for collections with corrupted datafiles
  there might be partial data loads once the WAL recovery has finished. If
  the WAL recovery will need to load a collection with a corrupted datafile,
  it will still stop when using the default values.

* INCOMPATIBLE CHANGE:

  make the arangod server refuse to start if during startup it finds a non-readable
  `parameter.json` file for a database or a collection.

  Stopping the startup process in this case requires manual intervention (fixing
  the unreadable files), but prevents follow-up errors due to ignored databases or
  collections from happening.

* datafiles and `parameter.json` files written by arangod are now created with read and write
  privileges for the arangod process user, and with read and write privileges for the arangod
  process group.

  Previously, these files were created with user read and write permissions only.

* INCOMPATIBLE CHANGE:

  abort WAL recovery if one of the collection's datafiles cannot be opened

* INCOMPATIBLE CHANGE:

  never try to raise the privileges after dropping them, this can lead to a race condition while
  running the recovery

  If you require to run ArangoDB on a port lower than 1024, you must run ArangoDB as root.

* fixed inefficiencies in `remove` methods of general-graph module

* added option `--database.slow-query-threshold` for controlling the default AQL slow query
  threshold value on server start

* add system error strings for Windows on many places

* rework service startup so we announce 'RUNNING' only when we're finished starting.

* use the Windows eventlog for FATAL and ERROR - log messages

* fix service handling in NSIS Windows installer, specify human readable name

* add the ICU_DATA environment variable to the fatal error messages

* fixed issue #1265: arangod crashed with SIGSEGV

* fixed issue #1241: Wildcards in examples


v2.5.0 (2015-03-09)
-------------------

* installer fixes for Windows

* fix for downloading Foxx

* fixed issue #1258: http pipelining not working?


v2.5.0-beta4 (2015-03-05)
-------------------------

* fixed issue #1247: debian init script problems


v2.5.0-beta3 (2015-02-27)
-------------------------

* fix Windows install path calculation in arango

* fix Windows logging of long strings

* fix possible undefinedness of const strings in Windows


v2.5.0-beta2 (2015-02-23)
-------------------------

* fixed issue #1256: agency binary not found #1256

* fixed issue #1230: API: document/col-name/_key and cursor return different floats

* front-end: dashboard tries not to (re)load statistics if user has no access

* V8: Upgrade to version 3.31.74.1

* etcd: Upgrade to version 2.0 - This requires go 1.3 to compile at least.

* refuse to startup if ICU wasn't initialized, this will i.e. prevent errors from being printed,
  and libraries from being loaded.

* front-end: unwanted removal of index table header after creating new index

* fixed issue #1248: chrome: applications filtering not working

* fixed issue #1198: queries remain in aql editor (front-end) if you navigate through different tabs

* Simplify usage of Foxx

  Thanks to our user feedback we learned that Foxx is a powerful, yet rather complicated concept.
  With this release we tried to make it less complicated while keeping all its strength.
  That includes a rewrite of the documentation as well as some code changes as listed below:

  * Moved Foxx applications to a different folder.

    The naming convention now is: <app-path>/_db/<dbname>/<mountpoint>/APP
    Before it was: <app-path>/databases/<dbname>/<appname>:<appversion>
    This caused some trouble as apps where cached based on name and version and updates did not apply.
    Hence the path on filesystem and the app's access URL had no relation to one another.
    Now the path on filesystem is identical to the URL (except for slashes and the appended APP)

  * Rewrite of Foxx routing

    The routing of Foxx has been exposed to major internal changes we adjusted because of user feedback.
    This allows us to set the development mode per mountpoint without having to change paths and hold
    apps at separate locations.

  * Foxx Development mode

    The development mode used until 2.4 is gone. It has been replaced by a much more mature version.
    This includes the deprecation of the javascript.dev-app-path parameter, which is useless since 2.5.
    Instead of having two separate app directories for production and development, apps now reside in
    one place, which is used for production as well as for development.
    Apps can still be put into development mode, changing their behavior compared to production mode.
    Development mode apps are still reread from disk at every request, and still they ship more debug
    output.

    This change has also made the startup options `--javascript.frontend-development-mode` and
    `--javascript.dev-app-path` obsolete. The former option will not have any effect when set, and the
    latter option is only read and used during the upgrade to 2.5 and does not have any effects later.

  * Foxx install process

    Installing Foxx apps has been a two step process: import them into ArangoDB and mount them at a
    specific mountpoint. These operations have been joined together. You can install an app at one
    mountpoint, that's it. No fetch, mount, unmount, purge cycle anymore. The commands have been
    simplified to just:

    * install: get your Foxx app up and running
    * uninstall: shut it down and erase it from disk

  * Foxx error output

    Until 2.4 the errors produced by Foxx were not optimal. Often, the error message was just
    `unable to parse manifest` and contained only an internal stack trace.
    In 2.5 we made major improvements there, including a much more fine-grained error output that
    helps you debug your Foxx apps. The error message printed is now much closer to its source and
    should help you track it down.

    Also we added the default handlers for unhandled errors in Foxx apps:

    * You will get a nice internal error page whenever your Foxx app is called but was not installed
      due to any error
    * You will get a proper error message when having an uncaught error appears in any app route

    In production mode the messages above will NOT contain any information about your Foxx internals
    and are safe to be exposed to third party users.
    In development mode the messages above will contain the stacktrace (if available), making it easier for
    your in-house devs to track down errors in the application.

* added `console` object to Foxx apps. All Foxx apps now have a console object implementing
  the familiar Console API in their global scope, which can be used to log diagnostic
  messages to the database.

* added `org/arangodb/request` module, which provides a simple API for making HTTP requests
  to external services.

* added optimizer rule `propagate-constant-attributes`

  This rule will look inside `FILTER` conditions for constant value equality comparisons,
  and insert the constant values in other places in `FILTER`s. For example, the rule will
  insert `42` instead of `i.value` in the second `FILTER` of the following query:

      FOR i IN c1 FOR j IN c2 FILTER i.value == 42 FILTER j.value == i.value RETURN 1

* added `filtered` value to AQL query execution statistics

  This value indicates how many documents were filtered by `FilterNode`s in the AQL query.
  Note that `IndexRangeNode`s can also filter documents by selecting only the required ranges
  from the index. The `filtered` value will not include the work done by `IndexRangeNode`s,
  but only the work performed by `FilterNode`s.

* added support for sparse hash and skiplist indexes

  Hash and skiplist indexes can optionally be made sparse. Sparse indexes exclude documents
  in which at least one of the index attributes is either not set or has a value of `null`.

  As such documents are excluded from sparse indexes, they may contain fewer documents than
  their non-sparse counterparts. This enables faster indexing and can lead to reduced memory
  usage in case the indexed attribute does occur only in some, but not all documents of the
  collection. Sparse indexes will also reduce the number of collisions in non-unique hash
  indexes in case non-existing or optional attributes are indexed.

  In order to create a sparse index, an object with the attribute `sparse` can be added to
  the index creation commands:

      db.collection.ensureHashIndex(attributeName, { sparse: true });
      db.collection.ensureHashIndex(attributeName1, attributeName2, { sparse: true });
      db.collection.ensureUniqueConstraint(attributeName, { sparse: true });
      db.collection.ensureUniqueConstraint(attributeName1, attributeName2, { sparse: true });

      db.collection.ensureSkiplist(attributeName, { sparse: true });
      db.collection.ensureSkiplist(attributeName1, attributeName2, { sparse: true });
      db.collection.ensureUniqueSkiplist(attributeName, { sparse: true });
      db.collection.ensureUniqueSkiplist(attributeName1, attributeName2, { sparse: true });

  Note that in place of the above specialized index creation commands, it is recommended to use
  the more general index creation command `ensureIndex`:

  ```js
  db.collection.ensureIndex({ type: "hash", sparse: true, unique: true, fields: [ attributeName ] });
  db.collection.ensureIndex({ type: "skiplist", sparse: false, unique: false, fields: [ "a", "b" ] });
  ```

  When not explicitly set, the `sparse` attribute defaults to `false` for new indexes.

  This causes a change in behavior when creating a unique hash index without specifying the
  sparse flag: in 2.4, unique hash indexes were implicitly sparse, always excluding `null` values.
  There was no option to control this behavior, and sparsity was neither supported for non-unique
  hash indexes nor skiplists in 2.4. This implicit sparsity of unique hash indexes was considered
  an inconsistency, and therefore the behavior was cleaned up in 2.5. As of 2.5, indexes will
  only be created sparse if sparsity is explicitly requested. Existing unique hash indexes from 2.4
  or before will automatically be migrated so they are still sparse after the upgrade to 2.5.

  Geo indexes are implicitly sparse, meaning documents without the indexed location attribute or
  containing invalid location coordinate values will be excluded from the index automatically. This
  is also a change when compared to pre-2.5 behavior, when documents with missing or invalid
  coordinate values may have caused errors on insertion when the geo index' `unique` flag was set
  and its `ignoreNull` flag was not.

  This was confusing and has been rectified in 2.5. The method `ensureGeoConstaint()` now does the
  same as `ensureGeoIndex()`. Furthermore, the attributes `constraint`, `unique`, `ignoreNull` and
  `sparse` flags are now completely ignored when creating geo indexes.

  The same is true for fulltext indexes. There is no need to specify non-uniqueness or sparsity for
  geo or fulltext indexes. They will always be non-unique and sparse.

  As sparse indexes may exclude some documents, they cannot be used for every type of query.
  Sparse hash indexes cannot be used to find documents for which at least one of the indexed
  attributes has a value of `null`. For example, the following AQL query cannot use a sparse
  index, even if one was created on attribute `attr`:

      FOR doc In collection
        FILTER doc.attr == null
        RETURN doc

  If the lookup value is non-constant, a sparse index may or may not be used, depending on
  the other types of conditions in the query. If the optimizer can safely determine that
  the lookup value cannot be `null`, a sparse index may be used. When uncertain, the optimizer
  will not make use of a sparse index in a query in order to produce correct results.

  For example, the following queries cannot use a sparse index on `attr` because the optimizer
  will not know beforehand whether the comparison values for `doc.attr` will include `null`:

      FOR doc In collection
        FILTER doc.attr == SOME_FUNCTION(...)
        RETURN doc

      FOR other IN otherCollection
        FOR doc In collection
          FILTER doc.attr == other.attr
          RETURN doc

  Sparse skiplist indexes can be used for sorting if the optimizer can safely detect that the
  index range does not include `null` for any of the index attributes.

* inspection of AQL data-modification queries will now detect if the data-modification part
  of the query can run in lockstep with the data retrieval part of the query, or if the data
  retrieval part must be executed before the data modification can start.

  Executing the two in lockstep allows using much smaller buffers for intermediate results
  and starts the actual data-modification operations much earlier than if the two phases
  were executed separately.

* Allow dynamic attribute names in AQL object literals

  This allows using arbitrary expressions to construct attribute names in object
  literals specified in AQL queries. To disambiguate expressions and other unquoted
  attribute names, dynamic attribute names need to be enclosed in brackets (`[` and `]`).
  Example:

      FOR i IN 1..100
        RETURN { [ CONCAT('value-of-', i) ] : i }

* make AQL optimizer rule "use-index-for-sort" remove sort also in case a non-sorted
  index (e.g. a hash index) is used for only equality lookups and all sort attributes
  are covered by the index.

  Example that does not require an extra sort (needs hash index on `value`):

      FOR doc IN collection FILTER doc.value == 1 SORT doc.value RETURN doc

  Another example that does not require an extra sort (with hash index on `value1`, `value2`):

      FOR doc IN collection FILTER doc.value1 == 1 && doc.value2 == 2 SORT doc.value1, doc.value2 RETURN doc

* make AQL optimizer rule "use-index-for-sort" remove sort also in case the sort criteria
  excludes the left-most index attributes, but the left-most index attributes are used
  by the index for equality-only lookups.

  Example that can use the index for sorting (needs skiplist index on `value1`, `value2`):

      FOR doc IN collection FILTER doc.value1 == 1 SORT doc.value2 RETURN doc

* added selectivity estimates for primary index, edge index, and hash index

  The selectivity estimates are returned by the `GET /_api/index` REST API method
  in a sub-attribute `selectivityEstimate` for each index that supports it. This
  attribute will be omitted for indexes that do not provide selectivity estimates.
  If provided, the selectivity estimate will be a numeric value between 0 and 1.

  Selectivity estimates will also be reported in the result of `collection.getIndexes()`
  for all indexes that support this. If no selectivity estimate can be determined for
  an index, the attribute `selectivityEstimate` will be omitted here, too.

  The web interface also shows selectivity estimates for each index that supports this.

  Currently the following index types can provide selectivity estimates:
  - primary index
  - edge index
  - hash index (unique and non-unique)

  No selectivity estimates will be provided when running in cluster mode.

* fixed issue #1226: arangod log issues

* added additional logger if arangod is started in foreground mode on a tty

* added AQL optimizer rule "move-calculations-down"

* use exclusive native SRWLocks on Windows instead of native mutexes

* added AQL functions `MD5`, `SHA1`, and `RANDOM_TOKEN`.

* reduced number of string allocations when parsing certain AQL queries

  parsing numbers (integers or doubles) does not require a string allocation
  per number anymore

* RequestContext#bodyParam now accepts arbitrary joi schemas and rejects invalid (but well-formed) request bodies.

* enforce that AQL user functions are wrapped inside JavaScript function () declarations

  AQL user functions were always expected to be wrapped inside a JavaScript function, but previously
  this was not enforced when registering a user function. Enforcing the AQL user functions to be contained
  inside functions prevents functions from doing some unexpected things that may have led to undefined
  behavior.

* Windows service uninstalling: only remove service if it points to the currently running binary,
  or --force was specified.

* Windows (debug only): print stacktraces on crash and run minidump

* Windows (cygwin): if you run arangosh in a cygwin shell or via ssh we will detect this and use
  the appropriate output functions.

* Windows: improve process management

* fix IPv6 reverse ip lookups - so far we only did IPv4 addresses.

* improve join documentation, add outer join example

* run jslint for unit tests too, to prevent "memory leaks" by global js objects with native code.

* fix error logging for exceptions - we wouldn't log the exception message itself so far.

* improve error reporting in the http client (Windows & *nix)

* improve error reports in cluster

* Standard errors can now contain custom messages.


v2.4.7 (XXXX-XX-XX)
-------------------

* fixed issue #1282: Geo WITHIN_RECTANGLE for nested lat/lng


v2.4.6 (2015-03-18)
-------------------

* added option `--database.ignore-logfile-errors`

  This option controls how collection datafiles with a CRC mismatch are treated.

  If set to `false`, CRC mismatch errors in collection datafiles will lead
  to a collection not being loaded at all. If a collection needs to be loaded
  during WAL recovery, the WAL recovery will also abort (if not forced with
  `--wal.ignore-recovery-errors true`). Setting this flag to `false` protects
  users from unintentionally using a collection with corrupted datafiles, from
  which only a subset of the original data can be recovered.

  If set to `true`, CRC mismatch errors in collection datafiles will lead to
  the datafile being partially loaded. All data up to until the mismatch will
  be loaded. This will enable users to continue with a collection datafiles
  that are corrupted, but will result in only a partial load of the data.
  The WAL recovery will still abort when encountering a collection with a
  corrupted datafile, at least if `--wal.ignore-recovery-errors` is not set to
  `true`.

  The default value is *true*, so for collections with corrupted datafiles
  there might be partial data loads once the WAL recovery has finished. If
  the WAL recovery will need to load a collection with a corrupted datafile,
  it will still stop when using the default values.

* INCOMPATIBLE CHANGE:

  make the arangod server refuse to start if during startup it finds a non-readable
  `parameter.json` file for a database or a collection.

  Stopping the startup process in this case requires manual intervention (fixing
  the unreadable files), but prevents follow-up errors due to ignored databases or
  collections from happening.

* datafiles and `parameter.json` files written by arangod are now created with read and write
  privileges for the arangod process user, and with read and write privileges for the arangod
  process group.

  Previously, these files were created with user read and write permissions only.

* INCOMPATIBLE CHANGE:

  abort WAL recovery if one of the collection's datafiles cannot be opened

* INCOMPATIBLE CHANGE:

  never try to raise the privileges after dropping them, this can lead to a race condition while
  running the recovery

  If you require to run ArangoDB on a port lower than 1024, you must run ArangoDB as root.

* fixed inefficiencies in `remove` methods of general-graph module

* added option `--database.slow-query-threshold` for controlling the default AQL slow query
  threshold value on server start


v2.4.5 (2015-03-16)
-------------------

* added elapsed time to HTTP request logging output (`--log.requests-file`)

* added AQL current and slow query tracking, killing of AQL queries

  This change enables retrieving the list of currently running AQL queries inside the selected database.
  AQL queries with an execution time beyond a certain threshold can be moved to a "slow query" facility
  and retrieved from there. Queries can also be killed by specifying the query id.

  This change adds the following HTTP REST APIs:

  - `GET /_api/query/current`: for retrieving the list of currently running queries
  - `GET /_api/query/slow`: for retrieving the list of slow queries
  - `DELETE /_api/query/slow`: for clearing the list of slow queries
  - `GET /_api/query/properties`: for retrieving the properties for query tracking
  - `PUT /_api/query/properties`: for adjusting the properties for query tracking
  - `DELETE /_api/query/<id>`: for killing an AQL query

  The following JavaScript APIs have been added:

  - require("org/arangodb/aql/queries").current();
  - require("org/arangodb/aql/queries").slow();
  - require("org/arangodb/aql/queries").clearSlow();
  - require("org/arangodb/aql/queries").properties();
  - require("org/arangodb/aql/queries").kill();

* fixed issue #1265: arangod crashed with SIGSEGV

* fixed issue #1241: Wildcards in examples

* fixed comment parsing in Foxx controllers


v2.4.4 (2015-02-24)
-------------------

* fixed the generation template for foxx apps. It now does not create deprecated functions anymore

* add custom visitor functionality for `GRAPH_NEIGHBORS` function, too

* increased default value of traversal option *maxIterations* to 100 times of its previous
  default value


v2.4.3 (2015-02-06)
-------------------

* fix multi-threading with openssl when running under Windows

* fix timeout on socket operations when running under Windows

* Fixed an error in Foxx routing which caused some apps that worked in 2.4.1 to fail with status 500: `undefined is not a function` errors in 2.4.2
  This error was occurring due to seldom internal rerouting introduced by the malformed application handler.


v2.4.2 (2015-01-30)
-------------------

* added custom visitor functionality for AQL traversals

  This allows more complex result processing in traversals triggered by AQL. A few examples
  are shown in [this article](http://jsteemann.github.io/blog/2015/01/28/using-custom-visitors-in-aql-graph-traversals/).

* improved number of results estimated for nodes of type EnumerateListNode and SubqueryNode
  in AQL explain output

* added AQL explain helper to explain arbitrary AQL queries

  The helper function prints the query execution plan and the indexes to be used in the
  query. It can be invoked from the ArangoShell or the web interface as follows:

      require("org/arangodb/aql/explainer").explain(query);

* enable use of indexes for certain AQL conditions with non-equality predicates, in
  case the condition(s) also refer to indexed attributes

  The following queries will now be able to use indexes:

      FILTER a.indexed == ... && a.indexed != ...
      FILTER a.indexed == ... && a.nonIndexed != ...
      FILTER a.indexed == ... && ! (a.indexed == ...)
      FILTER a.indexed == ... && ! (a.nonIndexed == ...)
      FILTER a.indexed == ... && ! (a.indexed != ...)
      FILTER a.indexed == ... && ! (a.nonIndexed != ...)
      FILTER (a.indexed == ... && a.nonIndexed == ...) || (a.indexed == ... && a.nonIndexed == ...)
      FILTER (a.indexed == ... && a.nonIndexed != ...) || (a.indexed == ... && a.nonIndexed != ...)

* Fixed spuriously occurring "collection not found" errors when running queries on local
  collections on a cluster DB server

* Fixed upload of Foxx applications to the server for apps exceeding approx. 1 MB zipped.

* Malformed Foxx applications will now return a more useful error when any route is requested.

  In Production a Foxx app mounted on /app will display an html page on /app/* stating a 503 Service temporarily not available.
  It will not state any information about your Application.
  Before it was a 404 Not Found without any information and not distinguishable from a correct not found on your route.

  In Development Mode the html page also contains information about the error occurred.

* Unhandled errors thrown in Foxx routes are now handled by the Foxx framework itself.

  In Production the route will return a status 500 with a body {error: "Error statement"}.
  In Development the route will return a status 500 with a body {error: "Error statement", stack: "..."}

  Before, it was status 500 with a plain text stack including ArangoDB internal routing information.

* The Applications tab in web interface will now request development apps more often.
  So if you have a fixed a syntax error in your app it should always be visible after reload.


v2.4.1 (2015-01-19)
-------------------

* improved WAL recovery output

* fixed certain OR optimizations in AQL optimizer

* better diagnostics for arangoimp

* fixed invalid result of HTTP REST API method `/_admin/foxx/rescan`

* fixed possible segmentation fault when passing a Buffer object into a V8 function
  as a parameter

* updated AQB module to 1.8.0.


v2.4.0 (2015-01-13)
-------------------

* updated AQB module to 1.7.0.

* fixed V8 integration-related crashes

* make `fs.move(src, dest)` also fail when both `src` and `dest` are
  existing directories. This ensures the same behavior of the move operation
  on different platforms.

* fixed AQL insert operation for multi-shard collections in cluster

* added optional return value for AQL data-modification queries.
  This allows returning the documents inserted, removed or updated with the query, e.g.

      FOR doc IN docs REMOVE doc._key IN docs LET removed = OLD RETURN removed
      FOR doc IN docs INSERT { } IN docs LET inserted = NEW RETURN inserted
      FOR doc IN docs UPDATE doc._key WITH { } IN docs LET previous = OLD RETURN previous
      FOR doc IN docs UPDATE doc._key WITH { } IN docs LET updated = NEW RETURN updated

  The variables `OLD` and `NEW` are automatically available when a `REMOVE`, `INSERT`,
  `UPDATE` or `REPLACE` statement is immediately followed by a `LET` statement.
  Note that the `LET` and `RETURN` statements in data-modification queries are not as
  flexible as the general versions of `LET` and `RETURN`. When returning documents from
  data-modification operations, only a single variable can be assigned using `LET`, and
  the assignment can only be either `OLD` or `NEW`, but not an arbitrary expression. The
  `RETURN` statement also allows using the just-created variable only, and no arbitrary
  expressions.


v2.4.0-beta1 (2014-12-26)
--------------------------

* fixed superstates in FoxxGenerator

* fixed issue #1065: Aardvark: added creation of documents and edges with _key property

* fixed issue #1198: Aardvark: current AQL editor query is now cached

* Upgraded V8 version from 3.16.14 to 3.29.59

  The built-in version of V8 has been upgraded from 3.16.14 to 3.29.59.
  This activates several ES6 (also dubbed *Harmony* or *ES.next*) features in
  ArangoDB, both in the ArangoShell and the ArangoDB server. They can be
  used for scripting and in server-side actions such as Foxx routes, traversals
  etc.

  The following ES6 features are available in ArangoDB 2.4 by default:

  * iterators
  * the `of` operator
  * symbols
  * predefined collections types (Map, Set etc.)
  * typed arrays

  Many other ES6 features are disabled by default, but can be made available by
  starting arangod or arangosh with the appropriate options:

  * arrow functions
  * proxies
  * generators
  * String, Array, and Number enhancements
  * constants
  * enhanced object and numeric literals

  To activate all these ES6 features in arangod or arangosh, start it with
  the following options:

      arangosh --javascript.v8-options="--harmony --harmony_generators"

  More details on the available ES6 features can be found in
  [this blog](https://jsteemann.github.io/blog/2014/12/19/using-es6-features-in-arangodb/).

* Added Foxx generator for building Hypermedia APIs

  A more detailed description is [here](https://www.arangodb.com/2014/12/08/building-hypermedia-apis-foxxgenerator)

* New `Applications` tab in web interface:

  The `applications` tab got a complete redesign.
  It will now only show applications that are currently running on ArangoDB.
  For a selected application, a new detailed view has been created.
  This view provides a better overview of the app:
  * author
  * license
  * version
  * contributors
  * download links
  * API documentation

  To install a new application, a new dialog is now available.
  It provides the features already available in the console application `foxx-manager` plus some more:
  * install an application from Github
  * install an application from a zip file
  * install an application from ArangoDB's application store
  * create a new application from scratch: this feature uses a generator to
    create a Foxx application with pre-defined CRUD methods for a given list
    of collections. The generated Foxx app can either be downloaded as a zip file or
    be installed on the server. Starting with a new Foxx app has never been easier.

* fixed issue #1102: Aardvark: Layout bug in documents overview

  The documents overview was entirely destroyed in some situations on Firefox.
  We replaced the plugin we used there.

* fixed issue #1168: Aardvark: pagination buttons jumping

* fixed issue #1161: Aardvark: Click on Import JSON imports previously uploaded file

* removed configure options `--enable-all-in-one-v8`, `--enable-all-in-one-icu`,
  and `--enable-all-in-one-libev`.

* global internal rename to fix naming incompatibilities with JSON:

  Internal functions with names containing `array` have been renamed to `object`,
  internal functions with names containing `list` have been renamed to `array`.
  The renaming was mainly done in the C++ parts. The documentation has also been
  adjusted so that the correct JSON type names are used in most places.

  The change also led to the addition of a few function aliases in AQL:

  * `TO_LIST` now is an alias of the new `TO_ARRAY`
  * `IS_LIST` now is an alias of the new `IS_ARRAY`
  * `IS_DOCUMENT` now is an alias of the new `IS_OBJECT`

  The changed also renamed the option `mergeArrays` to `mergeObjects` for AQL
  data-modification query options and HTTP document modification API

* AQL: added optimizer rule "remove-filter-covered-by-index"

  This rule removes FilterNodes and CalculationNodes from an execution plan if the
  filter is already covered by a previous IndexRangeNode. Removing the CalculationNode
  and the FilterNode will speed up query execution because the query requires less
  computation.

* AQL: added optimizer rule "remove-sort-rand"

  This rule removes a `SORT RAND()` expression from a query and moves the random
  iteration into the appropriate `EnumerateCollectionNode`. This is more efficient
  than individually enumerating and then sorting randomly.

* AQL: range optimizations for IN and OR

  This change enables usage of indexes for several additional cases. Filters containing
  the `IN` operator can now make use of indexes, and multiple OR- or AND-combined filter
  conditions can now also use indexes if the filters are accessing the same indexed
  attribute.

  Here are a few examples of queries that can now use indexes but couldn't before:

    FOR doc IN collection
      FILTER doc.indexedAttribute == 1 || doc.indexedAttribute > 99
      RETURN doc

    FOR doc IN collection
      FILTER doc.indexedAttribute IN [ 3, 42 ] || doc.indexedAttribute > 99
      RETURN doc

    FOR doc IN collection
      FILTER (doc.indexedAttribute > 2 && doc.indexedAttribute < 10) ||
             (doc.indexedAttribute > 23 && doc.indexedAttribute < 42)
      RETURN doc

* fixed issue #500: AQL parentheses issue

  This change allows passing subqueries as AQL function parameters without using
  duplicate brackets (e.g. `FUNC(query)` instead of `FUNC((query))`

* added optional `COUNT` clause to AQL `COLLECT`

  This allows more efficient group count calculation queries, e.g.

      FOR doc IN collection
        COLLECT age = doc.age WITH COUNT INTO length
        RETURN { age: age, count: length }

  A count-only query is also possible:

      FOR doc IN collection
        COLLECT WITH COUNT INTO length
        RETURN length

* fixed missing makeDirectory when fetching a Foxx application from a zip file

* fixed issue #1134: Change the default endpoint to localhost

  This change will modify the IP address ArangoDB listens on to 127.0.0.1 by default.
  This will make new ArangoDB installations unaccessible from clients other than
  localhost unless changed. This is a security feature.

  To make ArangoDB accessible from any client, change the server's configuration
  (`--server.endpoint`) to either `tcp://0.0.0.0:8529` or the server's publicly
  visible IP address.

* deprecated `Repository#modelPrototype`. Use `Repository#model` instead.

* IMPORTANT CHANGE: by default, system collections are included in replication and all
  replication API return values. This will lead to user accounts and credentials
  data being replicated from master to slave servers. This may overwrite
  slave-specific database users.

  If this is undesired, the `_users` collection can be excluded from replication
  easily by setting the `includeSystem` attribute to `false` in the following commands:

  * replication.sync({ includeSystem: false });
  * replication.applier.properties({ includeSystem: false });

  This will exclude all system collections (including `_aqlfunctions`, `_graphs` etc.)
  from the initial synchronization and the continuous replication.

  If this is also undesired, it is also possible to specify a list of collections to
  exclude from the initial synchronization and the continuous replication using the
  `restrictCollections` attribute, e.g.:

      replication.applier.properties({
        includeSystem: true,
        restrictType: "exclude",
        restrictCollections: [ "_users", "_graphs", "foo" ]
      });

  The HTTP API methods for fetching the replication inventory and for dumping collections
  also support the `includeSystem` control flag via a URL parameter.

* removed DEPRECATED replication methods:
  * `replication.logger.start()`
  * `replication.logger.stop()`
  * `replication.logger.properties()`
  * HTTP PUT `/_api/replication/logger-start`
  * HTTP PUT `/_api/replication/logger-stop`
  * HTTP GET `/_api/replication/logger-config`
  * HTTP PUT `/_api/replication/logger-config`

* fixed issue #1174, which was due to locking problems in distributed
  AQL execution

* improved cluster locking for AQL avoiding deadlocks

* use DistributeNode for modifying queries with REPLACE and UPDATE, if
  possible


v2.3.6 (2015-XX-XX)
-------------------

* fixed AQL subquery optimization that produced wrong result when multiple subqueries
  directly followed each other and and a directly following `LET` statement did refer
  to any but the first subquery.


v2.3.5 (2015-01-16)
-------------------

* fixed intermittent 404 errors in Foxx apps after mounting or unmounting apps

* fixed issue #1200: Expansion operator results in "Cannot call method 'forEach' of null"

* fixed issue #1199: Cannot unlink root node of plan


v2.3.4 (2014-12-23)
-------------------

* fixed cerberus path for MyArangoDB


v2.3.3 (2014-12-17)
-------------------

* fixed error handling in instantiation of distributed AQL queries, this
  also fixes a bug in cluster startup with many servers

* issue #1185: parse non-fractional JSON numbers with exponent (e.g. `4e-261`)

* issue #1159: allow --server.request-timeout and --server.connect-timeout of 0


v2.3.2 (2014-12-09)
-------------------

* fixed issue #1177: Fix bug in the user app's storage

* fixed issue #1173: AQL Editor "Save current query" resets user password

* fixed missing makeDirectory when fetching a Foxx application from a zip file

* put in warning about default changed: fixed issue #1134: Change the default endpoint to localhost

* fixed issue #1163: invalid fullCount value returned from AQL

* fixed range operator precedence

* limit default maximum number of plans created by AQL optimizer to 256 (from 1024)

* make AQL optimizer not generate an extra plan if an index can be used, but modify
  existing plans in place

* fixed AQL cursor ttl (time-to-live) issue

  Any user-specified cursor ttl value was not honored since 2.3.0.

* fixed segfault in AQL query hash index setup with unknown shapes

* fixed memleaks

* added AQL optimizer rule for removing `INTO` from a `COLLECT` statement if not needed

* fixed issue #1131

  This change provides the `KEEP` clause for `COLLECT ... INTO`. The `KEEP` clause
  allows controlling which variables will be kept in the variable created by `INTO`.

* fixed issue #1147, must protect dispatcher ID for etcd

v2.3.1 (2014-11-28)
-------------------

* recreate password if missing during upgrade

* fixed issue #1126

* fixed non-working subquery index optimizations

* do not restrict summary of Foxx applications to 60 characters

* fixed display of "required" path parameters in Foxx application documentation

* added more optimizations of constants values in AQL FILTER conditions

* fixed invalid or-to-in optimization for FILTERs containing comparisons
  with boolean values

* fixed replication of `_graphs` collection

* added AQL list functions `PUSH`, `POP`, `UNSHIFT`, `SHIFT`, `REMOVE_VALUES`,
  `REMOVE_VALUE`, `REMOVE_NTH` and `APPEND`

* added AQL functions `CALL` and `APPLY` to dynamically call other functions

* fixed AQL optimizer cost estimation for LIMIT node

* prevent Foxx queues from permanently writing to the journal even when
  server is idle

* fixed AQL COLLECT statement with INTO clause, which copied more variables
  than v2.2 and thus lead to too much memory consumption.
  This deals with #1107.

* fixed AQL COLLECT statement, this concerned every COLLECT statement,
  only the first group had access to the values of the variables before
  the COLLECT statement. This deals with #1127.

* fixed some AQL internals, where sometimes too many items were
  fetched from upstream in the presence of a LIMIT clause. This should
  generally improve performance.


v2.3.0 (2014-11-18)
-------------------

* fixed syslog flags. `--log.syslog` is deprecated and setting it has no effect,
  `--log.facility` now works as described. Application name has been changed from
  `triagens` to `arangod`. It can be changed using `--log.application`. The syslog
  will only contain the actual log message. The datetime prefix is omitted.

* fixed deflate in SimpleHttpClient

* fixed issue #1104: edgeExamples broken or changed

* fixed issue #1103: Error while importing user queries

* fixed issue #1100: AQL: HAS() fails on doc[attribute_name]

* fixed issue #1098: runtime error when creating graph vertex

* hide system applications in **Applications** tab by default

  Display of system applications can be toggled by using the *system applications*
  toggle in the UI.

* added HTTP REST API for managing tasks (`/_api/tasks`)

* allow passing character lists as optional parameter to AQL functions `TRIM`,
  `LTRIM` and `RTRIM`

  These functions now support trimming using custom character lists. If no character
  lists are specified, all whitespace characters will be removed as previously:

      TRIM("  foobar\t \r\n ")         // "foobar"
      TRIM(";foo;bar;baz, ", "; ")     // "foo;bar;baz"

* added AQL string functions `LTRIM`, `RTRIM`, `FIND_FIRST`, `FIND_LAST`, `SPLIT`,
  `SUBSTITUTE`

* added AQL functions `ZIP`, `VALUES` and `PERCENTILE`

* made AQL functions `CONCAT` and `CONCAT_SEPARATOR` work with list arguments

* dynamically create extra dispatcher threads if required

* fixed issue #1097: schemas in the API docs no longer show required properties as optional


v2.3.0-beta2 (2014-11-08)
-------------------------

* front-end: new icons for uploading and downloading JSON documents into a collection

* front-end: fixed documents pagination css display error

* front-end: fixed flickering of the progress view

* front-end: fixed missing event for documents filter function

* front-end: jsoneditor: added CMD+Return (Mac) CTRL+Return (Linux/Win) shortkey for
  saving a document

* front-end: added information tooltip for uploading json documents.

* front-end: added database management view to the collapsed navigation menu

* front-end: added collection truncation feature

* fixed issue #1086: arangoimp: Odd errors if arguments are not given properly

* performance improvements for AQL queries that use JavaScript-based expressions
  internally

* added AQL geo functions `WITHIN_RECTANGLE` and `IS_IN_POLYGON`

* fixed non-working query results download in AQL editor of web interface

* removed debug print message in AQL editor query export routine

* fixed issue #1075: Aardvark: user name required even if auth is off #1075

  The fix for this prefills the username input field with the current user's
  account name if any and `root` (the default username) otherwise. Additionally,
  the tooltip text has been slightly adjusted.

* fixed issue #1069: Add 'raw' link to swagger ui so that the raw swagger
  json can easily be retrieved

  This adds a link to the Swagger API docs to an application's detail view in
  the **Applications** tab of the web interface. The link produces the Swagger
  JSON directly. If authentication is turned on, the link requires authentication,
  too.

* documentation updates


v2.3.0-beta1 (2014-11-01)
-------------------------

* added dedicated `NOT IN` operator for AQL

  Previously, a `NOT IN` was only achievable by writing a negated `IN` condition:

      FOR i IN ... FILTER ! (i IN [ 23, 42 ]) ...

  This can now alternatively be expressed more intuitively as follows:

      FOR i IN ... FILTER i NOT IN [ 23, 42 ] ...

* added alternative logical operator syntax for AQL

  Previously, the logical operators in AQL could only be written as:
  - `&&`: logical and
  - `||`: logical or
  - `!`: negation

  ArangoDB 2.3 introduces the alternative variants for these operators:
  - `AND`: logical and
  - `OR`: logical or
  - `NOT`: negation

  The new syntax is just an alternative to the old syntax, allowing easier
  migration from SQL. The old syntax is still fully supported and will be.

* improved output of `ArangoStatement.parse()` and POST `/_api/query`

  If an AQL query can be parsed without problems, The return value of
  `ArangoStatement.parse()` now contains an attribute `ast` with the abstract
  syntax tree of the query (before optimizations). Though this is an internal
  representation of the query and is subject to change, it can be used to inspect
  how ArangoDB interprets a given query.

* improved `ArangoStatement.explain()` and POST `/_api/explain`

  The commands for explaining AQL queries have been improved.

* added command-line option `--javascript.v8-contexts` to control the number of
  V8 contexts created in arangod.

  Previously, the number of V8 contexts was equal to the number of server threads
  (as specified by option `--server.threads`).

  However, it may be sensible to create different amounts of threads and V8
  contexts. If the option is not specified, the number of V8 contexts created
  will be equal to the number of server threads. Thus no change in configuration
  is required to keep the old behavior.

  If you are using the default config files or merge them with your local config
  files, please review if the default number of server threads is okay in your
  environment. Additionally you should verify that the number of V8 contexts
  created (as specified in option `--javascript.v8-contexts`) is okay.

* the number of server.threads specified is now the minimum of threads
  started. There are situation in which threads are waiting for results of
  distributed database servers. In this case the number of threads is
  dynamically increased.

* removed index type "bitarray"

  Bitarray indexes were only half-way documented and integrated in previous versions
  of ArangoDB so their benefit was limited. The support for bitarray indexes has
  thus been removed in ArangoDB 2.3. It is not possible to create indexes of type
  "bitarray" with ArangoDB 2.3.

  When a collection is opened that contains a bitarray index definition created
  with a previous version of ArangoDB, ArangoDB will ignore it and log the following
  warning:

      index type 'bitarray' is not supported in this version of ArangoDB and is ignored

  Future versions of ArangoDB may automatically remove such index definitions so the
  warnings will eventually disappear.

* removed internal "_admin/modules/flush" in order to fix requireApp

* added basic support for handling binary data in Foxx

  Requests with binary payload can be processed in Foxx applications by
  using the new method `res.rawBodyBuffer()`. This will return the unparsed request
  body as a Buffer object.

  There is now also the method `req.requestParts()` available in Foxx to retrieve
  the individual components of a multipart HTTP request.

  Buffer objects can now be used when setting the response body of any Foxx action.
  Additionally, `res.send()` has been added as a convenience method for returning
  strings, JSON objects or buffers from a Foxx action:

      res.send("<p>some HTML</p>");
      res.send({ success: true });
      res.send(new Buffer("some binary data"));

  The convenience method `res.sendFile()` can now be used to easily return the
  contents of a file from a Foxx action:

      res.sendFile(applicationContext.foxxFilename("image.png"));

  `fs.write` now accepts not only strings but also Buffer objects as second parameter:

      fs.write(filename, "some data");
      fs.write(filename, new Buffer("some binary data"));

  `fs.readBuffer` can be used to return the contents of a file in a Buffer object.

* improved performance of insertion into non-unique hash indexes significantly in case
  many duplicate keys are used in the index

* issue #1042: set time zone in log output

  the command-line option `--log.use-local-time` was added to print dates and times in
  the server-local timezone instead of UTC

* command-line options that require a boolean value now validate the
  value given on the command-line

  This prevents issues if no value is specified for an option that
  requires a boolean value. For example, the following command-line would
  have caused trouble in 2.2, because `--server.endpoint` would have been
  used as the value for the `--server.disable-authentication` options
  (which requires a boolean value):

      arangod --server.disable-authentication --server.endpoint tcp://127.0.0.1:8529 data

  In 2.3, running this command will fail with an error and requires to
  be modified to:

      arangod --server.disable-authentication true --server.endpoint tcp://127.0.0.1:8529 data

* improved performance of CSV import in arangoimp

* fixed issue #1027: Stack traces are off-by-one

* fixed issue #1026: Modules loaded in different files within the same app
  should refer to the same module

* fixed issue #1025: Traversal not as expected in undirected graph

* added a _relation function in the general-graph module.

  This deprecated _directedRelation and _undirectedRelation.
  ArangoDB does not offer any constraints for undirected edges
  which caused some confusion of users how undirected relations
  have to be handled. Relation now only supports directed relations
  and the user can actively simulate undirected relations.

* changed return value of Foxx.applicationContext#collectionName:

  Previously, the function could return invalid collection names because
  invalid characters were not replaced in the application name prefix, only
  in the collection name passed.

  Now, the function replaces invalid characters also in the application name
  prefix, which might to slightly different results for application names that
  contained any characters outside the ranges [a-z], [A-Z] and [0-9].

* prevent XSS in AQL editor and logs view

* integrated tutorial into ArangoShell and web interface

* added option `--backslash-escape` for arangoimp when running CSV file imports

* front-end: added download feature for (filtered) documents

* front-end: added download feature for the results of a user query

* front-end: added function to move documents to another collection

* front-end: added sort-by attribute to the documents filter

* front-end: added sorting feature to database, graph management and user management view.

* issue #989: front-end: Databases view not refreshing after deleting a database

* issue #991: front-end: Database search broken

* front-end: added infobox which shows more information about a document (_id, _rev, _key) or
  an edge (_id, _rev, _key, _from, _to). The from and to attributes are clickable and redirect
  to their document location.

* front-end: added edit-mode for deleting multiple documents at the same time.

* front-end: added delete button to the detailed document/edge view.

* front-end: added visual feedback for saving documents/edges inside the editor (error/success).

* front-end: added auto-focusing for the first input field in a modal.

* front-end: added validation for user input in a modal.

* front-end: user defined queries are now stored inside the database and are bound to the current
  user, instead of using the local storage functionality of the browsers. The outcome of this is
  that user defined queries are now independently usable from any device. Also queries can now be
  edited through the standard document editor of the front-end through the _users collection.

* front-end: added import and export functionality for user defined queries.

* front-end: added new keywords and functions to the aql-editor theme

* front-end: applied tile-style to the graph view

* front-end: now using the new graph api including multi-collection support

* front-end: foxx apps are now deletable

* front-end: foxx apps are now installable and updateable through github, if github is their
  origin.

* front-end: added foxx app version control. Multiple versions of a single foxx app are now
  installable and easy to manage and are also arranged in groups.

* front-end: the user-set filter of a collection is now stored until the user navigates to
  another collection.

* front-end: fetching and filtering of documents, statistics, and query operations are now
  handled with asynchronous ajax calls.

* front-end: added progress indicator if the front-end is waiting for a server operation.

* front-end: fixed wrong count of documents in the documents view of a collection.

* front-end: fixed unexpected styling of the manage db view and navigation.

* front-end: fixed wrong handling of select fields in a modal view.

* front-end: fixed wrong positioning of some tooltips.

* automatically call `toJSON` function of JavaScript objects (if present)
  when serializing them into database documents. This change allows
  storing JavaScript date objects in the database in a sensible manner.


v2.2.7 (2014-11-19)
-------------------

* fixed issue #998: Incorrect application URL for non-system Foxx apps

* fixed issue #1079: AQL editor: keyword WITH in UPDATE query is not highlighted

* fix memory leak in cluster nodes

* fixed registration of AQL user-defined functions in Web UI (JS shell)

* fixed error display in Web UI for certain errors
  (now error message is printed instead of 'undefined')

* fixed issue #1059: bug in js module console

* fixed issue #1056: "fs": zip functions fail with passwords

* fixed issue #1063: Docs: measuring unit of --wal.logfile-size?

* fixed issue #1062: Docs: typo in 14.2 Example data


v2.2.6 (2014-10-20)
-------------------

* fixed issue #972: Compilation Issue

* fixed issue #743: temporary directories are now unique and one can read
  off the tool that created them, if empty, they are removed atexit

* Highly improved performance of all AQL GRAPH_* functions.

* Orphan collections in general graphs can now be found via GRAPH_VERTICES
  if either "any" or no direction is defined

* Fixed documentation for AQL function GRAPH_NEIGHBORS.
  The option "vertexCollectionRestriction" is meant to filter the target
  vertices only, and should not filter the path.

* Fixed a bug in GRAPH_NEIGHBORS which enforced only empty results
  under certain conditions


v2.2.5 (2014-10-09)
-------------------

* fixed issue #961: allow non-JSON values in undocument request bodies

* fixed issue 1028: libicu is now statically linked

* fixed cached lookups of collections on the server, which may have caused spurious
  problems after collection rename operations


v2.2.4 (2014-10-01)
-------------------

* fixed accessing `_from` and `_to` attributes in `collection.byExample` and
  `collection.firstExample`

  These internal attributes were not handled properly in the mentioned functions, so
  searching for them did not always produce documents

* fixed issue #1030: arangoimp 2.2.3 crashing, not logging on large Windows CSV file

* fixed issue #1025: Traversal not as expected in undirected graph

* fixed issue #1020

  This requires re-introducing the startup option `--database.force-sync-properties`.

  This option can again be used to force fsyncs of collection, index and database properties
  stored as JSON strings on disk in files named `parameter.json`. Syncing these files after
  a write may be necessary if the underlying storage does not sync file contents by itself
  in a "sensible" amount of time after a file has been written and closed.

  The default value is `true` so collection, index and database properties will always be
  synced to disk immediately. This affects creating, renaming and dropping collections as
  well as creating and dropping databases and indexes. Each of these operations will perform
  an additional fsync on the `parameter.json` file if the option is set to `true`.

  It might be sensible to set this option to `false` for workloads that create and drop a
  lot of collections (e.g. test runs).

  Document operations such as creating, updating and dropping documents are not affected
  by this option.

* fixed issue #1016: AQL editor bug

* fixed issue #1014: WITHIN function returns wrong distance

* fixed AQL shortest path calculation in function `GRAPH_SHORTEST_PATH` to return
  complete vertex objects instead of just vertex ids

* allow changing of attributes of documents stored in server-side JavaScript variables

  Previously, the following did not work:

      var doc = db.collection.document(key);
      doc._key = "abc"; // overwriting internal attributes not supported
      doc.value = 123;  // overwriting existing attributes not supported

  Now, modifying documents stored in server-side variables (e.g. `doc` in the above case)
  is supported. Modifying the variables will not update the documents in the database,
  but will modify the JavaScript object (which can be written back to the database using
  `db.collection.update` or `db.collection.replace`)

* fixed issue #997: arangoimp apparently doesn't support files >2gig on Windows

  large file support (requires using `_stat64` instead of `stat`) is now supported on
  Windows


v2.2.3 (2014-09-02)
-------------------

* added `around` for Foxx controller

* added `type` option for HTTP API `GET /_api/document?collection=...`

  This allows controlling the type of results to be returned. By default, paths to
  documents will be returned, e.g.

      [
        `/_api/document/test/mykey1`,
        `/_api/document/test/mykey2`,
        ...
      ]

  To return a list of document ids instead of paths, the `type` URL parameter can be
  set to `id`:

      [
        `test/mykey1`,
        `test/mykey2`,
        ...
      ]

  To return a list of document keys only, the `type` URL parameter can be set to `key`:

      [
        `mykey1`,
        `mykey2`,
        ...
      ]


* properly capitalize HTTP response header field names in case the `x-arango-async`
  HTTP header was used in a request.

* fixed several documentation issues

* speedup for several general-graph functions, AQL functions starting with `GRAPH_`
  and traversals


v2.2.2 (2014-08-08)
-------------------

* allow storing non-reserved attribute names starting with an underscore

  Previous versions of ArangoDB parsed away all attribute names that started with an
  underscore (e.g. `_test', '_foo', `_bar`) on all levels of a document (root level
  and sub-attribute levels). While this behavior was documented, it was unintuitive and
  prevented storing documents inside other documents, e.g.:

      {
        "_key" : "foo",
        "_type" : "mydoc",
        "references" : [
          {
            "_key" : "something",
            "_rev" : "...",
            "value" : 1
          },
          {
            "_key" : "something else",
            "_rev" : "...",
            "value" : 2
          }
        ]
      }

  In the above example, previous versions of ArangoDB removed all attributes and
  sub-attributes that started with underscores, meaning the embedded documents would lose
  some of their attributes. 2.2.2 should preserve such attributes, and will also allow
  storing user-defined attribute names on the top-level even if they start with underscores
  (such as `_type` in the above example).

* fix conversion of JavaScript String, Number and Boolean objects to JSON.

  Objects created in JavaScript using `new Number(...)`, `new String(...)`, or
  `new Boolean(...)` were not converted to JSON correctly.

* fixed a race condition on task registration (i.e. `require("org/arangodb/tasks").register()`)

  this race condition led to undefined behavior when a just-created task with no offset and
  no period was instantly executed and deleted by the task scheduler, before the `register`
  function returned to the caller.

* changed run-tests.sh to execute all suitable tests.

* switch to new version of gyp

* fixed upgrade button


v2.2.1 (2014-07-24)
-------------------

* fixed hanging write-ahead log recovery for certain cases that involved dropping
  databases

* fixed issue with --check-version: when creating a new database the check failed

* issue #947 Foxx applicationContext missing some properties

* fixed issue with --check-version: when creating a new database the check failed

* added startup option `--wal.suppress-shape-information`

  Setting this option to `true` will reduce memory and disk space usage and require
  less CPU time when modifying documents or edges. It should therefore be turned on
  for standalone ArangoDB servers. However, for servers that are used as replication
  masters, setting this option to `true` will effectively disable the usage of the
  write-ahead log for replication, so it should be set to `false` for any replication
  master servers.

  The default value for this option is `false`.

* added optional `ttl` attribute to specify result cursor expiration for HTTP API method
  `POST /_api/cursor`

  The `ttl` attribute can be used to prevent cursor results from timing out too early.

* issue #947: Foxx applicationContext missing some properties

* (reported by Christian Neubauer):

  The problem was that in Google's V8, signed and unsigned chars are not always declared cleanly.
  so we need to force v8 to compile with forced signed chars which is done by the Flag:
    -fsigned-char
  at least it is enough to follow the instructions of compiling arango on rasperry
  and add "CFLAGS='-fsigned-char'" to the make command of V8 and remove the armv7=0

* Fixed a bug with the replication client. In the case of single document
  transactions the collection was not write locked.


v2.2.0 (2014-07-10)
-------------------

* The replication methods `logger.start`, `logger.stop` and `logger.properties` are
  no-ops in ArangoDB 2.2 as there is no separate replication logger anymore. Data changes
  are logged into the write-ahead log in ArangoDB 2.2, and not separately by the
  replication logger. The replication logger object is still there in ArangoDB 2.2 to
  ensure backwards-compatibility, however, logging cannot be started, stopped or
  configured anymore. Using any of these methods will do nothing.

  This also affects the following HTTP API methods:
  - `PUT /_api/replication/logger-start`
  - `PUT /_api/replication/logger-stop`
  - `GET /_api/replication/logger-config`
  - `PUT /_api/replication/logger-config`

  Using any of these methods is discouraged from now on as they will be removed in
  future versions of ArangoDB.

* INCOMPATIBLE CHANGE: replication of transactions has changed. Previously, transactions
  were logged on a master in one big block and shipped to a slave in one block, too.
  Now transactions will be logged and replicated as separate entries, allowing transactions
  to be bigger and also ensure replication progress.

  This change also affects the behavior of the `stop` method of the replication applier.
  If the replication applier is now stopped manually using the `stop` method and later
  restarted using the `start` method, any transactions that were unfinished at the
  point of stopping will be aborted on a slave, even if they later commit on the master.

  In ArangoDB 2.2, stopping the replication applier manually should be avoided unless the
  goal is to stop replication permanently or to do a full resync with the master anyway.
  If the replication applier still must be stopped, it should be made sure that the
  slave has fetched and applied all pending operations from a master, and that no
  extra transactions are started on the master before the `stop` command on the slave
  is executed.

  Replication of transactions in ArangoDB 2.2 might also lock the involved collections on
  the slave while a transaction is either committed or aborted on the master and the
  change has been replicated to the slave. This change in behavior may be important for
  slave servers that are used for read-scaling. In order to avoid long lasting collection
  locks on the slave, transactions should be kept small.

  The `_replication` system collection is not used anymore in ArangoDB 2.2 and its usage is
  discouraged.

* INCOMPATIBLE CHANGE: the figures reported by the `collection.figures` method
  now only reflect documents and data contained in the journals and datafiles of
  collections. Documents or deletions contained only in the write-ahead log will
  not influence collection figures until the write-ahead log garbage collection
  kicks in. The figures for a collection might therefore underreport the total
  resource usage of a collection.

  Additionally, the attributes `lastTick` and `uncollectedLogfileEntries` have been
  added to the result of the `figures` operation and the HTTP API method
  `PUT /_api/collection/figures`

* added `insert` method as an alias for `save`. Documents can now be inserted into
  a collection using either method:

      db.test.save({ foo: "bar" });
      db.test.insert({ foo: "bar" });

* added support for data-modification AQL queries

* added AQL keywords `INSERT`, `UPDATE`, `REPLACE` and `REMOVE` (and `WITH`) to
  support data-modification AQL queries.

  Unquoted usage of these keywords for attribute names in AQL queries will likely
  fail in ArangoDB 2.2. If any such attribute name needs to be used in a query, it
  should be enclosed in backticks to indicate the usage of a literal attribute
  name.

  For example, the following query will fail in ArangoDB 2.2 with a parse error:

      FOR i IN foo RETURN i.remove

  and needs to be rewritten like this:

      FOR i IN foo RETURN i.`remove`

* disallow storing of JavaScript objects that contain JavaScript native objects
  of type `Date`, `Function`, `RegExp` or `External`, e.g.

      db.test.save({ foo: /bar/ });
      db.test.save({ foo: new Date() });

  will now print

      Error: <data> cannot be converted into JSON shape: could not shape document

  Previously, objects of these types were silently converted into an empty object
  (i.e. `{ }`).

  To store such objects in a collection, explicitly convert them into strings
  like this:

      db.test.save({ foo: String(/bar/) });
      db.test.save({ foo: String(new Date()) });

* The replication methods `logger.start`, `logger.stop` and `logger.properties` are
  no-ops in ArangoDB 2.2 as there is no separate replication logger anymore. Data changes
  are logged into the write-ahead log in ArangoDB 2.2, and not separately by the
  replication logger. The replication logger object is still there in ArangoDB 2.2 to
  ensure backwards-compatibility, however, logging cannot be started, stopped or
  configured anymore. Using any of these methods will do nothing.

  This also affects the following HTTP API methods:
  - `PUT /_api/replication/logger-start`
  - `PUT /_api/replication/logger-stop`
  - `GET /_api/replication/logger-config`
  - `PUT /_api/replication/logger-config`

  Using any of these methods is discouraged from now on as they will be removed in
  future versions of ArangoDB.

* INCOMPATIBLE CHANGE: replication of transactions has changed. Previously, transactions
  were logged on a master in one big block and shipped to a slave in one block, too.
  Now transactions will be logged and replicated as separate entries, allowing transactions
  to be bigger and also ensure replication progress.

  This change also affects the behavior of the `stop` method of the replication applier.
  If the replication applier is now stopped manually using the `stop` method and later
  restarted using the `start` method, any transactions that were unfinished at the
  point of stopping will be aborted on a slave, even if they later commit on the master.

  In ArangoDB 2.2, stopping the replication applier manually should be avoided unless the
  goal is to stop replication permanently or to do a full resync with the master anyway.
  If the replication applier still must be stopped, it should be made sure that the
  slave has fetched and applied all pending operations from a master, and that no
  extra transactions are started on the master before the `stop` command on the slave
  is executed.

  Replication of transactions in ArangoDB 2.2 might also lock the involved collections on
  the slave while a transaction is either committed or aborted on the master and the
  change has been replicated to the slave. This change in behavior may be important for
  slave servers that are used for read-scaling. In order to avoid long lasting collection
  locks on the slave, transactions should be kept small.

  The `_replication` system collection is not used anymore in ArangoDB 2.2 and its usage is
  discouraged.

* INCOMPATIBLE CHANGE: the figures reported by the `collection.figures` method
  now only reflect documents and data contained in the journals and datafiles of
  collections. Documents or deletions contained only in the write-ahead log will
  not influence collection figures until the write-ahead log garbage collection
  kicks in. The figures for a collection might therefore underreport the total
  resource usage of a collection.

  Additionally, the attributes `lastTick` and `uncollectedLogfileEntries` have been
  added to the result of the `figures` operation and the HTTP API method
  `PUT /_api/collection/figures`

* added `insert` method as an alias for `save`. Documents can now be inserted into
  a collection using either method:

      db.test.save({ foo: "bar" });
      db.test.insert({ foo: "bar" });

* added support for data-modification AQL queries

* added AQL keywords `INSERT`, `UPDATE`, `REPLACE` and `REMOVE` (and `WITH`) to
  support data-modification AQL queries.

  Unquoted usage of these keywords for attribute names in AQL queries will likely
  fail in ArangoDB 2.2. If any such attribute name needs to be used in a query, it
  should be enclosed in backticks to indicate the usage of a literal attribute
  name.

  For example, the following query will fail in ArangoDB 2.2 with a parse error:

      FOR i IN foo RETURN i.remove

  and needs to be rewritten like this:

      FOR i IN foo RETURN i.`remove`

* disallow storing of JavaScript objects that contain JavaScript native objects
  of type `Date`, `Function`, `RegExp` or `External`, e.g.

      db.test.save({ foo: /bar/ });
      db.test.save({ foo: new Date() });

  will now print

      Error: <data> cannot be converted into JSON shape: could not shape document

  Previously, objects of these types were silently converted into an empty object
  (i.e. `{ }`).

  To store such objects in a collection, explicitly convert them into strings
  like this:

      db.test.save({ foo: String(/bar/) });
      db.test.save({ foo: String(new Date()) });

* honor startup option `--server.disable-statistics` when deciding whether or not
  to start periodic statistics collection jobs

  Previously, the statistics collection jobs were started even if the server was
  started with the `--server.disable-statistics` flag being set to `true`

* removed startup option `--random.no-seed`

  This option had no effect in previous versions of ArangoDB and was thus removed.

* removed startup option `--database.remove-on-drop`

  This option was used for debugging only.

* removed startup option `--database.force-sync-properties`

  This option is now superfluous as collection properties are now stored in the
  write-ahead log.

* introduced write-ahead log

  All write operations in an ArangoDB server instance are automatically logged
  to the server's write-ahead log. The write-ahead log is a set of append-only
  logfiles, and it is used in case of a crash recovery and for replication.
  Data from the write-ahead log will eventually be moved into the journals or
  datafiles of collections, allowing the server to remove older write-ahead log
  logfiles. Figures of collections will be updated when data are moved from the
  write-ahead log into the journals or datafiles of collections.

  Cross-collection transactions in ArangoDB should benefit considerably by this
  change, as less writes than in previous versions are required to ensure the data
  of multiple collections are atomically and durably committed. All data-modifying
  operations inside transactions (insert, update, remove) will write their
  operations into the write-ahead log directly, making transactions with multiple
  operations also require less physical memory than in previous versions of ArangoDB,
  that required all transaction data to fit into RAM.

  The `_trx` system collection is not used anymore in ArangoDB 2.2 and its usage is
  discouraged.

  The data in the write-ahead log can also be used in the replication context.
  The `_replication` collection that was used in previous versions of ArangoDB to
  store all changes on the server is not used anymore in ArangoDB 2.2. Instead,
  slaves can read from a master's write-ahead log to get informed about most
  recent changes. This removes the need to store data-modifying operations in
  both the actual place and the `_replication` collection.

* removed startup option `--server.disable-replication-logger`

  This option is superfluous in ArangoDB 2.2. There is no dedicated replication
  logger in ArangoDB 2.2. There is now always the write-ahead log, and it is also
  used as the server's replication log. Specifying the startup option
  `--server.disable-replication-logger` will do nothing in ArangoDB 2.2, but the
  option should not be used anymore as it might be removed in a future version.

* changed behavior of replication logger

  There is no dedicated replication logger in ArangoDB 2.2 as there is the
  write-ahead log now. The existing APIs for starting and stopping the replication
  logger still exist in ArangoDB 2.2 for downwards-compatibility, but calling
  the start or stop operations are no-ops in ArangoDB 2.2. When querying the
  replication logger status via the API, the server will always report that the
  replication logger is running. Configuring the replication logger is a no-op
  in ArangoDB 2.2, too. Changing the replication logger configuration has no
  effect. Instead, the write-ahead log configuration can be changed.

* removed MRuby integration for arangod

  ArangoDB had an experimental MRuby integration in some of the publish builds.
  This wasn't continuously developed, and so it has been removed in ArangoDB 2.2.

  This change has led to the following startup options being superfluous:

  - `--ruby.gc-interval`
  - `--ruby.action-directory`
  - `--ruby.modules-path`
  - `--ruby.startup-directory`

  Specifying these startup options will do nothing in ArangoDB 2.2, but the
  options should be avoided from now on as they might be removed in future versions.

* reclaim index memory when last document in collection is deleted

  Previously, deleting documents from a collection did not lead to index sizes being
  reduced. Instead, the already allocated index memory was re-used when a collection
  was refilled.

  Now, index memory for primary indexes and hash indexes is reclaimed instantly when
  the last document from a collection is removed.

* inlined and optimized functions in hash indexes

* added AQL TRANSLATE function

  This function can be used to perform lookups from static lists, e.g.

      LET countryNames = { US: "United States", UK: "United Kingdom", FR: "France" }
      RETURN TRANSLATE("FR", countryNames)

* fixed datafile debugger

* fixed check-version for empty directory

* moved try/catch block to the top of routing chain

* added mountedApp function for foxx-manager

* fixed issue #883: arango 2.1 - when starting multi-machine cluster, UI web
  does not change to cluster overview

* fixed dfdb: should not start any other V8 threads

* cleanup of version-check, added module org/arangodb/database-version,
  added --check-version option

* fixed issue #881: [2.1.0] Bombarded (every 10 sec or so) with
  "WARNING format string is corrupt" when in non-system DB Dashboard

* specialized primary index implementation to allow faster hash table
  rebuilding and reduce lookups in datafiles for the actual value of `_key`.

* issue #862: added `--overwrite` option to arangoimp

* removed number of property lookups for documents during AQL queries that
  access documents

* prevent buffering of long print results in arangosh's and arangod's print
  command

  this change will emit buffered intermediate print results and discard the
  output buffer to quickly deliver print results to the user, and to prevent
  constructing very large buffers for large results

* removed sorting of attribute names for use in a collection's shaper

  sorting attribute names was done on document insert to keep attributes
  of a collection in sorted order for faster comparisons. The sort order
  of attributes was only used in one particular and unlikely case, so it
  was removed. Collections with many different attribute names should
  benefit from this change by faster inserts and slightly less memory usage.

* fixed a bug in arangodump which got the collection name in _from and _to
  attributes of edges wrong (all were "_unknown")

* fixed a bug in arangorestore which did not recognize wrong _from and _to
  attributes of edges

* improved error detection and reporting in arangorestore


v2.1.1 (2014-06-06)
-------------------

* fixed dfdb: should not start any other V8 threads

* signature for collection functions was modified

  The basic change was the substitution of the input parameter of the
  function by an generic options object which can contain multiple
  option parameter of the function.
  Following functions were modified
  remove
  removeBySample
  replace
  replaceBySample
  update
  updateBySample

  Old signature is yet supported but it will be removed in future versions

v2.1.0 (2014-05-29)
-------------------

* implemented upgrade procedure for clusters

* fixed communication issue with agency which prevented reconnect
  after an agent failure

* fixed cluster dashboard in the case that one but not all servers
  in the cluster are down

* fixed a bug with coordinators creating local database objects
  in the wrong order (_system needs to be done first)

* improved cluster dashboard


v2.1.0-rc2 (2014-05-25)
-----------------------

* fixed issue #864: Inconsistent behavior of AQL REVERSE(list) function


v2.1.0-rc1 (XXXX-XX-XX)
-----------------------

* added server-side periodic task management functions:

  - require("org/arangodb/tasks").register(): registers a periodic task
  - require("org/arangodb/tasks").unregister(): unregisters and removes a
    periodic task
  - require("org/arangodb/tasks").get(): retrieves a specific tasks or all
    existing tasks

  the previous undocumented function `internal.definePeriodic` is now
  deprecated and will be removed in a future release.

* decrease the size of some seldom used system collections on creation.

  This will make these collections use less disk space and mapped memory.

* added AQL date functions

* added AQL FLATTEN() list function

* added index memory statistics to `db.<collection>.figures()` function

  The `figures` function will now return a sub-document `indexes`, which lists
  the number of indexes in the `count` sub-attribute, and the total memory
  usage of the indexes in bytes in the `size` sub-attribute.

* added AQL CURRENT_DATABASE() function

  This function returns the current database's name.

* added AQL CURRENT_USER() function

  This function returns the current user from an AQL query. The current user is the
  username that was specified in the `Authorization` HTTP header of the request. If
  authentication is turned off or the query was executed outside a request context,
  the function will return `null`.

* fixed issue #796: Searching with newline chars broken?

  fixed slightly different handling of backslash escape characters in a few
  AQL functions. Now handling of escape sequences should be consistent, and
  searching for newline characters should work the same everywhere

* added OpenSSL version check for configure

  It will report all OpenSSL versions < 1.0.1g as being too old.
  `configure` will only complain about an outdated OpenSSL version but not stop.

* require C++ compiler support (requires g++ 4.8, clang++ 3.4 or Visual Studio 13)

* less string copying returning JSONified documents from ArangoDB, e.g. via
  HTTP GET `/_api/document/<collection>/<document>`

* issue #798: Lower case http headers from arango

  This change allows returning capitalized HTTP headers, e.g.
  `Content-Length` instead of `content-length`.
  The HTTP spec says that headers are case-insensitive, but
  in fact several clients rely on a specific case in response
  headers.
  This change will capitalize HTTP headers if the `X-Arango-Version`
  request header is sent by the client and contains a value of at
  least `20100` (for version 2.1). The default value for the
  compatibility can also be set at server start, using the
  `--server.default-api-compatibility` option.

* simplified usage of `db._createStatement()`

  Previously, the function could not be called with a query string parameter as
  follows:

      db._createStatement(queryString);

  Calling it as above resulted in an error because the function expected an
  object as its parameter. From now on, it's possible to call the function with
  just the query string.

* make ArangoDB not send back a `WWW-Authenticate` header to a client in case the
  client sends the `X-Omit-WWW-Authenticate` HTTP header.

  This is done to prevent browsers from showing their built-in HTTP authentication
  dialog for AJAX requests that require authentication.
  ArangoDB will still return an HTTP 401 (Unauthorized) if the request doesn't
  contain valid credentials, but it will omit the `WWW-Authenticate` header,
  allowing clients to bypass the browser's authentication dialog.

* added REST API method HTTP GET `/_api/job/job-id` to query the status of an
  async job without potentially fetching it from the list of done jobs

* fixed non-intuitive behavior in jobs API: previously, querying the status
  of an async job via the API HTTP PUT `/_api/job/job-id` removed a currently
  executing async job from the list of queryable jobs on the server.
  Now, when querying the result of an async job that is still executing,
  the job is kept in the list of queryable jobs so its result can be fetched
  by a subsequent request.

* use a new data structure for the edge index of an edge collection. This
  improves the performance for the creation of the edge index and in
  particular speeds up removal of edges in graphs. Note however that
  this change might change the order in which edges starting at
  or ending in a vertex are returned. However, this order was never
  guaranteed anyway and it is not sensible to guarantee any particular
  order.

* provide a size hint to edge and hash indexes when initially filling them
  this will lead to less re-allocations when populating these indexes

  this may speed up building indexes when opening an existing collection

* don't requeue identical context methods in V8 threads in case a method is
  already registered

* removed arangod command line option `--database.remove-on-compacted`

* export the sort attribute for graph traversals to the HTTP interface

* add support for arangodump/arangorestore for clusters


v2.0.8 (XXXX-XX-XX)
-------------------

* fixed too-busy iteration over skiplists

  Even when a skiplist query was restricted by a limit clause, the skiplist
  index was queried without the limit. this led to slower-than-necessary
  execution times.

* fixed timeout overflows on 32 bit systems

  this bug has led to problems when select was called with a high timeout
  value (2000+ seconds) on 32bit systems that don't have a forgiving select
  implementation. when the call was made on these systems, select failed
  so no data would be read or sent over the connection

  this might have affected some cluster-internal operations.

* fixed ETCD issues on 32 bit systems

  ETCD was non-functional on 32 bit systems at all. The first call to the
  watch API crashed it. This was because atomic operations worked on data
  structures that were not properly aligned on 32 bit systems.

* fixed issue #848: db.someEdgeCollection.inEdge does not return correct
  value when called the 2nd time after a .save to the edge collection


v2.0.7 (2014-05-05)
-------------------

* issue #839: Foxx Manager missing "unfetch"

* fixed a race condition at startup

  this fixes undefined behavior in case the logger was involved directly at
  startup, before the logger initialization code was called. This should have
  occurred only for code that was executed before the invocation of main(),
  e.g. during ctor calls of statically defined objects.


v2.0.6 (2014-04-22)
-------------------

* fixed issue #835: arangosh doesn't show correct database name



v2.0.5 (2014-04-21)
-------------------

* Fixed a caching problem in IE JS Shell

* added cancelation for async jobs

* upgraded to new gyp for V8

* new Windows installer


v2.0.4 (2014-04-14)
-------------------

* fixed cluster authentication front-end issues for Firefox and IE, there are
  still problems with Chrome


v2.0.3 (2014-04-14)
-------------------

* fixed AQL optimizer bug

* fixed front-end issues

* added password change dialog


v2.0.2 (2014-04-06)
-------------------

* during cluster startup, do not log (somewhat expected) connection errors with
  log level error, but with log level info

* fixed dashboard modals

* fixed connection check for cluster planning front end: firefox does
  not support async:false

* document how to persist a cluster plan in order to relaunch an existing
  cluster later


v2.0.1 (2014-03-31)
-------------------

* make ArangoDB not send back a `WWW-Authenticate` header to a client in case the
  client sends the `X-Omit-WWW-Authenticate` HTTP header.

  This is done to prevent browsers from showing their built-in HTTP authentication
  dialog for AJAX requests that require authentication.
  ArangoDB will still return an HTTP 401 (Unauthorized) if the request doesn't
  contain valid credentials, but it will omit the `WWW-Authenticate` header,
  allowing clients to bypass the browser's authentication dialog.

* fixed isses in arango-dfdb:

  the dfdb was not able to unload certain system collections, so these couldn't be
  inspected with the dfdb sometimes. Additionally, it did not truncate corrupt
  markers from datafiles under some circumstances

* added `changePassword` attribute for users

* fixed non-working "save" button in collection edit view of web interface
  clicking the save button did nothing. one had to press enter in one of the input
  fields to send modified form data

* fixed V8 compile error on MacOS X

* prevent `body length: -9223372036854775808` being logged in development mode for
  some Foxx HTTP responses

* fixed several bugs in web interface dashboard

* fixed issue #783: coffee script not working in manifest file

* fixed issue #783: coffee script not working in manifest file

* fixed issue #781: Cant save current query from AQL editor ui

* bumped version in `X-Arango-Version` compatibility header sent by arangosh and other
  client tools from `1.5` to `2.0`.

* fixed startup options for arango-dfdb, added details option for arango-dfdb

* fixed display of missing error messages and codes in arangosh

* when creating a collection via the web interface, the collection type was always
  "document", regardless of the user's choice


v2.0.0 (2014-03-10)
-------------------

* first 2.0 release


v2.0.0-rc2 (2014-03-07)
-----------------------

* fixed cluster authorization


v2.0.0-rc1 (2014-02-28)
-----------------------

* added sharding :-)

* added collection._dbName attribute to query the name of the database from a collection

  more detailed documentation on the sharding and cluster features can be found in the user
  manual, section **Sharding**

* INCOMPATIBLE CHANGE: using complex values in AQL filter conditions with operators other
  than equality (e.g. >=, >, <=, <) will disable usage of skiplist indexes for filter
  evaluation.

  For example, the following queries will be affected by change:

      FOR doc IN docs FILTER doc.value < { foo: "bar" } RETURN doc
      FOR doc IN docs FILTER doc.value >= [ 1, 2, 3 ] RETURN doc

  The following queries will not be affected by the change:

      FOR doc IN docs FILTER doc.value == 1 RETURN doc
      FOR doc IN docs FILTER doc.value == "foo" RETURN doc
      FOR doc IN docs FILTER doc.value == [ 1, 2, 3 ] RETURN doc
      FOR doc IN docs FILTER doc.value == { foo: "bar" } RETURN doc

* INCOMPATIBLE CHANGE: removed undocumented method `collection.saveOrReplace`

  this feature was never advertised nor documented nor tested.

* INCOMPATIBLE CHANGE: removed undocumented REST API method `/_api/simple/BY-EXAMPLE-HASH`

  this feature was never advertised nor documented nor tested.

* added explicit startup parameter `--server.reuse-address`

  This flag can be used to control whether sockets should be acquired with the SO_REUSEADDR
  flag.

  Regardless of this setting, sockets on Windows are always acquired using the
  SO_EXCLUSIVEADDRUSE flag.

* removed undocumented REST API method GET `/_admin/database-name`

* added user validation API at POST `/_api/user/<username>`

* slightly improved users management API in `/_api/user`:

  Previously, when creating a new user via HTTP POST, the username needed to be
  passed in an attribute `username`. When users were returned via this API,
  the usernames were returned in an attribute named `user`. This was slightly
  confusing and was changed in 2.0 as follows:

  - when adding a user via HTTP POST, the username can be specified in an attribute
  `user`. If this attribute is not used, the API will look into the attribute `username`
  as before and use that value.
  - when users are returned via HTTP GET, the usernames are still returned in an
    attribute `user`.

  This change should be fully downwards-compatible with the previous version of the API.

* added AQL SLICE function to extract slices from lists

* made module loader more node compatible

* the startup option `--javascript.package-path` for arangosh is now deprecated and does
  nothing. Using it will not cause an error, but the option is ignored.

* added coffee script support

* Several UI improvements.

* Exchanged icons in the graphviewer toolbar

* always start networking and HTTP listeners when starting the server (even in
  console mode)

* allow vertex and edge filtering with user-defined functions in TRAVERSAL,
  TRAVERSAL_TREE and SHORTEST_PATH AQL functions:

      // using user-defined AQL functions for edge and vertex filtering
      RETURN TRAVERSAL(friends, friendrelations, "friends/john", "outbound", {
        followEdges: "myfunctions::checkedge",
        filterVertices: "myfunctions::checkvertex"
      })

      // using the following custom filter functions
      var aqlfunctions = require("org/arangodb/aql/functions");
      aqlfunctions.register("myfunctions::checkedge", function (config, vertex, edge, path) {
        return (edge.type !== 'dislikes'); // don't follow these edges
      }, false);

      aqlfunctions.register("myfunctions::checkvertex", function (config, vertex, path) {
        if (vertex.isDeleted || ! vertex.isActive) {
          return [ "prune", "exclude" ]; // exclude these and don't follow them
        }
        return [ ]; // include everything else
      }, false);

* fail if invalid `strategy`, `order` or `itemOrder` attribute values
  are passed to the AQL TRAVERSAL function. Omitting these attributes
  is not considered an error, but specifying an invalid value for any
  of these attributes will make an AQL query fail.

* issue #751: Create database through API should return HTTP status code 201

  By default, the server now returns HTTP 201 (created) when creating a new
  database successfully. To keep compatibility with older ArangoDB versions, the
  startup parameter `--server.default-api-compatibility` can be set to a value
  of `10400` to indicate API compatibility with ArangoDB 1.4. The compatibility
  can also be enforced by setting the `X-Arango-Version` HTTP header in a
  client request to this API on a per-request basis.

* allow direct access from the `db` object to collections whose names start
  with an underscore (e.g. db._users).

  Previously, access to such collections via the `db` object was possible from
  arangosh, but not from arangod (and thus Foxx and actions). The only way
  to access such collections from these places was via the `db._collection(<name>)`
  workaround.

* allow `\n` (as well as `\r\n`) as line terminator in batch requests sent to
  `/_api/batch` HTTP API.

* use `--data-binary` instead of `--data` parameter in generated cURL examples

* issue #703: Also show path of logfile for fm.config()

* issue #675: Dropping a collection used in "graph" module breaks the graph

* added "static" Graph.drop() method for graphs API

* fixed issue #695: arangosh server.password error

* use pretty-printing in `--console` mode by default

* simplified ArangoDB startup options

  Some startup options are now superfluous or their usage is simplified. The
  following options have been changed:

  * `--javascript.modules-path`: this option has been removed. The modules paths
    are determined by arangod and arangosh automatically based on the value of
    `--javascript.startup-directory`.

    If the option is set on startup, it is ignored so startup will not abort with
    an error `unrecognized option`.

  * `--javascript.action-directory`: this option has been removed. The actions
    directory is determined by arangod automatically based on the value of
    `--javascript.startup-directory`.

    If the option is set on startup, it is ignored so startup will not abort with
    an error `unrecognized option`.

  * `--javascript.package-path`: this option is still available but it is not
    required anymore to set the standard package paths (e.g. `js/npm`). arangod
    will automatically use this standard package path regardless of whether it
    was specified via the options.

    It is possible to use this option to add additional package paths to the
    standard value.

  Configuration files included with arangod are adjusted accordingly.

* layout of the graphs tab adapted to better fit with the other tabs

* database selection is moved to the bottom right corner of the web interface

* removed priority queue index type

  this feature was never advertised nor documented nor tested.

* display internal attributes in document source view of web interface

* removed separate shape collections

  When upgrading to ArangoDB 2.0, existing collections will be converted to include
  shapes and attribute markers in the datafiles instead of using separate files for
  shapes.

  When a collection is converted, existing shapes from the SHAPES directory will
  be written to a new datafile in the collection directory, and the SHAPES directory
  will be removed afterwards.

  This saves up to 2 MB of memory and disk space for each collection
  (savings are higher, the less different shapes there are in a collection).
  Additionally, one less file descriptor per opened collection will be used.

  When creating a new collection, the amount of sync calls may be reduced. The same
  may be true for documents with yet-unknown shapes. This may help performance
  in these cases.

* added AQL functions `NTH` and `POSITION`

* added signal handler for arangosh to save last command in more cases

* added extra prompt placeholders for arangosh:
  - `%e`: current endpoint
  - `%u`: current user

* added arangosh option `--javascript.gc-interval` to control amount of
  garbage collection performed by arangosh

* fixed issue #651: Allow addEdge() to take vertex ids in the JS library

* removed command-line option `--log.format`

  In previous versions, this option did not have an effect for most log messages, so
  it got removed.

* removed C++ logger implementation

  Logging inside ArangoDB is now done using the LOG_XXX() macros. The LOGGER_XXX()
  macros are gone.

* added collection status "loading"


v1.4.16 (XXXX-XX-XX)
--------------------

* fixed too eager datafile deletion

  this issue could have caused a crash when the compaction had marked datafiles as obsolete
  and they were removed while "old" temporary query results still pointed to the old datafile
  positions

* fixed issue #826: Replication fails when a collection's configuration changes


v1.4.15 (2014-04-19)
--------------------

* bugfix for AQL query optimizer

  the following type of query was too eagerly optimized, leading to errors in code-generation:

      LET a = (FOR i IN [] RETURN i) LET b = (FOR i IN [] RETURN i) RETURN 1

  the problem occurred when both lists in the subqueries were empty. In this case invalid code
  was generated and the query couldn't be executed.


v1.4.14 (2014-04-05)
--------------------

* fixed race conditions during shape / attribute insertion

  A race condition could have led to spurious `cannot find attribute #xx` or
  `cannot find shape #xx` (where xx is a number) warning messages being logged
  by the server. This happened when a new attribute was inserted and at the same
  time was queried by another thread.

  Also fixed a race condition that may have occurred when a thread tried to
  access the shapes / attributes hash tables while they were resized. In this
  cases, the shape / attribute may have been hashed to a wrong slot.

* fixed a memory barrier / cpu synchronization problem with libev, affecting
  Windows with Visual Studio 2013 (probably earlier versions are affected, too)

  The issue is described in detail here:
  http://lists.schmorp.de/pipermail/libev/2014q1/002318.html


v1.4.13 (2014-03-14)
--------------------

* added diagnostic output for Foxx application upload

* allow dump & restore from ArangoDB 1.4 with an ArangoDB 2.0 server

* allow startup options `temp-path` and `default-language` to be specified from the arangod
  configuration file and not only from the command line

* fixed too eager compaction

  The compaction will now wait for several seconds before trying to re-compact the same
  collection. Additionally, some other limits have been introduced for the compaction.


v1.4.12 (2014-03-05)
--------------------

* fixed display bug in web interface which caused the following problems:
  - documents were displayed in web interface as being empty
  - document attributes view displayed many attributes with content "undefined"
  - document source view displayed many attributes with name "TYPEOF" and value "undefined"
  - an alert popping up in the browser with message "Datatables warning..."

* re-introduced old-style read-write locks to supports Windows versions older than
  Windows 2008R2 and Windows 7. This should re-enable support for Windows Vista and
  Windows 2008.


v1.4.11 (2014-02-27)
--------------------

* added SHORTEST_PATH AQL function

  this calculates the shortest paths between two vertices, using the Dijkstra
  algorithm, employing a min-heap

  By default, ArangoDB does not know the distance between any two vertices and
  will use a default distance of 1. A custom distance function can be registered
  as an AQL user function to make the distance calculation use any document
  attributes or custom logic:

      RETURN SHORTEST_PATH(cities, motorways, "cities/CGN", "cities/MUC", "outbound", {
        paths: true,
        distance: "myfunctions::citydistance"
      })

      // using the following custom distance function
      var aqlfunctions = require("org/arangodb/aql/functions");
      aqlfunctions.register("myfunctions::distance", function (config, vertex1, vertex2, edge) {
        return Math.sqrt(Math.pow(vertex1.x - vertex2.x) + Math.pow(vertex1.y - vertex2.y));
      }, false);

* fixed bug in Graph.pathTo function

* fixed small memleak in AQL optimizer

* fixed access to potentially uninitialized variable when collection had a cap constraint


v1.4.10 (2014-02-21)
--------------------

* fixed graph constructor to allow graph with some parameter to be used

* added node.js "events" and "stream"

* updated npm packages

* added loading of .json file

* Fixed http return code in graph api with waitForSync parameter.

* Fixed documentation in graph, simple and index api.

* removed 2 tests due to change in ruby library.

* issue #756: set access-control-expose-headers on CORS response

  the following headers are now whitelisted by ArangoDB in CORS responses:
  - etag
  - content-encoding
  - content-length
  - location
  - server
  - x-arango-errors
  - x-arango-async-id


v1.4.9 (2014-02-07)
-------------------

* return a document's current etag in response header for HTTP HEAD requests on
  documents that return an HTTP 412 (precondition failed) error. This allows
  retrieving the document's current revision easily.

* added AQL function `SKIPLIST` to directly access skiplist indexes from AQL

  This is a shortcut method to use a skiplist index for retrieving specific documents in
  indexed order. The function capability is rather limited, but it may be used
  for several cases to speed up queries. The documents are returned in index order if
  only one condition is used.

      /* return all documents with mycollection.created > 12345678 */
      FOR doc IN SKIPLIST(mycollection, { created: [[ '>', 12345678 ]] })
        RETURN doc

      /* return first document with mycollection.created > 12345678 */
      FOR doc IN SKIPLIST(mycollection, { created: [[ '>', 12345678 ]] }, 0, 1)
        RETURN doc

      /* return all documents with mycollection.created between 12345678 and 123456790 */
      FOR doc IN SKIPLIST(mycollection, { created: [[ '>', 12345678 ], [ '<=', 123456790 ]] })
        RETURN doc

      /* return all documents with mycollection.a equal 1 and .b equal 2 */
      FOR doc IN SKIPLIST(mycollection, { a: [[ '==', 1 ]], b: [[ '==', 2 ]] })
        RETURN doc

  The function requires a skiplist index with the exact same attributes to
  be present on the specified collection. All attributes present in the skiplist
  index must be specified in the conditions specified for the `SKIPLIST` function.
  Attribute declaration order is important, too: attributes must be specified in the
  same order in the condition as they have been declared in the skiplist index.

* added command-line option `--server.disable-authentication-unix-sockets`

  with this option, authentication can be disabled for all requests coming
  in via UNIX domain sockets, enabling clients located on the same host as
  the ArangoDB server to connect without authentication.
  Other connections (e.g. TCP/IP) are not affected by this option.

  The default value for this option is `false`.
  Note: this option is only supported on platforms that support Unix domain
  sockets.

* call global arangod instance destructor on shutdown

* issue #755: TRAVERSAL does not use strategy, order and itemOrder options

  these options were not honored when configuring a traversal via the AQL
  TRAVERSAL function. Now, these options are used if specified.

* allow vertex and edge filtering with user-defined functions in TRAVERSAL,
  TRAVERSAL_TREE and SHORTEST_PATH AQL functions:

      // using user-defined AQL functions for edge and vertex filtering
      RETURN TRAVERSAL(friends, friendrelations, "friends/john", "outbound", {
        followEdges: "myfunctions::checkedge",
        filterVertices: "myfunctions::checkvertex"
      })

      // using the following custom filter functions
      var aqlfunctions = require("org/arangodb/aql/functions");
      aqlfunctions.register("myfunctions::checkedge", function (config, vertex, edge, path) {
        return (edge.type !== 'dislikes'); // don't follow these edges
      }, false);

      aqlfunctions.register("myfunctions::checkvertex", function (config, vertex, path) {
        if (vertex.isDeleted || ! vertex.isActive) {
          return [ "prune", "exclude" ]; // exclude these and don't follow them
        }
        return [ ]; // include everything else
      }, false);

* issue #748: add vertex filtering to AQL's TRAVERSAL[_TREE]() function


v1.4.8 (2014-01-31)
-------------------

* install foxx apps in the web interface

* fixed a segfault in the import API


v1.4.7 (2014-01-23)
-------------------

* issue #744: Add usage example arangoimp from Command line

* issue #738: added __dirname, __filename pseudo-globals. Fixes #733. (@by pluma)

* mount all Foxx applications in system apps directory on startup


v1.4.6 (2014-01-20)
-------------------

* issue #736: AQL function to parse collection and key from document handle

* added fm.rescan() method for Foxx-Manager

* fixed issue #734: foxx cookie and route problem

* added method `fm.configJson` for arangosh

* include `startupPath` in result of API `/_api/foxx/config`


v1.4.5 (2014-01-15)
-------------------

* fixed issue #726: Alternate Windows Install Method

* fixed issue #716: dpkg -P doesn't remove everything

* fixed bugs in description of HTTP API `_api/index`

* fixed issue #732: Rest API GET revision number

* added missing documentation for several methods in HTTP API `/_api/edge/...`

* fixed typos in description of HTTP API `_api/document`

* defer evaluation of AQL subqueries and logical operators (lazy evaluation)

* Updated font in WebFrontend, it now contains a version that renders properly on Windows

* generally allow function return values as call parameters to AQL functions

* fixed potential deadlock in global context method execution

* added override file "arangod.conf.local" (and co)


v1.4.4 (2013-12-24)
-------------------

* uid and gid are now set in the scripts, there is no longer a separate config file for
  arangod when started from a script

* foxx-manager is now an alias for arangosh

* arango-dfdb is now an alias for arangod, moved from bin to sbin

* changed from readline to linenoise for Windows

* added --install-service and --uninstall-service for Windows

* removed --daemon and --supervisor for Windows

* arangosh and arangod now uses the config-file which maps the binary name, i. e. if you
  rename arangosh to foxx-manager it will use the config file foxx-manager.conf

* fixed lock file for Windows

* fixed issue #711, #687: foxx-manager throws internal errors

* added `--server.ssl-protocol` option for client tools
  this allows connecting from arangosh, arangoimp, arangoimp etc. to an ArangoDB
  server that uses a non-default value for `--server.ssl-protocol`. The default
  value for the SSL protocol is 4 (TLSv1). If the server is configured to use a
  different protocol, it was not possible to connect to it with the client tools.

* added more detailed request statistics

  This adds the number of async-executed HTTP requests plus the number of HTTP
  requests per individual HTTP method type.

* added `--force` option for arangorestore
  this option allows continuing a restore operation even if the server reports errors
  in the middle of the restore operation

* better error reporting for arangorestore
  in case the server returned an HTTP error, arangorestore previously reported this
  error as `internal error` without any details only. Now server-side errors are
  reported by arangorestore with the server's error message

* include more system collections in dumps produced by arangodump
  previously some system collections were intentionally excluded from dumps, even if the
  dump was run with `--include-system-collections`. for example, the collections `_aal`,
  `_modules`, `_routing`, and `_users` were excluded. This makes sense in a replication
  context but not always in a dump context.
  When specifying `--include-system-collections`, arangodump will now include the above-
  mentioned collections in the dump, too. Some other system collections are still excluded
  even when the dump is run with `--include-system-collections`, for example `_replication`
  and `_trx`.

* fixed issue #701: ArangoStatement undefined in arangosh

* fixed typos in configuration files


v1.4.3 (2013-11-25)
-------------------

* fixed a segfault in the AQL optimizer, occurring when a constant non-list value was
  used on the right-hand side of an IN operator that had a collection attribute on the
  left-hand side

* issue #662:

  Fixed access violation errors (crashes) in the Windows version, occurring under some
  circumstances when accessing databases with multiple clients in parallel

* fixed issue #681: Problem with ArchLinux PKGBUILD configuration


v1.4.2 (2013-11-20)
-------------------

* fixed issue #669: Tiny documentation update

* ported Windows version to use native Windows API SRWLocks (slim read-write locks)
  and condition variables instead of homemade versions

  MSDN states the following about the compatibility of SRWLocks and Condition Variables:

      Minimum supported client:
      Windows Server 2008 [desktop apps | Windows Store apps]

      Minimum supported server:
      Windows Vista [desktop apps | Windows Store apps]

* fixed issue #662: ArangoDB on Windows hanging

  This fixes a deadlock issue that occurred on Windows when documents were written to
  a collection at the same time when some other thread tried to drop the collection.

* fixed file-based logging in Windows

  the logger complained on startup if the specified log file already existed

* fixed startup of server in daemon mode (`--daemon` startup option)

* fixed a segfault in the AQL optimizer

* issue #671: Method graph.measurement does not exist

* changed Windows condition variable implementation to use Windows native
  condition variables

  This is an attempt to fix spurious Windows hangs as described in issue #662.

* added documentation for JavaScript traversals

* added --code-page command-line option for Windows version of arangosh

* fixed a problem when creating edges via the web interface.

  The problem only occurred if a collection was created with type "document
  collection" via the web interface, and afterwards was dropped and re-created
  with type "edge collection". If the web interface page was not reloaded,
  the old collection type (document) was cached, making the subsequent creation
  of edges into the (seeming-to-be-document) collection fail.

  The fix is to not cache the collection type in the web interface. Users of
  an older version of the web interface can reload the collections page if they
  are affected.

* fixed a caching problem in arangosh: if a collection was created using the web
  interface, and then removed via arangosh, arangosh did not actually drop the
  collection due to caching.

  Because the `drop` operation was not carried out, this caused misleading error
  messages when trying to re-create the collection (e.g. `cannot create collection:
  duplicate name`).

* fixed ALT-introduced characters for arangosh console input on Windows

  The Windows readline port was not able to handle characters that are built
  using CTRL or ALT keys. Regular characters entered using the CTRL or ALT keys
  were silently swallowed and not passed to the terminal input handler.

  This did not seem to cause problems for the US keyboard layout, but was a
  severe issue for keyboard layouts that require the ALT (or ALT-GR) key to
  construct characters. For example, entering the character `{` with a German
  keyboard layout requires pressing ALT-GR + 9.

* fixed issue #665: Hash/skiplist combo madness bit my ass

  this fixes a problem with missing/non-deterministic rollbacks of inserts in
  case of a unique constraint violation into a collection with multiple secondary
  indexes (with at least one of them unique)

* fixed issue #664: ArangoDB installer on Windows requires drive c:

* partly fixed issue #662: ArangoDB on Windows hanging

  This fixes dropping databases on Windows. In previous 1.4 versions on Windows,
  one shape collection file was not unloaded and removed when dropping a database,
  leaving one directory and one shape collection file in the otherwise-dropped
  database directory.

* fixed issue #660: updated documentation on indexes


v1.4.1 (2013-11-08)
-------------------

* performance improvements for skip-list deletes


v1.4.1-rc1 (2013-11-07)
-----------------------

* fixed issue #635: Web-Interface should have a "Databases" Menu for Management

* fixed issue #624: Web-Interface is missing a Database selector

* fixed segfault in bitarray query

* fixed issue #656: Cannot create unique index through web interface

* fixed issue #654: bitarray index makes server down

* fixed issue #653: Slow query

* fixed issue #650: Randomness of any() should be improved

* made AQL `DOCUMENT()` function polymorphic and work with just one parameter.

  This allows using the `DOCUMENT` function like this:

      DOCUMENT('users/john')
      DOCUMENT([ 'users/john', 'users/amy' ])

  in addition to the existing use cases:

      DOCUMENT(users, 'users/john')
      DOCUMENT(users, 'john')
      DOCUMENT(users, [ 'users/john' ])
      DOCUMENT(users, [ 'users/john', 'users/amy' ])
      DOCUMENT(users, [ 'john', 'amy' ])

* simplified usage of ArangoDB batch API

  It is not necessary anymore to send the batch boundary in the HTTP `Content-Type`
  header. Previously, the batch API expected the client to send a Content-Type header
  of`multipart/form-data; boundary=<some boundary value>`. This is still supported in
  ArangoDB 2.0, but clients can now also omit this header. If the header is not
  present in a client request, ArangoDB will ignore the request content type and
  read the MIME boundary from the beginning of the request body.

  This also allows using the batch API with the Swagger "Try it out" feature (which is
  not too good at sending a different or even dynamic content-type request header).

* added API method GET `/_api/database/user`

  This returns the list of databases a specific user can see without changing the
  username/passwd.

* issue #424: Documentation about IDs needs to be upgraded


v1.4.0 (2013-10-29)
-------------------

* fixed issue #648: /batch API is missing from Web Interface API Documentation (Swagger)

* fixed issue #647: Icon tooltips missing

* fixed issue #646: index creation in web interface

* fixed issue #645: Allow jumping from edge to linked vertices

* merged PR for issue #643: Some minor corrections and a link to "Downloads"

* fixed issue #642: Completion of error handling

* fixed issue #639: compiling v1.4 on maverick produces warnings on -Wstrict-null-sentinel

* fixed issue #634: Web interface bug: Escape does not always propagate

* fixed issue #620: added startup option `--server.default-api-compatibility`

  This adds the following changes to the ArangoDB server and clients:
  - the server provides a new startup option `--server.default-api-compatibility`.
    This option can be used to determine the compatibility of (some) server API
    return values. The value for this parameter is a server version number,
    calculated as follows: `10000 * major + 100 * minor` (e.g. `10400` for ArangoDB
    1.3). The default value is `10400` (1.4), the minimum allowed value is `10300`
    (1.3).

    When setting this option to a value lower than the current server version,
    the server might respond with old-style results to "old" clients, increasing
    compatibility with "old" (non-up-to-date) clients.

  - the server will on each incoming request check for an HTTP header
    `x-arango-version`. Clients can optionally set this header to the API
    version number they support. For example, if a client sends the HTTP header
    `x-arango-version: 10300`, the server will pick this up and might send ArangoDB
    1.3-style responses in some situations.

    Setting either the startup parameter or using the HTTP header (or both) allows
    running "old" clients with newer versions of ArangoDB, without having to adjust
    the clients too much.

  - the `location` headers returned by the server for the APIs `/_api/document/...`
    and `/_api/collection/...` will have different values depending on the used API
    version. If the API compatibility is `10300`, the `location` headers returned
    will look like this:

        location: /_api/document/....

    whereas when an API compatibility of `10400` or higher is used, the `location`
    headers will look like this:

        location: /_db/<database name>/_api/document/...

  Please note that even in the presence of this, old API versions still may not
  be supported forever by the server.

* fixed issue #643: Some minor corrections and a link to "Downloads" by @frankmayer

* started issue #642: Completion of error handling

* fixed issue #639: compiling v1.4 on maverick produces warnings on
  -Wstrict-null-sentinel

* fixed issue #621: Standard Config needs to be fixed

* added function to manage indexes (web interface)

* improved server shutdown time by signaling shutdown to applicationserver,
  logging, cleanup and compactor threads

* added foxx-manager `replace` command

* added foxx-manager `installed` command (a more intuitive alias for `list`)

* fixed issue #617: Swagger API is missing '/_api/version'

* fixed issue #615: Swagger API: Some commands have no parameter entry forms

* fixed issue #614: API : Typo in : Request URL /_api/database/current

* fixed issue #609: Graph viz tool - different background color

* fixed issue #608: arangosh config files - eventually missing in the manual

* fixed issue #607: Admin interface: no core documentation

* fixed issue #603: Aardvark Foxx App Manager

* fixed a bug in type-mapping between AQL user functions and the AQL layer

  The bug caused errors like the following when working with collection documents
  in an AQL user function:

      TypeError: Cannot assign to read only property '_id' of #<ShapedJson>

* create less system collections when creating a new database

  This is achieved by deferring collection creation until the collections are actually
  needed by ArangoDB. The following collections are affected by the change:
  - `_fishbowl`
  - `_structures`


v1.4.0-beta2 (2013-10-14)
-------------------------

* fixed compaction on Windows

  The compaction on Windows did not ftruncate the cleaned datafiles to a smaller size.
  This has been fixed so not only the content of the files is cleaned but also files
  are re-created with potentially smaller sizes.

* only the following system collections will be excluded from replication from now on:
  - `_replication`
  - `_trx`
  - `_users`
  - `_aal`
  - `_fishbowl`
  - `_modules`
  - `_routing`

  Especially the following system collections will now be included in replication:
  - `_aqlfunctions`
  - `_graphs`

  In previous versions of ArangoDB, all system collections were excluded from the
  replication.

  The change also caused a change in the replication logger and applier:
  in previous versions of ArangoDB, only a collection's id was logged for an operation.
  This has not caused problems for non-system collections but for system collections
  there ids might differ. In addition to a collection id ArangoDB will now also log the
  name of a collection for each replication event.

  The replication applier will now look for the collection name attribute in logged
  events preferably.

* added database selection to arango-dfdb

* provide foxx-manager, arangodump, and arangorestore in Windows build

* ArangoDB 1.4 will refuse to start if option `--javascript.app-path` is not set.

* added startup option `--server.allow-method-override`

  This option can be set to allow overriding the HTTP request method in a request using
  one of the following custom headers:

  - x-http-method-override
  - x-http-method
  - x-method-override

  This allows bypassing proxies and tools that would otherwise just let certain types of
  requests pass. Enabling this option may impose a security risk, so it should only be
  used in very controlled environments.

  The default value for this option is `false` (no method overriding allowed).

* added "details" URL parameter for bulk import API

  Setting the `details` URL parameter to `true` in a call to POST `/_api/import` will make
  the import return details about non-imported documents in the `details` attribute. If
  `details` is `false` or omitted, no `details` attribute will be present in the response.
  This is the same behavior that previous ArangoDB versions exposed.

* added "complete" option for bulk import API

  Setting the `complete` URL parameter to `true` in a call to POST `/_api/import` will make
  the import completely fail if at least one of documents cannot be imported successfully.

  It defaults to `false`, which will make ArangoDB continue importing the other documents
  from the import even if some documents cannot be imported. This is the same behavior that
  previous ArangoDB versions exposed.

* added missing swagger documentation for `/_api/log`

* calling `/_api/logs` (or `/_admin/logs`) is only permitted from the `_system` database now.

  Calling this API method for/from other database will result in an HTTP 400.

' ported fix from https://github.com/novus/nvd3/commit/0894152def263b8dee60192f75f66700cea532cc

  This prevents JavaScript errors from occurring in Chrome when in the admin interface,
  section "Dashboard".

* show current database name in web interface (bottom right corner)

* added missing documentation for /_api/import in swagger API docs

* allow specification of database name for replication sync command replication applier

  This allows syncing from a master database with a different name than the slave database.

* issue #601: Show DB in prompt

  arangosh now displays the database name as part of the prompt by default.

  Can change the prompt by using the `--prompt` option, e.g.

      > arangosh --prompt "my db is named \"%d\"> "


v1.4.0-beta1 (2013-10-01)
-------------------------

* make the Foxx manager use per-database app directories

  Each database now has its own subdirectory for Foxx applications. Each database
  can thus use different Foxx applications if required. A Foxx app for a specific
  database resides in `<app-path>/databases/<database-name>/<app-name>`.

  System apps are shared between all databases. They reside in `<app-path>/system/<app-name>`.

* only trigger an engine reset in development mode for URLs starting with `/dev/`

  This prevents ArangoDB from reloading all Foxx applications when it is not
  actually necessary.

* changed error code from 10 (bad parameter) to 1232 (invalid key generator) for
  errors that are due to an invalid key generator specification when creating a new
  collection

* automatic detection of content-type / mime-type for Foxx assets based on filenames,
  added possibility to override auto detection

* added endpoint management API at `/_api/endpoint`

* changed HTTP return code of PUT `/_api/cursor` from 400 to 404 in case a
  non-existing cursor is referred to

* issue #360: added support for asynchronous requests

  Incoming HTTP requests with the headers `x-arango-async: true` or
  `x-arango-async: store` will be answered by the server instantly with a generic
  HTTP 202 (Accepted) response.

  The actual requests will be queued and processed by the server asynchronously,
  allowing the client to continue sending other requests without waiting for the
  server to process the actually requested operation.

  The exact point in time when a queued request is executed is undefined. If an
  error occurs during execution of an asynchronous request, the client will not
  be notified by the server.

  The maximum size of the asynchronous task queue can be controlled using the new
  option `--scheduler.maximal-queue-size`. If the queue contains this many number of
  tasks and a new asynchronous request comes in, the server will reject it with an
  HTTP 500 (internal server error) response.

  Results of incoming requests marked with header `x-arango-async: true` will be
  discarded by the server immediately. Clients have no way of accessing the result
  of such asynchronously executed request. This is just _fire and forget_.

  To later retrieve the result of an asynchronously executed request, clients can
  mark a request with the header `x-arango-async: keep`. This makes the server
  store the result of the request in memory until explicitly fetched by a client
  via the `/_api/job` API. The `/_api/job` API also provides methods for basic
  inspection of which pending or already finished requests there are on the server,
  plus ways for garbage collecting unneeded results.

* Added new option `--scheduler.maximal-queue-size`.

* issue #590: Manifest Lint

* added data dump and restore tools, arangodump and arangorestore.

  arangodump can be used to create a logical dump of an ArangoDB database, or
  just dedicated collections. It can be used to dump both a collection's structure
  (properties and indexes) and data (documents).

  arangorestore can be used to restore data from a dump created with arangodump.
  arangorestore currently does not re-create any indexes, and doesn't yet handle
  referenced documents in edges properly when doing just partial restores.
  This will be fixed until 1.4 stable.

* introduced `--server.database` option for arangosh, arangoimp, and arangob.

  The option allows these client tools to use a certain database for their actions.
  In arangosh, the current database can be switched at any time using the command

      db._useDatabase(<name>);

  When no database is specified, all client tools will assume they should use the
  default database `_system`. This is done for downwards-compatibility reasons.

* added basic multi database support (alpha)

  New databases can be created using the REST API POST `/_api/database` and the
  shell command `db._createDatabase(<name>)`.

  The default database in ArangoDB is called `_system`. This database is always
  present and cannot be deleted by the user. When an older version of ArangoDB is
  upgraded to 1.4, the previously only database will automatically become the
  `_system` database.

  New databases can be created with the above commands, and can be deleted with the
  REST API DELETE `/_api/database/<name>` or the shell command `db._dropDatabase(<name>);`.

  Deleting databases is still unstable in ArangoDB 1.4 alpha and might crash the
  server. This will be fixed until 1.4 stable.

  To access a specific database via the HTTP REST API, the `/_db/<name>/` prefix
  can be used in all URLs. ArangoDB will check if an incoming request starts with
  this prefix, and will automatically pick the database name from it. If the prefix
  is not there, ArangoDB will assume the request is made for the default database
  (`_system`). This is done for downwards-compatibility reasons.

  That means, the following URL pathnames are logically identical:

      /_api/document/mycollection/1234
      /_db/_system/document/mycollection/1234

  To access a different database (e.g. `test`), the URL pathname would look like this:

      /_db/test/document/mycollection/1234

  New databases can also be created and existing databases can only be dropped from
  within the default database (`_system`). It is not possible to drop the `_system`
  database itself.

  Cross-database operations are unintended and unsupported. The intention of the
  multi-database feature is to have the possibility to have a few databases managed
  by ArangoDB in parallel, but to only access one database at a time from a connection
  or a request.

  When accessing the web interface via the URL pathname `/_admin/html/` or `/_admin/aardvark`,
  the web interface for the default database (`_system`) will be displayed.
  To access the web interface for a different database, the database name can be
  put into the URLs as a prefix, e.g. `/_db/test/_admin/html` or
  `/_db/test/_admin/aardvark`.

  All internal request handlers and also all user-defined request handlers and actions
  (including Foxx) will only get to see the unprefixed URL pathnames (i.e. excluding
  any database name prefix). This is to ensure downwards-compatibility.

  To access the name of the requested database from any action (including Foxx), use
  use `req.database`.

  For example, when calling the URL `/myapp/myaction`, the content of `req.database`
  will be `_system` (the default database because no database got specified) and the
  content of `req.url` will be `/myapp/myaction`.

  When calling the URL `/_db/test/myapp/myaction`, the content of `req.database` will be
  `test`, and the content of `req.url` will still be `/myapp/myaction`.

* Foxx now excludes files starting with . (dot) when bundling assets

  This mitigates problems with editor swap files etc.

* made the web interface a Foxx application

  This change caused the files for the web interface to be moved from `html/admin` to
  `js/apps/aardvark` in the file system.

  The base URL for the admin interface changed from `_admin/html/index.html` to
  `_admin/aardvark/index.html`.

  The "old" redirection to `_admin/html/index.html` will now produce a 404 error.

  When starting ArangoDB with the `--upgrade` option, this will automatically be remedied
  by putting in a redirection from `/` to `/_admin/aardvark/index.html`, and from
  `/_admin/html/index.html` to `/_admin/aardvark/index.html`.

  This also obsoletes the following configuration (command-line) options:
  - `--server.admin-directory`
  - `--server.disable-admin-interface`

  when using these now obsolete options when the server is started, no error is produced
  for downwards-compatibility.

* changed User-Agent value sent by arangoimp, arangosh, and arangod from "VOC-Agent" to
  "ArangoDB"

* changed journal file creation behavior as follows:

  Previously, a journal file for a collection was always created when a collection was
  created. When a journal filled up and became full, the current journal was made a
  datafile, and a new (empty) journal was created automatically. There weren't many
  intended situations when a collection did not have at least one journal.

  This is changed now as follows:
  - when a collection is created, no journal file will be created automatically
  - when there is a write into a collection without a journal, the journal will be
    created lazily
  - when there is a write into a collection with a full journal, a new journal will
    be created automatically

  From the end user perspective, nothing should have changed, except that there is now
  less disk usage for empty collections. Disk usage of infrequently updated collections
  might also be reduced significantly by running the `rotate()` method of a collection,
  and not writing into a collection subsequently.

* added method `collection.rotate()`

  This allows premature rotation of a collection's current journal file into a (read-only)
  datafile. The purpose of using `rotate()` is to prematurely allow compaction (which is
  performed on datafiles only) on data, even if the journal was not filled up completely.

  Using `rotate()` may make sense in the following scenario:

      c = db._create("test");
      for (i = 0; i < 1000; ++i) {
        c.save(...); // insert lots of data here
      }

      ...
      c.truncate(); // collection is now empty
      // only data in datafiles will be compacted by following compaction runs
      // all data in the current journal would not be compacted

      // calling rotate will make the current journal a datafile, and thus make it
      // eligible for compaction
      c.rotate();

  Using `rotate()` may also be useful when data in a collection is known to not change
  in the immediate future. After having completed all write operations on a collection,
  performing a `rotate()` will reduce the size of the current journal to the actually
  required size (remember that journals are pre-allocated with a specific size) before
  making the journal a datafile. Thus `rotate()` may cause disk space savings, even if
  the datafiles does not qualify for compaction after rotation.

  Note: rotating the journal is asynchronous, so that the actual rotation may be executed
  after `rotate()` returns to the caller.

* changed compaction to merge small datafiles together (up to 3 datafiles are merged in
  a compaction run)

  In the regular case, this should leave less small datafiles stay around on disk and allow
  using less file descriptors in total.

* added AQL MINUS function

* added AQL UNION_DISTINCT function (more efficient than combination of `UNIQUE(UNION())`)

* updated mruby to 2013-08-22

* issue #587: Add db._create() in help for startup arangosh

* issue #586: Share a link on installation instructions in the User Manual

* issue #585: Bison 2.4 missing on Mac for custom build

* issue #584: Web interface images broken in devel

* issue #583: Small documentation update

* issue #581: Parameter binding for attributes

* issue #580: Small improvements (by @guidoreina)

* issue #577: Missing documentation for collection figures in implementor manual

* issue #576: Get disk usage for collections and graphs

  This extends the result of the REST API for /_api/collection/figures with
  the attributes `compactors.count`, `compactors.fileSize`, `shapefiles.count`,
  and `shapefiles.fileSize`.

* issue #575: installing devel version on mac (low prio)

* issue #574: Documentation (POST /_admin/routing/reload)

* issue #558: HTTP cursors, allow count to ignore LIMIT


v1.4.0-alpha1 (2013-08-02)
--------------------------

* added replication. check online manual for details.

* added server startup options `--server.disable-replication-logger` and
  `--server.disable-replication-applier`

* removed action deployment tool, this now handled with Foxx and its manager or
  by kaerus node utility

* fixed a server crash when using byExample / firstExample inside a transaction
  and the collection contained a usable hash/skiplist index for the example

* defineHttp now only expects a single context

* added collection detail dialog (web interface)

  Shows collection properties, figures (datafiles, journals, attributes, etc.)
  and indexes.

* added documents filter (web interface)

  Allows searching for documents based on attribute values. One or many filter
  conditions can be defined, using comparison operators such as '==', '<=', etc.

* improved AQL editor (web interface)

  Editor supports keyboard shortcuts (Submit, Undo, Redo, Select).
  Editor allows saving and reusing of user-defined queries.
  Added example queries to AQL editor.
  Added comment button.

* added document import (web interface)

  Allows upload of JSON-data from files. Files must have an extension of .json.

* added dashboard (web interface)

  Shows the status of replication and multiple system charts, e.g.
  Virtual Memory Size, Request Time, HTTP Connections etc.

* added API method `/_api/graph` to query all graphs with all properties.

* added example queries in web interface AQL editor

* added arango.reconnect(<host>) method for arangosh to dynamically switch server or
  user name

* added AQL range operator `..`

  The `..` operator can be used to easily iterate over a sequence of numeric
  values. It will produce a list of values in the defined range, with both bounding
  values included.

  Example:

      2010..2013

  will produce the following result:

      [ 2010, 2011, 2012, 2013 ]

* added AQL RANGE function

* added collection.first(count) and collection.last(count) document access functions

  These functions allow accessing the first or last n documents in a collection. The order
  is determined by document insertion/update time.

* added AQL INTERSECTION function

* INCOMPATIBLE CHANGE: changed AQL user function namespace resolution operator from `:` to `::`

  AQL user-defined functions were introduced in ArangoDB 1.3, and the namespace resolution
  operator for them was the single colon (`:`). A function call looked like this:

      RETURN mygroup:myfunc()

  The single colon caused an ambiguity in the AQL grammar, making it indistinguishable from
  named attributes or the ternary operator in some cases, e.g.

      { mygroup:myfunc ? mygroup:myfunc }

  The change of the namespace resolution operator from `:` to `::` fixes this ambiguity.

  Existing user functions in the database will be automatically fixed when starting ArangoDB
  1.4 with the `--upgrade` option. However, queries using user-defined functions need to be
  adjusted on the client side to use the new operator.

* allow multiple AQL LET declarations separated by comma, e.g.
  LET a = 1, b = 2, c = 3

* more useful AQL error messages

  The error position (line/column) is more clearly indicated for parse errors.
  Additionally, if a query references a collection that cannot be found, the error
  message will give a hint on the collection name

* changed return value for AQL `DOCUMENT` function in case document is not found

  Previously, when the AQL `DOCUMENT` function was called with the id of a document and
  the document could not be found, it returned `undefined`. This value is not part of the
  JSON type system and this has caused some problems.
  Starting with ArangoDB 1.4, the `DOCUMENT` function will return `null` if the document
  looked for cannot be found.

  In case the function is called with a list of documents, it will continue to return all
  found documents, and will not return `null` for non-found documents. This has not changed.

* added single line comments for AQL

  Single line comments can be started with a double forward slash: `//`.
  They end at the end of the line, or the end of the query string, whichever is first.

* fixed documentation issues #567, #568, #571.

* added collection.checksum(<withData>) method to calculate CRC checksums for
  collections

  This can be used to
  - check if data in a collection has changed
  - compare the contents of two collections on different ArangoDB instances

* issue #565: add description line to aal.listAvailable()

* fixed several out-of-memory situations when double freeing or invalid memory
  accesses could happen

* less msyncing during the creation of collections

  This is achieved by not syncing the initial (standard) markers in shapes collections.
  After all standard markers are written, the shapes collection will get synced.

* renamed command-line option `--log.filter` to `--log.source-filter` to avoid
  misunderstandings

* introduced new command-line option `--log.content-filter` to optionally restrict
  logging to just specific log messages (containing the filter string, case-sensitive).

  For example, to filter on just log entries which contain `ArangoDB`, use:

      --log.content-filter "ArangoDB"

* added optional command-line option `--log.requests-file` to log incoming HTTP
  requests to a file.

  When used, all HTTP requests will be logged to the specified file, containing the
  client IP address, HTTP method, requests URL, HTTP response code, and size of the
  response body.

* added a signal handler for SIGUSR1 signal:

  when ArangoDB receives this signal, it will respond all further incoming requests
  with an HTTP 503 (Service Unavailable) error. This will be the case until another
  SIGUSR1 signal is caught. This will make ArangoDB start serving requests regularly
  again. Note: this is not implemented on Windows.

* limited maximum request URI length to 16384 bytes:

  Incoming requests with longer request URIs will be responded to with an HTTP
  414 (Request-URI Too Long) error.

* require version 1.0 or 1.1 in HTTP version signature of requests sent by clients:

  Clients sending requests with a non-HTTP 1.0 or non-HTTP 1.1 version number will
  be served with an HTTP 505 (HTTP Version Not Supported) error.

* updated manual on indexes:

  using system attributes such as `_id`, `_key`, `_from`, `_to`, `_rev` in indexes is
  disallowed and will be rejected by the server. This was the case since ArangoDB 1.3,
  but was not properly documented.

* issue #563: can aal become a default object?

  aal is now a prefab object in arangosh

* prevent certain system collections from being renamed, dropped, or even unloaded.

  Which restrictions there are for which system collections may vary from release to
  release, but users should in general not try to modify system collections directly
  anyway.

  Note: there are no such restrictions for user-created collections.

* issue #559: added Foxx documentation to user manual

* added server startup option `--server.authenticate-system-only`. This option can be
  used to restrict the need for HTTP authentication to internal functionality and APIs,
  such as `/_api/*` and `/_admin/*`.
  Setting this option to `true` will thus force authentication for the ArangoDB APIs
  and the web interface, but allow unauthenticated requests for other URLs (including
  user defined actions and Foxx applications).
  The default value of this option is `false`, meaning that if authentication is turned
  on, authentication is still required for *all* incoming requests. Only by setting the
  option to `true` this restriction is lifted and authentication becomes required for
  URLs starting with `/_` only.

  Please note that authentication still needs to be enabled regularly by setting the
  `--server.disable-authentication` parameter to `false`. Otherwise no authentication
  will be required for any URLs as before.

* protect collections against unloading when there are still document barriers around.

* extended cap constraints to optionally limit the active data size in a collection to
  a specific number of bytes.

  The arguments for creating a cap constraint are now:
  `collection.ensureCapConstraint(<count>, <byteSize>);`

  It is supported to specify just a count as in ArangoDB 1.3 and before, to specify
  just a fileSize, or both. The first met constraint will trigger the automated
  document removal.

* added `db._exists(doc)` and `collection.exists(doc)` for easy document existence checks

* added API `/_api/current-database` to retrieve information about the database the
  client is currently connected to (note: the API `/_api/current-database` has been
  removed in the meantime. The functionality is accessible via `/_api/database/current`
  now).

* ensure a proper order of tick values in datafiles/journals/compactors.
  any new files written will have the _tick values of their markers in order. for
  older files, there are edge cases at the beginning and end of the datafiles when
  _tick values are not properly in order.

* prevent caching of static pages in PathHandler.
  whenever a static page is requested that is served by the general PathHandler, the
  server will respond to HTTP GET requests with a "Cache-Control: max-age=86400" header.

* added "doCompact" attribute when creating collections and to collection.properties().
  The attribute controls whether collection datafiles are compacted.

* changed the HTTP return code from 400 to 404 for some cases when there is a referral
  to a non-existing collection or document.

* introduced error code 1909 `too many iterations` that is thrown when graph traversals
  hit the `maxIterations` threshold.

* optionally limit traversals to a certain number of iterations
  the limitation can be achieved via the traversal API by setting the `maxIterations`
  attribute, and also via the AQL `TRAVERSAL` and `TRAVERSAL_TREE` functions by setting
  the same attribute. If traversals are not limited by the end user, a server-defined
  limit for `maxIterations` may be used to prevent server-side traversals from running
  endlessly.

* added graph traversal API at `/_api/traversal`

* added "API" link in web interface, pointing to REST API generated with Swagger

* moved "About" link in web interface into "links" menu

* allow incremental access to the documents in a collection from out of AQL
  this allows reading documents from a collection chunks when a full collection scan
  is required. memory usage might be must lower in this case and queries might finish
  earlier if there is an additional LIMIT statement

* changed AQL COLLECT to use a stable sort, so any previous SORT order is preserved

* issue #547: Javascript error in the web interface

* issue #550: Make AQL graph functions support key in addition to id

* issue #526: Unable to escape when an errorneous command is entered into the js shell

* issue #523: Graph and vertex methods for the javascript api

* issue #517: Foxx: Route parameters with capital letters fail

* issue #512: Binded Parameters for LIMIT


v1.3.3 (2013-08-01)
-------------------

* issue #570: updateFishbowl() fails once

* updated and fixed generated examples

* issue #559: added Foxx documentation to user manual

* added missing error reporting for errors that happened during import of edges


v1.3.2 (2013-06-21)
-------------------

* fixed memleak in internal.download()

* made the shape-collection journal size adaptive:
  if too big shapes come in, a shape journal will be created with a big-enough size
  automatically. the maximum size of a shape journal is still restricted, but to a
  very big value that should never be reached in practice.

* fixed a segfault that occurred when inserting documents with a shape size bigger
  than the default shape journal size (2MB)

* fixed a locking issue in collection.truncate()

* fixed value overflow in accumulated filesizes reported by collection.figures()

* issue #545: AQL FILTER unnecessary (?) loop

* issue #549: wrong return code with --daemon


v1.3.1 (2013-05-24)
-------------------

* removed currently unused _ids collection

* fixed usage of --temp-path in aranogd and arangosh

* issue #540: suppress return of temporary internal variables in AQL

* issue #530: ReferenceError: ArangoError is not a constructor

* issue #535: Problem with AQL user functions javascript API

* set --javascript.app-path for test execution to prevent startup error

* issue #532: Graph _edgesCache returns invalid data?

* issue #531: Arangod errors

* issue #529: Really weird transaction issue

* fixed usage of --temp-path in aranogd and arangosh


v1.3.0 (2013-05-10)
-------------------

* fixed problem on restart ("datafile-xxx is not sealed") when server was killed
  during a compaction run

* fixed leak when using cursors with very small batchSize

* issue #508: `unregistergroup` function not mentioned in http interface docs

* issue #507: GET /_api/aqlfunction returns code inside parentheses

* fixed issue #489: Bug in aal.install

* fixed issue 505: statistics not populated on MacOS


v1.3.0-rc1 (2013-04-24)
-----------------------

* updated documentation for 1.3.0

* added node modules and npm packages

* changed compaction to only compact datafiles with more at least 10% of dead
  documents (byte size-wise)

* issue #498: fixed reload of authentication info when using
  `require("org/arangodb/users").reload()`

* issue #495: Passing an empty array to create a document results in a
  "phantom" document

* added more precision for requests statistics figures

* added "sum" attribute for individual statistics results in statistics API
  at /_admin/statistics

* made "limit" an optional parameter in AQL function NEAR().
  limit can now be either omitted completely, or set to 0. If so, an internal
  default value (currently 100) will be applied for the limit.

* issue #481

* added "attributes.count" to output of `collection.figures()`
  this also affects the REST API /_api/collection/<name>/figures

* added IndexedPropertyGetter for ShapedJson objects

* added API for user-defined AQL functions

* issue #475: A better error message for deleting a non-existent graph

* issue #474: Web interface problems with the JS Shell

* added missing documentation for AQL UNION function

* added transaction support.
  This provides ACID transactions for ArangoDB. Transactions can be invoked
  using the `db._executeTransaction()` function, or the `/_api/transaction`
  REST API.

* switched to semantic versioning (at least for alpha & alpha naming)

* added saveOrReplace() for server-side JS

v1.3.alpha1 (2013-04-05)
------------------------

* cleanup of Module, Package, ArangoApp and modules "internal", "fs", "console"

* use Error instead of string in throw to allow stack-trace

* issue #454: error while creation of Collection

* make `collection.count()` not recalculate the number of documents on the fly, but
  use some internal document counters.

* issue #457: invalid string value in web interface

* make datafile id (datafile->_fid) identical to the numeric part of the filename.
  E.g. the datafile `journal-123456.db` will now have a datafile marker with the same
  fid (i.e. `123456`) instead of a different value. This change will only affect
  datafiles that are created with 1.3 and not any older files.
  The intention behind this change is to make datafile debugging easier.

* consistently discard document attributes with reserved names (system attributes)
  but without any known meaning, for example `_test`, `_foo`, ...

  Previously, these attributes were saved with the document regularly in some cases,
  but were discarded in other cases.
  Now these attributes are discarded consistently. "Real" system attributes such as
  `_key`, `_from`, `_to` are not affected and will work as before.

  Additionally, attributes with an empty name (``) are discarded when documents are
  saved.

  Though using reserved or empty attribute names in documents was not really and
  consistently supported in previous versions of ArangoDB, this change might cause
  an incompatibility for clients that rely on this feature.

* added server startup flag `--database.force-sync-properties` to force syncing of
  collection properties on collection creation, deletion and on property update.
  The default value is true to mimic the behavior of previous versions of ArangoDB.
  If set to false, collection properties are written to disk but no call to sync()
  is made.

* added detailed output of server version and components for REST APIs
  `/_admin/version` and `/_api/version`. To retrieve this extended information,
  call the REST APIs with URL parameter `details=true`.

* issue #443: For git-based builds include commit hash in version

* adjust startup log output to be more compact, less verbose

* set the required minimum number of file descriptors to 256.
  On server start, this number is enforced on systems that have rlimit. If the limit
  cannot be enforced, starting the server will fail.
  Note: 256 is considered to be the absolute minimum value. Depending on the use case
  for ArangoDB, a much higher number of file descriptors should be used.

  To avoid checking & potentially changing the number of maximum open files, use the
  startup option `--server.descriptors-minimum 0`

* fixed shapedjson to json conversion for special numeric values (NaN, +inf, -inf).
  Before, "NaN", "inf", or "-inf" were written into the JSONified output, but these
  values are not allowed in JSON. Now, "null" is written to the JSONified output as
  required.

* added AQL functions VARIANCE_POPULATION(), VARIANCE_SAMPLE(), STDDEV_POPULATION(),
  STDDEV_SAMPLE(), AVERAGE(), MEDIAN() to calculate statistical values for lists

* added AQL SQRT() function

* added AQL TRIM(), LEFT() and RIGHT() string functions

* fixed issue #436: GET /_api/document on edge

* make AQL REVERSE() and LENGTH() functions work on strings, too

* disabled DOT generation in `make doxygen`. this speeds up docs generation

* renamed startup option `--dispatcher.report-intervall` to `--dispatcher.report-interval`

* renamed startup option `--scheduler.report-intervall` to `--scheduler.report-interval`

* slightly changed output of REST API method /_admin/log.
  Previously, the log messages returned also contained the date and log level, now
  they will only contain the log message, and no date and log level information.
  This information can be re-created by API users from the `timestamp` and `level`
  attributes of the result.

* removed configure option `--enable-zone-debug`
  memory zone debugging is now automatically turned on when compiling with ArangoDB
  `--enable-maintainer-mode`

* removed configure option `--enable-arangob`
  arangob is now always included in the build


v1.2.3 (XXXX-XX-XX)
-------------------

* added optional parameter `edgexamples` for AQL function EDGES() and NEIGHBORS()

* added AQL function NEIGHBORS()

* added freebsd support

* fixed firstExample() query with `_id` and `_key` attributes

* issue triAGENS/ArangoDB-PHP#55: AQL optimizer may have mis-optimized duplicate
  filter statements with limit


v1.2.2 (2013-03-26)
-------------------

* fixed save of objects with common sub-objects

* issue #459: fulltext internal memory allocation didn't scale well
  This fix improves loading times for collections with fulltext indexes that have
  lots of equal words indexed.

* issue #212: auto-increment support

  The feature can be used by creating a collection with the extra `keyOptions`
  attribute as follows:

      db._create("mycollection", { keyOptions: { type: "autoincrement", offset: 1, increment: 10, allowUserKeys: true } });

  The `type` attribute will make sure the keys will be auto-generated if no
  `_key` attribute is specified for a document.

  The `allowUserKeys` attribute determines whether users might still supply own
  `_key` values with documents or if this is considered an error.

  The `increment` value determines the actual increment value, whereas the `offset`
  value can be used to seed to value sequence with a specific starting value.
  This will be useful later in a multi-master setup, when multiple servers can use
  different auto-increment seed values and thus generate non-conflicting auto-increment values.

  The default values currently are:

  - `allowUserKeys`: `true`
  - `offset`: `0`
  - `increment`: `1`

  The only other available key generator type currently is `traditional`.
  The `traditional` key generator will auto-generate keys in a fashion as ArangoDB
  always did (some increasing integer value, with a more or less unpredictable
  increment value).

  Note that for the `traditional` key generator there is only the option to disallow
  user-supplied keys and give the server the sole responsibility for key generation.
  This can be achieved by setting the `allowUserKeys` property to `false`.

  This change also introduces the following errors that API implementors may want to check
  the return values for:

  - 1222: `document key unexpected`: will be raised when a document is created with
    a `_key` attribute, but the underlying collection was set up with the `keyOptions`
    attribute `allowUserKeys: false`.

  - 1225: `out of keys`: will be raised when the auto-increment key generator runs
    out of keys. This may happen when the next key to be generated is 2^64 or higher.
    In practice, this will only happen if the values for `increment` or `offset` are
    not set appropriately, or if users are allowed to supply own keys, those keys
    are near the 2^64 threshold, and later the auto-increment feature kicks in and
    generates keys that cross that threshold.

    In practice it should not occur with proper configuration and proper usage of the
    collections.

  This change may also affect the following REST APIs:
  - POST `/_api/collection`: the server does now accept the optional `keyOptions`
    attribute in the second parameter
  - GET `/_api/collection/properties`: will return the `keyOptions` attribute as part
    of the collection's properties. The previous optional attribute `createOptions`
    is now gone.

* fixed `ArangoStatement.explain()` method with bind variables

* fixed misleading "cursor not found" error message in arangosh that occurred when
  `count()` was called for client-side cursors

* fixed handling of empty attribute names, which may have crashed the server under
  certain circumstances before

* fixed usage of invalid pointer in error message output when index description could
  not be opened


v1.2.1 (2013-03-14)
-------------------

* issue #444: please darken light color in arangosh

* issue #442: pls update post install info on osx

* fixed conversion of special double values (NaN, -inf, +inf) when converting from
  shapedjson to JSON

* fixed compaction of markers (location of _key was not updated correctly in memory,
  leading to _keys pointing to undefined memory after datafile rotation)

* fixed edge index key pointers to use document master pointer plus offset instead
  of direct _key address

* fixed case when server could not create any more journal or compactor files.
  Previously a wrong status code may have been returned, and not being able to create
  a new compactor file may have led to an infinite loop with error message
  "could not create compactor".

* fixed value truncation for numeric filename parts when renaming datafiles/journals


v1.2.0 (2013-03-01)
-------------------

* by default statistics are now switch off; in order to enable comment out
  the "disable-statistics = yes" line in "arangod.conf"

* fixed issue #435: csv parser skips data at buffer border

* added server startup option `--server.disable-statistics` to turn off statistics
  gathering without recompilation of ArangoDB.
  This partly addresses issue #432.

* fixed dropping of indexes without collection name, e.g.
  `db.xxx.dropIndex("123456");`
  Dropping an index like this failed with an assertion error.

* fixed issue #426: arangoimp should be able to import edges into edge collections

* fixed issue #425: In case of conflict ArangoDB returns HTTP 400 Bad request
  (with 1207 Error) instead of HTTP 409 Conflict

* fixed too greedy token consumption in AQL for negative values:
  e.g. in the statement `RETURN { a: 1 -2 }` the minus token was consumed as part
  of the value `-2`, and not interpreted as the binary arithmetic operator


v1.2.beta3 (2013-02-22)
-----------------------

* issue #427: ArangoDB Importer Manual has no navigation links (previous|home|next)

* issue #319: Documentation missing for Emergency console and incomplete for datafile debugger.

* issue #370: add documentation for reloadRouting and flushServerModules

* issue #393: added REST API for user management at /_api/user

* issue #393, #128: added simple cryptographic functions for user actions in module "crypto":
  * require("org/arangodb/crypto").md5()
  * require("org/arangodb/crypto").sha256()
  * require("org/arangodb/crypto").rand()

* added replaceByExample() Javascript and REST API method

* added updateByExample() Javascript and REST API method

* added optional "limit" parameter for removeByExample() Javascript and REST API method

* fixed issue #413

* updated bundled V8 version from 3.9.4 to 3.16.14.1
  Note: the Windows version used a more recent version (3.14.0.1) and was not updated.

* fixed issue #404: keep original request url in request object


v1.2.beta2 (2013-02-15)
-----------------------

* fixed issue #405: 1.2 compile warnings

* fixed issue #333: [debian] Group "arangodb" is not used when starting vie init.d script

* added optional parameter 'excludeSystem' to GET /_api/collection
  This parameter can be used to disable returning system collections in the list
  of all collections.

* added AQL functions KEEP() and UNSET()

* fixed issue #348: "HTTP Interface for Administration and Monitoring"
  documentation errors.

* fix stringification of specific positive int64 values. Stringification of int64
  values with the upper 32 bits cleared and the 33rd bit set were broken.

* issue #395:  Collection properties() function should return 'isSystem' for
  Javascript and REST API

* make server stop after upgrade procedure when invoked with `--upgrade option`.
  When started with the `--upgrade` option, the server will perfom
  the upgrade, and then exit with a status code indicating the result of the
  upgrade (0 = success, 1 = failure). To start the server regularly in either
  daemon or console mode, the `--upgrade` option must not be specified.
  This change was introduced to allow init.d scripts check the result of
  the upgrade procedure, even in case an upgrade was successful.
  this was introduced as part of issue #391.

* added AQL function EDGES()

* added more crash-protection when reading corrupted collections at startup

* added documentation for AQL function CONTAINS()

* added AQL function LIKE()

* replaced redundant error return code 1520 (Unable to open collection) with error code
  1203 (Collection not found). These error codes have the same meanings, but one of
  them was returned from AQL queries only, the other got thrown by other parts of
  ArangoDB. Now, error 1203 (Collection not found) is used in AQL too in case a
  non-existing collection is used.

v1.2.beta1 (2013-02-01)
-----------------------

* fixed issue #382: [Documentation error] Maschine... should be Machine...

* unified history file locations for arangod, arangosh, and arangoirb.
  - The readline history for arangod (emergency console) is now stored in file
    $HOME/.arangod. It was stored in $HOME/.arango before.
  - The readline history for arangosh is still stored in $HOME/.arangosh.
  - The readline history for arangoirb is now stored in $HOME/.arangoirb. It was
    stored in $HOME/.arango-mrb before.

* fixed issue #381: _users user should have a unique constraint

* allow negative list indexes in AQL to access elements from the end of a list,
  e.g. ```RETURN values[-1]``` will return the last element of the `values` list.

* collection ids, index ids, cursor ids, and document revision ids created and
  returned by ArangoDB are now returned as strings with numeric content inside.
  This is done to prevent some value overrun/truncation in any part of the
  complete client/server workflow.
  In ArangoDB 1.1 and before, these values were previously returned as
  (potentially very big) integer values. This may cause problems (clipping, overrun,
  precision loss) for clients that do not support big integers natively and store
  such values in IEEE754 doubles internally. This type loses precision after about
  52 bits and is thus not safe to hold an id.
  Javascript and 32 bit-PHP are examples for clients that may cause such problems.
  Therefore, ids are now returned by ArangoDB as strings, with the string
  content being the integer value as before.

  Example for documents ("_rev" attribute):
  - Document returned by ArangoDB 1.1: { "_rev": 1234, ... }
  - Document returned by ArangoDB 1.2: { "_rev": "1234", ... }

  Example for collections ("id" attribute / "_id" property):
  - Collection returned by ArangoDB 1.1: { "id": 9327643, "name": "test", ... }
  - Collection returned by ArangoDB 1.2: { "id": "9327643", "name": "test", ... }

  Example for cursors ("id" attribute):
  - Collection returned by ArangoDB 1.1: { "id": 11734292, "hasMore": true, ... }
  - Collection returned by ArangoDB 1.2: { "id": "11734292", "hasMore": true, ... }

* global variables are not automatically available anymore when starting the
  arangod Javascript emergency console (i.e. ```arangod --console```).

  Especially, the variables `db`, `edges`, and `internal` are not available
  anymore. `db` and `internal` can be made available in 1.2 by
  ```var db = require("org/arangodb").db;``` and
  ```var internal = require("internal");```, respectively.
  The reason for this change is to get rid of global variables in the server
  because this will allow more specific inclusion of functionality.

  For convenience, the global variable `db` is still available by default in
  arangosh. The global variable `edges`, which since ArangoDB 1.1 was kind of
  a redundant wrapper of `db`, has been removed in 1.2 completely.
  Please use `db` instead, and if creating an edge collection, use the explicit
  ```db._createEdgeCollection()``` command.

* issue #374: prevent endless redirects when calling admin interface with
  unexpected URLs

* issue #373: TRAVERSAL() `trackPaths` option does not work. Instead `paths` does work

* issue #358: added support for CORS

* honor optional waitForSync property for document removal, replace, update, and
  save operations in arangosh. The waitForSync parameter for these operations
  was previously honored by the REST API and on the server-side, but not when
  the waitForSync parameter was specified for a document operation in arangosh.

* calls to db.collection.figures() and /_api/collection/<collection>/figures now
  additionally return the number of shapes used in the collection in the
  extra attribute "shapes.count"

* added AQL TRAVERSAL_TREE() function to return a hierarchical result from a traversal

* added AQL TRAVERSAL() function to return the results from a traversal

* added AQL function ATTRIBUTES() to return the attribute names of a document

* removed internal server-side AQL functions from global scope.

  Now the AQL internal functions can only be accessed via the exports of the
  ahuacatl module, which can be included via ```require("org/arangodb/ahuacatl")```.
  It shouldn't be necessary for clients to access this module at all, but
  internal code may use this module.

  The previously global AQL-related server-side functions were moved to the
  internal namespace. This produced the following function name changes on
  the server:

     old name              new name
     ------------------------------------------------------
     AHUACATL_RUN       => require("internal").AQL_QUERY
     AHUACATL_EXPLAIN   => require("internal").AQL_EXPLAIN
     AHUACATL_PARSE     => require("internal").AQL_PARSE

  Again, clients shouldn't have used these functions at all as there is the
  ArangoStatement object to execute AQL queries.

* fixed issue #366: Edges index returns strange description

* added AQL function MATCHES() to check a document against a list of examples

* added documentation and tests for db.collection.removeByExample

* added --progress option for arangoimp. This will show the percentage of the input
  file that has been processed by arangoimp while the import is still running. It can
  be used as a rough indicator of progress for the entire import.

* make the server log documents that cannot be imported via /_api/import into the
  logfile using the warning log level. This may help finding illegal documents in big
  import runs.

* check on server startup whether the database directory and all collection directories
  are writable. if not, the server startup will be aborted. this prevents serious
  problems with collections being non-writable and this being detected at some pointer
  after the server has been started

* allow the following AQL constructs: FUNC(...)[...], FUNC(...).attribute

* fixed issue #361: Bug in Admin Interface. Header disappears when clicking new collection

* Added in-memory only collections

  Added collection creation parameter "isVolatile":
  if set to true, the collection is created as an in-memory only collection,
  meaning that all document data of that collection will reside in memory only,
  and will not be stored permanently to disk.
  This means that all collection data will be lost when the collection is unloaded
  or the server is shut down.
  As this collection type does not have datafile disk overhead for the regular
  document operations, it may be faster than normal disk-backed collections. The
  actual performance gains strongly depend on the underlying OS, filesystem, and
  settings though.
  This collection type should be used for caches only and not for any sensible data
  that cannot be re-created otherwise.
  Some platforms, namely Windows, currently do not support this collection type.
  When creating an in-memory collection on such platform, an error message will be
  returned by ArangoDB telling the user the platform does not support it.

  Note: in-memory collections are an experimental feature. The feature might
  change drastically or even be removed altogether in a future version of ArangoDB.

* fixed issue #353: Please include "pretty print" in Emergency Console

* fixed issue #352: "pretty print" console.log
  This was achieved by adding the dump() function for the "internal" object

* reduced insertion time for edges index
  Inserting into the edges index now avoids costly comparisons in case of a hash
  collision, reducing the prefilling/loading timer for bigger edge collections

* added fulltext queries to AQL via FULLTEXT() function. This allows search
  fulltext indexes from an AQL query to find matching documents

* added fulltext index type. This index type allows indexing words and prefixes of
  words from a specific document attribute. The index can be queries using a
  SimpleQueryFull object, the HTTP REST API at /_api/simple/fulltext, or via AQL

* added collection.revision() method to determine whether a collection has changed.
  The revision method returns a revision string that can be used by client programs
  for equality/inequality comparisons. The value returned by the revision method
  should be treated by clients as an opaque string and clients should not try to
  figure out the sense of the revision id. This is still useful enough to check
  whether data in a collection has changed.

* issue #346: adaptively determine NUMBER_HEADERS_PER_BLOCK

* issue #338: arangosh cursor positioning problems

* issue #326: use limit optimization with filters

* issue #325: use index to avoid sorting

* issue #324: add limit optimization to AQL

* removed arango-password script and added Javascript functionality to add/delete
  users instead. The functionality is contained in module `users` and can be invoked
  as follows from arangosh and arangod:
  * require("users").save("name", "passwd");
  * require("users").replace("name", "newPasswd");
  * require("users").remove("name");
  * require("users").reload();
  These functions are intentionally not offered via the web interface.
  This also addresses issue #313

* changed print output in arangosh and the web interface for JSON objects.
  Previously, printing a JSON object in arangosh resulted in the attribute values
  being printed as proper JSON, but attribute names were printed unquoted and
  unescaped. This was fine for the purpose of arangosh, but lead to invalid
  JSON being produced. Now, arangosh will produce valid JSON that can be used
  to send it back to ArangoDB or use it with arangoimp etc.

* fixed issue #300: allow importing documents via the REST /_api/import API
  from a JSON list, too.
  So far, the API only supported importing from a format that had one JSON object
  on each line. This is sometimes inconvenient, e.g. when the result of an AQL
  query or any other list is to be imported. This list is a JSON list and does not
  necessary have a document per line if pretty-printed.
  arangoimp now supports the JSON list format, too. However, the format requires
  arangoimp and the server to read the entire dataset at once. If the dataset is
  too big (bigger than --max-upload-size) then the import will be rejected. Even if
  increased, the entire list must fit in memory on both the client and the server,
  and this may be more resource-intensive than importing individual lines in chunks.

* removed unused parameter --reuse-ids for arangoimp. This parameter did not have
  any effect in 1.2, was never publicly announced and did evil (TM) things.

* fixed issue #297 (partly): added whitespace between command line and
  command result in arangosh, added shell colors for better usability

* fixed issue #296: system collections not usable from AQL

* fixed issue #295: deadlock on shutdown

* fixed issue #293: AQL queries should exploit edges index

* fixed issue #292: use index when filtering on _key in AQL

* allow user-definable document keys
  users can now define their own document keys by using the _key attribute
  when creating new documents or edges. Once specified, the value of _key is
  immutable.
  The restrictions for user-defined key values are:
  * the key must be at most 254 bytes long
  * it must consist of the letters a-z (lower or upper case), the digits 0-9,
    the underscore (_) or dash (-) characters only
  * any other characters, especially multi-byte sequences, whitespace or
    punctuation characters cannot be used inside key values

  Specifying a document key is optional when creating new documents. If no
  document key is specified, ArangoDB will create a document key itself.
  There are no guarantees about the format and pattern of auto-generated document
  keys other than the above restrictions.
  Clients should therefore treat auto-generated document keys as opaque values.
  Keys can be used to look up and reference documents, e.g.:
  * saving a document: `db.users.save({ "_key": "fred", ... })`
  * looking up a document: `db.users.document("fred")`
  * referencing other documents: `edges.relations.save("users/fred", "users/john", ...)`

  This change is downwards-compatible to ArangoDB 1.1 because in ArangoDB 1.1
  users were not able to define their own keys. If the user does not supply a _key
  attribute when creating a document, ArangoDB 1.2 will still generate a key of
  its own as ArangoDB 1.1 did. However, all documents returned by ArangoDB 1.2 will
  include a _key attribute and clients should be able to handle that (e.g. by
  ignoring it if not needed). Documents returned will still include the _id attribute
  as in ArangoDB 1.1.

* require collection names everywhere where a collection id was allowed in
  ArangoDB 1.1 & 1.0
  This change requires clients to use a collection name in place of a collection id
  at all places the client deals with collections.
  Examples:
  * creating edges: the _from and _to attributes must now contain collection names instead
    of collection ids: `edges.relations.save("test/my-key1", "test/my-key2", ...)`
  * retrieving edges: the returned _from and _to attributes now will contain collection
    names instead of ids, too: _from: `test/fred` instead of `1234/3455`
  * looking up documents: db.users.document("fred") or db._document("users/fred")

  Collection names must be used in REST API calls instead of collection ids, too.
  This change is thus not completely downwards-compatible to ArangoDB 1.1. ArangoDB 1.1
  required users to use collection ids in many places instead of collection names.
  This was unintuitive and caused overhead in cases when just the collection name was
  known on client-side but not its id. This overhead can now be avoided so clients can
  work with the collection names directly. There is no need to work with collection ids
  on the client side anymore.
  This change will likely require adjustments to API calls issued by clients, and also
  requires a change in how clients handle the _id value of returned documents. Previously,
  the _id value of returned documents contained the collection id, a slash separator and
  the document number. Since 1.2, _id will contain the collection name, a slash separator
  and the document key. The same applies to the _from and _to attribute values of edges
  that are returned by ArangoDB.

  Also removed (now unnecessary) location header in responses of the collections REST API.
  The location header was previously returned because it was necessary for clients.
  When clients created a collection, they specified the collection name. The collection
  id was generated on the server, but the client needed to use the server-generated
  collection id for further API calls, e.g. when creating edges etc. Therefore, the
  full collection URL, also containing the collection id, was returned by the server in
  responses to the collection API, in the HTTP location header.
  Returning the location header has become unnecessary in ArangoDB 1.2 because users
  can access collections by name and do not need to care about collection ids.


v1.1.3 (2013-XX-XX)
-------------------

* fix case when an error message was looked up for an error code but no error
  message was found. In this case a NULL ptr was returned and not checked everywhere.
  The place this error popped up was when inserting into a non-unique hash index
  failed with a specific, invalid error code.

* fixed issue #381:  db._collection("_users").getIndexes();

* fixed issue #379: arango-password fatal issue javscript.startup-directory

* fixed issue #372: Command-Line Options for the Authentication and Authorization


v1.1.2 (2013-01-20)
-------------------

* upgraded to mruby 2013-01-20 583983385b81c21f82704b116eab52d606a609f4

* fixed issue #357: Some spelling and grammar errors

* fixed issue #355: fix quotes in pdf manual

* fixed issue #351: Strange arangosh error message for long running query

* fixed randomly hanging connections in arangosh on MacOS

* added "any" query method: this returns a random document from a collection. It
  is also available via REST HTTP at /_api/simple/any.

* added deployment tool

* added getPeerVertex

* small fix for logging of long messages: the last character of log messages longer
  than 256 bytes was not logged.

* fixed truncation of human-readable log messages for web interface: the trailing \0
  byte was not appended for messages longer than 256 bytes

* fixed issue #341: ArangoDB crashes when stressed with Batch jobs
  Contrary to the issue title, this did not have anything to do with batch jobs but
  with too high memory usage. The memory usage of ArangoDB is now reduced for cases
   when there are lots of small collections with few documents each

* started with issue #317: Feature Request (from Google Groups): DATE handling

* backported issue #300: Extend arangoImp to Allow importing resultset-like
  (list of documents) formatted files

* fixed issue #337: "WaitForSync" on new collection does not work on Win/X64

* fixed issue #336: Collections REST API docs

* fixed issue #335: mmap errors due to wrong memory address calculation

* fixed issue #332: arangoimp --use-ids parameter seems to have no impact

* added option '--server.disable-authentication' for arangosh as well. No more passwd
  prompts if not needed

* fixed issue #330: session logging for arangosh

* fixed issue #329: Allow passing script file(s) as parameters for arangosh to run

* fixed issue #328: 1.1 compile warnings

* fixed issue #327: Javascript parse errors in front end


v1.1.1 (2012-12-18)
-------------------

* fixed issue #339: DELETE /_api/cursor/cursor-identifier return incollect errorNum

  The fix for this has led to a signature change of the function actions.resultNotFound().
  The meaning of parameter #3 for This function has changed from the error message string
  to the error code. The error message string is now parameter #4.
  Any client code that uses this function in custom actions must be adjusted.

* fixed issue #321: Problem upgrading arangodb 1.0.4 to 1.1.0 with Homebrew (OSX 10.8.2)

* fixed issue #230: add navigation and search for online documentation

* fixed issue #315: Strange result in PATH

* fixed issue #323: Wrong function returned in error message of AQL CHAR_LENGTH()

* fixed some log errors on startup / shutdown due to pid file handling and changing
  of directories


v1.1.0 (2012-12-05)
-------------------

* WARNING:
  arangod now performs a database version check at startup. It will look for a file
  named "VERSION" in its database directory. If the file is not present, arangod will
  perform an automatic upgrade of the database directory. This should be the normal
  case when upgrading from ArangoDB 1.0 to ArangoDB 1.1.

  If the VERSION file is present but is from an older version of ArangoDB, arangod
  will refuse to start and ask the user to run a manual upgrade first. A manual upgrade
  can be performed by starting arangod with the option `--upgrade`.

  This upgrade procedure shall ensure that users have full control over when they
  perform any updates/upgrades of their data, and can plan backups accordingly. The
  procedure also guarantees that the server is not run without any required system
  collections or with in incompatible data state.

* added AQL function DOCUMENT() to retrieve a document by its _id value

* fixed issue #311: fixed segfault on unload

* fixed issue #309: renamed stub "import" button from web interface

* fixed issue #307: added WaitForSync column in collections list in in web interface

* fixed issue #306: naming in web interface

* fixed issue #304: do not clear AQL query text input when switching tabs in
  web interface

* fixed issue #303: added documentation about usage of var keyword in web interface

* fixed issue #301: PATCH does not work in web interface

# fixed issue #269: fix make distclean & clean

* fixed issue #296: system collections not usable from AQL

* fixed issue #295: deadlock on shutdown

* added collection type label to web interface

* fixed issue #290: the web interface now disallows creating non-edges in edge collections
  when creating collections via the web interface, the collection type must also be
  specified (default is document collection)

* fixed issue #289: tab-completion does not insert any spaces

* fixed issue #282: fix escaping in web interface

* made AQL function NOT_NULL take any number of arguments. Will now return its
  first argument that is not null, or null if all arguments are null. This is downwards
  compatible.

* changed misleading AQL function name NOT_LIST() to FIRST_LIST() and slightly changed
  the behavior. The function will now return its first argument that is a list, or null
  if none of the arguments are lists.
  This is mostly downwards-compatible. The only change to the previous implementation in
  1.1-beta will happen if two arguments were passed and the 1st and 2nd arguments were
  both no lists. In previous 1.1, the 2nd argument was returned as is, but now null
  will be returned.

* add AQL function FIRST_DOCUMENT(), with same behavior as FIRST_LIST(), but working
  with documents instead of lists.

* added UPGRADING help text

* fixed issue #284: fixed Javascript errors when adding edges/vertices without own
  attributes

* fixed issue #283: AQL LENGTH() now works on documents, too

* fixed issue #281: documentation for skip lists shows wrong example

* fixed AQL optimizer bug, related to OR-combined conditions that filtered on the
  same attribute but with different conditions

* fixed issue #277: allow usage of collection names when creating edges
  the fix of this issue also implies validation of collection names / ids passed to
  the REST edge create method. edges with invalid collection ids or names in the
  "from" or "to" values will be rejected and not saved


v1.1.beta2 (2012-11-13)
-----------------------

* fixed arangoirb compilation

* fixed doxygen


v1.1.beta1 (2012-10-24)
-----------------------

* fixed AQL optimizer bug

* WARNING:
  - the user has changed from "arango" to "arangodb", the start script has changed from
    "arangod" to "arangodb", the database directory has changed from "/var/arangodb" to
    "/var/lib/arangodb" to be compliant with various Linux policies

  - In 1.1, we have introduced types for collections: regular documents go into document
    collections, and edges go into edge collections. The prefixing (db.xxx vs. edges.xxx)
    works slightly different in 1.1: edges.xxx can still be used to access collections,
    however, it will not determine the type of existing collections anymore. To create an
    edge collection 1.1, you can use db._createEdgeCollection() or edges._create().
    And there's of course also db._createDocumentCollection().
    db._create() is also still there and will create a document collection by default,
    whereas edges._create() will create an edge collection.

  - the admin web interface that was previously available via the simple URL suffix /
    is now available via a dedicated URL suffix only: /_admin/html
    The reason for this is that routing and URLs are now subject to changes by the end user,
    and only URLs parts prefixed with underscores (e.g. /_admin or /_api) are reserved
    for ArangoDB's internal usage.

* the server now handles requests with invalid Content-Length header values as follows:
  - if Content-Length is negative, the server will respond instantly with HTTP 411
    (length required)

  - if Content-Length is positive but shorter than the supplied body, the server will
    respond with HTTP 400 (bad request)

  - if Content-Length is positive but longer than the supplied body, the server will
    wait for the client to send the missing bytes. The server allows 90 seconds for this
    and will close the connection if the client does not send the remaining data

  - if Content-Length is bigger than the maximum allowed size (512 MB), the server will
    fail with HTTP 413 (request entity too large).

  - if the length of the HTTP headers is greater than the maximum allowed size (1 MB),
    the server will fail with HTTP 431 (request header fields too large)

* issue #265: allow optional base64 encoding/decoding of action response data

* issue #252: create _modules collection using arango-upgrade (note: arango-upgrade was
  finally replaced by the `--upgrade` option for arangod)

* issue #251: allow passing arbitrary options to V8 engine using new command line option:
  --javascript.v8-options. Using this option, the Harmony features or other settings in
  v8 can be enabled if the end user requires them

* issue #248: allow AQL optimizer to pull out completely uncorrelated subqueries to the
  top level, resulting in less repeated evaluation of the subquery

* upgraded to Doxygen 1.8.0

* issue #247: added AQL function MERGE_RECURSIVE

* issue #246: added clear() function in arangosh

* issue #245: Documentation: Central place for naming rules/limits inside ArangoDB

* reduced size of hash index elements by 50 %, allowing more index elements to fit in
  memory

* issue #235: GUI Shell throws Error:ReferenceError: db is not defined

* issue #229: methods marked as "under construction"

* issue #228: remove unfinished APIs (/_admin/config/*)

* having the OpenSSL library installed is now a prerequisite to compiling ArangoDB
  Also removed the --enable-ssl configure option because ssl is always required.

* added AQL functions TO_LIST, NOT_LIST

* issue #224: add optional Content-Id for batch requests

* issue #221: more documentation on AQL explain functionality. Also added
  ArangoStatement.explain() client method

* added db._createStatement() method on server as well (was previously available
  on the client only)

* issue #219: continue in case of "document not found" error in PATHS() function

* issue #213: make waitForSync overridable on specific actions

* changed AQL optimizer to use indexes in more cases. Previously, indexes might
  not have been used when in a reference expression the inner collection was
  specified last. Example: FOR u1 IN users FOR u2 IN users FILTER u1._id == u2._id
  Previously, this only checked whether an index could be used for u2._id (not
  possible). It was not checked whether an index on u1._id could be used (possible).
  Now, for expressions that have references/attribute names on both sides of the
  above as above, indexes are checked for both sides.

* issue #204: extend the CSV import by TSV and by user configurable
  separator character(s)

* issue #180: added support for batch operations

* added startup option --server.backlog-size
  this allows setting the value of the backlog for the listen() system call.
  the default value is 10, the maximum value is platform-dependent

* introduced new configure option "--enable-maintainer-mode" for
  ArangoDB maintainers. this option replaces the previous compile switches
  --with-boost-test, --enable-bison, --enable-flex and --enable-errors-dependency
  the individual configure options have been removed. --enable-maintainer-mode
  turns them all on.

* removed potentially unused configure option --enable-memfail

* fixed issue #197: HTML web interface calls /_admin/user-manager/session

* fixed issue #195: VERSION file in database directory

* fixed issue #193: REST API HEAD request returns a message body on 404

* fixed issue #188: intermittent issues with 1.0.0
  (server-side cursors not cleaned up in all cases, pthreads deadlock issue)

* issue #189: key store should use ISO datetime format bug

* issue #187: run arango-upgrade on server start (note: arango-upgrade was finally
  replaced by the `--upgrade` option for arangod)n

* fixed issue #183: strange unittest error

* fixed issue #182: manual pages

* fixed issue #181: use getaddrinfo

* moved default database directory to "/var/lib/arangodb" in accordance with
  http://www.pathname.com/fhs/pub/fhs-2.3.html

* fixed issue #179: strange text in import manual

* fixed issue #178: test for aragoimp is missing

* fixed issue #177: a misleading error message was returned if unknown variables
  were used in certain positions in an AQL query.

* fixed issue #176: explain how to use AQL from the arangosh

* issue #175: re-added hidden (and deprecated) option --server.http-port. This
  option is only there to be downwards-compatible to Arango 1.0.

* fixed issue #174: missing Documentation for `within`

* fixed issue #170: add db.<coll_name>.all().toArray() to arangosh help screen

* fixed issue #169: missing argument in Simple Queries

* added program arango-upgrade. This program must be run after installing ArangoDB
  and after upgrading from a previous version of ArangoDB. The arango-upgrade script
  will ensure all system collections are created and present in the correct state.
  It will also perform any necessary data updates.
  Note: arango-upgrade was finally replaced by the `--upgrade` option for arangod.

* issue #153: edge collection should be a flag for a collection
  collections now have a type so that the distinction between document and edge
  collections can now be done at runtime using a collection's type value.
  A collection's type can be queried in Javascript using the <collection>.type() method.

  When new collections are created using db._create(), they will be document
  collections by default. When edge._create() is called, an edge collection will be created.
  To explicitly create a collection of a specific/different type, use the methods
  _createDocumentCollection() or _createEdgeCollection(), which are available for
  both the db and the edges object.
  The Javascript objects ArangoEdges and ArangoEdgesCollection have been removed
  completely.
  All internal and test code has been adjusted for this, and client code
  that uses edges.* should also still work because edges is still there and creates
  edge collections when _create() is called.

  INCOMPATIBLE CHANGE: Client code might still need to be changed in the following aspect:
  Previously, collections did not have a type so documents and edges could be inserted
  in the same collection. This is now disallowed. Edges can only be inserted into
  edge collections now. As there were no collection types in 1.0, ArangoDB will perform
  an automatic upgrade when migrating from 1.0 to 1.1.
  The automatic upgrade will check every collection and determine its type as follows:
  - if among the first 50 documents in the collection there are documents with
    attributes "_from" and "_to", the collection is typed as an edge collection
  - if among the first 50 documents in the collection there are no documents with
    attributes "_from" and "_to", the collection is made as a document collection

* issue #150: call V8 garbage collection on server periodically

* issue #110: added support for partial updates

  The REST API for documents now offers an HTTP PATCH method to partially update
  documents. Overwriting/replacing documents is still available via the HTTP PUT method
  as before. The Javascript API in the shell also offers a new update() method in extension to
  the previously existing replace() method.


v1.0.4 (2012-11-12)
-------------------

* issue #275: strange error message in arangosh 1.0.3 at startup


v1.0.3 (2012-11-08)
-------------------

* fixed AQL optimizer bug

* issue #273: fixed segfault in arangosh on HTTP 40x

* issue #265: allow optional base64 encoding/decoding of action response data

* issue #252: _modules collection not created automatically


v1.0.2 (2012-10-22)
-------------------

* repository CentOS-X.Y moved to CentOS-X, same for Debian

* bugfix for rollback from edges

* bugfix for hash indexes

* bugfix for StringBuffer::erase_front

* added autoload for modules

* added AQL function TO_LIST


v1.0.1 (2012-09-30)
-------------------

* draft for issue #165: front-end application howto

* updated mruby to cf8fdea4a6598aa470e698e8cbc9b9b492319d

* fix for issue #190: install doesn't create log directory

* fix for issue #194: potential race condition between creating and dropping collections

* fix for issue #193: REST API HEAD request returns a message body on 404

* fix for issue #188: intermittent issues with 1.0.0

* fix for issue #163: server cannot create collection because of abandoned files

* fix for issue #150: call V8 garbage collection on server periodically


v1.0.0 (2012-08-17)
-------------------

* fix for issue #157: check for readline and ncurses headers, not only libraries


v1.0.beta4 (2012-08-15)
-----------------------

* fix for issue #152: fix memleak for barriers


v1.0.beta3 (2012-08-10)
-----------------------

* fix for issue #151: Memleak, collection data not removed

* fix for issue #149: Inconsistent port for admin interface

* fix for issue #163: server cannot create collection because of abandoned files

* fix for issue #157: check for readline and ncurses headers, not only libraries

* fix for issue #108: db.<collection>.truncate() inefficient

* fix for issue #109: added startup note about cached collection names and how to
  refresh them

* fix for issue #156: fixed memleaks in /_api/import

* fix for issue #59: added tests for /_api/import

* modified return value for calls to /_api/import: now, the attribute "empty" is
  returned as well, stating the number of empty lines in the input. Also changed the
  return value of the error code attribute ("errorNum") from 1100 ("corrupted datafile")
  to 400 ("bad request") in case invalid/unexpected JSON data was sent to the server.
  This error code is more appropriate as no datafile is broken but just input data is
  incorrect.

* fix for issue #152: Memleak for barriers

* fix for issue #151: Memleak, collection data not removed

* value of --database.maximal-journal-size parameter is now validated on startup. If
  value is smaller than the minimum value (currently 1048576), an error is thrown and
  the server will not start. Before this change, the global value of maximal journal
  size was not validated at server start, but only on collection level

* increased sleep value in statistics creation loop from 10 to 500 microseconds. This
  reduces accuracy of statistics values somewhere after the decimal points but saves
  CPU time.

* avoid additional sync() calls when writing partial shape data (attribute name data)
  to disk. sync() will still be called when the shape marker (will be written after
  the attributes) is written to disk

* issue #147: added flag --database.force-sync-shapes to force synching of shape data
  to disk. The default value is true so it is the same behavior as in version 1.0.
  if set to false, shape data is synched to disk if waitForSync for the collection is
  set to true, otherwise, shape data is not synched.

* fix for issue #145: strange issue on Travis: added epsilon for numeric comparison in
  geo index

* fix for issue #136: adjusted message during indexing

* issue #131: added timeout for HTTP keep-alive connections. The default value is 300
  seconds. There is a startup parameter server.keep-alive-timeout to configure the value.
  Setting it to 0 will disable keep-alive entirely on the server.

* fix for issue #137: AQL optimizer should use indexes for ref accesses with
  2 named attributes


v1.0.beta2 (2012-08-03)
-----------------------

* fix for issue #134: improvements for centos RPM

* fixed problem with disable-admin-interface in config file


v1.0.beta1 (2012-07-29)
-----------------------

* fixed issue #118: We need a collection "debugger"

* fixed issue #126: Access-Shaper must be cached

* INCOMPATIBLE CHANGE: renamed parameters "connect-timeout" and "request-timeout"
  for arangosh and arangoimp to "--server.connect-timeout" and "--server.request-timeout"

* INCOMPATIBLE CHANGE: authorization is now required on the server side
  Clients sending requests without HTTP authorization will be rejected with HTTP 401
  To allow backwards compatibility, the server can be started with the option
  "--server.disable-authentication"

* added options "--server.username" and "--server.password" for arangosh and arangoimp
  These parameters must be used to specify the user and password to be used when
  connecting to the server. If no password is given on the command line, arangosh/
  arangoimp will interactively prompt for a password.
  If no user name is specified on the command line, the default user "root" will be
  used.

* added startup option "--server.ssl-cipher-list" to determine which ciphers to
  use in SSL context. also added SSL_OP_CIPHER_SERVER_PREFERENCE to SSL default
  options so ciphers are tried in server and not in client order

* changed default SSL protocol to TLSv1 instead of SSLv2

* changed log-level of SSL-related messages

* added SSL connections if server is compiled with OpenSSL support. Use --help-ssl

* INCOMPATIBLE CHANGE: removed startup option "--server.admin-port".
  The new endpoints feature (see --server.endpoint) allows opening multiple endpoints
  anyway, and the distinction between admin and "other" endpoints can be emulated
  later using privileges.

* INCOMPATIBLE CHANGE: removed startup options "--port", "--server.port", and
  "--server.http-port" for arangod.
  These options have been replaced by the new "--server.endpoint" parameter

* INCOMPATIBLE CHANGE: removed startup option "--server" for arangosh and arangoimp.
  These options have been replaced by the new "--server.endpoint" parameter

* Added "--server.endpoint" option to arangod, arangosh, and arangoimp.
  For arangod, this option allows specifying the bind endpoints for the server
  The server can be bound to one or multiple endpoints at once. For arangosh
  and arangoimp, the option specifies the server endpoint to connect to.
  The following endpoint syntax is currently supported:
  - tcp://host:port or http@tcp://host:port (HTTP over IPv4)
  - tcp://[host]:port or http@tcp://[host]:port (HTTP over IPv6)
  - ssl://host:port or http@tcp://host:port (HTTP over SSL-encrypted IPv4)
  - ssl://[host]:port or http@tcp://[host]:port (HTTP over SSL-encrypted IPv6)
  - unix:///path/to/socket or http@unix:///path/to/socket (HTTP over UNIX socket)

  If no port is specified, the default port of 8529 will be used.

* INCOMPATIBLE CHANGE: removed startup options "--server.require-keep-alive" and
  "--server.secure-require-keep-alive".
  The server will now behave as follows which should be more conforming to the
  HTTP standard:
  * if a client sends a "Connection: close" header, the server will close the
    connection
  * if a client sends a "Connection: keep-alive" header, the server will not
    close the connection
  * if a client does not send any "Connection" header, the server will assume
    "keep-alive" if the request was an HTTP/1.1 request, and "close" if the
    request was an HTTP/1.0 request

* (minimal) internal optimizations for HTTP request parsing and response header
  handling

* fixed Unicode unescaping bugs for \f and surrogate pairs in BasicsC/strings.c

* changed implementation of TRI_BlockCrc32 algorithm to use 8 bytes at a time

* fixed issue #122: arangod doesn't start if <log.file> cannot be created

* fixed issue #121: wrong collection size reported

* fixed issue #98: Unable to change journalSize

* fixed issue #88: fds not closed

* fixed escaping of document data in HTML admin front end

* added HTTP basic authentication, this is always turned on

* added server startup option --server.disable-admin-interface to turn off the
  HTML admin interface

* honor server startup option --database.maximal-journal-size when creating new
  collections without specific journalsize setting. Previously, these
  collections were always created with journal file sizes of 32 MB and the
  --database.maximal-journal-size setting was ignored

* added server startup option --database.wait-for-sync to control the default
  behavior

* renamed "--unit-tests" to "--javascript.unit-tests"


v1.0.alpha3 (2012-06-30)
------------------------

* fixed issue #116: createCollection=create option doesn't work

* fixed issue #115: Compilation issue under OSX 10.7 Lion & 10.8 Mountain Lion
  (homebrew)

* fixed issue #114: image not found

* fixed issue #111: crash during "make unittests"

* fixed issue #104: client.js -> ARANGO_QUIET is not defined


v1.0.alpha2 (2012-06-24)
------------------------

* fixed issue #112: do not accept document with duplicate attribute names

* fixed issue #103: Should we cleanup the directory structure

* fixed issue #100: "count" attribute exists in cursor response with "count:
  false"

* fixed issue #84 explain command

* added new MRuby version (2012-06-02)

* added --log.filter

* cleanup of command line options:
** --startup.directory => --javascript.startup-directory
** --quite => --quiet
** --gc.interval => --javascript.gc-interval
** --startup.modules-path => --javascript.modules-path
** --action.system-directory => --javascript.action-directory
** --javascript.action-threads => removed (is now the same pool as --server.threads)

* various bug-fixes

* support for import

* added option SKIP_RANGES=1 for make unittests

* fixed several range-related assertion failures in the AQL query optimizer

* fixed AQL query optimizations for some edge cases (e.g. nested subqueries with
  invalid constant filter expressions)


v1.0.alpha1 (2012-05-28)
------------------------

Alpha Release of ArangoDB 1.0<|MERGE_RESOLUTION|>--- conflicted
+++ resolved
@@ -1,12 +1,8 @@
-<<<<<<< HEAD
-v3.3.6 (XXXX-XX-XX)
+v3.3.8 (XXXX-XX-XX)
 -------------------
 
 * return an empty result set instead of an "out of memory" exception when
   querying the geo index with invalid (out of range) coordinates
-=======
-v3.3.8 (XXXX-XX-XX)
--------------------
 
 * fixed internal issue #2148: Number of documents found by filter is misleading in web UI
 
@@ -42,7 +38,6 @@
      old dump (3.3.5 or earlier) by using `--force`.
   c) Restore of a smart-graph will now create smart collections properly instead
      of getting into `TIMEOUT_IN_CLUSTER_OPERATION`
->>>>>>> 8f40bc35
 
 * fixed issue in AQL query optimizer rule "restrict-to-single-shard", which
   may have sent documents to a wrong shard in AQL INSERT queries that specified
