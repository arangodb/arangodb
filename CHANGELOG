--- conflicted
+++ resolved
@@ -1,10 +1,9 @@
 devel
 -----
 
-<<<<<<< HEAD
 * fixed issue #5831: custom queries in the ui could not be loaded if the user
   only has read access to the _system database.
-=======
+
 * fixed issue #6128: ArangoDb Cluster: Task moved from DBS to Coordinator
 
 * fixed some web ui action events related to Running Queries view and Slow
@@ -30,7 +29,6 @@
 * fixed issue #5354: updated the web UI JSON editor, improved usability
 
 * fixed issue #5648: fixed error message when saving unsupported document types
->>>>>>> 86204ed0
 
 * fixed internal issue #2812: Cluster fails to create many indexes in parallel
 
