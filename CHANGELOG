--- conflicted
+++ resolved
@@ -1,7 +1,5 @@
 v3.3.4 (XXXX-XX-XX)
 -------------------
-
-* fix issue #4698: databases within the UI are now displayed in a sorted order. 
 
 * remove unused startup option `--ldap.permissions-attribute-name`
 
@@ -20,9 +18,8 @@
 * internal issue #1726: supervision failed to remove multiple servers
   from health monitoring at once.
 
-<<<<<<< HEAD
 * fixed a bug where supervision tried to deal with shards of virtual collections
-=======
+
 * Behaviour of permissions for databases and collections changed:
   The new fallback rule for databases for which an access level is not explicitly specified:
   Choose the higher access level of:
@@ -33,8 +30,6 @@
     * Any wildcard access grant in the same database, or on "*/*"
     * The access level for the current database
     * The access level for the `_system` database
->>>>>>> 967ccf76
-
 
 v3.3.3 (2018-01-26)
 -------------------
