devel
-----

<<<<<<< HEAD
* fixes a routing issue within the web ui after the use of views
=======

* fixes some graph data parsing issues in the ui, e.g. cleaning up duplicate
  edges inside the graph viewer.

* in a cluster environment, the arangod process now exits if wrong credentials
  are used during the startup process
>>>>>>> 55b0ad7c

* fixes validation of allowed or not allowed foxx service mount paths within
  the Web UI

* fixed handling of broken Foxx services

  Installation now also fails when the service encounters an error when
  executed. Upgrading or replacing with a broken service will still result
  in the broken services being installed.

* restored error pages for broken Foxx services

  Services that could not be executed will now show an error page (with helpful
  information if development mode is enabled) instead of a generic 404 response.
  Requests to the service that do not prefer HTML (i.e. not a browser window)
  will receive a JSON formatted 503 error response instead.

* added support for `force` flag when upgrading Foxx services

  Using the `force` flag when upgrading or replacing a service falls back to
  installing the service if it does not already exist.

* the query editor within the web ui is now catching HTTP 501 responses
  properly.

* Fixed an AQL bug where the optimize-traversals rule was falsely applied to
  extensions with inline expressions and thereby ignoring them

* disallow empty LDAP password

* The single database or single coordinator statistics in a cluster
  environment within the Web UI sometimes got called way too often.
  This caused artifacts in the graphs, which is now fixed.

* An aardvark statistics route could not collect and sum up the statistics of
  all coordinators if one of them was ahead and had more results than the others

* Web UI now checks if server statistics are enabled before it sends its first
  request to the statistics API

* disable in-memory cache for edge and traversal data on agency nodes, as it
  is not needed there

* removed bundled Valgrind headers, removed JavaScript variable `valgrind`
  from the `internal` module

* upgraded JEMalloc version to 5.1.0

* use `-std=c++14` for ArangoDB compilation


v3.4.0-rc.3 (XXXX-XX-XX)
------------------------

* fix side-effects of sorting larger arrays (>= 16 members) of constant literal
  values in AQL, when the array was not used only for IN-value filtering but also
  later in the query.
  The array values were sorted so the IN-value lookup could use a binary search
  instead of a linear search, but this did not take into account that the array
  could have been used elsewhere in the query, e.g. as a return value. The fix
  will create a copy of the array and sort the copy, leaving the original array
  untouched.

* fix internal issue #486: immediate deletion (right after creation) of
  a view with a link to one collection and indexed data reports failure
  but removes the link

* fix internal issue #480: link to a collection is not added to a view
  if it was already added to other view

* fix internal issues #407, #445: limit ArangoSearch memory consumption
  so that it won't cause OOM while indexing large collections

* upgraded arangodb starter version to 0.13.5

* removed undocumented `db.<view>.toArray()` function from ArangoShell

* prevent creation of collections and views with the same in cluster setups

* fixed issue #6770: document update: ignoreRevs parameter ignored 

* added AQL query optimizer rules `simplify-conditions` and `fuse-filters`

* improve inter-server communication performance:
  - move all response processing off Communicator's socket management thread
  - create multiple Communicator objects with ClusterComm, route via round robin
  - adjust Scheduler threads to always be active, and have designated priorities.

* fix internal issue #2770: the Query Profiling modal dialog in the Web UI
  was slightly malformed.

* fix internal issue #2035: the Web UI now updates its indices view to check
  whether new indices exist or not.

* fix internal issue #6808: newly created databases within the Web UI did not
  appear when used Internet Explorer 11 as a browser.

* fix internal issue #2957: the Web UI was not able to display more than 1000
  documents, even when it was set to a higher amount.

* fix internal issue #2688: the Web UI's graph viewer created malformed node
  labels if a node was expanded multiple times.

* fix internal issue #2785: web ui's sort dialog sometimes got rendered, even
  if it should not.

* fix internal issue #2764: the waitForSync property of a satellite collection
  could not be changed via the Web UI

* dynamically manage libcurl's number of open connections to increase performance
  by reducing the number of socket close and then reopen cycles

* recover short server id from agency after a restart of a cluster node

  this fixes problems with short server ids being set to 0 after a node restart,
  which then prevented cursor result load-forwarding between multiple coordinators
  to work properly

  this should fix arangojs#573

* increased default timeouts in replication

  this decreases the chances of followers not getting in sync with leaders because
  of replication operations timing out

* include forward-ported diagnostic options for debugging LDAP connections

* fixed internal issue #3065: fix variable replacements by the AQL query
  optimizer in arangosearch view search conditions

  The consequence of the missing replacements was that some queries using view
  search conditions could have failed with error messages such as

  "missing variable #3 (a) for node #7 (EnumerateViewNode) while planning registers"

* fixed internal issue #1983: the Web UI was showing a deletion confirmation
  multiple times.

* Restricted usage of views in AQL, they will throw an error now
  (e.g. "FOR v, e, p IN 1 OUTBOUND @start edgeCollection, view")
  instead of failing the server.

* Allow VIEWs within the AQL "WITH" statement in cluster environment.
  This will now prepare the query for all collections linked within a view.
  (e.g. "WITH view FOR v, e, p IN OUTBOUND 'collectionInView/123' edgeCollection"
  will now be executed properly and not fail with unregistered collection any more)

* Properly check permissions for all collections linked to a view when
  instantiating an AQL query in cluster environment

* support installation of ArangoDB on Windows into directories with multibyte
  character filenames on Windows platforms that used a non-UTF8-codepage

  This was supported on other platforms before, but never worked for ArangoDB's
  Windows version

* display shard synchronization progress for collections outside of the
  `_system` database

* change memory protection settings for memory given back to by the bundled
  JEMalloc memory allocator. This avoids splitting of existing memory mappings
  due to changes of the protection settings

* added missing implementation for `DeleteRangeCF` in RocksDB WAL tailing handler

* fixed agents busy looping gossip

* handle missing `_frontend` collections gracefully

  the `_frontend` system collection is not required for normal ArangoDB operations,
  so if it is missing for whatever reason, ensure that normal operations can go
  on.


v3.4.0-rc.2 (2018-09-30)
------------------------

* upgraded arangosync version to 0.6.0

* upgraded arangodb starter version to 0.13.3

* fixed issue #6611: Properly display JSON properties of user defined foxx services
  configuration within the web UI

* improved shards display in web UI: included arrows to better visualize that
  collection name sections can be expanded and collapsed

* added nesting support for `aql` template strings

* added support for `undefined` and AQL literals to `aql.literal`

* added `aql.join` function

* fixed issue #6583: Agency node segfaults if sent an authenticated HTTP
  request is sent to its port

* fixed issue #6601: Context cancelled (never ending query)

* added more AQL query results cache inspection and control functionality

* fixed undefined behavior in AQL query result cache

* the query editor within the web UI is now catching HTTP 501 responses
  properly

* added AQL VERSION function to return the server version as a string

* added startup parameter `--cluster.advertised-endpoints`

* AQL query optimizer now makes better choices regarding indexes to use in a
  query when there are multiple competing indexes and some of them are prefixes
  of others

  In this case, the optimizer could have preferred indexes that covered less
  attributes, but it should rather pick the indexes that covered more attributes.

  For example, if there was an index on ["a"] and another index on ["a", "b"], then
  previously the optimizer may have picked the index on just ["a"] instead the
  index on ["a", "b"] for queries that used all index attributes but did range
  queries on them (e.g. `FILTER doc.a == @val1 && doc.b >= @val2`).

* Added compression for the AQL intermediate results transfer in the cluster,
  leading to less data being transferred between coordinator and database servers
  in many cases

* forward-ported a bugfix from RocksDB (https://github.com/facebook/rocksdb/pull/4386)
  that fixes range deletions (used internally in ArangoDB when dropping or truncating
  collections)

  The non-working range deletes could have triggered errors such as
  `deletion check in index drop failed - not all documents in the index have been deleted.`
  when dropping or truncating collections

* improve error messages in Windows installer

* allow retrying installation in Windows installer in case an existing database is still
  running and needs to be manually shut down before continuing with the installation

* fix database backup functionality in Windows installer

* fixed memory leak in `/_api/batch` REST handler

* `db._profileQuery()` now also tracks operations triggered when using `LIMIT`
  clauses in a query

* added proper error messages when using views as an argument to AQL functions
  (doing so triggered an `internal error` before)

* fixed return value encoding for collection ids ("cid" attribute") in REST API
  `/_api/replication/logger-follow`

* fixed dumping and restoring of views with arangodump and arangorestore

* fix replication from 3.3 to 3.4

* fixed some TLS errors that occurred when combining HTTPS/TLS transport with the
  VelocyStream protocol (VST)

  That combination could have led to spurious errors such as "TLS padding error"
  or "Tag mismatch" and connections being closed

* make synchronous replication detect more error cases when followers cannot
  apply the changes from the leader

* fixed issue #6379: RocksDB arangorestore time degeneration on dead documents

* fixed issue #6495: Document not found when removing records

* fixed undefined behavior in cluster plan-loading procedure that may have
  unintentionally modified a shared structure

* reduce overhead of function initialization in AQL COLLECT aggregate functions,
  for functions COUNT/LENGTH, SUM and AVG

  this optimization will only be noticable when the COLLECT produces many groups
  and the "hash" COLLECT variant is used

* fixed potential out-of-bounds access in admin log REST handler `/_admin/log`,
  which could have led to the server returning an HTTP 500 error

* catch more exceptions in replication and handle them appropriately

* agency endpoint updates now go through RAFT

* fixed a cleanup issue in Current when a follower was removed from Plan

* catch exceptions in MaintenanceWorker thread

* fixed a bug in cleanOutServer which could lead to a cleaned out server
  still being a follower for some shard


v3.4.0-rc.1 (2018-09-06)
------------------------

* Release Candidate for 3.4.0, please check the `ReleaseNotes/KnownIssues34.md`
  file for a list of known issues

* upgraded bundled RocksDB version to 5.16.0

* upgraded bundled Snappy compression library to 1.1.7

* fixed issue #5941 if using breadth first search in traversals uniqueness checks
  on path (vertices and edges) have not been applied. In SmartGraphs the checks
  have been executed properly.

* added more detailed progress output to arangorestore, showing the percentage of
  how much data is restored for bigger collections plus a set of overview statistics
  after each processed collection

* added option `--rocksdb.use-file-logging` to enable writing of RocksDB's own
  informational LOG files into RocksDB's database directory.

  This option is turned off by default, but can be enabled for debugging RocksDB
  internals and performance.

* improved error messages when managing Foxx services

  Install/replace/upgrade will now provide additional information when an error
  is encountered during setup. Errors encountered during a `require` call will
  also include information about the underlying cause in the error message.

* fixed some Foxx script names being displayed incorrectly in web UI and Foxx CLI

* major revision of the maintenance feature

* added `uuidv4` and `genRandomBytes` methods to crypto module

* added `hexSlice` methods `hexWrite` to JS Buffer type

* added `Buffer.from`, `Buffer.of`, `Buffer.alloc` and `Buffer.allocUnsafe`
  for improved compatibility with Node.js

* Foxx HTTP API errors now log stacktraces

* fixed issue #5831: custom queries in the ui could not be loaded if the user
  only has read access to the _system database.

* fixed issue #6128: ArangoDb Cluster: Task moved from DBS to Coordinator

* fixed some web ui action events related to Running Queries view and Slow
  Queries History view

* fixed internal issue #2566: corrected web UI alignment of the nodes table

* fixed issue #5736: Foxx HTTP API responds with 500 error when request body
  is too short

* fixed issue #6106: Arithmetic operator type casting documentation incorrect

* The arangosh now supports the velocystream transport protocol via the schemas
  "vst+tcp://", "vst+ssl://", "vst+unix://" schemes.

* The server will no longer lowercase the input in --server.endpoint. This means
  Unix domain socket paths will now  be treated as specified, previously they were lowercased

* fixed logging of requests. A wrong log level was used

* fixed issue #5943: misplaced database ui icon and wrong cursor type were used

* fixed issue #5354: updated the web UI JSON editor, improved usability

* fixed issue #5648: fixed error message when saving unsupported document types

* fixed internal issue #2812: Cluster fails to create many indexes in parallel

* Added C++ implementation, load balancer support, and user restriction to Pregel API.

  If an execution is accessed on a different coordinator than where it was
  created, the request(s) will be forwarded to the correct coordinator. If an
  execution is accessed by a different user than the one who created it, the
  request will be denied.

* the AQL editor in the web UI now supports detailed AQL query profiling

* fixed issue #5884: Subquery nodes are no longer created on DBServers

* intermediate commits in the RocksDB engine are now only enabled in standalone AQL queries

  (not within a JS transaction), standalone truncate as well as for the "import" API

* the AQL editor in the web UI now supports GeoJSON types and is able to render them.

* fixed issue #5035: fixed a vulnerability issue within the web ui's index view

* PR #5552: add "--latency true" option to arangoimport.  Lists microsecond latency

* added `"pbkdf2"` method to `@arangodb/foxx/auth` module

* the `@arangodb/foxx/auth` module now uses a different method to generate salts,
  so salts are no longer guaranteed to be alphanumeric

* fixed internal issue #2567: the Web UI was showing the possibility to move a shard
  from a follower to the current leader

* Renamed RocksDB engine-specific statistics figure `rocksdb.block-cache-used`
  to `rocksdb.block-cache-usage` in output of `db._engineStats()`

  The new figure name is in line with the statistics that the RocksDB library
  provides in its new versions.

* Added RocksDB engine-specific statistics figures `rocksdb.block-cache-capacity`,
  `rocksdb.block-cache-pinned-usage` as well as level-specific figures
  `rocksdb.num-files-at-level` and `rocksdb.compression-ratio-at-level` in
  output of `db._engineStats()`

* Added RocksDB-engine configuration option `--rocksdb.block-align-data-blocks`

  If set to true, data blocks are aligned on lesser of page size and block size,
  which may waste some memory but may reduce the number of cross-page I/Os operations.

* Usage RocksDB format version 3 for new block-based tables

* Bugfix: The AQL syntax variants `UPDATE/REPLACE k WITH d` now correctly take
  _rev from k instead of d (when ignoreRevs is false) and ignore d._rev.

* Added C++ implementation, load balancer support, and user restriction to tasks API

  If a task is accessed on a different coordinator than where it was created,
  the request(s) will be forwarded to the correct coordinator. If a
  task is accessed by a different user than the one who created it, the request
  will be denied.

* Added load balancer support and user-restriction to async jobs API.

  If an async job is accessed on a different coordinator than where it was
  created, the request(s) will be forwarded to the correct coordinator. If a
  job is accessed by a different user than the one who created it, the request
  will be denied.

* switch default storage engine from MMFiles to RocksDB

  In ArangoDB 3.4, the default storage engine for new installations is the RocksDB
  engine. This differs to previous versions (3.2 and 3.3), in which the default
  storage engine was the MMFiles engine.

  The MMFiles engine can still be explicitly selected as the storage engine for
  all new installations. It's only that the "auto" setting for selecting the storage
  engine will now use the RocksDB engine instead of MMFiles engine.

  In the following scenarios, the effectively selected storage engine for new
  installations will be RocksDB:

  * `--server.storage-engine rocksdb`
  * `--server.storage-engine auto`
  * `--server.storage-engine` option not specified

  The MMFiles storage engine will be selected for new installations only when
  explicitly selected:

  * `--server.storage-engine mmfiles`

  On upgrade, any existing ArangoDB installation will keep its previously selected
  storage engine. The change of the default storage engine is thus only relevant
  for new ArangoDB installations and/or existing cluster setups for which new server
  nodes get added later. All server nodes in a cluster setup should use the same
  storage engine to work reliably. Using different storage engines in a cluster is
  unsupported.

* added collection.indexes() as an alias for collection.getIndexes()

* disable V8 engine and JavaScript APIs for agency nodes

* renamed MMFiles engine compactor thread from "Compactor" to "MMFilesCompactor".

  This change will be visible only on systems which allow assigning names to
  threads.

* added configuration option `--rocksdb.sync-interval`

  This option specifies interval (in milliseconds) that ArangoDB will use to
  automatically synchronize data in RocksDB's write-ahead log (WAL) files to
  disk. Automatic syncs will only be performed for not-yet synchronized data,
  and only for operations that have been executed without the *waitForSync*
  attribute.

  Automatic synchronization is performed by a background thread. The default
  sync interval is 100 milliseconds.

  Note: this option is not supported on Windows platforms. Setting the sync
  interval to a value greater 0 will produce a startup warning.

* added AQL functions `TO_BASE64`, `TO_HEX`, `ENCODE_URI_COMPONENT` and `SOUNDEX`

* PR #5857: RocksDB engine would frequently request a new DelayToken.  This caused
  excessive write delay on the next Put() call.  Alternate approach taken.

* changed the thread handling in the scheduler. `--server.maximal-threads` will be
  the maximum number of threads for the scheduler.

* The option `--server.threads` is now obsolete.

* use sparse indexes in more cases now, when it is clear that the index attribute
  value cannot be null

* introduce SingleRemoteOperationNode via "optimize-cluster-single-document-operations"
  optimizer rule, which triggers single document operations directly from the coordinator
  instead of using a full-featured AQL setup. This saves cluster roundtrips.

  Queries directly referencing the document key benefit from this:

      UPDATE {_key: '1'} WITH {foo: 'bar'} IN collection RETURN OLD

* Added load balancer support and user-restriction to cursor API.

  If a cursor is accessed on a different coordinator than where it was created,
  the requests will be forwarded to the correct coordinator. If a cursor is
  accessed by a different user than the one who created it, the request will
  be denied.

* if authentication is turned on requests to databases by users with insufficient rights
 will be answered with the HTTP forbidden (401) response.

* upgraded bundled RocksDB library version to 5.15

* added key generators `uuid` and `padded`

  The `uuid` key generator generates universally unique 128 bit keys, which are
  stored in hexadecimal human-readable format.
  The `padded` key generator generates keys of a fixed length (16 bytes) in
  ascending lexicographical sort order.

* The REST API of `/_admin/status` added: "operationMode" filed with same meaning as
  the "mode" field and field "readOnly" that has the inverted meaning of the field
  "writeOpsEnabled". The old field names will be deprecated in upcoming versions.

* added `COUNT_DISTINCT` AQL function

* make AQL optimizer rule `collect-in-cluster` optimize aggregation functions
  `AVERAGE`, `VARIANCE`, `STDDEV`, `UNIQUE`, `SORTED_UNIQUE` and `COUNT_DISTINCT`
  in a cluster by pushing parts of the aggregation onto the DB servers and only
  doing the total aggregation on the coordinator

* replace JavaScript functions FULLTEXT, NEAR, WITHIN and WITHIN_RECTANGLE with
  regular AQL subqueries via a new optimizer rule "replace-function-with-index".

* the existing "fulltext-index-optimizer" optimizer rule has been removed because its
  duty is now handled by the "replace-function-with-index" rule.

* added option "--latency true" option to arangoimport. Lists microsecond latency
  statistics on 10 second intervals.

* fixed internal issue #2256: ui, document id not showing up when deleting a document

* fixed internal issue #2163: wrong labels within foxx validation of service
  input parameters

* fixed internal issue #2160: fixed misplaced tooltips in indices view

* Added exclusive option for rocksdb collections. Modifying AQL queries can
  now set the exclusive option as well as it can be set on JavaScript transactions.

* added optimizer rule "optimize-subqueries", which makes qualifying subqueries
  return less data

  The rule fires in the following situations:
  * in case only a few results are used from a non-modifying subquery, the rule
    will add a LIMIT statement into the subquery. For example

        LET docs = (
          FOR doc IN collection
            FILTER ...
            RETURN doc
        )
        RETURN docs[0]

    will be turned into

        LET docs = (
          FOR doc IN collection
            FILTER ...
            LIMIT 1
            RETURN doc
        )
        RETURN docs[0]

    Another optimization performed by this rule is to modify the result value
    of subqueries in case only the number of results is checked later. For example

        RETURN LENGTH(
          FOR doc IN collection
            FILTER ...
            RETURN doc
        )

    will be turned into

        RETURN LENGTH(
          FOR doc IN collection
            FILTER ...
            RETURN true
        )

  This saves copying the document data from the subquery to the outer scope and may
  enable follow-up optimizations.

* fixed Foxx queues bug when queues are created in a request handler with an
  ArangoDB authentication header

* abort startup when using SSLv2 for a server endpoint, or when connecting with
  a client tool via an SSLv2 connection.

  SSLv2 has been disabled in the OpenSSL library by default in recent versions
  because of security vulnerabilities inherent in this protocol.

  As it is not safe at all to use this protocol, the support for it has also
  been stopped in ArangoDB. End users that use SSLv2 for connecting to ArangoDB
  should change the protocol from SSLv2 to TLSv12 if possible, by adjusting
  the value of the `--ssl.protocol` startup option.

* added `overwrite` option to document insert operations to allow for easier syncing.

  This implements almost the much inquired UPSERT. In reality it is a REPSERT
  (replace/insert) because only replacement and not modification of documents
  is possible. The option does not work in cluster collections with custom
  sharding.

* added startup option `--log.escape`

  This option toggles the escaping of log output.

  If set to `true` (which is the default value), then the logging will work
  as before, and the following characters in the log output are escaped:

  * the carriage return character (hex 0d)
  * the newline character (hex 0a)
  * the tabstop character (hex 09)
  * any other characters with an ordinal value less than hex 20

  If the option is set to `false`, no characters are escaped. Characters with
  an ordinal value less than hex 20 will not be printed in this mode but will
  be replaced with a space character (hex 20).

  A side effect of turning off the escaping is that it will reduce the CPU
  overhead for the logging. However, this will only be noticable when logging
  is set to a very verbose level (e.g. debug or trace).

* increased the default values for the startup options `--javascript.gc-interval`
  from every 1000 to every 2000 requests, and for `--javascript.gc-frequency` from
  30 to 60 seconds

  This will make the V8 garbage collection run less often by default than in previous
  versions, reducing CPU load a bit and leaving more contexts available on average.

* added `/_admin/repair/distributeShardsLike` that repairs collections with
  distributeShardsLike where the shards aren't actually distributed like in the
  prototype collection, as could happen due to internal issue #1770

* Fixed issue #4271: Change the behavior of the `fullCount` option for AQL query
  cursors so that it will only take into account `LIMIT` statements on the top level
  of the query.

  `LIMIT` statements in subqueries will not have any effect on the `fullCount` results
  any more.

* We added a new geo-spatial index implementation. On the RocksDB storage engine all
  installations will need to be upgraded with `--database.auto-upgrade true`. New geo
  indexes will now only report with the type `geo` instead of `geo1` or `geo2`.
  The index types `geo1` and `geo2` are now deprecated.
  Additionally we removed the deprecated flags `constraint` and `ignoreNull` from geo
  index definitions, these fields were initially deprecated in ArangoDB 2.5

* Add revision id to RocksDB values in primary indexes to speed up replication (~10x).

* PR #5238: Create a default pacing algorithm for arangoimport to avoid TimeoutErrors
  on VMs with limited disk throughput

* Starting a cluster with coordinators and DB servers using different storage engines
  is unsupported. Doing it anyway will now produce a warning on startup

* fixed issue #4919: C++ implementation of LIKE function now matches the old and correct
  behaviour of the javascript implementation.

* added `--json` option to arangovpack, allowing to treat its input as plain JSON data
  make arangovpack work without any configuration file

* added experimental arangodb startup option `--javascript.enabled` to enable/disable the
  initialization of the V8 JavaScript engine. Only expected to work on single-servers and
  agency deployments

* pull request #5201: eliminate race scenario where handlePlanChange could run infinite times
  after an execution exceeded 7.4 second time span

* UI: fixed an unreasonable event bug within the modal view engine

* pull request #5114: detect shutdown more quickly on heartbeat thread of coordinator and
  DB servers

* fixed issue #3811: gharial api is now checking existence of `_from` and `_to` vertices
  during edge creation

* There is a new method `_profileQuery` on the database object to execute a query and
  print an explain with annotated runtime information.

* Query cursors can now be created with option `profile`, with a value of 0, 1 or 2.
  This will cause queries to include more statistics in their results and will allow tracing
  of queries.

* fixed internal issue #2147: fixed database filter in UI

* fixed internal issue #2149: number of documents in the UI is not adjusted after moving them

* fixed internal issue #2150: UI - loading a saved query does not update the list of bind
  parameters

* removed option `--cluster.my-local-info` in favor of persisted server UUIDs

  The option `--cluster.my-local-info` was deprecated since ArangoDB 3.3.

* added new collection property `cacheEnabled` which enables in-memory caching for
  documents and primary index entries. Available only when using RocksDB

* arangodump now supports `--threads` option to dump collections in parallel

* arangorestore now supports `--threads` option to restore collections in parallel

* Improvement: The AQL query planner in cluster is now a bit more clever and
  can prepare AQL queries with less network overhead.

  This should speed up simple queries in cluster mode, on complex queries it
  will most likely not show any performance effect.
  It will especially show effects on collections with a very high amount of Shards.

* removed remainders of dysfunctional `/_admin/cluster-test` and `/_admin/clusterCheckPort`
  API endpoints and removed them from documentation

* added new query option `stream` to enable streaming query execution via the
  `POST /_api/cursor` rest interface.

* fixed issue #4698: databases within the UI are now displayed in a sorted order.

* Behavior of permissions for databases and collections changed:
  The new fallback rule for databases for which an access level is not explicitly specified:
  Choose the higher access level of:
    * A wildcard database grant
    * A database grant on the `_system` database
  The new fallback rule for collections for which an access level is not explicitly specified:
  Choose the higher access level of:
    * Any wildcard access grant in the same database, or on "*/*"
    * The access level for the current database
    * The access level for the `_system` database

* fixed issue #4583: add AQL ASSERT and AQL WARN

* renamed startup option `--replication.automatic-failover` to
  `--replication.active-failover`
  using the old option name will still work in ArangoDB 3.4, but the old option
  will be removed afterwards

* index selectivity estimates for RocksDB engine are now eventually consistent

  This change addresses a previous issue where some index updates could be
  "lost" from the view of the internal selectivity estimate, leading to
  inaccurate estimates. The issue is solved now, but there can be up to a second
  or so delay before updates are reflected in the estimates.

* support `returnOld` and `returnNew` attributes for in the following HTTP REST
  APIs:

  * /_api/gharial/<graph>/vertex/<collection>
  * /_api/gharial/<graph>/edge/<collection>

  The exception from this is that the HTTP DELETE verb for these APIs does not
  support `returnOld` because that would make the existing API incompatible

* fixed internal issue #478: remove unused and undocumented REST API endpoints
  _admin/statistics/short and _admin/statistics/long

  These APIs were available in ArangoDB's REST API, but have not been called by
  ArangoDB itself nor have they been part of the documented API. They have been
  superseded by other REST APIs and were partially dysfunctional. Therefore
  these two endpoints have been removed entirely.

* fixed issue #1532: reload users on restore

* fixed internal issue #1475: when restoring a cluster dump to a single server
  ignore indexes of type primary and edge since we mustn't create them here.

* fixed internal issue #1439: improve performance of any-iterator for RocksDB

* issue #1190: added option `--create-database` for arangoimport

* UI: updated dygraph js library to version 2.1.0

* renamed arangoimp to arangoimport for consistency
  Release packages will still install arangoimp as a symlink so user scripts
  invoking arangoimp do not need to be changed

* UI: Shard distribution view now has an accordion view instead of displaying
  all shards of all collections at once.

* fixed issue #4393: broken handling of unix domain sockets in JS_Download

* added AQL function `IS_KEY`
  this function checks if the value passed to it can be used as a document key,
  i.e. as the value of the `_key` attribute

* added AQL functions `SORTED` and `SORTED_UNIQUE`

  `SORTED` will return a sorted version of the input array using AQL's internal
  comparison order
  `SORTED_UNIQUE` will do the same, but additionally removes duplicates.

* added C++ implementation for AQL functions `DATE_NOW`, `DATE_ISO8601`,
  `DATE_TIMESTAMP`, `IS_DATESTRING`, `DATE_DAYOFWEEK`, `DATE_YEAR`,
  `DATE_MONTH`, `DATE_DAY`, `DATE_HOUR`, `DATE_MINUTE`, `DATE_SECOND`,
  `DATE_MILLISECOND`, `DATE_DAYOFYEAR`, `DATE_ISOWEEK`, `DATE_LEAPYEAR`,
  `DATE_QUARTER`, `DATE_DAYS_IN_MONTH`, `DATE_ADD`, `DATE_SUBTRACT`,
  `DATE_DIFF`, `DATE_COMPARE`, `TRANSLATE` and `SHA512`

* fixed a bug where clusterinfo missed changes to plan after agency
  callback is registred for create collection

* Foxx manifest.json files can now contain a $schema key with the value
  of "http://json.schemastore.org/foxx-manifest" to improve tooling support.

* fixed agency restart from compaction without data

* fixed agency's log compaction for internal issue #2249

* only load Plan and Current from agency when actually needed


v3.3.18 (XXXX-XX-XX)
--------------------

* improved logging in case of replication errors

* recover short server id from agency after a restart of a cluster node

  this fixes problems with short server ids being set to 0 after a node restart,
  which then prevented cursor result load-forwarding between multiple coordinators
  to work properly

  this should fix arangojs#573

* increased default timeouts in replication

  this decreases the chances of followers not getting in sync with leaders because
  of replication operations timing out

* fixed internal issue #1983: the Web UI was showing a deletion confirmation
  multiple times.

* handle missing `_frontend` collections gracefully

  the `_frontend` system collection is not required for normal ArangoDB operations,
  so if it is missing for whatever reason, ensure that normal operations can go
  on.


v3.3.17 (2018-10-04)
--------------------

* upgraded arangosync version to 0.6.0

* added several advanced options for configuring and debugging LDAP connections.
  Please note that some of the following options are platform-specific and may not 
  work on all platforms or with all LDAP servers reliably:

  - `--ldap.serialized`: whether or not calls into the underlying LDAP library 
    should be serialized.
    This option can be used to work around thread-unsafe LDAP library functionality.
  - `--ldap.serialize-timeout`: sets the timeout value that is used when waiting to 
    enter the LDAP library call serialization lock. This is only meaningful when 
    `--ldap.serialized` has been set to `true`. 
  - `--ldap.retries`: number of tries to attempt a connection. Setting this to values 
    greater than one will make ArangoDB retry to contact the LDAP server in case no 
    connection can be made initially.
  - `--ldap.restart`: whether or not the LDAP library should implicitly restart 
    connections
  - `--ldap.referrals`: whether or not the LDAP library should implicitly chase 
    referrals
  - `--ldap.debug`: turn on internal OpenLDAP library output (warning: will print 
    to stdout).
  - `--ldap.timeout`: timeout value (in seconds) for synchronous LDAP API calls 
    (a value of 0 means default timeout).
  - `--ldap.network-timeout`: timeout value (in seconds) after which network operations 
    following the initial connection return in case of no activity (a value of 0 means 
    default timeout).
  - `--ldap.async-connect`: whether or not the connection to the LDAP library will 
    be done asynchronously.

* fixed a shutdown race in ArangoDB's logger, which could have led to some buffered
  log messages being discarded on shutdown

* display shard synchronization progress for collections outside of the
  `_system` database

* fixed issue #6611: Properly display JSON properties of user defined foxx services
  configuration within the web UI

* fixed issue #6583: Agency node segfaults if sent an authenticated HTTP request is sent to its port

* when cleaning out a leader it could happen that it became follower instead of 
  being removed completely

* make synchronous replication detect more error cases when followers cannot
  apply the changes from the leader

* fix some TLS errors that occurred when combining HTTPS/TLS transport with the
  VelocyStream protocol (VST)

  That combination could have led to spurious errors such as "TLS padding error"
  or "Tag mismatch" and connections being closed 

* agency endpoint updates now go through RAFT


v3.3.16 (2018-09-19)
--------------------

* fix undefined behavior in AQL query result cache

* the query editor within the web ui is now catching http 501 responses
  properly

* fixed issue #6495 (Document not found when removing records)

* fixed undefined behavior in cluster plan-loading procedure that may have 
  unintentionally modified a shared structure

* reduce overhead of function initialization in AQL COLLECT aggregate functions,
  for functions COUNT/LENGTH, SUM and AVG

  this optimization will only be noticable when the COLLECT produces many groups
  and the "hash" COLLECT variant is used

* fixed potential out-of-bounds access in admin log REST handler /_admin/log,
  which could have led to the server returning an HTTP 500 error

* catch more exceptions in replication and handle them appropriately


v3.3.15 (2018-09-10)
--------------------

* fixed an issue in the "sorted" AQL COLLECT variant, that may have led to producing
  an incorrect number of results

* upgraded arangodb starter version to 0.13.3

* fixed issue #5941 if using breadth-first search in traversals uniqueness checks
  on path (vertices and edges) have not been applied. In SmartGraphs the checks
  have been executed properly.

* added more detailed progress output to arangorestore, showing the percentage of
  how much data is restored for bigger collections plus a set of overview statistics
  after each processed collection

* added option `--rocksdb.use-file-logging` to enable writing of RocksDB's own
  informational LOG files into RocksDB's database directory.

  This option is turned off by default, but can be enabled for debugging RocksDB
  internals and performance.

* improved error messages when managing Foxx services

  Install/replace/upgrade will now provide additional information when an error
  is encountered during setup. Errors encountered during a `require` call will
  also include information about the underlying cause in the error message.

* fixed some Foxx script names being displayed incorrectly in web UI and Foxx CLI

* added startup option `--query.optimizer-max-plans value`

  This option allows limiting the number of query execution plans created by the 
  AQL optimizer for any incoming queries. The default value is `128`.

  By adjusting this value it can be controlled how many different query execution 
  plans the AQL query optimizer will generate at most for any given AQL query. 
  Normally the AQL query optimizer will generate a single execution plan per AQL query, 
  but there are some cases in which it creates multiple competing plans. More plans
  can lead to better optimized queries, however, plan creation has its costs. The
  more plans are created and shipped through the optimization pipeline, the more time 
  will be spent in the optimizer.

  Lowering this option's value will make the optimizer stop creating additional plans 
  when it has already created enough plans.

  Note that this setting controls the default maximum number of plans to create. The
  value can still be adjusted on a per-query basis by setting the *maxNumberOfPlans*
  attribute when running a query.

  This change also lowers the default maximum number of query plans from 192 to 128.

* bug fix: facilitate faster shutdown of coordinators and db servers

* cluster nodes should retry registering in agency until successful

* fixed some web ui action events related to Running Queries view and Slow
  Queries History view

* Create a default pacing algorithm for arangoimport to avoid TimeoutErrors
  on VMs with limited disk throughput

* backport PR 6150: establish unique function to indicate when
  application is terminating and therefore network retries should not occur

* backport PR #5201: eliminate race scenario where handlePlanChange
  could run infinite times after an execution exceeded 7.4 second time span


v3.3.14 (2018-08-15)
--------------------

* upgraded arangodb starter version to 0.13.1

* Foxx HTTP API errors now log stacktraces

* fixed issue #5736: Foxx HTTP API responds with 500 error when request body
  is too short

* fixed issue #5831: custom queries in the ui could not be loaded if the user
  only has read access to the _system database.

* fixed internal issue #2566: corrected web UI alignment of the nodes table

* fixed internal issue #2869: when attaching a follower with global applier to an
  authenticated leader already existing users have not been replicated, all users
  created/modified later are replicated.

* fixed internal issue #2865: dumping from an authenticated arangodb the users have
  not been included

* fixed issue #5943: misplaced database ui icon and wrong cursor type were used

* fixed issue #5354: updated the web UI JSON editor, improved usability

* fixed issue #5648: fixed error message when saving unsupported document types

* fixed issue #6076: Segmentation fault after AQL query

  This also fixes issues #6131 and #6174

* fixed issue #5884: Subquery nodes are no longer created on DBServers

* fixed issue #6031: Broken LIMIT in nested list iterations

* fixed internal issue #2812: Cluster fails to create many indexes in parallel

* intermediate commits in the RocksDB engine are now only enabled in standalone AQL
  queries (not within a JS transaction), standalone truncate as well as for the
  "import" API

* Bug fix: race condition could request data from Agency registry that did not
  exist yet.  This caused a throw that would end the Supervision thread.
  All registry query APIs no longer throw exceptions.


v3.3.13 (2018-07-26)
--------------------

* fixed internal issue #2567: the Web UI was showing the possibility to move a
  shard from a follower to the current leader

* fixed issue #5977: Unexpected execution plan when subquery contains COLLECT

* Bugfix: The AQL syntax variants `UPDATE/REPLACE k WITH d` now correctly take
  _rev from k instead of d (when ignoreRevs is false) and ignore d._rev.

* put an upper bound on the number of documents to be scanned when using
  `db.<collection>.any()` in the RocksDB storage engine

  previous versions of ArangoDB did a scan of a random amount of documents in
  the collection, up to the total number of documents available. this produced
  a random selection with a good quality, but needed to scan half the number
  of documents in the collection on average.

  The new version will only scan up to 500 documents, so it produces a less
  random result, but will be a lot faster especially for large collections.

  The implementation of `any()` for the MMFiles engine remains unchanged. The
  MMFiles engine will pick a random document from the entire range of the
  in-memory primary index without performing scans.

* return an empty result set instead of an "out of memory" exception when
  querying the geo index with invalid (out of range) coordinates

* added load balancer support and user-restriction to cursor API.

  If a cursor is accessed on a different coordinator than where it was created,
  the requests will be forwarded to the correct coordinator. If a cursor is
  accessed by a different user than the one who created it, the request will
  be denied.

* keep failed follower in followers list in Plan.

  This increases the changes of a failed follower getting back into sync if the
  follower comes back after a short time. In this case the follower can try to
  get in sync again, which normally takes less time than seeding a completely
  new follower.

* fix assertion failure and undefined behavior in Unix domain socket connections,
  introduced by 3.3.12

* added configuration option `--rocksdb.sync-interval`

  This option specifies interval (in milliseconds) that ArangoDB will use to
  automatically synchronize data in RocksDB's write-ahead log (WAL) files to
  disk. Automatic syncs will only be performed for not-yet synchronized data,
  and only for operations that have been executed without the *waitForSync*
  attribute.

  Automatic synchronization is performed by a background thread. The default
  sync interval is 0, meaning the automatic background syncing is turned off.
  Background syncing in 3.3 is opt-in, whereas in ArangoDB 3.4 the default sync
  interval will be 100 milliseconds.

  Note: this option is not supported on Windows platforms. Setting the sync
  interval to a value greater 0 will produce a startup warning.

* fixed graph creation sometimes failing with 'edge collection
  already used in edge def' when the edge definition contained multiple vertex
  collections, despite the edge definitions being identical

* inception could get caught in a trap, where agent configuration
  version and timeout multiplier lead to incapacitated agency

* fixed issue #5827: Batch request handling incompatible with .NET's default
  ContentType format

* fixed agency's log compaction for internal issue #2249

* inspector collects additionally disk data size and storage engine statistics


v3.3.12 (2018-07-12)
--------------------

* issue #5854: RocksDB engine would frequently request a new DelayToken.  This caused
  excessive write delay on the next Put() call.  Alternate approach taken.

* fixed graph creation under some circumstances failing with 'edge collection
  already used in edge def' despite the edge definitions being identical

* fixed issue #5727: Edge document with user provided key is inserted as many
  times as the number of shards, violating the primary index

* fixed internal issue #2658: AQL modification queries did not allow `_rev`
  checking. There is now a new option `ignoreRevs` which can be set to `false`
  in order to force AQL modification queries to match revision ids before
  doing any modifications

* fixed issue #5679: Replication applier restrictions will crash synchronisation
  after initial sync

* fixed potential issue in RETURN DISTINCT CollectBlock implementation
  that led to the block producing an empty result

* changed communication tasks to use boost strands instead of locks,
  this fixes a race condition with parallel VST communication over
  SSL

* fixed agency restart from compaction without data

* fixed for agent coming back to agency with changed endpoint and
  total data loss

* more patient agency tests to allow for ASAN tests to successfully finish


v3.3.11 (2018-06-26)
--------------------

* upgraded arangosync version to 0.5.3

* upgraded arangodb starter version to 0.12.0

* fixed internal issue #2559: "unexpected document key" error when custom
  shard keys are used and the "allowUserKeys" key generator option is set
  to false

* fixed AQL DOCUMENT lookup function for documents for sharded collections with
  more than a single shard and using a custom shard key (i.e. some shard
  key attribute other than `_key`).
  The previous implementation of DOCUMENT restricted to lookup to a single
  shard in all cases, though this restriction was invalid. That lead to
  `DOCUMENT` not finding documents in cases the wrong shard was contacted. The
  fixed implementation in 3.3.11 will reach out to all shards to find the
  document, meaning it will produce the correct result, but will cause more
  cluster-internal traffic. This increase in traffic may be high if the number
  of shards is also high, because each invocation of `DOCUMENT` will have to
  contact all shards.
  There will be no performance difference for non-sharded collections or
  collections that are sharded by `_key` or that only have a single shard.

* reimplemented replication view in web UI

* fixed internal issue #2256: ui, document id not showing up when deleting a document

* fixed internal issue #2163: wrong labels within foxx validation of service
  input parameters

* fixed internal issue #2160: fixed misplaced tooltips in indices view

* added new arangoinspect client tool, to help users and customers easily collect
  information of any ArangoDB server setup, and facilitate troubleshooting for the
  ArangoDB Support Team


v3.3.10 (2018-06-04)
--------------------

* make optimizer rule "remove-filter-covered-by-index" not stop after removing
  a sub-condition from a FILTER statement, but pass the optimized FILTER
  statement again into the optimizer rule for further optimizations.
  This allows optimizing away some more FILTER conditions than before.

* allow accessing /_admin/status URL on followers too in active failover setup

* fix cluster COLLECT optimization for attributes that were in "sorted" variant of
  COLLECT and that were provided by a sorted index on the collected attribute

* apply fulltext index optimization rule for multiple fulltext searches in
  the same query

  this fixes https://stackoverflow.com/questions/50496274/two-fulltext-searches-on-arangodb-cluster-v8-is-involved

* validate `_from` and `_to` values of edges on updates consistently

* fixed issue #5400: Unexpected AQL Result

* fixed issue #5429: Frequent 'updated local foxx repository' messages

* fixed issue #5252: Empty result if FULLTEXT() is used together with LIMIT offset

* fixed issue #5035: fixed a vulnerability issue within the web ui's index view

* inception was ignoring leader's configuration


v3.3.9 (2018-05-17)
-------------------

* added `/_admin/repair/distributeShardsLike` that repairs collections with
  distributeShardsLike where the shards aren't actually distributed like in the
  prototype collection, as could happen due to internal issue #1770

* fixed Foxx queues bug when queues are created in a request handler with an
  ArangoDB authentication header

* upgraded arangosync version to 0.5.1

* upgraded arangodb starter version to 0.11.3

* fix cluster upgrading issue introduced in 3.3.8

  the issue made arangod crash when starting a DB server with option
  `--database.auto-upgrade true`

* fix C++ implementation of AQL ZIP function to return each distinct attribute
  name only once. The previous implementation added non-unique attribute names
  multiple times, which led to follow-up issues.
  Now if an attribute name occurs multiple times in the input list of attribute
  names, it will only be incorporated once into the result object, with the
  value that corresponds to the first occurrence.
  This fix also changes the V8 implementation of the ZIP function, which now
  will always return the first value for non-unique attribute names and not the
  last occurring value.

* self heal during a Foxx service install, upgrade or replace no longer breaks
  the respective operation

* make /_api/index, /_api/database and /_api/user REST handlers use the scheduler's
  internal queue, so they do not run in an I/O handling thread

* fixed issue #4919: C++ implementation of LIKE function now matches the old and
  correct behavior of the JavaScript implementation.

* added REST API endpoint /_admin/server/availability for monitoring purposes

* UI: fixed an unreasonable event bug within the modal view engine

* fixed issue #3811: gharial api is now checking existence of _from and _to vertices
  during edge creation

* fixed internal issue #2149: number of documents in the UI is not adjusted after
  moving them

* fixed internal issue #2150: UI - loading a saved query does not update the list
  of bind parameters

* fixed internal issue #2147 - fixed database filter in UI

* fixed issue #4934: Wrong used GeoIndex depending on FILTER order

* added `query` and `aql.literal` helpers to `@arangodb` module.

* remove post-sort from GatherNode in cluster AQL queries that do use indexes
  for filtering but that do not require a sorted result

  This optimization can speed up gathering data from multiple shards, because
  it allows to remove a merge sort of the individual shards' results.

* extend the already existing "reduce-extraction-to-projection" AQL optimizer
  rule for RocksDB to provide projections of up to 5 document attributes. The
  previous implementation only supported a projection for a single document
  attribute. The new implementation will extract up to 5 document attributes from
  a document while scanning a collection via an EnumerateCollectionNode.
  Additionally the new version of the optimizer rule can also produce projections
  when scanning an index via an IndexNode.
  The optimization is benefial especially for huge documents because it will copy
  out only the projected attributes from the document instead of copying the entire
  document data from the storage engine.

  When applied, the explainer will show the projected attributes in a `projections`
  remark for an EnumerateCollectionNode or IndexNode. The optimization is limited
  to the RocksDB storage engine.

* added index-only optimization for AQL queries that can satisfy the retrieval of
  all required document attributes directly from an index.

  This optimization will be triggered for the RocksDB engine if an index is used
  that covers all required attributes of the document used later on in the query.
  If applied, it will save retrieving the actual document data (which would require
  an extra lookup in RocksDB), but will instead build the document data solely
  from the index values found. It will only be applied when using up to 5 attributes
  from the document, and only if the rest of the document data is not used later
  on in the query.

  The optimization is currently available for the RocksDB engine for the index types
  primary, edge, hash, skiplist and persistent.

  If the optimization is applied, it will show up as "index only" in an AQL
  query's execution plan for an IndexNode.

* added scan-only optimization for AQL queries that iterate over collections or
  indexes and that do not need to return the actual document values.

  Not fetching the document values from the storage engine will provide a
  considerable speedup when using the RocksDB engine, but may also help a bit
  in case of the MMFiles engine. The optimization will only be applied when
  full-scanning or index-scanning a collection without refering to any of its
  documents later on, and, for an IndexNode, if all filter conditions for the
  documents of the collection are covered by the index.

  If the optimization is applied, it will show up as "scan only" in an AQL
  query's execution plan for an EnumerateCollectionNode or an IndexNode.

* extend existing "collect-in-cluster" optimizer rule to run grouping, counting
  and deduplication on the DB servers in several cases, so that the coordinator
  will only need to sum up the potentially smaller results from the individual shards.

  The following types of COLLECT queries are covered now:
  - RETURN DISTINCT expr
  - COLLECT WITH COUNT INTO ...
  - COLLECT var1 = expr1, ..., varn = exprn (WITH COUNT INTO ...), without INTO or KEEP
  - COLLECT var1 = expr1, ..., varn = exprn AGGREGATE ..., without INTO or KEEP, for
    aggregate functions COUNT/LENGTH, SUM, MIN and MAX.

* honor specified COLLECT method in AQL COLLECT options

  for example, when the user explicitly asks for the COLLECT method
  to be `sorted`, the optimizer will now not produce an alternative
  version of the plan using the hash method.

  additionally, if the user explcitly asks for the COLLECT method to
  be `hash`, the optimizer will now change the existing plan to use
  the hash method if possible instead of just creating an alternative
  plan.

  `COLLECT ... OPTIONS { method: 'sorted' }` => always use sorted method
  `COLLECT ... OPTIONS { method: 'hash' }`   => use hash if this is technically possible
  `COLLECT ...` (no options)                 => create a plan using sorted, and another plan using hash method

* added bulk document lookups for MMFiles engine, which will improve the performance
  of document lookups from an inside an index in case the index lookup produces many
  documents


v3.3.8 (2018-04-24)
-------------------

* included version of ArangoDB Starter (`arangodb` binary) updated to v0.10.11,
  see [Starter changelog](https://github.com/arangodb-helper/arangodb/blob/master/CHANGELOG.md)

* added arangod startup option `--dump-options` to print all configuration parameters
  as a JSON object

* fixed: (Enterprise only) If you restore a SmartGraph where the collections
  are still existing and are supposed to be dropped on restore we ended up in
  duplicate name error. This is now gone and the SmartGraph is correctly restored.

* fix lookups by `_id` in smart graph edge collections

* improve startup resilience in case there are datafile errors (MMFiles)

  also allow repairing broken VERSION files automatically on startup by
  specifying the option `--database.ignore-datafile-errors true`

* fix issue #4582: UI query editor now supports usage of empty string as bind parameter value

* fixed internal issue #2148: Number of documents found by filter is misleading in web UI

* added startup option `--database.required-directory-state`

  using this option it is possible to require the database directory to be
  in a specific state on startup. the options for this value are:

  - non-existing: database directory must not exist
  - existing: database directory must exist
  - empty: database directory must exist but be empty
  - populated: database directory must exist and contain specific files already
  - any: any state allowed

* field "$schema" in Foxx manifest.json files no longer produce warnings

* added `@arangodb/locals` module to expose the Foxx service context as an
  alternative to using `module.context` directly.

* `db._executeTransaction` now accepts collection objects as collections.

* supervision can be put into maintenance mode


v3.3.7 (2018-04-11)
-------------------

* added hidden option `--query.registry-ttl` to control the lifetime of cluster AQL
  query parts

* fixed internal issue #2237: AQL queries on collections with replicationFactor:
  "satellite" crashed arangod in single server mode

* fixed restore of satellite collections: replicationFactor was set to 1 during
  restore

* fixed dump and restore of smart graphs:
  a) The dump will not include the hidden shadow collections anymore, they were dumped
     accidentially and only contain duplicated data.
  b) Restore will now ignore hidden shadow collections as all data is contained
     in the smart-edge collection. You can manually include these collections from an
     old dump (3.3.5 or earlier) by using `--force`.
  c) Restore of a smart-graph will now create smart collections properly instead
     of getting into `TIMEOUT_IN_CLUSTER_OPERATION`

* fixed issue in AQL query optimizer rule "restrict-to-single-shard", which
  may have sent documents to a wrong shard in AQL INSERT queries that specified
  the value for `_key` using an expression (and not a constant value)
  Important: if you were affected by this bug in v3.3.5 it is required that you
  recreate your dataset in v3.3.6 (i.e. dumping and restoring) instead of doing
  a simple binary upgrade

* added /_admin/status HTTP API for debugging purposes

* added ArangoShell helper function for packaging all information about an
  AQL query so it can be run and analyzed elsewhere:

  query = "FOR doc IN mycollection FILTER doc.value > 42 RETURN doc";
  require("@arangodb/aql/explainer").debugDump("/tmp/query-debug-info", query);

  Entitled users can send the generated file to the ArangoDB support to facilitate
  reproduction and debugging.

* added hidden option `--server.ask-jwt-secret`. This is an internal option
  for debugging and should not be exposed to end-users.

* fix for internal issue #2215. supervision will now wait for agent to
  fully prepare before adding 10 second grace period after leadership change

* fixed internal issue #2215's FailedLeader timeout bug

v3.3.5 (2018-03-28)
-------------------

* fixed issue #4934: Wrong used GeoIndex depending on FILTER order

* make build id appear in startup log message alongside with other version info

* make AQL data modification operations that are sent to all shards and that are
  supposed to return values (i.e. `RETURN OLD` or `RETURN NEW`) not return fake
  empty result rows if the document to be updated/replaced/removed was not present
  on the target shard

* added AQL optimizer rule `restrict-to-single-shard`

  This rule will kick in if a collection operation (index lookup or data
  modification operation) will only affect a single shard, and the operation can be
  restricted to the single shard and is not applied for all shards. This optimization
  can be applied for queries that access a collection only once in the query, and that
  do not use traversals, shortest path queries and that do not access collection data
  dynamically using the `DOCUMENT`, `FULLTEXT`, `NEAR` or `WITHIN` AQL functions.
  Additionally, the optimizer will only pull off this optimization if can safely
  determine the values of all the collection's shard keys from the query, and when the
  shard keys are covered by a single index (this is always true if the shard key is
  the default `_key`)

* display missing attributes of GatherNodes in AQL explain output

* make AQL optimizer rule `undistribute-remove-after-enum-coll` fire in a few
  more cases in which it is possible

* slightly improve index selection for the RocksDB engine when there are multiple
  competing indexes with the same attribute prefixes, but different amount of
  attributes covered. In this case, the more specialized index will be preferred
  now

* fix issue #4924: removeFollower now prefers to remove the last follower(s)

* added "collect-in-cluster" optimizer rule to have COLLECT WITH COUNT queries
  without grouping being executed on the DB servers and the coordinator only summing
  up the counts from the individual shards

* fixed issue #4900: Nested FOR query uses index but ignores other filters

* properly exit v8::Context in one place where it was missing before

* added hidden option `--cluster.index-create-timeout` for controlling the
  default value of the index creation timeout in cluster
  under normal circumstances, this option does not need to be adjusted

* increase default timeout for index creation in cluster to 3600s

* fixed issue #4843: Query-Result has more Docs than the Collection itself

* fixed the behavior of ClusterInfo when waiting for current to catch
  up with plan in create collection.

* fixed issue #4827: COLLECT on edge _to field doesn't group distinct values as expected (MMFiles)


v3.3.4 (2018-03-01)
-------------------

* fix AQL `fullCount` result value in some cluster cases when it was off a bit

* fix issue #4651: Simple query taking forever until a request timeout error

* fix issue #4657: fixed incomplete content type header

* Vastly improved the Foxx Store UI

* fix issue #4677: AQL WITH with bind parameters results in "access after data-modification"
  for two independent UPSERTs

* remove unused startup option `--ldap.permissions-attribute-name`

* fix issue #4457: create /var/tmp/arangod with correct user in supervisor mode

* remove long disfunctional admin/long_echo handler

* fixed Foxx API:

  * PUT /_api/foxx/service: Respect force flag
  * PATCH /_api/foxx/service: Check whether a service under given mount exists

* internal issue #1726: supervision failed to remove multiple servers
  from health monitoring at once.

* more information from inception, why agent is activated

* fixed a bug where supervision tried to deal with shards of virtual collections

* fix internal issue #1770: collection creation using distributeShardsLike yields
  errors and did not distribute shards correctly in the following cases:
  1. If numberOfShards * replicationFactor % nrDBServers != 0
     (shards * replication is not divisible by DBServers).
  2. If there was failover / move shard case on the leading collection
     and creating the follower collection afterwards.

* fix timeout issues in replication client expiration

* added missing edge filter to neighbors-only traversals
  in case a filter condition was moved into the traverser and the traversal was
  executed in breadth-first mode and was returning each visited vertex exactly
  once, and there was a filter on the edges of the path and the resulting vertices
  and edges were not used later, the edge filter was not applied

* fixed issue #4160: Run arangod with "--database.auto-upgrade" option always crash silently without error log

* fix internal issue #1848: AQL optimizer was trying to resolve attribute accesses
  to attributes of constant object values at query compile time, but only did so far
  the very first attribute in each object

  this fixes https://stackoverflow.com/questions/48648737/beginner-bug-in-for-loops-from-objects

* fix inconvenience: If we want to start server with a non-existing
  --javascript.app-path it will now be created (if possible)

* fixed: REST API `POST _api/foxx` now returns HTTP code 201 on success, as documented.
         returned 200 before.

* fixed: REST API `PATCH _api/foxx/dependencies` now updates the existing dependencies
         instead of replacing them.

* fixed: Foxx upload of single javascript file. You now can upload via http-url pointing
         to a javascript file.

* fixed issue #4395: If your foxx app includes an `APP` folder it got
         accidently removed by selfhealing this is not the case anymore.

* fixed internal issue #1969 - command apt-get purge/remove arangodb3e was failing


v3.3.3 (2018-01-16)
-------------------

* fix issue #4272: VERSION file keeps disappearing

* fix internal issue #81: quotation marks disappeared when switching table/json
  editor in the query editor ui

* added option `--rocksdb.throttle` to control whether write-throttling is enabled
  Write-throttling is turned on by default, to reduce chances of compactions getting
  too far behind and blocking incoming writes.

* fixed issue #4308: Crash when getter for error.name throws an error (on Windows)

* UI: fixed a query editor caching and parsing issue

* Fixed internal issue #1683: fixes an UI issue where a collection name gets wrongly cached
  within the documents overview of a collection.

* Fixed an issue with the index estimates in RocksDB in the case a transaction is aborted.
  Former the index estimates were modified if the transaction commited or not.
  Now they will only be modified if the transaction commited successfully.

* UI: optimized login view for very small screen sizes

* Truncate in RocksDB will now do intermediate commits every 10.000 documents
  if truncate fails or the server crashes during this operation all deletes
  that have been commited so far are persisted.

* make the default value of `--rocksdb.block-cache-shard-bits` use the RocksDB
  default value. This will mostly mean the default number block cache shard
  bits is lower than before, allowing each shard to store more data and cause
  less evictions from block cache

* issue #4222: Permission error preventing AQL query import / export on webui

* UI: optimized error messages for invalid query bind parameter

* UI: upgraded swagger ui to version 3.9.0

* issue #3504: added option `--force-same-database` for arangorestore

  with this option set to true, it is possible to make any arangorestore attempt
  fail if the specified target database does not match the database name
  specified in the source dump's "dump.json" file. it can thus be used to
  prevent restoring data into the "wrong" database

  The option is set to `false` by default to ensure backwards-compatibility

* make the default value of `--rocksdb.block-cache-shard-bits` use the RocksDB
  default value. This will mostly mean the default number block cache shard
  bits is lower than before, allowing each shard to store more data and cause
  less evictions from block cache

* fixed issue #4255: AQL SORT consuming too much memory

* fixed incorrect persistence of RAFT vote and term


v3.3.2 (2018-01-04)
-------------------

* fixed issue #4199: Internal failure: JavaScript exception in file 'arangosh.js'
  at 98,7: ArangoError 4: Expecting type String

* fixed issue in agency supervision with a good server being left in
  failedServers

* distinguish isReady and allInSync in clusterInventory

* fixed issue #4197: AQL statement not working in 3.3.1 when upgraded from 3.2.10

* do not reuse collection ids when restoring collections from a dump, but assign new collection ids, this should prevent collection id conflicts


v3.3.1 (2017-12-28)
-------------------

* UI: displayed wrong wfs property for a collection when using RocksDB as
  storage engine

* added `--ignore-missing` option to arangoimp
  this option allows importing lines with less fields than specified in the CSV
  header line

* changed misleading error message from "no leader" to "not a leader"

* optimize usage of AQL FULLTEXT index function to a FOR loop with index
  usage in some cases
  When the optimization is applied, this especially speeds up fulltext index
  queries in the cluster

* UI: improved the behavior during collection creation in a cluster environment

* Agency lockup fixes for very small machines.

* Agency performance improvement by finer grained locking.

* Use steady_clock in agency whereever possible.

* Agency prevent Supervision thread crash.

* Fix agency integer overflow in timeout calculation.


v3.3.0 (2017-12-14)
-------------------

* release version

* added a missing try/catch block in the supervision thread


v3.3.rc8 (2017-12-12)
---------------------

* UI: fixed broken Foxx configuration keys. Some valid configuration values
  could not be edited via the ui.

* UI: pressing the return key inside a select2 box no longer triggers the modal's
  success function

* UI: coordinators and db servers are now in sorted order (ascending)


v3.3.rc7 (2017-12-07)
---------------------

* fixed issue #3741: fix terminal color output in Windows

* UI: fixed issue #3822: disabled name input field for system collections

* fixed issue #3640: limit in subquery

* fixed issue #3745: Invalid result when using OLD object with array attribute in UPSERT statement

* UI: edge collections were wrongly added to from and to vertices select box during graph creation

* UI: added not found views for documents and collections

* UI: using default user database api during database creation now

* UI: the graph viewer backend now picks one random start vertex of the
  first 1000 documents instead of calling any(). The implementation of
  "any" is known to scale bad on huge collections with RocksDB.

* UI: fixed disappearing of the navigation label in some case special case

* UI: the graph viewer now displays updated label values correctly.
  Additionally the included node/edge editor now closes automatically
  after a successful node/edge update.

* fixed issue #3917: traversals with high maximal depth take extremely long
  in planning phase.


v3.3.rc4 (2017-11-28)
---------------------

* minor bug-fixes


v3.3.rc3 (2017-11-24)
---------------------

* bug-fixes


v3.3.rc2 (2017-11-22)
---------------------

* UI: document/edge editor now remembering their modes (e.g. code or tree)

* UI: optimized error messages for invalid graph definitions. Also fixed a
  graph renderer cleanup error.

* UI: added a delay within the graph viewer while changing the colors of the
  graph. Necessary due different browser behaviour.

* added options `--encryption.keyfile` and `--encryption.key-generator` to arangodump
  and arangorestore

* UI: the graph viewer now displays updated label values correctly.
  Additionally the included node/edge editor now closes automatically
  after a successful node/edge update.

* removed `--recycle-ids` option for arangorestore

  using that option could have led to problems on the restore, with potential
  id conflicts between the originating server (the source dump server) and the
  target server (the restore server)


v3.3.rc1 (2017-11-17)
---------------------

* add readonly mode REST API

* allow compilation of ArangoDB source code with g++ 7

* upgrade minimum required g++ compiler version to g++ 5.4
  That means ArangoDB source code will not compile with g++ 4.x or g++ < 5.4 anymore.

* AQL: during a traversal if a vertex is not found. It will not print an ERROR to the log and continue
  with a NULL value, but will register a warning at the query and continue with a NULL value.
  The situation is not desired as an ERROR as ArangoDB can store edges pointing to non-existing
  vertex which is perfectly valid, but it may be a n issue on the data model, so users
  can directly see it on the query now and do not "by accident" have to check the LOG output.

* introduce `enforceReplicationFactor` attribute for creating collections:
  this optional parameter controls if the coordinator should bail out during collection
  creation if there are not enough DBServers available for the desired `replicationFactor`.

* fixed issue #3516: Show execution time in arangosh

  this change adds more dynamic prompt components for arangosh
  The following components are now available for dynamic prompts,
  settable via the `--console.prompt` option in arangosh:

  - '%t': current time as timestamp
  - '%a': elpased time since ArangoShell start in seconds
  - '%p': duration of last command in seconds
  - '%d': name of current database
  - '%e': current endpoint
  - '%E': current endpoint without protocol
  - '%u': current user

  The time a command takes can be displayed easily by starting arangosh with `--console.prompt "%p> "`.

* make the ArangoShell refill its collection cache when a yet-unknown collection
  is first accessed. This fixes the following problem:

      arangosh1> db._collections();  // shell1 lists all collections
      arangosh2> db._create("test"); // shell2 now creates a new collection 'test'
      arangosh1> db.test.insert({}); // shell1 is not aware of the collection created
                                     // in shell2, so the insert will fail

* make AQL `DISTINCT` not change the order of the results it is applied on

* incremental transfer of initial collection data now can handle partial
  responses for a chunk, allowing the leader/master to send smaller chunks
  (in terms of HTTP response size) and limit memory usage

  this optimization is only active if client applications send the "offset" parameter
  in their requests to PUT `/_api/replication/keys/<id>?type=docs`

* initial creation of shards for cluster collections is now faster with
  `replicationFactor` values bigger than 1. this is achieved by an optimization
  for the case when the collection on the leader is still empty

* potential fix for issue #3517: several "filesystem full" errors in logs
  while there's a lot of disk space

* added C++ implementations for AQL function `SUBSTRING()`, `LEFT()`, `RIGHT()` and `TRIM()`

* show C++ function name of call site in ArangoDB log output

  this requires option `--log.line-number` to be set to *true*

* UI: added word wrapping to query editor

* UI: fixed wrong user attribute name validation, issue #3228

* make AQL return a proper error message in case of a unique key constraint
  violation. previously it only returned the generic "unique constraint violated"
  error message but omitted the details about which index caused the problem.

  This addresses https://stackoverflow.com/questions/46427126/arangodb-3-2-unique-constraint-violation-id-or-key

* added option `--server.local-authentication`

* UI: added user roles

* added config option `--log.color` to toggle colorful logging to terminal

* added config option `--log.thread-name` to additionally log thread names

* usernames must not start with `:role:`, added new options:
    --server.authentication-timeout
    --ldap.roles-attribute-name
    --ldap.roles-transformation
    --ldap.roles-search
    --ldap.superuser-role
    --ldap.roles-include
    --ldap.roles-exclude

* performance improvements for full collection scans and a few other operations
  in MMFiles engine

* added `--rocksdb.encryption-key-generator` for enterprise

* removed `--compat28` parameter from arangodump and replication API

  older ArangoDB versions will no longer be supported by these tools.

* increase the recommended value for `/proc/sys/vm/max_map_count` to a value
  eight times as high as the previous recommended value. Increasing the
  values helps to prevent an ArangoDB server from running out of memory mappings.

  The raised minimum recommended value may lead to ArangoDB showing some startup
  warnings as follows:

      WARNING {memory} maximum number of memory mappings per process is 65530, which seems too low. it is recommended to set it to at least 512000
      WARNING {memory} execute 'sudo sysctl -w "vm.max_map_count=512000"'

* Foxx now warns about malformed configuration/dependency names and aliases in the manifest.


v3.2.17 (XXXX-XX-XX)
--------------------

* added missing virtual destructor for MMFiles transaction data context object

* make synchronous replication detect more error cases when followers cannot
  apply the changes from the leader

* fixed undefined behavior in cluster plan-loading procedure that may have 
  unintentionally modified a shared structure

* cluster nodes should retry registering in agency until successful

* fixed issue #5354: updated the ui json editor, improved usability

* fixed issue #5648: fixed error message when saving unsupported document
  types

* fixed issue #5943: misplaced database ui icon and wrong cursor type were used


v3.2.16 (2018-07-12)
--------------------

* upgraded arangodb starter version to 0.12.0

* make edge cache initialization and invalidation more portable by avoiding memset
  on non-POD types

* fixed internal issue #2256: ui, document id not showing up when deleting a document

* fixed issue #5400: Unexpected AQL Result

* Fixed issue #5035: fixed a vulnerability issue within the web ui's index view

* issue one HTTP call less per cluster AQL query

* self heal during a Foxx service install, upgrade or replace no longer breaks
  the respective operation

* inception was ignoring leader's configuration

* inception could get caught in a trap, where agent configuration
  version and timeout multiplier lead to incapacitated agency

* more patient agency tests to allow for ASAN tests to successfully finish

* fixed for agent coming back to agency with changed endpoint and
  total data loss

* fixed agency restart from compaction without data


v3.2.15 (2018-05-13)
--------------------

* upgraded arangodb starter version to 0.11.2

* make /_api/index and /_api/database REST handlers use the scheduler's internal
  queue, so they do not run in an I/O handling thread

* fixed issue #3811: gharial api is now checking existence of _from and _to vertices
  during edge creation


v3.2.14 (2018-04-20)
--------------------

* field "$schema" in Foxx manifest.json files no longer produce warnings

* added `@arangodb/locals` module to expose the Foxx service context as an
  alternative to using `module.context` directly.

* the internal implementation of REST API `/_api/simple/by-example` now uses
  C++ instead of JavaScript

* supervision can be switched to maintenance mode f.e. for rolling upgrades


v3.2.13 (2018-04-13)
--------------------

* improve startup resilience in case there are datafile errors (MMFiles)

  also allow repairing broken VERSION files automatically on startup by
  specifying the option `--database.ignore-datafile-errors true`

* fix issue #4582: UI query editor now supports usage of empty string as bind parameter value

* fix issue #4924: removeFollower now prefers to remove the last follower(s)

* fixed issue #4934: Wrong used GeoIndex depending on FILTER order

* fixed the behavior of clusterinfo when waiting for current to catch
  up with plan in create collection.

* fix for internal issue #2215. supervision will now wait for agent to
  fully prepare before adding 10 second grace period after leadership change

* fixed interal issue #2215 FailedLeader timeout bug


v3.2.12 (2018-02-27)
--------------------

* remove long disfunctional admin/long_echo handler

* fixed Foxx API:

  * PUT /_api/foxx/service: Respect force flag
  * PATCH /_api/foxx/service: Check whether a service under given mount exists

* fix issue #4457: create /var/tmp/arangod with correct user in supervisor mode

* fix internal issue #1848

  AQL optimizer was trying to resolve attribute accesses
  to attributes of constant object values at query compile time, but only did so far
  the very first attribute in each object

  this fixes https://stackoverflow.com/questions/48648737/beginner-bug-in-for-loops-from-objects

* fix inconvenience: If we want to start server with a non-existing
  --javascript.app-path it will now be created (if possible)

* fixed: REST API `POST _api/foxx` now returns HTTP code 201 on success, as documented.
         returned 200 before.

* fixed: REST API `PATCH _api/foxx/dependencies` now updates the existing dependencies
         instead of replacing them.

* fixed: Foxx upload of single javascript file. You now can upload via http-url pointing
         to a javascript file.

* fixed issue #4395: If your foxx app includes an `APP` folder it got accidently removed by selfhealing
         this is not the case anymore.

* fix internal issue 1770: collection creation using distributeShardsLike yields
  errors and did not distribute shards correctly in the following cases:
  1. If numberOfShards * replicationFactor % nrDBServers != 0
     (shards * replication is not divisible by DBServers).
  2. If there was failover / move shard case on the leading collection
     and creating the follower collection afterwards.

* fix timeout issues in replication client expiration

+ fix some inconsistencies in replication for RocksDB engine that could have led
  to some operations not being shipped from master to slave servers

* fix issue #4272: VERSION file keeps disappearing

* fix internal issue #81: quotation marks disappeared when switching table/json
  editor in the query editor ui

* make the default value of `--rocksdb.block-cache-shard-bits` use the RocksDB
  default value. This will mostly mean the default number block cache shard
  bits is lower than before, allowing each shard to store more data and cause
  less evictions from block cache

* fix issue #4393: broken handling of unix domain sockets in
  JS_Download

* fix internal bug #1726: supervision failed to remove multiple
  removed servers from health UI

* fixed internal issue #1969 - command apt-get purge/remove arangodb3e was failing

* fixed a bug where supervision tried to deal with shards of virtual collections


v3.2.11 (2018-01-17)
--------------------

* Fixed an issue with the index estimates in RocksDB in the case a transaction is aborted.
  Former the index estimates were modified if the transaction commited or not.
  Now they will only be modified if the transaction commited successfully.

* Truncate in RocksDB will now do intermediate commits every 10.000 documents
  if truncate fails or the server crashes during this operation all deletes
  that have been commited so far are persisted.

* fixed issue #4308: Crash when getter for error.name throws an error (on Windows)

* UI: fixed a query editor caching and parsing issue for arrays and objects

* Fixed internal issue #1684: Web UI: saving arrays/objects as bind parameters faulty

* Fixed internal issue #1683: fixes an UI issue where a collection name gets wrongly cached
  within the documents overview of a collection.

* issue #4222: Permission error preventing AQL query import / export on webui

* UI: optimized login view for very small screen sizes

* UI: Shard distribution view now has an accordion view instead of displaying
  all shards of all collections at once.

* UI: optimized error messages for invalid query bind parameter

* fixed missing transaction events in RocksDB asynchronous replication

* fixed issue #4255: AQL SORT consuming too much memory

* fixed issue #4199: Internal failure: JavaScript exception in file 'arangosh.js'
  at 98,7: ArangoError 4: Expecting type String

* fixed issue #3818: Foxx configuration keys cannot contain spaces (will not save)

* UI: displayed wrong "waitForSync" property for a collection when
  using RocksDB as storage engine

* prevent binding to the same combination of IP and port on Windows

* fixed incorrect persistence of RAFT vote and term


v3.2.10 (2017-12-22)
--------------------

* replication: more robust initial sync

* fixed a bug in the RocksDB engine that would prevent recalculated
  collection counts to be actually stored

* fixed issue #4095: Inconsistent query execution plan

* fixed issue #4056: Executing empty query causes crash

* fixed issue #4045: Out of memory in `arangorestore` when no access
  rights to dump files

* fixed issue #3031: New Graph: Edge definitions with edges in
  fromCollections and toCollections

* fixed issue #2668: UI: when following wrong link from edge to vertex in
  nonexisting collection misleading error is printed

* UI: improved the behavior during collection creation in a cluster environment

* UI: the graph viewer backend now picks one random start vertex of the
  first 1000 documents instead of calling any(). The implementation of
  any is known to scale bad on huge collections with rocksdb.

* fixed snapshots becoming potentially invalid after intermediate commits in
  the RocksDB engine

* backport agency inquire API changes

* fixed issue #3822: Field validation error in ArangoDB UI - Minor

* UI: fixed disappearing of the navigation label in some cases

* UI: fixed broken foxx configuration keys. Some valid configuration values
  could not be edited via the ui.

* fixed issue #3640: limit in subquery

* UI: edge collections were wrongly added to from and to vertices select
  box during graph creation

* fixed issue #3741: fix terminal color output in Windows

* fixed issue #3917: traversals with high maximal depth take extremely long
  in planning phase.

* fix equality comparison for MMFiles documents in AQL functions UNIQUE
  and UNION_DISTINCT


v3.2.9 (2017-12-04)
-------------------

* under certain conditions, replication could stop. Now fixed by adding an
  equality check for requireFromPresent tick value

* fixed locking for replication context info in RocksDB engine
  this fixes undefined behavior when parallel requests are made to the
  same replication context

* UI: added not found views for documents and collections

* fixed issue #3858: Foxx queues stuck in 'progress' status

* allow compilation of ArangoDB source code with g++ 7

* fixed issue #3224: Issue in the Foxx microservices examples

* fixed a deadlock in user privilege/permission change routine

* fixed a deadlock on server shutdown

* fixed some collection locking issues in MMFiles engine

* properly report commit errors in AQL write queries to the caller for the
  RocksDB engine

* UI: optimized error messages for invalid graph definitions. Also fixed a
  graph renderer cleanrenderer cleanup error.

* UI: document/edge editor now remembering their modes (e.g. code or tree)

* UI: added a delay within the graph viewer while changing the colors of the
  graph. Necessary due different browser behaviour.

* fix removal of failed cluster nodes via web interface

* back port of ClusterComm::wait fix in devel
  among other things this fixes too eager dropping of other followers in case
  one of the followers does not respond in time

* transact interface in agency should not be inquired as of now

* inquiry tests and blocking of inquiry on AgencyGeneralTransaction

v3.2.8 (2017-11-18)
-------------------

* fixed a race condition occuring when upgrading via linux package manager

* fixed authentication issue during replication


v3.2.7 (2017-11-13)
-------------------

* Cluster customers, which have upgraded from 3.1 to 3.2 need to upgrade
  to 3.2.7. The cluster supervision is otherwise not operational.

* Fixed issue #3597: AQL with path filters returns unexpected results
  In some cases breadth first search in combination with vertex filters
  yields wrong result, the filter was not applied correctly.

* fixed some undefined behavior in some internal value caches for AQL GatherNodes
  and SortNodes, which could have led to sorted results being effectively not
  correctly sorted.

* make the replication applier for the RocksDB engine start automatically after a
  restart of the server if the applier was configured with its `autoStart` property
  set to `true`. previously the replication appliers were only automatically restarted
  at server start for the MMFiles engine.

* fixed arangodump batch size adaptivity in cluster mode and upped default batch size
  for arangodump

  these changes speed up arangodump in cluster context

* smart graphs now return a proper inventory in response to replication inventory
  requests

* fixed issue #3618: Inconsistent behavior of OR statement with object bind parameters

* only users with read/write rights on the "_system" database can now execute
  "_admin/shutdown" as well as modify properties of the write-ahead log (WAL)

* increase default maximum number of V8 contexts to at least 16 if not explicitly
  configured otherwise.
  the procedure for determining the actual maximum value of V8 contexts is unchanged
  apart from the value `16` and works as follows:
  - if explicitly set, the value of the configuration option `--javascript.v8-contexts`
    is used as the maximum number of V8 contexts
  - when the option is not set, the maximum number of V8 contexts is determined
    by the configuration option `--server.threads` if that option is set. if
    `--server.threads` is not set, then the maximum number of V8 contexts is the
    server's reported hardware concurrency (number of processors visible
    to the arangod process). if that would result in a maximum value of less than 16
    in any of these two cases, then the maximum value will be increased to 16.

* fixed issue #3447: ArangoError 1202: AQL: NotFound: (while executing) when
  updating collection

* potential fix for issue #3581: Unexpected "rocksdb unique constraint
  violated" with unique hash index

* fixed geo index optimizer rule for geo indexes with a single (array of coordinates)
  attribute.

* improved the speed of the shards overview in cluster (API endpoint /_api/cluster/shardDistribution API)
  It is now guaranteed to return after ~2 seconds even if the entire cluster is unresponsive.

* fix agency precondition check for complex objects
  this fixes issues with several CAS operations in the agency

* several fixes for agency restart and shutdown

* the cluster-internal representation of planned collection objects is now more
  lightweight than before, using less memory and not allocating any cache for indexes
  etc.

* fixed issue #3403: How to kill long running AQL queries with the browser console's
  AQL (display issue)

* fixed issue #3549: server reading ENGINE config file fails on common standard
  newline character

* UI: fixed error notifications for collection modifications

* several improvements for the truncate operation on collections:

  * the timeout for the truncate operation was increased in cluster mode in
    order to prevent too frequent "could not truncate collection" errors

  * after a truncate operation, collections in MMFiles still used disk space.
    to reclaim disk space used by truncated collection, the truncate actions
    in the web interface and from the ArangoShell now issue an extra WAL flush
    command (in cluster mode, this command is also propagated to all servers).
    the WAL flush allows all servers to write out any pending operations into the
    datafiles of the truncated collection. afterwards, a final journal rotate
    command is sent, which enables the compaction to entirely remove all datafiles
    and journals for the truncated collection, so that all disk space can be
    reclaimed

  * for MMFiles a special method will be called after a truncate operation so that
    all indexes of the collection can free most of their memory. previously some
    indexes (hash and skiplist indexes) partially kept already allocated memory
    in order to avoid future memory allocations

  * after a truncate operation in the RocksDB engine, an additional compaction
    will be triggered for the truncated collection. this compaction removes all
    deletions from the key space so that follow-up scans over the collection's key
    range do not have to filter out lots of already-removed values

  These changes make truncate operations potentially more time-consuming than before,
  but allow for memory/disk space savings afterwards.

* enable JEMalloc background threads for purging and returning unused memory
  back to the operating system (Linux only)

  JEMalloc will create its background threads on demand. The number of background
  threads is capped by the number of CPUs or active arenas. The background threads run
  periodically and purge unused memory pages, allowing memory to be returned to the
  operating system.

  This change will make the arangod process create several additional threads.
  It is accompanied by an increased `TasksMax` value in the systemd service configuration
  file for the arangodb3 service.

* upgraded bundled V8 engine to bugfix version v5.7.492.77

  this upgrade fixes a memory leak in upstream V8 described in
  https://bugs.chromium.org/p/v8/issues/detail?id=5945 that will result in memory
  chunks only getting uncommitted but not unmapped


v3.2.6 (2017-10-26)
-------------------

* UI: fixed event cleanup in cluster shards view

* UI: reduced cluster dashboard api calls

* fixed a permission problem that prevented collection contents to be displayed
  in the web interface

* removed posix_fadvise call from RocksDB's PosixSequentialFile::Read(). This is
  consistent with Facebook PR 2573 (#3505)

  this fix should improve the performance of the replication with the RocksDB
  storage engine

* allow changing of collection replication factor for existing collections

* UI: replicationFactor of a collection is now changeable in a cluster
  environment

* several fixes for the cluster agency

* fixed undefined behavior in the RocksDB-based geo index

* fixed Foxxmaster failover

* purging or removing the Debian/Ubuntu arangodb3 packages now properly stops
  the arangod instance before actuallying purging or removing


v3.2.5 (2017-10-16)
-------------------

* general-graph module and _api/gharial now accept cluster options
  for collection creation. It is now possible to set replicationFactor and
  numberOfShards for all collections created via this graph object.
  So adding a new collection will not result in a singleShard and
  no replication anymore.

* fixed issue #3408: Hard crash in query for pagination

* minimum number of V8 contexts in console mode must be 2, not 1. this is
  required to ensure the console gets one dedicated V8 context and all other
  operations have at least one extra context. This requirement was not enforced
  anymore.

* fixed issue #3395: AQL: cannot instantiate CollectBlock with undetermined
  aggregation method

* UI: fixed wrong user attribute name validation, issue #3228

* fix potential overflow in CRC marker check when a corrupted CRC marker
  is found at the very beginning of an MMFiles datafile

* UI: fixed unresponsive events in cluster shards view

* Add statistics about the V8 context counts and number of available/active/busy
  threads we expose through the server statistics interface.


v3.2.4 (2017-09-26)
-------------------

* UI: no default index selected during index creation

* UI: added replicationFactor option during SmartGraph creation

* make the MMFiles compactor perform less writes during normal compaction
  operation

  This partially fixes issue #3144

* make the MMFiles compactor configurable

  The following options have been added:

* `--compaction.db-sleep-time`: sleep interval between two compaction runs
    (in s)
  * `--compaction.min-interval"`: minimum sleep time between two compaction
     runs (in s)
  * `--compaction.min-small-data-file-size`: minimal filesize threshold
    original datafiles have to be below for a compaction
  * `--compaction.dead-documents-threshold`: minimum unused count of documents
    in a datafile
  * `--compaction.dead-size-threshold`: how many bytes of the source data file
    are allowed to be unused at most
  * `--compaction.dead-size-percent-threshold`: how many percent of the source
    datafile should be unused at least
  * `--compaction.max-files`: Maximum number of files to merge to one file
  * `--compaction.max-result-file-size`: how large may the compaction result
    file become (in bytes)
  * `--compaction.max-file-size-factor`: how large the resulting file may
    be in comparison to the collection's `--database.maximal-journal-size' setting`

* fix downwards-incompatibility in /_api/explain REST handler

* fix Windows implementation for fs.getTempPath() to also create a
  sub-directory as we do on linux

* fixed a multi-threading issue in cluster-internal communication

* performance improvements for traversals and edge lookups

* removed internal memory zone handling code. the memory zones were a leftover
  from the early ArangoDB days and did not provide any value in the current
  implementation.

* (Enterprise only) added `skipInaccessibleCollections` option for AQL queries:
  if set, AQL queries (especially graph traversals) will treat collections to
  which a user has no access rights to as if these collections were empty.

* adjusted scheduler thread handling to start and stop less threads in
  normal operations

* leader-follower replication catchup code has been rewritten in C++

* early stage AQL optimization now also uses the C++ implementations of
  AQL functions if present. Previously it always referred to the JavaScript
  implementations and ignored the C++ implementations. This change gives
  more flexibility to the AQL optimizer.

* ArangoDB tty log output is now colored for log messages with levels
  FATAL, ERR and WARN.

* changed the return values of AQL functions `REGEX_TEST` and `REGEX_REPLACE`
  to `null` when the input regex is invalid. Previous versions of ArangoDB
  partly returned `false` for invalid regexes and partly `null`.

* added `--log.role` option for arangod

  When set to `true`, this option will make the ArangoDB logger print a single
  character with the server's role into each logged message. The roles are:

  - U: undefined/unclear (used at startup)
  - S: single server
  - C: coordinator
  - P: primary
  - A: agent

  The default value for this option is `false`, so no roles will be logged.


v3.2.3 (2017-09-07)
-------------------

* fixed issue #3106: orphan collections could not be registered in general-graph module

* fixed wrong selection of the database inside the internal cluster js api

* added startup option `--server.check-max-memory-mappings` to make arangod check
  the number of memory mappings currently used by the process and compare it with
  the maximum number of allowed mappings as determined by /proc/sys/vm/max_map_count

  The default value is `true`, so the checks will be performed. When the current
  number of mappings exceeds 90% of the maximum number of mappings, the creation
  of further V8 contexts will be deferred.

  Note that this option is effective on Linux systems only.

* arangoimp now has a `--remove-attribute` option

* added V8 context lifetime control options
  `--javascript.v8-contexts-max-invocations` and `--javascript.v8-contexts-max-age`

  These options allow specifying after how many invocations a used V8 context is
  disposed, or after what time a V8 context is disposed automatically after its
  creation. If either of the two thresholds is reached, an idl V8 context will be
  disposed.

  The default value of `--javascript.v8-contexts-max-invocations` is 0, meaning that
  the maximum number of invocations per context is unlimited. The default value
  for `--javascript.v8-contexts-max-age` is 60 seconds.

* fixed wrong UI cluster health information

* fixed issue #3070: Add index in _jobs collection

* fixed issue #3125: HTTP Foxx API JSON parsing

* fixed issue #3120: Foxx queue: job isn't running when server.authentication = true

* fixed supervision failure detection and handling, which happened with simultaneous
  agency leadership change


v3.2.2 (2017-08-23)
-------------------

* make "Rebalance shards" button work in selected database only, and not make
  it rebalance the shards of all databases

* fixed issue #2847: adjust the response of the DELETE `/_api/users/database/*` calls

* fixed issue #3075: Error when upgrading arangoDB on linux ubuntu 16.04

* fixed a buffer overrun in linenoise console input library for long input strings

* increase size of the linenoise input buffer to 8 KB

* abort compilation if the detected GCC or CLANG isn't in the range of compilers
  we support

* fixed spurious cluster hangups by always sending AQL-query related requests
  to the correct servers, even after failover or when a follower drops

  The problem with the previous shard-based approach was that responsibilities
  for shards may change from one server to another at runtime, after the query
  was already instanciated. The coordinator and other parts of the query then
  sent further requests for the query to the servers now responsible for the
  shards.
  However, an AQL query must send all further requests to the same servers on
  which the query was originally instanciated, even in case of failover.
  Otherwise this would potentially send requests to servers that do not know
  about the query, and would also send query shutdown requests to the wrong
  servers, leading to abandoned queries piling up and using resources until
  they automatically time out.

* fixed issue with RocksDB engine acquiring the collection count values too
  early, leading to the collection count values potentially being slightly off
  even in exclusive transactions (for which the exclusive access should provide
  an always-correct count value)

* fixed some issues in leader-follower catch-up code, specifically for the
  RocksDB engine

* make V8 log fatal errors to syslog before it terminates the process.
  This change is effective on Linux only.

* fixed issue with MMFiles engine creating superfluous collection journals
  on shutdown

* fixed issue #3067: Upgrade from 3.2 to 3.2.1 reset autoincrement keys

* fixed issue #3044: ArangoDB server shutdown unexpectedly

* fixed issue #3039: Incorrect filter interpretation

* fixed issue #3037: Foxx, internal server error when I try to add a new service

* improved MMFiles fulltext index document removal performance
  and fulltext index query performance for bigger result sets

* ui: fixed a display bug within the slow and running queries view

* ui: fixed a bug when success event triggers twice in a modal

* ui: fixed the appearance of the documents filter

* ui: graph vertex collections not restricted to 10 anymore

* fixed issue #2835: UI detection of JWT token in case of server restart or upgrade

* upgrade jemalloc version to 5.0.1

  This fixes problems with the memory allocator returing "out of memory" when
  calling munmap to free memory in order to return it to the OS.

  It seems that calling munmap on Linux can increase the number of mappings, at least
  when a region is partially unmapped. This can lead to the process exceeding its
  maximum number of mappings, and munmap and future calls to mmap returning errors.

  jemalloc version 5.0.1 does not have the `--enable-munmap` configure option anymore,
  so the problem is avoided. To return memory to the OS eventually, jemalloc 5's
  background purge threads are used on Linux.

* fixed issue #2978: log something more obvious when you log a Buffer

* fixed issue #2982: AQL parse error?

* fixed issue #3125: HTTP Foxx API Json parsing

v3.2.1 (2017-08-09)
-------------------

* added C++ implementations for AQL functions `LEFT()`, `RIGHT()` and `TRIM()`

* fixed docs for issue #2968: Collection _key autoincrement value increases on error

* fixed issue #3011: Optimizer rule reduce-extraction-to-projection breaks queries

* Now allowing to restore users in a sharded environment as well
  It is still not possible to restore collections that are sharded
  differently than by _key.

* fixed an issue with restoring of system collections and user rights.
  It was not possible to restore users into an authenticated server.

* fixed issue #2977: Documentation for db._createDatabase is wrong

* ui: added bind parameters to slow query history view

* fixed issue #1751: Slow Query API should provide bind parameters, webui should display them

* ui: fixed a bug when moving multiple documents was not possible

* fixed docs for issue #2968: Collection _key autoincrement value increases on error

* AQL CHAR_LENGTH(null) returns now 0. Since AQL TO_STRING(null) is '' (string of length 0)

* ui: now supports single js file upload for Foxx services in addition to zip files

* fixed a multi-threading issue in the agency when callElection was called
  while the Supervision was calling updateSnapshot

* added startup option `--query.tracking-with-bindvars`

  This option controls whether the list of currently running queries
  and the list of slow queries should contain the bind variables used
  in the queries or not.

  The option can be changed at runtime using the commands

      // enables tracking of bind variables
      // set to false to turn tracking of bind variables off
      var value = true;
      require("@arangodb/aql/queries").properties({
        trackBindVars: value
      });

* index selectivity estimates are now available in the cluster as well

* fixed issue #2943: loadIndexesIntoMemory not returning the same structure
  as the rest of the collection APIs

* fixed issue #2949: ArangoError 1208: illegal name

* fixed issue #2874: Collection properties do not return `isVolatile`
  attribute

* potential fix for issue #2939: Segmentation fault when starting
  coordinator node

* fixed issue #2810: out of memory error when running UPDATE/REPLACE
  on medium-size collection

* fix potential deadlock errors in collector thread

* disallow the usage of volatile collections in the RocksDB engine
  by throwing an error when a collection is created with attribute
  `isVolatile` set to `true`.
  Volatile collections are unsupported by the RocksDB engine, so
  creating them should not succeed and silently create a non-volatile
  collection

* prevent V8 from issuing SIGILL instructions when it runs out of memory

  Now arangod will attempt to log a FATAL error into its logfile in case V8
  runs out of memory. In case V8 runs out of memory, it will still terminate the
  entire process. But at least there should be something in the ArangoDB logs
  indicating what the problem was. Apart from that, the arangod process should
  now be exited with SIGABRT rather than SIGILL as it shouldn't return into the
  V8 code that aborted the process with `__builtin_trap`.

  this potentially fixes issue #2920: DBServer crashing automatically post upgrade to 3.2

* Foxx queues and tasks now ensure that the scripts in them run with the same
  permissions as the Foxx code who started the task / queue

* fixed issue #2928: Offset problems

* fixed issue #2876: wrong skiplist index usage in edge collection

* fixed issue #2868: cname missing from logger-follow results in rocksdb

* fixed issue #2889: Traversal query using incorrect collection id

* fixed issue #2884: AQL traversal uniqueness constraints "propagating" to other traversals? Weird results

* arangoexport: added `--query` option for passing an AQL query to export the result

* fixed issue #2879: No result when querying for the last record of a query

* ui: allows now to edit default access level for collections in database
  _system for all users except the root user.

* The _users collection is no longer accessible outside the arngod process, _queues is always read-only

* added new option "--rocksdb.max-background-jobs"

* removed options "--rocksdb.max-background-compactions", "--rocksdb.base-background-compactions" and "--rocksdb.max-background-flushes"

* option "--rocksdb.compaction-read-ahead-size" now defaults to 2MB

* change Windows build so that RocksDB doesn't enforce AVX optimizations by default
  This fixes startup crashes on servers that do not have AVX CPU extensions

* speed up RocksDB secondary index creation and dropping

* removed RocksDB note in Geo index docs


v3.2.0 (2017-07-20)
-------------------

* fixed UI issues

* fixed multi-threading issues in Pregel

* fixed Foxx resilience

* added command-line option `--javascript.allow-admin-execute`

  This option can be used to control whether user-defined JavaScript code
  is allowed to be executed on server by sending via HTTP to the API endpoint
  `/_admin/execute`  with an authenticated user account.
  The default value is `false`, which disables the execution of user-defined
  code. This is also the recommended setting for production. In test environments,
  it may be convenient to turn the option on in order to send arbitrary setup
  or teardown commands for execution on the server.


v3.2.beta6 (2017-07-18)
-----------------------

* various bugfixes


v3.2.beta5 (2017-07-16)
-----------------------

* numerous bugfixes


v3.2.beta4 (2017-07-04)
-----------------------

* ui: fixed document view _from and _to linking issue for special characters

* added function `db._parse(query)` for parsing an AQL query and returning information about it

* fixed one medium priority and two low priority security user interface
  issues found by owasp zap.

* ui: added index deduplicate options

* ui: fixed renaming of collections for the rocksdb storage engine

* documentation and js fixes for secondaries

* RocksDB storage format was changed, users of the previous beta/alpha versions
  must delete the database directory and re-import their data

* enabled permissions on database and collection level

* added and changed some user related REST APIs
    * added `PUT /_api/user/{user}/database/{database}/{collection}` to change collection permission
    * added `GET /_api/user/{user}/database/{database}/{collection}`
    * added optional `full` parameter to the `GET /_api/user/{user}/database/` REST call

* added user functions in the arangoshell `@arangodb/users` module
    * added `grantCollection` and `revokeCollection` functions
    * added `permission(user, database, collection)` to retrieve collection specific rights

* added "deduplicate" attribute for array indexes, which controls whether inserting
  duplicate index values from the same document into a unique array index will lead to
  an error or not:

      // with deduplicate = true, which is the default value:
      db._create("test");
      db.test.ensureIndex({ type: "hash", fields: ["tags[*]"], deduplicate: true });
      db.test.insert({ tags: ["a", "b"] });
      db.test.insert({ tags: ["c", "d", "c"] }); // will work, because deduplicate = true
      db.test.insert({ tags: ["a"] }); // will fail

      // with deduplicate = false
      db._create("test");
      db.test.ensureIndex({ type: "hash", fields: ["tags[*]"], deduplicate: false });
      db.test.insert({ tags: ["a", "b"] });
      db.test.insert({ tags: ["c", "d", "c"] }); // will not work, because deduplicate = false
      db.test.insert({ tags: ["a"] }); // will fail

  The "deduplicate" attribute is now also accepted by the index creation HTTP
  API endpoint POST /_api/index and is returned by GET /_api/index.

* added optimizer rule "remove-filters-covered-by-traversal"

* Debian/Ubuntu installer: make messages about future package upgrades more clear

* fix a hangup in VST

  The problem happened when the two first chunks of a VST message arrived
  together on a connection that was newly switched to VST.

* fix deletion of outdated WAL files in RocksDB engine

* make use of selectivity estimates in hash, skiplist and persistent indexes
  in RocksDB engine

* changed VM overcommit recommendation for user-friendliness

* fix a shutdown bug in the cluster: a destroyed query could still be active

* do not terminate the entire server process if a temp file cannot be created
  (Windows only)

* fix log output in the front-end, it stopped in case of too many messages


v3.2.beta3 (2017-06-27)
-----------------------

* numerous bugfixes


v3.2.beta2 (2017-06-20)
-----------------------

* potentially fixed issue #2559: Duplicate _key generated on insertion

* fix invalid results (too many) when a skipping LIMIT was used for a
  traversal. `LIMIT x` or `LIMIT 0, x` were not affected, but `LIMIT s, x`
  may have returned too many results

* fix races in SSL communication code

* fix invalid locking in JWT authentication cache, which could have
  crashed the server

* fix invalid first group results for sorted AQL COLLECT when LIMIT
  was used

* fix potential race, which could make arangod hang on startup

* removed `exception` field from transaction error result; users should throw
  explicit `Error` instances to return custom exceptions (addresses issue #2561)

* fixed issue #2613: Reduce log level when Foxx manager tries to self heal missing database

* add a read only mode for users and collection level authorization

* removed `exception` field from transaction error result; users should throw
  explicit `Error` instances to return custom exceptions (addresses issue #2561)

* fixed issue #2677: Foxx disabling development mode creates non-deterministic service bundle

* fixed issue #2684: Legacy service UI not working


v3.2.beta1 (2017-06-12)
-----------------------

* provide more context for index errors (addresses issue #342)

* arangod now validates several OS/environment settings on startup and warns if
  the settings are non-ideal. Most of the checks are executed on Linux systems only.

* fixed issue #2515: The replace-or-with-in optimization rule might prevent use of indexes

* added `REGEX_REPLACE` AQL function

* the RocksDB storage format was changed, users of the previous alpha versions
  must delete the database directory and re-import their data

* added server startup option `--query.fail-on-warning`

  setting this option to `true` will abort any AQL query with an exception if
  it causes a warning at runtime. The value can be overridden per query by
  setting the `failOnWarning` attribute in a query's options.

* added --rocksdb.num-uncompressed-levels to adjust number of non-compressed levels

* added checks for memory managment and warn (i. e. if hugepages are enabled)

* set default SSL cipher suite string to "HIGH:!EXPORT:!aNULL@STRENGTH"

* fixed issue #2469: Authentication = true does not protect foxx-routes

* fixed issue #2459: compile success but can not run with rocksdb

* `--server.maximal-queue-size` is now an absolute maximum. If the queue is
  full, then 503 is returned. Setting it to 0 means "no limit".

* (Enterprise only) added authentication against an LDAP server

* fixed issue #2083: Foxx services aren't distributed to all coordinators

* fixed issue #2384: new coordinators don't pick up existing Foxx services

* fixed issue #2408: Foxx service validation causes unintended side-effects

* extended HTTP API with routes for managing Foxx services

* added distinction between hasUser and authorized within Foxx
  (cluster internal requests are authorized requests but don't have a user)

* arangoimp now has a `--threads` option to enable parallel imports of data

* PR #2514: Foxx services that can't be fixed by self-healing now serve a 503 error

* added `time` function to `@arangodb` module


v3.2.alpha4 (2017-04-25)
------------------------

* fixed issue #2450: Bad optimization plan on simple query

* fixed issue #2448: ArangoDB Web UI takes no action when Delete button is clicked

* fixed issue #2442: Frontend shows already deleted databases during login

* added 'x-content-type-options: nosniff' to avoid MSIE bug

* set default value for `--ssl.protocol` from TLSv1 to TLSv1.2.

* AQL breaking change in cluster:
  The SHORTEST_PATH statement using edge-collection names instead
  of a graph name now requires to explicitly name the vertex-collection names
  within the AQL query in the cluster. It can be done by adding `WITH <name>`
  at the beginning of the query.

  Example:
  ```
  FOR v,e IN OUTBOUND SHORTEST_PATH @start TO @target edges [...]
  ```

  Now has to be:

  ```
  WITH vertices
  FOR v,e IN OUTBOUND SHORTEST_PATH @start TO @target edges [...]
  ```

  This change is due to avoid dead-lock sitations in clustered case.
  An error stating the above is included.

* add implicit use of geo indexes when using SORT/FILTER in AQL, without
  the need to use the special-purpose geo AQL functions `NEAR` or `WITHIN`.

  the special purpose `NEAR` AQL function can now be substituted with the
  following AQL (provided there is a geo index present on the `doc.latitude`
  and `doc.longitude` attributes):

      FOR doc in geoSort
        SORT DISTANCE(doc.latitude, doc.longitude, 0, 0)
        LIMIT 5
        RETURN doc

  `WITHIN` can be substituted with the following AQL:

      FOR doc in geoFilter
        FILTER DISTANCE(doc.latitude, doc.longitude, 0, 0) < 2000
        RETURN doc

  Compared to using the special purpose AQL functions this approach has the
  advantage that it is more composable, and will also honor any `LIMIT` values
  used in the AQL query.

* potential fix for shutdown hangs on OSX

* added KB, MB, GB prefix for integer parameters, % for integer parameters
  with a base value

* added JEMALLOC 4.5.0

* added `--vm.resident-limit` and `--vm.path` for file-backed memory mapping
  after reaching a configurable maximum RAM size

* try recommended limit for file descriptors in case of unlimited
  hard limit

* issue #2413: improve logging in case of lock timeout and deadlocks

* added log topic attribute to /_admin/log api

* removed internal build option `USE_DEV_TIMERS`

  Enabling this option activated some proprietary timers for only selected
  events in arangod. Instead better use `perf` to gather timings.


v3.2.alpha3 (2017-03-22)
------------------------

* increase default collection lock timeout from 30 to 900 seconds

* added function `db._engine()` for retrieval of storage engine information at
  server runtime

  There is also an HTTP REST handler at GET /_api/engine that returns engine
  information.

* require at least cmake 3.2 for building ArangoDB

* make arangod start with less V8 JavaScript contexts

  This speeds up the server start (a little bit) and makes it use less memory.
  Whenever a V8 context is needed by a Foxx action or some other operation and
  there is no usable V8 context, a new one will be created dynamically now.

  Up to `--javascript.v8-contexts` V8 contexts will be created, so this option
  will change its meaning. Previously as many V8 contexts as specified by this
  option were created at server start, and the number of V8 contexts did not
  change at runtime. Now up to this number of V8 contexts will be in use at the
  same time, but the actual number of V8 contexts is dynamic.

  The garbage collector thread will automatically delete unused V8 contexts after
  a while. The number of spare contexts will go down to as few as configured in
  the new option `--javascript.v8-contexts-minimum`. Actually that many V8 contexts
  are also created at server start.

  The first few requests in new V8 contexts will take longer than in contexts
  that have been there already. Performance may therefore suffer a bit for the
  initial requests sent to ArangoDB or when there are only few but performance-
  critical situations in which new V8 contexts will be created. If this is a
  concern, it can easily be fixed by setting `--javascipt.v8-contexts-minimum`
  and `--javascript.v8-contexts` to a relatively high value, which will guarantee
  that many number of V8 contexts to be created at startup and kept around even
  when unused.

  Waiting for an unused V8 context will now also abort if no V8 context can be
  acquired/created after 120 seconds.

* improved diagnostic messages written to logfiles by supervisor process

* fixed issue #2367

* added "bindVars" to attributes of currently running and slow queries

* added "jsonl" as input file type for arangoimp

* upgraded version of bundled zlib library from 1.2.8 to 1.2.11

* added input file type `auto` for arangoimp so it can automatically detect the
  type of the input file from the filename extension

* fixed variables parsing in GraphQL

* added `--translate` option for arangoimp to translate attribute names from
  the input files to attriubte names expected by ArangoDB

  The `--translate` option can be specified multiple times (once per translation
  to be executed). The following example renames the "id" column from the input
  file to "_key", and the "from" column to "_from", and the "to" column to "_to":

      arangoimp --type csv --file data.csv --translate "id=_key" --translate "from=_from" --translate "to=_to"

  `--translate` works for CSV and TSV inputs only.

* changed default value for `--server.max-packet-size` from 128 MB to 256 MB

* fixed issue #2350

* fixed issue #2349

* fixed issue #2346

* fixed issue #2342

* change default string truncation length from 80 characters to 256 characters for
  `print`/`printShell` functions in ArangoShell and arangod. This will emit longer
  prefixes of string values before truncating them with `...`, which is helpful
  for debugging.

* always validate incoming JSON HTTP requests for duplicate attribute names

  Incoming JSON data with duplicate attribute names will now be rejected as
  invalid. Previous versions of ArangoDB only validated the uniqueness of
  attribute names inside incoming JSON for some API endpoints, but not
  consistently for all APIs.

* don't let read-only transactions block the WAL collector

* allow passing own `graphql-sync` module instance to Foxx GraphQL router

* arangoexport can now export to csv format

* arangoimp: fixed issue #2214

* Foxx: automatically add CORS response headers

* added "OPTIONS" to CORS `access-control-allow-methods` header

* Foxx: Fix arangoUser sometimes not being set correctly

* fixed issue #1974


v3.2.alpha2 (2017-02-20)
------------------------

* ui: fixed issue #2065

* ui: fixed a dashboard related memory issue

* Internal javascript rest actions will now hide their stack traces to the client
  unless maintainer mode is activated. Instead they will always log to the logfile

* Removed undocumented internal HTTP API:
  * PUT _api/edges

  The documented GET _api/edges and the undocumented POST _api/edges remains unmodified.

* updated V8 version to 5.7.0.0

* change undocumented behaviour in case of invalid revision ids in
  If-Match and If-None-Match headers from 400 (BAD) to 412 (PRECONDITION
  FAILED).

* change undocumented behaviour in case of invalid revision ids in
  JavaScript document operations from 1239 ("illegal document revision")
  to 1200 ("conflict").

* added data export tool, arangoexport.

  arangoexport can be used to export collections to json, jsonl or xml
  and export a graph or collections to xgmml.

* fixed a race condition when closing a connection

* raised default hard limit on threads for very small to 64

* fixed negative counting of http connection in UI


v3.2.alpha1 (2017-02-05)
------------------------

* added figure `httpRequests` to AQL query statistics

* removed revisions cache intermediate layer implementation

* obsoleted startup options `--database.revision-cache-chunk-size` and
  `--database.revision-cache-target-size`

* fix potential port number over-/underruns

* added startup option `--log.shorten-filenames` for controlling whether filenames
  in log messages should be shortened to just the filename with the absolute path

* removed IndexThreadFeature, made `--database.index-threads` option obsolete

* changed index filling to make it more parallel, dispatch tasks to boost::asio

* more detailed stacktraces in Foxx apps

* generated Foxx services now use swagger tags


v3.1.24 (XXXX-XX-XX)
--------------------

* fixed one more LIMIT issue in traversals


v3.1.23 (2017-06-19)
--------------------

* potentially fixed issue #2559: Duplicate _key generated on insertion

* fix races in SSL communication code

* fix invalid results (too many) when a skipping LIMIT was used for a
  traversal. `LIMIT x` or `LIMIT 0, x` were not affected, but `LIMIT s, x`
  may have returned too many results

* fix invalid first group results for sorted AQL COLLECT when LIMIT
  was used

* fix invalid locking in JWT authentication cache, which could have
  crashed the server

* fix undefined behavior in traverser when traversals were used inside
  a FOR loop


v3.1.22 (2017-06-07)
--------------------

* fixed issue #2505: Problem with export + report of a bug

* documented changed behavior of WITH

* fixed ui glitch in aardvark

* avoid agency compaction bug

* fixed issue #2283: disabled proxy communication internally


v3.1.21 (2017-05-22)
--------------------

* fixed issue #2488:  AQL operator IN error when data use base64 chars

* more randomness in seeding RNG

v3.1.20 (2016-05-16)
--------------------

* fixed incorrect sorting for distributeShardsLike

* improve reliability of AgencyComm communication with Agency

* fixed shard numbering bug, where ids were erouneously incremented by 1

* remove an unnecessary precondition in createCollectionCoordinator

* funny fail rotation fix

* fix in SimpleHttpClient for correct advancement of readBufferOffset

* forward SIG_HUP in supervisor process to the server process to fix logrotaion
  You need to stop the remaining arangod server process manually for the upgrade to work.


v3.1.19 (2017-04-28)
--------------------

* Fixed a StackOverflow issue in Traversal and ShortestPath. Occured if many (>1000) input
  values in a row do not return any result. Fixes issue: #2445

* fixed issue #2448

* fixed issue #2442

* added 'x-content-type-options: nosniff' to avoid MSIE bug

* fixed issue #2441

* fixed issue #2440

* Fixed a StackOverflow issue in Traversal and ShortestPath. Occured if many (>1000) input
  values in a row do not return any result. Fixes issue: #2445

* fix occasional hanging shutdowns on OS X


v3.1.18 (2017-04-18)
--------------------

* fixed error in continuous synchronization of collections

* fixed spurious hangs on server shutdown

* better error messages during restore collection

* completely overhaul supervision. More detailed tests

* Fixed a dead-lock situation in cluster traversers, it could happen in
  rare cases if the computation on one DBServer could be completed much earlier
  than the other server. It could also be restricted to SmartGraphs only.

* (Enterprise only) Fixed a bug in SmartGraph DepthFirstSearch. In some
  more complicated queries, the maxDepth limit of 1 was not considered strictly
  enough, causing the traverser to do unlimited depth searches.

* fixed issue #2415

* fixed issue #2422

* fixed issue #1974


v3.1.17 (2017-04-04)
--------------------

* (Enterprise only) fixed a bug where replicationFactor was not correctly
  forwarded in SmartGraph creation.

* fixed issue #2404

* fixed issue #2397

* ui - fixed smart graph option not appearing

* fixed issue #2389

* fixed issue #2400


v3.1.16 (2017-03-27)
--------------------

* fixed issue #2392

* try to raise file descriptors to at least 8192, warn otherwise

* ui - aql editor improvements + updated ace editor version (memory leak)

* fixed lost HTTP requests

* ui - fixed some event issues

* avoid name resolution when given connection string is a valid ip address

* helps with issue #1842, bug in COLLECT statement in connection with LIMIT.

* fix locking bug in cluster traversals

* increase lock timeout defaults

* increase various cluster timeouts

* limit default target size for revision cache to 1GB, which is better for
  tight RAM situations (used to be 40% of (totalRAM - 1GB), use
  --database.revision-cache-target-size <VALUEINBYTES> to get back the
  old behaviour

* fixed a bug with restarted servers indicating status as "STARTUP"
  rather that "SERVING" in Nodes UI.


v3.1.15 (2017-03-20)
--------------------

* add logrotate configuration as requested in #2355

* fixed issue #2376

* ui - changed document api due a chrome bug

* ui - fixed a submenu bug

* added endpoint /_api/cluster/endpoints in cluster case to get all
  coordinator endpoints

* fix documentation of /_api/endpoint, declaring this API obsolete.

* Foxx response objects now have a `type` method for manipulating the content-type header

* Foxx tests now support `xunit` and `tap` reporters


v3.1.14 (2017-03-13)
--------------------

* ui - added feature request (multiple start nodes within graph viewer) #2317

* added missing locks to authentication cache methods

* ui - added feature request (multiple start nodes within graph viewer) #2317

* ui - fixed wrong merge of statistics information from different coordinators

* ui - fixed issue #2316

* ui - fixed wrong protocol usage within encrypted environment

* fixed compile error on Mac Yosemite

* minor UI fixes


v3.1.13 (2017-03-06)
--------------------

* fixed variables parsing in GraphQL

* fixed issue #2214

* fixed issue #2342

* changed thread handling to queue only user requests on coordinator

* use exponential backoff when waiting for collection locks

* repair short name server lookup in cluster in the case of a removed
  server


v3.1.12 (2017-02-28)
--------------------

* disable shell color escape sequences on Windows

* fixed issue #2326

* fixed issue #2320

* fixed issue #2315

* fixed a race condition when closing a connection

* raised default hard limit on threads for very small to 64

* fixed negative counting of http connection in UI

* fixed a race when renaming collections

* fixed a race when dropping databases


v3.1.11 (2017-02-17)
--------------------

* fixed a race between connection closing and sending out last chunks of data to clients
  when the "Connection: close" HTTP header was set in requests

* ui: optimized smart graph creation usability

* ui: fixed #2308

* fixed a race in async task cancellation via `require("@arangodb/tasks").unregisterTask()`

* fixed spuriously hanging threads in cluster AQL that could sit idle for a few minutes

* fixed potential numeric overflow for big index ids in index deletion API

* fixed sort issue in cluster, occurring when one of the local sort buffers of a
  GatherNode was empty

* reduce number of HTTP requests made for certain kinds of join queries in cluster,
  leading to speedup of some join queries

* supervision deals with demised coordinators correctly again

* implement a timeout in TraverserEngineRegistry

* agent communication reduced in large batches of append entries RPCs

* inception no longer estimates RAFT timings

* compaction in agents has been moved to a separate thread

* replicated logs hold local timestamps

* supervision jobs failed leader and failed follower revisited for
  function in precarious stability situations

* fixed bug in random number generator for 64bit int


v3.1.10 (2017-02-02)
--------------------

* updated versions of bundled node modules:
  - joi: from 8.4.2 to 9.2.0
  - joi-to-json-schema: from 2.2.0 to 2.3.0
  - sinon: from 1.17.4 to 1.17.6
  - lodash: from 4.13.1 to 4.16.6

* added shortcut for AQL ternary operator
  instead of `condition ? true-part : false-part` it is now possible to also use a
  shortcut variant `condition ? : false-part`, e.g.

      FOR doc IN docs RETURN doc.value ?: 'not present'

  instead of

      FOR doc IN docs RETURN doc.value ? doc.value : 'not present'

* fixed wrong sorting order in cluster, if an index was used to sort with many
  shards.

* added --replication-factor, --number-of-shards and --wait-for-sync to arangobench

* turn on UTF-8 string validation for VelocyPack values received via VST connections

* fixed issue #2257

* upgraded Boost version to 1.62.0

* added optional detail flag for db.<collection>.count()
  setting the flag to `true` will make the count operation returned the per-shard
  counts for the collection:

      db._create("test", { numberOfShards: 10 });
      for (i = 0; i < 1000; ++i) {
        db.test.insert({value: i});
      }
      db.test.count(true);

      {
        "s100058" : 99,
        "s100057" : 103,
        "s100056" : 100,
        "s100050" : 94,
        "s100055" : 90,
        "s100054" : 122,
        "s100051" : 109,
        "s100059" : 99,
        "s100053" : 95,
        "s100052" : 89
      }

* added optional memory limit for AQL queries:

      db._query("FOR i IN 1..100000 SORT i RETURN i", {}, { options: { memoryLimit: 100000 } });

  This option limits the default maximum amount of memory (in bytes) that a single
  AQL query can use.
  When a single AQL query reaches the specified limit value, the query will be
  aborted with a *resource limit exceeded* exception. In a cluster, the memory
  accounting is done per shard, so the limit value is effectively a memory limit per
  query per shard.

  The global limit value can be overriden per query by setting the *memoryLimit*
  option value for individual queries when running an AQL query.

* added server startup option `--query.memory-limit`

* added convenience function to create vertex-centric indexes.

  Usage: `db.collection.ensureVertexCentricIndex("label", {type: "hash", direction: "outbound"})`
  That will create an index that can be used on OUTBOUND with filtering on the
  edge attribute `label`.

* change default log output for tools to stdout (instead of stderr)

* added option -D to define a configuration file environment key=value

* changed encoding behavior for URLs encoded in the C++ code of ArangoDB:
  previously the special characters `-`, `_`, `~` and `.` were returned as-is
  after URL-encoding, now `.` will be encoded to be `%2e`.
  This also changes the behavior of how incoming URIs are processed: previously
  occurrences of `..` in incoming request URIs were collapsed (e.g. `a/../b/` was
  collapsed to a plain `b/`). Now `..` in incoming request URIs are not collapsed.

* Foxx request URL suffix is no longer unescaped

* @arangodb/request option json now defaults to `true` if the response body is not empty and encoding is not explicitly set to `null` (binary).
  The option can still be set to `false` to avoid unnecessary attempts at parsing the response as JSON.

* Foxx configuration values for unknown options will be discarded when saving the configuration in production mode using the web interface

* module.context.dependencies is now immutable

* process.stdout.isTTY now returns `true` in arangosh and when running arangod with the `--console` flag

* add support for Swagger tags in Foxx


v3.1.9 (XXXX-XX-XX)
-------------------

* macos CLI package: store databases and apps in the users home directory

* ui: fixed re-login issue within a non system db, when tab was closed

* fixed a race in the VelocyStream Commtask implementation

* fixed issue #2256


v3.1.8 (2017-01-09)
-------------------

* add Windows silent installer

* add handling of debug symbols during Linux & windows release builds.

* fixed issue #2181

* fixed issue #2248: reduce V8 max old space size from 3 GB to 1 GB on 32 bit systems

* upgraded Boost version to 1.62.0

* fixed issue #2238

* fixed issue #2234

* agents announce new endpoints in inception phase to leader

* agency leadership accepts updatet endpoints to given uuid

* unified endpoints replace localhost with 127.0.0.1

* fix several problems within an authenticated cluster


v3.1.7 (2016-12-29)
-------------------

* fixed one too many elections in RAFT

* new agency comm backported from devel


v3.1.6 (2016-12-20)
-------------------

* fixed issue #2227

* fixed issue #2220

* agency constituent/agent bug fixes in race conditions picking up
  leadership

* supervision does not need waking up anymore as it is running
  regardless

* agents challenge their leadership more rigorously


v3.1.5 (2016-12-16)
-------------------

* lowered default value of `--database.revision-cache-target-size` from 75% of
  RAM to less than 40% of RAM

* fixed issue #2218

* fixed issue #2217

* Foxx router.get/post/etc handler argument can no longer accidentally omitted

* fixed issue #2223


v3.1.4 (2016-12-08)
-------------------

* fixed issue #2211

* fixed issue #2204

* at cluster start, coordinators wait until at least one DBserver is there,
  and either at least two DBservers are there or 15s have passed, before they
  initiate the bootstrap of system collections.

* more robust agency startup from devel

* supervision's AddFollower adds many followers at once

* supervision has new FailedFollower job

* agency's Node has new method getArray

* agency RAFT timing estimates more conservative in waitForSync
  scenario

* agency RAFT timing estimates capped at maximum 2.0/10.0 for low/high


v3.1.3 (2016-12-02)
-------------------

* fix a traversal bug when using skiplist indexes:
  if we have a skiplist of ["a", "unused", "_from"] and a traversal like:
  FOR v,e,p IN OUTBOUND @start @@edges
    FILTER p.edges[0].a == 'foo'
    RETURN v
  And the above index applied on "a" is considered better than EdgeIndex, than
  the executor got into undefined behaviour.

* fix endless loop when trying to create a collection with replicationFactor: -1


v3.1.2 (2016-11-24)
-------------------

* added support for descriptions field in Foxx dependencies

* (Enterprise only) fixed a bug in the statistic report for SmartGraph traversals.
Now they state correctly how many documents were fetched from the index and how many
have been filtered.

* Prevent uniform shard distribution when replicationFactor == numServers

v3.1.1 (2016-11-15)
-------------------

* fixed issue #2176

* fixed issue #2168

* display index usage of traversals in AQL explainer output (previously missing)

* fixed issue #2163

* preserve last-used HLC value across server starts

* allow more control over handling of pre-3.1 _rev values

  this changes the server startup option `--database.check-30-revisions` from a boolean (true/false)
  parameter to a string parameter with the following possible values:

  - "fail":
    will validate _rev values of 3.0 collections on collection loading and throw an exception when invalid _rev values are found.
    in this case collections with invalid _rev values are marked as corrupted and cannot be used in the ArangoDB 3.1 instance.
    the fix procedure for such collections is to export the collections from 3.0 database with arangodump and restore them in 3.1 with arangorestore.
    collections that do not contain invalid _rev values are marked as ok and will not be re-checked on following loads.
    collections that contain invalid _rev values will be re-checked on following loads.

  - "true":
    will validate _rev values of 3.0 collections on collection loading and print a warning when invalid _rev values are found.
    in this case collections with invalid _rev values can be used in the ArangoDB 3.1 instance.
    however, subsequent operations on documents with invalid _rev values may silently fail or fail with explicit errors.
    the fix procedure for such collections is to export the collections from 3.0 database with arangodump and restore them in 3.1 with arangorestore.
    collections that do not contain invalid _rev values are marked as ok and will not be re-checked on following loads.
    collections that contain invalid _rev values will be re-checked on following loads.

  - "false":
    will not validate _rev values on collection loading and not print warnings.
    no hint is given when invalid _rev values are found.
    subsequent operations on documents with invalid _rev values may silently fail or fail with explicit errors.
    this setting does not affect whether collections are re-checked later.
    collections will be re-checked on following loads if `--database.check-30-revisions` is later set to either `true` or `fail`.

  The change also suppresses warnings that were printed when collections were restored using arangorestore, and the restore
  data contained invalid _rev values. Now these warnings are suppressed, and new HLC _rev values are generated for these documents
  as before.

* added missing functions to AQL syntax highlighter in web interface

* fixed display of `ANY` direction in traversal explainer output (direction `ANY` was shown as either
  `INBOUND` or `OUTBOUND`)

* changed behavior of toJSON() function when serializing an object before saving it in the database

  if an object provides a toJSON() function, this function is still called for serializing it.
  the change is that the result of toJSON() is not stringified anymore, but saved as is. previous
  versions of ArangoDB called toJSON() and after that additionally stringified its result.

  This change will affect the saving of JS Buffer objects, which will now be saved as arrays of
  bytes instead of a comma-separated string of the Buffer's byte contents.

* allow creating unique indexes on more attributes than present in shardKeys

  The following combinations of shardKeys and indexKeys are allowed/not allowed:

  shardKeys     indexKeys
      a             a        ok
      a             b    not ok
      a           a b        ok
    a b             a    not ok
    a b             b    not ok
    a b           a b        ok
    a b         a b c        ok
  a b c           a b    not ok
  a b c         a b c        ok

* fixed wrong version in web interface login screen (EE only)

* make web interface not display an exclamation mark next to ArangoDB version number 3.1

* fixed search for arbitrary document attributes in web interface in case multiple
  search values were used on different attribute names. in this case, the search always
  produced an empty result

* disallow updating `_from` and `_to` values of edges in Smart Graphs. Updating these
  attributes would lead to potential redistribution of edges to other shards, which must be
  avoided.

* fixed issue #2148

* updated graphql-sync dependency to 0.6.2

* fixed issue #2156

* fixed CRC4 assembly linkage


v3.1.0 (2016-10-29)
-------------------

* AQL breaking change in cluster:

  from ArangoDB 3.1 onwards `WITH` is required for traversals in a
  clustered environment in order to avoid deadlocks.

  Note that for queries that access only a single collection or that have all
  collection names specified somewhere else in the query string, there is no
  need to use *WITH*. *WITH* is only useful when the AQL query parser cannot
  automatically figure out which collections are going to be used by the query.
  *WITH* is only useful for queries that dynamically access collections, e.g.
  via traversals, shortest path operations or the *DOCUMENT()* function.

  more info can be found [here](https://github.com/arangodb/arangodb/blob/devel/Documentation/Books/AQL/Operations/With.md)

* added AQL function `DISTANCE` to calculate the distance between two arbitrary
  coordinates (haversine formula)

* fixed issue #2110

* added Auto-aptation of RAFT timings as calculations only


v3.1.rc2 (2016-10-10)
---------------------

* second release candidate


v3.1.rc1 (2016-09-30)
---------------------

* first release candidate


v3.1.alpha2 (2016-09-01)
------------------------

* added module.context.createDocumentationRouter to replace module.context.apiDocumentation

* bug in RAFT implementation of reads. dethroned leader still answered requests in isolation

* ui: added new graph viewer

* ui: aql-editor added tabular & graph display

* ui: aql-editor improved usability

* ui: aql-editor: query profiling support

* fixed issue #2109

* fixed issue #2111

* fixed issue #2075

* added AQL function `DISTANCE` to calculate the distance between two arbitrary
  coordinates (haversine formula)

* rewrote scheduler and dispatcher based on boost::asio

  parameters changed:
    `--scheduler.threads` and `--server.threads` are now merged into a single one: `--server.threads`

    hidden `--server.extra-threads` has been removed

    hidden `--server.aql-threads` has been removed

    hidden `--server.backend` has been removed

    hidden `--server.show-backends` has been removed

    hidden `--server.thread-affinity` has been removed

* fixed issue #2086

* fixed issue #2079

* fixed issue #2071

  make the AQL query optimizer inject filter condition expressions referred to
  by variables during filter condition aggregation.
  For example, in the following query

      FOR doc IN collection
        LET cond1 = (doc.value == 1)
        LET cond2 = (doc.value == 2)
        FILTER cond1 || cond2
        RETURN { doc, cond1, cond2 }

  the optimizer will now inject the conditions for `cond1` and `cond2` into the filter
  condition `cond1 || cond2`, expanding it to `(doc.value == 1) || (doc.value == 2)`
  and making these conditions available for index searching.

  Note that the optimizer previously already injected some conditions into other
  conditions, but only if the variable that defined the condition was not used
  elsewhere. For example, the filter condition in the query

      FOR doc IN collection
        LET cond = (doc.value == 1)
        FILTER cond
        RETURN { doc }

  already got optimized before because `cond` was only used once in the query and
  the optimizer decided to inject it into the place where it was used.

  This only worked for variables that were referred to once in the query.
  When a variable was used multiple times, the condition was not injected as
  in the following query:

      FOR doc IN collection
        LET cond = (doc.value == 1)
        FILTER cond
        RETURN { doc, cond }

  The fix for #2070 now will enable this optimization so that the query can
  use an index on `doc.value` if available.

* changed behavior of AQL array comparison operators for empty arrays:
  * `ALL` and `ANY` now always return `false` when the left-hand operand is an
    empty array. The behavior for non-empty arrays does not change:
    * `[] ALL == 1` will return `false`
    * `[1] ALL == 1` will return `true`
    * `[1, 2] ALL == 1` will return `false`
    * `[2, 2] ALL == 1` will return `false`
    * `[] ANY == 1` will return `false`
    * `[1] ANY == 1` will return `true`
    * `[1, 2] ANY == 1` will return `true`
    * `[2, 2] ANY == 1` will return `false`
  * `NONE` now always returns `true` when the left-hand operand is an empty array.
    The behavior for non-empty arrays does not change:
    * `[] NONE == 1` will return `true`
    * `[1] NONE == 1` will return `false`
    * `[1, 2] NONE == 1` will return `false`
    * `[2, 2] NONE == 1` will return `true`

* added experimental AQL functions `JSON_STRINGIFY` and `JSON_PARSE`

* added experimental support for incoming gzip-compressed requests

* added HTTP REST APIs for online log level adjustments:

  - GET `/_admin/log/level` returns the current log level settings
  - PUT `/_admin/log/level` modifies the current log level settings

* PATCH /_api/gharial/{graph-name}/vertex/{collection-name}/{vertex-key}
  - changed default value for keepNull to true

* PATCH /_api/gharial/{graph-name}/edge/{collection-name}/{edge-key}
  - changed default value for keepNull to true

* renamed `maximalSize` attribute in parameter.json files to `journalSize`

  The `maximalSize` attribute will still be picked up from collections that
  have not been adjusted. Responses from the replication API will now also use
  `journalSize` instead of `maximalSize`.

* added `--cluster.system-replication-factor` in order to adjust the
  replication factor for new system collections

* fixed issue #2012

* added a memory expection in case V8 memory gets too low

* added Optimizer Rule for other indexes in Traversals
  this allows AQL traversals to use other indexes than the edge index.
  So traversals with filters on edges can now make use of more specific
  indexes, e.g.

      FOR v, e, p IN 2 OUTBOUND @start @@edge FILTER p.edges[0].foo == "bar"

  will prefer a Hash Index on [_from, foo] above the EdgeIndex.

* fixed epoch computation in hybrid logical clock

* fixed thread affinity

* replaced require("internal").db by require("@arangodb").db

* added option `--skip-lines` for arangoimp
  this allows skipping the first few lines from the import file in case the
  CSV or TSV import are used

* fixed periodic jobs: there should be only one instance running - even if it
  runs longer than the period

* improved performance of primary index and edge index lookups

* optimizations for AQL `[*]` operator in case no filter, no projection and
  no offset/limit are used

* added AQL function `OUTERSECTION` to return the symmetric difference of its
  input arguments

* Foxx manifests of installed services are now saved to disk with indentation

* Foxx tests and scripts in development mode should now always respect updated
  files instead of loading stale modules

* When disabling Foxx development mode the setup script is now re-run

* Foxx now provides an easy way to directly serve GraphQL requests using the
  `@arangodb/foxx/graphql` module and the bundled `graphql-sync` dependency

* Foxx OAuth2 module now correctly passes the `access_token` to the OAuth2 server

* added iconv-lite and timezone modules

* web interface now allows installing GitHub and zip services in legacy mode

* added module.context.createDocumentationRouter to replace module.context.apiDocumentation

* bug in RAFT implementation of reads. dethroned leader still answered
  requests in isolation

* all lambdas in ClusterInfo might have been left with dangling references.

* Agency bug fix for handling of empty json objects as values.

* Foxx tests no longer support the Mocha QUnit interface as this resulted in weird
  inconsistencies in the BDD and TDD interfaces. This fixes the TDD interface
  as well as out-of-sequence problems when using the BDD before/after functions.

* updated bundled JavaScript modules to latest versions; joi has been updated from 8.4 to 9.2
  (see [joi 9.0.0 release notes](https://github.com/hapijs/joi/issues/920) for information on
  breaking changes and new features)

* fixed issue #2139

* updated graphql-sync dependency to 0.6.2

* fixed issue #2156


v3.0.13 (XXXX-XX-XX)
--------------------

* fixed issue #2315

* fixed issue #2210


v3.0.12 (2016-11-23)
--------------------

* fixed issue #2176

* fixed issue #2168

* fixed issues #2149, #2159

* fixed error reporting for issue #2158

* fixed assembly linkage bug in CRC4 module

* added support for descriptions field in Foxx dependencies


v3.0.11 (2016-11-08)
--------------------

* fixed issue #2140: supervisor dies instead of respawning child

* fixed issue #2131: use shard key value entered by user in web interface

* fixed issue #2129: cannot kill a long-run query

* fixed issue #2110

* fixed issue #2081

* fixed issue #2038

* changes to Foxx service configuration or dependencies should now be
  stored correctly when options are cleared or omitted

* Foxx tests no longer support the Mocha QUnit interface as this resulted in weird
  inconsistencies in the BDD and TDD interfaces. This fixes the TDD interface
  as well as out-of-sequence problems when using the BDD before/after functions.

* fixed issue #2148


v3.0.10 (2016-09-26)
--------------------

* fixed issue #2072

* fixed issue #2070

* fixed slow cluster starup issues. supervision will demonstrate more
  patience with db servers


v3.0.9 (2016-09-21)
-------------------

* fixed issue #2064

* fixed issue #2060

* speed up `collection.any()` and skiplist index creation

* fixed multiple issues where ClusterInfo bug hung agency in limbo
  timeouting on multiple collection and database callbacks


v3.0.8 (2016-09-14)
-------------------

* fixed issue #2052

* fixed issue #2005

* fixed issue #2039

* fixed multiple issues where ClusterInfo bug hung agency in limbo
  timeouting on multiple collection and database callbacks


v3.0.7 (2016-09-05)
-------------------

* new supervision job handles db server failure during collection creation.


v3.0.6 (2016-09-02)
-------------------

* fixed issue #2026

* slightly better error diagnostics for AQL query compilation and replication

* fixed issue #2018

* fixed issue #2015

* fixed issue #2012

* fixed wrong default value for arangoimp's `--on-duplicate` value

* fix execution of AQL traversal expressions when there are multiple
  conditions that refer to variables set outside the traversal

* properly return HTTP 503 in JS actions when backend is gone

* supervision creates new key in agency for failed servers

* new shards will not be allocated on failed or cleaned servers


v3.0.5 (2016-08-18)
-------------------

* execute AQL ternary operator via C++ if possible

* fixed issue #1977

* fixed extraction of _id attribute in AQL traversal conditions

* fix SSL agency endpoint

* Minimum RAFT timeout was one order of magnitude to short.

* Optimized RAFT RPCs from leader to followers for efficiency.

* Optimized RAFT RPC handling on followers with respect to compaction.

* Fixed bug in handling of duplicates and overlapping logs

* Fixed bug in supervision take over after leadership change.

v3.0.4 (2016-08-01)
-------------------

* added missing lock for periodic jobs access

* fix multiple Foxx related cluster issues

* fix handling of empty AQL query strings

* fixed issue in `INTERSECTION` AQL function with duplicate elements
  in the source arrays

* fixed issue #1970

* fixed issue #1968

* fixed issue #1967

* fixed issue #1962

* fixed issue #1959

* replaced require("internal").db by require("@arangodb").db

* fixed issue #1954

* fixed issue #1953

* fixed issue #1950

* fixed issue #1949

* fixed issue #1943

* fixed segfault in V8, by backporting https://bugs.chromium.org/p/v8/issues/detail?id=5033

* Foxx OAuth2 module now correctly passes the `access_token` to the OAuth2 server

* fixed credentialed CORS requests properly respecting --http.trusted-origin

* fixed a crash in V8Periodic task (forgotten lock)

* fixed two bugs in synchronous replication (syncCollectionFinalize)


v3.0.3 (2016-07-17)
-------------------

* fixed issue #1942

* fixed issue #1941

* fixed array index batch insertion issues for hash indexes that caused problems when
  no elements remained for insertion

* fixed AQL MERGE() function with External objects originating from traversals

* fixed some logfile recovery errors with error message "document not found"

* fixed issue #1937

* fixed issue #1936

* improved performance of arangorestore in clusters with synchronous
  replication

* Foxx tests and scripts in development mode should now always respect updated
  files instead of loading stale modules

* When disabling Foxx development mode the setup script is now re-run

* Foxx manifests of installed services are now saved to disk with indentation


v3.0.2 (2016-07-09)
-------------------

* fixed assertion failure in case multiple remove operations were used in the same query

* fixed upsert behavior in case upsert was used in a loop with the same document example

* fixed issue #1930

* don't expose local file paths in Foxx error messages.

* fixed issue #1929

* make arangodump dump the attribute `isSystem` when dumping the structure
  of a collection, additionally make arangorestore not fail when the attribute
  is missing

* fixed "Could not extract custom attribute" issue when using COLLECT with
  MIN/MAX functions in some contexts

* honor presence of persistent index for sorting

* make AQL query optimizer not skip "use-indexes-rule", even if enough
  plans have been created already

* make AQL optimizer not skip "use-indexes-rule", even if enough execution plans
  have been created already

* fix double precision value loss in VelocyPack JSON parser

* added missing SSL support for arangorestore

* improved cluster import performance

* fix Foxx thumbnails on DC/OS

* fix Foxx configuration not being saved

* fix Foxx app access from within the frontend on DC/OS

* add option --default-replication-factor to arangorestore and simplify
  the control over the number of shards when restoring

* fix a bug in the VPack -> V8 conversion if special attributes _key,
  _id, _rev, _from and _to had non-string values, which is allowed
  below the top level

* fix malloc_usable_size for darwin


v3.0.1 (2016-06-30)
-------------------

* fixed periodic jobs: there should be only one instance running - even if it
  runs longer than the period

* increase max. number of collections in AQL queries from 32 to 256

* fixed issue #1916: header "authorization" is required" when opening
  services page

* fixed issue #1915: Explain: member out of range

* fixed issue #1914: fix unterminated buffer

* don't remove lockfile if we are the same (now stale) pid
  fixes docker setups (our pid will always be 1)

* do not use revision id comparisons in compaction for determining whether a
  revision is obsolete, but marker memory addresses
  this ensures revision ids don't matter when compacting documents

* escape Unicode characters in JSON HTTP responses
  this converts UTF-8 characters in HTTP responses of arangod into `\uXXXX`
  escape sequences. This makes the HTTP responses fit into the 7 bit ASCII
  character range, which speeds up HTTP response parsing for some clients,
  namely node.js/v8

* add write before read collections when starting a user transaction
  this allows specifying the same collection in both read and write mode without
  unintended side effects

* fixed buffer overrun that occurred when building very large result sets

* index lookup optimizations for primary index and edge index

* fixed "collection is a nullptr" issue when starting a traversal from a transaction

* enable /_api/import on coordinator servers


v3.0.0 (2016-06-22)
-------------------

* minor GUI fixxes

* fix for replication and nonces


v3.0.0-rc3 (2016-06-19)
-----------------------

* renamed various Foxx errors to no longer refer to Foxx services as apps

* adjusted various error messages in Foxx to be more informative

* specifying "files" in a Foxx manifest to be mounted at the service root
  no longer results in 404s when trying to access non-file routes

* undeclared path parameters in Foxx no longer break the service

* trusted reverse proxy support is now handled more consistently

* ArangoDB request compatibility and user are now exposed in Foxx

* all bundled NPM modules have been upgraded to their latest versions


v3.0.0-rc2 (2016-06-12)
-----------------------

* added option `--server.max-packet-size` for client tools

* renamed option `--server.ssl-protocol` to `--ssl.protocol` in client tools
  (was already done for arangod, but overlooked for client tools)

* fix handling of `--ssl.protocol` value 5 (TLS v1.2) in client tools, which
  claimed to support it but didn't

* config file can use '@include' to include a different config file as base


v3.0.0-rc1 (2016-06-10)
-----------------------

* the user management has changed: it now has users that are independent of
  databases. A user can have one or more database assigned to the user.

* forward ported V8 Comparator bugfix for inline heuristics from
  https://github.com/v8/v8/commit/5ff7901e24c2c6029114567de5a08ed0f1494c81

* changed to-string conversion for AQL objects and arrays, used by the AQL
  function `TO_STRING()` and implicit to-string casts in AQL

  - arrays are now converted into their JSON-stringify equivalents, e.g.

    - `[ ]` is now converted to `[]`
    - `[ 1, 2, 3 ]` is now converted to `[1,2,3]`
    - `[ "test", 1, 2 ] is now converted to `["test",1,2]`

    Previous versions of ArangoDB converted arrays with no members into the
    empty string, and non-empty arrays into a comma-separated list of member
    values, without the surrounding angular brackets. Additionally, string
    array members were not enclosed in quotes in the result string:

    - `[ ]` was converted to ``
    - `[ 1, 2, 3 ]` was converted to `1,2,3`
    - `[ "test", 1, 2 ] was converted to `test,1,2`

  - objects are now converted to their JSON-stringify equivalents, e.g.

    - `{ }` is converted to `{}`
    - `{ a: 1, b: 2 }` is converted to `{"a":1,"b":2}`
    - `{ "test" : "foobar" }` is converted to `{"test":"foobar"}`

    Previous versions of ArangoDB always converted objects into the string
    `[object Object]`

  This change affects also the AQL functions `CONCAT()` and `CONCAT_SEPARATOR()`
  which treated array values differently in previous versions. Previous versions
  of ArangoDB automatically flattened array values on the first level of the array,
  e.g. `CONCAT([1, 2, 3, [ 4, 5, 6 ]])` produced `1,2,3,4,5,6`. Now this will produce
  `[1,2,3,[4,5,6]]`. To flatten array members on the top level, you can now use
  the more explicit `CONCAT(FLATTEN([1, 2, 3, [4, 5, 6]], 1))`.

* added C++ implementations for AQL functions `SLICE()`, `CONTAINS()` and
  `RANDOM_TOKEN()`

* as a consequence of the upgrade to V8 version 5, the implementation of the
  JavaScript `Buffer` object had to be changed. JavaScript `Buffer` objects in
  ArangoDB now always store their data on the heap. There is no shared pool
  for small Buffer values, and no pointing into existing Buffer data when
  extracting slices. This change may increase the cost of creating Buffers with
  short contents or when peeking into existing Buffers, but was required for
  safer memory management and to prevent leaks.

* the `db` object's function `_listDatabases()` was renamed to just `_databases()`
  in order to make it more consistent with the existing `_collections()` function.
  Additionally the `db` object's `_listEndpoints()` function was renamed to just
  `_endpoints()`.

* changed default value of `--server.authentication` from `false` to `true` in
  configuration files etc/relative/arangod.conf and etc/arangodb/arangod.conf.in.
  This means the server will be started with authentication enabled by default,
  requiring all client connections to provide authentication data when connecting
  to ArangoDB. Authentication can still be turned off via setting the value of
  `--server.authentication` to `false` in ArangoDB's configuration files or by
  specifying the option on the command-line.

* Changed result format for querying all collections via the API GET `/_api/collection`.

  Previous versions of ArangoDB returned an object with an attribute named `collections`
  and an attribute named `names`. Both contained all available collections, but
  `collections` contained the collections as an array, and `names` contained the
  collections again, contained in an object in which the attribute names were the
  collection names, e.g.

  ```
  {
    "collections": [
      {"id":"5874437","name":"test","isSystem":false,"status":3,"type":2},
      {"id":"17343237","name":"something","isSystem":false,"status":3,"type":2},
      ...
    ],
    "names": {
      "test": {"id":"5874437","name":"test","isSystem":false,"status":3,"type":2},
      "something": {"id":"17343237","name":"something","isSystem":false,"status":3,"type":2},
      ...
    }
  }
  ```
  This result structure was redundant, and therefore has been simplified to just

  ```
  {
    "result": [
      {"id":"5874437","name":"test","isSystem":false,"status":3,"type":2},
      {"id":"17343237","name":"something","isSystem":false,"status":3,"type":2},
      ...
    ]
  }
  ```

  in ArangoDB 3.0.

* added AQL functions `TYPENAME()` and `HASH()`

* renamed arangob tool to arangobench

* added AQL string comparison operator `LIKE`

  The operator can be used to compare strings like this:

      value LIKE search

  The operator is currently implemented by calling the already existing AQL
  function `LIKE`.

  This change also makes `LIKE` an AQL keyword. Using `LIKE` in either case as
  an attribute or collection name in AQL thus requires quoting.

* make AQL optimizer rule "remove-unnecessary-calculations" fire in more cases

  The rule will now remove calculations that are used exactly once in other
  expressions (e.g. `LET a = doc RETURN a.value`) and calculations,
  or calculations that are just references (e.g. `LET a = b`).

* renamed AQL optimizer rule "merge-traversal-filter" to "optimize-traversals"
  Additionally, the optimizer rule will remove unused edge and path result variables
  from the traversal in case they are specified in the `FOR` section of the traversal,
  but not referenced later in the query. This saves constructing edges and paths
  results.

* added AQL optimizer rule "inline-subqueries"

  This rule can pull out certain subqueries that are used as an operand to a `FOR`
  loop one level higher, eliminating the subquery completely. For example, the query

      FOR i IN (FOR j IN [1,2,3] RETURN j) RETURN i

  will be transformed by the rule to:

      FOR i IN [1,2,3] RETURN i

  The query

      FOR name IN (FOR doc IN _users FILTER doc.status == 1 RETURN doc.name) LIMIT 2 RETURN name

  will be transformed into

      FOR tmp IN _users FILTER tmp.status == 1 LIMIT 2 RETURN tmp.name

  The rule will only fire when the subquery is used as an operand to a `FOR` loop, and
  if the subquery does not contain a `COLLECT` with an `INTO` variable.

* added new endpoint "srv://" for DNS service records

* The result order of the AQL functions VALUES and ATTRIBUTES has never been
  guaranteed and it only had the "correct" ordering by accident when iterating
  over objects that were not loaded from the database. This accidental behavior
  is now changed by introduction of VelocyPack. No ordering is guaranteed unless
  you specify the sort parameter.

* removed configure option `--enable-logger`

* added AQL array comparison operators

  All AQL comparison operators now also exist in an array variant. In the
  array variant, the operator is preceded with one of the keywords *ALL*, *ANY*
  or *NONE*. Using one of these keywords changes the operator behavior to
  execute the comparison operation for all, any, or none of its left hand
  argument values. It is therefore expected that the left hand argument
  of an array operator is an array.

  Examples:

      [ 1, 2, 3 ] ALL IN [ 2, 3, 4 ]   // false
      [ 1, 2, 3 ] ALL IN [ 1, 2, 3 ]   // true
      [ 1, 2, 3 ] NONE IN [ 3 ]        // false
      [ 1, 2, 3 ] NONE IN [ 23, 42 ]   // true
      [ 1, 2, 3 ] ANY IN [ 4, 5, 6 ]   // false
      [ 1, 2, 3 ] ANY IN [ 1, 42 ]     // true
      [ 1, 2, 3 ] ANY == 2             // true
      [ 1, 2, 3 ] ANY == 4             // false
      [ 1, 2, 3 ] ANY > 0              // true
      [ 1, 2, 3 ] ANY <= 1             // true
      [ 1, 2, 3 ] NONE < 99            // false
      [ 1, 2, 3 ] NONE > 10            // true
      [ 1, 2, 3 ] ALL > 2              // false
      [ 1, 2, 3 ] ALL > 0              // true
      [ 1, 2, 3 ] ALL >= 3             // false
      ["foo", "bar"] ALL != "moo"      // true
      ["foo", "bar"] NONE == "bar"     // false
      ["foo", "bar"] ANY == "foo"      // true

* improved AQL optimizer to remove unnecessary sort operations in more cases

* allow enclosing AQL identifiers in forward ticks in addition to using
  backward ticks

  This allows for convenient writing of AQL queries in JavaScript template strings
  (which are delimited with backticks themselves), e.g.

      var q = `FOR doc IN ´collection´ RETURN doc.´name´`;

* allow to set `print.limitString` to configure the number of characters
  to output before truncating

* make logging configurable per log "topic"

  `--log.level <level>` sets the global log level to <level>, e.g. `info`,
  `debug`, `trace`.

  `--log.level topic=<level>` sets the log level for a specific topic.
  Currently, the following topics exist: `collector`, `compactor`, `mmap`,
  `performance`, `queries`, and `requests`. `performance` and `requests` are
  set to FATAL by default. `queries` is set to info. All others are
  set to the global level by default.

  The new log option `--log.output <definition>` allows directing the global
  or per-topic log output to different outputs. The output definition
  "<definition>" can be one of

    "-" for stdin
    "+" for stderr
    "syslog://<syslog-facility>"
    "syslog://<syslog-facility>/<application-name>"
    "file://<relative-path>"

  The option can be specified multiple times in order to configure the output
  for different log topics. To set up a per-topic output configuration, use
  `--log.output <topic>=<definition>`, e.g.

    queries=file://queries.txt

  logs all queries to the file "queries.txt".

* the option `--log.requests-file` is now deprecated. Instead use

    `--log.level requests=info`
    `--log.output requests=file://requests.txt`

* the option `--log.facility` is now deprecated. Instead use

    `--log.output requests=syslog://facility`

* the option `--log.performance` is now deprecated. Instead use

    `--log.level performance=trace`

* removed option `--log.source-filter`

* removed configure option `--enable-logger`

* change collection directory names to include a random id component at the end

  The new pattern is `collection-<id>-<random>`, where `<id>` is the collection
  id and `<random>` is a random number. Previous versions of ArangoDB used a
  pattern `collection-<id>` without the random number.

  ArangoDB 3.0 understands both the old and name directory name patterns.

* removed mostly unused internal spin-lock implementation

* removed support for pre-Windows 7-style locks. This removes compatibility for
  Windows versions older than Windows 7 (e.g. Windows Vista, Windows XP) and
  Windows 2008R2 (e.g. Windows 2008).

* changed names of sub-threads started by arangod

* added option `--default-number-of-shards` to arangorestore, allowing creating
  collections with a specifiable number of shards from a non-cluster dump

* removed support for CoffeeScript source files

* removed undocumented SleepAndRequeue

* added WorkMonitor to inspect server threads

* when downloading a Foxx service from the web interface the suggested filename
  is now based on the service's mount path instead of simply "app.zip"

* the `@arangodb/request` response object now stores the parsed JSON response
  body in a property `json` instead of `body` when the request was made using the
  `json` option. The `body` instead contains the response body as a string.

* the Foxx API has changed significantly, 2.8 services are still supported
  using a backwards-compatible "legacy mode"


v2.8.12 (XXXX-XX-XX)
--------------------

* issue #2091: decrease connect timeout to 5 seconds on startup

* fixed issue #2072

* slightly better error diagnostics for some replication errors

* fixed issue #1977

* fixed issue in `INTERSECTION` AQL function with duplicate elements
  in the source arrays

* fixed issue #1962

* fixed issue #1959

* export aqlQuery template handler as require('org/arangodb').aql for forwards-compatibility


v2.8.11 (2016-07-13)
--------------------

* fixed array index batch insertion issues for hash indexes that caused problems when
  no elements remained for insertion

* fixed issue #1937


v2.8.10 (2016-07-01)
--------------------

* make sure next local _rev value used for a document is at least as high as the
  _rev value supplied by external sources such as replication

* make adding a collection in both read- and write-mode to a transaction behave as
  expected (write includes read). This prevents the `unregister collection used in
  transaction` error

* fixed sometimes invalid result for `byExample(...).count()` when an index plus
  post-filtering was used

* fixed "collection is a nullptr" issue when starting a traversal from a transaction

* honor the value of startup option `--database.wait-for-sync` (that is used to control
  whether new collections are created with `waitForSync` set to `true` by default) also
  when creating collections via the HTTP API (and thus the ArangoShell). When creating
  a collection via these mechanisms, the option was ignored so far, which was inconsistent.

* fixed issue #1826: arangosh --javascript.execute: internal error (geo index issue)

* fixed issue #1823: Arango crashed hard executing very simple query on windows


v2.8.9 (2016-05-13)
-------------------

* fixed escaping and quoting of extra parameters for executables in Mac OS X App

* added "waiting for" status variable to web interface collection figures view

* fixed undefined behavior in query cache invaldation

* fixed access to /_admin/statistics API in case statistics are disable via option
  `--server.disable-statistics`

* Foxx manager will no longer fail hard when Foxx store is unreachable unless installing
  a service from the Foxx store (e.g. when behind a firewall or GitHub is unreachable).


v2.8.8 (2016-04-19)
-------------------

* fixed issue #1805: Query: internal error (location: arangod/Aql/AqlValue.cpp:182).
  Please report this error to arangodb.com (while executing)

* allow specifying collection name prefixes for `_from` and `_to` in arangoimp:

  To avoid specifying complete document ids (consisting of collection names and document
  keys) for *_from* and *_to* values when importing edges with arangoimp, there are now
  the options *--from-collection-prefix* and *--to-collection-prefix*.

  If specified, these values will be automatically prepended to each value in *_from*
  (or *_to* resp.). This allows specifying only document keys inside *_from* and/or *_to*.

  *Example*

      > arangoimp --from-collection-prefix users --to-collection-prefix products ...

  Importing the following document will then create an edge between *users/1234* and
  *products/4321*:

  ```js
  { "_from" : "1234", "_to" : "4321", "desc" : "users/1234 is connected to products/4321" }
  ```

* requests made with the interactive system API documentation in the web interface
  (Swagger) will now respect the active database instead of always using `_system`


v2.8.7 (2016-04-07)
-------------------

* optimized primary=>secondary failover

* fix to-boolean conversion for documents in AQL

* expose the User-Agent HTTP header from the ArangoShell since Github seems to
  require it now, and we use the ArangoShell for fetching Foxx repositories from Github

* work with http servers that only send

* fixed potential race condition between compactor and collector threads

* fix removal of temporary directories on arangosh exit

* javadoc-style comments in Foxx services are no longer interpreted as
  Foxx comments outside of controller/script/exports files (#1748)

* removed remaining references to class syntax for Foxx Model and Repository
  from the documentation

* added a safe-guard for corrupted master-pointer


v2.8.6 (2016-03-23)
-------------------

* arangosh can now execute JavaScript script files that contain a shebang
  in the first line of the file. This allows executing script files directly.

  Provided there is a script file `/path/to/script.js` with the shebang
  `#!arangosh --javascript.execute`:

      > cat /path/to/script.js
      #!arangosh --javascript.execute
      print("hello from script.js");

  If the script file is made executable

      > chmod a+x /path/to/script.js

  it can be invoked on the shell directly and use arangosh for its execution:

      > /path/to/script.js
      hello from script.js

  This did not work in previous versions of ArangoDB, as the whole script contents
  (including the shebang) were treated as JavaScript code.
  Now shebangs in script files will now be ignored for all files passed to arangosh's
  `--javascript.execute` parameter.

  The alternative way of executing a JavaScript file with arangosh still works:

      > arangosh --javascript.execute /path/to/script.js
      hello from script.js

* added missing reset of traversal state for nested traversals.
  The state of nested traversals (a traversal in an AQL query that was
  located in a repeatedly executed subquery or inside another FOR loop)
  was not reset properly, so that multiple invocations of the same nested
  traversal with different start vertices led to the nested traversal
  always using the start vertex provided on the first invocation.

* fixed issue #1781: ArangoDB startup time increased tremendously

* fixed issue #1783: SIGHUP should rotate the log


v2.8.5 (2016-03-11)
-------------------

* Add OpenSSL handler for TLS V1.2 as sugested by kurtkincaid in #1771

* fixed issue #1765 (The webinterface should display the correct query time)
  and #1770 (Display ACTUAL query time in aardvark's AQL editor)

* Windows: the unhandled exception handler now calls the windows logging
  facilities directly without locks.
  This fixes lockups on crashes from the logging framework.

* improve nullptr handling in logger.

* added new endpoint "srv://" for DNS service records

* `org/arangodb/request` no longer sets the content-type header to the
  string "undefined" when no content-type header should be sent (issue #1776)


v2.8.4 (2016-03-01)
-------------------

* global modules are no longer incorrectly resolved outside the ArangoDB
  JavaScript directory or the Foxx service's root directory (issue #1577)

* improved error messages from Foxx and JavaScript (issues #1564, #1565, #1744)


v2.8.3 (2016-02-22)
-------------------

* fixed AQL filter condition collapsing for deeply-nested cases, potentially
  enabling usage of indexes in some dedicated cases

* added parentheses in AQL explain command output to correctly display precedence
  of logical and arithmetic operators

* Foxx Model event listeners defined on the model are now correctly invoked by
  the Repository methods (issue #1665)

* Deleting a Foxx service in the frontend should now always succeed even if the
  files no longer exist on the file system (issue #1358)

* Routing actions loaded from the database no longer throw exceptions when
  trying to load other modules using "require"

* The `org/arangodb/request` response object now sets a property `json` to the
  parsed JSON response body in addition to overwriting the `body` property when
  the request was made using the `json` option.

* Improved Windows stability

* Fixed a bug in the interactive API documentation that would escape slashes
  in document-handle fields. Document handles are now provided as separate
  fields for collection name and document key.


v2.8.2 (2016-02-09)
-------------------

* the continuous replication applier will now prevent the master's WAL logfiles
  from being removed if they are still needed by the applier on the slave. This
  should help slaves that suffered from masters garbage collection WAL logfiles
  which would have been needed by the slave later.

  The initial synchronization will block removal of still needed WAL logfiles
  on the master for 10 minutes initially, and will extend this period when further
  requests are made to the master. Initial synchronization hands over its handle
  for blocking logfile removal to the continuous replication when started via
  the *setupReplication* function. In this case, continuous replication will
  extend the logfile removal blocking period for the required WAL logfiles when
  the slave makes additional requests.

  All handles that block logfile removal will time out automatically after at
  most 5 minutes should a master not be contacted by the slave anymore (e.g. in
  case the slave's replication is turned off, the slaves loses the connection
  to the master or the slave goes down).

* added all-in-one function *setupReplication* to synchronize data from master
  to slave and start the continuous replication:

      require("@arangodb/replication").setupReplication(configuration);

  The command will return when the initial synchronization is finished and the
  continuous replication has been started, or in case the initial synchronization
  has failed.

  If the initial synchronization is successful, the command will store the given
  configuration on the slave. It also configures the continuous replication to start
  automatically if the slave is restarted, i.e. *autoStart* is set to *true*.

  If the command is run while the slave's replication applier is already running,
  it will first stop the running applier, drop its configuration and do a
  resynchronization of data with the master. It will then use the provided configration,
  overwriting any previously existing replication configuration on the slave.

  The following example demonstrates how to use the command for setting up replication
  for the *_system* database. Note that it should be run on the slave and not the
  master:

      db._useDatabase("_system");
      require("@arangodb/replication").setupReplication({
        endpoint: "tcp://master.domain.org:8529",
        username: "myuser",
        password: "mypasswd",
        verbose: false,
        includeSystem: false,
        incremental: true,
        autoResync: true
      });

* the *sync* and *syncCollection* functions now always start the data synchronization
  as an asynchronous server job. The call to *sync* or *syncCollection* will block
  until synchronization is either complete or has failed with an error. The functions
  will automatically poll the slave periodically for status updates.

  The main benefit is that the connection to the slave does not need to stay open
  permanently and is thus not affected by timeout issues. Additionally the caller does
  not need to query the synchronization status from the slave manually as this is
  now performed automatically by these functions.

* fixed undefined behavior when explaining some types of AQL traversals, fixed
  display of some types of traversals in AQL explain output


v2.8.1 (2016-01-29)
-------------------

* Improved AQL Pattern matching by allowing to specify a different traversal
  direction for one or many of the edge collections.

      FOR v, e, p IN OUTBOUND @start @@ec1, INBOUND @@ec2, @@ec3

  will traverse *ec1* and *ec3* in the OUTBOUND direction and for *ec2* it will use
  the INBOUND direction. These directions can be combined in arbitrary ways, the
  direction defined after *IN [steps]* will we used as default direction and can
  be overriden for specific collections.
  This feature is only available for collection lists, it is not possible to
  combine it with graph names.

* detect more types of transaction deadlocks early

* fixed display of relational operators in traversal explain output

* fixed undefined behavior in AQL function `PARSE_IDENTIFIER`

* added "engines" field to Foxx services generated in the admin interface

* added AQL function `IS_SAME_COLLECTION`:

  *IS_SAME_COLLECTION(collection, document)*: Return true if *document* has the same
  collection id as the collection specified in *collection*. *document* can either be
  a [document handle](../Glossary/README.md#document-handle) string, or a document with
  an *_id* attribute. The function does not validate whether the collection actually
  contains the specified document, but only compares the name of the specified collection
  with the collection name part of the specified document.
  If *document* is neither an object with an *id* attribute nor a *string* value,
  the function will return *null* and raise a warning.

      /* true */
      IS_SAME_COLLECTION('_users', '_users/my-user')
      IS_SAME_COLLECTION('_users', { _id: '_users/my-user' })

      /* false */
      IS_SAME_COLLECTION('_users', 'foobar/baz')
      IS_SAME_COLLECTION('_users', { _id: 'something/else' })


v2.8.0 (2016-01-25)
-------------------

* avoid recursive locking


v2.8.0-beta8 (2016-01-19)
-------------------------

* improved internal datafile statistics for compaction and compaction triggering
  conditions, preventing excessive growth of collection datafiles under some
  workloads. This should also fix issue #1596.

* renamed AQL optimizer rule `remove-collect-into` to `remove-collect-variables`

* fixed primary and edge index lookups prematurely aborting searches when the
  specified id search value contained a different collection than the collection
  the index was created for


v2.8.0-beta7 (2016-01-06)
-------------------------

* added vm.runInThisContext

* added AQL keyword `AGGREGATE` for use in AQL `COLLECT` statement

  Using `AGGREGATE` allows more efficient aggregation (incrementally while building
  the groups) than previous versions of AQL, which built group aggregates afterwards
  from the total of all group values.

  `AGGREGATE` can be used inside a `COLLECT` statement only. If used, it must follow
  the declaration of grouping keys:

      FOR doc IN collection
        COLLECT gender = doc.gender AGGREGATE minAge = MIN(doc.age), maxAge = MAX(doc.age)
        RETURN { gender, minAge, maxAge }

  or, if no grouping keys are used, it can follow the `COLLECT` keyword:

      FOR doc IN collection
        COLLECT AGGREGATE minAge = MIN(doc.age), maxAge = MAX(doc.age)
        RETURN {
  minAge, maxAge
}

  Only specific expressions are allowed on the right-hand side of each `AGGREGATE`
  assignment:

  - on the top level the expression must be a call to one of the supported aggregation
    functions `LENGTH`, `MIN`, `MAX`, `SUM`, `AVERAGE`, `STDDEV_POPULATION`, `STDDEV_SAMPLE`,
    `VARIANCE_POPULATION`, or `VARIANCE_SAMPLE`

  - the expression must not refer to variables introduced in the `COLLECT` itself

* Foxx: mocha test paths with wildcard characters (asterisks) now work on Windows

* reserved AQL keyword `NONE` for future use

* web interface: fixed a graph display bug concerning dashboard view

* web interface: fixed several bugs during the dashboard initialize process

* web interface: included several bugfixes: #1597, #1611, #1623

* AQL query optimizer now converts `LENGTH(collection-name)` to an optimized
  expression that returns the number of documents in a collection

* adjusted the behavior of the expansion (`[*]`) operator in AQL for non-array values

  In ArangoDB 2.8, calling the expansion operator on a non-array value will always
  return an empty array. Previous versions of ArangoDB expanded non-array values by
  calling the `TO_ARRAY()` function for the value, which for example returned an
  array with a single value for boolean, numeric and string input values, and an array
  with the object's values for an object input value. This behavior was inconsistent
  with how the expansion operator works for the array indexes in 2.8, so the behavior
  is now unified:

  - if the left-hand side operand of `[*]` is an array, the array will be returned as
    is when calling `[*]` on it
  - if the left-hand side operand of `[*]` is not an array, an empty array will be
    returned by `[*]`

  AQL queries that rely on the old behavior can be changed by either calling `TO_ARRAY`
  explicitly or by using the `[*]` at the correct position.

  The following example query will change its result in 2.8 compared to 2.7:

      LET values = "foo" RETURN values[*]

  In 2.7 the query has returned the array `[ "foo" ]`, but in 2.8 it will return an
  empty array `[ ]`. To make it return the array `[ "foo" ]` again, an explicit
  `TO_ARRAY` function call is needed in 2.8 (which in this case allows the removal
  of the `[*]` operator altogether). This also works in 2.7:

      LET values = "foo" RETURN TO_ARRAY(values)

  Another example:

      LET values = [ { name: "foo" }, { name: "bar" } ]
      RETURN values[*].name[*]

  The above returned `[ [ "foo" ], [ "bar" ] ] in 2.7. In 2.8 it will return
  `[ [ ], [ ] ]`, because the value of `name` is not an array. To change the results
  to the 2.7 style, the query can be changed to

      LET values = [ { name: "foo" }, { name: "bar" } ]
      RETURN values[* RETURN TO_ARRAY(CURRENT.name)]

  The above also works in 2.7.
  The following types of queries won't change:

      LET values = [ 1, 2, 3 ] RETURN values[*]
      LET values = [ { name: "foo" }, { name: "bar" } ] RETURN values[*].name
      LET values = [ { names: [ "foo", "bar" ] }, { names: [ "baz" ] } ] RETURN values[*].names[*]
      LET values = [ { names: [ "foo", "bar" ] }, { names: [ "baz" ] } ] RETURN values[*].names[**]

* slightly adjusted V8 garbage collection strategy so that collection eventually
  happens in all contexts that hold V8 external references to documents and
  collections.

  also adjusted default value of `--javascript.gc-frequency` from 10 seconds to
  15 seconds, as less internal operations are carried out in JavaScript.

* fixes for AQL optimizer and traversal

* added `--create-collection-type` option to arangoimp

  This allows specifying the type of the collection to be created when
  `--create-collection` is set to `true`.

* Foxx export cache should no longer break if a broken app is loaded in the
  web admin interface.


v2.8.0-beta2 (2015-12-16)
-------------------------

* added AQL query optimizer rule "sort-in-values"

  This rule pre-sorts the right-hand side operand of the `IN` and `NOT IN`
  operators so the operation can use a binary search with logarithmic complexity
  instead of a linear search. The rule is applied when the right-hand side
  operand of an `IN` or `NOT IN` operator in a filter condition is a variable that
  is defined in a different loop/scope than the operator itself. Additionally,
  the filter condition must consist of solely the `IN` or `NOT IN` operation
  in order to avoid any side-effects.

* changed collection status terminology in web interface for collections for
  which an unload request has been issued from `in the process of being unloaded`
  to `will be unloaded`.

* unloading a collection via the web interface will now trigger garbage collection
  in all v8 contexts and force a WAL flush. This increases the chances of perfoming
  the unload faster.

* added the following attributes to the result of `collection.figures()` and the
  corresponding HTTP API at `PUT /_api/collection/<name>/figures`:

  - `documentReferences`: The number of references to documents in datafiles
    that JavaScript code currently holds. This information can be used for
    debugging compaction and unload issues.
  - `waitingFor`: An optional string value that contains information about
    which object type is at the head of the collection's cleanup queue. This
    information can be used for debugging compaction and unload issues.
  - `compactionStatus.time`: The point in time the compaction for the collection
    was last executed. This information can be used for debugging compaction
    issues.
  - `compactionStatus.message`: The action that was performed when the compaction
    was last run for the collection. This information can be used for debugging
    compaction issues.

  Note: `waitingFor` and `compactionStatus` may be empty when called on a coordinator
  in a cluster.

* the compaction will now provide queryable status info that can be used to track
  its progress. The compaction status is displayed in the web interface, too.

* better error reporting for arangodump and arangorestore

* arangodump will now fail by default when trying to dump edges that
  refer to already dropped collections. This can be circumvented by
  specifying the option `--force true` when invoking arangodump

* fixed cluster upgrade procedure

* the AQL functions `NEAR` and `WITHIN` now have stricter validations
  for their input parameters `limit`, `radius` and `distance`. They may now throw
  exceptions when invalid parameters are passed that may have not led
  to exceptions in previous versions.

* deprecation warnings now log stack traces

* Foxx: improved backwards compatibility with 2.5 and 2.6

  - reverted Model and Repository back to non-ES6 "classes" because of
    compatibility issues when using the extend method with a constructor

  - removed deprecation warnings for extend and controller.del

  - restored deprecated method Model.toJSONSchema

  - restored deprecated `type`, `jwt` and `sessionStorageApp` options
    in Controller#activateSessions

* Fixed a deadlock problem in the cluster


v2.8.0-beta1 (2015-12-06)
-------------------------

* added AQL function `IS_DATESTRING(value)`

  Returns true if *value* is a string that can be used in a date function.
  This includes partial dates such as *2015* or *2015-10* and strings containing
  invalid dates such as *2015-02-31*. The function will return false for all
  non-string values, even if some of them may be usable in date functions.


v2.8.0-alpha1 (2015-12-03)
--------------------------

* added AQL keywords `GRAPH`, `OUTBOUND`, `INBOUND` and `ANY` for use in graph
  traversals, reserved AQL keyword `ALL` for future use

  Usage of these keywords as collection names, variable names or attribute names
  in AQL queries will not be possible without quoting. For example, the following
  AQL query will still work as it uses a quoted collection name and a quoted
  attribute name:

      FOR doc IN `OUTBOUND`
        RETURN doc.`any`

* issue #1593: added AQL `POW` function for exponentation

* added cluster execution site info in explain output for AQL queries

* replication improvements:

  - added `autoResync` configuration parameter for continuous replication.

    When set to `true`, a replication slave will automatically trigger a full data
    re-synchronization with the master when the master cannot provide the log data
    the slave had asked for. Note that `autoResync` will only work when the option
    `requireFromPresent` is also set to `true` for the continuous replication, or
    when the continuous syncer is started and detects that no start tick is present.

    Automatic re-synchronization may transfer a lot of data from the master to the
    slave and may be expensive. It is therefore turned off by default.
    When turned off, the slave will never perform an automatic re-synchronization
    with the master.

  - added `idleMinWaitTime` and `idleMaxWaitTime` configuration parameters for
    continuous replication.

    These parameters can be used to control the minimum and maximum wait time the
    slave will (intentionally) idle and not poll for master log changes in case the
    master had sent the full logs already.
    The `idleMaxWaitTime` value will only be used when `adapativePolling` is set
    to `true`. When `adaptivePolling` is disable, only `idleMinWaitTime` will be
    used as a constant time span in which the slave will not poll the master for
    further changes. The default values are 0.5 seconds for `idleMinWaitTime` and
    2.5 seconds for `idleMaxWaitTime`, which correspond to the hard-coded values
    used in previous versions of ArangoDB.

  - added `initialSyncMaxWaitTime` configuration parameter for initial and continuous
    replication

    This option controls the maximum wait time (in seconds) that the initial
    synchronization will wait for a response from the master when fetching initial
    collection data. If no response is received within this time period, the initial
    synchronization will give up and fail. This option is also relevant for
    continuous replication in case *autoResync* is set to *true*, as then the
    continuous replication may trigger a full data re-synchronization in case
    the master cannot the log data the slave had asked for.

  - HTTP requests sent from the slave to the master during initial synchronization
    will now be retried if they fail with connection problems.

  - the initial synchronization now logs its progress so it can be queried using
    the regular replication status check APIs.

  - added `async` attribute for `sync` and `syncCollection` operations called from
    the ArangoShell. Setthing this attribute to `true` will make the synchronization
    job on the server go into the background, so that the shell does not block. The
    status of the started asynchronous synchronization job can be queried from the
    ArangoShell like this:

        /* starts initial synchronization */
        var replication = require("@arangodb/replication");
        var id = replication.sync({
          endpoint: "tcp://master.domain.org:8529",
          username: "myuser",
          password: "mypasswd",
          async: true
       });

       /* now query the id of the returned async job and print the status */
       print(replication.getSyncResult(id));

    The result of `getSyncResult()` will be `false` while the server-side job
    has not completed, and different to `false` if it has completed. When it has
    completed, all job result details will be returned by the call to `getSyncResult()`.


* fixed non-deterministic query results in some cluster queries

* fixed issue #1589

* return HTTP status code 410 (gone) instead of HTTP 408 (request timeout) for
  server-side operations that are canceled / killed. Sending 410 instead of 408
  prevents clients from re-starting the same (canceled) operation. Google Chrome
  for example sends the HTTP request again in case it is responded with an HTTP
  408, and this is exactly the opposite of the desired behavior when an operation
  is canceled / killed by the user.

* web interface: queries in AQL editor now cancelable

* web interface: dashboard - added replication information

* web interface: AQL editor now supports bind parameters

* added startup option `--server.hide-product-header` to make the server not send
  the HTTP response header `"Server: ArangoDB"` in its HTTP responses. By default,
  the option is turned off so the header is still sent as usual.

* added new AQL function `UNSET_RECURSIVE` to recursively unset attritutes from
  objects/documents

* switched command-line editor in ArangoShell and arangod to linenoise-ng

* added automatic deadlock detection for transactions

  In case a deadlock is detected, a multi-collection operation may be rolled back
  automatically and fail with error 29 (`deadlock detected`). Client code for
  operations containing more than one collection should be aware of this potential
  error and handle it accordingly, either by giving up or retrying the transaction.

* Added C++ implementations for the AQL arithmetic operations and the following
  AQL functions:
  - ABS
  - APPEND
  - COLLECTIONS
  - CURRENT_DATABASE
  - DOCUMENT
  - EDGES
  - FIRST
  - FIRST_DOCUMENT
  - FIRST_LIST
  - FLATTEN
  - FLOOR
  - FULLTEXT
  - LAST
  - MEDIAN
  - MERGE_RECURSIVE
  - MINUS
  - NEAR
  - NOT_NULL
  - NTH
  - PARSE_IDENTIFIER
  - PERCENTILE
  - POP
  - POSITION
  - PUSH
  - RAND
  - RANGE
  - REMOVE_NTH
  - REMOVE_VALUE
  - REMOVE_VALUES
  - ROUND
  - SHIFT
  - SQRT
  - STDDEV_POPULATION
  - STDDEV_SAMPLE
  - UNSHIFT
  - VARIANCE_POPULATION
  - VARIANCE_SAMPLE
  - WITHIN
  - ZIP

* improved performance of skipping over many documents in an AQL query when no
  indexes and no filters are used, e.g.

      FOR doc IN collection
        LIMIT 1000000, 10
        RETURN doc

* Added array indexes

  Hash indexes and skiplist indexes can now optionally be defined for array values
  so they index individual array members.

  To define an index for array values, the attribute name is extended with the
  expansion operator `[*]` in the index definition:

      arangosh> db.colName.ensureHashIndex("tags[*]");

  When given the following document

      { tags: [ "AQL", "ArangoDB", "Index" ] }

  the index will now contain the individual values `"AQL"`, `"ArangoDB"` and `"Index"`.

  Now the index can be used for finding all documents having `"ArangoDB"` somewhere in their
  tags array using the following AQL query:

      FOR doc IN colName
        FILTER "ArangoDB" IN doc.tags[*]
        RETURN doc

* rewrote AQL query optimizer rule `use-index-range` and renamed it to `use-indexes`.
  The name change affects rule names in the optimizer's output.

* rewrote AQL execution node `IndexRangeNode` and renamed it to `IndexNode`. The name
  change affects node names in the optimizer's explain output.

* added convenience function `db._explain(query)` for human-readable explanation
  of AQL queries

* module resolution as used by `require` now behaves more like in node.js

* the `org/arangodb/request` module now returns response bodies for error responses
  by default. The old behavior of not returning bodies for error responses can be
  re-enabled by explicitly setting the option `returnBodyOnError` to `false` (#1437)


v2.7.6 (2016-01-30)
-------------------

* detect more types of transaction deadlocks early


v2.7.5 (2016-01-22)
-------------------

* backported added automatic deadlock detection for transactions

  In case a deadlock is detected, a multi-collection operation may be rolled back
  automatically and fail with error 29 (`deadlock detected`). Client code for
  operations containing more than one collection should be aware of this potential
  error and handle it accordingly, either by giving up or retrying the transaction.

* improved internal datafile statistics for compaction and compaction triggering
  conditions, preventing excessive growth of collection datafiles under some
  workloads. This should also fix issue #1596.

* Foxx export cache should no longer break if a broken app is loaded in the
  web admin interface.

* Foxx: removed some incorrect deprecation warnings.

* Foxx: mocha test paths with wildcard characters (asterisks) now work on Windows


v2.7.4 (2015-12-21)
-------------------

* slightly adjusted V8 garbage collection strategy so that collection eventually
  happens in all contexts that hold V8 external references to documents and
  collections.

* added the following attributes to the result of `collection.figures()` and the
  corresponding HTTP API at `PUT /_api/collection/<name>/figures`:

  - `documentReferences`: The number of references to documents in datafiles
    that JavaScript code currently holds. This information can be used for
    debugging compaction and unload issues.
  - `waitingFor`: An optional string value that contains information about
    which object type is at the head of the collection's cleanup queue. This
    information can be used for debugging compaction and unload issues.
  - `compactionStatus.time`: The point in time the compaction for the collection
    was last executed. This information can be used for debugging compaction
    issues.
  - `compactionStatus.message`: The action that was performed when the compaction
    was last run for the collection. This information can be used for debugging
    compaction issues.

  Note: `waitingFor` and `compactionStatus` may be empty when called on a coordinator
  in a cluster.

* the compaction will now provide queryable status info that can be used to track
  its progress. The compaction status is displayed in the web interface, too.


v2.7.3 (2015-12-17)
-------------------

* fixed some replication value conversion issues when replication applier properties
  were set via ArangoShell

* fixed disappearing of documents for collections transferred via `sync` or
  `syncCollection` if the collection was dropped right before synchronization
  and drop and (re-)create collection markers were located in the same WAL file

* fixed an issue where overwriting the system sessions collection would break
  the web interface when authentication is enabled


v2.7.2 (2015-12-01)
-------------------

* replication improvements:

  - added `autoResync` configuration parameter for continuous replication.

    When set to `true`, a replication slave will automatically trigger a full data
    re-synchronization with the master when the master cannot provide the log data
    the slave had asked for. Note that `autoResync` will only work when the option
    `requireFromPresent` is also set to `true` for the continuous replication, or
    when the continuous syncer is started and detects that no start tick is present.

    Automatic re-synchronization may transfer a lot of data from the master to the
    slave and may be expensive. It is therefore turned off by default.
    When turned off, the slave will never perform an automatic re-synchronization
    with the master.

  - added `idleMinWaitTime` and `idleMaxWaitTime` configuration parameters for
    continuous replication.

    These parameters can be used to control the minimum and maximum wait time the
    slave will (intentionally) idle and not poll for master log changes in case the
    master had sent the full logs already.
    The `idleMaxWaitTime` value will only be used when `adapativePolling` is set
    to `true`. When `adaptivePolling` is disable, only `idleMinWaitTime` will be
    used as a constant time span in which the slave will not poll the master for
    further changes. The default values are 0.5 seconds for `idleMinWaitTime` and
    2.5 seconds for `idleMaxWaitTime`, which correspond to the hard-coded values
    used in previous versions of ArangoDB.

  - added `initialSyncMaxWaitTime` configuration parameter for initial and continuous
    replication

    This option controls the maximum wait time (in seconds) that the initial
    synchronization will wait for a response from the master when fetching initial
    collection data. If no response is received within this time period, the initial
    synchronization will give up and fail. This option is also relevant for
    continuous replication in case *autoResync* is set to *true*, as then the
    continuous replication may trigger a full data re-synchronization in case
    the master cannot the log data the slave had asked for.

  - HTTP requests sent from the slave to the master during initial synchronization
    will now be retried if they fail with connection problems.

  - the initial synchronization now logs its progress so it can be queried using
    the regular replication status check APIs.

* fixed non-deterministic query results in some cluster queries

* added missing lock instruction for primary index in compactor size calculation

* fixed issue #1589

* fixed issue #1583

* fixed undefined behavior when accessing the top level of a document with the `[*]`
  operator

* fixed potentially invalid pointer access in shaper when the currently accessed
  document got re-located by the WAL collector at the very same time

* Foxx: optional configuration options no longer log validation errors when assigned
  empty values (#1495)

* Foxx: constructors provided to Repository and Model sub-classes via extend are
  now correctly called (#1592)


v2.7.1 (2015-11-07)
-------------------

* switch to linenoise next generation

* exclude `_apps` collection from replication

  The slave has its own `_apps` collection which it populates on server start.
  When replicating data from the master to the slave, the data from the master may
  clash with the slave's own data in the `_apps` collection. Excluding the `_apps`
  collection from replication avoids this.

* disable replication appliers when starting in modes `--upgrade`, `--no-server`
  and `--check-upgrade`

* more detailed output in arango-dfdb

* fixed "no start tick" issue in replication applier

  This error could occur after restarting a slave server after a shutdown
  when no data was ever transferred from the master to the slave via the
  continuous replication

* fixed problem during SSL client connection abort that led to scheduler thread
  staying at 100% CPU saturation

* fixed potential segfault in AQL `NEIGHBORS` function implementation when C++ function
  variant was used and collection names were passed as strings

* removed duplicate target for some frontend JavaScript files from the Makefile

* make AQL function `MERGE()` work on a single array parameter, too.
  This allows combining the attributes of multiple objects from an array into
  a single object, e.g.

      RETURN MERGE([
        { foo: 'bar' },
        { quux: 'quetzalcoatl', ruled: true },
        { bar: 'baz', foo: 'done' }
      ])

  will now return:

      {
        "foo": "done",
        "quux": "quetzalcoatl",
        "ruled": true,
        "bar": "baz"
      }

* fixed potential deadlock in collection status changing on Windows

* fixed hard-coded `incremental` parameter in shell implementation of
  `syncCollection` function in replication module

* fix for GCC5: added check for '-stdlib' option


v2.7.0 (2015-10-09)
-------------------

* fixed request statistics aggregation
  When arangod was started in supervisor mode, the request statistics always showed
  0 requests, as the statistics aggregation thread did not run then.

* read server configuration files before dropping privileges. this ensures that
  the SSL keyfile specified in the configuration can be read with the server's start
  privileges (i.e. root when using a standard ArangoDB package).

* fixed replication with a 2.6 replication configuration and issues with a 2.6 master

* raised default value of `--server.descriptors-minimum` to 1024

* allow Foxx apps to be installed underneath URL path `/_open/`, so they can be
  (intentionally) accessed without authentication.

* added *allowImplicit* sub-attribute in collections declaration of transactions.
  The *allowImplicit* attributes allows making transactions fail should they
  read-access a collection that was not explicitly declared in the *collections*
  array of the transaction.

* added "special" password ARANGODB_DEFAULT_ROOT_PASSWORD. If you pass
  ARANGODB_DEFAULT_ROOT_PASSWORD as password, it will read the password
  from the environment variable ARANGODB_DEFAULT_ROOT_PASSWORD


v2.7.0-rc2 (2015-09-22)
-----------------------

* fix over-eager datafile compaction

  This should reduce the need to compact directly after loading a collection when a
  collection datafile contained many insertions and updates for the same documents. It
  should also prevent from re-compacting already merged datafiles in case not many
  changes were made. Compaction will also make fewer index lookups than before.

* added `syncCollection()` function in module `org/arangodb/replication`

  This allows synchronizing the data of a single collection from a master to a slave
  server. Synchronization can either restore the whole collection by transferring all
  documents from the master to the slave, or incrementally by only transferring documents
  that differ. This is done by partitioning the collection's entire key space into smaller
  chunks and comparing the data chunk-wise between master and slave. Only chunks that are
  different will be re-transferred.

  The `syncCollection()` function can be used as follows:

      require("org/arangodb/replication").syncCollection(collectionName, options);

  e.g.

      require("org/arangodb/replication").syncCollection("myCollection", {
        endpoint: "tcp://127.0.0.1:8529",  /* master */
        username: "root",                  /* username for master */
        password: "secret",                /* password for master */
        incremental: true                  /* use incremental mode */
      });


* additionally allow the following characters in document keys:

  `(` `)` `+` `,` `=` `;` `$` `!` `*` `'` `%`


v2.7.0-rc1 (2015-09-17)
-----------------------

* removed undocumented server-side-only collection functions:
  * collection.OFFSET()
  * collection.NTH()
  * collection.NTH2()
  * collection.NTH3()

* upgraded Swagger to version 2.0 for the Documentation

  This gives the user better prepared test request structures.
  More conversions will follow so finally client libraries can be auto-generated.

* added extra AQL functions for date and time calculation and manipulation.
  These functions were contributed by GitHub users @CoDEmanX and @friday.
  A big thanks for their work!

  The following extra date functions are available from 2.7 on:

  * `DATE_DAYOFYEAR(date)`: Returns the day of year number of *date*.
    The return values range from 1 to 365, or 366 in a leap year respectively.

  * `DATE_ISOWEEK(date)`: Returns the ISO week date of *date*.
    The return values range from 1 to 53. Monday is considered the first day of the week.
    There are no fractional weeks, thus the last days in December may belong to the first
    week of the next year, and the first days in January may be part of the previous year's
    last week.

  * `DATE_LEAPYEAR(date)`: Returns whether the year of *date* is a leap year.

  * `DATE_QUARTER(date)`: Returns the quarter of the given date (1-based):
    * 1: January, February, March
    * 2: April, May, June
    * 3: July, August, September
    * 4: October, November, December

  - *DATE_DAYS_IN_MONTH(date)*: Returns the number of days in *date*'s month (28..31).

  * `DATE_ADD(date, amount, unit)`: Adds *amount* given in *unit* to *date* and
    returns the calculated date.

    *unit* can be either of the following to specify the time unit to add or
    subtract (case-insensitive):
    - y, year, years
    - m, month, months
    - w, week, weeks
    - d, day, days
    - h, hour, hours
    - i, minute, minutes
    - s, second, seconds
    - f, millisecond, milliseconds

    *amount* is the number of *unit*s to add (positive value) or subtract
    (negative value).

  * `DATE_SUBTRACT(date, amount, unit)`: Subtracts *amount* given in *unit* from
    *date* and returns the calculated date.

    It works the same as `DATE_ADD()`, except that it subtracts. It is equivalent
    to calling `DATE_ADD()` with a negative amount, except that `DATE_SUBTRACT()`
    can also subtract ISO durations. Note that negative ISO durations are not
    supported (i.e. starting with `-P`, like `-P1Y`).

  * `DATE_DIFF(date1, date2, unit, asFloat)`: Calculate the difference
    between two dates in given time *unit*, optionally with decimal places.
    Returns a negative value if *date1* is greater than *date2*.

  * `DATE_COMPARE(date1, date2, unitRangeStart, unitRangeEnd)`: Compare two
    partial dates and return true if they match, false otherwise. The parts to
    compare are defined by a range of time units.

    The full range is: years, months, days, hours, minutes, seconds, milliseconds.
    Pass the unit to start from as *unitRangeStart*, and the unit to end with as
    *unitRangeEnd*. All units in between will be compared. Leave out *unitRangeEnd*
    to only compare *unitRangeStart*.

  * `DATE_FORMAT(date, format)`: Format a date according to the given format string.
    It supports the following placeholders (case-insensitive):
    - %t: timestamp, in milliseconds since midnight 1970-01-01
    - %z: ISO date (0000-00-00T00:00:00.000Z)
    - %w: day of week (0..6)
    - %y: year (0..9999)
    - %yy: year (00..99), abbreviated (last two digits)
    - %yyyy: year (0000..9999), padded to length of 4
    - %yyyyyy: year (-009999 .. +009999), with sign prefix and padded to length of 6
    - %m: month (1..12)
    - %mm: month (01..12), padded to length of 2
    - %d: day (1..31)
    - %dd: day (01..31), padded to length of 2
    - %h: hour (0..23)
    - %hh: hour (00..23), padded to length of 2
    - %i: minute (0..59)
    - %ii: minute (00..59), padded to length of 2
    - %s: second (0..59)
    - %ss: second (00..59), padded to length of 2
    - %f: millisecond (0..999)
    - %fff: millisecond (000..999), padded to length of 3
    - %x: day of year (1..366)
    - %xxx: day of year (001..366), padded to length of 3
    - %k: ISO week date (1..53)
    - %kk: ISO week date (01..53), padded to length of 2
    - %l: leap year (0 or 1)
    - %q: quarter (1..4)
    - %a: days in month (28..31)
    - %mmm: abbreviated English name of month (Jan..Dec)
    - %mmmm: English name of month (January..December)
    - %www: abbreviated English name of weekday (Sun..Sat)
    - %wwww: English name of weekday (Sunday..Saturday)
    - %&: special escape sequence for rare occasions
    - %%: literal %
    - %: ignored

* new WAL logfiles and datafiles are now created non-sparse

  This prevents SIGBUS signals being raised when memory of a sparse datafile is accessed
  and the disk is full and the accessed file part is not actually disk-backed. In
  this case the mapped memory region is not necessarily backed by physical memory, and
  accessing the memory may raise SIGBUS and crash arangod.

* the `internal.download()` function and the module `org/arangodb/request` used some
  internal library function that handled the sending of HTTP requests from inside of
  ArangoDB. This library unconditionally set an HTTP header `Accept-Encoding: gzip`
  in all outgoing HTTP requests.

  This has been fixed in 2.7, so `Accept-Encoding: gzip` is not set automatically anymore.
  Additionally, the header `User-Agent: ArangoDB` is not set automatically either. If
  client applications desire to send these headers, they are free to add it when
  constructing the requests using the `download` function or the request module.

* fixed issue #1436: org/arangodb/request advertises deflate without supporting it

* added template string generator function `aqlQuery` for generating AQL queries

  This can be used to generate safe AQL queries with JavaScript parameter
  variables or expressions easily:

      var name = 'test';
      var attributeName = '_key';
      var query = aqlQuery`FOR u IN users FILTER u.name == ${name} RETURN u.${attributeName}`;
      db._query(query);

* report memory usage for document header data (revision id, pointer to data etc.)
  in `db.collection.figures()`. The memory used for document headers will now
  show up in the already existing attribute `indexes.size`. Due to that, the index
  sizes reported by `figures()` in 2.7 will be higher than those reported by 2.6,
  but the 2.7 values are more accurate.

* IMPORTANT CHANGE: the filenames in dumps created by arangodump now contain
  not only the name of the dumped collection, but also an additional 32-digit hash
  value. This is done to prevent overwriting dump files in case-insensitive file
  systems when there exist multiple collections with the same name (but with
  different cases).

  For example, if a database has two collections: `test` and `Test`, previous
  versions of ArangoDB created the files

  * `test.structure.json` and `test.data.json` for collection `test`
  * `Test.structure.json` and `Test.data.json` for collection `Test`

  This did not work for case-insensitive filesystems, because the files for the
  second collection would have overwritten the files of the first. arangodump in
  2.7 will create the following filenames instead:

  * `test_098f6bcd4621d373cade4e832627b4f6.structure.json` and `test_098f6bcd4621d373cade4e832627b4f6.data.json`
  * `Test_0cbc6611f5540bd0809a388dc95a615b.structure.json` and `Test_0cbc6611f5540bd0809a388dc95a615b.data.json`

  These filenames will be unambiguous even in case-insensitive filesystems.

* IMPORTANT CHANGE: make arangod actually close lingering client connections
  when idle for at least the duration specified via `--server.keep-alive-timeout`.
  In previous versions of ArangoDB, connections were not closed by the server
  when the timeout was reached and the client was still connected. Now the
  connection is properly closed by the server in case of timeout. Client
  applications relying on the old behavior may now need to reconnect to the
  server when their idle connections time out and get closed (note: connections
  being idle for a long time may be closed by the OS or firewalls anyway -
  client applications should be aware of that and try to reconnect).

* IMPORTANT CHANGE: when starting arangod, the server will drop the process
  privileges to the specified values in options `--server.uid` and `--server.gid`
  instantly after parsing the startup options.

  That means when either `--server.uid` or `--server.gid` are set, the privilege
  change will happen earlier. This may prevent binding the server to an endpoint
  with a port number lower than 1024 if the arangodb user has no privileges
  for that. Previous versions of ArangoDB changed the privileges later, so some
  startup actions were still carried out under the invoking user (i.e. likely
  *root* when started via init.d or system scripts) and especially binding to
  low port numbers was still possible there.

  The default privileges for user *arangodb* will not be sufficient for binding
  to port numbers lower than 1024. To have an ArangoDB 2.7 bind to a port number
  lower than 1024, it needs to be started with either a different privileged user,
  or the privileges of the *arangodb* user have to raised manually beforehand.

* added AQL optimizer rule `patch-update-statements`

* Linux startup scripts and systemd configuration for arangod now try to
  adjust the NOFILE (number of open files) limits for the process. The limit
  value is set to 131072 (128k) when ArangoDB is started via start/stop
  commands

* When ArangoDB is started/stopped manually via the start/stop commands, the
  main process will wait for up to 10 seconds after it forks the supervisor
  and arangod child processes. If the startup fails within that period, the
  start/stop script will fail with an exit code other than zero. If the
  startup of the supervisor or arangod is still ongoing after 10 seconds,
  the main program will still return with exit code 0. The limit of 10 seconds
  is arbitrary because the time required for a startup is not known in advance.

* added startup option `--database.throw-collection-not-loaded-error`

  Accessing a not-yet loaded collection will automatically load a collection
  on first access. This flag controls what happens in case an operation
  would need to wait for another thread to finalize loading a collection. If
  set to *true*, then the first operation that accesses an unloaded collection
  will load it. Further threads that try to access the same collection while
  it is still loading immediately fail with an error (1238, *collection not loaded*).
  This is to prevent all server threads from being blocked while waiting on the
  same collection to finish loading. When the first thread has completed loading
  the collection, the collection becomes regularly available, and all operations
  from that point on can be carried out normally, and error 1238 will not be
  thrown anymore for that collection.

  If set to *false*, the first thread that accesses a not-yet loaded collection
  will still load it. Other threads that try to access the collection while
  loading will not fail with error 1238 but instead block until the collection
  is fully loaded. This configuration might lead to all server threads being
  blocked because they are all waiting for the same collection to complete
  loading. Setting the option to *true* will prevent this from happening, but
  requires clients to catch error 1238 and react on it (maybe by scheduling
  a retry for later).

  The default value is *false*.

* added better control-C support in arangosh

  When CTRL-C is pressed in arangosh, it will now print a `^C` first. Pressing
  CTRL-C again will reset the prompt if something was entered before, or quit
  arangosh if no command was entered directly before.

  This affects the arangosh version build with Readline-support only (Linux
  and MacOS).

  The MacOS version of ArangoDB for Homebrew now depends on Readline, too. The
  Homebrew formula has been changed accordingly.
  When self-compiling ArangoDB on MacOS without Homebrew, Readline now is a
  prerequisite.

* increased default value for collection-specific `indexBuckets` value from 1 to 8

  Collections created from 2.7 on will use the new default value of `8` if not
  overridden on collection creation or later using
  `collection.properties({ indexBuckets: ... })`.

  The `indexBuckets` value determines the number of buckets to use for indexes of
  type `primary`, `hash` and `edge`. Having multiple index buckets allows splitting
  an index into smaller components, which can be filled in parallel when a collection
  is loading. Additionally, resizing and reallocation of indexes are faster and
  less intrusive if the index uses multiple buckets, because resize and reallocation
  will affect only data in a single bucket instead of all index values.

  The index buckets will be filled in parallel when loading a collection if the collection
  has an `indexBuckets` value greater than 1 and the collection contains a significant
  amount of documents/edges (the current threshold is 256K documents but this value
  may change in future versions of ArangoDB).

* changed HTTP client to use poll instead of select on Linux and MacOS

  This affects the ArangoShell and user-defined JavaScript code running inside
  arangod that initiates its own HTTP calls.

  Using poll instead of select allows using arbitrary high file descriptors
  (bigger than the compiled in FD_SETSIZE). Server connections are still handled using
  epoll, which has never been affected by FD_SETSIZE.

* implemented AQL `LIKE` function using ICU regexes

* added `RETURN DISTINCT` for AQL queries to return unique results:

      FOR doc IN collection
        RETURN DISTINCT doc.status

  This change also introduces `DISTINCT` as an AQL keyword.

* removed `createNamedQueue()` and `addJob()` functions from org/arangodb/tasks

* use less locks and more atomic variables in the internal dispatcher
  and V8 context handling implementations. This leads to improved throughput in
  some ArangoDB internals and allows for higher HTTP request throughput for
  many operations.

  A short overview of the improvements can be found here:

  https://www.arangodb.com/2015/08/throughput-enhancements/

* added shorthand notation for attribute names in AQL object literals:

      LET name = "Peter"
      LET age = 42
      RETURN { name, age }

  The above is the shorthand equivalent of the generic form

      LET name = "Peter"
      LET age = 42
      RETURN { name : name, age : age }

* removed configure option `--enable-timings`

  This option did not have any effect.

* removed configure option `--enable-figures`

  This option previously controlled whether HTTP request statistics code was
  compiled into ArangoDB or not. The previous default value was `true` so
  statistics code was available in official packages. Setting the option to
  `false` led to compile errors so it is doubtful the default value was
  ever changed. By removing the option some internal statistics code was also
  simplified.

* removed run-time manipulation methods for server endpoints:

  * `db._removeEndpoint()`
  * `db._configureEndpoint()`
  * HTTP POST `/_api/endpoint`
  * HTTP DELETE `/_api/endpoint`

* AQL query result cache

  The query result cache can optionally cache the complete results of all or selected AQL queries.
  It can be operated in the following modes:

  * `off`: the cache is disabled. No query results will be stored
  * `on`: the cache will store the results of all AQL queries unless their `cache`
    attribute flag is set to `false`
  * `demand`: the cache will store the results of AQL queries that have their
    `cache` attribute set to `true`, but will ignore all others

  The mode can be set at server startup using the `--database.query-cache-mode` configuration
  option and later changed at runtime.

  The following HTTP REST APIs have been added for controlling the query cache:

  * HTTP GET `/_api/query-cache/properties`: returns the global query cache configuration
  * HTTP PUT `/_api/query-cache/properties`: modifies the global query cache configuration
  * HTTP DELETE `/_api/query-cache`: invalidates all results in the query cache

  The following JavaScript functions have been added for controlling the query cache:

  * `require("org/arangodb/aql/cache").properties()`: returns the global query cache configuration
  * `require("org/arangodb/aql/cache").properties(properties)`: modifies the global query cache configuration
  * `require("org/arangodb/aql/cache").clear()`: invalidates all results in the query cache

* do not link arangoimp against V8

* AQL function call arguments optimization

  This will lead to arguments in function calls inside AQL queries not being copied but passed
  by reference. This may speed up calls to functions with bigger argument values or queries that
  call functions a lot of times.

* upgraded V8 version to 4.3.61

* removed deprecated AQL `SKIPLIST` function.

  This function was introduced in older versions of ArangoDB with a less powerful query optimizer to
  retrieve data from a skiplist index using a `LIMIT` clause. It was marked as deprecated in ArangoDB
  2.6.

  Since ArangoDB 2.3 the behavior of the `SKIPLIST` function can be emulated using regular AQL
  constructs, e.g.

      FOR doc IN @@collection
        FILTER doc.value >= @value
        SORT doc.value DESC
        LIMIT 1
        RETURN doc

* the `skip()` function for simple queries does not accept negative input any longer.
  This feature was deprecated in 2.6.0.

* fix exception handling

  In some cases JavaScript exceptions would re-throw without information of the original problem.
  Now the original exception is logged for failure analysis.

* based REST API method PUT `/_api/simple/all` on the cursor API and make it use AQL internally.

  The change speeds up this REST API method and will lead to additional query information being
  returned by the REST API. Clients can use this extra information or ignore it.

* Foxx Queue job success/failure handlers arguments have changed from `(jobId, jobData, result, jobFailures)` to `(result, jobData, job)`.

* added Foxx Queue job options `repeatTimes`, `repeatUntil` and `repeatDelay` to automatically re-schedule jobs when they are completed.

* added Foxx manifest configuration type `password` to mask values in the web interface.

* fixed default values in Foxx manifest configurations sometimes not being used as defaults.

* fixed optional parameters in Foxx manifest configurations sometimes not being cleared correctly.

* Foxx dependencies can now be marked as optional using a slightly more verbose syntax in your manifest file.

* converted Foxx constructors to ES6 classes so you can extend them using class syntax.

* updated aqb to 2.0.

* updated chai to 3.0.

* Use more madvise calls to speed up things when memory is tight, in particular
  at load time but also for random accesses later.

* Overhauled web interface

  The web interface now has a new design.

  The API documentation for ArangoDB has been moved from "Tools" to "Links" in the web interface.

  The "Applications" tab in the web interfaces has been renamed to "Services".


v2.6.12 (2015-12-02)
--------------------

* fixed disappearing of documents for collections transferred via `sync` if the
  the collection was dropped right before synchronization and drop and (re-)create
  collection markers were located in the same WAL file

* added missing lock instruction for primary index in compactor size calculation

* fixed issue #1589

* fixed issue #1583

* Foxx: optional configuration options no longer log validation errors when assigned
  empty values (#1495)


v2.6.11 (2015-11-18)
--------------------

* fixed potentially invalid pointer access in shaper when the currently accessed
  document got re-located by the WAL collector at the very same time


v2.6.10 (2015-11-10)
--------------------

* disable replication appliers when starting in modes `--upgrade`, `--no-server`
  and `--check-upgrade`

* more detailed output in arango-dfdb

* fixed potential deadlock in collection status changing on Windows

* issue #1521: Can't dump/restore with user and password


v2.6.9 (2015-09-29)
-------------------

* added "special" password ARANGODB_DEFAULT_ROOT_PASSWORD. If you pass
  ARANGODB_DEFAULT_ROOT_PASSWORD as password, it will read the password
  from the environment variable ARANGODB_DEFAULT_ROOT_PASSWORD

* fixed failing AQL skiplist, sort and limit combination

  When using a Skiplist index on an attribute (say "a") and then using sort
  and skip on this attribute caused the result to be empty e.g.:

    require("internal").db.test.ensureSkiplist("a");
    require("internal").db._query("FOR x IN test SORT x.a LIMIT 10, 10");

  Was always empty no matter how many documents are stored in test.
  This is now fixed.

v2.6.8 (2015-09-09)
-------------------

* ARM only:

  The ArangoDB packages for ARM require the kernel to allow unaligned memory access.
  How the kernel handles unaligned memory access is configurable at runtime by
  checking and adjusting the contents `/proc/cpu/alignment`.

  In order to operate on ARM, ArangoDB requires the bit 1 to be set. This will
  make the kernel trap and adjust unaligned memory accesses. If this bit is not
  set, the kernel may send a SIGBUS signal to ArangoDB and terminate it.

  To set bit 1 in `/proc/cpu/alignment` use the following command as a privileged
  user (e.g. root):

      echo "2" > /proc/cpu/alignment

  Note that this setting affects all user processes and not just ArangoDB. Setting
  the alignment with the above command will also not make the setting permanent,
  so it will be lost after a restart of the system. In order to make the setting
  permanent, it should be executed during system startup or before starting arangod.

  The ArangoDB start/stop scripts do not adjust the alignment setting, but rely on
  the environment to have the correct alignment setting already. The reason for this
  is that the alignment settings also affect all other user processes (which ArangoDB
  is not aware of) and thus may have side-effects outside of ArangoDB. It is therefore
  more reasonable to have the system administrator carry out the change.


v2.6.7 (2015-08-25)
-------------------

* improved AssocMulti index performance when resizing.

  This makes the edge index perform less I/O when under memory pressure.


v2.6.6 (2015-08-23)
-------------------

* added startup option `--server.additional-threads` to create separate queues
  for slow requests.


v2.6.5 (2015-08-17)
-------------------

* added startup option `--database.throw-collection-not-loaded-error`

  Accessing a not-yet loaded collection will automatically load a collection
  on first access. This flag controls what happens in case an operation
  would need to wait for another thread to finalize loading a collection. If
  set to *true*, then the first operation that accesses an unloaded collection
  will load it. Further threads that try to access the same collection while
  it is still loading immediately fail with an error (1238, *collection not loaded*).
  This is to prevent all server threads from being blocked while waiting on the
  same collection to finish loading. When the first thread has completed loading
  the collection, the collection becomes regularly available, and all operations
  from that point on can be carried out normally, and error 1238 will not be
  thrown anymore for that collection.

  If set to *false*, the first thread that accesses a not-yet loaded collection
  will still load it. Other threads that try to access the collection while
  loading will not fail with error 1238 but instead block until the collection
  is fully loaded. This configuration might lead to all server threads being
  blocked because they are all waiting for the same collection to complete
  loading. Setting the option to *true* will prevent this from happening, but
  requires clients to catch error 1238 and react on it (maybe by scheduling
  a retry for later).

  The default value is *false*.

* fixed busy wait loop in scheduler threads that sometimes consumed 100% CPU while
  waiting for events on connections closed unexpectedly by the client side

* handle attribute `indexBuckets` when restoring collections via arangorestore.
  Previously the `indexBuckets` attribute value from the dump was ignored, and the
   server default value for `indexBuckets` was used when restoring a collection.

* fixed "EscapeValue already set error" crash in V8 actions that might have occurred when
  canceling V8-based operations.


v2.6.4 (2015-08-01)
-------------------

* V8: Upgrade to version 4.1.0.27 - this is intended to be the stable V8 version.

* fixed issue #1424: Arango shell should not processing arrows pushing on keyboard


v2.6.3 (2015-07-21)
-------------------

* issue #1409: Document values with null character truncated


v2.6.2 (2015-07-04)
-------------------

* fixed issue #1383: bindVars for HTTP API doesn't work with empty string

* fixed handling of default values in Foxx manifest configurations

* fixed handling of optional parameters in Foxx manifest configurations

* fixed a reference error being thrown in Foxx queues when a function-based job type is used that is not available and no options object is passed to queue.push


v2.6.1 (2015-06-24)
-------------------

* Add missing swagger files to cmake build. fixes #1368

* fixed documentation errors


v2.6.0 (2015-06-20)
-------------------

* using negative values for `SimpleQuery.skip()` is deprecated.
  This functionality will be removed in future versions of ArangoDB.

* The following simple query functions are now deprecated:

  * collection.near
  * collection.within
  * collection.geo
  * collection.fulltext
  * collection.range
  * collection.closedRange

  This also lead to the following REST API methods being deprecated from now on:

  * PUT /_api/simple/near
  * PUT /_api/simple/within
  * PUT /_api/simple/fulltext
  * PUT /_api/simple/range

  It is recommended to replace calls to these functions or APIs with equivalent AQL queries,
  which are more flexible because they can be combined with other operations:

      FOR doc IN NEAR(@@collection, @latitude, @longitude, @limit)
        RETURN doc

      FOR doc IN WITHIN(@@collection, @latitude, @longitude, @radius, @distanceAttributeName)
        RETURN doc

      FOR doc IN FULLTEXT(@@collection, @attributeName, @queryString, @limit)
        RETURN doc

      FOR doc IN @@collection
        FILTER doc.value >= @left && doc.value < @right
        LIMIT @skip, @limit
        RETURN doc`

  The above simple query functions and REST API methods may be removed in future versions
  of ArangoDB.

* deprecated now-obsolete AQL `SKIPLIST` function

  The function was introduced in older versions of ArangoDB with a less powerful query optimizer to
  retrieve data from a skiplist index using a `LIMIT` clause.

  Since 2.3 the same goal can be achieved by using regular AQL constructs, e.g.

      FOR doc IN collection FILTER doc.value >= @value SORT doc.value DESC LIMIT 1 RETURN doc

* fixed issues when switching the database inside tasks and during shutdown of database cursors

  These features were added during 2.6 alpha stage so the fixes affect devel/2.6-alpha builds only

* issue #1360: improved foxx-manager help

* added `--enable-tcmalloc` configure option.

  When this option is set, arangod and the client tools will be linked against tcmalloc, which replaces
  the system allocator. When the option is set, a tcmalloc library must be present on the system under
  one of the names `libtcmalloc`, `libtcmalloc_minimal` or `libtcmalloc_debug`.

  As this is a configure option, it is supported for manual builds on Linux-like systems only. tcmalloc
  support is currently experimental.

* issue #1353: Windows: HTTP API - incorrect path in errorMessage

* issue #1347: added option `--create-database` for arangorestore.

  Setting this option to `true` will now create the target database if it does not exist. When creating
  the target database, the username and passwords passed to arangorestore will be used to create an
  initial user for the new database.

* issue #1345: advanced debug information for User Functions

* issue #1341: Can't use bindvars in UPSERT

* fixed vulnerability in JWT implementation.

* changed default value of option `--database.ignore-datafile-errors` from `true` to `false`

  If the new default value of `false` is used, then arangod will refuse loading collections that contain
  datafiles with CRC mismatches or other errors. A collection with datafile errors will then become
  unavailable. This prevents follow up errors from happening.

  The only way to access such collection is to use the datafile debugger (arango-dfdb) and try to repair
  or truncate the datafile with it.

  If `--database.ignore-datafile-errors` is set to `true`, then collections will become available
  even if parts of their data cannot be loaded. This helps availability, but may cause (partial) data
  loss and follow up errors.

* added server startup option `--server.session-timeout` for controlling the timeout of user sessions
  in the web interface

* add sessions and cookie authentication for ArangoDB's web interface

  ArangoDB's built-in web interface now uses sessions. Session information ids are stored in cookies,
  so clients using the web interface must accept cookies in order to use it

* web interface: display query execution time in AQL editor

* web interface: renamed AQL query *submit* button to *execute*

* web interface: added query explain feature in AQL editor

* web interface: demo page added. only working if demo data is available, hidden otherwise

* web interface: added support for custom app scripts with optional arguments and results

* web interface: mounted apps that need to be configured are now indicated in the app overview

* web interface: added button for running tests to app details

* web interface: added button for configuring app dependencies to app details

* web interface: upgraded API documentation to use Swagger 2

* INCOMPATIBLE CHANGE

  removed startup option `--log.severity`

  The docs for `--log.severity` mentioned lots of severities (e.g. `exception`, `technical`, `functional`, `development`)
  but only a few severities (e.g. `all`, `human`) were actually used, with `human` being the default and `all` enabling the
  additional logging of requests. So the option pretended to control a lot of things which it actually didn't. Additionally,
  the option `--log.requests-file` was around for a long time already, also controlling request logging.

  Because the `--log.severity` option effectively did not control that much, it was removed. A side effect of removing the
  option is that 2.5 installations which used `--log.severity all` will not log requests after the upgrade to 2.6. This can
  be adjusted by setting the `--log.requests-file` option.

* add backtrace to fatal log events

* added optional `limit` parameter for AQL function `FULLTEXT`

* make fulltext index also index text values contained in direct sub-objects of the indexed
  attribute.

  Previous versions of ArangoDB only indexed the attribute value if it was a string. Sub-attributes
  of the index attribute were ignored when fulltext indexing.

  Now, if the index attribute value is an object, the object's values will each be included in the
  fulltext index if they are strings. If the index attribute value is an array, the array's values
  will each be included in the fulltext index if they are strings.

  For example, with a fulltext index present on the `translations` attribute, the following text
  values will now be indexed:

      var c = db._create("example");
      c.ensureFulltextIndex("translations");
      c.insert({ translations: { en: "fox", de: "Fuchs", fr: "renard", ru: "лиса" } });
      c.insert({ translations: "Fox is the English translation of the German word Fuchs" });
      c.insert({ translations: [ "ArangoDB", "document", "database", "Foxx" ] });

      c.fulltext("translations", "лиса").toArray();       // returns only first document
      c.fulltext("translations", "Fox").toArray();        // returns first and second documents
      c.fulltext("translations", "prefix:Fox").toArray(); // returns all three documents

* added batch document removal and lookup commands:

      collection.lookupByKeys(keys)
      collection.removeByKeys(keys)

  These commands can be used to perform multi-document lookup and removal operations efficiently
  from the ArangoShell. The argument to these operations is an array of document keys.

  Also added HTTP APIs for batch document commands:

  * PUT /_api/simple/lookup-by-keys
  * PUT /_api/simple/remove-by-keys

* properly prefix document address URLs with the current database name for calls to the REST
  API method GET `/_api/document?collection=...` (that method will return partial URLs to all
  documents in the collection).

  Previous versions of ArangoDB returned the URLs starting with `/_api/` but without the current
  database name, e.g. `/_api/document/mycollection/mykey`. Starting with 2.6, the response URLs
  will include the database name as well, e.g. `/_db/_system/_api/document/mycollection/mykey`.

* added dedicated collection export HTTP REST API

  ArangoDB now provides a dedicated collection export API, which can take snapshots of entire
  collections more efficiently than the general-purpose cursor API. The export API is useful
  to transfer the contents of an entire collection to a client application. It provides optional
  filtering on specific attributes.

  The export API is available at endpoint `POST /_api/export?collection=...`. The API has the
  same return value structure as the already established cursor API (`POST /_api/cursor`).

  An introduction to the export API is given in this blog post:
  http://jsteemann.github.io/blog/2015/04/04/more-efficient-data-exports/

* subquery optimizations for AQL queries

  This optimization avoids copying intermediate results into subqueries that are not required
  by the subquery.

  A brief description can be found here:
  http://jsteemann.github.io/blog/2015/05/04/subquery-optimizations/

* return value optimization for AQL queries

  This optimization avoids copying the final query result inside the query's main `ReturnNode`.

  A brief description can be found here:
  http://jsteemann.github.io/blog/2015/05/04/return-value-optimization-for-aql/

* speed up AQL queries containing big `IN` lists for index lookups

  `IN` lists used for index lookups had performance issues in previous versions of ArangoDB.
  These issues have been addressed in 2.6 so using bigger `IN` lists for filtering is much
  faster.

  A brief description can be found here:
  http://jsteemann.github.io/blog/2015/05/07/in-list-improvements/

* allow `@` and `.` characters in document keys, too

  This change also leads to document keys being URL-encoded when returned in HTTP `location`
  response headers.

* added alternative implementation for AQL COLLECT

  The alternative method uses a hash table for grouping and does not require its input elements
  to be sorted. It will be taken into account by the optimizer for `COLLECT` statements that do
  not use an `INTO` clause.

  In case a `COLLECT` statement can use the hash table variant, the optimizer will create an extra
  plan for it at the beginning of the planning phase. In this plan, no extra `SORT` node will be
  added in front of the `COLLECT` because the hash table variant of `COLLECT` does not require
  sorted input. Instead, a `SORT` node will be added after it to sort its output. This `SORT` node
  may be optimized away again in later stages. If the sort order of the result is irrelevant to
  the user, adding an extra `SORT null` after a hash `COLLECT` operation will allow the optimizer to
  remove the sorts altogether.

  In addition to the hash table variant of `COLLECT`, the optimizer will modify the original plan
  to use the regular `COLLECT` implementation. As this implementation requires sorted input, the
  optimizer will insert a `SORT` node in front of the `COLLECT`. This `SORT` node may be optimized
  away in later stages.

  The created plans will then be shipped through the regular optimization pipeline. In the end,
  the optimizer will pick the plan with the lowest estimated total cost as usual. The hash table
  variant does not require an up-front sort of the input, and will thus be preferred over the
  regular `COLLECT` if the optimizer estimates many input elements for the `COLLECT` node and
  cannot use an index to sort them.

  The optimizer can be explicitly told to use the regular *sorted* variant of `COLLECT` by
  suffixing a `COLLECT` statement with `OPTIONS { "method" : "sorted" }`. This will override the
  optimizer guesswork and only produce the *sorted* variant of `COLLECT`.

  A blog post on the new `COLLECT` implementation can be found here:
  http://jsteemann.github.io/blog/2015/04/22/collecting-with-a-hash-table/

* refactored HTTP REST API for cursors

  The HTTP REST API for cursors (`/_api/cursor`) has been refactored to improve its performance
  and use less memory.

  A post showing some of the performance improvements can be found here:
  http://jsteemann.github.io/blog/2015/04/01/improvements-for-the-cursor-api/

* simplified return value syntax for data-modification AQL queries

  ArangoDB 2.4 since version allows to return results from data-modification AQL queries. The
  syntax for this was quite limited and verbose:

      FOR i IN 1..10
        INSERT { value: i } IN test
        LET inserted = NEW
        RETURN inserted

  The `LET inserted = NEW RETURN inserted` was required literally to return the inserted
  documents. No calculations could be made using the inserted documents.

  This is now more flexible. After a data-modification clause (e.g. `INSERT`, `UPDATE`, `REPLACE`,
  `REMOVE`, `UPSERT`) there can follow any number of `LET` calculations. These calculations can
  refer to the pseudo-values `OLD` and `NEW` that are created by the data-modification statements.

  This allows returning projections of inserted or updated documents, e.g.:

      FOR i IN 1..10
        INSERT { value: i } IN test
        RETURN { _key: NEW._key, value: i }

  Still not every construct is allowed after a data-modification clause. For example, no functions
  can be called that may access documents.

  More information can be found here:
  http://jsteemann.github.io/blog/2015/03/27/improvements-for-data-modification-queries/

* added AQL `UPSERT` statement

  This adds an `UPSERT` statement to AQL that is a combination of both `INSERT` and `UPDATE` /
  `REPLACE`. The `UPSERT` will search for a matching document using a user-provided example.
  If no document matches the example, the *insert* part of the `UPSERT` statement will be
  executed. If there is a match, the *update* / *replace* part will be carried out:

      UPSERT { page: 'index.html' }                 /* search example */
        INSERT { page: 'index.html', pageViews: 1 } /* insert part */
        UPDATE { pageViews: OLD.pageViews + 1 }     /* update part */
        IN pageViews

  `UPSERT` can be used with an `UPDATE` or `REPLACE` clause. The `UPDATE` clause will perform
  a partial update of the found document, whereas the `REPLACE` clause will replace the found
  document entirely. The `UPDATE` or `REPLACE` parts can refer to the pseudo-value `OLD`, which
  contains all attributes of the found document.

  `UPSERT` statements can optionally return values. In the following query, the return
  attribute `found` will return the found document before the `UPDATE` was applied. If no
  document was found, `found` will contain a value of `null`. The `updated` result attribute will
  contain the inserted / updated document:

      UPSERT { page: 'index.html' }                 /* search example */
        INSERT { page: 'index.html', pageViews: 1 } /* insert part */
        UPDATE { pageViews: OLD.pageViews + 1 }     /* update part */
        IN pageViews
        RETURN { found: OLD, updated: NEW }

  A more detailed description of `UPSERT` can be found here:
  http://jsteemann.github.io/blog/2015/03/27/preview-of-the-upsert-command/

* adjusted default configuration value for `--server.backlog-size` from 10 to 64.

* issue #1231: bug xor feature in AQL: LENGTH(null) == 4

  This changes the behavior of the AQL `LENGTH` function as follows:

  - if the single argument to `LENGTH()` is `null`, then the result will now be `0`. In previous
    versions of ArangoDB, the result of `LENGTH(null)` was `4`.

  - if the single argument to `LENGTH()` is `true`, then the result will now be `1`. In previous
    versions of ArangoDB, the result of `LENGTH(true)` was `4`.

  - if the single argument to `LENGTH()` is `false`, then the result will now be `0`. In previous
    versions of ArangoDB, the result of `LENGTH(false)` was `5`.

  The results of `LENGTH()` with string, numeric, array object argument values do not change.

* issue #1298: Bulk import if data already exists (#1298)

  This change extends the HTTP REST API for bulk imports as follows:

  When documents are imported and the `_key` attribute is specified for them, the import can be
  used for inserting and updating/replacing documents. Previously, the import could be used for
  inserting new documents only, and re-inserting a document with an existing key would have failed
  with a *unique key constraint violated* error.

  The above behavior is still the default. However, the API now allows controlling the behavior
  in case of a unique key constraint error via the optional URL parameter `onDuplicate`.

  This parameter can have one of the following values:

  - `error`: when a unique key constraint error occurs, do not import or update the document but
    report an error. This is the default.

  - `update`: when a unique key constraint error occurs, try to (partially) update the existing
    document with the data specified in the import. This may still fail if the document would
    violate secondary unique indexes. Only the attributes present in the import data will be
    updated and other attributes already present will be preserved. The number of updated documents
    will be reported in the `updated` attribute of the HTTP API result.

  - `replace`: when a unique key constraint error occurs, try to fully replace the existing
    document with the data specified in the import. This may still fail if the document would
    violate secondary unique indexes. The number of replaced documents will be reported in the
    `updated` attribute of the HTTP API result.

  - `ignore`: when a unique key constraint error occurs, ignore this error. There will be no
    insert, update or replace for the particular document. Ignored documents will be reported
    separately in the `ignored` attribute of the HTTP API result.

  The result of the HTTP import API will now contain the attributes `ignored` and `updated`, which
  contain the number of ignored and updated documents respectively. These attributes will contain a
  value of zero unless the `onDuplicate` URL parameter is set to either `update` or `replace`
  (in this case the `updated` attribute may contain non-zero values) or `ignore` (in this case the
  `ignored` attribute may contain a non-zero value).

  To support the feature, arangoimp also has a new command line option `--on-duplicate` which can
  have one of the values `error`, `update`, `replace`, `ignore`. The default value is `error`.

  A few examples for using arangoimp with the `--on-duplicate` option can be found here:
  http://jsteemann.github.io/blog/2015/04/14/updating-documents-with-arangoimp/

* changed behavior of `db._query()` in the ArangoShell:

  if the command's result is printed in the shell, the first 10 results will be printed. Previously
  only a basic description of the underlying query result cursor was printed. Additionally, if the
  cursor result contains more than 10 results, the cursor is assigned to a global variable `more`,
  which can be used to iterate over the cursor result.

  Example:

      arangosh [_system]> db._query("FOR i IN 1..15 RETURN i")
      [object ArangoQueryCursor, count: 15, hasMore: true]

      [
        1,
        2,
        3,
        4,
        5,
        6,
        7,
        8,
        9,
        10
      ]

      type 'more' to show more documents


      arangosh [_system]> more
      [object ArangoQueryCursor, count: 15, hasMore: false]

      [
        11,
        12,
        13,
        14,
        15
      ]

* Disallow batchSize value 0 in HTTP `POST /_api/cursor`:

  The HTTP REST API `POST /_api/cursor` does not accept a `batchSize` parameter value of
  `0` any longer. A batch size of 0 never made much sense, but previous versions of ArangoDB
  did not check for this value. Now creating a cursor using a `batchSize` value 0 will
  result in an HTTP 400 error response

* REST Server: fix memory leaks when failing to add jobs

* 'EDGES' AQL Function

  The AQL function `EDGES` got a new fifth option parameter.
  Right now only one option is available: 'includeVertices'. This is a boolean parameter
  that allows to modify the result of the `EDGES` function.
  Default is 'includeVertices: false' which does not have any effect.
  'includeVertices: true' modifies the result, such that
  {vertex: <vertexDocument>, edge: <edgeDocument>} is returned.

* INCOMPATIBLE CHANGE:

  The result format of the AQL function `NEIGHBORS` has been changed.
  Before it has returned an array of objects containing 'vertex' and 'edge'.
  Now it will only contain the vertex directly.
  Also an additional option 'includeData' has been added.
  This is used to define if only the 'vertex._id' value should be returned (false, default),
  or if the vertex should be looked up in the collection and the complete JSON should be returned
  (true).
  Using only the id values can lead to significantly improved performance if this is the only information
  required.

  In order to get the old result format prior to ArangoDB 2.6, please use the function EDGES instead.
  Edges allows for a new option 'includeVertices' which, set to true, returns exactly the format of NEIGHBORS.
  Example:

      NEIGHBORS(<vertexCollection>, <edgeCollection>, <vertex>, <direction>, <example>)

  This can now be achieved by:

      EDGES(<edgeCollection>, <vertex>, <direction>, <example>, {includeVertices: true})

  If you are nesting several NEIGHBORS steps you can speed up their performance in the following way:

  Old Example:

  FOR va IN NEIGHBORS(Users, relations, 'Users/123', 'outbound') FOR vc IN NEIGHBORS(Products, relations, va.vertex._id, 'outbound') RETURN vc

  This can now be achieved by:

  FOR va IN NEIGHBORS(Users, relations, 'Users/123', 'outbound') FOR vc IN NEIGHBORS(Products, relations, va, 'outbound', null, {includeData: true}) RETURN vc
                                                                                                          ^^^^                  ^^^^^^^^^^^^^^^^^^^
                                                                                                  Use intermediate directly     include Data for final

* INCOMPATIBLE CHANGE:

  The AQL function `GRAPH_NEIGHBORS` now provides an additional option `includeData`.
  This option allows controlling whether the function should return the complete vertices
  or just their IDs. Returning only the IDs instead of the full vertices can lead to
  improved performance .

  If provided, `includeData` is set to `true`, all vertices in the result will be returned
  with all their attributes. The default value of `includeData` is `false`.
  This makes the default function results incompatible with previous versions of ArangoDB.

  To get the old result style in ArangoDB 2.6, please set the options as follows in calls
  to `GRAPH_NEIGHBORS`:

      GRAPH_NEIGHBORS(<graph>, <vertex>, { includeData: true })

* INCOMPATIBLE CHANGE:

  The AQL function `GRAPH_COMMON_NEIGHBORS` now provides an additional option `includeData`.
  This option allows controlling whether the function should return the complete vertices
  or just their IDs. Returning only the IDs instead of the full vertices can lead to
  improved performance .

  If provided, `includeData` is set to `true`, all vertices in the result will be returned
  with all their attributes. The default value of `includeData` is `false`.
  This makes the default function results incompatible with previous versions of ArangoDB.

  To get the old result style in ArangoDB 2.6, please set the options as follows in calls
  to `GRAPH_COMMON_NEIGHBORS`:

      GRAPH_COMMON_NEIGHBORS(<graph>, <vertexExamples1>, <vertexExamples2>, { includeData: true }, { includeData: true })

* INCOMPATIBLE CHANGE:

  The AQL function `GRAPH_SHORTEST_PATH` now provides an additional option `includeData`.
  This option allows controlling whether the function should return the complete vertices
  and edges or just their IDs. Returning only the IDs instead of full vertices and edges
  can lead to improved performance .

  If provided, `includeData` is set to `true`, all vertices and edges in the result will
  be returned with all their attributes. There is also an optional parameter `includePath` of
  type object.
  It has two optional sub-attributes `vertices` and `edges`, both of type boolean.
  Both can be set individually and the result will include all vertices on the path if
  `includePath.vertices == true` and all edges if `includePath.edges == true` respectively.

  The default value of `includeData` is `false`, and paths are now excluded by default.
  This makes the default function results incompatible with previous versions of ArangoDB.

  To get the old result style in ArangoDB 2.6, please set the options as follows in calls
  to `GRAPH_SHORTEST_PATH`:

      GRAPH_SHORTEST_PATH(<graph>, <source>, <target>, { includeData: true, includePath: { edges: true, vertices: true } })

  The attributes `startVertex` and `vertex` that were present in the results of `GRAPH_SHORTEST_PATH`
  in previous versions of ArangoDB will not be produced in 2.6. To calculate these attributes in 2.6,
  please extract the first and last elements from the `vertices` result attribute.

* INCOMPATIBLE CHANGE:

  The AQL function `GRAPH_DISTANCE_TO` will now return only the id the destination vertex
  in the `vertex` attribute, and not the full vertex data with all vertex attributes.

* INCOMPATIBLE CHANGE:

  All graph measurements functions in JavaScript module `general-graph` that calculated a
  single figure previously returned an array containing just the figure. Now these functions
  will return the figure directly and not put it inside an array.

  The affected functions are:

  * `graph._absoluteEccentricity`
  * `graph._eccentricity`
  * `graph._absoluteCloseness`
  * `graph._closeness`
  * `graph._absoluteBetweenness`
  * `graph._betweenness`
  * `graph._radius`
  * `graph._diameter`

* Create the `_graphs` collection in new databases with `waitForSync` attribute set to `false`

  The previous `waitForSync` value was `true`, so default the behavior when creating and dropping
  graphs via the HTTP REST API changes as follows if the new settings are in effect:

  * `POST /_api/graph` by default returns `HTTP 202` instead of `HTTP 201`
  * `DELETE /_api/graph/graph-name` by default returns `HTTP 202` instead of `HTTP 201`

  If the `_graphs` collection still has its `waitForSync` value set to `true`, then the HTTP status
  code will not change.

* Upgraded ICU to version 54; this increases performance in many places.
  based on https://code.google.com/p/chromium/issues/detail?id=428145

* added support for HTTP push aka chunked encoding

* issue #1051: add info whether server is running in service or user mode?

  This will add a "mode" attribute to the result of the result of HTTP GET `/_api/version?details=true`

  "mode" can have the following values:

  - `standalone`: server was started manually (e.g. on command-line)
  - `service`: service is running as Windows service, in daemon mode or under the supervisor

* improve system error messages in Windows port

* increased default value of `--server.request-timeout` from 300 to 1200 seconds for client tools
  (arangosh, arangoimp, arangodump, arangorestore)

* increased default value of `--server.connect-timeout` from 3 to 5 seconds for client tools
  (arangosh, arangoimp, arangodump, arangorestore)

* added startup option `--server.foxx-queues-poll-interval`

  This startup option controls the frequency with which the Foxx queues manager is checking
  the queue (or queues) for jobs to be executed.

  The default value is `1` second. Lowering this value will result in the queue manager waking
  up and checking the queues more frequently, which may increase CPU usage of the server.
  When not using Foxx queues, this value can be raised to save some CPU time.

* added startup option `--server.foxx-queues`

  This startup option controls whether the Foxx queue manager will check queue and job entries.
  Disabling this option can reduce server load but will prevent jobs added to Foxx queues from
  being processed at all.

  The default value is `true`, enabling the Foxx queues feature.

* make Foxx queues really database-specific.

  Foxx queues were and are stored in a database-specific collection `_queues`. However, a global
  cache variable for the queues led to the queue names being treated database-independently, which
  was wrong.

  Since 2.6, Foxx queues names are truly database-specific, so the same queue name can be used in
  two different databases for two different queues. Until then, it is advisable to think of queues
  as already being database-specific, and using the database name as a queue name prefix to be
  avoid name conflicts, e.g.:

      var queueName = "myQueue";
      var Foxx = require("org/arangodb/foxx");
      Foxx.queues.create(db._name() + ":" + queueName);

* added support for Foxx queue job types defined as app scripts.

  The old job types introduced in 2.4 are still supported but are known to cause issues in 2.5
  and later when the server is restarted or the job types are not defined in every thread.

  The new job types avoid this issue by storing an explicit mount path and script name rather
  than an assuming the job type is defined globally. It is strongly recommended to convert your
  job types to the new script-based system.

* renamed Foxx sessions option "sessionStorageApp" to "sessionStorage". The option now also accepts session storages directly.

* Added the following JavaScript methods for file access:
  * fs.copyFile() to copy single files
  * fs.copyRecursive() to copy directory trees
  * fs.chmod() to set the file permissions (non-Windows only)

* Added process.env for accessing the process environment from JavaScript code

* Cluster: kickstarter shutdown routines will more precisely follow the shutdown of its nodes.

* Cluster: don't delete agency connection objects that are currently in use.

* Cluster: improve passing along of HTTP errors

* fixed issue #1247: debian init script problems

* multi-threaded index creation on collection load

  When a collection contains more than one secondary index, they can be built in memory in
  parallel when the collection is loaded. How many threads are used for parallel index creation
  is determined by the new configuration parameter `--database.index-threads`. If this is set
  to 0, indexes are built by the opening thread only and sequentially. This is equivalent to
  the behavior in 2.5 and before.

* speed up building up primary index when loading collections

* added `count` attribute to `parameters.json` files of collections. This attribute indicates
  the number of live documents in the collection on unload. It is read when the collection is
  (re)loaded to determine the initial size for the collection's primary index

* removed remainders of MRuby integration, removed arangoirb

* simplified `controllers` property in Foxx manifests. You can now specify a filename directly
  if you only want to use a single file mounted at the base URL of your Foxx app.

* simplified `exports` property in Foxx manifests. You can now specify a filename directly if
  you only want to export variables from a single file in your Foxx app.

* added support for node.js-style exports in Foxx exports. Your Foxx exports file can now export
  arbitrary values using the `module.exports` property instead of adding properties to the
  `exports` object.

* added `scripts` property to Foxx manifests. You should now specify the `setup` and `teardown`
  files as properties of the `scripts` object in your manifests and can define custom,
  app-specific scripts that can be executed from the web interface or the CLI.

* added `tests` property to Foxx manifests. You can now define test cases using the `mocha`
  framework which can then be executed inside ArangoDB.

* updated `joi` package to 6.0.8.

* added `extendible` package.

* added Foxx model lifecycle events to repositories. See #1257.

* speed up resizing of edge index.

* allow to split an edge index into buckets which are resized individually.
  This is controlled by the `indexBuckets` attribute in the `properties`
  of the collection.

* fix a cluster deadlock bug in larger clusters by marking a thread waiting
  for a lock on a DBserver as blocked


v2.5.7 (2015-08-02)
-------------------

* V8: Upgrade to version 4.1.0.27 - this is intended to be the stable V8 version.


v2.5.6 (2015-07-21)
-------------------

* alter Windows build infrastructure so we can properly store pdb files.

* potentially fixed issue #1313: Wrong metric calculation at dashboard

  Escape whitespace in process name when scanning /proc/pid/stats

  This fixes statistics values read from that file

* Fixed variable naming in AQL `COLLECT INTO` results in case the COLLECT is placed
  in a subquery which itself is followed by other constructs that require variables


v2.5.5 (2015-05-29)
-------------------

* fixed vulnerability in JWT implementation.

* fixed format string for reading /proc/pid/stat

* take into account barriers used in different V8 contexts


v2.5.4 (2015-05-14)
-------------------

* added startup option `--log.performance`: specifying this option at startup will log
  performance-related info messages, mainly timings via the regular logging mechanisms

* cluster fixes

* fix for recursive copy under Windows


v2.5.3 (2015-04-29)
-------------------

* Fix fs.move to work across filesystem borders; Fixes Foxx app installation problems;
  issue #1292.

* Fix Foxx app install when installed on a different drive on Windows

* issue #1322: strange AQL result

* issue #1318: Inconsistent db._create() syntax

* issue #1315: queries to a collection fail with an empty response if the
  collection contains specific JSON data

* issue #1300: Make arangodump not fail if target directory exists but is empty

* allow specifying higher values than SOMAXCONN for `--server.backlog-size`

  Previously, arangod would not start when a `--server.backlog-size` value was
  specified that was higher than the platform's SOMAXCONN header value.

  Now, arangod will use the user-provided value for `--server.backlog-size` and
  pass it to the listen system call even if the value is higher than SOMAXCONN.
  If the user-provided value is higher than SOMAXCONN, arangod will log a warning
  on startup.

* Fixed a cluster deadlock bug. Mark a thread that is in a RemoteBlock as
  blocked to allow for additional dispatcher threads to be started.

* Fix locking in cluster by using another ReadWriteLock class for collections.

* Add a second DispatcherQueue for AQL in the cluster. This fixes a
  cluster-AQL thread explosion bug.


v2.5.2 (2015-04-11)
-------------------

* modules stored in _modules are automatically flushed when changed

* added missing query-id parameter in documentation of HTTP DELETE `/_api/query` endpoint

* added iterator for edge index in AQL queries

  this change may lead to less edges being read when used together with a LIMIT clause

* make graph viewer in web interface issue less expensive queries for determining
  a random vertex from the graph, and for determining vertex attributes

* issue #1285: syntax error, unexpected $undefined near '@_to RETURN obj

  this allows AQL bind parameter names to also start with underscores

* moved /_api/query to C++

* issue #1289: Foxx models created from database documents expose an internal method

* added `Foxx.Repository#exists`

* parallelize initialization of V8 context in multiple threads

* fixed a possible crash when the debug-level was TRACE

* cluster: do not initialize statistics collection on each
  coordinator, this fixes a race condition at startup

* cluster: fix a startup race w.r.t. the _configuration collection

* search for db:// JavaScript modules only after all local files have been
  considered, this speeds up the require command in a cluster considerably

* general cluster speedup in certain areas


v2.5.1 (2015-03-19)
-------------------

* fixed bug that caused undefined behavior when an AQL query was killed inside
  a calculation block

* fixed memleaks in AQL query cleanup in case out-of-memory errors are thrown

* by default, Debian and RedHat packages are built with debug symbols

* added option `--database.ignore-logfile-errors`

  This option controls how collection datafiles with a CRC mismatch are treated.

  If set to `false`, CRC mismatch errors in collection datafiles will lead
  to a collection not being loaded at all. If a collection needs to be loaded
  during WAL recovery, the WAL recovery will also abort (if not forced with
  `--wal.ignore-recovery-errors true`). Setting this flag to `false` protects
  users from unintentionally using a collection with corrupted datafiles, from
  which only a subset of the original data can be recovered.

  If set to `true`, CRC mismatch errors in collection datafiles will lead to
  the datafile being partially loaded. All data up to until the mismatch will
  be loaded. This will enable users to continue with collection datafiles
  that are corrupted, but will result in only a partial load of the data.
  The WAL recovery will still abort when encountering a collection with a
  corrupted datafile, at least if `--wal.ignore-recovery-errors` is not set to
  `true`.

  The default value is *true*, so for collections with corrupted datafiles
  there might be partial data loads once the WAL recovery has finished. If
  the WAL recovery will need to load a collection with a corrupted datafile,
  it will still stop when using the default values.

* INCOMPATIBLE CHANGE:

  make the arangod server refuse to start if during startup it finds a non-readable
  `parameter.json` file for a database or a collection.

  Stopping the startup process in this case requires manual intervention (fixing
  the unreadable files), but prevents follow-up errors due to ignored databases or
  collections from happening.

* datafiles and `parameter.json` files written by arangod are now created with read and write
  privileges for the arangod process user, and with read and write privileges for the arangod
  process group.

  Previously, these files were created with user read and write permissions only.

* INCOMPATIBLE CHANGE:

  abort WAL recovery if one of the collection's datafiles cannot be opened

* INCOMPATIBLE CHANGE:

  never try to raise the privileges after dropping them, this can lead to a race condition while
  running the recovery

  If you require to run ArangoDB on a port lower than 1024, you must run ArangoDB as root.

* fixed inefficiencies in `remove` methods of general-graph module

* added option `--database.slow-query-threshold` for controlling the default AQL slow query
  threshold value on server start

* add system error strings for Windows on many places

* rework service startup so we announce 'RUNNING' only when we're finished starting.

* use the Windows eventlog for FATAL and ERROR - log messages

* fix service handling in NSIS Windows installer, specify human readable name

* add the ICU_DATA environment variable to the fatal error messages

* fixed issue #1265: arangod crashed with SIGSEGV

* fixed issue #1241: Wildcards in examples


v2.5.0 (2015-03-09)
-------------------

* installer fixes for Windows

* fix for downloading Foxx

* fixed issue #1258: http pipelining not working?


v2.5.0-beta4 (2015-03-05)
-------------------------

* fixed issue #1247: debian init script problems


v2.5.0-beta3 (2015-02-27)
-------------------------

* fix Windows install path calculation in arango

* fix Windows logging of long strings

* fix possible undefinedness of const strings in Windows


v2.5.0-beta2 (2015-02-23)
-------------------------

* fixed issue #1256: agency binary not found #1256

* fixed issue #1230: API: document/col-name/_key and cursor return different floats

* front-end: dashboard tries not to (re)load statistics if user has no access

* V8: Upgrade to version 3.31.74.1

* etcd: Upgrade to version 2.0 - This requires go 1.3 to compile at least.

* refuse to startup if ICU wasn't initialized, this will i.e. prevent errors from being printed,
  and libraries from being loaded.

* front-end: unwanted removal of index table header after creating new index

* fixed issue #1248: chrome: applications filtering not working

* fixed issue #1198: queries remain in aql editor (front-end) if you navigate through different tabs

* Simplify usage of Foxx

  Thanks to our user feedback we learned that Foxx is a powerful, yet rather complicated concept.
  With this release we tried to make it less complicated while keeping all its strength.
  That includes a rewrite of the documentation as well as some code changes as listed below:

  * Moved Foxx applications to a different folder.

    The naming convention now is: <app-path>/_db/<dbname>/<mountpoint>/APP
    Before it was: <app-path>/databases/<dbname>/<appname>:<appversion>
    This caused some trouble as apps where cached based on name and version and updates did not apply.
    Hence the path on filesystem and the app's access URL had no relation to one another.
    Now the path on filesystem is identical to the URL (except for slashes and the appended APP)

  * Rewrite of Foxx routing

    The routing of Foxx has been exposed to major internal changes we adjusted because of user feedback.
    This allows us to set the development mode per mount point without having to change paths and hold
    apps at separate locations.

  * Foxx Development mode

    The development mode used until 2.4 is gone. It has been replaced by a much more mature version.
    This includes the deprecation of the javascript.dev-app-path parameter, which is useless since 2.5.
    Instead of having two separate app directories for production and development, apps now reside in
    one place, which is used for production as well as for development.
    Apps can still be put into development mode, changing their behavior compared to production mode.
    Development mode apps are still reread from disk at every request, and still they ship more debug
    output.

    This change has also made the startup options `--javascript.frontend-development-mode` and
    `--javascript.dev-app-path` obsolete. The former option will not have any effect when set, and the
    latter option is only read and used during the upgrade to 2.5 and does not have any effects later.

  * Foxx install process

    Installing Foxx apps has been a two step process: import them into ArangoDB and mount them at a
    specific mount point. These operations have been joined together. You can install an app at one
    mount point, that's it. No fetch, mount, unmount, purge cycle anymore. The commands have been
    simplified to just:

    * install: get your Foxx app up and running
    * uninstall: shut it down and erase it from disk

  * Foxx error output

    Until 2.4 the errors produced by Foxx were not optimal. Often, the error message was just
    `unable to parse manifest` and contained only an internal stack trace.
    In 2.5 we made major improvements there, including a much more fine-grained error output that
    helps you debug your Foxx apps. The error message printed is now much closer to its source and
    should help you track it down.

    Also we added the default handlers for unhandled errors in Foxx apps:

    * You will get a nice internal error page whenever your Foxx app is called but was not installed
      due to any error
    * You will get a proper error message when having an uncaught error appears in any app route

    In production mode the messages above will NOT contain any information about your Foxx internals
    and are safe to be exposed to third party users.
    In development mode the messages above will contain the stacktrace (if available), making it easier for
    your in-house devs to track down errors in the application.

* added `console` object to Foxx apps. All Foxx apps now have a console object implementing
  the familiar Console API in their global scope, which can be used to log diagnostic
  messages to the database.

* added `org/arangodb/request` module, which provides a simple API for making HTTP requests
  to external services.

* added optimizer rule `propagate-constant-attributes`

  This rule will look inside `FILTER` conditions for constant value equality comparisons,
  and insert the constant values in other places in `FILTER`s. For example, the rule will
  insert `42` instead of `i.value` in the second `FILTER` of the following query:

      FOR i IN c1 FOR j IN c2 FILTER i.value == 42 FILTER j.value == i.value RETURN 1

* added `filtered` value to AQL query execution statistics

  This value indicates how many documents were filtered by `FilterNode`s in the AQL query.
  Note that `IndexRangeNode`s can also filter documents by selecting only the required ranges
  from the index. The `filtered` value will not include the work done by `IndexRangeNode`s,
  but only the work performed by `FilterNode`s.

* added support for sparse hash and skiplist indexes

  Hash and skiplist indexes can optionally be made sparse. Sparse indexes exclude documents
  in which at least one of the index attributes is either not set or has a value of `null`.

  As such documents are excluded from sparse indexes, they may contain fewer documents than
  their non-sparse counterparts. This enables faster indexing and can lead to reduced memory
  usage in case the indexed attribute does occur only in some, but not all documents of the
  collection. Sparse indexes will also reduce the number of collisions in non-unique hash
  indexes in case non-existing or optional attributes are indexed.

  In order to create a sparse index, an object with the attribute `sparse` can be added to
  the index creation commands:

      db.collection.ensureHashIndex(attributeName, { sparse: true });
      db.collection.ensureHashIndex(attributeName1, attributeName2, { sparse: true });
      db.collection.ensureUniqueConstraint(attributeName, { sparse: true });
      db.collection.ensureUniqueConstraint(attributeName1, attributeName2, { sparse: true });

      db.collection.ensureSkiplist(attributeName, { sparse: true });
      db.collection.ensureSkiplist(attributeName1, attributeName2, { sparse: true });
      db.collection.ensureUniqueSkiplist(attributeName, { sparse: true });
      db.collection.ensureUniqueSkiplist(attributeName1, attributeName2, { sparse: true });

  Note that in place of the above specialized index creation commands, it is recommended to use
  the more general index creation command `ensureIndex`:

  ```js
  db.collection.ensureIndex({ type: "hash", sparse: true, unique: true, fields: [ attributeName ] });
  db.collection.ensureIndex({ type: "skiplist", sparse: false, unique: false, fields: [ "a", "b" ] });
  ```

  When not explicitly set, the `sparse` attribute defaults to `false` for new indexes.

  This causes a change in behavior when creating a unique hash index without specifying the
  sparse flag: in 2.4, unique hash indexes were implicitly sparse, always excluding `null` values.
  There was no option to control this behavior, and sparsity was neither supported for non-unique
  hash indexes nor skiplists in 2.4. This implicit sparsity of unique hash indexes was considered
  an inconsistency, and therefore the behavior was cleaned up in 2.5. As of 2.5, indexes will
  only be created sparse if sparsity is explicitly requested. Existing unique hash indexes from 2.4
  or before will automatically be migrated so they are still sparse after the upgrade to 2.5.

  Geo indexes are implicitly sparse, meaning documents without the indexed location attribute or
  containing invalid location coordinate values will be excluded from the index automatically. This
  is also a change when compared to pre-2.5 behavior, when documents with missing or invalid
  coordinate values may have caused errors on insertion when the geo index' `unique` flag was set
  and its `ignoreNull` flag was not.

  This was confusing and has been rectified in 2.5. The method `ensureGeoConstaint()` now does the
  same as `ensureGeoIndex()`. Furthermore, the attributes `constraint`, `unique`, `ignoreNull` and
  `sparse` flags are now completely ignored when creating geo indexes.

  The same is true for fulltext indexes. There is no need to specify non-uniqueness or sparsity for
  geo or fulltext indexes. They will always be non-unique and sparse.

  As sparse indexes may exclude some documents, they cannot be used for every type of query.
  Sparse hash indexes cannot be used to find documents for which at least one of the indexed
  attributes has a value of `null`. For example, the following AQL query cannot use a sparse
  index, even if one was created on attribute `attr`:

      FOR doc In collection
        FILTER doc.attr == null
        RETURN doc

  If the lookup value is non-constant, a sparse index may or may not be used, depending on
  the other types of conditions in the query. If the optimizer can safely determine that
  the lookup value cannot be `null`, a sparse index may be used. When uncertain, the optimizer
  will not make use of a sparse index in a query in order to produce correct results.

  For example, the following queries cannot use a sparse index on `attr` because the optimizer
  will not know beforehand whether the comparison values for `doc.attr` will include `null`:

      FOR doc In collection
        FILTER doc.attr == SOME_FUNCTION(...)
        RETURN doc

      FOR other IN otherCollection
        FOR doc In collection
          FILTER doc.attr == other.attr
          RETURN doc

  Sparse skiplist indexes can be used for sorting if the optimizer can safely detect that the
  index range does not include `null` for any of the index attributes.

* inspection of AQL data-modification queries will now detect if the data-modification part
  of the query can run in lockstep with the data retrieval part of the query, or if the data
  retrieval part must be executed before the data modification can start.

  Executing the two in lockstep allows using much smaller buffers for intermediate results
  and starts the actual data-modification operations much earlier than if the two phases
  were executed separately.

* Allow dynamic attribute names in AQL object literals

  This allows using arbitrary expressions to construct attribute names in object
  literals specified in AQL queries. To disambiguate expressions and other unquoted
  attribute names, dynamic attribute names need to be enclosed in brackets (`[` and `]`).
  Example:

      FOR i IN 1..100
        RETURN { [ CONCAT('value-of-', i) ] : i }

* make AQL optimizer rule "use-index-for-sort" remove sort also in case a non-sorted
  index (e.g. a hash index) is used for only equality lookups and all sort attributes
  are covered by the index.

  Example that does not require an extra sort (needs hash index on `value`):

      FOR doc IN collection FILTER doc.value == 1 SORT doc.value RETURN doc

  Another example that does not require an extra sort (with hash index on `value1`, `value2`):

      FOR doc IN collection FILTER doc.value1 == 1 && doc.value2 == 2 SORT doc.value1, doc.value2 RETURN doc

* make AQL optimizer rule "use-index-for-sort" remove sort also in case the sort criteria
  excludes the left-most index attributes, but the left-most index attributes are used
  by the index for equality-only lookups.

  Example that can use the index for sorting (needs skiplist index on `value1`, `value2`):

      FOR doc IN collection FILTER doc.value1 == 1 SORT doc.value2 RETURN doc

* added selectivity estimates for primary index, edge index, and hash index

  The selectivity estimates are returned by the `GET /_api/index` REST API method
  in a sub-attribute `selectivityEstimate` for each index that supports it. This
  attribute will be omitted for indexes that do not provide selectivity estimates.
  If provided, the selectivity estimate will be a numeric value between 0 and 1.

  Selectivity estimates will also be reported in the result of `collection.getIndexes()`
  for all indexes that support this. If no selectivity estimate can be determined for
  an index, the attribute `selectivityEstimate` will be omitted here, too.

  The web interface also shows selectivity estimates for each index that supports this.

  Currently the following index types can provide selectivity estimates:
  - primary index
  - edge index
  - hash index (unique and non-unique)

  No selectivity estimates will be provided when running in cluster mode.

* fixed issue #1226: arangod log issues

* added additional logger if arangod is started in foreground mode on a tty

* added AQL optimizer rule "move-calculations-down"

* use exclusive native SRWLocks on Windows instead of native mutexes

* added AQL functions `MD5`, `SHA1`, and `RANDOM_TOKEN`.

* reduced number of string allocations when parsing certain AQL queries

  parsing numbers (integers or doubles) does not require a string allocation
  per number anymore

* RequestContext#bodyParam now accepts arbitrary joi schemas and rejects invalid (but well-formed) request bodies.

* enforce that AQL user functions are wrapped inside JavaScript function () declarations

  AQL user functions were always expected to be wrapped inside a JavaScript function, but previously
  this was not enforced when registering a user function. Enforcing the AQL user functions to be contained
  inside functions prevents functions from doing some unexpected things that may have led to undefined
  behavior.

* Windows service uninstalling: only remove service if it points to the currently running binary,
  or --force was specified.

* Windows (debug only): print stacktraces on crash and run minidump

* Windows (cygwin): if you run arangosh in a cygwin shell or via ssh we will detect this and use
  the appropriate output functions.

* Windows: improve process management

* fix IPv6 reverse ip lookups - so far we only did IPv4 addresses.

* improve join documentation, add outer join example

* run jslint for unit tests too, to prevent "memory leaks" by global js objects with native code.

* fix error logging for exceptions - we wouldn't log the exception message itself so far.

* improve error reporting in the http client (Windows & *nix)

* improve error reports in cluster

* Standard errors can now contain custom messages.


v2.4.7 (XXXX-XX-XX)
-------------------

* fixed issue #1282: Geo WITHIN_RECTANGLE for nested lat/lng


v2.4.6 (2015-03-18)
-------------------

* added option `--database.ignore-logfile-errors`

  This option controls how collection datafiles with a CRC mismatch are treated.

  If set to `false`, CRC mismatch errors in collection datafiles will lead
  to a collection not being loaded at all. If a collection needs to be loaded
  during WAL recovery, the WAL recovery will also abort (if not forced with
  `--wal.ignore-recovery-errors true`). Setting this flag to `false` protects
  users from unintentionally using a collection with corrupted datafiles, from
  which only a subset of the original data can be recovered.

  If set to `true`, CRC mismatch errors in collection datafiles will lead to
  the datafile being partially loaded. All data up to until the mismatch will
  be loaded. This will enable users to continue with a collection datafiles
  that are corrupted, but will result in only a partial load of the data.
  The WAL recovery will still abort when encountering a collection with a
  corrupted datafile, at least if `--wal.ignore-recovery-errors` is not set to
  `true`.

  The default value is *true*, so for collections with corrupted datafiles
  there might be partial data loads once the WAL recovery has finished. If
  the WAL recovery will need to load a collection with a corrupted datafile,
  it will still stop when using the default values.

* INCOMPATIBLE CHANGE:

  make the arangod server refuse to start if during startup it finds a non-readable
  `parameter.json` file for a database or a collection.

  Stopping the startup process in this case requires manual intervention (fixing
  the unreadable files), but prevents follow-up errors due to ignored databases or
  collections from happening.

* datafiles and `parameter.json` files written by arangod are now created with read and write
  privileges for the arangod process user, and with read and write privileges for the arangod
  process group.

  Previously, these files were created with user read and write permissions only.

* INCOMPATIBLE CHANGE:

  abort WAL recovery if one of the collection's datafiles cannot be opened

* INCOMPATIBLE CHANGE:

  never try to raise the privileges after dropping them, this can lead to a race condition while
  running the recovery

  If you require to run ArangoDB on a port lower than 1024, you must run ArangoDB as root.

* fixed inefficiencies in `remove` methods of general-graph module

* added option `--database.slow-query-threshold` for controlling the default AQL slow query
  threshold value on server start


v2.4.5 (2015-03-16)
-------------------

* added elapsed time to HTTP request logging output (`--log.requests-file`)

* added AQL current and slow query tracking, killing of AQL queries

  This change enables retrieving the list of currently running AQL queries inside the selected database.
  AQL queries with an execution time beyond a certain threshold can be moved to a "slow query" facility
  and retrieved from there. Queries can also be killed by specifying the query id.

  This change adds the following HTTP REST APIs:

  - `GET /_api/query/current`: for retrieving the list of currently running queries
  - `GET /_api/query/slow`: for retrieving the list of slow queries
  - `DELETE /_api/query/slow`: for clearing the list of slow queries
  - `GET /_api/query/properties`: for retrieving the properties for query tracking
  - `PUT /_api/query/properties`: for adjusting the properties for query tracking
  - `DELETE /_api/query/<id>`: for killing an AQL query

  The following JavaScript APIs have been added:

  - require("org/arangodb/aql/queries").current();
  - require("org/arangodb/aql/queries").slow();
  - require("org/arangodb/aql/queries").clearSlow();
  - require("org/arangodb/aql/queries").properties();
  - require("org/arangodb/aql/queries").kill();

* fixed issue #1265: arangod crashed with SIGSEGV

* fixed issue #1241: Wildcards in examples

* fixed comment parsing in Foxx controllers


v2.4.4 (2015-02-24)
-------------------

* fixed the generation template for foxx apps. It now does not create deprecated functions anymore

* add custom visitor functionality for `GRAPH_NEIGHBORS` function, too

* increased default value of traversal option *maxIterations* to 100 times of its previous
  default value


v2.4.3 (2015-02-06)
-------------------

* fix multi-threading with openssl when running under Windows

* fix timeout on socket operations when running under Windows

* Fixed an error in Foxx routing which caused some apps that worked in 2.4.1 to fail with status 500: `undefined is not a function` errors in 2.4.2
  This error was occurring due to seldom internal rerouting introduced by the malformed application handler.


v2.4.2 (2015-01-30)
-------------------

* added custom visitor functionality for AQL traversals

  This allows more complex result processing in traversals triggered by AQL. A few examples
  are shown in [this article](http://jsteemann.github.io/blog/2015/01/28/using-custom-visitors-in-aql-graph-traversals/).

* improved number of results estimated for nodes of type EnumerateListNode and SubqueryNode
  in AQL explain output

* added AQL explain helper to explain arbitrary AQL queries

  The helper function prints the query execution plan and the indexes to be used in the
  query. It can be invoked from the ArangoShell or the web interface as follows:

      require("org/arangodb/aql/explainer").explain(query);

* enable use of indexes for certain AQL conditions with non-equality predicates, in
  case the condition(s) also refer to indexed attributes

  The following queries will now be able to use indexes:

      FILTER a.indexed == ... && a.indexed != ...
      FILTER a.indexed == ... && a.nonIndexed != ...
      FILTER a.indexed == ... && ! (a.indexed == ...)
      FILTER a.indexed == ... && ! (a.nonIndexed == ...)
      FILTER a.indexed == ... && ! (a.indexed != ...)
      FILTER a.indexed == ... && ! (a.nonIndexed != ...)
      FILTER (a.indexed == ... && a.nonIndexed == ...) || (a.indexed == ... && a.nonIndexed == ...)
      FILTER (a.indexed == ... && a.nonIndexed != ...) || (a.indexed == ... && a.nonIndexed != ...)

* Fixed spuriously occurring "collection not found" errors when running queries on local
  collections on a cluster DB server

* Fixed upload of Foxx applications to the server for apps exceeding approx. 1 MB zipped.

* Malformed Foxx applications will now return a more useful error when any route is requested.

  In Production a Foxx app mounted on /app will display an html page on /app/* stating a 503 Service temporarily not available.
  It will not state any information about your Application.
  Before it was a 404 Not Found without any information and not distinguishable from a correct not found on your route.

  In Development Mode the html page also contains information about the error occurred.

* Unhandled errors thrown in Foxx routes are now handled by the Foxx framework itself.

  In Production the route will return a status 500 with a body {error: "Error statement"}.
  In Development the route will return a status 500 with a body {error: "Error statement", stack: "..."}

  Before, it was status 500 with a plain text stack including ArangoDB internal routing information.

* The Applications tab in web interface will now request development apps more often.
  So if you have a fixed a syntax error in your app it should always be visible after reload.


v2.4.1 (2015-01-19)
-------------------

* improved WAL recovery output

* fixed certain OR optimizations in AQL optimizer

* better diagnostics for arangoimp

* fixed invalid result of HTTP REST API method `/_admin/foxx/rescan`

* fixed possible segmentation fault when passing a Buffer object into a V8 function
  as a parameter

* updated AQB module to 1.8.0.


v2.4.0 (2015-01-13)
-------------------

* updated AQB module to 1.7.0.

* fixed V8 integration-related crashes

* make `fs.move(src, dest)` also fail when both `src` and `dest` are
  existing directories. This ensures the same behavior of the move operation
  on different platforms.

* fixed AQL insert operation for multi-shard collections in cluster

* added optional return value for AQL data-modification queries.
  This allows returning the documents inserted, removed or updated with the query, e.g.

      FOR doc IN docs REMOVE doc._key IN docs LET removed = OLD RETURN removed
      FOR doc IN docs INSERT { } IN docs LET inserted = NEW RETURN inserted
      FOR doc IN docs UPDATE doc._key WITH { } IN docs LET previous = OLD RETURN previous
      FOR doc IN docs UPDATE doc._key WITH { } IN docs LET updated = NEW RETURN updated

  The variables `OLD` and `NEW` are automatically available when a `REMOVE`, `INSERT`,
  `UPDATE` or `REPLACE` statement is immediately followed by a `LET` statement.
  Note that the `LET` and `RETURN` statements in data-modification queries are not as
  flexible as the general versions of `LET` and `RETURN`. When returning documents from
  data-modification operations, only a single variable can be assigned using `LET`, and
  the assignment can only be either `OLD` or `NEW`, but not an arbitrary expression. The
  `RETURN` statement also allows using the just-created variable only, and no arbitrary
  expressions.


v2.4.0-beta1 (2014-12-26)
--------------------------

* fixed superstates in FoxxGenerator

* fixed issue #1065: Aardvark: added creation of documents and edges with _key property

* fixed issue #1198: Aardvark: current AQL editor query is now cached

* Upgraded V8 version from 3.16.14 to 3.29.59

  The built-in version of V8 has been upgraded from 3.16.14 to 3.29.59.
  This activates several ES6 (also dubbed *Harmony* or *ES.next*) features in
  ArangoDB, both in the ArangoShell and the ArangoDB server. They can be
  used for scripting and in server-side actions such as Foxx routes, traversals
  etc.

  The following ES6 features are available in ArangoDB 2.4 by default:

  * iterators
  * the `of` operator
  * symbols
  * predefined collections types (Map, Set etc.)
  * typed arrays

  Many other ES6 features are disabled by default, but can be made available by
  starting arangod or arangosh with the appropriate options:

  * arrow functions
  * proxies
  * generators
  * String, Array, and Number enhancements
  * constants
  * enhanced object and numeric literals

  To activate all these ES6 features in arangod or arangosh, start it with
  the following options:

      arangosh --javascript.v8-options="--harmony --harmony_generators"

  More details on the available ES6 features can be found in
  [this blog](https://jsteemann.github.io/blog/2014/12/19/using-es6-features-in-arangodb/).

* Added Foxx generator for building Hypermedia APIs

  A more detailed description is [here](https://www.arangodb.com/2014/12/08/building-hypermedia-apis-foxxgenerator)

* New `Applications` tab in web interface:

  The `applications` tab got a complete redesign.
  It will now only show applications that are currently running on ArangoDB.
  For a selected application, a new detailed view has been created.
  This view provides a better overview of the app:
  * author
  * license
  * version
  * contributors
  * download links
  * API documentation

  To install a new application, a new dialog is now available.
  It provides the features already available in the console application `foxx-manager` plus some more:
  * install an application from Github
  * install an application from a zip file
  * install an application from ArangoDB's application store
  * create a new application from scratch: this feature uses a generator to
    create a Foxx application with pre-defined CRUD methods for a given list
    of collections. The generated Foxx app can either be downloaded as a zip file or
    be installed on the server. Starting with a new Foxx app has never been easier.

* fixed issue #1102: Aardvark: Layout bug in documents overview

  The documents overview was entirely destroyed in some situations on Firefox.
  We replaced the plugin we used there.

* fixed issue #1168: Aardvark: pagination buttons jumping

* fixed issue #1161: Aardvark: Click on Import JSON imports previously uploaded file

* removed configure options `--enable-all-in-one-v8`, `--enable-all-in-one-icu`,
  and `--enable-all-in-one-libev`.

* global internal rename to fix naming incompatibilities with JSON:

  Internal functions with names containing `array` have been renamed to `object`,
  internal functions with names containing `list` have been renamed to `array`.
  The renaming was mainly done in the C++ parts. The documentation has also been
  adjusted so that the correct JSON type names are used in most places.

  The change also led to the addition of a few function aliases in AQL:

  * `TO_LIST` now is an alias of the new `TO_ARRAY`
  * `IS_LIST` now is an alias of the new `IS_ARRAY`
  * `IS_DOCUMENT` now is an alias of the new `IS_OBJECT`

  The changed also renamed the option `mergeArrays` to `mergeObjects` for AQL
  data-modification query options and HTTP document modification API

* AQL: added optimizer rule "remove-filter-covered-by-index"

  This rule removes FilterNodes and CalculationNodes from an execution plan if the
  filter is already covered by a previous IndexRangeNode. Removing the CalculationNode
  and the FilterNode will speed up query execution because the query requires less
  computation.

* AQL: added optimizer rule "remove-sort-rand"

  This rule removes a `SORT RAND()` expression from a query and moves the random
  iteration into the appropriate `EnumerateCollectionNode`. This is more efficient
  than individually enumerating and then sorting randomly.

* AQL: range optimizations for IN and OR

  This change enables usage of indexes for several additional cases. Filters containing
  the `IN` operator can now make use of indexes, and multiple OR- or AND-combined filter
  conditions can now also use indexes if the filters are accessing the same indexed
  attribute.

  Here are a few examples of queries that can now use indexes but couldn't before:

    FOR doc IN collection
      FILTER doc.indexedAttribute == 1 || doc.indexedAttribute > 99
      RETURN doc

    FOR doc IN collection
      FILTER doc.indexedAttribute IN [ 3, 42 ] || doc.indexedAttribute > 99
      RETURN doc

    FOR doc IN collection
      FILTER (doc.indexedAttribute > 2 && doc.indexedAttribute < 10) ||
             (doc.indexedAttribute > 23 && doc.indexedAttribute < 42)
      RETURN doc

* fixed issue #500: AQL parentheses issue

  This change allows passing subqueries as AQL function parameters without using
  duplicate brackets (e.g. `FUNC(query)` instead of `FUNC((query))`

* added optional `COUNT` clause to AQL `COLLECT`

  This allows more efficient group count calculation queries, e.g.

      FOR doc IN collection
        COLLECT age = doc.age WITH COUNT INTO length
        RETURN { age: age, count: length }

  A count-only query is also possible:

      FOR doc IN collection
        COLLECT WITH COUNT INTO length
        RETURN length

* fixed missing makeDirectory when fetching a Foxx application from a zip file

* fixed issue #1134: Change the default endpoint to localhost

  This change will modify the IP address ArangoDB listens on to 127.0.0.1 by default.
  This will make new ArangoDB installations unaccessible from clients other than
  localhost unless changed. This is a security feature.

  To make ArangoDB accessible from any client, change the server's configuration
  (`--server.endpoint`) to either `tcp://0.0.0.0:8529` or the server's publicly
  visible IP address.

* deprecated `Repository#modelPrototype`. Use `Repository#model` instead.

* IMPORTANT CHANGE: by default, system collections are included in replication and all
  replication API return values. This will lead to user accounts and credentials
  data being replicated from master to slave servers. This may overwrite
  slave-specific database users.

  If this is undesired, the `_users` collection can be excluded from replication
  easily by setting the `includeSystem` attribute to `false` in the following commands:

  * replication.sync({ includeSystem: false });
  * replication.applier.properties({ includeSystem: false });

  This will exclude all system collections (including `_aqlfunctions`, `_graphs` etc.)
  from the initial synchronization and the continuous replication.

  If this is also undesired, it is also possible to specify a list of collections to
  exclude from the initial synchronization and the continuous replication using the
  `restrictCollections` attribute, e.g.:

      replication.applier.properties({
        includeSystem: true,
        restrictType: "exclude",
        restrictCollections: [ "_users", "_graphs", "foo" ]
      });

  The HTTP API methods for fetching the replication inventory and for dumping collections
  also support the `includeSystem` control flag via a URL parameter.

* removed DEPRECATED replication methods:
  * `replication.logger.start()`
  * `replication.logger.stop()`
  * `replication.logger.properties()`
  * HTTP PUT `/_api/replication/logger-start`
  * HTTP PUT `/_api/replication/logger-stop`
  * HTTP GET `/_api/replication/logger-config`
  * HTTP PUT `/_api/replication/logger-config`

* fixed issue #1174, which was due to locking problems in distributed
  AQL execution

* improved cluster locking for AQL avoiding deadlocks

* use DistributeNode for modifying queries with REPLACE and UPDATE, if
  possible


v2.3.6 (2015-XX-XX)
-------------------

* fixed AQL subquery optimization that produced wrong result when multiple subqueries
  directly followed each other and and a directly following `LET` statement did refer
  to any but the first subquery.


v2.3.5 (2015-01-16)
-------------------

* fixed intermittent 404 errors in Foxx apps after mounting or unmounting apps

* fixed issue #1200: Expansion operator results in "Cannot call method 'forEach' of null"

* fixed issue #1199: Cannot unlink root node of plan


v2.3.4 (2014-12-23)
-------------------

* fixed cerberus path for MyArangoDB


v2.3.3 (2014-12-17)
-------------------

* fixed error handling in instantiation of distributed AQL queries, this
  also fixes a bug in cluster startup with many servers

* issue #1185: parse non-fractional JSON numbers with exponent (e.g. `4e-261`)

* issue #1159: allow --server.request-timeout and --server.connect-timeout of 0


v2.3.2 (2014-12-09)
-------------------

* fixed issue #1177: Fix bug in the user app's storage

* fixed issue #1173: AQL Editor "Save current query" resets user password

* fixed missing makeDirectory when fetching a Foxx application from a zip file

* put in warning about default changed: fixed issue #1134: Change the default endpoint to localhost

* fixed issue #1163: invalid fullCount value returned from AQL

* fixed range operator precedence

* limit default maximum number of plans created by AQL optimizer to 256 (from 1024)

* make AQL optimizer not generate an extra plan if an index can be used, but modify
  existing plans in place

* fixed AQL cursor ttl (time-to-live) issue

  Any user-specified cursor ttl value was not honored since 2.3.0.

* fixed segfault in AQL query hash index setup with unknown shapes

* fixed memleaks

* added AQL optimizer rule for removing `INTO` from a `COLLECT` statement if not needed

* fixed issue #1131

  This change provides the `KEEP` clause for `COLLECT ... INTO`. The `KEEP` clause
  allows controlling which variables will be kept in the variable created by `INTO`.

* fixed issue #1147, must protect dispatcher ID for etcd

v2.3.1 (2014-11-28)
-------------------

* recreate password if missing during upgrade

* fixed issue #1126

* fixed non-working subquery index optimizations

* do not restrict summary of Foxx applications to 60 characters

* fixed display of "required" path parameters in Foxx application documentation

* added more optimizations of constants values in AQL FILTER conditions

* fixed invalid or-to-in optimization for FILTERs containing comparisons
  with boolean values

* fixed replication of `_graphs` collection

* added AQL list functions `PUSH`, `POP`, `UNSHIFT`, `SHIFT`, `REMOVE_VALUES`,
  `REMOVE_VALUE`, `REMOVE_NTH` and `APPEND`

* added AQL functions `CALL` and `APPLY` to dynamically call other functions

* fixed AQL optimizer cost estimation for LIMIT node

* prevent Foxx queues from permanently writing to the journal even when
  server is idle

* fixed AQL COLLECT statement with INTO clause, which copied more variables
  than v2.2 and thus lead to too much memory consumption.
  This deals with #1107.

* fixed AQL COLLECT statement, this concerned every COLLECT statement,
  only the first group had access to the values of the variables before
  the COLLECT statement. This deals with #1127.

* fixed some AQL internals, where sometimes too many items were
  fetched from upstream in the presence of a LIMIT clause. This should
  generally improve performance.


v2.3.0 (2014-11-18)
-------------------

* fixed syslog flags. `--log.syslog` is deprecated and setting it has no effect,
  `--log.facility` now works as described. Application name has been changed from
  `triagens` to `arangod`. It can be changed using `--log.application`. The syslog
  will only contain the actual log message. The datetime prefix is omitted.

* fixed deflate in SimpleHttpClient

* fixed issue #1104: edgeExamples broken or changed

* fixed issue #1103: Error while importing user queries

* fixed issue #1100: AQL: HAS() fails on doc[attribute_name]

* fixed issue #1098: runtime error when creating graph vertex

* hide system applications in **Applications** tab by default

  Display of system applications can be toggled by using the *system applications*
  toggle in the UI.

* added HTTP REST API for managing tasks (`/_api/tasks`)

* allow passing character lists as optional parameter to AQL functions `TRIM`,
  `LTRIM` and `RTRIM`

  These functions now support trimming using custom character lists. If no character
  lists are specified, all whitespace characters will be removed as previously:

      TRIM("  foobar\t \r\n ")         // "foobar"
      TRIM(";foo;bar;baz, ", "; ")     // "foo;bar;baz"

* added AQL string functions `LTRIM`, `RTRIM`, `FIND_FIRST`, `FIND_LAST`, `SPLIT`,
  `SUBSTITUTE`

* added AQL functions `ZIP`, `VALUES` and `PERCENTILE`

* made AQL functions `CONCAT` and `CONCAT_SEPARATOR` work with list arguments

* dynamically create extra dispatcher threads if required

* fixed issue #1097: schemas in the API docs no longer show required properties as optional


v2.3.0-beta2 (2014-11-08)
-------------------------

* front-end: new icons for uploading and downloading JSON documents into a collection

* front-end: fixed documents pagination css display error

* front-end: fixed flickering of the progress view

* front-end: fixed missing event for documents filter function

* front-end: jsoneditor: added CMD+Return (Mac) CTRL+Return (Linux/Win) shortkey for
  saving a document

* front-end: added information tooltip for uploading json documents.

* front-end: added database management view to the collapsed navigation menu

* front-end: added collection truncation feature

* fixed issue #1086: arangoimp: Odd errors if arguments are not given properly

* performance improvements for AQL queries that use JavaScript-based expressions
  internally

* added AQL geo functions `WITHIN_RECTANGLE` and `IS_IN_POLYGON`

* fixed non-working query results download in AQL editor of web interface

* removed debug print message in AQL editor query export routine

* fixed issue #1075: Aardvark: user name required even if auth is off #1075

  The fix for this prefills the username input field with the current user's
  account name if any and `root` (the default username) otherwise. Additionally,
  the tooltip text has been slightly adjusted.

* fixed issue #1069: Add 'raw' link to swagger ui so that the raw swagger
  json can easily be retrieved

  This adds a link to the Swagger API docs to an application's detail view in
  the **Applications** tab of the web interface. The link produces the Swagger
  JSON directly. If authentication is turned on, the link requires authentication,
  too.

* documentation updates


v2.3.0-beta1 (2014-11-01)
-------------------------

* added dedicated `NOT IN` operator for AQL

  Previously, a `NOT IN` was only achievable by writing a negated `IN` condition:

      FOR i IN ... FILTER ! (i IN [ 23, 42 ]) ...

  This can now alternatively be expressed more intuitively as follows:

      FOR i IN ... FILTER i NOT IN [ 23, 42 ] ...

* added alternative logical operator syntax for AQL

  Previously, the logical operators in AQL could only be written as:
  - `&&`: logical and
  - `||`: logical or
  - `!`: negation

  ArangoDB 2.3 introduces the alternative variants for these operators:
  - `AND`: logical and
  - `OR`: logical or
  - `NOT`: negation

  The new syntax is just an alternative to the old syntax, allowing easier
  migration from SQL. The old syntax is still fully supported and will be.

* improved output of `ArangoStatement.parse()` and POST `/_api/query`

  If an AQL query can be parsed without problems, The return value of
  `ArangoStatement.parse()` now contains an attribute `ast` with the abstract
  syntax tree of the query (before optimizations). Though this is an internal
  representation of the query and is subject to change, it can be used to inspect
  how ArangoDB interprets a given query.

* improved `ArangoStatement.explain()` and POST `/_api/explain`

  The commands for explaining AQL queries have been improved.

* added command-line option `--javascript.v8-contexts` to control the number of
  V8 contexts created in arangod.

  Previously, the number of V8 contexts was equal to the number of server threads
  (as specified by option `--server.threads`).

  However, it may be sensible to create different amounts of threads and V8
  contexts. If the option is not specified, the number of V8 contexts created
  will be equal to the number of server threads. Thus no change in configuration
  is required to keep the old behavior.

  If you are using the default config files or merge them with your local config
  files, please review if the default number of server threads is okay in your
  environment. Additionally you should verify that the number of V8 contexts
  created (as specified in option `--javascript.v8-contexts`) is okay.

* the number of server.threads specified is now the minimum of threads
  started. There are situation in which threads are waiting for results of
  distributed database servers. In this case the number of threads is
  dynamically increased.

* removed index type "bitarray"

  Bitarray indexes were only half-way documented and integrated in previous versions
  of ArangoDB so their benefit was limited. The support for bitarray indexes has
  thus been removed in ArangoDB 2.3. It is not possible to create indexes of type
  "bitarray" with ArangoDB 2.3.

  When a collection is opened that contains a bitarray index definition created
  with a previous version of ArangoDB, ArangoDB will ignore it and log the following
  warning:

      index type 'bitarray' is not supported in this version of ArangoDB and is ignored

  Future versions of ArangoDB may automatically remove such index definitions so the
  warnings will eventually disappear.

* removed internal "_admin/modules/flush" in order to fix requireApp

* added basic support for handling binary data in Foxx

  Requests with binary payload can be processed in Foxx applications by
  using the new method `res.rawBodyBuffer()`. This will return the unparsed request
  body as a Buffer object.

  There is now also the method `req.requestParts()` available in Foxx to retrieve
  the individual components of a multipart HTTP request.

  Buffer objects can now be used when setting the response body of any Foxx action.
  Additionally, `res.send()` has been added as a convenience method for returning
  strings, JSON objects or buffers from a Foxx action:

      res.send("<p>some HTML</p>");
      res.send({ success: true });
      res.send(new Buffer("some binary data"));

  The convenience method `res.sendFile()` can now be used to easily return the
  contents of a file from a Foxx action:

      res.sendFile(applicationContext.foxxFilename("image.png"));

  `fs.write` now accepts not only strings but also Buffer objects as second parameter:

      fs.write(filename, "some data");
      fs.write(filename, new Buffer("some binary data"));

  `fs.readBuffer` can be used to return the contents of a file in a Buffer object.

* improved performance of insertion into non-unique hash indexes significantly in case
  many duplicate keys are used in the index

* issue #1042: set time zone in log output

  the command-line option `--log.use-local-time` was added to print dates and times in
  the server-local timezone instead of UTC

* command-line options that require a boolean value now validate the
  value given on the command-line

  This prevents issues if no value is specified for an option that
  requires a boolean value. For example, the following command-line would
  have caused trouble in 2.2, because `--server.endpoint` would have been
  used as the value for the `--server.disable-authentication` options
  (which requires a boolean value):

      arangod --server.disable-authentication --server.endpoint tcp://127.0.0.1:8529 data

  In 2.3, running this command will fail with an error and requires to
  be modified to:

      arangod --server.disable-authentication true --server.endpoint tcp://127.0.0.1:8529 data

* improved performance of CSV import in arangoimp

* fixed issue #1027: Stack traces are off-by-one

* fixed issue #1026: Modules loaded in different files within the same app
  should refer to the same module

* fixed issue #1025: Traversal not as expected in undirected graph

* added a _relation function in the general-graph module.

  This deprecated _directedRelation and _undirectedRelation.
  ArangoDB does not offer any constraints for undirected edges
  which caused some confusion of users how undirected relations
  have to be handled. Relation now only supports directed relations
  and the user can actively simulate undirected relations.

* changed return value of Foxx.applicationContext#collectionName:

  Previously, the function could return invalid collection names because
  invalid characters were not replaced in the application name prefix, only
  in the collection name passed.

  Now, the function replaces invalid characters also in the application name
  prefix, which might to slightly different results for application names that
  contained any characters outside the ranges [a-z], [A-Z] and [0-9].

* prevent XSS in AQL editor and logs view

* integrated tutorial into ArangoShell and web interface

* added option `--backslash-escape` for arangoimp when running CSV file imports

* front-end: added download feature for (filtered) documents

* front-end: added download feature for the results of a user query

* front-end: added function to move documents to another collection

* front-end: added sort-by attribute to the documents filter

* front-end: added sorting feature to database, graph management and user management view.

* issue #989: front-end: Databases view not refreshing after deleting a database

* issue #991: front-end: Database search broken

* front-end: added infobox which shows more information about a document (_id, _rev, _key) or
  an edge (_id, _rev, _key, _from, _to). The from and to attributes are clickable and redirect
  to their document location.

* front-end: added edit-mode for deleting multiple documents at the same time.

* front-end: added delete button to the detailed document/edge view.

* front-end: added visual feedback for saving documents/edges inside the editor (error/success).

* front-end: added auto-focusing for the first input field in a modal.

* front-end: added validation for user input in a modal.

* front-end: user defined queries are now stored inside the database and are bound to the current
  user, instead of using the local storage functionality of the browsers. The outcome of this is
  that user defined queries are now independently usable from any device. Also queries can now be
  edited through the standard document editor of the front-end through the _users collection.

* front-end: added import and export functionality for user defined queries.

* front-end: added new keywords and functions to the aql-editor theme

* front-end: applied tile-style to the graph view

* front-end: now using the new graph api including multi-collection support

* front-end: foxx apps are now deletable

* front-end: foxx apps are now installable and updateable through github, if github is their
  origin.

* front-end: added foxx app version control. Multiple versions of a single foxx app are now
  installable and easy to manage and are also arranged in groups.

* front-end: the user-set filter of a collection is now stored until the user navigates to
  another collection.

* front-end: fetching and filtering of documents, statistics, and query operations are now
  handled with asynchronous ajax calls.

* front-end: added progress indicator if the front-end is waiting for a server operation.

* front-end: fixed wrong count of documents in the documents view of a collection.

* front-end: fixed unexpected styling of the manage db view and navigation.

* front-end: fixed wrong handling of select fields in a modal view.

* front-end: fixed wrong positioning of some tooltips.

* automatically call `toJSON` function of JavaScript objects (if present)
  when serializing them into database documents. This change allows
  storing JavaScript date objects in the database in a sensible manner.


v2.2.7 (2014-11-19)
-------------------

* fixed issue #998: Incorrect application URL for non-system Foxx apps

* fixed issue #1079: AQL editor: keyword WITH in UPDATE query is not highlighted

* fix memory leak in cluster nodes

* fixed registration of AQL user-defined functions in Web UI (JS shell)

* fixed error display in Web UI for certain errors
  (now error message is printed instead of 'undefined')

* fixed issue #1059: bug in js module console

* fixed issue #1056: "fs": zip functions fail with passwords

* fixed issue #1063: Docs: measuring unit of --wal.logfile-size?

* fixed issue #1062: Docs: typo in 14.2 Example data


v2.2.6 (2014-10-20)
-------------------

* fixed issue #972: Compilation Issue

* fixed issue #743: temporary directories are now unique and one can read
  off the tool that created them, if empty, they are removed atexit

* Highly improved performance of all AQL GRAPH_* functions.

* Orphan collections in general graphs can now be found via GRAPH_VERTICES
  if either "any" or no direction is defined

* Fixed documentation for AQL function GRAPH_NEIGHBORS.
  The option "vertexCollectionRestriction" is meant to filter the target
  vertices only, and should not filter the path.

* Fixed a bug in GRAPH_NEIGHBORS which enforced only empty results
  under certain conditions


v2.2.5 (2014-10-09)
-------------------

* fixed issue #961: allow non-JSON values in undocument request bodies

* fixed issue 1028: libicu is now statically linked

* fixed cached lookups of collections on the server, which may have caused spurious
  problems after collection rename operations


v2.2.4 (2014-10-01)
-------------------

* fixed accessing `_from` and `_to` attributes in `collection.byExample` and
  `collection.firstExample`

  These internal attributes were not handled properly in the mentioned functions, so
  searching for them did not always produce documents

* fixed issue #1030: arangoimp 2.2.3 crashing, not logging on large Windows CSV file

* fixed issue #1025: Traversal not as expected in undirected graph

* fixed issue #1020

  This requires re-introducing the startup option `--database.force-sync-properties`.

  This option can again be used to force fsyncs of collection, index and database properties
  stored as JSON strings on disk in files named `parameter.json`. Syncing these files after
  a write may be necessary if the underlying storage does not sync file contents by itself
  in a "sensible" amount of time after a file has been written and closed.

  The default value is `true` so collection, index and database properties will always be
  synced to disk immediately. This affects creating, renaming and dropping collections as
  well as creating and dropping databases and indexes. Each of these operations will perform
  an additional fsync on the `parameter.json` file if the option is set to `true`.

  It might be sensible to set this option to `false` for workloads that create and drop a
  lot of collections (e.g. test runs).

  Document operations such as creating, updating and dropping documents are not affected
  by this option.

* fixed issue #1016: AQL editor bug

* fixed issue #1014: WITHIN function returns wrong distance

* fixed AQL shortest path calculation in function `GRAPH_SHORTEST_PATH` to return
  complete vertex objects instead of just vertex ids

* allow changing of attributes of documents stored in server-side JavaScript variables

  Previously, the following did not work:

      var doc = db.collection.document(key);
      doc._key = "abc"; // overwriting internal attributes not supported
      doc.value = 123;  // overwriting existing attributes not supported

  Now, modifying documents stored in server-side variables (e.g. `doc` in the above case)
  is supported. Modifying the variables will not update the documents in the database,
  but will modify the JavaScript object (which can be written back to the database using
  `db.collection.update` or `db.collection.replace`)

* fixed issue #997: arangoimp apparently doesn't support files >2gig on Windows

  large file support (requires using `_stat64` instead of `stat`) is now supported on
  Windows


v2.2.3 (2014-09-02)
-------------------

* added `around` for Foxx controller

* added `type` option for HTTP API `GET /_api/document?collection=...`

  This allows controlling the type of results to be returned. By default, paths to
  documents will be returned, e.g.

      [
        `/_api/document/test/mykey1`,
        `/_api/document/test/mykey2`,
        ...
      ]

  To return a list of document ids instead of paths, the `type` URL parameter can be
  set to `id`:

      [
        `test/mykey1`,
        `test/mykey2`,
        ...
      ]

  To return a list of document keys only, the `type` URL parameter can be set to `key`:

      [
        `mykey1`,
        `mykey2`,
        ...
      ]


* properly capitalize HTTP response header field names in case the `x-arango-async`
  HTTP header was used in a request.

* fixed several documentation issues

* speedup for several general-graph functions, AQL functions starting with `GRAPH_`
  and traversals


v2.2.2 (2014-08-08)
-------------------

* allow storing non-reserved attribute names starting with an underscore

  Previous versions of ArangoDB parsed away all attribute names that started with an
  underscore (e.g. `_test', '_foo', `_bar`) on all levels of a document (root level
  and sub-attribute levels). While this behavior was documented, it was unintuitive and
  prevented storing documents inside other documents, e.g.:

      {
        "_key" : "foo",
        "_type" : "mydoc",
        "references" : [
          {
            "_key" : "something",
            "_rev" : "...",
            "value" : 1
          },
          {
            "_key" : "something else",
            "_rev" : "...",
            "value" : 2
          }
        ]
      }

  In the above example, previous versions of ArangoDB removed all attributes and
  sub-attributes that started with underscores, meaning the embedded documents would lose
  some of their attributes. 2.2.2 should preserve such attributes, and will also allow
  storing user-defined attribute names on the top-level even if they start with underscores
  (such as `_type` in the above example).

* fix conversion of JavaScript String, Number and Boolean objects to JSON.

  Objects created in JavaScript using `new Number(...)`, `new String(...)`, or
  `new Boolean(...)` were not converted to JSON correctly.

* fixed a race condition on task registration (i.e. `require("org/arangodb/tasks").register()`)

  this race condition led to undefined behavior when a just-created task with no offset and
  no period was instantly executed and deleted by the task scheduler, before the `register`
  function returned to the caller.

* changed run-tests.sh to execute all suitable tests.

* switch to new version of gyp

* fixed upgrade button


v2.2.1 (2014-07-24)
-------------------

* fixed hanging write-ahead log recovery for certain cases that involved dropping
  databases

* fixed issue with --check-version: when creating a new database the check failed

* issue #947 Foxx applicationContext missing some properties

* fixed issue with --check-version: when creating a new database the check failed

* added startup option `--wal.suppress-shape-information`

  Setting this option to `true` will reduce memory and disk space usage and require
  less CPU time when modifying documents or edges. It should therefore be turned on
  for standalone ArangoDB servers. However, for servers that are used as replication
  masters, setting this option to `true` will effectively disable the usage of the
  write-ahead log for replication, so it should be set to `false` for any replication
  master servers.

  The default value for this option is `false`.

* added optional `ttl` attribute to specify result cursor expiration for HTTP API method
  `POST /_api/cursor`

  The `ttl` attribute can be used to prevent cursor results from timing out too early.

* issue #947: Foxx applicationContext missing some properties

* (reported by Christian Neubauer):

  The problem was that in Google's V8, signed and unsigned chars are not always declared cleanly.
  so we need to force v8 to compile with forced signed chars which is done by the Flag:
    -fsigned-char
  at least it is enough to follow the instructions of compiling arango on rasperry
  and add "CFLAGS='-fsigned-char'" to the make command of V8 and remove the armv7=0

* Fixed a bug with the replication client. In the case of single document
  transactions the collection was not write locked.


v2.2.0 (2014-07-10)
-------------------

* The replication methods `logger.start`, `logger.stop` and `logger.properties` are
  no-ops in ArangoDB 2.2 as there is no separate replication logger anymore. Data changes
  are logged into the write-ahead log in ArangoDB 2.2, and not separately by the
  replication logger. The replication logger object is still there in ArangoDB 2.2 to
  ensure backwards-compatibility, however, logging cannot be started, stopped or
  configured anymore. Using any of these methods will do nothing.

  This also affects the following HTTP API methods:
  - `PUT /_api/replication/logger-start`
  - `PUT /_api/replication/logger-stop`
  - `GET /_api/replication/logger-config`
  - `PUT /_api/replication/logger-config`

  Using any of these methods is discouraged from now on as they will be removed in
  future versions of ArangoDB.

* INCOMPATIBLE CHANGE: replication of transactions has changed. Previously, transactions
  were logged on a master in one big block and shipped to a slave in one block, too.
  Now transactions will be logged and replicated as separate entries, allowing transactions
  to be bigger and also ensure replication progress.

  This change also affects the behavior of the `stop` method of the replication applier.
  If the replication applier is now stopped manually using the `stop` method and later
  restarted using the `start` method, any transactions that were unfinished at the
  point of stopping will be aborted on a slave, even if they later commit on the master.

  In ArangoDB 2.2, stopping the replication applier manually should be avoided unless the
  goal is to stop replication permanently or to do a full resync with the master anyway.
  If the replication applier still must be stopped, it should be made sure that the
  slave has fetched and applied all pending operations from a master, and that no
  extra transactions are started on the master before the `stop` command on the slave
  is executed.

  Replication of transactions in ArangoDB 2.2 might also lock the involved collections on
  the slave while a transaction is either committed or aborted on the master and the
  change has been replicated to the slave. This change in behavior may be important for
  slave servers that are used for read-scaling. In order to avoid long lasting collection
  locks on the slave, transactions should be kept small.

  The `_replication` system collection is not used anymore in ArangoDB 2.2 and its usage is
  discouraged.

* INCOMPATIBLE CHANGE: the figures reported by the `collection.figures` method
  now only reflect documents and data contained in the journals and datafiles of
  collections. Documents or deletions contained only in the write-ahead log will
  not influence collection figures until the write-ahead log garbage collection
  kicks in. The figures for a collection might therefore underreport the total
  resource usage of a collection.

  Additionally, the attributes `lastTick` and `uncollectedLogfileEntries` have been
  added to the result of the `figures` operation and the HTTP API method
  `PUT /_api/collection/figures`

* added `insert` method as an alias for `save`. Documents can now be inserted into
  a collection using either method:

      db.test.save({ foo: "bar" });
      db.test.insert({ foo: "bar" });

* added support for data-modification AQL queries

* added AQL keywords `INSERT`, `UPDATE`, `REPLACE` and `REMOVE` (and `WITH`) to
  support data-modification AQL queries.

  Unquoted usage of these keywords for attribute names in AQL queries will likely
  fail in ArangoDB 2.2. If any such attribute name needs to be used in a query, it
  should be enclosed in backticks to indicate the usage of a literal attribute
  name.

  For example, the following query will fail in ArangoDB 2.2 with a parse error:

      FOR i IN foo RETURN i.remove

  and needs to be rewritten like this:

      FOR i IN foo RETURN i.`remove`

* disallow storing of JavaScript objects that contain JavaScript native objects
  of type `Date`, `Function`, `RegExp` or `External`, e.g.

      db.test.save({ foo: /bar/ });
      db.test.save({ foo: new Date() });

  will now print

      Error: <data> cannot be converted into JSON shape: could not shape document

  Previously, objects of these types were silently converted into an empty object
  (i.e. `{ }`).

  To store such objects in a collection, explicitly convert them into strings
  like this:

      db.test.save({ foo: String(/bar/) });
      db.test.save({ foo: String(new Date()) });

* The replication methods `logger.start`, `logger.stop` and `logger.properties` are
  no-ops in ArangoDB 2.2 as there is no separate replication logger anymore. Data changes
  are logged into the write-ahead log in ArangoDB 2.2, and not separately by the
  replication logger. The replication logger object is still there in ArangoDB 2.2 to
  ensure backwards-compatibility, however, logging cannot be started, stopped or
  configured anymore. Using any of these methods will do nothing.

  This also affects the following HTTP API methods:
  - `PUT /_api/replication/logger-start`
  - `PUT /_api/replication/logger-stop`
  - `GET /_api/replication/logger-config`
  - `PUT /_api/replication/logger-config`

  Using any of these methods is discouraged from now on as they will be removed in
  future versions of ArangoDB.

* INCOMPATIBLE CHANGE: replication of transactions has changed. Previously, transactions
  were logged on a master in one big block and shipped to a slave in one block, too.
  Now transactions will be logged and replicated as separate entries, allowing transactions
  to be bigger and also ensure replication progress.

  This change also affects the behavior of the `stop` method of the replication applier.
  If the replication applier is now stopped manually using the `stop` method and later
  restarted using the `start` method, any transactions that were unfinished at the
  point of stopping will be aborted on a slave, even if they later commit on the master.

  In ArangoDB 2.2, stopping the replication applier manually should be avoided unless the
  goal is to stop replication permanently or to do a full resync with the master anyway.
  If the replication applier still must be stopped, it should be made sure that the
  slave has fetched and applied all pending operations from a master, and that no
  extra transactions are started on the master before the `stop` command on the slave
  is executed.

  Replication of transactions in ArangoDB 2.2 might also lock the involved collections on
  the slave while a transaction is either committed or aborted on the master and the
  change has been replicated to the slave. This change in behavior may be important for
  slave servers that are used for read-scaling. In order to avoid long lasting collection
  locks on the slave, transactions should be kept small.

  The `_replication` system collection is not used anymore in ArangoDB 2.2 and its usage is
  discouraged.

* INCOMPATIBLE CHANGE: the figures reported by the `collection.figures` method
  now only reflect documents and data contained in the journals and datafiles of
  collections. Documents or deletions contained only in the write-ahead log will
  not influence collection figures until the write-ahead log garbage collection
  kicks in. The figures for a collection might therefore underreport the total
  resource usage of a collection.

  Additionally, the attributes `lastTick` and `uncollectedLogfileEntries` have been
  added to the result of the `figures` operation and the HTTP API method
  `PUT /_api/collection/figures`

* added `insert` method as an alias for `save`. Documents can now be inserted into
  a collection using either method:

      db.test.save({ foo: "bar" });
      db.test.insert({ foo: "bar" });

* added support for data-modification AQL queries

* added AQL keywords `INSERT`, `UPDATE`, `REPLACE` and `REMOVE` (and `WITH`) to
  support data-modification AQL queries.

  Unquoted usage of these keywords for attribute names in AQL queries will likely
  fail in ArangoDB 2.2. If any such attribute name needs to be used in a query, it
  should be enclosed in backticks to indicate the usage of a literal attribute
  name.

  For example, the following query will fail in ArangoDB 2.2 with a parse error:

      FOR i IN foo RETURN i.remove

  and needs to be rewritten like this:

      FOR i IN foo RETURN i.`remove`

* disallow storing of JavaScript objects that contain JavaScript native objects
  of type `Date`, `Function`, `RegExp` or `External`, e.g.

      db.test.save({ foo: /bar/ });
      db.test.save({ foo: new Date() });

  will now print

      Error: <data> cannot be converted into JSON shape: could not shape document

  Previously, objects of these types were silently converted into an empty object
  (i.e. `{ }`).

  To store such objects in a collection, explicitly convert them into strings
  like this:

      db.test.save({ foo: String(/bar/) });
      db.test.save({ foo: String(new Date()) });

* honor startup option `--server.disable-statistics` when deciding whether or not
  to start periodic statistics collection jobs

  Previously, the statistics collection jobs were started even if the server was
  started with the `--server.disable-statistics` flag being set to `true`

* removed startup option `--random.no-seed`

  This option had no effect in previous versions of ArangoDB and was thus removed.

* removed startup option `--database.remove-on-drop`

  This option was used for debugging only.

* removed startup option `--database.force-sync-properties`

  This option is now superfluous as collection properties are now stored in the
  write-ahead log.

* introduced write-ahead log

  All write operations in an ArangoDB server instance are automatically logged
  to the server's write-ahead log. The write-ahead log is a set of append-only
  logfiles, and it is used in case of a crash recovery and for replication.
  Data from the write-ahead log will eventually be moved into the journals or
  datafiles of collections, allowing the server to remove older write-ahead log
  logfiles. Figures of collections will be updated when data are moved from the
  write-ahead log into the journals or datafiles of collections.

  Cross-collection transactions in ArangoDB should benefit considerably by this
  change, as less writes than in previous versions are required to ensure the data
  of multiple collections are atomically and durably committed. All data-modifying
  operations inside transactions (insert, update, remove) will write their
  operations into the write-ahead log directly, making transactions with multiple
  operations also require less physical memory than in previous versions of ArangoDB,
  that required all transaction data to fit into RAM.

  The `_trx` system collection is not used anymore in ArangoDB 2.2 and its usage is
  discouraged.

  The data in the write-ahead log can also be used in the replication context.
  The `_replication` collection that was used in previous versions of ArangoDB to
  store all changes on the server is not used anymore in ArangoDB 2.2. Instead,
  slaves can read from a master's write-ahead log to get informed about most
  recent changes. This removes the need to store data-modifying operations in
  both the actual place and the `_replication` collection.

* removed startup option `--server.disable-replication-logger`

  This option is superfluous in ArangoDB 2.2. There is no dedicated replication
  logger in ArangoDB 2.2. There is now always the write-ahead log, and it is also
  used as the server's replication log. Specifying the startup option
  `--server.disable-replication-logger` will do nothing in ArangoDB 2.2, but the
  option should not be used anymore as it might be removed in a future version.

* changed behavior of replication logger

  There is no dedicated replication logger in ArangoDB 2.2 as there is the
  write-ahead log now. The existing APIs for starting and stopping the replication
  logger still exist in ArangoDB 2.2 for downwards-compatibility, but calling
  the start or stop operations are no-ops in ArangoDB 2.2. When querying the
  replication logger status via the API, the server will always report that the
  replication logger is running. Configuring the replication logger is a no-op
  in ArangoDB 2.2, too. Changing the replication logger configuration has no
  effect. Instead, the write-ahead log configuration can be changed.

* removed MRuby integration for arangod

  ArangoDB had an experimental MRuby integration in some of the publish builds.
  This wasn't continuously developed, and so it has been removed in ArangoDB 2.2.

  This change has led to the following startup options being superfluous:

  - `--ruby.gc-interval`
  - `--ruby.action-directory`
  - `--ruby.modules-path`
  - `--ruby.startup-directory`

  Specifying these startup options will do nothing in ArangoDB 2.2, but the
  options should be avoided from now on as they might be removed in future versions.

* reclaim index memory when last document in collection is deleted

  Previously, deleting documents from a collection did not lead to index sizes being
  reduced. Instead, the already allocated index memory was re-used when a collection
  was refilled.

  Now, index memory for primary indexes and hash indexes is reclaimed instantly when
  the last document from a collection is removed.

* inlined and optimized functions in hash indexes

* added AQL TRANSLATE function

  This function can be used to perform lookups from static lists, e.g.

      LET countryNames = { US: "United States", UK: "United Kingdom", FR: "France" }
      RETURN TRANSLATE("FR", countryNames)

* fixed datafile debugger

* fixed check-version for empty directory

* moved try/catch block to the top of routing chain

* added mountedApp function for foxx-manager

* fixed issue #883: arango 2.1 - when starting multi-machine cluster, UI web
  does not change to cluster overview

* fixed dfdb: should not start any other V8 threads

* cleanup of version-check, added module org/arangodb/database-version,
  added --check-version option

* fixed issue #881: [2.1.0] Bombarded (every 10 sec or so) with
  "WARNING format string is corrupt" when in non-system DB Dashboard

* specialized primary index implementation to allow faster hash table
  rebuilding and reduce lookups in datafiles for the actual value of `_key`.

* issue #862: added `--overwrite` option to arangoimp

* removed number of property lookups for documents during AQL queries that
  access documents

* prevent buffering of long print results in arangosh's and arangod's print
  command

  this change will emit buffered intermediate print results and discard the
  output buffer to quickly deliver print results to the user, and to prevent
  constructing very large buffers for large results

* removed sorting of attribute names for use in a collection's shaper

  sorting attribute names was done on document insert to keep attributes
  of a collection in sorted order for faster comparisons. The sort order
  of attributes was only used in one particular and unlikely case, so it
  was removed. Collections with many different attribute names should
  benefit from this change by faster inserts and slightly less memory usage.

* fixed a bug in arangodump which got the collection name in _from and _to
  attributes of edges wrong (all were "_unknown")

* fixed a bug in arangorestore which did not recognize wrong _from and _to
  attributes of edges

* improved error detection and reporting in arangorestore


v2.1.1 (2014-06-06)
-------------------

* fixed dfdb: should not start any other V8 threads

* signature for collection functions was modified

  The basic change was the substitution of the input parameter of the
  function by an generic options object which can contain multiple
  option parameter of the function.
  Following functions were modified
  remove
  removeBySample
  replace
  replaceBySample
  update
  updateBySample

  Old signature is yet supported but it will be removed in future versions

v2.1.0 (2014-05-29)
-------------------

* implemented upgrade procedure for clusters

* fixed communication issue with agency which prevented reconnect
  after an agent failure

* fixed cluster dashboard in the case that one but not all servers
  in the cluster are down

* fixed a bug with coordinators creating local database objects
  in the wrong order (_system needs to be done first)

* improved cluster dashboard


v2.1.0-rc2 (2014-05-25)
-----------------------

* fixed issue #864: Inconsistent behavior of AQL REVERSE(list) function


v2.1.0-rc1 (XXXX-XX-XX)
-----------------------

* added server-side periodic task management functions:

  - require("org/arangodb/tasks").register(): registers a periodic task
  - require("org/arangodb/tasks").unregister(): unregisters and removes a
    periodic task
  - require("org/arangodb/tasks").get(): retrieves a specific tasks or all
    existing tasks

  the previous undocumented function `internal.definePeriodic` is now
  deprecated and will be removed in a future release.

* decrease the size of some seldom used system collections on creation.

  This will make these collections use less disk space and mapped memory.

* added AQL date functions

* added AQL FLATTEN() list function

* added index memory statistics to `db.<collection>.figures()` function

  The `figures` function will now return a sub-document `indexes`, which lists
  the number of indexes in the `count` sub-attribute, and the total memory
  usage of the indexes in bytes in the `size` sub-attribute.

* added AQL CURRENT_DATABASE() function

  This function returns the current database's name.

* added AQL CURRENT_USER() function

  This function returns the current user from an AQL query. The current user is the
  username that was specified in the `Authorization` HTTP header of the request. If
  authentication is turned off or the query was executed outside a request context,
  the function will return `null`.

* fixed issue #796: Searching with newline chars broken?

  fixed slightly different handling of backslash escape characters in a few
  AQL functions. Now handling of escape sequences should be consistent, and
  searching for newline characters should work the same everywhere

* added OpenSSL version check for configure

  It will report all OpenSSL versions < 1.0.1g as being too old.
  `configure` will only complain about an outdated OpenSSL version but not stop.

* require C++ compiler support (requires g++ 4.8, clang++ 3.4 or Visual Studio 13)

* less string copying returning JSONified documents from ArangoDB, e.g. via
  HTTP GET `/_api/document/<collection>/<document>`

* issue #798: Lower case http headers from arango

  This change allows returning capitalized HTTP headers, e.g.
  `Content-Length` instead of `content-length`.
  The HTTP spec says that headers are case-insensitive, but
  in fact several clients rely on a specific case in response
  headers.
  This change will capitalize HTTP headers if the `X-Arango-Version`
  request header is sent by the client and contains a value of at
  least `20100` (for version 2.1). The default value for the
  compatibility can also be set at server start, using the
  `--server.default-api-compatibility` option.

* simplified usage of `db._createStatement()`

  Previously, the function could not be called with a query string parameter as
  follows:

      db._createStatement(queryString);

  Calling it as above resulted in an error because the function expected an
  object as its parameter. From now on, it's possible to call the function with
  just the query string.

* make ArangoDB not send back a `WWW-Authenticate` header to a client in case the
  client sends the `X-Omit-WWW-Authenticate` HTTP header.

  This is done to prevent browsers from showing their built-in HTTP authentication
  dialog for AJAX requests that require authentication.
  ArangoDB will still return an HTTP 401 (Unauthorized) if the request doesn't
  contain valid credentials, but it will omit the `WWW-Authenticate` header,
  allowing clients to bypass the browser's authentication dialog.

* added REST API method HTTP GET `/_api/job/job-id` to query the status of an
  async job without potentially fetching it from the list of done jobs

* fixed non-intuitive behavior in jobs API: previously, querying the status
  of an async job via the API HTTP PUT `/_api/job/job-id` removed a currently
  executing async job from the list of queryable jobs on the server.
  Now, when querying the result of an async job that is still executing,
  the job is kept in the list of queryable jobs so its result can be fetched
  by a subsequent request.

* use a new data structure for the edge index of an edge collection. This
  improves the performance for the creation of the edge index and in
  particular speeds up removal of edges in graphs. Note however that
  this change might change the order in which edges starting at
  or ending in a vertex are returned. However, this order was never
  guaranteed anyway and it is not sensible to guarantee any particular
  order.

* provide a size hint to edge and hash indexes when initially filling them
  this will lead to less re-allocations when populating these indexes

  this may speed up building indexes when opening an existing collection

* don't requeue identical context methods in V8 threads in case a method is
  already registered

* removed arangod command line option `--database.remove-on-compacted`

* export the sort attribute for graph traversals to the HTTP interface

* add support for arangodump/arangorestore for clusters


v2.0.8 (XXXX-XX-XX)
-------------------

* fixed too-busy iteration over skiplists

  Even when a skiplist query was restricted by a limit clause, the skiplist
  index was queried without the limit. this led to slower-than-necessary
  execution times.

* fixed timeout overflows on 32 bit systems

  this bug has led to problems when select was called with a high timeout
  value (2000+ seconds) on 32bit systems that don't have a forgiving select
  implementation. when the call was made on these systems, select failed
  so no data would be read or sent over the connection

  this might have affected some cluster-internal operations.

* fixed ETCD issues on 32 bit systems

  ETCD was non-functional on 32 bit systems at all. The first call to the
  watch API crashed it. This was because atomic operations worked on data
  structures that were not properly aligned on 32 bit systems.

* fixed issue #848: db.someEdgeCollection.inEdge does not return correct
  value when called the 2nd time after a .save to the edge collection


v2.0.7 (2014-05-05)
-------------------

* issue #839: Foxx Manager missing "unfetch"

* fixed a race condition at startup

  this fixes undefined behavior in case the logger was involved directly at
  startup, before the logger initialization code was called. This should have
  occurred only for code that was executed before the invocation of main(),
  e.g. during ctor calls of statically defined objects.


v2.0.6 (2014-04-22)
-------------------

* fixed issue #835: arangosh doesn't show correct database name



v2.0.5 (2014-04-21)
-------------------

* Fixed a caching problem in IE JS Shell

* added cancelation for async jobs

* upgraded to new gyp for V8

* new Windows installer


v2.0.4 (2014-04-14)
-------------------

* fixed cluster authentication front-end issues for Firefox and IE, there are
  still problems with Chrome


v2.0.3 (2014-04-14)
-------------------

* fixed AQL optimizer bug

* fixed front-end issues

* added password change dialog


v2.0.2 (2014-04-06)
-------------------

* during cluster startup, do not log (somewhat expected) connection errors with
  log level error, but with log level info

* fixed dashboard modals

* fixed connection check for cluster planning front end: firefox does
  not support async:false

* document how to persist a cluster plan in order to relaunch an existing
  cluster later


v2.0.1 (2014-03-31)
-------------------

* make ArangoDB not send back a `WWW-Authenticate` header to a client in case the
  client sends the `X-Omit-WWW-Authenticate` HTTP header.

  This is done to prevent browsers from showing their built-in HTTP authentication
  dialog for AJAX requests that require authentication.
  ArangoDB will still return an HTTP 401 (Unauthorized) if the request doesn't
  contain valid credentials, but it will omit the `WWW-Authenticate` header,
  allowing clients to bypass the browser's authentication dialog.

* fixed isses in arango-dfdb:

  the dfdb was not able to unload certain system collections, so these couldn't be
  inspected with the dfdb sometimes. Additionally, it did not truncate corrupt
  markers from datafiles under some circumstances

* added `changePassword` attribute for users

* fixed non-working "save" button in collection edit view of web interface
  clicking the save button did nothing. one had to press enter in one of the input
  fields to send modified form data

* fixed V8 compile error on MacOS X

* prevent `body length: -9223372036854775808` being logged in development mode for
  some Foxx HTTP responses

* fixed several bugs in web interface dashboard

* fixed issue #783: coffee script not working in manifest file

* fixed issue #783: coffee script not working in manifest file

* fixed issue #781: Cant save current query from AQL editor ui

* bumped version in `X-Arango-Version` compatibility header sent by arangosh and other
  client tools from `1.5` to `2.0`.

* fixed startup options for arango-dfdb, added details option for arango-dfdb

* fixed display of missing error messages and codes in arangosh

* when creating a collection via the web interface, the collection type was always
  "document", regardless of the user's choice


v2.0.0 (2014-03-10)
-------------------

* first 2.0 release


v2.0.0-rc2 (2014-03-07)
-----------------------

* fixed cluster authorization


v2.0.0-rc1 (2014-02-28)
-----------------------

* added sharding :-)

* added collection._dbName attribute to query the name of the database from a collection

  more detailed documentation on the sharding and cluster features can be found in the user
  manual, section **Sharding**

* INCOMPATIBLE CHANGE: using complex values in AQL filter conditions with operators other
  than equality (e.g. >=, >, <=, <) will disable usage of skiplist indexes for filter
  evaluation.

  For example, the following queries will be affected by change:

      FOR doc IN docs FILTER doc.value < { foo: "bar" } RETURN doc
      FOR doc IN docs FILTER doc.value >= [ 1, 2, 3 ] RETURN doc

  The following queries will not be affected by the change:

      FOR doc IN docs FILTER doc.value == 1 RETURN doc
      FOR doc IN docs FILTER doc.value == "foo" RETURN doc
      FOR doc IN docs FILTER doc.value == [ 1, 2, 3 ] RETURN doc
      FOR doc IN docs FILTER doc.value == { foo: "bar" } RETURN doc

* INCOMPATIBLE CHANGE: removed undocumented method `collection.saveOrReplace`

  this feature was never advertised nor documented nor tested.

* INCOMPATIBLE CHANGE: removed undocumented REST API method `/_api/simple/BY-EXAMPLE-HASH`

  this feature was never advertised nor documented nor tested.

* added explicit startup parameter `--server.reuse-address`

  This flag can be used to control whether sockets should be acquired with the SO_REUSEADDR
  flag.

  Regardless of this setting, sockets on Windows are always acquired using the
  SO_EXCLUSIVEADDRUSE flag.

* removed undocumented REST API method GET `/_admin/database-name`

* added user validation API at POST `/_api/user/<username>`

* slightly improved users management API in `/_api/user`:

  Previously, when creating a new user via HTTP POST, the username needed to be
  passed in an attribute `username`. When users were returned via this API,
  the usernames were returned in an attribute named `user`. This was slightly
  confusing and was changed in 2.0 as follows:

  - when adding a user via HTTP POST, the username can be specified in an attribute
  `user`. If this attribute is not used, the API will look into the attribute `username`
  as before and use that value.
  - when users are returned via HTTP GET, the usernames are still returned in an
    attribute `user`.

  This change should be fully downwards-compatible with the previous version of the API.

* added AQL SLICE function to extract slices from lists

* made module loader more node compatible

* the startup option `--javascript.package-path` for arangosh is now deprecated and does
  nothing. Using it will not cause an error, but the option is ignored.

* added coffee script support

* Several UI improvements.

* Exchanged icons in the graphviewer toolbar

* always start networking and HTTP listeners when starting the server (even in
  console mode)

* allow vertex and edge filtering with user-defined functions in TRAVERSAL,
  TRAVERSAL_TREE and SHORTEST_PATH AQL functions:

      // using user-defined AQL functions for edge and vertex filtering
      RETURN TRAVERSAL(friends, friendrelations, "friends/john", "outbound", {
        followEdges: "myfunctions::checkedge",
        filterVertices: "myfunctions::checkvertex"
      })

      // using the following custom filter functions
      var aqlfunctions = require("org/arangodb/aql/functions");
      aqlfunctions.register("myfunctions::checkedge", function (config, vertex, edge, path) {
        return (edge.type !== 'dislikes'); // don't follow these edges
      }, false);

      aqlfunctions.register("myfunctions::checkvertex", function (config, vertex, path) {
        if (vertex.isDeleted || ! vertex.isActive) {
          return [ "prune", "exclude" ]; // exclude these and don't follow them
        }
        return [ ]; // include everything else
      }, false);

* fail if invalid `strategy`, `order` or `itemOrder` attribute values
  are passed to the AQL TRAVERSAL function. Omitting these attributes
  is not considered an error, but specifying an invalid value for any
  of these attributes will make an AQL query fail.

* issue #751: Create database through API should return HTTP status code 201

  By default, the server now returns HTTP 201 (created) when creating a new
  database successfully. To keep compatibility with older ArangoDB versions, the
  startup parameter `--server.default-api-compatibility` can be set to a value
  of `10400` to indicate API compatibility with ArangoDB 1.4. The compatibility
  can also be enforced by setting the `X-Arango-Version` HTTP header in a
  client request to this API on a per-request basis.

* allow direct access from the `db` object to collections whose names start
  with an underscore (e.g. db._users).

  Previously, access to such collections via the `db` object was possible from
  arangosh, but not from arangod (and thus Foxx and actions). The only way
  to access such collections from these places was via the `db._collection(<name>)`
  workaround.

* allow `\n` (as well as `\r\n`) as line terminator in batch requests sent to
  `/_api/batch` HTTP API.

* use `--data-binary` instead of `--data` parameter in generated cURL examples

* issue #703: Also show path of logfile for fm.config()

* issue #675: Dropping a collection used in "graph" module breaks the graph

* added "static" Graph.drop() method for graphs API

* fixed issue #695: arangosh server.password error

* use pretty-printing in `--console` mode by default

* simplified ArangoDB startup options

  Some startup options are now superfluous or their usage is simplified. The
  following options have been changed:

  * `--javascript.modules-path`: this option has been removed. The modules paths
    are determined by arangod and arangosh automatically based on the value of
    `--javascript.startup-directory`.

    If the option is set on startup, it is ignored so startup will not abort with
    an error `unrecognized option`.

  * `--javascript.action-directory`: this option has been removed. The actions
    directory is determined by arangod automatically based on the value of
    `--javascript.startup-directory`.

    If the option is set on startup, it is ignored so startup will not abort with
    an error `unrecognized option`.

  * `--javascript.package-path`: this option is still available but it is not
    required anymore to set the standard package paths (e.g. `js/npm`). arangod
    will automatically use this standard package path regardless of whether it
    was specified via the options.

    It is possible to use this option to add additional package paths to the
    standard value.

  Configuration files included with arangod are adjusted accordingly.

* layout of the graphs tab adapted to better fit with the other tabs

* database selection is moved to the bottom right corner of the web interface

* removed priority queue index type

  this feature was never advertised nor documented nor tested.

* display internal attributes in document source view of web interface

* removed separate shape collections

  When upgrading to ArangoDB 2.0, existing collections will be converted to include
  shapes and attribute markers in the datafiles instead of using separate files for
  shapes.

  When a collection is converted, existing shapes from the SHAPES directory will
  be written to a new datafile in the collection directory, and the SHAPES directory
  will be removed afterwards.

  This saves up to 2 MB of memory and disk space for each collection
  (savings are higher, the less different shapes there are in a collection).
  Additionally, one less file descriptor per opened collection will be used.

  When creating a new collection, the amount of sync calls may be reduced. The same
  may be true for documents with yet-unknown shapes. This may help performance
  in these cases.

* added AQL functions `NTH` and `POSITION`

* added signal handler for arangosh to save last command in more cases

* added extra prompt placeholders for arangosh:
  - `%e`: current endpoint
  - `%u`: current user

* added arangosh option `--javascript.gc-interval` to control amount of
  garbage collection performed by arangosh

* fixed issue #651: Allow addEdge() to take vertex ids in the JS library

* removed command-line option `--log.format`

  In previous versions, this option did not have an effect for most log messages, so
  it got removed.

* removed C++ logger implementation

  Logging inside ArangoDB is now done using the LOG_XXX() macros. The LOGGER_XXX()
  macros are gone.

* added collection status "loading"


v1.4.16 (XXXX-XX-XX)
--------------------

* fixed too eager datafile deletion

  this issue could have caused a crash when the compaction had marked datafiles as obsolete
  and they were removed while "old" temporary query results still pointed to the old datafile
  positions

* fixed issue #826: Replication fails when a collection's configuration changes


v1.4.15 (2014-04-19)
--------------------

* bugfix for AQL query optimizer

  the following type of query was too eagerly optimized, leading to errors in code-generation:

      LET a = (FOR i IN [] RETURN i) LET b = (FOR i IN [] RETURN i) RETURN 1

  the problem occurred when both lists in the subqueries were empty. In this case invalid code
  was generated and the query couldn't be executed.


v1.4.14 (2014-04-05)
--------------------

* fixed race conditions during shape / attribute insertion

  A race condition could have led to spurious `cannot find attribute #xx` or
  `cannot find shape #xx` (where xx is a number) warning messages being logged
  by the server. This happened when a new attribute was inserted and at the same
  time was queried by another thread.

  Also fixed a race condition that may have occurred when a thread tried to
  access the shapes / attributes hash tables while they were resized. In this
  cases, the shape / attribute may have been hashed to a wrong slot.

* fixed a memory barrier / cpu synchronization problem with libev, affecting
  Windows with Visual Studio 2013 (probably earlier versions are affected, too)

  The issue is described in detail here:
  http://lists.schmorp.de/pipermail/libev/2014q1/002318.html


v1.4.13 (2014-03-14)
--------------------

* added diagnostic output for Foxx application upload

* allow dump & restore from ArangoDB 1.4 with an ArangoDB 2.0 server

* allow startup options `temp-path` and `default-language` to be specified from the arangod
  configuration file and not only from the command line

* fixed too eager compaction

  The compaction will now wait for several seconds before trying to re-compact the same
  collection. Additionally, some other limits have been introduced for the compaction.


v1.4.12 (2014-03-05)
--------------------

* fixed display bug in web interface which caused the following problems:
  - documents were displayed in web interface as being empty
  - document attributes view displayed many attributes with content "undefined"
  - document source view displayed many attributes with name "TYPEOF" and value "undefined"
  - an alert popping up in the browser with message "Datatables warning..."

* re-introduced old-style read-write locks to supports Windows versions older than
  Windows 2008R2 and Windows 7. This should re-enable support for Windows Vista and
  Windows 2008.


v1.4.11 (2014-02-27)
--------------------

* added SHORTEST_PATH AQL function

  this calculates the shortest paths between two vertices, using the Dijkstra
  algorithm, employing a min-heap

  By default, ArangoDB does not know the distance between any two vertices and
  will use a default distance of 1. A custom distance function can be registered
  as an AQL user function to make the distance calculation use any document
  attributes or custom logic:

      RETURN SHORTEST_PATH(cities, motorways, "cities/CGN", "cities/MUC", "outbound", {
        paths: true,
        distance: "myfunctions::citydistance"
      })

      // using the following custom distance function
      var aqlfunctions = require("org/arangodb/aql/functions");
      aqlfunctions.register("myfunctions::distance", function (config, vertex1, vertex2, edge) {
        return Math.sqrt(Math.pow(vertex1.x - vertex2.x) + Math.pow(vertex1.y - vertex2.y));
      }, false);

* fixed bug in Graph.pathTo function

* fixed small memleak in AQL optimizer

* fixed access to potentially uninitialized variable when collection had a cap constraint


v1.4.10 (2014-02-21)
--------------------

* fixed graph constructor to allow graph with some parameter to be used

* added node.js "events" and "stream"

* updated npm packages

* added loading of .json file

* Fixed http return code in graph api with waitForSync parameter.

* Fixed documentation in graph, simple and index api.

* removed 2 tests due to change in ruby library.

* issue #756: set access-control-expose-headers on CORS response

  the following headers are now whitelisted by ArangoDB in CORS responses:
  - etag
  - content-encoding
  - content-length
  - location
  - server
  - x-arango-errors
  - x-arango-async-id


v1.4.9 (2014-02-07)
-------------------

* return a document's current etag in response header for HTTP HEAD requests on
  documents that return an HTTP 412 (precondition failed) error. This allows
  retrieving the document's current revision easily.

* added AQL function `SKIPLIST` to directly access skiplist indexes from AQL

  This is a shortcut method to use a skiplist index for retrieving specific documents in
  indexed order. The function capability is rather limited, but it may be used
  for several cases to speed up queries. The documents are returned in index order if
  only one condition is used.

      /* return all documents with mycollection.created > 12345678 */
      FOR doc IN SKIPLIST(mycollection, { created: [[ '>', 12345678 ]] })
        RETURN doc

      /* return first document with mycollection.created > 12345678 */
      FOR doc IN SKIPLIST(mycollection, { created: [[ '>', 12345678 ]] }, 0, 1)
        RETURN doc

      /* return all documents with mycollection.created between 12345678 and 123456790 */
      FOR doc IN SKIPLIST(mycollection, { created: [[ '>', 12345678 ], [ '<=', 123456790 ]] })
        RETURN doc

      /* return all documents with mycollection.a equal 1 and .b equal 2 */
      FOR doc IN SKIPLIST(mycollection, { a: [[ '==', 1 ]], b: [[ '==', 2 ]] })
        RETURN doc

  The function requires a skiplist index with the exact same attributes to
  be present on the specified collection. All attributes present in the skiplist
  index must be specified in the conditions specified for the `SKIPLIST` function.
  Attribute declaration order is important, too: attributes must be specified in the
  same order in the condition as they have been declared in the skiplist index.

* added command-line option `--server.disable-authentication-unix-sockets`

  with this option, authentication can be disabled for all requests coming
  in via UNIX domain sockets, enabling clients located on the same host as
  the ArangoDB server to connect without authentication.
  Other connections (e.g. TCP/IP) are not affected by this option.

  The default value for this option is `false`.
  Note: this option is only supported on platforms that support Unix domain
  sockets.

* call global arangod instance destructor on shutdown

* issue #755: TRAVERSAL does not use strategy, order and itemOrder options

  these options were not honored when configuring a traversal via the AQL
  TRAVERSAL function. Now, these options are used if specified.

* allow vertex and edge filtering with user-defined functions in TRAVERSAL,
  TRAVERSAL_TREE and SHORTEST_PATH AQL functions:

      // using user-defined AQL functions for edge and vertex filtering
      RETURN TRAVERSAL(friends, friendrelations, "friends/john", "outbound", {
        followEdges: "myfunctions::checkedge",
        filterVertices: "myfunctions::checkvertex"
      })

      // using the following custom filter functions
      var aqlfunctions = require("org/arangodb/aql/functions");
      aqlfunctions.register("myfunctions::checkedge", function (config, vertex, edge, path) {
        return (edge.type !== 'dislikes'); // don't follow these edges
      }, false);

      aqlfunctions.register("myfunctions::checkvertex", function (config, vertex, path) {
        if (vertex.isDeleted || ! vertex.isActive) {
          return [ "prune", "exclude" ]; // exclude these and don't follow them
        }
        return [ ]; // include everything else
      }, false);

* issue #748: add vertex filtering to AQL's TRAVERSAL[_TREE]() function


v1.4.8 (2014-01-31)
-------------------

* install foxx apps in the web interface

* fixed a segfault in the import API


v1.4.7 (2014-01-23)
-------------------

* issue #744: Add usage example arangoimp from Command line

* issue #738: added __dirname, __filename pseudo-globals. Fixes #733. (@by pluma)

* mount all Foxx applications in system apps directory on startup


v1.4.6 (2014-01-20)
-------------------

* issue #736: AQL function to parse collection and key from document handle

* added fm.rescan() method for Foxx-Manager

* fixed issue #734: foxx cookie and route problem

* added method `fm.configJson` for arangosh

* include `startupPath` in result of API `/_api/foxx/config`


v1.4.5 (2014-01-15)
-------------------

* fixed issue #726: Alternate Windows Install Method

* fixed issue #716: dpkg -P doesn't remove everything

* fixed bugs in description of HTTP API `_api/index`

* fixed issue #732: Rest API GET revision number

* added missing documentation for several methods in HTTP API `/_api/edge/...`

* fixed typos in description of HTTP API `_api/document`

* defer evaluation of AQL subqueries and logical operators (lazy evaluation)

* Updated font in WebFrontend, it now contains a version that renders properly on Windows

* generally allow function return values as call parameters to AQL functions

* fixed potential deadlock in global context method execution

* added override file "arangod.conf.local" (and co)


v1.4.4 (2013-12-24)
-------------------

* uid and gid are now set in the scripts, there is no longer a separate config file for
  arangod when started from a script

* foxx-manager is now an alias for arangosh

* arango-dfdb is now an alias for arangod, moved from bin to sbin

* changed from readline to linenoise for Windows

* added --install-service and --uninstall-service for Windows

* removed --daemon and --supervisor for Windows

* arangosh and arangod now uses the config-file which maps the binary name, i. e. if you
  rename arangosh to foxx-manager it will use the config file foxx-manager.conf

* fixed lock file for Windows

* fixed issue #711, #687: foxx-manager throws internal errors

* added `--server.ssl-protocol` option for client tools
  this allows connecting from arangosh, arangoimp, arangoimp etc. to an ArangoDB
  server that uses a non-default value for `--server.ssl-protocol`. The default
  value for the SSL protocol is 4 (TLSv1). If the server is configured to use a
  different protocol, it was not possible to connect to it with the client tools.

* added more detailed request statistics

  This adds the number of async-executed HTTP requests plus the number of HTTP
  requests per individual HTTP method type.

* added `--force` option for arangorestore
  this option allows continuing a restore operation even if the server reports errors
  in the middle of the restore operation

* better error reporting for arangorestore
  in case the server returned an HTTP error, arangorestore previously reported this
  error as `internal error` without any details only. Now server-side errors are
  reported by arangorestore with the server's error message

* include more system collections in dumps produced by arangodump
  previously some system collections were intentionally excluded from dumps, even if the
  dump was run with `--include-system-collections`. for example, the collections `_aal`,
  `_modules`, `_routing`, and `_users` were excluded. This makes sense in a replication
  context but not always in a dump context.
  When specifying `--include-system-collections`, arangodump will now include the above-
  mentioned collections in the dump, too. Some other system collections are still excluded
  even when the dump is run with `--include-system-collections`, for example `_replication`
  and `_trx`.

* fixed issue #701: ArangoStatement undefined in arangosh

* fixed typos in configuration files


v1.4.3 (2013-11-25)
-------------------

* fixed a segfault in the AQL optimizer, occurring when a constant non-list value was
  used on the right-hand side of an IN operator that had a collection attribute on the
  left-hand side

* issue #662:

  Fixed access violation errors (crashes) in the Windows version, occurring under some
  circumstances when accessing databases with multiple clients in parallel

* fixed issue #681: Problem with ArchLinux PKGBUILD configuration


v1.4.2 (2013-11-20)
-------------------

* fixed issue #669: Tiny documentation update

* ported Windows version to use native Windows API SRWLocks (slim read-write locks)
  and condition variables instead of homemade versions

  MSDN states the following about the compatibility of SRWLocks and Condition Variables:

      Minimum supported client:
      Windows Server 2008 [desktop apps | Windows Store apps]

      Minimum supported server:
      Windows Vista [desktop apps | Windows Store apps]

* fixed issue #662: ArangoDB on Windows hanging

  This fixes a deadlock issue that occurred on Windows when documents were written to
  a collection at the same time when some other thread tried to drop the collection.

* fixed file-based logging in Windows

  the logger complained on startup if the specified log file already existed

* fixed startup of server in daemon mode (`--daemon` startup option)

* fixed a segfault in the AQL optimizer

* issue #671: Method graph.measurement does not exist

* changed Windows condition variable implementation to use Windows native
  condition variables

  This is an attempt to fix spurious Windows hangs as described in issue #662.

* added documentation for JavaScript traversals

* added --code-page command-line option for Windows version of arangosh

* fixed a problem when creating edges via the web interface.

  The problem only occurred if a collection was created with type "document
  collection" via the web interface, and afterwards was dropped and re-created
  with type "edge collection". If the web interface page was not reloaded,
  the old collection type (document) was cached, making the subsequent creation
  of edges into the (seeming-to-be-document) collection fail.

  The fix is to not cache the collection type in the web interface. Users of
  an older version of the web interface can reload the collections page if they
  are affected.

* fixed a caching problem in arangosh: if a collection was created using the web
  interface, and then removed via arangosh, arangosh did not actually drop the
  collection due to caching.

  Because the `drop` operation was not carried out, this caused misleading error
  messages when trying to re-create the collection (e.g. `cannot create collection:
  duplicate name`).

* fixed ALT-introduced characters for arangosh console input on Windows

  The Windows readline port was not able to handle characters that are built
  using CTRL or ALT keys. Regular characters entered using the CTRL or ALT keys
  were silently swallowed and not passed to the terminal input handler.

  This did not seem to cause problems for the US keyboard layout, but was a
  severe issue for keyboard layouts that require the ALT (or ALT-GR) key to
  construct characters. For example, entering the character `{` with a German
  keyboard layout requires pressing ALT-GR + 9.

* fixed issue #665: Hash/skiplist combo madness bit my ass

  this fixes a problem with missing/non-deterministic rollbacks of inserts in
  case of a unique constraint violation into a collection with multiple secondary
  indexes (with at least one of them unique)

* fixed issue #664: ArangoDB installer on Windows requires drive c:

* partly fixed issue #662: ArangoDB on Windows hanging

  This fixes dropping databases on Windows. In previous 1.4 versions on Windows,
  one shape collection file was not unloaded and removed when dropping a database,
  leaving one directory and one shape collection file in the otherwise-dropped
  database directory.

* fixed issue #660: updated documentation on indexes


v1.4.1 (2013-11-08)
-------------------

* performance improvements for skip-list deletes


v1.4.1-rc1 (2013-11-07)
-----------------------

* fixed issue #635: Web-Interface should have a "Databases" Menu for Management

* fixed issue #624: Web-Interface is missing a Database selector

* fixed segfault in bitarray query

* fixed issue #656: Cannot create unique index through web interface

* fixed issue #654: bitarray index makes server down

* fixed issue #653: Slow query

* fixed issue #650: Randomness of any() should be improved

* made AQL `DOCUMENT()` function polymorphic and work with just one parameter.

  This allows using the `DOCUMENT` function like this:

      DOCUMENT('users/john')
      DOCUMENT([ 'users/john', 'users/amy' ])

  in addition to the existing use cases:

      DOCUMENT(users, 'users/john')
      DOCUMENT(users, 'john')
      DOCUMENT(users, [ 'users/john' ])
      DOCUMENT(users, [ 'users/john', 'users/amy' ])
      DOCUMENT(users, [ 'john', 'amy' ])

* simplified usage of ArangoDB batch API

  It is not necessary anymore to send the batch boundary in the HTTP `Content-Type`
  header. Previously, the batch API expected the client to send a Content-Type header
  of`multipart/form-data; boundary=<some boundary value>`. This is still supported in
  ArangoDB 2.0, but clients can now also omit this header. If the header is not
  present in a client request, ArangoDB will ignore the request content type and
  read the MIME boundary from the beginning of the request body.

  This also allows using the batch API with the Swagger "Try it out" feature (which is
  not too good at sending a different or even dynamic content-type request header).

* added API method GET `/_api/database/user`

  This returns the list of databases a specific user can see without changing the
  username/passwd.

* issue #424: Documentation about IDs needs to be upgraded


v1.4.0 (2013-10-29)
-------------------

* fixed issue #648: /batch API is missing from Web Interface API Documentation (Swagger)

* fixed issue #647: Icon tooltips missing

* fixed issue #646: index creation in web interface

* fixed issue #645: Allow jumping from edge to linked vertices

* merged PR for issue #643: Some minor corrections and a link to "Downloads"

* fixed issue #642: Completion of error handling

* fixed issue #639: compiling v1.4 on maverick produces warnings on -Wstrict-null-sentinel

* fixed issue #634: Web interface bug: Escape does not always propagate

* fixed issue #620: added startup option `--server.default-api-compatibility`

  This adds the following changes to the ArangoDB server and clients:
  - the server provides a new startup option `--server.default-api-compatibility`.
    This option can be used to determine the compatibility of (some) server API
    return values. The value for this parameter is a server version number,
    calculated as follows: `10000 * major + 100 * minor` (e.g. `10400` for ArangoDB
    1.3). The default value is `10400` (1.4), the minimum allowed value is `10300`
    (1.3).

    When setting this option to a value lower than the current server version,
    the server might respond with old-style results to "old" clients, increasing
    compatibility with "old" (non-up-to-date) clients.

  - the server will on each incoming request check for an HTTP header
    `x-arango-version`. Clients can optionally set this header to the API
    version number they support. For example, if a client sends the HTTP header
    `x-arango-version: 10300`, the server will pick this up and might send ArangoDB
    1.3-style responses in some situations.

    Setting either the startup parameter or using the HTTP header (or both) allows
    running "old" clients with newer versions of ArangoDB, without having to adjust
    the clients too much.

  - the `location` headers returned by the server for the APIs `/_api/document/...`
    and `/_api/collection/...` will have different values depending on the used API
    version. If the API compatibility is `10300`, the `location` headers returned
    will look like this:

        location: /_api/document/....

    whereas when an API compatibility of `10400` or higher is used, the `location`
    headers will look like this:

        location: /_db/<database name>/_api/document/...

  Please note that even in the presence of this, old API versions still may not
  be supported forever by the server.

* fixed issue #643: Some minor corrections and a link to "Downloads" by @frankmayer

* started issue #642: Completion of error handling

* fixed issue #639: compiling v1.4 on maverick produces warnings on
  -Wstrict-null-sentinel

* fixed issue #621: Standard Config needs to be fixed

* added function to manage indexes (web interface)

* improved server shutdown time by signaling shutdown to applicationserver,
  logging, cleanup and compactor threads

* added foxx-manager `replace` command

* added foxx-manager `installed` command (a more intuitive alias for `list`)

* fixed issue #617: Swagger API is missing '/_api/version'

* fixed issue #615: Swagger API: Some commands have no parameter entry forms

* fixed issue #614: API : Typo in : Request URL /_api/database/current

* fixed issue #609: Graph viz tool - different background color

* fixed issue #608: arangosh config files - eventually missing in the manual

* fixed issue #607: Admin interface: no core documentation

* fixed issue #603: Aardvark Foxx App Manager

* fixed a bug in type-mapping between AQL user functions and the AQL layer

  The bug caused errors like the following when working with collection documents
  in an AQL user function:

      TypeError: Cannot assign to read only property '_id' of #<ShapedJson>

* create less system collections when creating a new database

  This is achieved by deferring collection creation until the collections are actually
  needed by ArangoDB. The following collections are affected by the change:
  - `_fishbowl`
  - `_structures`


v1.4.0-beta2 (2013-10-14)
-------------------------

* fixed compaction on Windows

  The compaction on Windows did not ftruncate the cleaned datafiles to a smaller size.
  This has been fixed so not only the content of the files is cleaned but also files
  are re-created with potentially smaller sizes.

* only the following system collections will be excluded from replication from now on:
  - `_replication`
  - `_trx`
  - `_users`
  - `_aal`
  - `_fishbowl`
  - `_modules`
  - `_routing`

  Especially the following system collections will now be included in replication:
  - `_aqlfunctions`
  - `_graphs`

  In previous versions of ArangoDB, all system collections were excluded from the
  replication.

  The change also caused a change in the replication logger and applier:
  in previous versions of ArangoDB, only a collection's id was logged for an operation.
  This has not caused problems for non-system collections but for system collections
  there ids might differ. In addition to a collection id ArangoDB will now also log the
  name of a collection for each replication event.

  The replication applier will now look for the collection name attribute in logged
  events preferably.

* added database selection to arango-dfdb

* provide foxx-manager, arangodump, and arangorestore in Windows build

* ArangoDB 1.4 will refuse to start if option `--javascript.app-path` is not set.

* added startup option `--server.allow-method-override`

  This option can be set to allow overriding the HTTP request method in a request using
  one of the following custom headers:

  - x-http-method-override
  - x-http-method
  - x-method-override

  This allows bypassing proxies and tools that would otherwise just let certain types of
  requests pass. Enabling this option may impose a security risk, so it should only be
  used in very controlled environments.

  The default value for this option is `false` (no method overriding allowed).

* added "details" URL parameter for bulk import API

  Setting the `details` URL parameter to `true` in a call to POST `/_api/import` will make
  the import return details about non-imported documents in the `details` attribute. If
  `details` is `false` or omitted, no `details` attribute will be present in the response.
  This is the same behavior that previous ArangoDB versions exposed.

* added "complete" option for bulk import API

  Setting the `complete` URL parameter to `true` in a call to POST `/_api/import` will make
  the import completely fail if at least one of documents cannot be imported successfully.

  It defaults to `false`, which will make ArangoDB continue importing the other documents
  from the import even if some documents cannot be imported. This is the same behavior that
  previous ArangoDB versions exposed.

* added missing swagger documentation for `/_api/log`

* calling `/_api/logs` (or `/_admin/logs`) is only permitted from the `_system` database now.

  Calling this API method for/from other database will result in an HTTP 400.

' ported fix from https://github.com/novus/nvd3/commit/0894152def263b8dee60192f75f66700cea532cc

  This prevents JavaScript errors from occurring in Chrome when in the admin interface,
  section "Dashboard".

* show current database name in web interface (bottom right corner)

* added missing documentation for /_api/import in swagger API docs

* allow specification of database name for replication sync command replication applier

  This allows syncing from a master database with a different name than the slave database.

* issue #601: Show DB in prompt

  arangosh now displays the database name as part of the prompt by default.

  Can change the prompt by using the `--prompt` option, e.g.

      > arangosh --prompt "my db is named \"%d\"> "


v1.4.0-beta1 (2013-10-01)
-------------------------

* make the Foxx manager use per-database app directories

  Each database now has its own subdirectory for Foxx applications. Each database
  can thus use different Foxx applications if required. A Foxx app for a specific
  database resides in `<app-path>/databases/<database-name>/<app-name>`.

  System apps are shared between all databases. They reside in `<app-path>/system/<app-name>`.

* only trigger an engine reset in development mode for URLs starting with `/dev/`

  This prevents ArangoDB from reloading all Foxx applications when it is not
  actually necessary.

* changed error code from 10 (bad parameter) to 1232 (invalid key generator) for
  errors that are due to an invalid key generator specification when creating a new
  collection

* automatic detection of content-type / mime-type for Foxx assets based on filenames,
  added possibility to override auto detection

* added endpoint management API at `/_api/endpoint`

* changed HTTP return code of PUT `/_api/cursor` from 400 to 404 in case a
  non-existing cursor is referred to

* issue #360: added support for asynchronous requests

  Incoming HTTP requests with the headers `x-arango-async: true` or
  `x-arango-async: store` will be answered by the server instantly with a generic
  HTTP 202 (Accepted) response.

  The actual requests will be queued and processed by the server asynchronously,
  allowing the client to continue sending other requests without waiting for the
  server to process the actually requested operation.

  The exact point in time when a queued request is executed is undefined. If an
  error occurs during execution of an asynchronous request, the client will not
  be notified by the server.

  The maximum size of the asynchronous task queue can be controlled using the new
  option `--scheduler.maximal-queue-size`. If the queue contains this many number of
  tasks and a new asynchronous request comes in, the server will reject it with an
  HTTP 500 (internal server error) response.

  Results of incoming requests marked with header `x-arango-async: true` will be
  discarded by the server immediately. Clients have no way of accessing the result
  of such asynchronously executed request. This is just _fire and forget_.

  To later retrieve the result of an asynchronously executed request, clients can
  mark a request with the header `x-arango-async: keep`. This makes the server
  store the result of the request in memory until explicitly fetched by a client
  via the `/_api/job` API. The `/_api/job` API also provides methods for basic
  inspection of which pending or already finished requests there are on the server,
  plus ways for garbage collecting unneeded results.

* Added new option `--scheduler.maximal-queue-size`.

* issue #590: Manifest Lint

* added data dump and restore tools, arangodump and arangorestore.

  arangodump can be used to create a logical dump of an ArangoDB database, or
  just dedicated collections. It can be used to dump both a collection's structure
  (properties and indexes) and data (documents).

  arangorestore can be used to restore data from a dump created with arangodump.
  arangorestore currently does not re-create any indexes, and doesn't yet handle
  referenced documents in edges properly when doing just partial restores.
  This will be fixed until 1.4 stable.

* introduced `--server.database` option for arangosh, arangoimp, and arangob.

  The option allows these client tools to use a certain database for their actions.
  In arangosh, the current database can be switched at any time using the command

      db._useDatabase(<name>);

  When no database is specified, all client tools will assume they should use the
  default database `_system`. This is done for downwards-compatibility reasons.

* added basic multi database support (alpha)

  New databases can be created using the REST API POST `/_api/database` and the
  shell command `db._createDatabase(<name>)`.

  The default database in ArangoDB is called `_system`. This database is always
  present and cannot be deleted by the user. When an older version of ArangoDB is
  upgraded to 1.4, the previously only database will automatically become the
  `_system` database.

  New databases can be created with the above commands, and can be deleted with the
  REST API DELETE `/_api/database/<name>` or the shell command `db._dropDatabase(<name>);`.

  Deleting databases is still unstable in ArangoDB 1.4 alpha and might crash the
  server. This will be fixed until 1.4 stable.

  To access a specific database via the HTTP REST API, the `/_db/<name>/` prefix
  can be used in all URLs. ArangoDB will check if an incoming request starts with
  this prefix, and will automatically pick the database name from it. If the prefix
  is not there, ArangoDB will assume the request is made for the default database
  (`_system`). This is done for downwards-compatibility reasons.

  That means, the following URL pathnames are logically identical:

      /_api/document/mycollection/1234
      /_db/_system/document/mycollection/1234

  To access a different database (e.g. `test`), the URL pathname would look like this:

      /_db/test/document/mycollection/1234

  New databases can also be created and existing databases can only be dropped from
  within the default database (`_system`). It is not possible to drop the `_system`
  database itself.

  Cross-database operations are unintended and unsupported. The intention of the
  multi-database feature is to have the possibility to have a few databases managed
  by ArangoDB in parallel, but to only access one database at a time from a connection
  or a request.

  When accessing the web interface via the URL pathname `/_admin/html/` or `/_admin/aardvark`,
  the web interface for the default database (`_system`) will be displayed.
  To access the web interface for a different database, the database name can be
  put into the URLs as a prefix, e.g. `/_db/test/_admin/html` or
  `/_db/test/_admin/aardvark`.

  All internal request handlers and also all user-defined request handlers and actions
  (including Foxx) will only get to see the unprefixed URL pathnames (i.e. excluding
  any database name prefix). This is to ensure downwards-compatibility.

  To access the name of the requested database from any action (including Foxx), use
  use `req.database`.

  For example, when calling the URL `/myapp/myaction`, the content of `req.database`
  will be `_system` (the default database because no database got specified) and the
  content of `req.url` will be `/myapp/myaction`.

  When calling the URL `/_db/test/myapp/myaction`, the content of `req.database` will be
  `test`, and the content of `req.url` will still be `/myapp/myaction`.

* Foxx now excludes files starting with . (dot) when bundling assets

  This mitigates problems with editor swap files etc.

* made the web interface a Foxx application

  This change caused the files for the web interface to be moved from `html/admin` to
  `js/apps/aardvark` in the file system.

  The base URL for the admin interface changed from `_admin/html/index.html` to
  `_admin/aardvark/index.html`.

  The "old" redirection to `_admin/html/index.html` will now produce a 404 error.

  When starting ArangoDB with the `--upgrade` option, this will automatically be remedied
  by putting in a redirection from `/` to `/_admin/aardvark/index.html`, and from
  `/_admin/html/index.html` to `/_admin/aardvark/index.html`.

  This also obsoletes the following configuration (command-line) options:
  - `--server.admin-directory`
  - `--server.disable-admin-interface`

  when using these now obsolete options when the server is started, no error is produced
  for downwards-compatibility.

* changed User-Agent value sent by arangoimp, arangosh, and arangod from "VOC-Agent" to
  "ArangoDB"

* changed journal file creation behavior as follows:

  Previously, a journal file for a collection was always created when a collection was
  created. When a journal filled up and became full, the current journal was made a
  datafile, and a new (empty) journal was created automatically. There weren't many
  intended situations when a collection did not have at least one journal.

  This is changed now as follows:
  - when a collection is created, no journal file will be created automatically
  - when there is a write into a collection without a journal, the journal will be
    created lazily
  - when there is a write into a collection with a full journal, a new journal will
    be created automatically

  From the end user perspective, nothing should have changed, except that there is now
  less disk usage for empty collections. Disk usage of infrequently updated collections
  might also be reduced significantly by running the `rotate()` method of a collection,
  and not writing into a collection subsequently.

* added method `collection.rotate()`

  This allows premature rotation of a collection's current journal file into a (read-only)
  datafile. The purpose of using `rotate()` is to prematurely allow compaction (which is
  performed on datafiles only) on data, even if the journal was not filled up completely.

  Using `rotate()` may make sense in the following scenario:

      c = db._create("test");
      for (i = 0; i < 1000; ++i) {
        c.save(...); // insert lots of data here
      }

      ...
      c.truncate(); // collection is now empty
      // only data in datafiles will be compacted by following compaction runs
      // all data in the current journal would not be compacted

      // calling rotate will make the current journal a datafile, and thus make it
      // eligible for compaction
      c.rotate();

  Using `rotate()` may also be useful when data in a collection is known to not change
  in the immediate future. After having completed all write operations on a collection,
  performing a `rotate()` will reduce the size of the current journal to the actually
  required size (remember that journals are pre-allocated with a specific size) before
  making the journal a datafile. Thus `rotate()` may cause disk space savings, even if
  the datafiles does not qualify for compaction after rotation.

  Note: rotating the journal is asynchronous, so that the actual rotation may be executed
  after `rotate()` returns to the caller.

* changed compaction to merge small datafiles together (up to 3 datafiles are merged in
  a compaction run)

  In the regular case, this should leave less small datafiles stay around on disk and allow
  using less file descriptors in total.

* added AQL MINUS function

* added AQL UNION_DISTINCT function (more efficient than combination of `UNIQUE(UNION())`)

* updated mruby to 2013-08-22

* issue #587: Add db._create() in help for startup arangosh

* issue #586: Share a link on installation instructions in the User Manual

* issue #585: Bison 2.4 missing on Mac for custom build

* issue #584: Web interface images broken in devel

* issue #583: Small documentation update

* issue #581: Parameter binding for attributes

* issue #580: Small improvements (by @guidoreina)

* issue #577: Missing documentation for collection figures in implementor manual

* issue #576: Get disk usage for collections and graphs

  This extends the result of the REST API for /_api/collection/figures with
  the attributes `compactors.count`, `compactors.fileSize`, `shapefiles.count`,
  and `shapefiles.fileSize`.

* issue #575: installing devel version on mac (low prio)

* issue #574: Documentation (POST /_admin/routing/reload)

* issue #558: HTTP cursors, allow count to ignore LIMIT


v1.4.0-alpha1 (2013-08-02)
--------------------------

* added replication. check online manual for details.

* added server startup options `--server.disable-replication-logger` and
  `--server.disable-replication-applier`

* removed action deployment tool, this now handled with Foxx and its manager or
  by kaerus node utility

* fixed a server crash when using byExample / firstExample inside a transaction
  and the collection contained a usable hash/skiplist index for the example

* defineHttp now only expects a single context

* added collection detail dialog (web interface)

  Shows collection properties, figures (datafiles, journals, attributes, etc.)
  and indexes.

* added documents filter (web interface)

  Allows searching for documents based on attribute values. One or many filter
  conditions can be defined, using comparison operators such as '==', '<=', etc.

* improved AQL editor (web interface)

  Editor supports keyboard shortcuts (Submit, Undo, Redo, Select).
  Editor allows saving and reusing of user-defined queries.
  Added example queries to AQL editor.
  Added comment button.

* added document import (web interface)

  Allows upload of JSON-data from files. Files must have an extension of .json.

* added dashboard (web interface)

  Shows the status of replication and multiple system charts, e.g.
  Virtual Memory Size, Request Time, HTTP Connections etc.

* added API method `/_api/graph` to query all graphs with all properties.

* added example queries in web interface AQL editor

* added arango.reconnect(<host>) method for arangosh to dynamically switch server or
  user name

* added AQL range operator `..`

  The `..` operator can be used to easily iterate over a sequence of numeric
  values. It will produce a list of values in the defined range, with both bounding
  values included.

  Example:

      2010..2013

  will produce the following result:

      [ 2010, 2011, 2012, 2013 ]

* added AQL RANGE function

* added collection.first(count) and collection.last(count) document access functions

  These functions allow accessing the first or last n documents in a collection. The order
  is determined by document insertion/update time.

* added AQL INTERSECTION function

* INCOMPATIBLE CHANGE: changed AQL user function namespace resolution operator from `:` to `::`

  AQL user-defined functions were introduced in ArangoDB 1.3, and the namespace resolution
  operator for them was the single colon (`:`). A function call looked like this:

      RETURN mygroup:myfunc()

  The single colon caused an ambiguity in the AQL grammar, making it indistinguishable from
  named attributes or the ternary operator in some cases, e.g.

      { mygroup:myfunc ? mygroup:myfunc }

  The change of the namespace resolution operator from `:` to `::` fixes this ambiguity.

  Existing user functions in the database will be automatically fixed when starting ArangoDB
  1.4 with the `--upgrade` option. However, queries using user-defined functions need to be
  adjusted on the client side to use the new operator.

* allow multiple AQL LET declarations separated by comma, e.g.
  LET a = 1, b = 2, c = 3

* more useful AQL error messages

  The error position (line/column) is more clearly indicated for parse errors.
  Additionally, if a query references a collection that cannot be found, the error
  message will give a hint on the collection name

* changed return value for AQL `DOCUMENT` function in case document is not found

  Previously, when the AQL `DOCUMENT` function was called with the id of a document and
  the document could not be found, it returned `undefined`. This value is not part of the
  JSON type system and this has caused some problems.
  Starting with ArangoDB 1.4, the `DOCUMENT` function will return `null` if the document
  looked for cannot be found.

  In case the function is called with a list of documents, it will continue to return all
  found documents, and will not return `null` for non-found documents. This has not changed.

* added single line comments for AQL

  Single line comments can be started with a double forward slash: `//`.
  They end at the end of the line, or the end of the query string, whichever is first.

* fixed documentation issues #567, #568, #571.

* added collection.checksum(<withData>) method to calculate CRC checksums for
  collections

  This can be used to
  - check if data in a collection has changed
  - compare the contents of two collections on different ArangoDB instances

* issue #565: add description line to aal.listAvailable()

* fixed several out-of-memory situations when double freeing or invalid memory
  accesses could happen

* less msyncing during the creation of collections

  This is achieved by not syncing the initial (standard) markers in shapes collections.
  After all standard markers are written, the shapes collection will get synced.

* renamed command-line option `--log.filter` to `--log.source-filter` to avoid
  misunderstandings

* introduced new command-line option `--log.content-filter` to optionally restrict
  logging to just specific log messages (containing the filter string, case-sensitive).

  For example, to filter on just log entries which contain `ArangoDB`, use:

      --log.content-filter "ArangoDB"

* added optional command-line option `--log.requests-file` to log incoming HTTP
  requests to a file.

  When used, all HTTP requests will be logged to the specified file, containing the
  client IP address, HTTP method, requests URL, HTTP response code, and size of the
  response body.

* added a signal handler for SIGUSR1 signal:

  when ArangoDB receives this signal, it will respond all further incoming requests
  with an HTTP 503 (Service Unavailable) error. This will be the case until another
  SIGUSR1 signal is caught. This will make ArangoDB start serving requests regularly
  again. Note: this is not implemented on Windows.

* limited maximum request URI length to 16384 bytes:

  Incoming requests with longer request URIs will be responded to with an HTTP
  414 (Request-URI Too Long) error.

* require version 1.0 or 1.1 in HTTP version signature of requests sent by clients:

  Clients sending requests with a non-HTTP 1.0 or non-HTTP 1.1 version number will
  be served with an HTTP 505 (HTTP Version Not Supported) error.

* updated manual on indexes:

  using system attributes such as `_id`, `_key`, `_from`, `_to`, `_rev` in indexes is
  disallowed and will be rejected by the server. This was the case since ArangoDB 1.3,
  but was not properly documented.

* issue #563: can aal become a default object?

  aal is now a prefab object in arangosh

* prevent certain system collections from being renamed, dropped, or even unloaded.

  Which restrictions there are for which system collections may vary from release to
  release, but users should in general not try to modify system collections directly
  anyway.

  Note: there are no such restrictions for user-created collections.

* issue #559: added Foxx documentation to user manual

* added server startup option `--server.authenticate-system-only`. This option can be
  used to restrict the need for HTTP authentication to internal functionality and APIs,
  such as `/_api/*` and `/_admin/*`.
  Setting this option to `true` will thus force authentication for the ArangoDB APIs
  and the web interface, but allow unauthenticated requests for other URLs (including
  user defined actions and Foxx applications).
  The default value of this option is `false`, meaning that if authentication is turned
  on, authentication is still required for *all* incoming requests. Only by setting the
  option to `true` this restriction is lifted and authentication becomes required for
  URLs starting with `/_` only.

  Please note that authentication still needs to be enabled regularly by setting the
  `--server.disable-authentication` parameter to `false`. Otherwise no authentication
  will be required for any URLs as before.

* protect collections against unloading when there are still document barriers around.

* extended cap constraints to optionally limit the active data size in a collection to
  a specific number of bytes.

  The arguments for creating a cap constraint are now:
  `collection.ensureCapConstraint(<count>, <byteSize>);`

  It is supported to specify just a count as in ArangoDB 1.3 and before, to specify
  just a fileSize, or both. The first met constraint will trigger the automated
  document removal.

* added `db._exists(doc)` and `collection.exists(doc)` for easy document existence checks

* added API `/_api/current-database` to retrieve information about the database the
  client is currently connected to (note: the API `/_api/current-database` has been
  removed in the meantime. The functionality is accessible via `/_api/database/current`
  now).

* ensure a proper order of tick values in datafiles/journals/compactors.
  any new files written will have the _tick values of their markers in order. for
  older files, there are edge cases at the beginning and end of the datafiles when
  _tick values are not properly in order.

* prevent caching of static pages in PathHandler.
  whenever a static page is requested that is served by the general PathHandler, the
  server will respond to HTTP GET requests with a "Cache-Control: max-age=86400" header.

* added "doCompact" attribute when creating collections and to collection.properties().
  The attribute controls whether collection datafiles are compacted.

* changed the HTTP return code from 400 to 404 for some cases when there is a referral
  to a non-existing collection or document.

* introduced error code 1909 `too many iterations` that is thrown when graph traversals
  hit the `maxIterations` threshold.

* optionally limit traversals to a certain number of iterations
  the limitation can be achieved via the traversal API by setting the `maxIterations`
  attribute, and also via the AQL `TRAVERSAL` and `TRAVERSAL_TREE` functions by setting
  the same attribute. If traversals are not limited by the end user, a server-defined
  limit for `maxIterations` may be used to prevent server-side traversals from running
  endlessly.

* added graph traversal API at `/_api/traversal`

* added "API" link in web interface, pointing to REST API generated with Swagger

* moved "About" link in web interface into "links" menu

* allow incremental access to the documents in a collection from out of AQL
  this allows reading documents from a collection chunks when a full collection scan
  is required. memory usage might be must lower in this case and queries might finish
  earlier if there is an additional LIMIT statement

* changed AQL COLLECT to use a stable sort, so any previous SORT order is preserved

* issue #547: Javascript error in the web interface

* issue #550: Make AQL graph functions support key in addition to id

* issue #526: Unable to escape when an errorneous command is entered into the js shell

* issue #523: Graph and vertex methods for the javascript api

* issue #517: Foxx: Route parameters with capital letters fail

* issue #512: Binded Parameters for LIMIT


v1.3.3 (2013-08-01)
-------------------

* issue #570: updateFishbowl() fails once

* updated and fixed generated examples

* issue #559: added Foxx documentation to user manual

* added missing error reporting for errors that happened during import of edges


v1.3.2 (2013-06-21)
-------------------

* fixed memleak in internal.download()

* made the shape-collection journal size adaptive:
  if too big shapes come in, a shape journal will be created with a big-enough size
  automatically. the maximum size of a shape journal is still restricted, but to a
  very big value that should never be reached in practice.

* fixed a segfault that occurred when inserting documents with a shape size bigger
  than the default shape journal size (2MB)

* fixed a locking issue in collection.truncate()

* fixed value overflow in accumulated filesizes reported by collection.figures()

* issue #545: AQL FILTER unnecessary (?) loop

* issue #549: wrong return code with --daemon


v1.3.1 (2013-05-24)
-------------------

* removed currently unused _ids collection

* fixed usage of --temp-path in aranogd and arangosh

* issue #540: suppress return of temporary internal variables in AQL

* issue #530: ReferenceError: ArangoError is not a constructor

* issue #535: Problem with AQL user functions javascript API

* set --javascript.app-path for test execution to prevent startup error

* issue #532: Graph _edgesCache returns invalid data?

* issue #531: Arangod errors

* issue #529: Really weird transaction issue

* fixed usage of --temp-path in aranogd and arangosh


v1.3.0 (2013-05-10)
-------------------

* fixed problem on restart ("datafile-xxx is not sealed") when server was killed
  during a compaction run

* fixed leak when using cursors with very small batchSize

* issue #508: `unregistergroup` function not mentioned in http interface docs

* issue #507: GET /_api/aqlfunction returns code inside parentheses

* fixed issue #489: Bug in aal.install

* fixed issue 505: statistics not populated on MacOS


v1.3.0-rc1 (2013-04-24)
-----------------------

* updated documentation for 1.3.0

* added node modules and npm packages

* changed compaction to only compact datafiles with more at least 10% of dead
  documents (byte size-wise)

* issue #498: fixed reload of authentication info when using
  `require("org/arangodb/users").reload()`

* issue #495: Passing an empty array to create a document results in a
  "phantom" document

* added more precision for requests statistics figures

* added "sum" attribute for individual statistics results in statistics API
  at /_admin/statistics

* made "limit" an optional parameter in AQL function NEAR().
  limit can now be either omitted completely, or set to 0. If so, an internal
  default value (currently 100) will be applied for the limit.

* issue #481

* added "attributes.count" to output of `collection.figures()`
  this also affects the REST API /_api/collection/<name>/figures

* added IndexedPropertyGetter for ShapedJson objects

* added API for user-defined AQL functions

* issue #475: A better error message for deleting a non-existent graph

* issue #474: Web interface problems with the JS Shell

* added missing documentation for AQL UNION function

* added transaction support.
  This provides ACID transactions for ArangoDB. Transactions can be invoked
  using the `db._executeTransaction()` function, or the `/_api/transaction`
  REST API.

* switched to semantic versioning (at least for alpha & alpha naming)

* added saveOrReplace() for server-side JS

v1.3.alpha1 (2013-04-05)
------------------------

* cleanup of Module, Package, ArangoApp and modules "internal", "fs", "console"

* use Error instead of string in throw to allow stack-trace

* issue #454: error while creation of Collection

* make `collection.count()` not recalculate the number of documents on the fly, but
  use some internal document counters.

* issue #457: invalid string value in web interface

* make datafile id (datafile->_fid) identical to the numeric part of the filename.
  E.g. the datafile `journal-123456.db` will now have a datafile marker with the same
  fid (i.e. `123456`) instead of a different value. This change will only affect
  datafiles that are created with 1.3 and not any older files.
  The intention behind this change is to make datafile debugging easier.

* consistently discard document attributes with reserved names (system attributes)
  but without any known meaning, for example `_test`, `_foo`, ...

  Previously, these attributes were saved with the document regularly in some cases,
  but were discarded in other cases.
  Now these attributes are discarded consistently. "Real" system attributes such as
  `_key`, `_from`, `_to` are not affected and will work as before.

  Additionally, attributes with an empty name (``) are discarded when documents are
  saved.

  Though using reserved or empty attribute names in documents was not really and
  consistently supported in previous versions of ArangoDB, this change might cause
  an incompatibility for clients that rely on this feature.

* added server startup flag `--database.force-sync-properties` to force syncing of
  collection properties on collection creation, deletion and on property update.
  The default value is true to mimic the behavior of previous versions of ArangoDB.
  If set to false, collection properties are written to disk but no call to sync()
  is made.

* added detailed output of server version and components for REST APIs
  `/_admin/version` and `/_api/version`. To retrieve this extended information,
  call the REST APIs with URL parameter `details=true`.

* issue #443: For git-based builds include commit hash in version

* adjust startup log output to be more compact, less verbose

* set the required minimum number of file descriptors to 256.
  On server start, this number is enforced on systems that have rlimit. If the limit
  cannot be enforced, starting the server will fail.
  Note: 256 is considered to be the absolute minimum value. Depending on the use case
  for ArangoDB, a much higher number of file descriptors should be used.

  To avoid checking & potentially changing the number of maximum open files, use the
  startup option `--server.descriptors-minimum 0`

* fixed shapedjson to json conversion for special numeric values (NaN, +inf, -inf).
  Before, "NaN", "inf", or "-inf" were written into the JSONified output, but these
  values are not allowed in JSON. Now, "null" is written to the JSONified output as
  required.

* added AQL functions VARIANCE_POPULATION(), VARIANCE_SAMPLE(), STDDEV_POPULATION(),
  STDDEV_SAMPLE(), AVERAGE(), MEDIAN() to calculate statistical values for lists

* added AQL SQRT() function

* added AQL TRIM(), LEFT() and RIGHT() string functions

* fixed issue #436: GET /_api/document on edge

* make AQL REVERSE() and LENGTH() functions work on strings, too

* disabled DOT generation in `make doxygen`. this speeds up docs generation

* renamed startup option `--dispatcher.report-intervall` to `--dispatcher.report-interval`

* renamed startup option `--scheduler.report-intervall` to `--scheduler.report-interval`

* slightly changed output of REST API method /_admin/log.
  Previously, the log messages returned also contained the date and log level, now
  they will only contain the log message, and no date and log level information.
  This information can be re-created by API users from the `timestamp` and `level`
  attributes of the result.

* removed configure option `--enable-zone-debug`
  memory zone debugging is now automatically turned on when compiling with ArangoDB
  `--enable-maintainer-mode`

* removed configure option `--enable-arangob`
  arangob is now always included in the build


v1.2.3 (XXXX-XX-XX)
-------------------

* added optional parameter `edgexamples` for AQL function EDGES() and NEIGHBORS()

* added AQL function NEIGHBORS()

* added freebsd support

* fixed firstExample() query with `_id` and `_key` attributes

* issue triAGENS/ArangoDB-PHP#55: AQL optimizer may have mis-optimized duplicate
  filter statements with limit


v1.2.2 (2013-03-26)
-------------------

* fixed save of objects with common sub-objects

* issue #459: fulltext internal memory allocation didn't scale well
  This fix improves loading times for collections with fulltext indexes that have
  lots of equal words indexed.

* issue #212: auto-increment support

  The feature can be used by creating a collection with the extra `keyOptions`
  attribute as follows:

      db._create("mycollection", { keyOptions: { type: "autoincrement", offset: 1, increment: 10, allowUserKeys: true } });

  The `type` attribute will make sure the keys will be auto-generated if no
  `_key` attribute is specified for a document.

  The `allowUserKeys` attribute determines whether users might still supply own
  `_key` values with documents or if this is considered an error.

  The `increment` value determines the actual increment value, whereas the `offset`
  value can be used to seed to value sequence with a specific starting value.
  This will be useful later in a multi-master setup, when multiple servers can use
  different auto-increment seed values and thus generate non-conflicting auto-increment values.

  The default values currently are:

  - `allowUserKeys`: `true`
  - `offset`: `0`
  - `increment`: `1`

  The only other available key generator type currently is `traditional`.
  The `traditional` key generator will auto-generate keys in a fashion as ArangoDB
  always did (some increasing integer value, with a more or less unpredictable
  increment value).

  Note that for the `traditional` key generator there is only the option to disallow
  user-supplied keys and give the server the sole responsibility for key generation.
  This can be achieved by setting the `allowUserKeys` property to `false`.

  This change also introduces the following errors that API implementors may want to check
  the return values for:

  - 1222: `document key unexpected`: will be raised when a document is created with
    a `_key` attribute, but the underlying collection was set up with the `keyOptions`
    attribute `allowUserKeys: false`.

  - 1225: `out of keys`: will be raised when the auto-increment key generator runs
    out of keys. This may happen when the next key to be generated is 2^64 or higher.
    In practice, this will only happen if the values for `increment` or `offset` are
    not set appropriately, or if users are allowed to supply own keys, those keys
    are near the 2^64 threshold, and later the auto-increment feature kicks in and
    generates keys that cross that threshold.

    In practice it should not occur with proper configuration and proper usage of the
    collections.

  This change may also affect the following REST APIs:
  - POST `/_api/collection`: the server does now accept the optional `keyOptions`
    attribute in the second parameter
  - GET `/_api/collection/properties`: will return the `keyOptions` attribute as part
    of the collection's properties. The previous optional attribute `createOptions`
    is now gone.

* fixed `ArangoStatement.explain()` method with bind variables

* fixed misleading "cursor not found" error message in arangosh that occurred when
  `count()` was called for client-side cursors

* fixed handling of empty attribute names, which may have crashed the server under
  certain circumstances before

* fixed usage of invalid pointer in error message output when index description could
  not be opened


v1.2.1 (2013-03-14)
-------------------

* issue #444: please darken light color in arangosh

* issue #442: pls update post install info on osx

* fixed conversion of special double values (NaN, -inf, +inf) when converting from
  shapedjson to JSON

* fixed compaction of markers (location of _key was not updated correctly in memory,
  leading to _keys pointing to undefined memory after datafile rotation)

* fixed edge index key pointers to use document master pointer plus offset instead
  of direct _key address

* fixed case when server could not create any more journal or compactor files.
  Previously a wrong status code may have been returned, and not being able to create
  a new compactor file may have led to an infinite loop with error message
  "could not create compactor".

* fixed value truncation for numeric filename parts when renaming datafiles/journals


v1.2.0 (2013-03-01)
-------------------

* by default statistics are now switch off; in order to enable comment out
  the "disable-statistics = yes" line in "arangod.conf"

* fixed issue #435: csv parser skips data at buffer border

* added server startup option `--server.disable-statistics` to turn off statistics
  gathering without recompilation of ArangoDB.
  This partly addresses issue #432.

* fixed dropping of indexes without collection name, e.g.
  `db.xxx.dropIndex("123456");`
  Dropping an index like this failed with an assertion error.

* fixed issue #426: arangoimp should be able to import edges into edge collections

* fixed issue #425: In case of conflict ArangoDB returns HTTP 400 Bad request
  (with 1207 Error) instead of HTTP 409 Conflict

* fixed too greedy token consumption in AQL for negative values:
  e.g. in the statement `RETURN { a: 1 -2 }` the minus token was consumed as part
  of the value `-2`, and not interpreted as the binary arithmetic operator


v1.2.beta3 (2013-02-22)
-----------------------

* issue #427: ArangoDB Importer Manual has no navigation links (previous|home|next)

* issue #319: Documentation missing for Emergency console and incomplete for datafile debugger.

* issue #370: add documentation for reloadRouting and flushServerModules

* issue #393: added REST API for user management at /_api/user

* issue #393, #128: added simple cryptographic functions for user actions in module "crypto":
  * require("org/arangodb/crypto").md5()
  * require("org/arangodb/crypto").sha256()
  * require("org/arangodb/crypto").rand()

* added replaceByExample() Javascript and REST API method

* added updateByExample() Javascript and REST API method

* added optional "limit" parameter for removeByExample() Javascript and REST API method

* fixed issue #413

* updated bundled V8 version from 3.9.4 to 3.16.14.1
  Note: the Windows version used a more recent version (3.14.0.1) and was not updated.

* fixed issue #404: keep original request url in request object


v1.2.beta2 (2013-02-15)
-----------------------

* fixed issue #405: 1.2 compile warnings

* fixed issue #333: [debian] Group "arangodb" is not used when starting vie init.d script

* added optional parameter 'excludeSystem' to GET /_api/collection
  This parameter can be used to disable returning system collections in the list
  of all collections.

* added AQL functions KEEP() and UNSET()

* fixed issue #348: "HTTP Interface for Administration and Monitoring"
  documentation errors.

* fix stringification of specific positive int64 values. Stringification of int64
  values with the upper 32 bits cleared and the 33rd bit set were broken.

* issue #395:  Collection properties() function should return 'isSystem' for
  Javascript and REST API

* make server stop after upgrade procedure when invoked with `--upgrade option`.
  When started with the `--upgrade` option, the server will perfom
  the upgrade, and then exit with a status code indicating the result of the
  upgrade (0 = success, 1 = failure). To start the server regularly in either
  daemon or console mode, the `--upgrade` option must not be specified.
  This change was introduced to allow init.d scripts check the result of
  the upgrade procedure, even in case an upgrade was successful.
  this was introduced as part of issue #391.

* added AQL function EDGES()

* added more crash-protection when reading corrupted collections at startup

* added documentation for AQL function CONTAINS()

* added AQL function LIKE()

* replaced redundant error return code 1520 (Unable to open collection) with error code
  1203 (Collection not found). These error codes have the same meanings, but one of
  them was returned from AQL queries only, the other got thrown by other parts of
  ArangoDB. Now, error 1203 (Collection not found) is used in AQL too in case a
  non-existing collection is used.

v1.2.beta1 (2013-02-01)
-----------------------

* fixed issue #382: [Documentation error] Maschine... should be Machine...

* unified history file locations for arangod, arangosh, and arangoirb.
  - The readline history for arangod (emergency console) is now stored in file
    $HOME/.arangod. It was stored in $HOME/.arango before.
  - The readline history for arangosh is still stored in $HOME/.arangosh.
  - The readline history for arangoirb is now stored in $HOME/.arangoirb. It was
    stored in $HOME/.arango-mrb before.

* fixed issue #381: _users user should have a unique constraint

* allow negative list indexes in AQL to access elements from the end of a list,
  e.g. ```RETURN values[-1]``` will return the last element of the `values` list.

* collection ids, index ids, cursor ids, and document revision ids created and
  returned by ArangoDB are now returned as strings with numeric content inside.
  This is done to prevent some value overrun/truncation in any part of the
  complete client/server workflow.
  In ArangoDB 1.1 and before, these values were previously returned as
  (potentially very big) integer values. This may cause problems (clipping, overrun,
  precision loss) for clients that do not support big integers natively and store
  such values in IEEE754 doubles internally. This type loses precision after about
  52 bits and is thus not safe to hold an id.
  Javascript and 32 bit-PHP are examples for clients that may cause such problems.
  Therefore, ids are now returned by ArangoDB as strings, with the string
  content being the integer value as before.

  Example for documents ("_rev" attribute):
  - Document returned by ArangoDB 1.1: { "_rev": 1234, ... }
  - Document returned by ArangoDB 1.2: { "_rev": "1234", ... }

  Example for collections ("id" attribute / "_id" property):
  - Collection returned by ArangoDB 1.1: { "id": 9327643, "name": "test", ... }
  - Collection returned by ArangoDB 1.2: { "id": "9327643", "name": "test", ... }

  Example for cursors ("id" attribute):
  - Collection returned by ArangoDB 1.1: { "id": 11734292, "hasMore": true, ... }
  - Collection returned by ArangoDB 1.2: { "id": "11734292", "hasMore": true, ... }

* global variables are not automatically available anymore when starting the
  arangod Javascript emergency console (i.e. ```arangod --console```).

  Especially, the variables `db`, `edges`, and `internal` are not available
  anymore. `db` and `internal` can be made available in 1.2 by
  ```var db = require("org/arangodb").db;``` and
  ```var internal = require("internal");```, respectively.
  The reason for this change is to get rid of global variables in the server
  because this will allow more specific inclusion of functionality.

  For convenience, the global variable `db` is still available by default in
  arangosh. The global variable `edges`, which since ArangoDB 1.1 was kind of
  a redundant wrapper of `db`, has been removed in 1.2 completely.
  Please use `db` instead, and if creating an edge collection, use the explicit
  ```db._createEdgeCollection()``` command.

* issue #374: prevent endless redirects when calling admin interface with
  unexpected URLs

* issue #373: TRAVERSAL() `trackPaths` option does not work. Instead `paths` does work

* issue #358: added support for CORS

* honor optional waitForSync property for document removal, replace, update, and
  save operations in arangosh. The waitForSync parameter for these operations
  was previously honored by the REST API and on the server-side, but not when
  the waitForSync parameter was specified for a document operation in arangosh.

* calls to db.collection.figures() and /_api/collection/<collection>/figures now
  additionally return the number of shapes used in the collection in the
  extra attribute "shapes.count"

* added AQL TRAVERSAL_TREE() function to return a hierarchical result from a traversal

* added AQL TRAVERSAL() function to return the results from a traversal

* added AQL function ATTRIBUTES() to return the attribute names of a document

* removed internal server-side AQL functions from global scope.

  Now the AQL internal functions can only be accessed via the exports of the
  ahuacatl module, which can be included via ```require("org/arangodb/ahuacatl")```.
  It shouldn't be necessary for clients to access this module at all, but
  internal code may use this module.

  The previously global AQL-related server-side functions were moved to the
  internal namespace. This produced the following function name changes on
  the server:

     old name              new name
     ------------------------------------------------------
     AHUACATL_RUN       => require("internal").AQL_QUERY
     AHUACATL_EXPLAIN   => require("internal").AQL_EXPLAIN
     AHUACATL_PARSE     => require("internal").AQL_PARSE

  Again, clients shouldn't have used these functions at all as there is the
  ArangoStatement object to execute AQL queries.

* fixed issue #366: Edges index returns strange description

* added AQL function MATCHES() to check a document against a list of examples

* added documentation and tests for db.collection.removeByExample

* added --progress option for arangoimp. This will show the percentage of the input
  file that has been processed by arangoimp while the import is still running. It can
  be used as a rough indicator of progress for the entire import.

* make the server log documents that cannot be imported via /_api/import into the
  logfile using the warning log level. This may help finding illegal documents in big
  import runs.

* check on server startup whether the database directory and all collection directories
  are writable. if not, the server startup will be aborted. this prevents serious
  problems with collections being non-writable and this being detected at some pointer
  after the server has been started

* allow the following AQL constructs: FUNC(...)[...], FUNC(...).attribute

* fixed issue #361: Bug in Admin Interface. Header disappears when clicking new collection

* Added in-memory only collections

  Added collection creation parameter "isVolatile":
  if set to true, the collection is created as an in-memory only collection,
  meaning that all document data of that collection will reside in memory only,
  and will not be stored permanently to disk.
  This means that all collection data will be lost when the collection is unloaded
  or the server is shut down.
  As this collection type does not have datafile disk overhead for the regular
  document operations, it may be faster than normal disk-backed collections. The
  actual performance gains strongly depend on the underlying OS, filesystem, and
  settings though.
  This collection type should be used for caches only and not for any sensible data
  that cannot be re-created otherwise.
  Some platforms, namely Windows, currently do not support this collection type.
  When creating an in-memory collection on such platform, an error message will be
  returned by ArangoDB telling the user the platform does not support it.

  Note: in-memory collections are an experimental feature. The feature might
  change drastically or even be removed altogether in a future version of ArangoDB.

* fixed issue #353: Please include "pretty print" in Emergency Console

* fixed issue #352: "pretty print" console.log
  This was achieved by adding the dump() function for the "internal" object

* reduced insertion time for edges index
  Inserting into the edges index now avoids costly comparisons in case of a hash
  collision, reducing the prefilling/loading timer for bigger edge collections

* added fulltext queries to AQL via FULLTEXT() function. This allows search
  fulltext indexes from an AQL query to find matching documents

* added fulltext index type. This index type allows indexing words and prefixes of
  words from a specific document attribute. The index can be queries using a
  SimpleQueryFull object, the HTTP REST API at /_api/simple/fulltext, or via AQL

* added collection.revision() method to determine whether a collection has changed.
  The revision method returns a revision string that can be used by client programs
  for equality/inequality comparisons. The value returned by the revision method
  should be treated by clients as an opaque string and clients should not try to
  figure out the sense of the revision id. This is still useful enough to check
  whether data in a collection has changed.

* issue #346: adaptively determine NUMBER_HEADERS_PER_BLOCK

* issue #338: arangosh cursor positioning problems

* issue #326: use limit optimization with filters

* issue #325: use index to avoid sorting

* issue #324: add limit optimization to AQL

* removed arango-password script and added Javascript functionality to add/delete
  users instead. The functionality is contained in module `users` and can be invoked
  as follows from arangosh and arangod:
  * require("users").save("name", "passwd");
  * require("users").replace("name", "newPasswd");
  * require("users").remove("name");
  * require("users").reload();
  These functions are intentionally not offered via the web interface.
  This also addresses issue #313

* changed print output in arangosh and the web interface for JSON objects.
  Previously, printing a JSON object in arangosh resulted in the attribute values
  being printed as proper JSON, but attribute names were printed unquoted and
  unescaped. This was fine for the purpose of arangosh, but lead to invalid
  JSON being produced. Now, arangosh will produce valid JSON that can be used
  to send it back to ArangoDB or use it with arangoimp etc.

* fixed issue #300: allow importing documents via the REST /_api/import API
  from a JSON list, too.
  So far, the API only supported importing from a format that had one JSON object
  on each line. This is sometimes inconvenient, e.g. when the result of an AQL
  query or any other list is to be imported. This list is a JSON list and does not
  necessary have a document per line if pretty-printed.
  arangoimp now supports the JSON list format, too. However, the format requires
  arangoimp and the server to read the entire dataset at once. If the dataset is
  too big (bigger than --max-upload-size) then the import will be rejected. Even if
  increased, the entire list must fit in memory on both the client and the server,
  and this may be more resource-intensive than importing individual lines in chunks.

* removed unused parameter --reuse-ids for arangoimp. This parameter did not have
  any effect in 1.2, was never publicly announced and did evil (TM) things.

* fixed issue #297 (partly): added whitespace between command line and
  command result in arangosh, added shell colors for better usability

* fixed issue #296: system collections not usable from AQL

* fixed issue #295: deadlock on shutdown

* fixed issue #293: AQL queries should exploit edges index

* fixed issue #292: use index when filtering on _key in AQL

* allow user-definable document keys
  users can now define their own document keys by using the _key attribute
  when creating new documents or edges. Once specified, the value of _key is
  immutable.
  The restrictions for user-defined key values are:
  * the key must be at most 254 bytes long
  * it must consist of the letters a-z (lower or upper case), the digits 0-9,
    the underscore (_) or dash (-) characters only
  * any other characters, especially multi-byte sequences, whitespace or
    punctuation characters cannot be used inside key values

  Specifying a document key is optional when creating new documents. If no
  document key is specified, ArangoDB will create a document key itself.
  There are no guarantees about the format and pattern of auto-generated document
  keys other than the above restrictions.
  Clients should therefore treat auto-generated document keys as opaque values.
  Keys can be used to look up and reference documents, e.g.:
  * saving a document: `db.users.save({ "_key": "fred", ... })`
  * looking up a document: `db.users.document("fred")`
  * referencing other documents: `edges.relations.save("users/fred", "users/john", ...)`

  This change is downwards-compatible to ArangoDB 1.1 because in ArangoDB 1.1
  users were not able to define their own keys. If the user does not supply a _key
  attribute when creating a document, ArangoDB 1.2 will still generate a key of
  its own as ArangoDB 1.1 did. However, all documents returned by ArangoDB 1.2 will
  include a _key attribute and clients should be able to handle that (e.g. by
  ignoring it if not needed). Documents returned will still include the _id attribute
  as in ArangoDB 1.1.

* require collection names everywhere where a collection id was allowed in
  ArangoDB 1.1 & 1.0
  This change requires clients to use a collection name in place of a collection id
  at all places the client deals with collections.
  Examples:
  * creating edges: the _from and _to attributes must now contain collection names instead
    of collection ids: `edges.relations.save("test/my-key1", "test/my-key2", ...)`
  * retrieving edges: the returned _from and _to attributes now will contain collection
    names instead of ids, too: _from: `test/fred` instead of `1234/3455`
  * looking up documents: db.users.document("fred") or db._document("users/fred")

  Collection names must be used in REST API calls instead of collection ids, too.
  This change is thus not completely downwards-compatible to ArangoDB 1.1. ArangoDB 1.1
  required users to use collection ids in many places instead of collection names.
  This was unintuitive and caused overhead in cases when just the collection name was
  known on client-side but not its id. This overhead can now be avoided so clients can
  work with the collection names directly. There is no need to work with collection ids
  on the client side anymore.
  This change will likely require adjustments to API calls issued by clients, and also
  requires a change in how clients handle the _id value of returned documents. Previously,
  the _id value of returned documents contained the collection id, a slash separator and
  the document number. Since 1.2, _id will contain the collection name, a slash separator
  and the document key. The same applies to the _from and _to attribute values of edges
  that are returned by ArangoDB.

  Also removed (now unnecessary) location header in responses of the collections REST API.
  The location header was previously returned because it was necessary for clients.
  When clients created a collection, they specified the collection name. The collection
  id was generated on the server, but the client needed to use the server-generated
  collection id for further API calls, e.g. when creating edges etc. Therefore, the
  full collection URL, also containing the collection id, was returned by the server in
  responses to the collection API, in the HTTP location header.
  Returning the location header has become unnecessary in ArangoDB 1.2 because users
  can access collections by name and do not need to care about collection ids.


v1.1.3 (2013-XX-XX)
-------------------

* fix case when an error message was looked up for an error code but no error
  message was found. In this case a NULL ptr was returned and not checked everywhere.
  The place this error popped up was when inserting into a non-unique hash index
  failed with a specific, invalid error code.

* fixed issue #381:  db._collection("_users").getIndexes();

* fixed issue #379: arango-password fatal issue javscript.startup-directory

* fixed issue #372: Command-Line Options for the Authentication and Authorization


v1.1.2 (2013-01-20)
-------------------

* upgraded to mruby 2013-01-20 583983385b81c21f82704b116eab52d606a609f4

* fixed issue #357: Some spelling and grammar errors

* fixed issue #355: fix quotes in pdf manual

* fixed issue #351: Strange arangosh error message for long running query

* fixed randomly hanging connections in arangosh on MacOS

* added "any" query method: this returns a random document from a collection. It
  is also available via REST HTTP at /_api/simple/any.

* added deployment tool

* added getPeerVertex

* small fix for logging of long messages: the last character of log messages longer
  than 256 bytes was not logged.

* fixed truncation of human-readable log messages for web interface: the trailing \0
  byte was not appended for messages longer than 256 bytes

* fixed issue #341: ArangoDB crashes when stressed with Batch jobs
  Contrary to the issue title, this did not have anything to do with batch jobs but
  with too high memory usage. The memory usage of ArangoDB is now reduced for cases
   when there are lots of small collections with few documents each

* started with issue #317: Feature Request (from Google Groups): DATE handling

* backported issue #300: Extend arangoImp to Allow importing result set-like
  (list of documents) formatted files

* fixed issue #337: "WaitForSync" on new collection does not work on Win/X64

* fixed issue #336: Collections REST API docs

* fixed issue #335: mmap errors due to wrong memory address calculation

* fixed issue #332: arangoimp --use-ids parameter seems to have no impact

* added option '--server.disable-authentication' for arangosh as well. No more passwd
  prompts if not needed

* fixed issue #330: session logging for arangosh

* fixed issue #329: Allow passing script file(s) as parameters for arangosh to run

* fixed issue #328: 1.1 compile warnings

* fixed issue #327: Javascript parse errors in front end


v1.1.1 (2012-12-18)
-------------------

* fixed issue #339: DELETE /_api/cursor/cursor-identifier return incollect errorNum

  The fix for this has led to a signature change of the function actions.resultNotFound().
  The meaning of parameter #3 for This function has changed from the error message string
  to the error code. The error message string is now parameter #4.
  Any client code that uses this function in custom actions must be adjusted.

* fixed issue #321: Problem upgrading arangodb 1.0.4 to 1.1.0 with Homebrew (OSX 10.8.2)

* fixed issue #230: add navigation and search for online documentation

* fixed issue #315: Strange result in PATH

* fixed issue #323: Wrong function returned in error message of AQL CHAR_LENGTH()

* fixed some log errors on startup / shutdown due to pid file handling and changing
  of directories


v1.1.0 (2012-12-05)
-------------------

* WARNING:
  arangod now performs a database version check at startup. It will look for a file
  named "VERSION" in its database directory. If the file is not present, arangod will
  perform an automatic upgrade of the database directory. This should be the normal
  case when upgrading from ArangoDB 1.0 to ArangoDB 1.1.

  If the VERSION file is present but is from an older version of ArangoDB, arangod
  will refuse to start and ask the user to run a manual upgrade first. A manual upgrade
  can be performed by starting arangod with the option `--upgrade`.

  This upgrade procedure shall ensure that users have full control over when they
  perform any updates/upgrades of their data, and can plan backups accordingly. The
  procedure also guarantees that the server is not run without any required system
  collections or with in incompatible data state.

* added AQL function DOCUMENT() to retrieve a document by its _id value

* fixed issue #311: fixed segfault on unload

* fixed issue #309: renamed stub "import" button from web interface

* fixed issue #307: added WaitForSync column in collections list in in web interface

* fixed issue #306: naming in web interface

* fixed issue #304: do not clear AQL query text input when switching tabs in
  web interface

* fixed issue #303: added documentation about usage of var keyword in web interface

* fixed issue #301: PATCH does not work in web interface

# fixed issue #269: fix make distclean & clean

* fixed issue #296: system collections not usable from AQL

* fixed issue #295: deadlock on shutdown

* added collection type label to web interface

* fixed issue #290: the web interface now disallows creating non-edges in edge collections
  when creating collections via the web interface, the collection type must also be
  specified (default is document collection)

* fixed issue #289: tab-completion does not insert any spaces

* fixed issue #282: fix escaping in web interface

* made AQL function NOT_NULL take any number of arguments. Will now return its
  first argument that is not null, or null if all arguments are null. This is downwards
  compatible.

* changed misleading AQL function name NOT_LIST() to FIRST_LIST() and slightly changed
  the behavior. The function will now return its first argument that is a list, or null
  if none of the arguments are lists.
  This is mostly downwards-compatible. The only change to the previous implementation in
  1.1-beta will happen if two arguments were passed and the 1st and 2nd arguments were
  both no lists. In previous 1.1, the 2nd argument was returned as is, but now null
  will be returned.

* add AQL function FIRST_DOCUMENT(), with same behavior as FIRST_LIST(), but working
  with documents instead of lists.

* added UPGRADING help text

* fixed issue #284: fixed Javascript errors when adding edges/vertices without own
  attributes

* fixed issue #283: AQL LENGTH() now works on documents, too

* fixed issue #281: documentation for skip lists shows wrong example

* fixed AQL optimizer bug, related to OR-combined conditions that filtered on the
  same attribute but with different conditions

* fixed issue #277: allow usage of collection names when creating edges
  the fix of this issue also implies validation of collection names / ids passed to
  the REST edge create method. edges with invalid collection ids or names in the
  "from" or "to" values will be rejected and not saved


v1.1.beta2 (2012-11-13)
-----------------------

* fixed arangoirb compilation

* fixed doxygen


v1.1.beta1 (2012-10-24)
-----------------------

* fixed AQL optimizer bug

* WARNING:
  - the user has changed from "arango" to "arangodb", the start script has changed from
    "arangod" to "arangodb", the database directory has changed from "/var/arangodb" to
    "/var/lib/arangodb" to be compliant with various Linux policies

  - In 1.1, we have introduced types for collections: regular documents go into document
    collections, and edges go into edge collections. The prefixing (db.xxx vs. edges.xxx)
    works slightly different in 1.1: edges.xxx can still be used to access collections,
    however, it will not determine the type of existing collections anymore. To create an
    edge collection 1.1, you can use db._createEdgeCollection() or edges._create().
    And there's of course also db._createDocumentCollection().
    db._create() is also still there and will create a document collection by default,
    whereas edges._create() will create an edge collection.

  - the admin web interface that was previously available via the simple URL suffix /
    is now available via a dedicated URL suffix only: /_admin/html
    The reason for this is that routing and URLs are now subject to changes by the end user,
    and only URLs parts prefixed with underscores (e.g. /_admin or /_api) are reserved
    for ArangoDB's internal usage.

* the server now handles requests with invalid Content-Length header values as follows:
  - if Content-Length is negative, the server will respond instantly with HTTP 411
    (length required)

  - if Content-Length is positive but shorter than the supplied body, the server will
    respond with HTTP 400 (bad request)

  - if Content-Length is positive but longer than the supplied body, the server will
    wait for the client to send the missing bytes. The server allows 90 seconds for this
    and will close the connection if the client does not send the remaining data

  - if Content-Length is bigger than the maximum allowed size (512 MB), the server will
    fail with HTTP 413 (request entity too large).

  - if the length of the HTTP headers is greater than the maximum allowed size (1 MB),
    the server will fail with HTTP 431 (request header fields too large)

* issue #265: allow optional base64 encoding/decoding of action response data

* issue #252: create _modules collection using arango-upgrade (note: arango-upgrade was
  finally replaced by the `--upgrade` option for arangod)

* issue #251: allow passing arbitrary options to V8 engine using new command line option:
  --javascript.v8-options. Using this option, the Harmony features or other settings in
  v8 can be enabled if the end user requires them

* issue #248: allow AQL optimizer to pull out completely uncorrelated subqueries to the
  top level, resulting in less repeated evaluation of the subquery

* upgraded to Doxygen 1.8.0

* issue #247: added AQL function MERGE_RECURSIVE

* issue #246: added clear() function in arangosh

* issue #245: Documentation: Central place for naming rules/limits inside ArangoDB

* reduced size of hash index elements by 50 %, allowing more index elements to fit in
  memory

* issue #235: GUI Shell throws Error:ReferenceError: db is not defined

* issue #229: methods marked as "under construction"

* issue #228: remove unfinished APIs (/_admin/config/*)

* having the OpenSSL library installed is now a prerequisite to compiling ArangoDB
  Also removed the --enable-ssl configure option because ssl is always required.

* added AQL functions TO_LIST, NOT_LIST

* issue #224: add optional Content-Id for batch requests

* issue #221: more documentation on AQL explain functionality. Also added
  ArangoStatement.explain() client method

* added db._createStatement() method on server as well (was previously available
  on the client only)

* issue #219: continue in case of "document not found" error in PATHS() function

* issue #213: make waitForSync overridable on specific actions

* changed AQL optimizer to use indexes in more cases. Previously, indexes might
  not have been used when in a reference expression the inner collection was
  specified last. Example: FOR u1 IN users FOR u2 IN users FILTER u1._id == u2._id
  Previously, this only checked whether an index could be used for u2._id (not
  possible). It was not checked whether an index on u1._id could be used (possible).
  Now, for expressions that have references/attribute names on both sides of the
  above as above, indexes are checked for both sides.

* issue #204: extend the CSV import by TSV and by user configurable
  separator character(s)

* issue #180: added support for batch operations

* added startup option --server.backlog-size
  this allows setting the value of the backlog for the listen() system call.
  the default value is 10, the maximum value is platform-dependent

* introduced new configure option "--enable-maintainer-mode" for
  ArangoDB maintainers. this option replaces the previous compile switches
  --with-boost-test, --enable-bison, --enable-flex and --enable-errors-dependency
  the individual configure options have been removed. --enable-maintainer-mode
  turns them all on.

* removed potentially unused configure option --enable-memfail

* fixed issue #197: HTML web interface calls /_admin/user-manager/session

* fixed issue #195: VERSION file in database directory

* fixed issue #193: REST API HEAD request returns a message body on 404

* fixed issue #188: intermittent issues with 1.0.0
  (server-side cursors not cleaned up in all cases, pthreads deadlock issue)

* issue #189: key store should use ISO datetime format bug

* issue #187: run arango-upgrade on server start (note: arango-upgrade was finally
  replaced by the `--upgrade` option for arangod)n

* fixed issue #183: strange unittest error

* fixed issue #182: manual pages

* fixed issue #181: use getaddrinfo

* moved default database directory to "/var/lib/arangodb" in accordance with
  http://www.pathname.com/fhs/pub/fhs-2.3.html

* fixed issue #179: strange text in import manual

* fixed issue #178: test for aragoimp is missing

* fixed issue #177: a misleading error message was returned if unknown variables
  were used in certain positions in an AQL query.

* fixed issue #176: explain how to use AQL from the arangosh

* issue #175: re-added hidden (and deprecated) option --server.http-port. This
  option is only there to be downwards-compatible to Arango 1.0.

* fixed issue #174: missing Documentation for `within`

* fixed issue #170: add db.<coll_name>.all().toArray() to arangosh help screen

* fixed issue #169: missing argument in Simple Queries

* added program arango-upgrade. This program must be run after installing ArangoDB
  and after upgrading from a previous version of ArangoDB. The arango-upgrade script
  will ensure all system collections are created and present in the correct state.
  It will also perform any necessary data updates.
  Note: arango-upgrade was finally replaced by the `--upgrade` option for arangod.

* issue #153: edge collection should be a flag for a collection
  collections now have a type so that the distinction between document and edge
  collections can now be done at runtime using a collection's type value.
  A collection's type can be queried in Javascript using the <collection>.type() method.

  When new collections are created using db._create(), they will be document
  collections by default. When edge._create() is called, an edge collection will be created.
  To explicitly create a collection of a specific/different type, use the methods
  _createDocumentCollection() or _createEdgeCollection(), which are available for
  both the db and the edges object.
  The Javascript objects ArangoEdges and ArangoEdgesCollection have been removed
  completely.
  All internal and test code has been adjusted for this, and client code
  that uses edges.* should also still work because edges is still there and creates
  edge collections when _create() is called.

  INCOMPATIBLE CHANGE: Client code might still need to be changed in the following aspect:
  Previously, collections did not have a type so documents and edges could be inserted
  in the same collection. This is now disallowed. Edges can only be inserted into
  edge collections now. As there were no collection types in 1.0, ArangoDB will perform
  an automatic upgrade when migrating from 1.0 to 1.1.
  The automatic upgrade will check every collection and determine its type as follows:
  - if among the first 50 documents in the collection there are documents with
    attributes "_from" and "_to", the collection is typed as an edge collection
  - if among the first 50 documents in the collection there are no documents with
    attributes "_from" and "_to", the collection is made as a document collection

* issue #150: call V8 garbage collection on server periodically

* issue #110: added support for partial updates

  The REST API for documents now offers an HTTP PATCH method to partially update
  documents. Overwriting/replacing documents is still available via the HTTP PUT method
  as before. The Javascript API in the shell also offers a new update() method in extension to
  the previously existing replace() method.


v1.0.4 (2012-11-12)
-------------------

* issue #275: strange error message in arangosh 1.0.3 at startup


v1.0.3 (2012-11-08)
-------------------

* fixed AQL optimizer bug

* issue #273: fixed segfault in arangosh on HTTP 40x

* issue #265: allow optional base64 encoding/decoding of action response data

* issue #252: _modules collection not created automatically


v1.0.2 (2012-10-22)
-------------------

* repository CentOS-X.Y moved to CentOS-X, same for Debian

* bugfix for rollback from edges

* bugfix for hash indexes

* bugfix for StringBuffer::erase_front

* added autoload for modules

* added AQL function TO_LIST


v1.0.1 (2012-09-30)
-------------------

* draft for issue #165: front-end application howto

* updated mruby to cf8fdea4a6598aa470e698e8cbc9b9b492319d

* fix for issue #190: install doesn't create log directory

* fix for issue #194: potential race condition between creating and dropping collections

* fix for issue #193: REST API HEAD request returns a message body on 404

* fix for issue #188: intermittent issues with 1.0.0

* fix for issue #163: server cannot create collection because of abandoned files

* fix for issue #150: call V8 garbage collection on server periodically


v1.0.0 (2012-08-17)
-------------------

* fix for issue #157: check for readline and ncurses headers, not only libraries


v1.0.beta4 (2012-08-15)
-----------------------

* fix for issue #152: fix memleak for barriers


v1.0.beta3 (2012-08-10)
-----------------------

* fix for issue #151: Memleak, collection data not removed

* fix for issue #149: Inconsistent port for admin interface

* fix for issue #163: server cannot create collection because of abandoned files

* fix for issue #157: check for readline and ncurses headers, not only libraries

* fix for issue #108: db.<collection>.truncate() inefficient

* fix for issue #109: added startup note about cached collection names and how to
  refresh them

* fix for issue #156: fixed memleaks in /_api/import

* fix for issue #59: added tests for /_api/import

* modified return value for calls to /_api/import: now, the attribute "empty" is
  returned as well, stating the number of empty lines in the input. Also changed the
  return value of the error code attribute ("errorNum") from 1100 ("corrupted datafile")
  to 400 ("bad request") in case invalid/unexpected JSON data was sent to the server.
  This error code is more appropriate as no datafile is broken but just input data is
  incorrect.

* fix for issue #152: Memleak for barriers

* fix for issue #151: Memleak, collection data not removed

* value of --database.maximal-journal-size parameter is now validated on startup. If
  value is smaller than the minimum value (currently 1048576), an error is thrown and
  the server will not start. Before this change, the global value of maximal journal
  size was not validated at server start, but only on collection level

* increased sleep value in statistics creation loop from 10 to 500 microseconds. This
  reduces accuracy of statistics values somewhere after the decimal points but saves
  CPU time.

* avoid additional sync() calls when writing partial shape data (attribute name data)
  to disk. sync() will still be called when the shape marker (will be written after
  the attributes) is written to disk

* issue #147: added flag --database.force-sync-shapes to force synching of shape data
  to disk. The default value is true so it is the same behavior as in version 1.0.
  if set to false, shape data is synched to disk if waitForSync for the collection is
  set to true, otherwise, shape data is not synched.

* fix for issue #145: strange issue on Travis: added epsilon for numeric comparison in
  geo index

* fix for issue #136: adjusted message during indexing

* issue #131: added timeout for HTTP keep-alive connections. The default value is 300
  seconds. There is a startup parameter server.keep-alive-timeout to configure the value.
  Setting it to 0 will disable keep-alive entirely on the server.

* fix for issue #137: AQL optimizer should use indexes for ref accesses with
  2 named attributes


v1.0.beta2 (2012-08-03)
-----------------------

* fix for issue #134: improvements for centos RPM

* fixed problem with disable-admin-interface in config file


v1.0.beta1 (2012-07-29)
-----------------------

* fixed issue #118: We need a collection "debugger"

* fixed issue #126: Access-Shaper must be cached

* INCOMPATIBLE CHANGE: renamed parameters "connect-timeout" and "request-timeout"
  for arangosh and arangoimp to "--server.connect-timeout" and "--server.request-timeout"

* INCOMPATIBLE CHANGE: authorization is now required on the server side
  Clients sending requests without HTTP authorization will be rejected with HTTP 401
  To allow backwards compatibility, the server can be started with the option
  "--server.disable-authentication"

* added options "--server.username" and "--server.password" for arangosh and arangoimp
  These parameters must be used to specify the user and password to be used when
  connecting to the server. If no password is given on the command line, arangosh/
  arangoimp will interactively prompt for a password.
  If no user name is specified on the command line, the default user "root" will be
  used.

* added startup option "--server.ssl-cipher-list" to determine which ciphers to
  use in SSL context. also added SSL_OP_CIPHER_SERVER_PREFERENCE to SSL default
  options so ciphers are tried in server and not in client order

* changed default SSL protocol to TLSv1 instead of SSLv2

* changed log-level of SSL-related messages

* added SSL connections if server is compiled with OpenSSL support. Use --help-ssl

* INCOMPATIBLE CHANGE: removed startup option "--server.admin-port".
  The new endpoints feature (see --server.endpoint) allows opening multiple endpoints
  anyway, and the distinction between admin and "other" endpoints can be emulated
  later using privileges.

* INCOMPATIBLE CHANGE: removed startup options "--port", "--server.port", and
  "--server.http-port" for arangod.
  These options have been replaced by the new "--server.endpoint" parameter

* INCOMPATIBLE CHANGE: removed startup option "--server" for arangosh and arangoimp.
  These options have been replaced by the new "--server.endpoint" parameter

* Added "--server.endpoint" option to arangod, arangosh, and arangoimp.
  For arangod, this option allows specifying the bind endpoints for the server
  The server can be bound to one or multiple endpoints at once. For arangosh
  and arangoimp, the option specifies the server endpoint to connect to.
  The following endpoint syntax is currently supported:
  - tcp://host:port or http@tcp://host:port (HTTP over IPv4)
  - tcp://[host]:port or http@tcp://[host]:port (HTTP over IPv6)
  - ssl://host:port or http@tcp://host:port (HTTP over SSL-encrypted IPv4)
  - ssl://[host]:port or http@tcp://[host]:port (HTTP over SSL-encrypted IPv6)
  - unix:///path/to/socket or http@unix:///path/to/socket (HTTP over UNIX socket)

  If no port is specified, the default port of 8529 will be used.

* INCOMPATIBLE CHANGE: removed startup options "--server.require-keep-alive" and
  "--server.secure-require-keep-alive".
  The server will now behave as follows which should be more conforming to the
  HTTP standard:
  * if a client sends a "Connection: close" header, the server will close the
    connection
  * if a client sends a "Connection: keep-alive" header, the server will not
    close the connection
  * if a client does not send any "Connection" header, the server will assume
    "keep-alive" if the request was an HTTP/1.1 request, and "close" if the
    request was an HTTP/1.0 request

* (minimal) internal optimizations for HTTP request parsing and response header
  handling

* fixed Unicode unescaping bugs for \f and surrogate pairs in BasicsC/strings.c

* changed implementation of TRI_BlockCrc32 algorithm to use 8 bytes at a time

* fixed issue #122: arangod doesn't start if <log.file> cannot be created

* fixed issue #121: wrong collection size reported

* fixed issue #98: Unable to change journalSize

* fixed issue #88: fds not closed

* fixed escaping of document data in HTML admin front end

* added HTTP basic authentication, this is always turned on

* added server startup option --server.disable-admin-interface to turn off the
  HTML admin interface

* honor server startup option --database.maximal-journal-size when creating new
  collections without specific journalsize setting. Previously, these
  collections were always created with journal file sizes of 32 MB and the
  --database.maximal-journal-size setting was ignored

* added server startup option --database.wait-for-sync to control the default
  behavior

* renamed "--unit-tests" to "--javascript.unit-tests"


v1.0.alpha3 (2012-06-30)
------------------------

* fixed issue #116: createCollection=create option doesn't work

* fixed issue #115: Compilation issue under OSX 10.7 Lion & 10.8 Mountain Lion
  (homebrew)

* fixed issue #114: image not found

* fixed issue #111: crash during "make unittests"

* fixed issue #104: client.js -> ARANGO_QUIET is not defined


v1.0.alpha2 (2012-06-24)
------------------------

* fixed issue #112: do not accept document with duplicate attribute names

* fixed issue #103: Should we cleanup the directory structure

* fixed issue #100: "count" attribute exists in cursor response with "count:
  false"

* fixed issue #84 explain command

* added new MRuby version (2012-06-02)

* added --log.filter

* cleanup of command line options:
** --startup.directory => --javascript.startup-directory
** --quite => --quiet
** --gc.interval => --javascript.gc-interval
** --startup.modules-path => --javascript.modules-path
** --action.system-directory => --javascript.action-directory
** --javascript.action-threads => removed (is now the same pool as --server.threads)

* various bug-fixes

* support for import

* added option SKIP_RANGES=1 for make unittests

* fixed several range-related assertion failures in the AQL query optimizer

* fixed AQL query optimizations for some edge cases (e.g. nested subqueries with
  invalid constant filter expressions)


v1.0.alpha1 (2012-05-28)
------------------------

Alpha Release of ArangoDB 1.0<|MERGE_RESOLUTION|>--- conflicted
+++ resolved
@@ -1,16 +1,13 @@
 devel
 -----
 
-<<<<<<< HEAD
 * fixes a routing issue within the web ui after the use of views
-=======
 
 * fixes some graph data parsing issues in the ui, e.g. cleaning up duplicate
   edges inside the graph viewer.
 
 * in a cluster environment, the arangod process now exits if wrong credentials
   are used during the startup process
->>>>>>> 55b0ad7c
 
 * fixes validation of allowed or not allowed foxx service mount paths within
   the Web UI
