devel
-----

<<<<<<< HEAD
* Removed --compat28 parameter from arangodump and replication API
=======
* ui: added replicationFactor option during SmartGraph creation.

* make the mmfiles compactor configurable
>>>>>>> 0a71b54e

* leader-follower replication catchup code has been rewritten in C++

* early stage AQL optimization now also uses the C++ implementations of
  AQL functions if present. Previously it always referred to the JavaScript
  implementations and ignored the C++ implementations.

* ArangoDB tty log output is now colored for log messages with levels 
  FATAL, ERR and WARN.

* changed the return values of AQL functions `REGEX_TEST` and `REGEX_REPLACE`
  to `null` when the input regex is invalid. Previous versions of ArangoDB
  partly returned `false` for invalid regexes and partly `null`.

* added `--log.role` option for arangod

  When set to `true`, this option will make the ArangoDB logger print a single 
  character with the server's role into each logged message. The roles are: 
  
  - U: undefined/unclear (used at startup)
  - S: single server
  - C: coordinator
  - P: primary
  - A: agent

  The default value for this option is `false`, so no roles will be logged. 

* fixed issue #3106: orphan collections could not be registered in general-graph module

* fixed wrong selection of the database inside the internal cluster js api

* added startup option `--server.check-max-memory-mappings` to make arangod check
  the number of memory mappings currently used by the process and compare it with
  the maximum number of allowed mappings as determined by /proc/sys/vm/max_map_count

  The default value is `true`, so the checks will be performed. When the current 
  number of mappings exceeds 90% of the maximum number of mappings, the creation
  of further V8 contexts will be deferred.

  Note that this option is effective on Linux systems only.

* arangoimp now has a `--remove-attribute` option

* added V8 context lifetime control options
  `--javascript.v8-contexts-max-invocations` and `--javascript.v8-contexts-max-age`

  These options allow specifying after how many invocations a used V8 context is 
  disposed, or after what time a V8 context is disposed automatically after its
  creation. If either of the two thresholds is reached, an idl V8 context will be
  disposed. 
  
  The default value of `--javascript.v8-contexts-max-invocations` is 0, meaning that
  the maximum number of invocations per context is unlimited. The default value
  for `--javascript.v8-contexts-max-age` is 60 seconds.

* fixed wrong ui cluster health information

* fixed issue #3070: Add index in _jobs collection

* fixed issue #3125: HTTP Foxx API JSON parsing

* fixed issue #3120: Foxx queue: job isn't running when server.authentication = true


v3.2.2 (2017-08-23)
-------------------

* make "Rebalance shards" button work in selected database only, and not make 
  it rebalance the shards of all databases

* fixed issue #2847: adjust the response of the DELETE `/_api/users/database/*` calls

* fixed issue #3075: Error when upgrading arangoDB on linux ubuntu 16.04

* fixed a buffer overrun in linenoise console input library for long input strings

* increase size of the linenoise input buffer to 8 KB

* abort compilation if the detected GCC or CLANG isn't in the range of compilers
  we support

* fixed spurious cluster hangups by always sending AQL-query related requests
  to the correct servers, even after failover or when a follower drops

  The problem with the previous shard-based approach was that responsibilities
  for shards may change from one server to another at runtime, after the query
  was already instanciated. The coordinator and other parts of the query then
  sent further requests for the query to the servers now responsible for the
  shards.
  However, an AQL query must send all further requests to the same servers on
  which the query was originally instanciated, even in case of failover.
  Otherwise this would potentially send requests to servers that do not know
  about the query, and would also send query shutdown requests to the wrong
  servers, leading to abandoned queries piling up and using resources until
  they automatically time out.

* fixed issue with RocksDB engine acquiring the collection count values too
  early, leading to the collection count values potentially being slightly off
  even in exclusive transactions (for which the exclusive access should provide
  an always-correct count value)

* fixed some issues in leader-follower catch-up code, specifically for the
  RocksDB engine

* make V8 log fatal errors to syslog before it terminates the process.
  This change is effective on Linux only.

* fixed issue with MMFiles engine creating superfluous collection journals
  on shutdown

* fixed issue #3067: Upgrade from 3.2 to 3.2.1 reset autoincrement keys

* fixed issue #3044: ArangoDB server shutdown unexpectedly

* fixed issue #3039: Incorrect filter interpretation

* fixed issue #3037: Foxx, internal server error when I try to add a new service

* improved MMFiles fulltext index document removal performance
  and fulltext index query performance for bigger result sets

* ui: fixed a display bug within the slow and running queries view

* ui: fixed a bug when success event triggers twice in a modal

* ui: fixed the appearance of the documents filter

* ui: graph vertex collections not restricted to 10 anymore

* fixed issue #2835: UI detection of JWT token in case of server restart or upgrade

* upgrade jemalloc version to 5.0.1

  This fixes problems with the memory allocator returing "out of memory" when
  calling munmap to free memory in order to return it to the OS.

  It seems that calling munmap on Linux can increase the number of mappings, at least
  when a region is partially unmapped. This can lead to the process exceeding its
  maximum number of mappings, and munmap and future calls to mmap returning errors.

  jemalloc version 5.0.1 does not have the `--enable-munmap` configure option anymore,
  so the problem is avoided. To return memory to the OS eventually, jemalloc 5's
  background purge threads are used on Linux.

* fixed issue #2978: log something more obvious when you log a Buffer

* fixed issue #2982: AQL parse error?

* fixed issue #3125: HTTP Foxx API Json parsing

v3.2.1 (2017-08-09)
-------------------

* added C++ implementations for AQL functions `LEFT()`, `RIGHT()` and `TRIM()`

* fixed docs for issue #2968: Collection _key autoincrement value increases on error

* fixed issue #3011: Optimizer rule reduce-extraction-to-projection breaks queries

* Now allowing to restore users in a sharded environment as well
  It is still not possible to restore collections that are sharded
  differently than by _key.

* fixed an issue with restoring of system collections and user rights.
  It was not possible to restore users into an authenticated server.

* fixed issue #2977: Documentation for db._createDatabase is wrong

* ui: added bind parameters to slow query history view

* fixed issue #1751: Slow Query API should provide bind parameters, webui should display them

* ui: fixed a bug when moving multiple documents was not possible

* AQL CHAR_LENGTH(null) returns now 0. Since AQL TO_STRING(null) is '' (string of length 0)

* ui: now supports single js file upload for Foxx services in addition to zip files

* fixed a multi-threading issue in the agency when callElection was called
  while the Supervision was calling updateSnapshot

* added startup option `--query.tracking-with-bindvars`

  This option controls whether the list of currently running queries
  and the list of slow queries should contain the bind variables used
  in the queries or not.

  The option can be changed at runtime using the commands

      // enables tracking of bind variables
      // set to false to turn tracking of bind variables off
      var value = true;
      require("@arangodb/aql/queries").properties({
        trackBindVars: value
      });

* index selectivity estimates are now available in the cluster as well

* fixed issue #2943: loadIndexesIntoMemory not returning the same structure
  as the rest of the collection APIs

* fixed issue #2949: ArangoError 1208: illegal name

* fixed issue #2874: Collection properties do not return `isVolatile`
  attribute

* potential fix for issue #2939: Segmentation fault when starting
  coordinator node

* fixed issue #2810: out of memory error when running UPDATE/REPLACE
  on medium-size collection

* fix potential deadlock errors in collector thread

* disallow the usage of volatile collections in the RocksDB engine
  by throwing an error when a collection is created with attribute
  `isVolatile` set to `true`.
  Volatile collections are unsupported by the RocksDB engine, so
  creating them should not succeed and silently create a non-volatile
  collection

* prevent V8 from issuing SIGILL instructions when it runs out of memory

  Now arangod will attempt to log a FATAL error into its logfile in case V8
  runs out of memory. In case V8 runs out of memory, it will still terminate the
  entire process. But at least there should be something in the ArangoDB logs
  indicating what the problem was. Apart from that, the arangod process should
  now be exited with SIGABRT rather than SIGILL as it shouldn't return into the
  V8 code that aborted the process with `__builtin_trap`.

  this potentially fixes issue #2920: DBServer crashing automatically post upgrade to 3.2

* Foxx queues and tasks now ensure that the scripts in them run with the same
  permissions as the Foxx code who started the task / queue

* fixed issue #2928: Offset problems

* fixed issue #2876: wrong skiplist index usage in edge collection

* fixed issue #2868: cname missing from logger-follow results in rocksdb

* fixed issue #2889: Traversal query using incorrect collection id

* fixed issue #2884: AQL traversal uniqueness constraints "propagating" to other traversals? Weird results

* arangoexport: added `--query` option for passing an AQL query to export the result

* fixed issue #2879: No result when querying for the last record of a query

* ui: allows now to edit default access level for collections in database
  _system for all users except the root user.

* The _users collection is no longer accessible outside the arngod process, _queues is always read-only

* added new option "--rocksdb.max-background-jobs"

* removed options "--rocksdb.max-background-compactions", "--rocksdb.base-background-compactions" and "--rocksdb.max-background-flushes"

* option "--rocksdb.compaction-read-ahead-size" now defaults to 2MB

* change Windows build so that RocksDB doesn't enforce AVX optimizations by default
  This fixes startup crashes on servers that do not have AVX CPU extensions

* speed up RocksDB secondary index creation and dropping

* removed RocksDB note in Geo index docs


v3.2.0 (2017-07-20)
-------------------

* fixed UI issues

* fixed multi-threading issues in Pregel

* fixed Foxx resilience

* added command-line option `--javascript.allow-admin-execute`

  This option can be used to control whether user-defined JavaScript code
  is allowed to be executed on server by sending via HTTP to the API endpoint
  `/_admin/execute`  with an authenticated user account.
  The default value is `false`, which disables the execution of user-defined
  code. This is also the recommended setting for production. In test environments,
  it may be convenient to turn the option on in order to send arbitrary setup
  or teardown commands for execution on the server.


v3.2.beta6 (2017-07-18)
-----------------------

* various bugfixes


v3.2.beta5 (2017-07-16)
-----------------------

* numerous bugfixes


v3.2.beta4 (2017-07-04)
-----------------------

* ui: fixed document view _from and _to linking issue for special characters

* added function `db._parse(query)` for parsing an AQL query and returning information about it

* fixed one medium priority and two low priority security user interface
  issues found by owasp zap.

* ui: added index deduplicate options

* ui: fixed renaming of collections for the rocksdb storage engine

* documentation and js fixes for secondaries

* RocksDB storage format was changed, users of the previous beta/alpha versions
  must delete the database directory and re-import their data

* enabled permissions on database and collection level

* added and changed some user related REST APIs
    * added `PUT /_api/user/{user}/database/{database}/{collection}` to change collection permission
    * added `GET /_api/user/{user}/database/{database}/{collection}`
    * added optional `full` parameter to the `GET /_api/user/{user}/database/` REST call

* added user functions in the arangoshell `@arangodb/users` module
    * added `grantCollection` and `revokeCollection` functions
    * added `permission(user, database, collection)` to retrieve collection specific rights

* added "deduplicate" attribute for array indexes, which controls whether inserting
  duplicate index values from the same document into a unique array index will lead to
  an error or not:

      // with deduplicate = true, which is the default value:
      db._create("test");
      db.test.ensureIndex({ type: "hash", fields: ["tags[*]"], deduplicate: true });
      db.test.insert({ tags: ["a", "b"] });
      db.test.insert({ tags: ["c", "d", "c"] }); // will work, because deduplicate = true
      db.test.insert({ tags: ["a"] }); // will fail

      // with deduplicate = false
      db._create("test");
      db.test.ensureIndex({ type: "hash", fields: ["tags[*]"], deduplicate: false });
      db.test.insert({ tags: ["a", "b"] });
      db.test.insert({ tags: ["c", "d", "c"] }); // will not work, because deduplicate = false
      db.test.insert({ tags: ["a"] }); // will fail

  The "deduplicate" attribute is now also accepted by the index creation HTTP
  API endpoint POST /_api/index and is returned by GET /_api/index.

* added optimizer rule "remove-filters-covered-by-traversal"

* Debian/Ubuntu installer: make messages about future package upgrades more clear

* fix a hangup in VST

  The problem happened when the two first chunks of a VST message arrived
  together on a connection that was newly switched to VST.

* fix deletion of outdated WAL files in RocksDB engine

* make use of selectivity estimates in hash, skiplist and persistent indexes
  in RocksDB engine

* changed VM overcommit recommendation for user-friendliness

* fix a shutdown bug in the cluster: a destroyed query could still be active

* do not terminate the entire server process if a temp file cannot be created
  (Windows only)

* fix log output in the front-end, it stopped in case of too many messages


v3.2.beta3 (2017-06-27)
-----------------------

* numerous bugfixes


v3.2.beta2 (2017-06-20)
-----------------------

* potentially fixed issue #2559: Duplicate _key generated on insertion

* fix invalid results (too many) when a skipping LIMIT was used for a
  traversal. `LIMIT x` or `LIMIT 0, x` were not affected, but `LIMIT s, x`
  may have returned too many results

* fix races in SSL communication code

* fix invalid locking in JWT authentication cache, which could have
  crashed the server

* fix invalid first group results for sorted AQL COLLECT when LIMIT
  was used

* fix potential race, which could make arangod hang on startup

* removed `exception` field from transaction error result; users should throw
  explicit `Error` instances to return custom exceptions (addresses issue #2561)

* fixed issue #2613: Reduce log level when Foxx manager tries to self heal missing database

* add a read only mode for users and collection level authorization

* removed `exception` field from transaction error result; users should throw
  explicit `Error` instances to return custom exceptions (addresses issue #2561)

* fixed issue #2677: Foxx disabling development mode creates non-deterministic service bundle

* fixed issue #2684: Legacy service UI not working


v3.2.beta1 (2017-06-12)
-----------------------

* provide more context for index errors (addresses issue #342)

* arangod now validates several OS/environment settings on startup and warns if
  the settings are non-ideal. Most of the checks are executed on Linux systems only.

* fixed issue #2515: The replace-or-with-in optimization rule might prevent use of indexes

* added `REGEX_REPLACE` AQL function

* the RocksDB storage format was changed, users of the previous alpha versions
  must delete the database directory and re-import their data

* added server startup option `--query.fail-on-warning`

  setting this option to `true` will abort any AQL query with an exception if
  it causes a warning at runtime. The value can be overridden per query by
  setting the `failOnWarning` attribute in a query's options.

* added --rocksdb.num-uncompressed-levels to adjust number of non-compressed levels

* added checks for memory managment and warn (i. e. if hugepages are enabled)

* set default SSL cipher suite string to "HIGH:!EXPORT:!aNULL@STRENGTH"

* fixed issue #2469: Authentication = true does not protect foxx-routes

* fixed issue #2459: compile success but can not run with rocksdb

* `--server.maximal-queue-size` is now an absolute maximum. If the queue is
  full, then 503 is returned. Setting it to 0 means "no limit".

* (Enterprise only) added authentication against an LDAP server

* fixed issue #2083: Foxx services aren't distributed to all coordinators

* fixed issue #2384: new coordinators don't pick up existing Foxx services

* fixed issue #2408: Foxx service validation causes unintended side-effects

* extended HTTP API with routes for managing Foxx services

* added distinction between hasUser and authorized within Foxx
  (cluster internal requests are authorized requests but don't have a user)

* arangoimp now has a `--threads` option to enable parallel imports of data

* PR #2514: Foxx services that can't be fixed by self-healing now serve a 503 error

* added `time` function to `@arangodb` module


v3.2.alpha4 (2017-04-25)
------------------------

* fixed issue #2450: Bad optimization plan on simple query

* fixed issue #2448: ArangoDB Web UI takes no action when Delete button is clicked

* fixed issue #2442: Frontend shows already deleted databases during login

* added 'x-content-type-options: nosniff' to avoid MSIE bug

* set default value for `--ssl.protocol` from TLSv1 to TLSv1.2.

* AQL breaking change in cluster:
  The SHORTEST_PATH statement using edge-collection names instead
  of a graph name now requires to explicitly name the vertex-collection names
  within the AQL query in the cluster. It can be done by adding `WITH <name>`
  at the beginning of the query.

  Example:
  ```
  FOR v,e IN OUTBOUND SHORTEST_PATH @start TO @target edges [...]
  ```

  Now has to be:

  ```
  WITH vertices
  FOR v,e IN OUTBOUND SHORTEST_PATH @start TO @target edges [...]
  ```

  This change is due to avoid dead-lock sitations in clustered case.
  An error stating the above is included.

* add implicit use of geo indexes when using SORT/FILTER in AQL, without
  the need to use the special-purpose geo AQL functions `NEAR` or `WITHIN`.

  the special purpose `NEAR` AQL function can now be substituted with the
  following AQL (provided there is a geo index present on the `doc.latitude`
  and `doc.longitude` attributes):

      FOR doc in geoSort
        SORT DISTANCE(doc.latitude, doc.longitude, 0, 0)
        LIMIT 5
        RETURN doc

  `WITHIN` can be substituted with the following AQL:

      FOR doc in geoFilter
        FILTER DISTANCE(doc.latitude, doc.longitude, 0, 0) < 2000
        RETURN doc

  Compared to using the special purpose AQL functions this approach has the
  advantage that it is more composable, and will also honor any `LIMIT` values
  used in the AQL query.

* potential fix for shutdown hangs on OSX

* added KB, MB, GB prefix for integer parameters, % for integer parameters
  with a base value

* added JEMALLOC 4.5.0

* added `--vm.resident-limit` and `--vm.path` for file-backed memory mapping
  after reaching a configurable maximum RAM size

* try recommended limit for file descriptors in case of unlimited
  hard limit

* issue #2413: improve logging in case of lock timeout and deadlocks

* added log topic attribute to /_admin/log api

* removed internal build option `USE_DEV_TIMERS`

  Enabling this option activated some proprietary timers for only selected
  events in arangod. Instead better use `perf` to gather timings.


v3.2.alpha3 (2017-03-22)
------------------------

* increase default collection lock timeout from 30 to 900 seconds

* added function `db._engine()` for retrieval of storage engine information at
  server runtime

  There is also an HTTP REST handler at GET /_api/engine that returns engine
  information.

* require at least cmake 3.2 for building ArangoDB

* make arangod start with less V8 JavaScript contexts

  This speeds up the server start (a little bit) and makes it use less memory.
  Whenever a V8 context is needed by a Foxx action or some other operation and
  there is no usable V8 context, a new one will be created dynamically now.

  Up to `--javascript.v8-contexts` V8 contexts will be created, so this option
  will change its meaning. Previously as many V8 contexts as specified by this
  option were created at server start, and the number of V8 contexts did not
  change at runtime. Now up to this number of V8 contexts will be in use at the
  same time, but the actual number of V8 contexts is dynamic.

  The garbage collector thread will automatically delete unused V8 contexts after
  a while. The number of spare contexts will go down to as few as configured in
  the new option `--javascript.v8-contexts-minimum`. Actually that many V8 contexts
  are also created at server start.

  The first few requests in new V8 contexts will take longer than in contexts
  that have been there already. Performance may therefore suffer a bit for the
  initial requests sent to ArangoDB or when there are only few but performance-
  critical situations in which new V8 contexts will be created. If this is a
  concern, it can easily be fixed by setting `--javascipt.v8-contexts-minimum`
  and `--javascript.v8-contexts` to a relatively high value, which will guarantee
  that many number of V8 contexts to be created at startup and kept around even
  when unused.

  Waiting for an unused V8 context will now also abort if no V8 context can be
  acquired/created after 120 seconds.

* improved diagnostic messages written to logfiles by supervisor process

* fixed issue #2367

* added "bindVars" to attributes of currently running and slow queries

* added "jsonl" as input file type for arangoimp

* upgraded version of bundled zlib library from 1.2.8 to 1.2.11

* added input file type `auto` for arangoimp so it can automatically detect the
  type of the input file from the filename extension

* fixed variables parsing in GraphQL

* added `--translate` option for arangoimp to translate attribute names from
  the input files to attriubte names expected by ArangoDB

  The `--translate` option can be specified multiple times (once per translation
  to be executed). The following example renames the "id" column from the input
  file to "_key", and the "from" column to "_from", and the "to" column to "_to":

      arangoimp --type csv --file data.csv --translate "id=_key" --translate "from=_from" --translate "to=_to"

  `--translate` works for CSV and TSV inputs only.

* changed default value for `--server.max-packet-size` from 128 MB to 256 MB

* fixed issue #2350

* fixed issue #2349

* fixed issue #2346

* fixed issue #2342

* change default string truncation length from 80 characters to 256 characters for
  `print`/`printShell` functions in ArangoShell and arangod. This will emit longer
  prefixes of string values before truncating them with `...`, which is helpful
  for debugging.

* always validate incoming JSON HTTP requests for duplicate attribute names

  Incoming JSON data with duplicate attribute names will now be rejected as
  invalid. Previous versions of ArangoDB only validated the uniqueness of
  attribute names inside incoming JSON for some API endpoints, but not
  consistently for all APIs.

* don't let read-only transactions block the WAL collector

* allow passing own `graphql-sync` module instance to Foxx GraphQL router

* arangoexport can now export to csv format

* arangoimp: fixed issue #2214

* Foxx: automatically add CORS response headers

* added "OPTIONS" to CORS `access-control-allow-methods` header

* Foxx: Fix arangoUser sometimes not being set correctly

* fixed issue #1974


v3.2.alpha2 (2017-02-20)
------------------------

* ui: fixed issue #2065

* ui: fixed a dashboard related memory issue

* Internal javascript rest actions will now hide their stack traces to the client
  unless maintainer mode is activated. Instead they will always log to the logfile

* Removed undocumented internal HTTP API:
  * PUT _api/edges

  The documented GET _api/edges and the undocumented POST _api/edges remains unmodified.

* updated V8 version to 5.7.0.0

* change undocumented behaviour in case of invalid revision ids in
  If-Match and If-None-Match headers from 400 (BAD) to 412 (PRECONDITION
  FAILED).

* change undocumented behaviour in case of invalid revision ids in
  JavaScript document operations from 1239 ("illegal document revision")
  to 1200 ("conflict").

* added data export tool, arangoexport.

  arangoexport can be used to export collections to json, jsonl or xml
  and export a graph or collections to xgmml.

* fixed a race condition when closing a connection

* raised default hard limit on threads for very small to 64

* fixed negative counting of http connection in UI


v3.2.alpha1 (2017-02-05)
------------------------

* added figure `httpRequests` to AQL query statistics

* removed revisions cache intermediate layer implementation

* obsoleted startup options `--database.revision-cache-chunk-size` and
  `--database.revision-cache-target-size`

* fix potential port number over-/underruns

* added startup option `--log.shorten-filenames` for controlling whether filenames
  in log messages should be shortened to just the filename with the absolute path

* removed IndexThreadFeature, made `--database.index-threads` option obsolete

* changed index filling to make it more parallel, dispatch tasks to boost::asio

* more detailed stacktraces in Foxx apps

* generated Foxx services now use swagger tags


v3.1.24 (XXXX-XX-XX)
--------------------

* fixed one more LIMIT issue in traversals


v3.1.23 (2017-06-19)
--------------------

* potentially fixed issue #2559: Duplicate _key generated on insertion

* fix races in SSL communication code

* fix invalid results (too many) when a skipping LIMIT was used for a
  traversal. `LIMIT x` or `LIMIT 0, x` were not affected, but `LIMIT s, x`
  may have returned too many results

* fix invalid first group results for sorted AQL COLLECT when LIMIT
  was used

* fix invalid locking in JWT authentication cache, which could have
  crashed the server

* fix undefined behavior in traverser when traversals were used inside
  a FOR loop


v3.1.22 (2017-06-07)
--------------------

* fixed issue #2505: Problem with export + report of a bug

* documented changed behavior of WITH

* fixed ui glitch in aardvark

* avoid agency compaction bug

* fixed issue #2283: disabled proxy communication internally


v3.1.21 (2017-05-22)
--------------------

* fixed issue #2488:  AQL operator IN error when data use base64 chars

* more randomness in seeding RNG

v3.1.20 (2016-05-16)
--------------------

* fixed incorrect sorting for distributeShardsLike

* improve reliability of AgencyComm communication with Agency

* fixed shard numbering bug, where ids were erouneously incremented by 1

* remove an unnecessary precondition in createCollectionCoordinator

* funny fail rotation fix

* fix in SimpleHttpClient for correct advancement of readBufferOffset

* forward SIG_HUP in supervisor process to the server process to fix logrotaion
  You need to stop the remaining arangod server process manually for the upgrade to work.


v3.1.19 (2017-04-28)
--------------------

* Fixed a StackOverflow issue in Traversal and ShortestPath. Occured if many (>1000) input
  values in a row do not return any result. Fixes issue: #2445

* fixed issue #2448

* fixed issue #2442

* added 'x-content-type-options: nosniff' to avoid MSIE bug

* fixed issue #2441

* fixed issue #2440

* Fixed a StackOverflow issue in Traversal and ShortestPath. Occured if many (>1000) input
  values in a row do not return any result. Fixes issue: #2445

* fix occasional hanging shutdowns on OS X


v3.1.18 (2017-04-18)
--------------------

* fixed error in continuous synchronization of collections

* fixed spurious hangs on server shutdown

* better error messages during restore collection

* completely overhaul supervision. More detailed tests

* Fixed a dead-lock situation in cluster traversers, it could happen in
  rare cases if the computation on one DBServer could be completed much earlier
  than the other server. It could also be restricted to SmartGraphs only.

* (Enterprise only) Fixed a bug in SmartGraph DepthFirstSearch. In some
  more complicated queries, the maxDepth limit of 1 was not considered strictly
  enough, causing the traverser to do unlimited depth searches.

* fixed issue #2415

* fixed issue #2422

* fixed issue #1974


v3.1.17 (2017-04-04)
--------------------

* (Enterprise only) fixed a bug where replicationFactor was not correctly
  forwarded in SmartGraph creation.

* fixed issue #2404

* fixed issue #2397

* ui - fixed smart graph option not appearing

* fixed issue #2389

* fixed issue #2400


v3.1.16 (2017-03-27)
--------------------

* fixed issue #2392

* try to raise file descriptors to at least 8192, warn otherwise

* ui - aql editor improvements + updated ace editor version (memory leak)

* fixed lost HTTP requests

* ui - fixed some event issues

* avoid name resolution when given connection string is a valid ip address

* helps with issue #1842, bug in COLLECT statement in connection with LIMIT.

* fix locking bug in cluster traversals

* increase lock timeout defaults

* increase various cluster timeouts

* limit default target size for revision cache to 1GB, which is better for
  tight RAM situations (used to be 40% of (totalRAM - 1GB), use
  --database.revision-cache-target-size <VALUEINBYTES> to get back the
  old behaviour

* fixed a bug with restarted servers indicating status as "STARTUP"
  rather that "SERVING" in Nodes UI.


v3.1.15 (2017-03-20)
--------------------

* add logrotate configuration as requested in #2355

* fixed issue #2376

* ui - changed document api due a chrome bug

* ui - fixed a submenu bug

* added endpoint /_api/cluster/endpoints in cluster case to get all
  coordinator endpoints

* fix documentation of /_api/endpoint, declaring this API obsolete.

* Foxx response objects now have a `type` method for manipulating the content-type header

* Foxx tests now support `xunit` and `tap` reporters


v3.1.14 (2017-03-13)
--------------------

* ui - added feature request (multiple start nodes within graph viewer) #2317

* added missing locks to authentication cache methods

* ui - added feature request (multiple start nodes within graph viewer) #2317

* ui - fixed wrong merge of statistics information from different coordinators

* ui - fixed issue #2316

* ui - fixed wrong protocol usage within encrypted environment

* fixed compile error on Mac Yosemite

* minor UI fixes


v3.1.13 (2017-03-06)
--------------------

* fixed variables parsing in GraphQL

* fixed issue #2214

* fixed issue #2342

* changed thread handling to queue only user requests on coordinator

* use exponential backoff when waiting for collection locks

* repair short name server lookup in cluster in the case of a removed
  server


v3.1.12 (2017-02-28)
--------------------

* disable shell color escape sequences on Windows

* fixed issue #2326

* fixed issue #2320

* fixed issue #2315

* fixed a race condition when closing a connection

* raised default hard limit on threads for very small to 64

* fixed negative counting of http connection in UI

* fixed a race when renaming collections

* fixed a race when dropping databases


v3.1.11 (2017-02-17)
--------------------

* fixed a race between connection closing and sending out last chunks of data to clients
  when the "Connection: close" HTTP header was set in requests

* ui: optimized smart graph creation usability

* ui: fixed #2308

* fixed a race in async task cancellation via `require("@arangodb/tasks").unregisterTask()`

* fixed spuriously hanging threads in cluster AQL that could sit idle for a few minutes

* fixed potential numeric overflow for big index ids in index deletion API

* fixed sort issue in cluster, occurring when one of the local sort buffers of a
  GatherNode was empty

* reduce number of HTTP requests made for certain kinds of join queries in cluster,
  leading to speedup of some join queries

* supervision deals with demised coordinators correctly again

* implement a timeout in TraverserEngineRegistry

* agent communication reduced in large batches of append entries RPCs

* inception no longer estimates RAFT timings

* compaction in agents has been moved to a separate thread

* replicated logs hold local timestamps

* supervision jobs failed leader and failed follower revisited for
  function in precarious stability situations

* fixed bug in random number generator for 64bit int


v3.1.10 (2017-02-02)
--------------------

* updated versions of bundled node modules:
  - joi: from 8.4.2 to 9.2.0
  - joi-to-json-schema: from 2.2.0 to 2.3.0
  - sinon: from 1.17.4 to 1.17.6
  - lodash: from 4.13.1 to 4.16.6

* added shortcut for AQL ternary operator
  instead of `condition ? true-part : false-part` it is now possible to also use a
  shortcut variant `condition ? : false-part`, e.g.

      FOR doc IN docs RETURN doc.value ?: 'not present'

  instead of

      FOR doc IN docs RETURN doc.value ? doc.value : 'not present'

* fixed wrong sorting order in cluster, if an index was used to sort with many
  shards.

* added --replication-factor, --number-of-shards and --wait-for-sync to arangobench

* turn on UTF-8 string validation for VelocyPack values received via VST connections

* fixed issue #2257

* upgraded Boost version to 1.62.0

* added optional detail flag for db.<collection>.count()
  setting the flag to `true` will make the count operation returned the per-shard
  counts for the collection:

      db._create("test", { numberOfShards: 10 });
      for (i = 0; i < 1000; ++i) {
        db.test.insert({value: i});
      }
      db.test.count(true);

      {
	"s100058" : 99,
	"s100057" : 103,
	"s100056" : 100,
	"s100050" : 94,
	"s100055" : 90,
	"s100054" : 122,
	"s100051" : 109,
	"s100059" : 99,
	"s100053" : 95,
	"s100052" : 89
      }

* added optional memory limit for AQL queries:

      db._query("FOR i IN 1..100000 SORT i RETURN i", {}, { options: { memoryLimit: 100000 } });

  This option limits the default maximum amount of memory (in bytes) that a single
  AQL query can use.
  When a single AQL query reaches the specified limit value, the query will be
  aborted with a *resource limit exceeded* exception. In a cluster, the memory
  accounting is done per shard, so the limit value is effectively a memory limit per
  query per shard.

  The global limit value can be overriden per query by setting the *memoryLimit*
  option value for individual queries when running an AQL query.

* added server startup option `--query.memory-limit`

* added convenience function to create vertex-centric indexes.

  Usage: `db.collection.ensureVertexCentricIndex("label", {type: "hash", direction: "outbound"})`
  That will create an index that can be used on OUTBOUND with filtering on the
  edge attribute `label`.

* change default log output for tools to stdout (instead of stderr)

* added option -D to define a configuration file environment key=value

* changed encoding behavior for URLs encoded in the C++ code of ArangoDB:
  previously the special characters `-`, `_`, `~` and `.` were returned as-is
  after URL-encoding, now `.` will be encoded to be `%2e`.
  This also changes the behavior of how incoming URIs are processed: previously
  occurrences of `..` in incoming request URIs were collapsed (e.g. `a/../b/` was
  collapsed to a plain `b/`). Now `..` in incoming request URIs are not collapsed.

* Foxx request URL suffix is no longer unescaped

* @arangodb/request option json now defaults to `true` if the response body is not empty and encoding is not explicitly set to `null` (binary).
  The option can still be set to `false` to avoid unnecessary attempts at parsing the response as JSON.

* Foxx configuration values for unknown options will be discarded when saving the configuration in production mode using the web interface

* module.context.dependencies is now immutable

* process.stdout.isTTY now returns `true` in arangosh and when running arangod with the `--console` flag

* add support for Swagger tags in Foxx


v3.1.9 (XXXX-XX-XX)
-------------------

* macos CLI package: store databases and apps in the users home directory

* ui: fixed re-login issue within a non system db, when tab was closed

* fixed a race in the VelocyStream Commtask implementation

* fixed issue #2256


v3.1.8 (2017-01-09)
-------------------

* add Windows silent installer

* add handling of debug symbols during Linux & windows release builds.

* fixed issue #2181

* fixed issue #2248: reduce V8 max old space size from 3 GB to 1 GB on 32 bit systems

* upgraded Boost version to 1.62.0

* fixed issue #2238

* fixed issue #2234

* agents announce new endpoints in inception phase to leader

* agency leadership accepts updatet endpoints to given uuid

* unified endpoints replace localhost with 127.0.0.1

* fix several problems within an authenticated cluster


v3.1.7 (2016-12-29)
-------------------

* fixed one too many elections in RAFT

* new agency comm backported from devel


v3.1.6 (2016-12-20)
-------------------

* fixed issue #2227

* fixed issue #2220

* agency constituent/agent bug fixes in race conditions picking up
  leadership

* supervision does not need waking up anymore as it is running
  regardless

* agents challenge their leadership more rigorously


v3.1.5 (2016-12-16)
-------------------

* lowered default value of `--database.revision-cache-target-size` from 75% of
  RAM to less than 40% of RAM

* fixed issue #2218

* fixed issue #2217

* Foxx router.get/post/etc handler argument can no longer accidentally omitted

* fixed issue #2223


v3.1.4 (2016-12-08)
-------------------

* fixed issue #2211

* fixed issue #2204

* at cluster start, coordinators wait until at least one DBserver is there,
  and either at least two DBservers are there or 15s have passed, before they
  initiate the bootstrap of system collections.

* more robust agency startup from devel

* supervision's AddFollower adds many followers at once

* supervision has new FailedFollower job

* agency's Node has new method getArray

* agency RAFT timing estimates more conservative in waitForSync
  scenario

* agency RAFT timing estimates capped at maximum 2.0/10.0 for low/high


v3.1.3 (2016-12-02)
-------------------

* fix a traversal bug when using skiplist indexes:
  if we have a skiplist of ["a", "unused", "_from"] and a traversal like:
  FOR v,e,p IN OUTBOUND @start @@edges
    FILTER p.edges[0].a == 'foo'
    RETURN v
  And the above index applied on "a" is considered better than EdgeIndex, than
  the executor got into undefined behaviour.

* fix endless loop when trying to create a collection with replicationFactor: -1


v3.1.2 (2016-11-24)
-------------------

* added support for descriptions field in Foxx dependencies

* (Enterprise only) fixed a bug in the statistic report for SmartGraph traversals.
Now they state correctly how many documents were fetched from the index and how many
have been filtered.

* Prevent uniform shard distribution when replicationFactor == numServers

v3.1.1 (2016-11-15)
-------------------

* fixed issue #2176

* fixed issue #2168

* display index usage of traversals in AQL explainer output (previously missing)

* fixed issue #2163

* preserve last-used HLC value across server starts

* allow more control over handling of pre-3.1 _rev values

  this changes the server startup option `--database.check-30-revisions` from a boolean (true/false)
  parameter to a string parameter with the following possible values:

  - "fail":
    will validate _rev values of 3.0 collections on collection loading and throw an exception when invalid _rev values are found.
    in this case collections with invalid _rev values are marked as corrupted and cannot be used in the ArangoDB 3.1 instance.
    the fix procedure for such collections is to export the collections from 3.0 database with arangodump and restore them in 3.1 with arangorestore.
    collections that do not contain invalid _rev values are marked as ok and will not be re-checked on following loads.
    collections that contain invalid _rev values will be re-checked on following loads.

  - "true":
    will validate _rev values of 3.0 collections on collection loading and print a warning when invalid _rev values are found.
    in this case collections with invalid _rev values can be used in the ArangoDB 3.1 instance.
    however, subsequent operations on documents with invalid _rev values may silently fail or fail with explicit errors.
    the fix procedure for such collections is to export the collections from 3.0 database with arangodump and restore them in 3.1 with arangorestore.
    collections that do not contain invalid _rev values are marked as ok and will not be re-checked on following loads.
    collections that contain invalid _rev values will be re-checked on following loads.

  - "false":
    will not validate _rev values on collection loading and not print warnings.
    no hint is given when invalid _rev values are found.
    subsequent operations on documents with invalid _rev values may silently fail or fail with explicit errors.
    this setting does not affect whether collections are re-checked later.
    collections will be re-checked on following loads if `--database.check-30-revisions` is later set to either `true` or `fail`.

  The change also suppresses warnings that were printed when collections were restored using arangorestore, and the restore
  data contained invalid _rev values. Now these warnings are suppressed, and new HLC _rev values are generated for these documents
  as before.

* added missing functions to AQL syntax highlighter in web interface

* fixed display of `ANY` direction in traversal explainer output (direction `ANY` was shown as either
  `INBOUND` or `OUTBOUND`)

* changed behavior of toJSON() function when serializing an object before saving it in the database

  if an object provides a toJSON() function, this function is still called for serializing it.
  the change is that the result of toJSON() is not stringified anymore, but saved as is. previous
  versions of ArangoDB called toJSON() and after that additionally stringified its result.

  This change will affect the saving of JS Buffer objects, which will now be saved as arrays of
  bytes instead of a comma-separated string of the Buffer's byte contents.

* allow creating unique indexes on more attributes than present in shardKeys

  The following combinations of shardKeys and indexKeys are allowed/not allowed:

  shardKeys     indexKeys
      a             a        ok
      a             b    not ok
      a           a b        ok
    a b             a    not ok
    a b             b    not ok
    a b           a b        ok
    a b         a b c        ok
  a b c           a b    not ok
  a b c         a b c        ok

* fixed wrong version in web interface login screen (EE only)

* make web interface not display an exclamation mark next to ArangoDB version number 3.1

* fixed search for arbitrary document attributes in web interface in case multiple
  search values were used on different attribute names. in this case, the search always
  produced an empty result

* disallow updating `_from` and `_to` values of edges in Smart Graphs. Updating these
  attributes would lead to potential redistribution of edges to other shards, which must be
  avoided.

* fixed issue #2148

* updated graphql-sync dependency to 0.6.2

* fixed issue #2156

* fixed CRC4 assembly linkage


v3.1.0 (2016-10-29)
-------------------

* AQL breaking change in cluster:

  from ArangoDB 3.1 onwards `WITH` is required for traversals in a
  clustered environment in order to avoid deadlocks.

  Note that for queries that access only a single collection or that have all
  collection names specified somewhere else in the query string, there is no
  need to use *WITH*. *WITH* is only useful when the AQL query parser cannot
  automatically figure out which collections are going to be used by the query.
  *WITH* is only useful for queries that dynamically access collections, e.g.
  via traversals, shortest path operations or the *DOCUMENT()* function.

  more info can be found [here](https://github.com/arangodb/arangodb/blob/devel/Documentation/Books/AQL/Operations/With.md)

* added AQL function `DISTANCE` to calculate the distance between two arbitrary
  coordinates (haversine formula)

* fixed issue #2110

* added Auto-aptation of RAFT timings as calculations only


v3.1.rc2 (2016-10-10)
---------------------

* second release candidate


v3.1.rc1 (2016-09-30)
---------------------

* first release candidate


v3.1.alpha2 (2016-09-01)
------------------------

* added module.context.createDocumentationRouter to replace module.context.apiDocumentation

* bug in RAFT implementation of reads. dethroned leader still answered requests in isolation

* ui: added new graph viewer

* ui: aql-editor added tabular & graph display

* ui: aql-editor improved usability

* ui: aql-editor: query profiling support

* fixed issue #2109

* fixed issue #2111

* fixed issue #2075

* added AQL function `DISTANCE` to calculate the distance between two arbitrary
  coordinates (haversine formula)

* rewrote scheduler and dispatcher based on boost::asio

  parameters changed:
    `--scheduler.threads` and `--server.threads` are now merged into a single one: `--server.threads`

    hidden `--server.extra-threads` has been removed

    hidden `--server.aql-threads` has been removed

    hidden `--server.backend` has been removed

    hidden `--server.show-backends` has been removed

    hidden `--server.thread-affinity` has been removed

* fixed issue #2086

* fixed issue #2079

* fixed issue #2071

  make the AQL query optimizer inject filter condition expressions referred to
  by variables during filter condition aggregation.
  For example, in the following query

      FOR doc IN collection
        LET cond1 = (doc.value == 1)
        LET cond2 = (doc.value == 2)
        FILTER cond1 || cond2
        RETURN { doc, cond1, cond2 }

  the optimizer will now inject the conditions for `cond1` and `cond2` into the filter
  condition `cond1 || cond2`, expanding it to `(doc.value == 1) || (doc.value == 2)`
  and making these conditions available for index searching.

  Note that the optimizer previously already injected some conditions into other
  conditions, but only if the variable that defined the condition was not used
  elsewhere. For example, the filter condition in the query

      FOR doc IN collection
        LET cond = (doc.value == 1)
        FILTER cond
        RETURN { doc }

  already got optimized before because `cond` was only used once in the query and
  the optimizer decided to inject it into the place where it was used.

  This only worked for variables that were referred to once in the query.
  When a variable was used multiple times, the condition was not injected as
  in the following query:

      FOR doc IN collection
        LET cond = (doc.value == 1)
        FILTER cond
        RETURN { doc, cond }

  The fix for #2070 now will enable this optimization so that the query can
  use an index on `doc.value` if available.

* changed behavior of AQL array comparison operators for empty arrays:
  * `ALL` and `ANY` now always return `false` when the left-hand operand is an
    empty array. The behavior for non-empty arrays does not change:
    * `[] ALL == 1` will return `false`
    * `[1] ALL == 1` will return `true`
    * `[1, 2] ALL == 1` will return `false`
    * `[2, 2] ALL == 1` will return `false`
    * `[] ANY == 1` will return `false`
    * `[1] ANY == 1` will return `true`
    * `[1, 2] ANY == 1` will return `true`
    * `[2, 2] ANY == 1` will return `false`
  * `NONE` now always returns `true` when the left-hand operand is an empty array.
    The behavior for non-empty arrays does not change:
    * `[] NONE == 1` will return `true`
    * `[1] NONE == 1` will return `false`
    * `[1, 2] NONE == 1` will return `false`
    * `[2, 2] NONE == 1` will return `true`

* added experimental AQL functions `JSON_STRINGIFY` and `JSON_PARSE`

* added experimental support for incoming gzip-compressed requests

* added HTTP REST APIs for online loglevel adjustments:

  - GET `/_admin/log/level` returns the current loglevel settings
  - PUT `/_admin/log/level` modifies the current loglevel settings

* PATCH /_api/gharial/{graph-name}/vertex/{collection-name}/{vertex-key}
  - changed default value for keepNull to true

* PATCH /_api/gharial/{graph-name}/edge/{collection-name}/{edge-key}
  - changed default value for keepNull to true

* renamed `maximalSize` attribute in parameter.json files to `journalSize`

  The `maximalSize` attribute will still be picked up from collections that
  have not been adjusted. Responses from the replication API will now also use
  `journalSize` instead of `maximalSize`.

* added `--cluster.system-replication-factor` in order to adjust the
  replication factor for new system collections

* fixed issue #2012

* added a memory expection in case V8 memory gets too low

* added Optimizer Rule for other indexes in Traversals
  this allows AQL traversals to use other indexes than the edge index.
  So traversals with filters on edges can now make use of more specific
  indexes, e.g.

      FOR v, e, p IN 2 OUTBOUND @start @@edge FILTER p.edges[0].foo == "bar"

  will prefer a Hash Index on [_from, foo] above the EdgeIndex.

* fixed epoch computation in hybrid logical clock

* fixed thread affinity

* replaced require("internal").db by require("@arangodb").db

* added option `--skip-lines` for arangoimp
  this allows skipping the first few lines from the import file in case the
  CSV or TSV import are used

* fixed periodic jobs: there should be only one instance running - even if it
  runs longer than the period

* improved performance of primary index and edge index lookups

* optimizations for AQL `[*]` operator in case no filter, no projection and
  no offset/limit are used

* added AQL function `OUTERSECTION` to return the symmetric difference of its
  input arguments

* Foxx manifests of installed services are now saved to disk with indentation

* Foxx tests and scripts in development mode should now always respect updated
  files instead of loading stale modules

* When disabling Foxx development mode the setup script is now re-run

* Foxx now provides an easy way to directly serve GraphQL requests using the
  `@arangodb/foxx/graphql` module and the bundled `graphql-sync` dependency

* Foxx OAuth2 module now correctly passes the `access_token` to the OAuth2 server

* added iconv-lite and timezone modules

* web interface now allows installing GitHub and zip services in legacy mode

* added module.context.createDocumentationRouter to replace module.context.apiDocumentation

* bug in RAFT implementation of reads. dethroned leader still answered
  requests in isolation

* all lambdas in ClusterInfo might have been left with dangling references.

* Agency bug fix for handling of empty json objects as values.

* Foxx tests no longer support the Mocha QUnit interface as this resulted in weird
  inconsistencies in the BDD and TDD interfaces. This fixes the TDD interface
  as well as out-of-sequence problems when using the BDD before/after functions.

* updated bundled JavaScript modules to latest versions; joi has been updated from 8.4 to 9.2
  (see [joi 9.0.0 release notes](https://github.com/hapijs/joi/issues/920) for information on
  breaking changes and new features)

* fixed issue #2139

* updated graphql-sync dependency to 0.6.2

* fixed issue #2156


v3.0.13 (XXXX-XX-XX)
--------------------

* fixed issue #2315

* fixed issue #2210


v3.0.12 (2016-11-23)
--------------------

* fixed issue #2176

* fixed issue #2168

* fixed issues #2149, #2159

* fixed error reporting for issue #2158

* fixed assembly linkage bug in CRC4 module

* added support for descriptions field in Foxx dependencies


v3.0.11 (2016-11-08)
--------------------

* fixed issue #2140: supervisor dies instead of respawning child

* fixed issue #2131: use shard key value entered by user in web interface

* fixed issue #2129: cannot kill a long-run query

* fixed issue #2110

* fixed issue #2081

* fixed issue #2038

* changes to Foxx service configuration or dependencies should now be
  stored correctly when options are cleared or omitted

* Foxx tests no longer support the Mocha QUnit interface as this resulted in weird
  inconsistencies in the BDD and TDD interfaces. This fixes the TDD interface
  as well as out-of-sequence problems when using the BDD before/after functions.

* fixed issue #2148


v3.0.10 (2016-09-26)
--------------------

* fixed issue #2072

* fixed issue #2070

* fixed slow cluster starup issues. supervision will demonstrate more
  patience with db servers


v3.0.9 (2016-09-21)
-------------------

* fixed issue #2064

* fixed issue #2060

* speed up `collection.any()` and skiplist index creation

* fixed multiple issues where ClusterInfo bug hung agency in limbo
  timeouting on multiple collection and database callbacks


v3.0.8 (2016-09-14)
-------------------

* fixed issue #2052

* fixed issue #2005

* fixed issue #2039

* fixed multiple issues where ClusterInfo bug hung agency in limbo
  timeouting on multiple collection and database callbacks


v3.0.7 (2016-09-05)
-------------------

* new supervision job handles db server failure during collection creation.


v3.0.6 (2016-09-02)
-------------------

* fixed issue #2026

* slightly better error diagnostics for AQL query compilation and replication

* fixed issue #2018

* fixed issue #2015

* fixed issue #2012

* fixed wrong default value for arangoimp's `--on-duplicate` value

* fix execution of AQL traversal expressions when there are multiple
  conditions that refer to variables set outside the traversal

* properly return HTTP 503 in JS actions when backend is gone

* supervision creates new key in agency for failed servers

* new shards will not be allocated on failed or cleaned servers


v3.0.5 (2016-08-18)
-------------------

* execute AQL ternary operator via C++ if possible

* fixed issue #1977

* fixed extraction of _id attribute in AQL traversal conditions

* fix SSL agency endpoint

* Minimum RAFT timeout was one order of magnitude to short.

* Optimized RAFT RPCs from leader to followers for efficiency.

* Optimized RAFT RPC handling on followers with respect to compaction.

* Fixed bug in handling of duplicates and overlapping logs

* Fixed bug in supervision take over after leadership change.

v3.0.4 (2016-08-01)
-------------------

* added missing lock for periodic jobs access

* fix multiple foxx related cluster issues

* fix handling of empty AQL query strings

* fixed issue in `INTERSECTION` AQL function with duplicate elements
  in the source arrays

* fixed issue #1970

* fixed issue #1968

* fixed issue #1967

* fixed issue #1962

* fixed issue #1959

* replaced require("internal").db by require("@arangodb").db

* fixed issue #1954

* fixed issue #1953

* fixed issue #1950

* fixed issue #1949

* fixed issue #1943

* fixed segfault in V8, by backporting https://bugs.chromium.org/p/v8/issues/detail?id=5033

* Foxx OAuth2 module now correctly passes the `access_token` to the OAuth2 server

* fixed credentialed CORS requests properly respecting --http.trusted-origin

* fixed a crash in V8Periodic task (forgotten lock)

* fixed two bugs in synchronous replication (syncCollectionFinalize)


v3.0.3 (2016-07-17)
-------------------

* fixed issue #1942

* fixed issue #1941

* fixed array index batch insertion issues for hash indexes that caused problems when
  no elements remained for insertion

* fixed AQL MERGE() function with External objects originating from traversals

* fixed some logfile recovery errors with error message "document not found"

* fixed issue #1937

* fixed issue #1936

* improved performance of arangorestore in clusters with synchronous
  replication

* Foxx tests and scripts in development mode should now always respect updated
  files instead of loading stale modules

* When disabling Foxx development mode the setup script is now re-run

* Foxx manifests of installed services are now saved to disk with indentation


v3.0.2 (2016-07-09)
-------------------

* fixed assertion failure in case multiple remove operations were used in the same query

* fixed upsert behavior in case upsert was used in a loop with the same document example

* fixed issue #1930

* don't expose local file paths in Foxx error messages.

* fixed issue #1929

* make arangodump dump the attribute `isSystem` when dumping the structure
  of a collection, additionally make arangorestore not fail when the attribute
  is missing

* fixed "Could not extract custom attribute" issue when using COLLECT with
  MIN/MAX functions in some contexts

* honor presence of persistent index for sorting

* make AQL query optimizer not skip "use-indexes-rule", even if enough
  plans have been created already

* make AQL optimizer not skip "use-indexes-rule", even if enough execution plans
  have been created already

* fix double precision value loss in VelocyPack JSON parser

* added missing SSL support for arangorestore

* improved cluster import performance

* fix Foxx thumbnails on DC/OS

* fix Foxx configuration not being saved

* fix Foxx app access from within the frontend on DC/OS

* add option --default-replication-factor to arangorestore and simplify
  the control over the number of shards when restoring

* fix a bug in the VPack -> V8 conversion if special attributes _key,
  _id, _rev, _from and _to had non-string values, which is allowed
  below the top level

* fix malloc_usable_size for darwin


v3.0.1 (2016-06-30)
-------------------

* fixed periodic jobs: there should be only one instance running - even if it
  runs longer than the period

* increase max. number of collections in AQL queries from 32 to 256

* fixed issue #1916: header "authorization" is required" when opening
  services page

* fixed issue #1915: Explain: member out of range

* fixed issue #1914: fix unterminated buffer

* don't remove lockfile if we are the same (now stale) pid
  fixes docker setups (our pid will always be 1)

* do not use revision id comparisons in compaction for determining whether a
  revision is obsolete, but marker memory addresses
  this ensures revision ids don't matter when compacting documents

* escape Unicode characters in JSON HTTP responses
  this converts UTF-8 characters in HTTP responses of arangod into `\uXXXX`
  escape sequences. This makes the HTTP responses fit into the 7 bit ASCII
  character range, which speeds up HTTP response parsing for some clients,
  namely node.js/v8

* add write before read collections when starting a user transaction
  this allows specifying the same collection in both read and write mode without
  unintended side effects

* fixed buffer overrun that occurred when building very large result sets

* index lookup optimizations for primary index and edge index

* fixed "collection is a nullptr" issue when starting a traversal from a transaction

* enable /_api/import on coordinator servers


v3.0.0 (2016-06-22)
-------------------

* minor GUI fixxes

* fix for replication and nonces


v3.0.0-rc3 (2016-06-19)
-----------------------

* renamed various Foxx errors to no longer refer to Foxx services as apps

* adjusted various error messages in Foxx to be more informative

* specifying "files" in a Foxx manifest to be mounted at the service root
  no longer results in 404s when trying to access non-file routes

* undeclared path parameters in Foxx no longer break the service

* trusted reverse proxy support is now handled more consistently

* ArangoDB request compatibility and user are now exposed in Foxx

* all bundled NPM modules have been upgraded to their latest versions


v3.0.0-rc2 (2016-06-12)
-----------------------

* added option `--server.max-packet-size` for client tools

* renamed option `--server.ssl-protocol` to `--ssl.protocol` in client tools
  (was already done for arangod, but overlooked for client tools)

* fix handling of `--ssl.protocol` value 5 (TLS v1.2) in client tools, which
  claimed to support it but didn't

* config file can use '@include' to include a different config file as base


v3.0.0-rc1 (2016-06-10)
-----------------------

* the user management has changed: it now has users that are independent of
  databases. A user can have one or more database assigned to the user.

* forward ported V8 Comparator bugfix for inline heuristics from
  https://github.com/v8/v8/commit/5ff7901e24c2c6029114567de5a08ed0f1494c81

* changed to-string conversion for AQL objects and arrays, used by the AQL
  function `TO_STRING()` and implicit to-string casts in AQL

  - arrays are now converted into their JSON-stringify equivalents, e.g.

    - `[ ]` is now converted to `[]`
    - `[ 1, 2, 3 ]` is now converted to `[1,2,3]`
    - `[ "test", 1, 2 ] is now converted to `["test",1,2]`

    Previous versions of ArangoDB converted arrays with no members into the
    empty string, and non-empty arrays into a comma-separated list of member
    values, without the surrounding angular brackets. Additionally, string
    array members were not enclosed in quotes in the result string:

    - `[ ]` was converted to ``
    - `[ 1, 2, 3 ]` was converted to `1,2,3`
    - `[ "test", 1, 2 ] was converted to `test,1,2`

  - objects are now converted to their JSON-stringify equivalents, e.g.

    - `{ }` is converted to `{}`
    - `{ a: 1, b: 2 }` is converted to `{"a":1,"b":2}`
    - `{ "test" : "foobar" }` is converted to `{"test":"foobar"}`

    Previous versions of ArangoDB always converted objects into the string
    `[object Object]`

  This change affects also the AQL functions `CONCAT()` and `CONCAT_SEPARATOR()`
  which treated array values differently in previous versions. Previous versions
  of ArangoDB automatically flattened array values on the first level of the array,
  e.g. `CONCAT([1, 2, 3, [ 4, 5, 6 ]])` produced `1,2,3,4,5,6`. Now this will produce
  `[1,2,3,[4,5,6]]`. To flatten array members on the top level, you can now use
  the more explicit `CONCAT(FLATTEN([1, 2, 3, [4, 5, 6]], 1))`.

* added C++ implementations for AQL functions `SLICE()`, `CONTAINS()` and
  `RANDOM_TOKEN()`

* as a consequence of the upgrade to V8 version 5, the implementation of the
  JavaScript `Buffer` object had to be changed. JavaScript `Buffer` objects in
  ArangoDB now always store their data on the heap. There is no shared pool
  for small Buffer values, and no pointing into existing Buffer data when
  extracting slices. This change may increase the cost of creating Buffers with
  short contents or when peeking into existing Buffers, but was required for
  safer memory management and to prevent leaks.

* the `db` object's function `_listDatabases()` was renamed to just `_databases()`
  in order to make it more consistent with the existing `_collections()` function.
  Additionally the `db` object's `_listEndpoints()` function was renamed to just
  `_endpoints()`.

* changed default value of `--server.authentication` from `false` to `true` in
  configuration files etc/relative/arangod.conf and etc/arangodb/arangod.conf.in.
  This means the server will be started with authentication enabled by default,
  requiring all client connections to provide authentication data when connecting
  to ArangoDB. Authentication can still be turned off via setting the value of
  `--server.authentication` to `false` in ArangoDB's configuration files or by
  specifying the option on the command-line.

* Changed result format for querying all collections via the API GET `/_api/collection`.

  Previous versions of ArangoDB returned an object with an attribute named `collections`
  and an attribute named `names`. Both contained all available collections, but
  `collections` contained the collections as an array, and `names` contained the
  collections again, contained in an object in which the attribute names were the
  collection names, e.g.

  ```
  {
    "collections": [
      {"id":"5874437","name":"test","isSystem":false,"status":3,"type":2},
      {"id":"17343237","name":"something","isSystem":false,"status":3,"type":2},
      ...
    ],
    "names": {
      "test": {"id":"5874437","name":"test","isSystem":false,"status":3,"type":2},
      "something": {"id":"17343237","name":"something","isSystem":false,"status":3,"type":2},
      ...
    }
  }
  ```
  This result structure was redundant, and therefore has been simplified to just

  ```
  {
    "result": [
      {"id":"5874437","name":"test","isSystem":false,"status":3,"type":2},
      {"id":"17343237","name":"something","isSystem":false,"status":3,"type":2},
      ...
    ]
  }
  ```

  in ArangoDB 3.0.

* added AQL functions `TYPENAME()` and `HASH()`

* renamed arangob tool to arangobench

* added AQL string comparison operator `LIKE`

  The operator can be used to compare strings like this:

      value LIKE search

  The operator is currently implemented by calling the already existing AQL
  function `LIKE`.

  This change also makes `LIKE` an AQL keyword. Using `LIKE` in either case as
  an attribute or collection name in AQL thus requires quoting.

* make AQL optimizer rule "remove-unnecessary-calculations" fire in more cases

  The rule will now remove calculations that are used exactly once in other
  expressions (e.g. `LET a = doc RETURN a.value`) and calculations,
  or calculations that are just references (e.g. `LET a = b`).

* renamed AQL optimizer rule "merge-traversal-filter" to "optimize-traversals"
  Additionally, the optimizer rule will remove unused edge and path result variables
  from the traversal in case they are specified in the `FOR` section of the traversal,
  but not referenced later in the query. This saves constructing edges and paths
  results.

* added AQL optimizer rule "inline-subqueries"

  This rule can pull out certain subqueries that are used as an operand to a `FOR`
  loop one level higher, eliminating the subquery completely. For example, the query

      FOR i IN (FOR j IN [1,2,3] RETURN j) RETURN i

  will be transformed by the rule to:

      FOR i IN [1,2,3] RETURN i

  The query

      FOR name IN (FOR doc IN _users FILTER doc.status == 1 RETURN doc.name) LIMIT 2 RETURN name

  will be transformed into

      FOR tmp IN _users FILTER tmp.status == 1 LIMIT 2 RETURN tmp.name

  The rule will only fire when the subquery is used as an operand to a `FOR` loop, and
  if the subquery does not contain a `COLLECT` with an `INTO` variable.

* added new endpoint "srv://" for DNS service records

* The result order of the AQL functions VALUES and ATTRIBUTES has never been
  guaranteed and it only had the "correct" ordering by accident when iterating
  over objects that were not loaded from the database. This accidental behavior
  is now changed by introduction of VelocyPack. No ordering is guaranteed unless
  you specify the sort parameter.

* removed configure option `--enable-logger`

* added AQL array comparison operators

  All AQL comparison operators now also exist in an array variant. In the
  array variant, the operator is preceded with one of the keywords *ALL*, *ANY*
  or *NONE*. Using one of these keywords changes the operator behavior to
  execute the comparison operation for all, any, or none of its left hand
  argument values. It is therefore expected that the left hand argument
  of an array operator is an array.

  Examples:

      [ 1, 2, 3 ] ALL IN [ 2, 3, 4 ]   // false
      [ 1, 2, 3 ] ALL IN [ 1, 2, 3 ]   // true
      [ 1, 2, 3 ] NONE IN [ 3 ]        // false
      [ 1, 2, 3 ] NONE IN [ 23, 42 ]   // true
      [ 1, 2, 3 ] ANY IN [ 4, 5, 6 ]   // false
      [ 1, 2, 3 ] ANY IN [ 1, 42 ]     // true
      [ 1, 2, 3 ] ANY == 2             // true
      [ 1, 2, 3 ] ANY == 4             // false
      [ 1, 2, 3 ] ANY > 0              // true
      [ 1, 2, 3 ] ANY <= 1             // true
      [ 1, 2, 3 ] NONE < 99            // false
      [ 1, 2, 3 ] NONE > 10            // true
      [ 1, 2, 3 ] ALL > 2              // false
      [ 1, 2, 3 ] ALL > 0              // true
      [ 1, 2, 3 ] ALL >= 3             // false
      ["foo", "bar"] ALL != "moo"      // true
      ["foo", "bar"] NONE == "bar"     // false
      ["foo", "bar"] ANY == "foo"      // true

* improved AQL optimizer to remove unnecessary sort operations in more cases

* allow enclosing AQL identifiers in forward ticks in addition to using
  backward ticks

  This allows for convenient writing of AQL queries in JavaScript template strings
  (which are delimited with backticks themselves), e.g.

      var q = `FOR doc IN ´collection´ RETURN doc.´name´`;

* allow to set `print.limitString` to configure the number of characters
  to output before truncating

* make logging configurable per log "topic"

  `--log.level <level>` sets the global log level to <level>, e.g. `info`,
  `debug`, `trace`.

  `--log.level topic=<level>` sets the log level for a specific topic.
  Currently, the following topics exist: `collector`, `compactor`, `mmap`,
  `performance`, `queries`, and `requests`. `performance` and `requests` are
  set to FATAL by default. `queries` is set to info. All others are
  set to the global level by default.

  The new log option `--log.output <definition>` allows directing the global
  or per-topic log output to different outputs. The output definition
  "<definition>" can be one of

    "-" for stdin
    "+" for stderr
    "syslog://<syslog-facility>"
    "syslog://<syslog-facility>/<application-name>"
    "file://<relative-path>"

  The option can be specified multiple times in order to configure the output
  for different log topics. To set up a per-topic output configuration, use
  `--log.output <topic>=<definition>`, e.g.

    queries=file://queries.txt

  logs all queries to the file "queries.txt".

* the option `--log.requests-file` is now deprecated. Instead use

    `--log.level requests=info`
    `--log.output requests=file://requests.txt`

* the option `--log.facility` is now deprecated. Instead use

    `--log.output requests=syslog://facility`

* the option `--log.performance` is now deprecated. Instead use

    `--log.level performance=trace`

* removed option `--log.source-filter`

* removed configure option `--enable-logger`

* change collection directory names to include a random id component at the end

  The new pattern is `collection-<id>-<random>`, where `<id>` is the collection
  id and `<random>` is a random number. Previous versions of ArangoDB used a
  pattern `collection-<id>` without the random number.

  ArangoDB 3.0 understands both the old and name directory name patterns.

* removed mostly unused internal spin-lock implementation

* removed support for pre-Windows 7-style locks. This removes compatibility for
  Windows versions older than Windows 7 (e.g. Windows Vista, Windows XP) and
  Windows 2008R2 (e.g. Windows 2008).

* changed names of sub-threads started by arangod

* added option `--default-number-of-shards` to arangorestore, allowing creating
  collections with a specifiable number of shards from a non-cluster dump

* removed support for CoffeeScript source files

* removed undocumented SleepAndRequeue

* added WorkMonitor to inspect server threads

* when downloading a Foxx service from the web interface the suggested filename
  is now based on the service's mount path instead of simply "app.zip"

* the `@arangodb/request` response object now stores the parsed JSON response
  body in a property `json` instead of `body` when the request was made using the
  `json` option. The `body` instead contains the response body as a string.

* the Foxx API has changed significantly, 2.8 services are still supported
  using a backwards-compatible "legacy mode"


v2.8.12 (XXXX-XX-XX)
--------------------

* issue #2091: decrease connect timeout to 5 seconds on startup

* fixed issue #2072

* slightly better error diagnostics for some replication errors

* fixed issue #1977

* fixed issue in `INTERSECTION` AQL function with duplicate elements
  in the source arrays

* fixed issue #1962

* fixed issue #1959

* export aqlQuery template handler as require('org/arangodb').aql for forwards-compatibility


v2.8.11 (2016-07-13)
--------------------

* fixed array index batch insertion issues for hash indexes that caused problems when
  no elements remained for insertion

* fixed issue #1937


v2.8.10 (2016-07-01)
--------------------

* make sure next local _rev value used for a document is at least as high as the
  _rev value supplied by external sources such as replication

* make adding a collection in both read- and write-mode to a transaction behave as
  expected (write includes read). This prevents the `unregister collection used in
  transaction` error

* fixed sometimes invalid result for `byExample(...).count()` when an index plus
  post-filtering was used

* fixed "collection is a nullptr" issue when starting a traversal from a transaction

* honor the value of startup option `--database.wait-for-sync` (that is used to control
  whether new collections are created with `waitForSync` set to `true` by default) also
  when creating collections via the HTTP API (and thus the ArangoShell). When creating
  a collection via these mechanisms, the option was ignored so far, which was inconsistent.

* fixed issue #1826: arangosh --javascript.execute: internal error (geo index issue)

* fixed issue #1823: Arango crashed hard executing very simple query on windows


v2.8.9 (2016-05-13)
-------------------

* fixed escaping and quoting of extra parameters for executables in Mac OS X App

* added "waiting for" status variable to web interface collection figures view

* fixed undefined behavior in query cache invaldation

* fixed access to /_admin/statistics API in case statistics are disable via option
  `--server.disable-statistics`

* Foxx manager will no longer fail hard when Foxx store is unreachable unless installing
  a service from the Foxx store (e.g. when behind a firewall or GitHub is unreachable).


v2.8.8 (2016-04-19)
-------------------

* fixed issue #1805: Query: internal error (location: arangod/Aql/AqlValue.cpp:182).
  Please report this error to arangodb.com (while executing)

* allow specifying collection name prefixes for `_from` and `_to` in arangoimp:

  To avoid specifying complete document ids (consisting of collection names and document
  keys) for *_from* and *_to* values when importing edges with arangoimp, there are now
  the options *--from-collection-prefix* and *--to-collection-prefix*.

  If specified, these values will be automatically prepended to each value in *_from*
  (or *_to* resp.). This allows specifying only document keys inside *_from* and/or *_to*.

  *Example*

      > arangoimp --from-collection-prefix users --to-collection-prefix products ...

  Importing the following document will then create an edge between *users/1234* and
  *products/4321*:

  ```js
  { "_from" : "1234", "_to" : "4321", "desc" : "users/1234 is connected to products/4321" }
  ```

* requests made with the interactive system API documentation in the web interface
  (Swagger) will now respect the active database instead of always using `_system`


v2.8.7 (2016-04-07)
-------------------

* optimized primary=>secondary failover

* fix to-boolean conversion for documents in AQL

* expose the User-Agent HTTP header from the ArangoShell since Github seems to
  require it now, and we use the ArangoShell for fetching Foxx repositories from Github

* work with http servers that only send

* fixed potential race condition between compactor and collector threads

* fix removal of temporary directories on arangosh exit

* javadoc-style comments in Foxx services are no longer interpreted as
  Foxx comments outside of controller/script/exports files (#1748)

* removed remaining references to class syntax for Foxx Model and Repository
  from the documentation

* added a safe-guard for corrupted master-pointer


v2.8.6 (2016-03-23)
-------------------

* arangosh can now execute JavaScript script files that contain a shebang
  in the first line of the file. This allows executing script files directly.

  Provided there is a script file `/path/to/script.js` with the shebang
  `#!arangosh --javascript.execute`:

      > cat /path/to/script.js
      #!arangosh --javascript.execute
      print("hello from script.js");

  If the script file is made executable

      > chmod a+x /path/to/script.js

  it can be invoked on the shell directly and use arangosh for its execution:

      > /path/to/script.js
      hello from script.js

  This did not work in previous versions of ArangoDB, as the whole script contents
  (including the shebang) were treated as JavaScript code.
  Now shebangs in script files will now be ignored for all files passed to arangosh's
  `--javascript.execute` parameter.

  The alternative way of executing a JavaScript file with arangosh still works:

      > arangosh --javascript.execute /path/to/script.js
      hello from script.js

* added missing reset of traversal state for nested traversals.
  The state of nested traversals (a traversal in an AQL query that was
  located in a repeatedly executed subquery or inside another FOR loop)
  was not reset properly, so that multiple invocations of the same nested
  traversal with different start vertices led to the nested traversal
  always using the start vertex provided on the first invocation.

* fixed issue #1781: ArangoDB startup time increased tremendously

* fixed issue #1783: SIGHUP should rotate the log


v2.8.5 (2016-03-11)
-------------------

* Add OpenSSL handler for TLS V1.2 as sugested by kurtkincaid in #1771

* fixed issue #1765 (The webinterface should display the correct query time)
  and #1770 (Display ACTUAL query time in aardvark's AQL editor)

* Windows: the unhandled exception handler now calls the windows logging
  facilities directly without locks.
  This fixes lockups on crashes from the logging framework.

* improve nullptr handling in logger.

* added new endpoint "srv://" for DNS service records

* `org/arangodb/request` no longer sets the content-type header to the
  string "undefined" when no content-type header should be sent (issue #1776)


v2.8.4 (2016-03-01)
-------------------

* global modules are no longer incorrectly resolved outside the ArangoDB
  JavaScript directory or the Foxx service's root directory (issue #1577)

* improved error messages from Foxx and JavaScript (issues #1564, #1565, #1744)


v2.8.3 (2016-02-22)
-------------------

* fixed AQL filter condition collapsing for deeply-nested cases, potentially
  enabling usage of indexes in some dedicated cases

* added parentheses in AQL explain command output to correctly display precedence
  of logical and arithmetic operators

* Foxx Model event listeners defined on the model are now correctly invoked by
  the Repository methods (issue #1665)

* Deleting a Foxx service in the frontend should now always succeed even if the
  files no longer exist on the file system (issue #1358)

* Routing actions loaded from the database no longer throw exceptions when
  trying to load other modules using "require"

* The `org/arangodb/request` response object now sets a property `json` to the
  parsed JSON response body in addition to overwriting the `body` property when
  the request was made using the `json` option.

* Improved Windows stability

* Fixed a bug in the interactive API documentation that would escape slashes
  in document-handle fields. Document handles are now provided as separate
  fields for collection name and document key.


v2.8.2 (2016-02-09)
-------------------

* the continuous replication applier will now prevent the master's WAL logfiles
  from being removed if they are still needed by the applier on the slave. This
  should help slaves that suffered from masters garbage collection WAL logfiles
  which would have been needed by the slave later.

  The initial synchronization will block removal of still needed WAL logfiles
  on the master for 10 minutes initially, and will extend this period when further
  requests are made to the master. Initial synchronization hands over its handle
  for blocking logfile removal to the continuous replication when started via
  the *setupReplication* function. In this case, continuous replication will
  extend the logfile removal blocking period for the required WAL logfiles when
  the slave makes additional requests.

  All handles that block logfile removal will time out automatically after at
  most 5 minutes should a master not be contacted by the slave anymore (e.g. in
  case the slave's replication is turned off, the slaves loses the connection
  to the master or the slave goes down).

* added all-in-one function *setupReplication* to synchronize data from master
  to slave and start the continuous replication:

      require("@arangodb/replication").setupReplication(configuration);

  The command will return when the initial synchronization is finished and the
  continuous replication has been started, or in case the initial synchronization
  has failed.

  If the initial synchronization is successful, the command will store the given
  configuration on the slave. It also configures the continuous replication to start
  automatically if the slave is restarted, i.e. *autoStart* is set to *true*.

  If the command is run while the slave's replication applier is already running,
  it will first stop the running applier, drop its configuration and do a
  resynchronization of data with the master. It will then use the provided configration,
  overwriting any previously existing replication configuration on the slave.

  The following example demonstrates how to use the command for setting up replication
  for the *_system* database. Note that it should be run on the slave and not the
  master:

      db._useDatabase("_system");
      require("@arangodb/replication").setupReplication({
        endpoint: "tcp://master.domain.org:8529",
        username: "myuser",
        password: "mypasswd",
        verbose: false,
        includeSystem: false,
        incremental: true,
        autoResync: true
      });

* the *sync* and *syncCollection* functions now always start the data synchronization
  as an asynchronous server job. The call to *sync* or *syncCollection* will block
  until synchronization is either complete or has failed with an error. The functions
  will automatically poll the slave periodically for status updates.

  The main benefit is that the connection to the slave does not need to stay open
  permanently and is thus not affected by timeout issues. Additionally the caller does
  not need to query the synchronization status from the slave manually as this is
  now performed automatically by these functions.

* fixed undefined behavior when explaining some types of AQL traversals, fixed
  display of some types of traversals in AQL explain output


v2.8.1 (2016-01-29)
-------------------

* Improved AQL Pattern matching by allowing to specify a different traversal
  direction for one or many of the edge collections.

      FOR v, e, p IN OUTBOUND @start @@ec1, INBOUND @@ec2, @@ec3

  will traverse *ec1* and *ec3* in the OUTBOUND direction and for *ec2* it will use
  the INBOUND direction. These directions can be combined in arbitrary ways, the
  direction defined after *IN [steps]* will we used as default direction and can
  be overriden for specific collections.
  This feature is only available for collection lists, it is not possible to
  combine it with graph names.

* detect more types of transaction deadlocks early

* fixed display of relational operators in traversal explain output

* fixed undefined behavior in AQL function `PARSE_IDENTIFIER`

* added "engines" field to Foxx services generated in the admin interface

* added AQL function `IS_SAME_COLLECTION`:

  *IS_SAME_COLLECTION(collection, document)*: Return true if *document* has the same
  collection id as the collection specified in *collection*. *document* can either be
  a [document handle](../Glossary/README.md#document-handle) string, or a document with
  an *_id* attribute. The function does not validate whether the collection actually
  contains the specified document, but only compares the name of the specified collection
  with the collection name part of the specified document.
  If *document* is neither an object with an *id* attribute nor a *string* value,
  the function will return *null* and raise a warning.

      /* true */
      IS_SAME_COLLECTION('_users', '_users/my-user')
      IS_SAME_COLLECTION('_users', { _id: '_users/my-user' })

      /* false */
      IS_SAME_COLLECTION('_users', 'foobar/baz')
      IS_SAME_COLLECTION('_users', { _id: 'something/else' })


v2.8.0 (2016-01-25)
-------------------

* avoid recursive locking


v2.8.0-beta8 (2016-01-19)
-------------------------

* improved internal datafile statistics for compaction and compaction triggering
  conditions, preventing excessive growth of collection datafiles under some
  workloads. This should also fix issue #1596.

* renamed AQL optimizer rule `remove-collect-into` to `remove-collect-variables`

* fixed primary and edge index lookups prematurely aborting searches when the
  specified id search value contained a different collection than the collection
  the index was created for


v2.8.0-beta7 (2016-01-06)
-------------------------

* added vm.runInThisContext

* added AQL keyword `AGGREGATE` for use in AQL `COLLECT` statement

  Using `AGGREGATE` allows more efficient aggregation (incrementally while building
  the groups) than previous versions of AQL, which built group aggregates afterwards
  from the total of all group values.

  `AGGREGATE` can be used inside a `COLLECT` statement only. If used, it must follow
  the declaration of grouping keys:

      FOR doc IN collection
        COLLECT gender = doc.gender AGGREGATE minAge = MIN(doc.age), maxAge = MAX(doc.age)
        RETURN { gender, minAge, maxAge }

  or, if no grouping keys are used, it can follow the `COLLECT` keyword:

      FOR doc IN collection
        COLLECT AGGREGATE minAge = MIN(doc.age), maxAge = MAX(doc.age)
        RETURN {
  minAge, maxAge
}

  Only specific expressions are allowed on the right-hand side of each `AGGREGATE`
  assignment:

  - on the top level the expression must be a call to one of the supported aggregation
    functions `LENGTH`, `MIN`, `MAX`, `SUM`, `AVERAGE`, `STDDEV_POPULATION`, `STDDEV_SAMPLE`,
    `VARIANCE_POPULATION`, or `VARIANCE_SAMPLE`

  - the expression must not refer to variables introduced in the `COLLECT` itself

* Foxx: mocha test paths with wildcard characters (asterisks) now work on Windows

* reserved AQL keyword `NONE` for future use

* web interface: fixed a graph display bug concerning dashboard view

* web interface: fixed several bugs during the dashboard initialize process

* web interface: included several bugfixes: #1597, #1611, #1623

* AQL query optimizer now converts `LENGTH(collection-name)` to an optimized
  expression that returns the number of documents in a collection

* adjusted the behavior of the expansion (`[*]`) operator in AQL for non-array values

  In ArangoDB 2.8, calling the expansion operator on a non-array value will always
  return an empty array. Previous versions of ArangoDB expanded non-array values by
  calling the `TO_ARRAY()` function for the value, which for example returned an
  array with a single value for boolean, numeric and string input values, and an array
  with the object's values for an object input value. This behavior was inconsistent
  with how the expansion operator works for the array indexes in 2.8, so the behavior
  is now unified:

  - if the left-hand side operand of `[*]` is an array, the array will be returned as
    is when calling `[*]` on it
  - if the left-hand side operand of `[*]` is not an array, an empty array will be
    returned by `[*]`

  AQL queries that rely on the old behavior can be changed by either calling `TO_ARRAY`
  explicitly or by using the `[*]` at the correct position.

  The following example query will change its result in 2.8 compared to 2.7:

      LET values = "foo" RETURN values[*]

  In 2.7 the query has returned the array `[ "foo" ]`, but in 2.8 it will return an
  empty array `[ ]`. To make it return the array `[ "foo" ]` again, an explicit
  `TO_ARRAY` function call is needed in 2.8 (which in this case allows the removal
  of the `[*]` operator altogether). This also works in 2.7:

      LET values = "foo" RETURN TO_ARRAY(values)

  Another example:

      LET values = [ { name: "foo" }, { name: "bar" } ]
      RETURN values[*].name[*]

  The above returned `[ [ "foo" ], [ "bar" ] ] in 2.7. In 2.8 it will return
  `[ [ ], [ ] ]`, because the value of `name` is not an array. To change the results
  to the 2.7 style, the query can be changed to

      LET values = [ { name: "foo" }, { name: "bar" } ]
      RETURN values[* RETURN TO_ARRAY(CURRENT.name)]

  The above also works in 2.7.
  The following types of queries won't change:

      LET values = [ 1, 2, 3 ] RETURN values[*]
      LET values = [ { name: "foo" }, { name: "bar" } ] RETURN values[*].name
      LET values = [ { names: [ "foo", "bar" ] }, { names: [ "baz" ] } ] RETURN values[*].names[*]
      LET values = [ { names: [ "foo", "bar" ] }, { names: [ "baz" ] } ] RETURN values[*].names[**]

* slightly adjusted V8 garbage collection strategy so that collection eventually
  happens in all contexts that hold V8 external references to documents and
  collections.

  also adjusted default value of `--javascript.gc-frequency` from 10 seconds to
  15 seconds, as less internal operations are carried out in JavaScript.

* fixes for AQL optimizer and traversal

* added `--create-collection-type` option to arangoimp

  This allows specifying the type of the collection to be created when
  `--create-collection` is set to `true`.

* Foxx export cache should no longer break if a broken app is loaded in the
  web admin interface.


v2.8.0-beta2 (2015-12-16)
-------------------------

* added AQL query optimizer rule "sort-in-values"

  This rule pre-sorts the right-hand side operand of the `IN` and `NOT IN`
  operators so the operation can use a binary search with logarithmic complexity
  instead of a linear search. The rule is applied when the right-hand side
  operand of an `IN` or `NOT IN` operator in a filter condition is a variable that
  is defined in a different loop/scope than the operator itself. Additionally,
  the filter condition must consist of solely the `IN` or `NOT IN` operation
  in order to avoid any side-effects.

* changed collection status terminology in web interface for collections for
  which an unload request has been issued from `in the process of being unloaded`
  to `will be unloaded`.

* unloading a collection via the web interface will now trigger garbage collection
  in all v8 contexts and force a WAL flush. This increases the chances of perfoming
  the unload faster.

* added the following attributes to the result of `collection.figures()` and the
  corresponding HTTP API at `PUT /_api/collection/<name>/figures`:

  - `documentReferences`: The number of references to documents in datafiles
    that JavaScript code currently holds. This information can be used for
    debugging compaction and unload issues.
  - `waitingFor`: An optional string value that contains information about
    which object type is at the head of the collection's cleanup queue. This
    information can be used for debugging compaction and unload issues.
  - `compactionStatus.time`: The point in time the compaction for the collection
    was last executed. This information can be used for debugging compaction
    issues.
  - `compactionStatus.message`: The action that was performed when the compaction
    was last run for the collection. This information can be used for debugging
    compaction issues.

  Note: `waitingFor` and `compactionStatus` may be empty when called on a coordinator
  in a cluster.

* the compaction will now provide queryable status info that can be used to track
  its progress. The compaction status is displayed in the web interface, too.

* better error reporting for arangodump and arangorestore

* arangodump will now fail by default when trying to dump edges that
  refer to already dropped collections. This can be circumvented by
  specifying the option `--force true` when invoking arangodump

* fixed cluster upgrade procedure

* the AQL functions `NEAR` and `WITHIN` now have stricter validations
  for their input parameters `limit`, `radius` and `distance`. They may now throw
  exceptions when invalid parameters are passed that may have not led
  to exceptions in previous versions.

* deprecation warnings now log stack traces

* Foxx: improved backwards compatibility with 2.5 and 2.6

  - reverted Model and Repository back to non-ES6 "classes" because of
    compatibility issues when using the extend method with a constructor

  - removed deprecation warnings for extend and controller.del

  - restored deprecated method Model.toJSONSchema

  - restored deprecated `type`, `jwt` and `sessionStorageApp` options
    in Controller#activateSessions

* Fixed a deadlock problem in the cluster


v2.8.0-beta1 (2015-12-06)
-------------------------

* added AQL function `IS_DATESTRING(value)`

  Returns true if *value* is a string that can be used in a date function.
  This includes partial dates such as *2015* or *2015-10* and strings containing
  invalid dates such as *2015-02-31*. The function will return false for all
  non-string values, even if some of them may be usable in date functions.


v2.8.0-alpha1 (2015-12-03)
--------------------------

* added AQL keywords `GRAPH`, `OUTBOUND`, `INBOUND` and `ANY` for use in graph
  traversals, reserved AQL keyword `ALL` for future use

  Usage of these keywords as collection names, variable names or attribute names
  in AQL queries will not be possible without quoting. For example, the following
  AQL query will still work as it uses a quoted collection name and a quoted
  attribute name:

      FOR doc IN `OUTBOUND`
        RETURN doc.`any`

* issue #1593: added AQL `POW` function for exponentation

* added cluster execution site info in explain output for AQL queries

* replication improvements:

  - added `autoResync` configuration parameter for continuous replication.

    When set to `true`, a replication slave will automatically trigger a full data
    re-synchronization with the master when the master cannot provide the log data
    the slave had asked for. Note that `autoResync` will only work when the option
    `requireFromPresent` is also set to `true` for the continuous replication, or
    when the continuous syncer is started and detects that no start tick is present.

    Automatic re-synchronization may transfer a lot of data from the master to the
    slave and may be expensive. It is therefore turned off by default.
    When turned off, the slave will never perform an automatic re-synchronization
    with the master.

  - added `idleMinWaitTime` and `idleMaxWaitTime` configuration parameters for
    continuous replication.

    These parameters can be used to control the minimum and maximum wait time the
    slave will (intentionally) idle and not poll for master log changes in case the
    master had sent the full logs already.
    The `idleMaxWaitTime` value will only be used when `adapativePolling` is set
    to `true`. When `adaptivePolling` is disable, only `idleMinWaitTime` will be
    used as a constant time span in which the slave will not poll the master for
    further changes. The default values are 0.5 seconds for `idleMinWaitTime` and
    2.5 seconds for `idleMaxWaitTime`, which correspond to the hard-coded values
    used in previous versions of ArangoDB.

  - added `initialSyncMaxWaitTime` configuration parameter for initial and continuous
    replication

    This option controls the maximum wait time (in seconds) that the initial
    synchronization will wait for a response from the master when fetching initial
    collection data. If no response is received within this time period, the initial
    synchronization will give up and fail. This option is also relevant for
    continuous replication in case *autoResync* is set to *true*, as then the
    continuous replication may trigger a full data re-synchronization in case
    the master cannot the log data the slave had asked for.

  - HTTP requests sent from the slave to the master during initial synchronization
    will now be retried if they fail with connection problems.

  - the initial synchronization now logs its progress so it can be queried using
    the regular replication status check APIs.

  - added `async` attribute for `sync` and `syncCollection` operations called from
    the ArangoShell. Setthing this attribute to `true` will make the synchronization
    job on the server go into the background, so that the shell does not block. The
    status of the started asynchronous synchronization job can be queried from the
    ArangoShell like this:

        /* starts initial synchronization */
        var replication = require("@arangodb/replication");
        var id = replication.sync({
          endpoint: "tcp://master.domain.org:8529",
          username: "myuser",
          password: "mypasswd",
          async: true
       });

       /* now query the id of the returned async job and print the status */
       print(replication.getSyncResult(id));

    The result of `getSyncResult()` will be `false` while the server-side job
    has not completed, and different to `false` if it has completed. When it has
    completed, all job result details will be returned by the call to `getSyncResult()`.


* fixed non-deterministic query results in some cluster queries

* fixed issue #1589

* return HTTP status code 410 (gone) instead of HTTP 408 (request timeout) for
  server-side operations that are canceled / killed. Sending 410 instead of 408
  prevents clients from re-starting the same (canceled) operation. Google Chrome
  for example sends the HTTP request again in case it is responded with an HTTP
  408, and this is exactly the opposite of the desired behavior when an operation
  is canceled / killed by the user.

* web interface: queries in AQL editor now cancelable

* web interface: dashboard - added replication information

* web interface: AQL editor now supports bind parameters

* added startup option `--server.hide-product-header` to make the server not send
  the HTTP response header `"Server: ArangoDB"` in its HTTP responses. By default,
  the option is turned off so the header is still sent as usual.

* added new AQL function `UNSET_RECURSIVE` to recursively unset attritutes from
  objects/documents

* switched command-line editor in ArangoShell and arangod to linenoise-ng

* added automatic deadlock detection for transactions

  In case a deadlock is detected, a multi-collection operation may be rolled back
  automatically and fail with error 29 (`deadlock detected`). Client code for
  operations containing more than one collection should be aware of this potential
  error and handle it accordingly, either by giving up or retrying the transaction.

* Added C++ implementations for the AQL arithmetic operations and the following
  AQL functions:
  - ABS
  - APPEND
  - COLLECTIONS
  - CURRENT_DATABASE
  - DOCUMENT
  - EDGES
  - FIRST
  - FIRST_DOCUMENT
  - FIRST_LIST
  - FLATTEN
  - FLOOR
  - FULLTEXT
  - LAST
  - MEDIAN
  - MERGE_RECURSIVE
  - MINUS
  - NEAR
  - NOT_NULL
  - NTH
  - PARSE_IDENTIFIER
  - PERCENTILE
  - POP
  - POSITION
  - PUSH
  - RAND
  - RANGE
  - REMOVE_NTH
  - REMOVE_VALUE
  - REMOVE_VALUES
  - ROUND
  - SHIFT
  - SQRT
  - STDDEV_POPULATION
  - STDDEV_SAMPLE
  - UNSHIFT
  - VARIANCE_POPULATION
  - VARIANCE_SAMPLE
  - WITHIN
  - ZIP

* improved performance of skipping over many documents in an AQL query when no
  indexes and no filters are used, e.g.

      FOR doc IN collection
        LIMIT 1000000, 10
        RETURN doc

* Added array indexes

  Hash indexes and skiplist indexes can now optionally be defined for array values
  so they index individual array members.

  To define an index for array values, the attribute name is extended with the
  expansion operator `[*]` in the index definition:

      arangosh> db.colName.ensureHashIndex("tags[*]");

  When given the following document

      { tags: [ "AQL", "ArangoDB", "Index" ] }

  the index will now contain the individual values `"AQL"`, `"ArangoDB"` and `"Index"`.

  Now the index can be used for finding all documents having `"ArangoDB"` somewhere in their
  tags array using the following AQL query:

      FOR doc IN colName
        FILTER "ArangoDB" IN doc.tags[*]
        RETURN doc

* rewrote AQL query optimizer rule `use-index-range` and renamed it to `use-indexes`.
  The name change affects rule names in the optimizer's output.

* rewrote AQL execution node `IndexRangeNode` and renamed it to `IndexNode`. The name
  change affects node names in the optimizer's explain output.

* added convenience function `db._explain(query)` for human-readable explanation
  of AQL queries

* module resolution as used by `require` now behaves more like in node.js

* the `org/arangodb/request` module now returns response bodies for error responses
  by default. The old behavior of not returning bodies for error responses can be
  re-enabled by explicitly setting the option `returnBodyOnError` to `false` (#1437)


v2.7.6 (2016-01-30)
-------------------

* detect more types of transaction deadlocks early


v2.7.5 (2016-01-22)
-------------------

* backported added automatic deadlock detection for transactions

  In case a deadlock is detected, a multi-collection operation may be rolled back
  automatically and fail with error 29 (`deadlock detected`). Client code for
  operations containing more than one collection should be aware of this potential
  error and handle it accordingly, either by giving up or retrying the transaction.

* improved internal datafile statistics for compaction and compaction triggering
  conditions, preventing excessive growth of collection datafiles under some
  workloads. This should also fix issue #1596.

* Foxx export cache should no longer break if a broken app is loaded in the
  web admin interface.

* Foxx: removed some incorrect deprecation warnings.

* Foxx: mocha test paths with wildcard characters (asterisks) now work on Windows


v2.7.4 (2015-12-21)
-------------------

* slightly adjusted V8 garbage collection strategy so that collection eventually
  happens in all contexts that hold V8 external references to documents and
  collections.

* added the following attributes to the result of `collection.figures()` and the
  corresponding HTTP API at `PUT /_api/collection/<name>/figures`:

  - `documentReferences`: The number of references to documents in datafiles
    that JavaScript code currently holds. This information can be used for
    debugging compaction and unload issues.
  - `waitingFor`: An optional string value that contains information about
    which object type is at the head of the collection's cleanup queue. This
    information can be used for debugging compaction and unload issues.
  - `compactionStatus.time`: The point in time the compaction for the collection
    was last executed. This information can be used for debugging compaction
    issues.
  - `compactionStatus.message`: The action that was performed when the compaction
    was last run for the collection. This information can be used for debugging
    compaction issues.

  Note: `waitingFor` and `compactionStatus` may be empty when called on a coordinator
  in a cluster.

* the compaction will now provide queryable status info that can be used to track
  its progress. The compaction status is displayed in the web interface, too.


v2.7.3 (2015-12-17)
-------------------

* fixed some replication value conversion issues when replication applier properties
  were set via ArangoShell

* fixed disappearing of documents for collections transferred via `sync` or
  `syncCollection` if the collection was dropped right before synchronization
  and drop and (re-)create collection markers were located in the same WAL file


* fixed an issue where overwriting the system sessions collection would break
  the web interface when authentication is enabled

v2.7.2 (2015-12-01)
-------------------

* replication improvements:

  - added `autoResync` configuration parameter for continuous replication.

    When set to `true`, a replication slave will automatically trigger a full data
    re-synchronization with the master when the master cannot provide the log data
    the slave had asked for. Note that `autoResync` will only work when the option
    `requireFromPresent` is also set to `true` for the continuous replication, or
    when the continuous syncer is started and detects that no start tick is present.

    Automatic re-synchronization may transfer a lot of data from the master to the
    slave and may be expensive. It is therefore turned off by default.
    When turned off, the slave will never perform an automatic re-synchronization
    with the master.

  - added `idleMinWaitTime` and `idleMaxWaitTime` configuration parameters for
    continuous replication.

    These parameters can be used to control the minimum and maximum wait time the
    slave will (intentionally) idle and not poll for master log changes in case the
    master had sent the full logs already.
    The `idleMaxWaitTime` value will only be used when `adapativePolling` is set
    to `true`. When `adaptivePolling` is disable, only `idleMinWaitTime` will be
    used as a constant time span in which the slave will not poll the master for
    further changes. The default values are 0.5 seconds for `idleMinWaitTime` and
    2.5 seconds for `idleMaxWaitTime`, which correspond to the hard-coded values
    used in previous versions of ArangoDB.

  - added `initialSyncMaxWaitTime` configuration parameter for initial and continuous
    replication

    This option controls the maximum wait time (in seconds) that the initial
    synchronization will wait for a response from the master when fetching initial
    collection data. If no response is received within this time period, the initial
    synchronization will give up and fail. This option is also relevant for
    continuous replication in case *autoResync* is set to *true*, as then the
    continuous replication may trigger a full data re-synchronization in case
    the master cannot the log data the slave had asked for.

  - HTTP requests sent from the slave to the master during initial synchronization
    will now be retried if they fail with connection problems.

  - the initial synchronization now logs its progress so it can be queried using
    the regular replication status check APIs.

* fixed non-deterministic query results in some cluster queries

* added missing lock instruction for primary index in compactor size calculation

* fixed issue #1589

* fixed issue #1583

* fixed undefined behavior when accessing the top level of a document with the `[*]`
  operator

* fixed potentially invalid pointer access in shaper when the currently accessed
  document got re-located by the WAL collector at the very same time

* Foxx: optional configuration options no longer log validation errors when assigned
  empty values (#1495)

* Foxx: constructors provided to Repository and Model sub-classes via extend are
  now correctly called (#1592)


v2.7.1 (2015-11-07)
-------------------

* switch to linenoise next generation

* exclude `_apps` collection from replication

  The slave has its own `_apps` collection which it populates on server start.
  When replicating data from the master to the slave, the data from the master may
  clash with the slave's own data in the `_apps` collection. Excluding the `_apps`
  collection from replication avoids this.

* disable replication appliers when starting in modes `--upgrade`, `--no-server`
  and `--check-upgrade`

* more detailed output in arango-dfdb

* fixed "no start tick" issue in replication applier

  This error could occur after restarting a slave server after a shutdown
  when no data was ever transferred from the master to the slave via the
  continuous replication

* fixed problem during SSL client connection abort that led to scheduler thread
  staying at 100% CPU saturation

* fixed potential segfault in AQL `NEIGHBORS` function implementation when C++ function
  variant was used and collection names were passed as strings

* removed duplicate target for some frontend JavaScript files from the Makefile

* make AQL function `MERGE()` work on a single array parameter, too.
  This allows combining the attributes of multiple objects from an array into
  a single object, e.g.

      RETURN MERGE([
        { foo: 'bar' },
        { quux: 'quetzalcoatl', ruled: true },
        { bar: 'baz', foo: 'done' }
      ])

  will now return:

      {
        "foo": "done",
        "quux": "quetzalcoatl",
        "ruled": true,
        "bar": "baz"
      }

* fixed potential deadlock in collection status changing on Windows

* fixed hard-coded `incremental` parameter in shell implementation of
  `syncCollection` function in replication module

* fix for GCC5: added check for '-stdlib' option


v2.7.0 (2015-10-09)
-------------------

* fixed request statistics aggregation
  When arangod was started in supervisor mode, the request statistics always showed
  0 requests, as the statistics aggregation thread did not run then.

* read server configuration files before dropping privileges. this ensures that
  the SSL keyfile specified in the configuration can be read with the server's start
  privileges (i.e. root when using a standard ArangoDB package).

* fixed replication with a 2.6 replication configuration and issues with a 2.6 master

* raised default value of `--server.descriptors-minimum` to 1024

* allow Foxx apps to be installed underneath URL path `/_open/`, so they can be
  (intentionally) accessed without authentication.

* added *allowImplicit* sub-attribute in collections declaration of transactions.
  The *allowImplicit* attributes allows making transactions fail should they
  read-access a collection that was not explicitly declared in the *collections*
  array of the transaction.

* added "special" password ARANGODB_DEFAULT_ROOT_PASSWORD. If you pass
  ARANGODB_DEFAULT_ROOT_PASSWORD as password, it will read the password
  from the environment variable ARANGODB_DEFAULT_ROOT_PASSWORD


v2.7.0-rc2 (2015-09-22)
-----------------------

* fix over-eager datafile compaction

  This should reduce the need to compact directly after loading a collection when a
  collection datafile contained many insertions and updates for the same documents. It
  should also prevent from re-compacting already merged datafiles in case not many
  changes were made. Compaction will also make fewer index lookups than before.

* added `syncCollection()` function in module `org/arangodb/replication`

  This allows synchronizing the data of a single collection from a master to a slave
  server. Synchronization can either restore the whole collection by transferring all
  documents from the master to the slave, or incrementally by only transferring documents
  that differ. This is done by partitioning the collection's entire key space into smaller
  chunks and comparing the data chunk-wise between master and slave. Only chunks that are
  different will be re-transferred.

  The `syncCollection()` function can be used as follows:

      require("org/arangodb/replication").syncCollection(collectionName, options);

  e.g.

      require("org/arangodb/replication").syncCollection("myCollection", {
        endpoint: "tcp://127.0.0.1:8529",  /* master */
        username: "root",                  /* username for master */
        password: "secret",                /* password for master */
        incremental: true                  /* use incremental mode */
      });


* additionally allow the following characters in document keys:

  `(` `)` `+` `,` `=` `;` `$` `!` `*` `'` `%`


v2.7.0-rc1 (2015-09-17)
-----------------------

* removed undocumented server-side-only collection functions:
  * collection.OFFSET()
  * collection.NTH()
  * collection.NTH2()
  * collection.NTH3()

* upgraded Swagger to version 2.0 for the Documentation

  This gives the user better prepared test request structures.
  More conversions will follow so finally client libraries can be auto-generated.

* added extra AQL functions for date and time calculation and manipulation.
  These functions were contributed by GitHub users @CoDEmanX and @friday.
  A big thanks for their work!

  The following extra date functions are available from 2.7 on:

  * `DATE_DAYOFYEAR(date)`: Returns the day of year number of *date*.
    The return values range from 1 to 365, or 366 in a leap year respectively.

  * `DATE_ISOWEEK(date)`: Returns the ISO week date of *date*.
    The return values range from 1 to 53. Monday is considered the first day of the week.
    There are no fractional weeks, thus the last days in December may belong to the first
    week of the next year, and the first days in January may be part of the previous year's
    last week.

  * `DATE_LEAPYEAR(date)`: Returns whether the year of *date* is a leap year.

  * `DATE_QUARTER(date)`: Returns the quarter of the given date (1-based):
    * 1: January, February, March
    * 2: April, May, June
    * 3: July, August, September
    * 4: October, November, December

  - *DATE_DAYS_IN_MONTH(date)*: Returns the number of days in *date*'s month (28..31).

  * `DATE_ADD(date, amount, unit)`: Adds *amount* given in *unit* to *date* and
    returns the calculated date.

    *unit* can be either of the following to specify the time unit to add or
    subtract (case-insensitive):
    - y, year, years
    - m, month, months
    - w, week, weeks
    - d, day, days
    - h, hour, hours
    - i, minute, minutes
    - s, second, seconds
    - f, millisecond, milliseconds

    *amount* is the number of *unit*s to add (positive value) or subtract
    (negative value).

  * `DATE_SUBTRACT(date, amount, unit)`: Subtracts *amount* given in *unit* from
    *date* and returns the calculated date.

    It works the same as `DATE_ADD()`, except that it subtracts. It is equivalent
    to calling `DATE_ADD()` with a negative amount, except that `DATE_SUBTRACT()`
    can also subtract ISO durations. Note that negative ISO durations are not
    supported (i.e. starting with `-P`, like `-P1Y`).

  * `DATE_DIFF(date1, date2, unit, asFloat)`: Calculate the difference
    between two dates in given time *unit*, optionally with decimal places.
    Returns a negative value if *date1* is greater than *date2*.

  * `DATE_COMPARE(date1, date2, unitRangeStart, unitRangeEnd)`: Compare two
    partial dates and return true if they match, false otherwise. The parts to
    compare are defined by a range of time units.

    The full range is: years, months, days, hours, minutes, seconds, milliseconds.
    Pass the unit to start from as *unitRangeStart*, and the unit to end with as
    *unitRangeEnd*. All units in between will be compared. Leave out *unitRangeEnd*
    to only compare *unitRangeStart*.

  * `DATE_FORMAT(date, format)`: Format a date according to the given format string.
    It supports the following placeholders (case-insensitive):
    - %t: timestamp, in milliseconds since midnight 1970-01-01
    - %z: ISO date (0000-00-00T00:00:00.000Z)
    - %w: day of week (0..6)
    - %y: year (0..9999)
    - %yy: year (00..99), abbreviated (last two digits)
    - %yyyy: year (0000..9999), padded to length of 4
    - %yyyyyy: year (-009999 .. +009999), with sign prefix and padded to length of 6
    - %m: month (1..12)
    - %mm: month (01..12), padded to length of 2
    - %d: day (1..31)
    - %dd: day (01..31), padded to length of 2
    - %h: hour (0..23)
    - %hh: hour (00..23), padded to length of 2
    - %i: minute (0..59)
    - %ii: minute (00..59), padded to length of 2
    - %s: second (0..59)
    - %ss: second (00..59), padded to length of 2
    - %f: millisecond (0..999)
    - %fff: millisecond (000..999), padded to length of 3
    - %x: day of year (1..366)
    - %xxx: day of year (001..366), padded to length of 3
    - %k: ISO week date (1..53)
    - %kk: ISO week date (01..53), padded to length of 2
    - %l: leap year (0 or 1)
    - %q: quarter (1..4)
    - %a: days in month (28..31)
    - %mmm: abbreviated English name of month (Jan..Dec)
    - %mmmm: English name of month (January..December)
    - %www: abbreviated English name of weekday (Sun..Sat)
    - %wwww: English name of weekday (Sunday..Saturday)
    - %&: special escape sequence for rare occasions
    - %%: literal %
    - %: ignored

* new WAL logfiles and datafiles are now created non-sparse

  This prevents SIGBUS signals being raised when memory of a sparse datafile is accessed
  and the disk is full and the accessed file part is not actually disk-backed. In
  this case the mapped memory region is not necessarily backed by physical memory, and
  accessing the memory may raise SIGBUS and crash arangod.

* the `internal.download()` function and the module `org/arangodb/request` used some
  internal library function that handled the sending of HTTP requests from inside of
  ArangoDB. This library unconditionally set an HTTP header `Accept-Encoding: gzip`
  in all outgoing HTTP requests.

  This has been fixed in 2.7, so `Accept-Encoding: gzip` is not set automatically anymore.
  Additionally, the header `User-Agent: ArangoDB` is not set automatically either. If
  client applications desire to send these headers, they are free to add it when
  constructing the requests using the `download` function or the request module.

* fixed issue #1436: org/arangodb/request advertises deflate without supporting it

* added template string generator function `aqlQuery` for generating AQL queries

  This can be used to generate safe AQL queries with JavaScript parameter
  variables or expressions easily:

      var name = 'test';
      var attributeName = '_key';
      var query = aqlQuery`FOR u IN users FILTER u.name == ${name} RETURN u.${attributeName}`;
      db._query(query);

* report memory usage for document header data (revision id, pointer to data etc.)
  in `db.collection.figures()`. The memory used for document headers will now
  show up in the already existing attribute `indexes.size`. Due to that, the index
  sizes reported by `figures()` in 2.7 will be higher than those reported by 2.6,
  but the 2.7 values are more accurate.

* IMPORTANT CHANGE: the filenames in dumps created by arangodump now contain
  not only the name of the dumped collection, but also an additional 32-digit hash
  value. This is done to prevent overwriting dump files in case-insensitive file
  systems when there exist multiple collections with the same name (but with
  different cases).

  For example, if a database has two collections: `test` and `Test`, previous
  versions of ArangoDB created the files

  * `test.structure.json` and `test.data.json` for collection `test`
  * `Test.structure.json` and `Test.data.json` for collection `Test`

  This did not work for case-insensitive filesystems, because the files for the
  second collection would have overwritten the files of the first. arangodump in
  2.7 will create the following filenames instead:

  * `test_098f6bcd4621d373cade4e832627b4f6.structure.json` and `test_098f6bcd4621d373cade4e832627b4f6.data.json`
  * `Test_0cbc6611f5540bd0809a388dc95a615b.structure.json` and `Test_0cbc6611f5540bd0809a388dc95a615b.data.json`

  These filenames will be unambiguous even in case-insensitive filesystems.

* IMPORTANT CHANGE: make arangod actually close lingering client connections
  when idle for at least the duration specified via `--server.keep-alive-timeout`.
  In previous versions of ArangoDB, connections were not closed by the server
  when the timeout was reached and the client was still connected. Now the
  connection is properly closed by the server in case of timeout. Client
  applications relying on the old behavior may now need to reconnect to the
  server when their idle connections time out and get closed (note: connections
  being idle for a long time may be closed by the OS or firewalls anyway -
  client applications should be aware of that and try to reconnect).

* IMPORTANT CHANGE: when starting arangod, the server will drop the process
  privileges to the specified values in options `--server.uid` and `--server.gid`
  instantly after parsing the startup options.

  That means when either `--server.uid` or `--server.gid` are set, the privilege
  change will happen earlier. This may prevent binding the server to an endpoint
  with a port number lower than 1024 if the arangodb user has no privileges
  for that. Previous versions of ArangoDB changed the privileges later, so some
  startup actions were still carried out under the invoking user (i.e. likely
  *root* when started via init.d or system scripts) and especially binding to
  low port numbers was still possible there.

  The default privileges for user *arangodb* will not be sufficient for binding
  to port numbers lower than 1024. To have an ArangoDB 2.7 bind to a port number
  lower than 1024, it needs to be started with either a different privileged user,
  or the privileges of the *arangodb* user have to raised manually beforehand.

* added AQL optimizer rule `patch-update-statements`

* Linux startup scripts and systemd configuration for arangod now try to
  adjust the NOFILE (number of open files) limits for the process. The limit
  value is set to 131072 (128k) when ArangoDB is started via start/stop
  commands

* When ArangoDB is started/stopped manually via the start/stop commands, the
  main process will wait for up to 10 seconds after it forks the supervisor
  and arangod child processes. If the startup fails within that period, the
  start/stop script will fail with an exit code other than zero. If the
  startup of the supervisor or arangod is still ongoing after 10 seconds,
  the main program will still return with exit code 0. The limit of 10 seconds
  is arbitrary because the time required for a startup is not known in advance.

* added startup option `--database.throw-collection-not-loaded-error`

  Accessing a not-yet loaded collection will automatically load a collection
  on first access. This flag controls what happens in case an operation
  would need to wait for another thread to finalize loading a collection. If
  set to *true*, then the first operation that accesses an unloaded collection
  will load it. Further threads that try to access the same collection while
  it is still loading immediately fail with an error (1238, *collection not loaded*).
  This is to prevent all server threads from being blocked while waiting on the
  same collection to finish loading. When the first thread has completed loading
  the collection, the collection becomes regularly available, and all operations
  from that point on can be carried out normally, and error 1238 will not be
  thrown anymore for that collection.

  If set to *false*, the first thread that accesses a not-yet loaded collection
  will still load it. Other threads that try to access the collection while
  loading will not fail with error 1238 but instead block until the collection
  is fully loaded. This configuration might lead to all server threads being
  blocked because they are all waiting for the same collection to complete
  loading. Setting the option to *true* will prevent this from happening, but
  requires clients to catch error 1238 and react on it (maybe by scheduling
  a retry for later).

  The default value is *false*.

* added better control-C support in arangosh

  When CTRL-C is pressed in arangosh, it will now print a `^C` first. Pressing
  CTRL-C again will reset the prompt if something was entered before, or quit
  arangosh if no command was entered directly before.

  This affects the arangosh version build with Readline-support only (Linux
  and MacOS).

  The MacOS version of ArangoDB for Homebrew now depends on Readline, too. The
  Homebrew formula has been changed accordingly.
  When self-compiling ArangoDB on MacOS without Homebrew, Readline now is a
  prerequisite.

* increased default value for collection-specific `indexBuckets` value from 1 to 8

  Collections created from 2.7 on will use the new default value of `8` if not
  overridden on collection creation or later using
  `collection.properties({ indexBuckets: ... })`.

  The `indexBuckets` value determines the number of buckets to use for indexes of
  type `primary`, `hash` and `edge`. Having multiple index buckets allows splitting
  an index into smaller components, which can be filled in parallel when a collection
  is loading. Additionally, resizing and reallocation of indexes are faster and
  less intrusive if the index uses multiple buckets, because resize and reallocation
  will affect only data in a single bucket instead of all index values.

  The index buckets will be filled in parallel when loading a collection if the collection
  has an `indexBuckets` value greater than 1 and the collection contains a significant
  amount of documents/edges (the current threshold is 256K documents but this value
  may change in future versions of ArangoDB).

* changed HTTP client to use poll instead of select on Linux and MacOS

  This affects the ArangoShell and user-defined JavaScript code running inside
  arangod that initiates its own HTTP calls.

  Using poll instead of select allows using arbitrary high file descriptors
  (bigger than the compiled in FD_SETSIZE). Server connections are still handled using
  epoll, which has never been affected by FD_SETSIZE.

* implemented AQL `LIKE` function using ICU regexes

* added `RETURN DISTINCT` for AQL queries to return unique results:

      FOR doc IN collection
        RETURN DISTINCT doc.status

  This change also introduces `DISTINCT` as an AQL keyword.

* removed `createNamedQueue()` and `addJob()` functions from org/arangodb/tasks

* use less locks and more atomic variables in the internal dispatcher
  and V8 context handling implementations. This leads to improved throughput in
  some ArangoDB internals and allows for higher HTTP request throughput for
  many operations.

  A short overview of the improvements can be found here:

  https://www.arangodb.com/2015/08/throughput-enhancements/

* added shorthand notation for attribute names in AQL object literals:

      LET name = "Peter"
      LET age = 42
      RETURN { name, age }

  The above is the shorthand equivalent of the generic form

      LET name = "Peter"
      LET age = 42
      RETURN { name : name, age : age }

* removed configure option `--enable-timings`

  This option did not have any effect.

* removed configure option `--enable-figures`

  This option previously controlled whether HTTP request statistics code was
  compiled into ArangoDB or not. The previous default value was `true` so
  statistics code was available in official packages. Setting the option to
  `false` led to compile errors so it is doubtful the default value was
  ever changed. By removing the option some internal statistics code was also
  simplified.

* removed run-time manipulation methods for server endpoints:

  * `db._removeEndpoint()`
  * `db._configureEndpoint()`
  * HTTP POST `/_api/endpoint`
  * HTTP DELETE `/_api/endpoint`

* AQL query result cache

  The query result cache can optionally cache the complete results of all or selected AQL queries.
  It can be operated in the following modes:

  * `off`: the cache is disabled. No query results will be stored
  * `on`: the cache will store the results of all AQL queries unless their `cache`
    attribute flag is set to `false`
  * `demand`: the cache will store the results of AQL queries that have their
    `cache` attribute set to `true`, but will ignore all others

  The mode can be set at server startup using the `--database.query-cache-mode` configuration
  option and later changed at runtime.

  The following HTTP REST APIs have been added for controlling the query cache:

  * HTTP GET `/_api/query-cache/properties`: returns the global query cache configuration
  * HTTP PUT `/_api/query-cache/properties`: modifies the global query cache configuration
  * HTTP DELETE `/_api/query-cache`: invalidates all results in the query cache

  The following JavaScript functions have been added for controlling the query cache:

  * `require("org/arangodb/aql/cache").properties()`: returns the global query cache configuration
  * `require("org/arangodb/aql/cache").properties(properties)`: modifies the global query cache configuration
  * `require("org/arangodb/aql/cache").clear()`: invalidates all results in the query cache

* do not link arangoimp against V8

* AQL function call arguments optimization

  This will lead to arguments in function calls inside AQL queries not being copied but passed
  by reference. This may speed up calls to functions with bigger argument values or queries that
  call functions a lot of times.

* upgraded V8 version to 4.3.61

* removed deprecated AQL `SKIPLIST` function.

  This function was introduced in older versions of ArangoDB with a less powerful query optimizer to
  retrieve data from a skiplist index using a `LIMIT` clause. It was marked as deprecated in ArangoDB
  2.6.

  Since ArangoDB 2.3 the behavior of the `SKIPLIST` function can be emulated using regular AQL
  constructs, e.g.

      FOR doc IN @@collection
        FILTER doc.value >= @value
        SORT doc.value DESC
        LIMIT 1
        RETURN doc

* the `skip()` function for simple queries does not accept negative input any longer.
  This feature was deprecated in 2.6.0.

* fix exception handling

  In some cases JavaScript exceptions would re-throw without information of the original problem.
  Now the original exception is logged for failure analysis.

* based REST API method PUT `/_api/simple/all` on the cursor API and make it use AQL internally.

  The change speeds up this REST API method and will lead to additional query information being
  returned by the REST API. Clients can use this extra information or ignore it.

* Foxx Queue job success/failure handlers arguments have changed from `(jobId, jobData, result, jobFailures)` to `(result, jobData, job)`.

* added Foxx Queue job options `repeatTimes`, `repeatUntil` and `repeatDelay` to automatically re-schedule jobs when they are completed.

* added Foxx manifest configuration type `password` to mask values in the web interface.

* fixed default values in Foxx manifest configurations sometimes not being used as defaults.

* fixed optional parameters in Foxx manifest configurations sometimes not being cleared correctly.

* Foxx dependencies can now be marked as optional using a slightly more verbose syntax in your manifest file.

* converted Foxx constructors to ES6 classes so you can extend them using class syntax.

* updated aqb to 2.0.

* updated chai to 3.0.

* Use more madvise calls to speed up things when memory is tight, in particular
  at load time but also for random accesses later.

* Overhauled web interface

  The web interface now has a new design.

  The API documentation for ArangoDB has been moved from "Tools" to "Links" in the web interface.

  The "Applications" tab in the web interfaces has been renamed to "Services".


v2.6.12 (2015-12-02)
--------------------

* fixed disappearing of documents for collections transferred via `sync` if the
  the collection was dropped right before synchronization and drop and (re-)create
  collection markers were located in the same WAL file

* added missing lock instruction for primary index in compactor size calculation

* fixed issue #1589

* fixed issue #1583

* Foxx: optional configuration options no longer log validation errors when assigned
  empty values (#1495)


v2.6.11 (2015-11-18)
--------------------

* fixed potentially invalid pointer access in shaper when the currently accessed
  document got re-located by the WAL collector at the very same time


v2.6.10 (2015-11-10)
--------------------

* disable replication appliers when starting in modes `--upgrade`, `--no-server`
  and `--check-upgrade`

* more detailed output in arango-dfdb

* fixed potential deadlock in collection status changing on Windows

* issue #1521: Can't dump/restore with user and password


v2.6.9 (2015-09-29)
-------------------

* added "special" password ARANGODB_DEFAULT_ROOT_PASSWORD. If you pass
  ARANGODB_DEFAULT_ROOT_PASSWORD as password, it will read the password
  from the environment variable ARANGODB_DEFAULT_ROOT_PASSWORD

* fixed failing AQL skiplist, sort and limit combination

  When using a Skiplist index on an attribute (say "a") and then using sort
  and skip on this attribute caused the result to be empty e.g.:

    require("internal").db.test.ensureSkiplist("a");
    require("internal").db._query("FOR x IN test SORT x.a LIMIT 10, 10");

  Was always empty no matter how many documents are stored in test.
  This is now fixed.

v2.6.8 (2015-09-09)
-------------------

* ARM only:

  The ArangoDB packages for ARM require the kernel to allow unaligned memory access.
  How the kernel handles unaligned memory access is configurable at runtime by
  checking and adjusting the contents `/proc/cpu/alignment`.

  In order to operate on ARM, ArangoDB requires the bit 1 to be set. This will
  make the kernel trap and adjust unaligned memory accesses. If this bit is not
  set, the kernel may send a SIGBUS signal to ArangoDB and terminate it.

  To set bit 1 in `/proc/cpu/alignment` use the following command as a privileged
  user (e.g. root):

      echo "2" > /proc/cpu/alignment

  Note that this setting affects all user processes and not just ArangoDB. Setting
  the alignment with the above command will also not make the setting permanent,
  so it will be lost after a restart of the system. In order to make the setting
  permanent, it should be executed during system startup or before starting arangod.

  The ArangoDB start/stop scripts do not adjust the alignment setting, but rely on
  the environment to have the correct alignment setting already. The reason for this
  is that the alignment settings also affect all other user processes (which ArangoDB
  is not aware of) and thus may have side-effects outside of ArangoDB. It is therefore
  more reasonable to have the system administrator carry out the change.


v2.6.7 (2015-08-25)
-------------------

* improved AssocMulti index performance when resizing.

  This makes the edge index perform less I/O when under memory pressure.


v2.6.6 (2015-08-23)
-------------------

* added startup option `--server.additional-threads` to create separate queues
  for slow requests.


v2.6.5 (2015-08-17)
-------------------

* added startup option `--database.throw-collection-not-loaded-error`

  Accessing a not-yet loaded collection will automatically load a collection
  on first access. This flag controls what happens in case an operation
  would need to wait for another thread to finalize loading a collection. If
  set to *true*, then the first operation that accesses an unloaded collection
  will load it. Further threads that try to access the same collection while
  it is still loading immediately fail with an error (1238, *collection not loaded*).
  This is to prevent all server threads from being blocked while waiting on the
  same collection to finish loading. When the first thread has completed loading
  the collection, the collection becomes regularly available, and all operations
  from that point on can be carried out normally, and error 1238 will not be
  thrown anymore for that collection.

  If set to *false*, the first thread that accesses a not-yet loaded collection
  will still load it. Other threads that try to access the collection while
  loading will not fail with error 1238 but instead block until the collection
  is fully loaded. This configuration might lead to all server threads being
  blocked because they are all waiting for the same collection to complete
  loading. Setting the option to *true* will prevent this from happening, but
  requires clients to catch error 1238 and react on it (maybe by scheduling
  a retry for later).

  The default value is *false*.

* fixed busy wait loop in scheduler threads that sometimes consumed 100% CPU while
  waiting for events on connections closed unexpectedly by the client side

* handle attribute `indexBuckets` when restoring collections via arangorestore.
  Previously the `indexBuckets` attribute value from the dump was ignored, and the
   server default value for `indexBuckets` was used when restoring a collection.

* fixed "EscapeValue already set error" crash in V8 actions that might have occurred when
  canceling V8-based operations.


v2.6.4 (2015-08-01)
-------------------

* V8: Upgrade to version 4.1.0.27 - this is intended to be the stable V8 version.

* fixed issue #1424: Arango shell should not processing arrows pushing on keyboard


v2.6.3 (2015-07-21)
-------------------

* issue #1409: Document values with null character truncated


v2.6.2 (2015-07-04)
-------------------

* fixed issue #1383: bindVars for HTTP API doesn't work with empty string

* fixed handling of default values in Foxx manifest configurations

* fixed handling of optional parameters in Foxx manifest configurations

* fixed a reference error being thrown in Foxx queues when a function-based job type is used that is not available and no options object is passed to queue.push


v2.6.1 (2015-06-24)
-------------------

* Add missing swagger files to cmake build. fixes #1368

* fixed documentation errors


v2.6.0 (2015-06-20)
-------------------

* using negative values for `SimpleQuery.skip()` is deprecated.
  This functionality will be removed in future versions of ArangoDB.

* The following simple query functions are now deprecated:

  * collection.near
  * collection.within
  * collection.geo
  * collection.fulltext
  * collection.range
  * collection.closedRange

  This also lead to the following REST API methods being deprecated from now on:

  * PUT /_api/simple/near
  * PUT /_api/simple/within
  * PUT /_api/simple/fulltext
  * PUT /_api/simple/range

  It is recommended to replace calls to these functions or APIs with equivalent AQL queries,
  which are more flexible because they can be combined with other operations:

      FOR doc IN NEAR(@@collection, @latitude, @longitude, @limit)
        RETURN doc

      FOR doc IN WITHIN(@@collection, @latitude, @longitude, @radius, @distanceAttributeName)
        RETURN doc

      FOR doc IN FULLTEXT(@@collection, @attributeName, @queryString, @limit)
        RETURN doc

      FOR doc IN @@collection
        FILTER doc.value >= @left && doc.value < @right
        LIMIT @skip, @limit
        RETURN doc`

  The above simple query functions and REST API methods may be removed in future versions
  of ArangoDB.

* deprecated now-obsolete AQL `SKIPLIST` function

  The function was introduced in older versions of ArangoDB with a less powerful query optimizer to
  retrieve data from a skiplist index using a `LIMIT` clause.

  Since 2.3 the same goal can be achieved by using regular AQL constructs, e.g.

      FOR doc IN collection FILTER doc.value >= @value SORT doc.value DESC LIMIT 1 RETURN doc

* fixed issues when switching the database inside tasks and during shutdown of database cursors

  These features were added during 2.6 alpha stage so the fixes affect devel/2.6-alpha builds only

* issue #1360: improved foxx-manager help

* added `--enable-tcmalloc` configure option.

  When this option is set, arangod and the client tools will be linked against tcmalloc, which replaces
  the system allocator. When the option is set, a tcmalloc library must be present on the system under
  one of the names `libtcmalloc`, `libtcmalloc_minimal` or `libtcmalloc_debug`.

  As this is a configure option, it is supported for manual builds on Linux-like systems only. tcmalloc
  support is currently experimental.

* issue #1353: Windows: HTTP API - incorrect path in errorMessage

* issue #1347: added option `--create-database` for arangorestore.

  Setting this option to `true` will now create the target database if it does not exist. When creating
  the target database, the username and passwords passed to arangorestore will be used to create an
  initial user for the new database.

* issue #1345: advanced debug information for User Functions

* issue #1341: Can't use bindvars in UPSERT

* fixed vulnerability in JWT implementation.

* changed default value of option `--database.ignore-datafile-errors` from `true` to `false`

  If the new default value of `false` is used, then arangod will refuse loading collections that contain
  datafiles with CRC mismatches or other errors. A collection with datafile errors will then become
  unavailable. This prevents follow up errors from happening.

  The only way to access such collection is to use the datafile debugger (arango-dfdb) and try to repair
  or truncate the datafile with it.

  If `--database.ignore-datafile-errors` is set to `true`, then collections will become available
  even if parts of their data cannot be loaded. This helps availability, but may cause (partial) data
  loss and follow up errors.

* added server startup option `--server.session-timeout` for controlling the timeout of user sessions
  in the web interface

* add sessions and cookie authentication for ArangoDB's web interface

  ArangoDB's built-in web interface now uses sessions. Session information ids are stored in cookies,
  so clients using the web interface must accept cookies in order to use it

* web interface: display query execution time in AQL editor

* web interface: renamed AQL query *submit* button to *execute*

* web interface: added query explain feature in AQL editor

* web interface: demo page added. only working if demo data is available, hidden otherwise

* web interface: added support for custom app scripts with optional arguments and results

* web interface: mounted apps that need to be configured are now indicated in the app overview

* web interface: added button for running tests to app details

* web interface: added button for configuring app dependencies to app details

* web interface: upgraded API documentation to use Swagger 2

* INCOMPATIBLE CHANGE

  removed startup option `--log.severity`

  The docs for `--log.severity` mentioned lots of severities (e.g. `exception`, `technical`, `functional`, `development`)
  but only a few severities (e.g. `all`, `human`) were actually used, with `human` being the default and `all` enabling the
  additional logging of requests. So the option pretended to control a lot of things which it actually didn't. Additionally,
  the option `--log.requests-file` was around for a long time already, also controlling request logging.

  Because the `--log.severity` option effectively did not control that much, it was removed. A side effect of removing the
  option is that 2.5 installations which used `--log.severity all` will not log requests after the upgrade to 2.6. This can
  be adjusted by setting the `--log.requests-file` option.

* add backtrace to fatal log events

* added optional `limit` parameter for AQL function `FULLTEXT`

* make fulltext index also index text values contained in direct sub-objects of the indexed
  attribute.

  Previous versions of ArangoDB only indexed the attribute value if it was a string. Sub-attributes
  of the index attribute were ignored when fulltext indexing.

  Now, if the index attribute value is an object, the object's values will each be included in the
  fulltext index if they are strings. If the index attribute value is an array, the array's values
  will each be included in the fulltext index if they are strings.

  For example, with a fulltext index present on the `translations` attribute, the following text
  values will now be indexed:

      var c = db._create("example");
      c.ensureFulltextIndex("translations");
      c.insert({ translations: { en: "fox", de: "Fuchs", fr: "renard", ru: "лиса" } });
      c.insert({ translations: "Fox is the English translation of the German word Fuchs" });
      c.insert({ translations: [ "ArangoDB", "document", "database", "Foxx" ] });

      c.fulltext("translations", "лиса").toArray();       // returns only first document
      c.fulltext("translations", "Fox").toArray();        // returns first and second documents
      c.fulltext("translations", "prefix:Fox").toArray(); // returns all three documents

* added batch document removal and lookup commands:

      collection.lookupByKeys(keys)
      collection.removeByKeys(keys)

  These commands can be used to perform multi-document lookup and removal operations efficiently
  from the ArangoShell. The argument to these operations is an array of document keys.

  Also added HTTP APIs for batch document commands:

  * PUT /_api/simple/lookup-by-keys
  * PUT /_api/simple/remove-by-keys

* properly prefix document address URLs with the current database name for calls to the REST
  API method GET `/_api/document?collection=...` (that method will return partial URLs to all
  documents in the collection).

  Previous versions of ArangoDB returned the URLs starting with `/_api/` but without the current
  database name, e.g. `/_api/document/mycollection/mykey`. Starting with 2.6, the response URLs
  will include the database name as well, e.g. `/_db/_system/_api/document/mycollection/mykey`.

* added dedicated collection export HTTP REST API

  ArangoDB now provides a dedicated collection export API, which can take snapshots of entire
  collections more efficiently than the general-purpose cursor API. The export API is useful
  to transfer the contents of an entire collection to a client application. It provides optional
  filtering on specific attributes.

  The export API is available at endpoint `POST /_api/export?collection=...`. The API has the
  same return value structure as the already established cursor API (`POST /_api/cursor`).

  An introduction to the export API is given in this blog post:
  http://jsteemann.github.io/blog/2015/04/04/more-efficient-data-exports/

* subquery optimizations for AQL queries

  This optimization avoids copying intermediate results into subqueries that are not required
  by the subquery.

  A brief description can be found here:
  http://jsteemann.github.io/blog/2015/05/04/subquery-optimizations/

* return value optimization for AQL queries

  This optimization avoids copying the final query result inside the query's main `ReturnNode`.

  A brief description can be found here:
  http://jsteemann.github.io/blog/2015/05/04/return-value-optimization-for-aql/

* speed up AQL queries containing big `IN` lists for index lookups

  `IN` lists used for index lookups had performance issues in previous versions of ArangoDB.
  These issues have been addressed in 2.6 so using bigger `IN` lists for filtering is much
  faster.

  A brief description can be found here:
  http://jsteemann.github.io/blog/2015/05/07/in-list-improvements/

* allow `@` and `.` characters in document keys, too

  This change also leads to document keys being URL-encoded when returned in HTTP `location`
  response headers.

* added alternative implementation for AQL COLLECT

  The alternative method uses a hash table for grouping and does not require its input elements
  to be sorted. It will be taken into account by the optimizer for `COLLECT` statements that do
  not use an `INTO` clause.

  In case a `COLLECT` statement can use the hash table variant, the optimizer will create an extra
  plan for it at the beginning of the planning phase. In this plan, no extra `SORT` node will be
  added in front of the `COLLECT` because the hash table variant of `COLLECT` does not require
  sorted input. Instead, a `SORT` node will be added after it to sort its output. This `SORT` node
  may be optimized away again in later stages. If the sort order of the result is irrelevant to
  the user, adding an extra `SORT null` after a hash `COLLECT` operation will allow the optimizer to
  remove the sorts altogether.

  In addition to the hash table variant of `COLLECT`, the optimizer will modify the original plan
  to use the regular `COLLECT` implementation. As this implementation requires sorted input, the
  optimizer will insert a `SORT` node in front of the `COLLECT`. This `SORT` node may be optimized
  away in later stages.

  The created plans will then be shipped through the regular optimization pipeline. In the end,
  the optimizer will pick the plan with the lowest estimated total cost as usual. The hash table
  variant does not require an up-front sort of the input, and will thus be preferred over the
  regular `COLLECT` if the optimizer estimates many input elements for the `COLLECT` node and
  cannot use an index to sort them.

  The optimizer can be explicitly told to use the regular *sorted* variant of `COLLECT` by
  suffixing a `COLLECT` statement with `OPTIONS { "method" : "sorted" }`. This will override the
  optimizer guesswork and only produce the *sorted* variant of `COLLECT`.

  A blog post on the new `COLLECT` implementation can be found here:
  http://jsteemann.github.io/blog/2015/04/22/collecting-with-a-hash-table/

* refactored HTTP REST API for cursors

  The HTTP REST API for cursors (`/_api/cursor`) has been refactored to improve its performance
  and use less memory.

  A post showing some of the performance improvements can be found here:
  http://jsteemann.github.io/blog/2015/04/01/improvements-for-the-cursor-api/

* simplified return value syntax for data-modification AQL queries

  ArangoDB 2.4 since version allows to return results from data-modification AQL queries. The
  syntax for this was quite limited and verbose:

      FOR i IN 1..10
        INSERT { value: i } IN test
        LET inserted = NEW
        RETURN inserted

  The `LET inserted = NEW RETURN inserted` was required literally to return the inserted
  documents. No calculations could be made using the inserted documents.

  This is now more flexible. After a data-modification clause (e.g. `INSERT`, `UPDATE`, `REPLACE`,
  `REMOVE`, `UPSERT`) there can follow any number of `LET` calculations. These calculations can
  refer to the pseudo-values `OLD` and `NEW` that are created by the data-modification statements.

  This allows returning projections of inserted or updated documents, e.g.:

      FOR i IN 1..10
        INSERT { value: i } IN test
        RETURN { _key: NEW._key, value: i }

  Still not every construct is allowed after a data-modification clause. For example, no functions
  can be called that may access documents.

  More information can be found here:
  http://jsteemann.github.io/blog/2015/03/27/improvements-for-data-modification-queries/

* added AQL `UPSERT` statement

  This adds an `UPSERT` statement to AQL that is a combination of both `INSERT` and `UPDATE` /
  `REPLACE`. The `UPSERT` will search for a matching document using a user-provided example.
  If no document matches the example, the *insert* part of the `UPSERT` statement will be
  executed. If there is a match, the *update* / *replace* part will be carried out:

      UPSERT { page: 'index.html' }                 /* search example */
        INSERT { page: 'index.html', pageViews: 1 } /* insert part */
        UPDATE { pageViews: OLD.pageViews + 1 }     /* update part */
        IN pageViews

  `UPSERT` can be used with an `UPDATE` or `REPLACE` clause. The `UPDATE` clause will perform
  a partial update of the found document, whereas the `REPLACE` clause will replace the found
  document entirely. The `UPDATE` or `REPLACE` parts can refer to the pseudo-value `OLD`, which
  contains all attributes of the found document.

  `UPSERT` statements can optionally return values. In the following query, the return
  attribute `found` will return the found document before the `UPDATE` was applied. If no
  document was found, `found` will contain a value of `null`. The `updated` result attribute will
  contain the inserted / updated document:

      UPSERT { page: 'index.html' }                 /* search example */
        INSERT { page: 'index.html', pageViews: 1 } /* insert part */
        UPDATE { pageViews: OLD.pageViews + 1 }     /* update part */
        IN pageViews
        RETURN { found: OLD, updated: NEW }

  A more detailed description of `UPSERT` can be found here:
  http://jsteemann.github.io/blog/2015/03/27/preview-of-the-upsert-command/

* adjusted default configuration value for `--server.backlog-size` from 10 to 64.

* issue #1231: bug xor feature in AQL: LENGTH(null) == 4

  This changes the behavior of the AQL `LENGTH` function as follows:

  - if the single argument to `LENGTH()` is `null`, then the result will now be `0`. In previous
    versions of ArangoDB, the result of `LENGTH(null)` was `4`.

  - if the single argument to `LENGTH()` is `true`, then the result will now be `1`. In previous
    versions of ArangoDB, the result of `LENGTH(true)` was `4`.

  - if the single argument to `LENGTH()` is `false`, then the result will now be `0`. In previous
    versions of ArangoDB, the result of `LENGTH(false)` was `5`.

  The results of `LENGTH()` with string, numeric, array object argument values do not change.

* issue #1298: Bulk import if data already exists (#1298)

  This change extends the HTTP REST API for bulk imports as follows:

  When documents are imported and the `_key` attribute is specified for them, the import can be
  used for inserting and updating/replacing documents. Previously, the import could be used for
  inserting new documents only, and re-inserting a document with an existing key would have failed
  with a *unique key constraint violated* error.

  The above behavior is still the default. However, the API now allows controlling the behavior
  in case of a unique key constraint error via the optional URL parameter `onDuplicate`.

  This parameter can have one of the following values:

  - `error`: when a unique key constraint error occurs, do not import or update the document but
    report an error. This is the default.

  - `update`: when a unique key constraint error occurs, try to (partially) update the existing
    document with the data specified in the import. This may still fail if the document would
    violate secondary unique indexes. Only the attributes present in the import data will be
    updated and other attributes already present will be preserved. The number of updated documents
    will be reported in the `updated` attribute of the HTTP API result.

  - `replace`: when a unique key constraint error occurs, try to fully replace the existing
    document with the data specified in the import. This may still fail if the document would
    violate secondary unique indexes. The number of replaced documents will be reported in the
    `updated` attribute of the HTTP API result.

  - `ignore`: when a unique key constraint error occurs, ignore this error. There will be no
    insert, update or replace for the particular document. Ignored documents will be reported
    separately in the `ignored` attribute of the HTTP API result.

  The result of the HTTP import API will now contain the attributes `ignored` and `updated`, which
  contain the number of ignored and updated documents respectively. These attributes will contain a
  value of zero unless the `onDuplicate` URL parameter is set to either `update` or `replace`
  (in this case the `updated` attribute may contain non-zero values) or `ignore` (in this case the
  `ignored` attribute may contain a non-zero value).

  To support the feature, arangoimp also has a new command line option `--on-duplicate` which can
  have one of the values `error`, `update`, `replace`, `ignore`. The default value is `error`.

  A few examples for using arangoimp with the `--on-duplicate` option can be found here:
  http://jsteemann.github.io/blog/2015/04/14/updating-documents-with-arangoimp/

* changed behavior of `db._query()` in the ArangoShell:

  if the command's result is printed in the shell, the first 10 results will be printed. Previously
  only a basic description of the underlying query result cursor was printed. Additionally, if the
  cursor result contains more than 10 results, the cursor is assigned to a global variable `more`,
  which can be used to iterate over the cursor result.

  Example:

      arangosh [_system]> db._query("FOR i IN 1..15 RETURN i")
      [object ArangoQueryCursor, count: 15, hasMore: true]

      [
        1,
        2,
        3,
        4,
        5,
        6,
        7,
        8,
        9,
        10
      ]

      type 'more' to show more documents


      arangosh [_system]> more
      [object ArangoQueryCursor, count: 15, hasMore: false]

      [
        11,
        12,
        13,
        14,
        15
      ]

* Disallow batchSize value 0 in HTTP `POST /_api/cursor`:

  The HTTP REST API `POST /_api/cursor` does not accept a `batchSize` parameter value of
  `0` any longer. A batch size of 0 never made much sense, but previous versions of ArangoDB
  did not check for this value. Now creating a cursor using a `batchSize` value 0 will
  result in an HTTP 400 error response

* REST Server: fix memory leaks when failing to add jobs

* 'EDGES' AQL Function

  The AQL function `EDGES` got a new fifth option parameter.
  Right now only one option is available: 'includeVertices'. This is a boolean parameter
  that allows to modify the result of the `EDGES` function.
  Default is 'includeVertices: false' which does not have any effect.
  'includeVertices: true' modifies the result, such that
  {vertex: <vertexDocument>, edge: <edgeDocument>} is returned.

* INCOMPATIBLE CHANGE:

  The result format of the AQL function `NEIGHBORS` has been changed.
  Before it has returned an array of objects containing 'vertex' and 'edge'.
  Now it will only contain the vertex directly.
  Also an additional option 'includeData' has been added.
  This is used to define if only the 'vertex._id' value should be returned (false, default),
  or if the vertex should be looked up in the collection and the complete JSON should be returned
  (true).
  Using only the id values can lead to significantly improved performance if this is the only information
  required.

  In order to get the old result format prior to ArangoDB 2.6, please use the function EDGES instead.
  Edges allows for a new option 'includeVertices' which, set to true, returns exactly the format of NEIGHBORS.
  Example:

      NEIGHBORS(<vertexCollection>, <edgeCollection>, <vertex>, <direction>, <example>)

  This can now be achieved by:

      EDGES(<edgeCollection>, <vertex>, <direction>, <example>, {includeVertices: true})

  If you are nesting several NEIGHBORS steps you can speed up their performance in the following way:

  Old Example:

  FOR va IN NEIGHBORS(Users, relations, 'Users/123', 'outbound') FOR vc IN NEIGHBORS(Products, relations, va.vertex._id, 'outbound') RETURN vc

  This can now be achieved by:

  FOR va IN NEIGHBORS(Users, relations, 'Users/123', 'outbound') FOR vc IN NEIGHBORS(Products, relations, va, 'outbound', null, {includeData: true}) RETURN vc
                                                                                                          ^^^^                  ^^^^^^^^^^^^^^^^^^^
                                                                                                  Use intermediate directly     include Data for final

* INCOMPATIBLE CHANGE:

  The AQL function `GRAPH_NEIGHBORS` now provides an additional option `includeData`.
  This option allows controlling whether the function should return the complete vertices
  or just their IDs. Returning only the IDs instead of the full vertices can lead to
  improved performance .

  If provided, `includeData` is set to `true`, all vertices in the result will be returned
  with all their attributes. The default value of `includeData` is `false`.
  This makes the default function results incompatible with previous versions of ArangoDB.

  To get the old result style in ArangoDB 2.6, please set the options as follows in calls
  to `GRAPH_NEIGHBORS`:

      GRAPH_NEIGHBORS(<graph>, <vertex>, { includeData: true })

* INCOMPATIBLE CHANGE:

  The AQL function `GRAPH_COMMON_NEIGHBORS` now provides an additional option `includeData`.
  This option allows controlling whether the function should return the complete vertices
  or just their IDs. Returning only the IDs instead of the full vertices can lead to
  improved performance .

  If provided, `includeData` is set to `true`, all vertices in the result will be returned
  with all their attributes. The default value of `includeData` is `false`.
  This makes the default function results incompatible with previous versions of ArangoDB.

  To get the old result style in ArangoDB 2.6, please set the options as follows in calls
  to `GRAPH_COMMON_NEIGHBORS`:

      GRAPH_COMMON_NEIGHBORS(<graph>, <vertexExamples1>, <vertexExamples2>, { includeData: true }, { includeData: true })

* INCOMPATIBLE CHANGE:

  The AQL function `GRAPH_SHORTEST_PATH` now provides an additional option `includeData`.
  This option allows controlling whether the function should return the complete vertices
  and edges or just their IDs. Returning only the IDs instead of full vertices and edges
  can lead to improved performance .

  If provided, `includeData` is set to `true`, all vertices and edges in the result will
  be returned with all their attributes. There is also an optional parameter `includePath` of
  type object.
  It has two optional sub-attributes `vertices` and `edges`, both of type boolean.
  Both can be set individually and the result will include all vertices on the path if
  `includePath.vertices == true` and all edges if `includePath.edges == true` respectively.

  The default value of `includeData` is `false`, and paths are now excluded by default.
  This makes the default function results incompatible with previous versions of ArangoDB.

  To get the old result style in ArangoDB 2.6, please set the options as follows in calls
  to `GRAPH_SHORTEST_PATH`:

      GRAPH_SHORTEST_PATH(<graph>, <source>, <target>, { includeData: true, includePath: { edges: true, vertices: true } })

  The attributes `startVertex` and `vertex` that were present in the results of `GRAPH_SHORTEST_PATH`
  in previous versions of ArangoDB will not be produced in 2.6. To calculate these attributes in 2.6,
  please extract the first and last elements from the `vertices` result attribute.

* INCOMPATIBLE CHANGE:

  The AQL function `GRAPH_DISTANCE_TO` will now return only the id the destination vertex
  in the `vertex` attribute, and not the full vertex data with all vertex attributes.

* INCOMPATIBLE CHANGE:

  All graph measurements functions in JavaScript module `general-graph` that calculated a
  single figure previously returned an array containing just the figure. Now these functions
  will return the figure directly and not put it inside an array.

  The affected functions are:

  * `graph._absoluteEccentricity`
  * `graph._eccentricity`
  * `graph._absoluteCloseness`
  * `graph._closeness`
  * `graph._absoluteBetweenness`
  * `graph._betweenness`
  * `graph._radius`
  * `graph._diameter`

* Create the `_graphs` collection in new databases with `waitForSync` attribute set to `false`

  The previous `waitForSync` value was `true`, so default the behavior when creating and dropping
  graphs via the HTTP REST API changes as follows if the new settings are in effect:

  * `POST /_api/graph` by default returns `HTTP 202` instead of `HTTP 201`
  * `DELETE /_api/graph/graph-name` by default returns `HTTP 202` instead of `HTTP 201`

  If the `_graphs` collection still has its `waitForSync` value set to `true`, then the HTTP status
  code will not change.

* Upgraded ICU to version 54; this increases performance in many places.
  based on https://code.google.com/p/chromium/issues/detail?id=428145

* added support for HTTP push aka chunked encoding

* issue #1051: add info whether server is running in service or user mode?

  This will add a "mode" attribute to the result of the result of HTTP GET `/_api/version?details=true`

  "mode" can have the following values:

  - `standalone`: server was started manually (e.g. on command-line)
  - `service`: service is running as Windows service, in daemon mode or under the supervisor

* improve system error messages in Windows port

* increased default value of `--server.request-timeout` from 300 to 1200 seconds for client tools
  (arangosh, arangoimp, arangodump, arangorestore)

* increased default value of `--server.connect-timeout` from 3 to 5 seconds for client tools
  (arangosh, arangoimp, arangodump, arangorestore)

* added startup option `--server.foxx-queues-poll-interval`

  This startup option controls the frequency with which the Foxx queues manager is checking
  the queue (or queues) for jobs to be executed.

  The default value is `1` second. Lowering this value will result in the queue manager waking
  up and checking the queues more frequently, which may increase CPU usage of the server.
  When not using Foxx queues, this value can be raised to save some CPU time.

* added startup option `--server.foxx-queues`

  This startup option controls whether the Foxx queue manager will check queue and job entries.
  Disabling this option can reduce server load but will prevent jobs added to Foxx queues from
  being processed at all.

  The default value is `true`, enabling the Foxx queues feature.

* make Foxx queues really database-specific.

  Foxx queues were and are stored in a database-specific collection `_queues`. However, a global
  cache variable for the queues led to the queue names being treated database-independently, which
  was wrong.

  Since 2.6, Foxx queues names are truly database-specific, so the same queue name can be used in
  two different databases for two different queues. Until then, it is advisable to think of queues
  as already being database-specific, and using the database name as a queue name prefix to be
  avoid name conflicts, e.g.:

      var queueName = "myQueue";
      var Foxx = require("org/arangodb/foxx");
      Foxx.queues.create(db._name() + ":" + queueName);

* added support for Foxx queue job types defined as app scripts.

  The old job types introduced in 2.4 are still supported but are known to cause issues in 2.5
  and later when the server is restarted or the job types are not defined in every thread.

  The new job types avoid this issue by storing an explicit mount path and script name rather
  than an assuming the job type is defined globally. It is strongly recommended to convert your
  job types to the new script-based system.

* renamed Foxx sessions option "sessionStorageApp" to "sessionStorage". The option now also accepts session storages directly.

* Added the following JavaScript methods for file access:
  * fs.copyFile() to copy single files
  * fs.copyRecursive() to copy directory trees
  * fs.chmod() to set the file permissions (non-Windows only)

* Added process.env for accessing the process environment from JavaScript code

* Cluster: kickstarter shutdown routines will more precisely follow the shutdown of its nodes.

* Cluster: don't delete agency connection objects that are currently in use.

* Cluster: improve passing along of HTTP errors

* fixed issue #1247: debian init script problems

* multi-threaded index creation on collection load

  When a collection contains more than one secondary index, they can be built in memory in
  parallel when the collection is loaded. How many threads are used for parallel index creation
  is determined by the new configuration parameter `--database.index-threads`. If this is set
  to 0, indexes are built by the opening thread only and sequentially. This is equivalent to
  the behavior in 2.5 and before.

* speed up building up primary index when loading collections

* added `count` attribute to `parameters.json` files of collections. This attribute indicates
  the number of live documents in the collection on unload. It is read when the collection is
  (re)loaded to determine the initial size for the collection's primary index

* removed remainders of MRuby integration, removed arangoirb

* simplified `controllers` property in Foxx manifests. You can now specify a filename directly
  if you only want to use a single file mounted at the base URL of your Foxx app.

* simplified `exports` property in Foxx manifests. You can now specify a filename directly if
  you only want to export variables from a single file in your Foxx app.

* added support for node.js-style exports in Foxx exports. Your Foxx exports file can now export
  arbitrary values using the `module.exports` property instead of adding properties to the
  `exports` object.

* added `scripts` property to Foxx manifests. You should now specify the `setup` and `teardown`
  files as properties of the `scripts` object in your manifests and can define custom,
  app-specific scripts that can be executed from the web interface or the CLI.

* added `tests` property to Foxx manifests. You can now define test cases using the `mocha`
  framework which can then be executed inside ArangoDB.

* updated `joi` package to 6.0.8.

* added `extendible` package.

* added Foxx model lifecycle events to repositories. See #1257.

* speed up resizing of edge index.

* allow to split an edge index into buckets which are resized individually.
  This is controlled by the `indexBuckets` attribute in the `properties`
  of the collection.

* fix a cluster deadlock bug in larger clusters by marking a thread waiting
  for a lock on a DBserver as blocked


v2.5.7 (2015-08-02)
-------------------

* V8: Upgrade to version 4.1.0.27 - this is intended to be the stable V8 version.


v2.5.6 (2015-07-21)
-------------------

* alter Windows build infrastructure so we can properly store pdb files.

* potentially fixed issue #1313: Wrong metric calculation at dashboard

  Escape whitespace in process name when scanning /proc/pid/stats

  This fixes statistics values read from that file

* Fixed variable naming in AQL `COLLECT INTO` results in case the COLLECT is placed
  in a subquery which itself is followed by other constructs that require variables


v2.5.5 (2015-05-29)
-------------------

* fixed vulnerability in JWT implementation.

* fixed format string for reading /proc/pid/stat

* take into account barriers used in different V8 contexts


v2.5.4 (2015-05-14)
-------------------

* added startup option `--log.performance`: specifying this option at startup will log
  performance-related info messages, mainly timings via the regular logging mechanisms

* cluster fixes

* fix for recursive copy under Windows


v2.5.3 (2015-04-29)
-------------------

* Fix fs.move to work across filesystem borders; Fixes Foxx app installation problems;
  issue #1292.

* Fix Foxx app install when installed on a different drive on Windows

* issue #1322: strange AQL result

* issue #1318: Inconsistent db._create() syntax

* issue #1315: queries to a collection fail with an empty response if the
  collection contains specific JSON data

* issue #1300: Make arangodump not fail if target directory exists but is empty

* allow specifying higher values than SOMAXCONN for `--server.backlog-size`

  Previously, arangod would not start when a `--server.backlog-size` value was
  specified that was higher than the platform's SOMAXCONN header value.

  Now, arangod will use the user-provided value for `--server.backlog-size` and
  pass it to the listen system call even if the value is higher than SOMAXCONN.
  If the user-provided value is higher than SOMAXCONN, arangod will log a warning
  on startup.

* Fixed a cluster deadlock bug. Mark a thread that is in a RemoteBlock as
  blocked to allow for additional dispatcher threads to be started.

* Fix locking in cluster by using another ReadWriteLock class for collections.

* Add a second DispatcherQueue for AQL in the cluster. This fixes a
  cluster-AQL thread explosion bug.


v2.5.2 (2015-04-11)
-------------------

* modules stored in _modules are automatically flushed when changed

* added missing query-id parameter in documentation of HTTP DELETE `/_api/query` endpoint

* added iterator for edge index in AQL queries

  this change may lead to less edges being read when used together with a LIMIT clause

* make graph viewer in web interface issue less expensive queries for determining
  a random vertex from the graph, and for determining vertex attributes

* issue #1285: syntax error, unexpected $undefined near '@_to RETURN obj

  this allows AQL bind parameter names to also start with underscores

* moved /_api/query to C++

* issue #1289: Foxx models created from database documents expose an internal method

* added `Foxx.Repository#exists`

* parallelize initialization of V8 context in multiple threads

* fixed a possible crash when the debug-level was TRACE

* cluster: do not initialize statistics collection on each
  coordinator, this fixes a race condition at startup

* cluster: fix a startup race w.r.t. the _configuration collection

* search for db:// JavaScript modules only after all local files have been
  considered, this speeds up the require command in a cluster considerably

* general cluster speedup in certain areas


v2.5.1 (2015-03-19)
-------------------

* fixed bug that caused undefined behavior when an AQL query was killed inside
  a calculation block

* fixed memleaks in AQL query cleanup in case out-of-memory errors are thrown

* by default, Debian and RedHat packages are built with debug symbols

* added option `--database.ignore-logfile-errors`

  This option controls how collection datafiles with a CRC mismatch are treated.

  If set to `false`, CRC mismatch errors in collection datafiles will lead
  to a collection not being loaded at all. If a collection needs to be loaded
  during WAL recovery, the WAL recovery will also abort (if not forced with
  `--wal.ignore-recovery-errors true`). Setting this flag to `false` protects
  users from unintentionally using a collection with corrupted datafiles, from
  which only a subset of the original data can be recovered.

  If set to `true`, CRC mismatch errors in collection datafiles will lead to
  the datafile being partially loaded. All data up to until the mismatch will
  be loaded. This will enable users to continue with collection datafiles
  that are corrupted, but will result in only a partial load of the data.
  The WAL recovery will still abort when encountering a collection with a
  corrupted datafile, at least if `--wal.ignore-recovery-errors` is not set to
  `true`.

  The default value is *true*, so for collections with corrupted datafiles
  there might be partial data loads once the WAL recovery has finished. If
  the WAL recovery will need to load a collection with a corrupted datafile,
  it will still stop when using the default values.

* INCOMPATIBLE CHANGE:

  make the arangod server refuse to start if during startup it finds a non-readable
  `parameter.json` file for a database or a collection.

  Stopping the startup process in this case requires manual intervention (fixing
  the unreadable files), but prevents follow-up errors due to ignored databases or
  collections from happening.

* datafiles and `parameter.json` files written by arangod are now created with read and write
  privileges for the arangod process user, and with read and write privileges for the arangod
  process group.

  Previously, these files were created with user read and write permissions only.

* INCOMPATIBLE CHANGE:

  abort WAL recovery if one of the collection's datafiles cannot be opened

* INCOMPATIBLE CHANGE:

  never try to raise the privileges after dropping them, this can lead to a race condition while
  running the recovery

  If you require to run ArangoDB on a port lower than 1024, you must run ArangoDB as root.

* fixed inefficiencies in `remove` methods of general-graph module

* added option `--database.slow-query-threshold` for controlling the default AQL slow query
  threshold value on server start

* add system error strings for Windows on many places

* rework service startup so we announce 'RUNNING' only when we're finished starting.

* use the Windows eventlog for FATAL and ERROR - log messages

* fix service handling in NSIS Windows installer, specify human readable name

* add the ICU_DATA environment variable to the fatal error messages

* fixed issue #1265: arangod crashed with SIGSEGV

* fixed issue #1241: Wildcards in examples


v2.5.0 (2015-03-09)
-------------------

* installer fixes for Windows

* fix for downloading Foxx

* fixed issue #1258: http pipelining not working?


v2.5.0-beta4 (2015-03-05)
-------------------------

* fixed issue #1247: debian init script problems


v2.5.0-beta3 (2015-02-27)
-------------------------

* fix Windows install path calculation in arango

* fix Windows logging of long strings

* fix possible undefinedness of const strings in Windows


v2.5.0-beta2 (2015-02-23)
-------------------------

* fixed issue #1256: agency binary not found #1256

* fixed issue #1230: API: document/col-name/_key and cursor return different floats

* front-end: dashboard tries not to (re)load statistics if user has no access

* V8: Upgrade to version 3.31.74.1

* etcd: Upgrade to version 2.0 - This requires go 1.3 to compile at least.

* refuse to startup if ICU wasn't initialized, this will i.e. prevent errors from being printed,
  and libraries from being loaded.

* front-end: unwanted removal of index table header after creating new index

* fixed issue #1248: chrome: applications filtering not working

* fixed issue #1198: queries remain in aql editor (front-end) if you navigate through different tabs

* Simplify usage of Foxx

  Thanks to our user feedback we learned that Foxx is a powerful, yet rather complicated concept.
  With this release we tried to make it less complicated while keeping all its strength.
  That includes a rewrite of the documentation as well as some code changes as listed below:

  * Moved Foxx applications to a different folder.

    The naming convention now is: <app-path>/_db/<dbname>/<mountpoint>/APP
    Before it was: <app-path>/databases/<dbname>/<appname>:<appversion>
    This caused some trouble as apps where cached based on name and version and updates did not apply.
    Hence the path on filesystem and the app's access URL had no relation to one another.
    Now the path on filesystem is identical to the URL (except for slashes and the appended APP)

  * Rewrite of Foxx routing

    The routing of Foxx has been exposed to major internal changes we adjusted because of user feedback.
    This allows us to set the development mode per mountpoint without having to change paths and hold
    apps at separate locations.

  * Foxx Development mode

    The development mode used until 2.4 is gone. It has been replaced by a much more mature version.
    This includes the deprecation of the javascript.dev-app-path parameter, which is useless since 2.5.
    Instead of having two separate app directories for production and development, apps now reside in
    one place, which is used for production as well as for development.
    Apps can still be put into development mode, changing their behavior compared to production mode.
    Development mode apps are still reread from disk at every request, and still they ship more debug
    output.

    This change has also made the startup options `--javascript.frontend-development-mode` and
    `--javascript.dev-app-path` obsolete. The former option will not have any effect when set, and the
    latter option is only read and used during the upgrade to 2.5 and does not have any effects later.

  * Foxx install process

    Installing Foxx apps has been a two step process: import them into ArangoDB and mount them at a
    specific mountpoint. These operations have been joined together. You can install an app at one
    mountpoint, that's it. No fetch, mount, unmount, purge cycle anymore. The commands have been
    simplified to just:

    * install: get your Foxx app up and running
    * uninstall: shut it down and erase it from disk

  * Foxx error output

    Until 2.4 the errors produced by Foxx were not optimal. Often, the error message was just
    `unable to parse manifest` and contained only an internal stack trace.
    In 2.5 we made major improvements there, including a much more fine-grained error output that
    helps you debug your Foxx apps. The error message printed is now much closer to its source and
    should help you track it down.

    Also we added the default handlers for unhandled errors in Foxx apps:

    * You will get a nice internal error page whenever your Foxx app is called but was not installed
      due to any error
    * You will get a proper error message when having an uncaught error appears in any app route

    In production mode the messages above will NOT contain any information about your Foxx internals
    and are safe to be exposed to third party users.
    In development mode the messages above will contain the stacktrace (if available), making it easier for
    your in-house devs to track down errors in the application.

* added `console` object to Foxx apps. All Foxx apps now have a console object implementing
  the familiar Console API in their global scope, which can be used to log diagnostic
  messages to the database.

* added `org/arangodb/request` module, which provides a simple API for making HTTP requests
  to external services.

* added optimizer rule `propagate-constant-attributes`

  This rule will look inside `FILTER` conditions for constant value equality comparisons,
  and insert the constant values in other places in `FILTER`s. For example, the rule will
  insert `42` instead of `i.value` in the second `FILTER` of the following query:

      FOR i IN c1 FOR j IN c2 FILTER i.value == 42 FILTER j.value == i.value RETURN 1

* added `filtered` value to AQL query execution statistics

  This value indicates how many documents were filtered by `FilterNode`s in the AQL query.
  Note that `IndexRangeNode`s can also filter documents by selecting only the required ranges
  from the index. The `filtered` value will not include the work done by `IndexRangeNode`s,
  but only the work performed by `FilterNode`s.

* added support for sparse hash and skiplist indexes

  Hash and skiplist indexes can optionally be made sparse. Sparse indexes exclude documents
  in which at least one of the index attributes is either not set or has a value of `null`.

  As such documents are excluded from sparse indexes, they may contain fewer documents than
  their non-sparse counterparts. This enables faster indexing and can lead to reduced memory
  usage in case the indexed attribute does occur only in some, but not all documents of the
  collection. Sparse indexes will also reduce the number of collisions in non-unique hash
  indexes in case non-existing or optional attributes are indexed.

  In order to create a sparse index, an object with the attribute `sparse` can be added to
  the index creation commands:

      db.collection.ensureHashIndex(attributeName, { sparse: true });
      db.collection.ensureHashIndex(attributeName1, attributeName2, { sparse: true });
      db.collection.ensureUniqueConstraint(attributeName, { sparse: true });
      db.collection.ensureUniqueConstraint(attributeName1, attributeName2, { sparse: true });

      db.collection.ensureSkiplist(attributeName, { sparse: true });
      db.collection.ensureSkiplist(attributeName1, attributeName2, { sparse: true });
      db.collection.ensureUniqueSkiplist(attributeName, { sparse: true });
      db.collection.ensureUniqueSkiplist(attributeName1, attributeName2, { sparse: true });

  Note that in place of the above specialized index creation commands, it is recommended to use
  the more general index creation command `ensureIndex`:

  ```js
  db.collection.ensureIndex({ type: "hash", sparse: true, unique: true, fields: [ attributeName ] });
  db.collection.ensureIndex({ type: "skiplist", sparse: false, unique: false, fields: [ "a", "b" ] });
  ```

  When not explicitly set, the `sparse` attribute defaults to `false` for new indexes.

  This causes a change in behavior when creating a unique hash index without specifying the
  sparse flag: in 2.4, unique hash indexes were implicitly sparse, always excluding `null` values.
  There was no option to control this behavior, and sparsity was neither supported for non-unique
  hash indexes nor skiplists in 2.4. This implicit sparsity of unique hash indexes was considered
  an inconsistency, and therefore the behavior was cleaned up in 2.5. As of 2.5, indexes will
  only be created sparse if sparsity is explicitly requested. Existing unique hash indexes from 2.4
  or before will automatically be migrated so they are still sparse after the upgrade to 2.5.

  Geo indexes are implicitly sparse, meaning documents without the indexed location attribute or
  containing invalid location coordinate values will be excluded from the index automatically. This
  is also a change when compared to pre-2.5 behavior, when documents with missing or invalid
  coordinate values may have caused errors on insertion when the geo index' `unique` flag was set
  and its `ignoreNull` flag was not.

  This was confusing and has been rectified in 2.5. The method `ensureGeoConstaint()` now does the
  same as `ensureGeoIndex()`. Furthermore, the attributes `constraint`, `unique`, `ignoreNull` and
  `sparse` flags are now completely ignored when creating geo indexes.

  The same is true for fulltext indexes. There is no need to specify non-uniqueness or sparsity for
  geo or fulltext indexes. They will always be non-unique and sparse.

  As sparse indexes may exclude some documents, they cannot be used for every type of query.
  Sparse hash indexes cannot be used to find documents for which at least one of the indexed
  attributes has a value of `null`. For example, the following AQL query cannot use a sparse
  index, even if one was created on attribute `attr`:

      FOR doc In collection
        FILTER doc.attr == null
        RETURN doc

  If the lookup value is non-constant, a sparse index may or may not be used, depending on
  the other types of conditions in the query. If the optimizer can safely determine that
  the lookup value cannot be `null`, a sparse index may be used. When uncertain, the optimizer
  will not make use of a sparse index in a query in order to produce correct results.

  For example, the following queries cannot use a sparse index on `attr` because the optimizer
  will not know beforehand whether the comparison values for `doc.attr` will include `null`:

      FOR doc In collection
        FILTER doc.attr == SOME_FUNCTION(...)
        RETURN doc

      FOR other IN otherCollection
        FOR doc In collection
          FILTER doc.attr == other.attr
          RETURN doc

  Sparse skiplist indexes can be used for sorting if the optimizer can safely detect that the
  index range does not include `null` for any of the index attributes.

* inspection of AQL data-modification queries will now detect if the data-modification part
  of the query can run in lockstep with the data retrieval part of the query, or if the data
  retrieval part must be executed before the data modification can start.

  Executing the two in lockstep allows using much smaller buffers for intermediate results
  and starts the actual data-modification operations much earlier than if the two phases
  were executed separately.

* Allow dynamic attribute names in AQL object literals

  This allows using arbitrary expressions to construct attribute names in object
  literals specified in AQL queries. To disambiguate expressions and other unquoted
  attribute names, dynamic attribute names need to be enclosed in brackets (`[` and `]`).
  Example:

      FOR i IN 1..100
        RETURN { [ CONCAT('value-of-', i) ] : i }

* make AQL optimizer rule "use-index-for-sort" remove sort also in case a non-sorted
  index (e.g. a hash index) is used for only equality lookups and all sort attributes
  are covered by the index.

  Example that does not require an extra sort (needs hash index on `value`):

      FOR doc IN collection FILTER doc.value == 1 SORT doc.value RETURN doc

  Another example that does not require an extra sort (with hash index on `value1`, `value2`):

      FOR doc IN collection FILTER doc.value1 == 1 && doc.value2 == 2 SORT doc.value1, doc.value2 RETURN doc

* make AQL optimizer rule "use-index-for-sort" remove sort also in case the sort criteria
  excludes the left-most index attributes, but the left-most index attributes are used
  by the index for equality-only lookups.

  Example that can use the index for sorting (needs skiplist index on `value1`, `value2`):

      FOR doc IN collection FILTER doc.value1 == 1 SORT doc.value2 RETURN doc

* added selectivity estimates for primary index, edge index, and hash index

  The selectivity estimates are returned by the `GET /_api/index` REST API method
  in a sub-attribute `selectivityEstimate` for each index that supports it. This
  attribute will be omitted for indexes that do not provide selectivity estimates.
  If provided, the selectivity estimate will be a numeric value between 0 and 1.

  Selectivity estimates will also be reported in the result of `collection.getIndexes()`
  for all indexes that support this. If no selectivity estimate can be determined for
  an index, the attribute `selectivityEstimate` will be omitted here, too.

  The web interface also shows selectivity estimates for each index that supports this.

  Currently the following index types can provide selectivity estimates:
  - primary index
  - edge index
  - hash index (unique and non-unique)

  No selectivity estimates will be provided when running in cluster mode.

* fixed issue #1226: arangod log issues

* added additional logger if arangod is started in foreground mode on a tty

* added AQL optimizer rule "move-calculations-down"

* use exclusive native SRWLocks on Windows instead of native mutexes

* added AQL functions `MD5`, `SHA1`, and `RANDOM_TOKEN`.

* reduced number of string allocations when parsing certain AQL queries

  parsing numbers (integers or doubles) does not require a string allocation
  per number anymore

* RequestContext#bodyParam now accepts arbitrary joi schemas and rejects invalid (but well-formed) request bodies.

* enforce that AQL user functions are wrapped inside JavaScript function () declarations

  AQL user functions were always expected to be wrapped inside a JavaScript function, but previously
  this was not enforced when registering a user function. Enforcing the AQL user functions to be contained
  inside functions prevents functions from doing some unexpected things that may have led to undefined
  behavior.

* Windows service uninstalling: only remove service if it points to the currently running binary,
  or --force was specified.

* Windows (debug only): print stacktraces on crash and run minidump

* Windows (cygwin): if you run arangosh in a cygwin shell or via ssh we will detect this and use
  the appropriate output functions.

* Windows: improve process management

* fix IPv6 reverse ip lookups - so far we only did IPv4 addresses.

* improve join documentation, add outer join example

* run jslint for unit tests too, to prevent "memory leaks" by global js objects with native code.

* fix error logging for exceptions - we wouldn't log the exception message itself so far.

* improve error reporting in the http client (Windows & *nix)

* improve error reports in cluster

* Standard errors can now contain custom messages.


v2.4.7 (XXXX-XX-XX)
-------------------

* fixed issue #1282: Geo WITHIN_RECTANGLE for nested lat/lng


v2.4.6 (2015-03-18)
-------------------

* added option `--database.ignore-logfile-errors`

  This option controls how collection datafiles with a CRC mismatch are treated.

  If set to `false`, CRC mismatch errors in collection datafiles will lead
  to a collection not being loaded at all. If a collection needs to be loaded
  during WAL recovery, the WAL recovery will also abort (if not forced with
  `--wal.ignore-recovery-errors true`). Setting this flag to `false` protects
  users from unintentionally using a collection with corrupted datafiles, from
  which only a subset of the original data can be recovered.

  If set to `true`, CRC mismatch errors in collection datafiles will lead to
  the datafile being partially loaded. All data up to until the mismatch will
  be loaded. This will enable users to continue with a collection datafiles
  that are corrupted, but will result in only a partial load of the data.
  The WAL recovery will still abort when encountering a collection with a
  corrupted datafile, at least if `--wal.ignore-recovery-errors` is not set to
  `true`.

  The default value is *true*, so for collections with corrupted datafiles
  there might be partial data loads once the WAL recovery has finished. If
  the WAL recovery will need to load a collection with a corrupted datafile,
  it will still stop when using the default values.

* INCOMPATIBLE CHANGE:

  make the arangod server refuse to start if during startup it finds a non-readable
  `parameter.json` file for a database or a collection.

  Stopping the startup process in this case requires manual intervention (fixing
  the unreadable files), but prevents follow-up errors due to ignored databases or
  collections from happening.

* datafiles and `parameter.json` files written by arangod are now created with read and write
  privileges for the arangod process user, and with read and write privileges for the arangod
  process group.

  Previously, these files were created with user read and write permissions only.

* INCOMPATIBLE CHANGE:

  abort WAL recovery if one of the collection's datafiles cannot be opened

* INCOMPATIBLE CHANGE:

  never try to raise the privileges after dropping them, this can lead to a race condition while
  running the recovery

  If you require to run ArangoDB on a port lower than 1024, you must run ArangoDB as root.

* fixed inefficiencies in `remove` methods of general-graph module

* added option `--database.slow-query-threshold` for controlling the default AQL slow query
  threshold value on server start


v2.4.5 (2015-03-16)
-------------------

* added elapsed time to HTTP request logging output (`--log.requests-file`)

* added AQL current and slow query tracking, killing of AQL queries

  This change enables retrieving the list of currently running AQL queries inside the selected database.
  AQL queries with an execution time beyond a certain threshold can be moved to a "slow query" facility
  and retrieved from there. Queries can also be killed by specifying the query id.

  This change adds the following HTTP REST APIs:

  - `GET /_api/query/current`: for retrieving the list of currently running queries
  - `GET /_api/query/slow`: for retrieving the list of slow queries
  - `DELETE /_api/query/slow`: for clearing the list of slow queries
  - `GET /_api/query/properties`: for retrieving the properties for query tracking
  - `PUT /_api/query/properties`: for adjusting the properties for query tracking
  - `DELETE /_api/query/<id>`: for killing an AQL query

  The following JavaScript APIs have been added:

  - require("org/arangodb/aql/queries").current();
  - require("org/arangodb/aql/queries").slow();
  - require("org/arangodb/aql/queries").clearSlow();
  - require("org/arangodb/aql/queries").properties();
  - require("org/arangodb/aql/queries").kill();

* fixed issue #1265: arangod crashed with SIGSEGV

* fixed issue #1241: Wildcards in examples

* fixed comment parsing in Foxx controllers


v2.4.4 (2015-02-24)
-------------------

* fixed the generation template for foxx apps. It now does not create deprecated functions anymore

* add custom visitor functionality for `GRAPH_NEIGHBORS` function, too

* increased default value of traversal option *maxIterations* to 100 times of its previous
  default value


v2.4.3 (2015-02-06)
-------------------

* fix multi-threading with openssl when running under Windows

* fix timeout on socket operations when running under Windows

* Fixed an error in Foxx routing which caused some apps that worked in 2.4.1 to fail with status 500: `undefined is not a function` errors in 2.4.2
  This error was occurring due to seldom internal rerouting introduced by the malformed application handler.


v2.4.2 (2015-01-30)
-------------------

* added custom visitor functionality for AQL traversals

  This allows more complex result processing in traversals triggered by AQL. A few examples
  are shown in [this article](http://jsteemann.github.io/blog/2015/01/28/using-custom-visitors-in-aql-graph-traversals/).

* improved number of results estimated for nodes of type EnumerateListNode and SubqueryNode
  in AQL explain output

* added AQL explain helper to explain arbitrary AQL queries

  The helper function prints the query execution plan and the indexes to be used in the
  query. It can be invoked from the ArangoShell or the web interface as follows:

      require("org/arangodb/aql/explainer").explain(query);

* enable use of indexes for certain AQL conditions with non-equality predicates, in
  case the condition(s) also refer to indexed attributes

  The following queries will now be able to use indexes:

      FILTER a.indexed == ... && a.indexed != ...
      FILTER a.indexed == ... && a.nonIndexed != ...
      FILTER a.indexed == ... && ! (a.indexed == ...)
      FILTER a.indexed == ... && ! (a.nonIndexed == ...)
      FILTER a.indexed == ... && ! (a.indexed != ...)
      FILTER a.indexed == ... && ! (a.nonIndexed != ...)
      FILTER (a.indexed == ... && a.nonIndexed == ...) || (a.indexed == ... && a.nonIndexed == ...)
      FILTER (a.indexed == ... && a.nonIndexed != ...) || (a.indexed == ... && a.nonIndexed != ...)

* Fixed spuriously occurring "collection not found" errors when running queries on local
  collections on a cluster DB server

* Fixed upload of Foxx applications to the server for apps exceeding approx. 1 MB zipped.

* Malformed Foxx applications will now return a more useful error when any route is requested.

  In Production a Foxx app mounted on /app will display an html page on /app/* stating a 503 Service temporarily not available.
  It will not state any information about your Application.
  Before it was a 404 Not Found without any information and not distinguishable from a correct not found on your route.

  In Development Mode the html page also contains information about the error occurred.

* Unhandled errors thrown in Foxx routes are now handled by the Foxx framework itself.

  In Production the route will return a status 500 with a body {error: "Error statement"}.
  In Development the route will return a status 500 with a body {error: "Error statement", stack: "..."}

  Before, it was status 500 with a plain text stack including ArangoDB internal routing information.

* The Applications tab in web interface will now request development apps more often.
  So if you have a fixed a syntax error in your app it should always be visible after reload.


v2.4.1 (2015-01-19)
-------------------

* improved WAL recovery output

* fixed certain OR optimizations in AQL optimizer

* better diagnostics for arangoimp

* fixed invalid result of HTTP REST API method `/_admin/foxx/rescan`

* fixed possible segmentation fault when passing a Buffer object into a V8 function
  as a parameter

* updated AQB module to 1.8.0.


v2.4.0 (2015-01-13)
-------------------

* updated AQB module to 1.7.0.

* fixed V8 integration-related crashes

* make `fs.move(src, dest)` also fail when both `src` and `dest` are
  existing directories. This ensures the same behavior of the move operation
  on different platforms.

* fixed AQL insert operation for multi-shard collections in cluster

* added optional return value for AQL data-modification queries.
  This allows returning the documents inserted, removed or updated with the query, e.g.

      FOR doc IN docs REMOVE doc._key IN docs LET removed = OLD RETURN removed
      FOR doc IN docs INSERT { } IN docs LET inserted = NEW RETURN inserted
      FOR doc IN docs UPDATE doc._key WITH { } IN docs LET previous = OLD RETURN previous
      FOR doc IN docs UPDATE doc._key WITH { } IN docs LET updated = NEW RETURN updated

  The variables `OLD` and `NEW` are automatically available when a `REMOVE`, `INSERT`,
  `UPDATE` or `REPLACE` statement is immediately followed by a `LET` statement.
  Note that the `LET` and `RETURN` statements in data-modification queries are not as
  flexible as the general versions of `LET` and `RETURN`. When returning documents from
  data-modification operations, only a single variable can be assigned using `LET`, and
  the assignment can only be either `OLD` or `NEW`, but not an arbitrary expression. The
  `RETURN` statement also allows using the just-created variable only, and no arbitrary
  expressions.


v2.4.0-beta1 (2014-12-26)
--------------------------

* fixed superstates in FoxxGenerator

* fixed issue #1065: Aardvark: added creation of documents and edges with _key property

* fixed issue #1198: Aardvark: current AQL editor query is now cached

* Upgraded V8 version from 3.16.14 to 3.29.59

  The built-in version of V8 has been upgraded from 3.16.14 to 3.29.59.
  This activates several ES6 (also dubbed *Harmony* or *ES.next*) features in
  ArangoDB, both in the ArangoShell and the ArangoDB server. They can be
  used for scripting and in server-side actions such as Foxx routes, traversals
  etc.

  The following ES6 features are available in ArangoDB 2.4 by default:

  * iterators
  * the `of` operator
  * symbols
  * predefined collections types (Map, Set etc.)
  * typed arrays

  Many other ES6 features are disabled by default, but can be made available by
  starting arangod or arangosh with the appropriate options:

  * arrow functions
  * proxies
  * generators
  * String, Array, and Number enhancements
  * constants
  * enhanced object and numeric literals

  To activate all these ES6 features in arangod or arangosh, start it with
  the following options:

      arangosh --javascript.v8-options="--harmony --harmony_generators"

  More details on the available ES6 features can be found in
  [this blog](https://jsteemann.github.io/blog/2014/12/19/using-es6-features-in-arangodb/).

* Added Foxx generator for building Hypermedia APIs

  A more detailed description is [here](https://www.arangodb.com/2014/12/08/building-hypermedia-apis-foxxgenerator)

* New `Applications` tab in web interface:

  The `applications` tab got a complete redesign.
  It will now only show applications that are currently running on ArangoDB.
  For a selected application, a new detailed view has been created.
  This view provides a better overview of the app:
  * author
  * license
  * version
  * contributors
  * download links
  * API documentation

  To install a new application, a new dialog is now available.
  It provides the features already available in the console application `foxx-manager` plus some more:
  * install an application from Github
  * install an application from a zip file
  * install an application from ArangoDB's application store
  * create a new application from scratch: this feature uses a generator to
    create a Foxx application with pre-defined CRUD methods for a given list
    of collections. The generated Foxx app can either be downloaded as a zip file or
    be installed on the server. Starting with a new Foxx app has never been easier.

* fixed issue #1102: Aardvark: Layout bug in documents overview

  The documents overview was entirely destroyed in some situations on Firefox.
  We replaced the plugin we used there.

* fixed issue #1168: Aardvark: pagination buttons jumping

* fixed issue #1161: Aardvark: Click on Import JSON imports previously uploaded file

* removed configure options `--enable-all-in-one-v8`, `--enable-all-in-one-icu`,
  and `--enable-all-in-one-libev`.

* global internal rename to fix naming incompatibilities with JSON:

  Internal functions with names containing `array` have been renamed to `object`,
  internal functions with names containing `list` have been renamed to `array`.
  The renaming was mainly done in the C++ parts. The documentation has also been
  adjusted so that the correct JSON type names are used in most places.

  The change also led to the addition of a few function aliases in AQL:

  * `TO_LIST` now is an alias of the new `TO_ARRAY`
  * `IS_LIST` now is an alias of the new `IS_ARRAY`
  * `IS_DOCUMENT` now is an alias of the new `IS_OBJECT`

  The changed also renamed the option `mergeArrays` to `mergeObjects` for AQL
  data-modification query options and HTTP document modification API

* AQL: added optimizer rule "remove-filter-covered-by-index"

  This rule removes FilterNodes and CalculationNodes from an execution plan if the
  filter is already covered by a previous IndexRangeNode. Removing the CalculationNode
  and the FilterNode will speed up query execution because the query requires less
  computation.

* AQL: added optimizer rule "remove-sort-rand"

  This rule removes a `SORT RAND()` expression from a query and moves the random
  iteration into the appropriate `EnumerateCollectionNode`. This is more efficient
  than individually enumerating and then sorting randomly.

* AQL: range optimizations for IN and OR

  This change enables usage of indexes for several additional cases. Filters containing
  the `IN` operator can now make use of indexes, and multiple OR- or AND-combined filter
  conditions can now also use indexes if the filters are accessing the same indexed
  attribute.

  Here are a few examples of queries that can now use indexes but couldn't before:

    FOR doc IN collection
      FILTER doc.indexedAttribute == 1 || doc.indexedAttribute > 99
      RETURN doc

    FOR doc IN collection
      FILTER doc.indexedAttribute IN [ 3, 42 ] || doc.indexedAttribute > 99
      RETURN doc

    FOR doc IN collection
      FILTER (doc.indexedAttribute > 2 && doc.indexedAttribute < 10) ||
             (doc.indexedAttribute > 23 && doc.indexedAttribute < 42)
      RETURN doc

* fixed issue #500: AQL parentheses issue

  This change allows passing subqueries as AQL function parameters without using
  duplicate brackets (e.g. `FUNC(query)` instead of `FUNC((query))`

* added optional `COUNT` clause to AQL `COLLECT`

  This allows more efficient group count calculation queries, e.g.

      FOR doc IN collection
        COLLECT age = doc.age WITH COUNT INTO length
        RETURN { age: age, count: length }

  A count-only query is also possible:

      FOR doc IN collection
        COLLECT WITH COUNT INTO length
        RETURN length

* fixed missing makeDirectory when fetching a Foxx application from a zip file

* fixed issue #1134: Change the default endpoint to localhost

  This change will modify the IP address ArangoDB listens on to 127.0.0.1 by default.
  This will make new ArangoDB installations unaccessible from clients other than
  localhost unless changed. This is a security feature.

  To make ArangoDB accessible from any client, change the server's configuration
  (`--server.endpoint`) to either `tcp://0.0.0.0:8529` or the server's publicly
  visible IP address.

* deprecated `Repository#modelPrototype`. Use `Repository#model` instead.

* IMPORTANT CHANGE: by default, system collections are included in replication and all
  replication API return values. This will lead to user accounts and credentials
  data being replicated from master to slave servers. This may overwrite
  slave-specific database users.

  If this is undesired, the `_users` collection can be excluded from replication
  easily by setting the `includeSystem` attribute to `false` in the following commands:

  * replication.sync({ includeSystem: false });
  * replication.applier.properties({ includeSystem: false });

  This will exclude all system collections (including `_aqlfunctions`, `_graphs` etc.)
  from the initial synchronization and the continuous replication.

  If this is also undesired, it is also possible to specify a list of collections to
  exclude from the initial synchronization and the continuous replication using the
  `restrictCollections` attribute, e.g.:

      replication.applier.properties({
        includeSystem: true,
        restrictType: "exclude",
        restrictCollections: [ "_users", "_graphs", "foo" ]
      });

  The HTTP API methods for fetching the replication inventory and for dumping collections
  also support the `includeSystem` control flag via a URL parameter.

* removed DEPRECATED replication methods:
  * `replication.logger.start()`
  * `replication.logger.stop()`
  * `replication.logger.properties()`
  * HTTP PUT `/_api/replication/logger-start`
  * HTTP PUT `/_api/replication/logger-stop`
  * HTTP GET `/_api/replication/logger-config`
  * HTTP PUT `/_api/replication/logger-config`

* fixed issue #1174, which was due to locking problems in distributed
  AQL execution

* improved cluster locking for AQL avoiding deadlocks

* use DistributeNode for modifying queries with REPLACE and UPDATE, if
  possible


v2.3.6 (2015-XX-XX)
-------------------

* fixed AQL subquery optimization that produced wrong result when multiple subqueries
  directly followed each other and and a directly following `LET` statement did refer
  to any but the first subquery.


v2.3.5 (2015-01-16)
-------------------

* fixed intermittent 404 errors in Foxx apps after mounting or unmounting apps

* fixed issue #1200: Expansion operator results in "Cannot call method 'forEach' of null"

* fixed issue #1199: Cannot unlink root node of plan


v2.3.4 (2014-12-23)
-------------------

* fixed cerberus path for MyArangoDB


v2.3.3 (2014-12-17)
-------------------

* fixed error handling in instantiation of distributed AQL queries, this
  also fixes a bug in cluster startup with many servers

* issue #1185: parse non-fractional JSON numbers with exponent (e.g. `4e-261`)

* issue #1159: allow --server.request-timeout and --server.connect-timeout of 0


v2.3.2 (2014-12-09)
-------------------

* fixed issue #1177: Fix bug in the user app's storage

* fixed issue #1173: AQL Editor "Save current query" resets user password

* fixed missing makeDirectory when fetching a Foxx application from a zip file

* put in warning about default changed: fixed issue #1134: Change the default endpoint to localhost

* fixed issue #1163: invalid fullCount value returned from AQL

* fixed range operator precedence

* limit default maximum number of plans created by AQL optimizer to 256 (from 1024)

* make AQL optimizer not generate an extra plan if an index can be used, but modify
  existing plans in place

* fixed AQL cursor ttl (time-to-live) issue

  Any user-specified cursor ttl value was not honored since 2.3.0.

* fixed segfault in AQL query hash index setup with unknown shapes

* fixed memleaks

* added AQL optimizer rule for removing `INTO` from a `COLLECT` statement if not needed

* fixed issue #1131

  This change provides the `KEEP` clause for `COLLECT ... INTO`. The `KEEP` clause
  allows controlling which variables will be kept in the variable created by `INTO`.

* fixed issue #1147, must protect dispatcher ID for etcd

v2.3.1 (2014-11-28)
-------------------

* recreate password if missing during upgrade

* fixed issue #1126

* fixed non-working subquery index optimizations

* do not restrict summary of Foxx applications to 60 characters

* fixed display of "required" path parameters in Foxx application documentation

* added more optimizations of constants values in AQL FILTER conditions

* fixed invalid or-to-in optimization for FILTERs containing comparisons
  with boolean values

* fixed replication of `_graphs` collection

* added AQL list functions `PUSH`, `POP`, `UNSHIFT`, `SHIFT`, `REMOVE_VALUES`,
  `REMOVE_VALUE`, `REMOVE_NTH` and `APPEND`

* added AQL functions `CALL` and `APPLY` to dynamically call other functions

* fixed AQL optimizer cost estimation for LIMIT node

* prevent Foxx queues from permanently writing to the journal even when
  server is idle

* fixed AQL COLLECT statement with INTO clause, which copied more variables
  than v2.2 and thus lead to too much memory consumption.
  This deals with #1107.

* fixed AQL COLLECT statement, this concerned every COLLECT statement,
  only the first group had access to the values of the variables before
  the COLLECT statement. This deals with #1127.

* fixed some AQL internals, where sometimes too many items were
  fetched from upstream in the presence of a LIMIT clause. This should
  generally improve performance.


v2.3.0 (2014-11-18)
-------------------

* fixed syslog flags. `--log.syslog` is deprecated and setting it has no effect,
  `--log.facility` now works as described. Application name has been changed from
  `triagens` to `arangod`. It can be changed using `--log.application`. The syslog
  will only contain the actual log message. The datetime prefix is omitted.

* fixed deflate in SimpleHttpClient

* fixed issue #1104: edgeExamples broken or changed

* fixed issue #1103: Error while importing user queries

* fixed issue #1100: AQL: HAS() fails on doc[attribute_name]

* fixed issue #1098: runtime error when creating graph vertex

* hide system applications in **Applications** tab by default

  Display of system applications can be toggled by using the *system applications*
  toggle in the UI.

* added HTTP REST API for managing tasks (`/_api/tasks`)

* allow passing character lists as optional parameter to AQL functions `TRIM`,
  `LTRIM` and `RTRIM`

  These functions now support trimming using custom character lists. If no character
  lists are specified, all whitespace characters will be removed as previously:

      TRIM("  foobar\t \r\n ")         // "foobar"
      TRIM(";foo;bar;baz, ", "; ")     // "foo;bar;baz"

* added AQL string functions `LTRIM`, `RTRIM`, `FIND_FIRST`, `FIND_LAST`, `SPLIT`,
  `SUBSTITUTE`

* added AQL functions `ZIP`, `VALUES` and `PERCENTILE`

* made AQL functions `CONCAT` and `CONCAT_SEPARATOR` work with list arguments

* dynamically create extra dispatcher threads if required

* fixed issue #1097: schemas in the API docs no longer show required properties as optional


v2.3.0-beta2 (2014-11-08)
-------------------------

* front-end: new icons for uploading and downloading JSON documents into a collection

* front-end: fixed documents pagination css display error

* front-end: fixed flickering of the progress view

* front-end: fixed missing event for documents filter function

* front-end: jsoneditor: added CMD+Return (Mac) CTRL+Return (Linux/Win) shortkey for
  saving a document

* front-end: added information tooltip for uploading json documents.

* front-end: added database management view to the collapsed navigation menu

* front-end: added collection truncation feature

* fixed issue #1086: arangoimp: Odd errors if arguments are not given properly

* performance improvements for AQL queries that use JavaScript-based expressions
  internally

* added AQL geo functions `WITHIN_RECTANGLE` and `IS_IN_POLYGON`

* fixed non-working query results download in AQL editor of web interface

* removed debug print message in AQL editor query export routine

* fixed issue #1075: Aardvark: user name required even if auth is off #1075

  The fix for this prefills the username input field with the current user's
  account name if any and `root` (the default username) otherwise. Additionally,
  the tooltip text has been slightly adjusted.

* fixed issue #1069: Add 'raw' link to swagger ui so that the raw swagger
  json can easily be retrieved

  This adds a link to the Swagger API docs to an application's detail view in
  the **Applications** tab of the web interface. The link produces the Swagger
  JSON directly. If authentication is turned on, the link requires authentication,
  too.

* documentation updates


v2.3.0-beta1 (2014-11-01)
-------------------------

* added dedicated `NOT IN` operator for AQL

  Previously, a `NOT IN` was only achievable by writing a negated `IN` condition:

      FOR i IN ... FILTER ! (i IN [ 23, 42 ]) ...

  This can now alternatively be expressed more intuitively as follows:

      FOR i IN ... FILTER i NOT IN [ 23, 42 ] ...

* added alternative logical operator syntax for AQL

  Previously, the logical operators in AQL could only be written as:
  - `&&`: logical and
  - `||`: logical or
  - `!`: negation

  ArangoDB 2.3 introduces the alternative variants for these operators:
  - `AND`: logical and
  - `OR`: logical or
  - `NOT`: negation

  The new syntax is just an alternative to the old syntax, allowing easier
  migration from SQL. The old syntax is still fully supported and will be.

* improved output of `ArangoStatement.parse()` and POST `/_api/query`

  If an AQL query can be parsed without problems, The return value of
  `ArangoStatement.parse()` now contains an attribute `ast` with the abstract
  syntax tree of the query (before optimizations). Though this is an internal
  representation of the query and is subject to change, it can be used to inspect
  how ArangoDB interprets a given query.

* improved `ArangoStatement.explain()` and POST `/_api/explain`

  The commands for explaining AQL queries have been improved.

* added command-line option `--javascript.v8-contexts` to control the number of
  V8 contexts created in arangod.

  Previously, the number of V8 contexts was equal to the number of server threads
  (as specified by option `--server.threads`).

  However, it may be sensible to create different amounts of threads and V8
  contexts. If the option is not specified, the number of V8 contexts created
  will be equal to the number of server threads. Thus no change in configuration
  is required to keep the old behavior.

  If you are using the default config files or merge them with your local config
  files, please review if the default number of server threads is okay in your
  environment. Additionally you should verify that the number of V8 contexts
  created (as specified in option `--javascript.v8-contexts`) is okay.

* the number of server.threads specified is now the minimum of threads
  started. There are situation in which threads are waiting for results of
  distributed database servers. In this case the number of threads is
  dynamically increased.

* removed index type "bitarray"

  Bitarray indexes were only half-way documented and integrated in previous versions
  of ArangoDB so their benefit was limited. The support for bitarray indexes has
  thus been removed in ArangoDB 2.3. It is not possible to create indexes of type
  "bitarray" with ArangoDB 2.3.

  When a collection is opened that contains a bitarray index definition created
  with a previous version of ArangoDB, ArangoDB will ignore it and log the following
  warning:

      index type 'bitarray' is not supported in this version of ArangoDB and is ignored

  Future versions of ArangoDB may automatically remove such index definitions so the
  warnings will eventually disappear.

* removed internal "_admin/modules/flush" in order to fix requireApp

* added basic support for handling binary data in Foxx

  Requests with binary payload can be processed in Foxx applications by
  using the new method `res.rawBodyBuffer()`. This will return the unparsed request
  body as a Buffer object.

  There is now also the method `req.requestParts()` available in Foxx to retrieve
  the individual components of a multipart HTTP request.

  Buffer objects can now be used when setting the response body of any Foxx action.
  Additionally, `res.send()` has been added as a convenience method for returning
  strings, JSON objects or buffers from a Foxx action:

      res.send("<p>some HTML</p>");
      res.send({ success: true });
      res.send(new Buffer("some binary data"));

  The convenience method `res.sendFile()` can now be used to easily return the
  contents of a file from a Foxx action:

      res.sendFile(applicationContext.foxxFilename("image.png"));

  `fs.write` now accepts not only strings but also Buffer objects as second parameter:

      fs.write(filename, "some data");
      fs.write(filename, new Buffer("some binary data"));

  `fs.readBuffer` can be used to return the contents of a file in a Buffer object.

* improved performance of insertion into non-unique hash indexes significantly in case
  many duplicate keys are used in the index

* issue #1042: set time zone in log output

  the command-line option `--log.use-local-time` was added to print dates and times in
  the server-local timezone instead of UTC

* command-line options that require a boolean value now validate the
  value given on the command-line

  This prevents issues if no value is specified for an option that
  requires a boolean value. For example, the following command-line would
  have caused trouble in 2.2, because `--server.endpoint` would have been
  used as the value for the `--server.disable-authentication` options
  (which requires a boolean value):

      arangod --server.disable-authentication --server.endpoint tcp://127.0.0.1:8529 data

  In 2.3, running this command will fail with an error and requires to
  be modified to:

      arangod --server.disable-authentication true --server.endpoint tcp://127.0.0.1:8529 data

* improved performance of CSV import in arangoimp

* fixed issue #1027: Stack traces are off-by-one

* fixed issue #1026: Modules loaded in different files within the same app
  should refer to the same module

* fixed issue #1025: Traversal not as expected in undirected graph

* added a _relation function in the general-graph module.

  This deprecated _directedRelation and _undirectedRelation.
  ArangoDB does not offer any constraints for undirected edges
  which caused some confusion of users how undirected relations
  have to be handled. Relation now only supports directed relations
  and the user can actively simulate undirected relations.

* changed return value of Foxx.applicationContext#collectionName:

  Previously, the function could return invalid collection names because
  invalid characters were not replaced in the application name prefix, only
  in the collection name passed.

  Now, the function replaces invalid characters also in the application name
  prefix, which might to slightly different results for application names that
  contained any characters outside the ranges [a-z], [A-Z] and [0-9].

* prevent XSS in AQL editor and logs view

* integrated tutorial into ArangoShell and web interface

* added option `--backslash-escape` for arangoimp when running CSV file imports

* front-end: added download feature for (filtered) documents

* front-end: added download feature for the results of a user query

* front-end: added function to move documents to another collection

* front-end: added sort-by attribute to the documents filter

* front-end: added sorting feature to database, graph management and user management view.

* issue #989: front-end: Databases view not refreshing after deleting a database

* issue #991: front-end: Database search broken

* front-end: added infobox which shows more information about a document (_id, _rev, _key) or
  an edge (_id, _rev, _key, _from, _to). The from and to attributes are clickable and redirect
  to their document location.

* front-end: added edit-mode for deleting multiple documents at the same time.

* front-end: added delete button to the detailed document/edge view.

* front-end: added visual feedback for saving documents/edges inside the editor (error/success).

* front-end: added auto-focusing for the first input field in a modal.

* front-end: added validation for user input in a modal.

* front-end: user defined queries are now stored inside the database and are bound to the current
  user, instead of using the local storage functionality of the browsers. The outcome of this is
  that user defined queries are now independently usable from any device. Also queries can now be
  edited through the standard document editor of the front-end through the _users collection.

* front-end: added import and export functionality for user defined queries.

* front-end: added new keywords and functions to the aql-editor theme

* front-end: applied tile-style to the graph view

* front-end: now using the new graph api including multi-collection support

* front-end: foxx apps are now deletable

* front-end: foxx apps are now installable and updateable through github, if github is their
  origin.

* front-end: added foxx app version control. Multiple versions of a single foxx app are now
  installable and easy to manage and are also arranged in groups.

* front-end: the user-set filter of a collection is now stored until the user navigates to
  another collection.

* front-end: fetching and filtering of documents, statistics, and query operations are now
  handled with asynchronous ajax calls.

* front-end: added progress indicator if the front-end is waiting for a server operation.

* front-end: fixed wrong count of documents in the documents view of a collection.

* front-end: fixed unexpected styling of the manage db view and navigation.

* front-end: fixed wrong handling of select fields in a modal view.

* front-end: fixed wrong positioning of some tooltips.

* automatically call `toJSON` function of JavaScript objects (if present)
  when serializing them into database documents. This change allows
  storing JavaScript date objects in the database in a sensible manner.


v2.2.7 (2014-11-19)
-------------------

* fixed issue #998: Incorrect application URL for non-system Foxx apps

* fixed issue #1079: AQL editor: keyword WITH in UPDATE query is not highlighted

* fix memory leak in cluster nodes

* fixed registration of AQL user-defined functions in Web UI (JS shell)

* fixed error display in Web UI for certain errors
  (now error message is printed instead of 'undefined')

* fixed issue #1059: bug in js module console

* fixed issue #1056: "fs": zip functions fail with passwords

* fixed issue #1063: Docs: measuring unit of --wal.logfile-size?

* fixed issue #1062: Docs: typo in 14.2 Example data


v2.2.6 (2014-10-20)
-------------------

* fixed issue #972: Compilation Issue

* fixed issue #743: temporary directories are now unique and one can read
  off the tool that created them, if empty, they are removed atexit

* Highly improved performance of all AQL GRAPH_* functions.

* Orphan collections in general graphs can now be found via GRAPH_VERTICES
  if either "any" or no direction is defined

* Fixed documentation for AQL function GRAPH_NEIGHBORS.
  The option "vertexCollectionRestriction" is meant to filter the target
  vertices only, and should not filter the path.

* Fixed a bug in GRAPH_NEIGHBORS which enforced only empty results
  under certain conditions


v2.2.5 (2014-10-09)
-------------------

* fixed issue #961: allow non-JSON values in undocument request bodies

* fixed issue 1028: libicu is now statically linked

* fixed cached lookups of collections on the server, which may have caused spurious
  problems after collection rename operations


v2.2.4 (2014-10-01)
-------------------

* fixed accessing `_from` and `_to` attributes in `collection.byExample` and
  `collection.firstExample`

  These internal attributes were not handled properly in the mentioned functions, so
  searching for them did not always produce documents

* fixed issue #1030: arangoimp 2.2.3 crashing, not logging on large Windows CSV file

* fixed issue #1025: Traversal not as expected in undirected graph

* fixed issue #1020

  This requires re-introducing the startup option `--database.force-sync-properties`.

  This option can again be used to force fsyncs of collection, index and database properties
  stored as JSON strings on disk in files named `parameter.json`. Syncing these files after
  a write may be necessary if the underlying storage does not sync file contents by itself
  in a "sensible" amount of time after a file has been written and closed.

  The default value is `true` so collection, index and database properties will always be
  synced to disk immediately. This affects creating, renaming and dropping collections as
  well as creating and dropping databases and indexes. Each of these operations will perform
  an additional fsync on the `parameter.json` file if the option is set to `true`.

  It might be sensible to set this option to `false` for workloads that create and drop a
  lot of collections (e.g. test runs).

  Document operations such as creating, updating and dropping documents are not affected
  by this option.

* fixed issue #1016: AQL editor bug

* fixed issue #1014: WITHIN function returns wrong distance

* fixed AQL shortest path calculation in function `GRAPH_SHORTEST_PATH` to return
  complete vertex objects instead of just vertex ids

* allow changing of attributes of documents stored in server-side JavaScript variables

  Previously, the following did not work:

      var doc = db.collection.document(key);
      doc._key = "abc"; // overwriting internal attributes not supported
      doc.value = 123;  // overwriting existing attributes not supported

  Now, modifying documents stored in server-side variables (e.g. `doc` in the above case)
  is supported. Modifying the variables will not update the documents in the database,
  but will modify the JavaScript object (which can be written back to the database using
  `db.collection.update` or `db.collection.replace`)

* fixed issue #997: arangoimp apparently doesn't support files >2gig on Windows

  large file support (requires using `_stat64` instead of `stat`) is now supported on
  Windows


v2.2.3 (2014-09-02)
-------------------

* added `around` for Foxx controller

* added `type` option for HTTP API `GET /_api/document?collection=...`

  This allows controlling the type of results to be returned. By default, paths to
  documents will be returned, e.g.

      [
        `/_api/document/test/mykey1`,
        `/_api/document/test/mykey2`,
        ...
      ]

  To return a list of document ids instead of paths, the `type` URL parameter can be
  set to `id`:

      [
        `test/mykey1`,
        `test/mykey2`,
        ...
      ]

  To return a list of document keys only, the `type` URL parameter can be set to `key`:

      [
        `mykey1`,
        `mykey2`,
        ...
      ]


* properly capitalize HTTP response header field names in case the `x-arango-async`
  HTTP header was used in a request.

* fixed several documentation issues

* speedup for several general-graph functions, AQL functions starting with `GRAPH_`
  and traversals


v2.2.2 (2014-08-08)
-------------------

* allow storing non-reserved attribute names starting with an underscore

  Previous versions of ArangoDB parsed away all attribute names that started with an
  underscore (e.g. `_test', '_foo', `_bar`) on all levels of a document (root level
  and sub-attribute levels). While this behavior was documented, it was unintuitive and
  prevented storing documents inside other documents, e.g.:

      {
        "_key" : "foo",
        "_type" : "mydoc",
        "references" : [
          {
            "_key" : "something",
            "_rev" : "...",
            "value" : 1
          },
          {
            "_key" : "something else",
            "_rev" : "...",
            "value" : 2
          }
        ]
      }

  In the above example, previous versions of ArangoDB removed all attributes and
  sub-attributes that started with underscores, meaning the embedded documents would lose
  some of their attributes. 2.2.2 should preserve such attributes, and will also allow
  storing user-defined attribute names on the top-level even if they start with underscores
  (such as `_type` in the above example).

* fix conversion of JavaScript String, Number and Boolean objects to JSON.

  Objects created in JavaScript using `new Number(...)`, `new String(...)`, or
  `new Boolean(...)` were not converted to JSON correctly.

* fixed a race condition on task registration (i.e. `require("org/arangodb/tasks").register()`)

  this race condition led to undefined behavior when a just-created task with no offset and
  no period was instantly executed and deleted by the task scheduler, before the `register`
  function returned to the caller.

* changed run-tests.sh to execute all suitable tests.

* switch to new version of gyp

* fixed upgrade button


v2.2.1 (2014-07-24)
-------------------

* fixed hanging write-ahead log recovery for certain cases that involved dropping
  databases

* fixed issue with --check-version: when creating a new database the check failed

* issue #947 Foxx applicationContext missing some properties

* fixed issue with --check-version: when creating a new database the check failed

* added startup option `--wal.suppress-shape-information`

  Setting this option to `true` will reduce memory and disk space usage and require
  less CPU time when modifying documents or edges. It should therefore be turned on
  for standalone ArangoDB servers. However, for servers that are used as replication
  masters, setting this option to `true` will effectively disable the usage of the
  write-ahead log for replication, so it should be set to `false` for any replication
  master servers.

  The default value for this option is `false`.

* added optional `ttl` attribute to specify result cursor expiration for HTTP API method
  `POST /_api/cursor`

  The `ttl` attribute can be used to prevent cursor results from timing out too early.

* issue #947: Foxx applicationContext missing some properties

* (reported by Christian Neubauer):

  The problem was that in Google's V8, signed and unsigned chars are not always declared cleanly.
  so we need to force v8 to compile with forced signed chars which is done by the Flag:
    -fsigned-char
  at least it is enough to follow the instructions of compiling arango on rasperry
  and add "CFLAGS='-fsigned-char'" to the make command of V8 and remove the armv7=0

* Fixed a bug with the replication client. In the case of single document
  transactions the collection was not write locked.


v2.2.0 (2014-07-10)
-------------------

* The replication methods `logger.start`, `logger.stop` and `logger.properties` are
  no-ops in ArangoDB 2.2 as there is no separate replication logger anymore. Data changes
  are logged into the write-ahead log in ArangoDB 2.2, and not separately by the
  replication logger. The replication logger object is still there in ArangoDB 2.2 to
  ensure backwards-compatibility, however, logging cannot be started, stopped or
  configured anymore. Using any of these methods will do nothing.

  This also affects the following HTTP API methods:
  - `PUT /_api/replication/logger-start`
  - `PUT /_api/replication/logger-stop`
  - `GET /_api/replication/logger-config`
  - `PUT /_api/replication/logger-config`

  Using any of these methods is discouraged from now on as they will be removed in
  future versions of ArangoDB.

* INCOMPATIBLE CHANGE: replication of transactions has changed. Previously, transactions
  were logged on a master in one big block and shipped to a slave in one block, too.
  Now transactions will be logged and replicated as separate entries, allowing transactions
  to be bigger and also ensure replication progress.

  This change also affects the behavior of the `stop` method of the replication applier.
  If the replication applier is now stopped manually using the `stop` method and later
  restarted using the `start` method, any transactions that were unfinished at the
  point of stopping will be aborted on a slave, even if they later commit on the master.

  In ArangoDB 2.2, stopping the replication applier manually should be avoided unless the
  goal is to stop replication permanently or to do a full resync with the master anyway.
  If the replication applier still must be stopped, it should be made sure that the
  slave has fetched and applied all pending operations from a master, and that no
  extra transactions are started on the master before the `stop` command on the slave
  is executed.

  Replication of transactions in ArangoDB 2.2 might also lock the involved collections on
  the slave while a transaction is either committed or aborted on the master and the
  change has been replicated to the slave. This change in behavior may be important for
  slave servers that are used for read-scaling. In order to avoid long lasting collection
  locks on the slave, transactions should be kept small.

  The `_replication` system collection is not used anymore in ArangoDB 2.2 and its usage is
  discouraged.

* INCOMPATIBLE CHANGE: the figures reported by the `collection.figures` method
  now only reflect documents and data contained in the journals and datafiles of
  collections. Documents or deletions contained only in the write-ahead log will
  not influence collection figures until the write-ahead log garbage collection
  kicks in. The figures for a collection might therefore underreport the total
  resource usage of a collection.

  Additionally, the attributes `lastTick` and `uncollectedLogfileEntries` have been
  added to the result of the `figures` operation and the HTTP API method
  `PUT /_api/collection/figures`

* added `insert` method as an alias for `save`. Documents can now be inserted into
  a collection using either method:

      db.test.save({ foo: "bar" });
      db.test.insert({ foo: "bar" });

* added support for data-modification AQL queries

* added AQL keywords `INSERT`, `UPDATE`, `REPLACE` and `REMOVE` (and `WITH`) to
  support data-modification AQL queries.

  Unquoted usage of these keywords for attribute names in AQL queries will likely
  fail in ArangoDB 2.2. If any such attribute name needs to be used in a query, it
  should be enclosed in backticks to indicate the usage of a literal attribute
  name.

  For example, the following query will fail in ArangoDB 2.2 with a parse error:

      FOR i IN foo RETURN i.remove

  and needs to be rewritten like this:

      FOR i IN foo RETURN i.`remove`

* disallow storing of JavaScript objects that contain JavaScript native objects
  of type `Date`, `Function`, `RegExp` or `External`, e.g.

      db.test.save({ foo: /bar/ });
      db.test.save({ foo: new Date() });

  will now print

      Error: <data> cannot be converted into JSON shape: could not shape document

  Previously, objects of these types were silently converted into an empty object
  (i.e. `{ }`).

  To store such objects in a collection, explicitly convert them into strings
  like this:

      db.test.save({ foo: String(/bar/) });
      db.test.save({ foo: String(new Date()) });

* The replication methods `logger.start`, `logger.stop` and `logger.properties` are
  no-ops in ArangoDB 2.2 as there is no separate replication logger anymore. Data changes
  are logged into the write-ahead log in ArangoDB 2.2, and not separately by the
  replication logger. The replication logger object is still there in ArangoDB 2.2 to
  ensure backwards-compatibility, however, logging cannot be started, stopped or
  configured anymore. Using any of these methods will do nothing.

  This also affects the following HTTP API methods:
  - `PUT /_api/replication/logger-start`
  - `PUT /_api/replication/logger-stop`
  - `GET /_api/replication/logger-config`
  - `PUT /_api/replication/logger-config`

  Using any of these methods is discouraged from now on as they will be removed in
  future versions of ArangoDB.

* INCOMPATIBLE CHANGE: replication of transactions has changed. Previously, transactions
  were logged on a master in one big block and shipped to a slave in one block, too.
  Now transactions will be logged and replicated as separate entries, allowing transactions
  to be bigger and also ensure replication progress.

  This change also affects the behavior of the `stop` method of the replication applier.
  If the replication applier is now stopped manually using the `stop` method and later
  restarted using the `start` method, any transactions that were unfinished at the
  point of stopping will be aborted on a slave, even if they later commit on the master.

  In ArangoDB 2.2, stopping the replication applier manually should be avoided unless the
  goal is to stop replication permanently or to do a full resync with the master anyway.
  If the replication applier still must be stopped, it should be made sure that the
  slave has fetched and applied all pending operations from a master, and that no
  extra transactions are started on the master before the `stop` command on the slave
  is executed.

  Replication of transactions in ArangoDB 2.2 might also lock the involved collections on
  the slave while a transaction is either committed or aborted on the master and the
  change has been replicated to the slave. This change in behavior may be important for
  slave servers that are used for read-scaling. In order to avoid long lasting collection
  locks on the slave, transactions should be kept small.

  The `_replication` system collection is not used anymore in ArangoDB 2.2 and its usage is
  discouraged.

* INCOMPATIBLE CHANGE: the figures reported by the `collection.figures` method
  now only reflect documents and data contained in the journals and datafiles of
  collections. Documents or deletions contained only in the write-ahead log will
  not influence collection figures until the write-ahead log garbage collection
  kicks in. The figures for a collection might therefore underreport the total
  resource usage of a collection.

  Additionally, the attributes `lastTick` and `uncollectedLogfileEntries` have been
  added to the result of the `figures` operation and the HTTP API method
  `PUT /_api/collection/figures`

* added `insert` method as an alias for `save`. Documents can now be inserted into
  a collection using either method:

      db.test.save({ foo: "bar" });
      db.test.insert({ foo: "bar" });

* added support for data-modification AQL queries

* added AQL keywords `INSERT`, `UPDATE`, `REPLACE` and `REMOVE` (and `WITH`) to
  support data-modification AQL queries.

  Unquoted usage of these keywords for attribute names in AQL queries will likely
  fail in ArangoDB 2.2. If any such attribute name needs to be used in a query, it
  should be enclosed in backticks to indicate the usage of a literal attribute
  name.

  For example, the following query will fail in ArangoDB 2.2 with a parse error:

      FOR i IN foo RETURN i.remove

  and needs to be rewritten like this:

      FOR i IN foo RETURN i.`remove`

* disallow storing of JavaScript objects that contain JavaScript native objects
  of type `Date`, `Function`, `RegExp` or `External`, e.g.

      db.test.save({ foo: /bar/ });
      db.test.save({ foo: new Date() });

  will now print

      Error: <data> cannot be converted into JSON shape: could not shape document

  Previously, objects of these types were silently converted into an empty object
  (i.e. `{ }`).

  To store such objects in a collection, explicitly convert them into strings
  like this:

      db.test.save({ foo: String(/bar/) });
      db.test.save({ foo: String(new Date()) });

* honor startup option `--server.disable-statistics` when deciding whether or not
  to start periodic statistics collection jobs

  Previously, the statistics collection jobs were started even if the server was
  started with the `--server.disable-statistics` flag being set to `true`

* removed startup option `--random.no-seed`

  This option had no effect in previous versions of ArangoDB and was thus removed.

* removed startup option `--database.remove-on-drop`

  This option was used for debugging only.

* removed startup option `--database.force-sync-properties`

  This option is now superfluous as collection properties are now stored in the
  write-ahead log.

* introduced write-ahead log

  All write operations in an ArangoDB server instance are automatically logged
  to the server's write-ahead log. The write-ahead log is a set of append-only
  logfiles, and it is used in case of a crash recovery and for replication.
  Data from the write-ahead log will eventually be moved into the journals or
  datafiles of collections, allowing the server to remove older write-ahead log
  logfiles. Figures of collections will be updated when data are moved from the
  write-ahead log into the journals or datafiles of collections.

  Cross-collection transactions in ArangoDB should benefit considerably by this
  change, as less writes than in previous versions are required to ensure the data
  of multiple collections are atomically and durably committed. All data-modifying
  operations inside transactions (insert, update, remove) will write their
  operations into the write-ahead log directly, making transactions with multiple
  operations also require less physical memory than in previous versions of ArangoDB,
  that required all transaction data to fit into RAM.

  The `_trx` system collection is not used anymore in ArangoDB 2.2 and its usage is
  discouraged.

  The data in the write-ahead log can also be used in the replication context.
  The `_replication` collection that was used in previous versions of ArangoDB to
  store all changes on the server is not used anymore in ArangoDB 2.2. Instead,
  slaves can read from a master's write-ahead log to get informed about most
  recent changes. This removes the need to store data-modifying operations in
  both the actual place and the `_replication` collection.

* removed startup option `--server.disable-replication-logger`

  This option is superfluous in ArangoDB 2.2. There is no dedicated replication
  logger in ArangoDB 2.2. There is now always the write-ahead log, and it is also
  used as the server's replication log. Specifying the startup option
  `--server.disable-replication-logger` will do nothing in ArangoDB 2.2, but the
  option should not be used anymore as it might be removed in a future version.

* changed behavior of replication logger

  There is no dedicated replication logger in ArangoDB 2.2 as there is the
  write-ahead log now. The existing APIs for starting and stopping the replication
  logger still exist in ArangoDB 2.2 for downwards-compatibility, but calling
  the start or stop operations are no-ops in ArangoDB 2.2. When querying the
  replication logger status via the API, the server will always report that the
  replication logger is running. Configuring the replication logger is a no-op
  in ArangoDB 2.2, too. Changing the replication logger configuration has no
  effect. Instead, the write-ahead log configuration can be changed.

* removed MRuby integration for arangod

  ArangoDB had an experimental MRuby integration in some of the publish builds.
  This wasn't continuously developed, and so it has been removed in ArangoDB 2.2.

  This change has led to the following startup options being superfluous:

  - `--ruby.gc-interval`
  - `--ruby.action-directory`
  - `--ruby.modules-path`
  - `--ruby.startup-directory`

  Specifying these startup options will do nothing in ArangoDB 2.2, but the
  options should be avoided from now on as they might be removed in future versions.

* reclaim index memory when last document in collection is deleted

  Previously, deleting documents from a collection did not lead to index sizes being
  reduced. Instead, the already allocated index memory was re-used when a collection
  was refilled.

  Now, index memory for primary indexes and hash indexes is reclaimed instantly when
  the last document from a collection is removed.

* inlined and optimized functions in hash indexes

* added AQL TRANSLATE function

  This function can be used to perform lookups from static lists, e.g.

      LET countryNames = { US: "United States", UK: "United Kingdom", FR: "France" }
      RETURN TRANSLATE("FR", countryNames)

* fixed datafile debugger

* fixed check-version for empty directory

* moved try/catch block to the top of routing chain

* added mountedApp function for foxx-manager

* fixed issue #883: arango 2.1 - when starting multi-machine cluster, UI web
  does not change to cluster overview

* fixed dfdb: should not start any other V8 threads

* cleanup of version-check, added module org/arangodb/database-version,
  added --check-version option

* fixed issue #881: [2.1.0] Bombarded (every 10 sec or so) with
  "WARNING format string is corrupt" when in non-system DB Dashboard

* specialized primary index implementation to allow faster hash table
  rebuilding and reduce lookups in datafiles for the actual value of `_key`.

* issue #862: added `--overwrite` option to arangoimp

* removed number of property lookups for documents during AQL queries that
  access documents

* prevent buffering of long print results in arangosh's and arangod's print
  command

  this change will emit buffered intermediate print results and discard the
  output buffer to quickly deliver print results to the user, and to prevent
  constructing very large buffers for large results

* removed sorting of attribute names for use in a collection's shaper

  sorting attribute names was done on document insert to keep attributes
  of a collection in sorted order for faster comparisons. The sort order
  of attributes was only used in one particular and unlikely case, so it
  was removed. Collections with many different attribute names should
  benefit from this change by faster inserts and slightly less memory usage.

* fixed a bug in arangodump which got the collection name in _from and _to
  attributes of edges wrong (all were "_unknown")

* fixed a bug in arangorestore which did not recognize wrong _from and _to
  attributes of edges

* improved error detection and reporting in arangorestore


v2.1.1 (2014-06-06)
-------------------

* fixed dfdb: should not start any other V8 threads

* signature for collection functions was modified

  The basic change was the substitution of the input parameter of the
  function by an generic options object which can contain multiple
  option parameter of the function.
  Following functions were modified
  remove
  removeBySample
  replace
  replaceBySample
  update
  updateBySample

  Old signature is yet supported but it will be removed in future versions

v2.1.0 (2014-05-29)
-------------------

* implemented upgrade procedure for clusters

* fixed communication issue with agency which prevented reconnect
  after an agent failure

* fixed cluster dashboard in the case that one but not all servers
  in the cluster are down

* fixed a bug with coordinators creating local database objects
  in the wrong order (_system needs to be done first)

* improved cluster dashboard


v2.1.0-rc2 (2014-05-25)
-----------------------

* fixed issue #864: Inconsistent behavior of AQL REVERSE(list) function


v2.1.0-rc1 (XXXX-XX-XX)
-----------------------

* added server-side periodic task management functions:

  - require("org/arangodb/tasks").register(): registers a periodic task
  - require("org/arangodb/tasks").unregister(): unregisters and removes a
    periodic task
  - require("org/arangodb/tasks").get(): retrieves a specific tasks or all
    existing tasks

  the previous undocumented function `internal.definePeriodic` is now
  deprecated and will be removed in a future release.

* decrease the size of some seldom used system collections on creation.

  This will make these collections use less disk space and mapped memory.

* added AQL date functions

* added AQL FLATTEN() list function

* added index memory statistics to `db.<collection>.figures()` function

  The `figures` function will now return a sub-document `indexes`, which lists
  the number of indexes in the `count` sub-attribute, and the total memory
  usage of the indexes in bytes in the `size` sub-attribute.

* added AQL CURRENT_DATABASE() function

  This function returns the current database's name.

* added AQL CURRENT_USER() function

  This function returns the current user from an AQL query. The current user is the
  username that was specified in the `Authorization` HTTP header of the request. If
  authentication is turned off or the query was executed outside a request context,
  the function will return `null`.

* fixed issue #796: Searching with newline chars broken?

  fixed slightly different handling of backslash escape characters in a few
  AQL functions. Now handling of escape sequences should be consistent, and
  searching for newline characters should work the same everywhere

* added OpenSSL version check for configure

  It will report all OpenSSL versions < 1.0.1g as being too old.
  `configure` will only complain about an outdated OpenSSL version but not stop.

* require C++ compiler support (requires g++ 4.8, clang++ 3.4 or Visual Studio 13)

* less string copying returning JSONified documents from ArangoDB, e.g. via
  HTTP GET `/_api/document/<collection>/<document>`

* issue #798: Lower case http headers from arango

  This change allows returning capitalized HTTP headers, e.g.
  `Content-Length` instead of `content-length`.
  The HTTP spec says that headers are case-insensitive, but
  in fact several clients rely on a specific case in response
  headers.
  This change will capitalize HTTP headers if the `X-Arango-Version`
  request header is sent by the client and contains a value of at
  least `20100` (for version 2.1). The default value for the
  compatibility can also be set at server start, using the
  `--server.default-api-compatibility` option.

* simplified usage of `db._createStatement()`

  Previously, the function could not be called with a query string parameter as
  follows:

      db._createStatement(queryString);

  Calling it as above resulted in an error because the function expected an
  object as its parameter. From now on, it's possible to call the function with
  just the query string.

* make ArangoDB not send back a `WWW-Authenticate` header to a client in case the
  client sends the `X-Omit-WWW-Authenticate` HTTP header.

  This is done to prevent browsers from showing their built-in HTTP authentication
  dialog for AJAX requests that require authentication.
  ArangoDB will still return an HTTP 401 (Unauthorized) if the request doesn't
  contain valid credentials, but it will omit the `WWW-Authenticate` header,
  allowing clients to bypass the browser's authentication dialog.

* added REST API method HTTP GET `/_api/job/job-id` to query the status of an
  async job without potentially fetching it from the list of done jobs

* fixed non-intuitive behavior in jobs API: previously, querying the status
  of an async job via the API HTTP PUT `/_api/job/job-id` removed a currently
  executing async job from the list of queryable jobs on the server.
  Now, when querying the result of an async job that is still executing,
  the job is kept in the list of queryable jobs so its result can be fetched
  by a subsequent request.

* use a new data structure for the edge index of an edge collection. This
  improves the performance for the creation of the edge index and in
  particular speeds up removal of edges in graphs. Note however that
  this change might change the order in which edges starting at
  or ending in a vertex are returned. However, this order was never
  guaranteed anyway and it is not sensible to guarantee any particular
  order.

* provide a size hint to edge and hash indexes when initially filling them
  this will lead to less re-allocations when populating these indexes

  this may speed up building indexes when opening an existing collection

* don't requeue identical context methods in V8 threads in case a method is
  already registered

* removed arangod command line option `--database.remove-on-compacted`

* export the sort attribute for graph traversals to the HTTP interface

* add support for arangodump/arangorestore for clusters


v2.0.8 (XXXX-XX-XX)
-------------------

* fixed too-busy iteration over skiplists

  Even when a skiplist query was restricted by a limit clause, the skiplist
  index was queried without the limit. this led to slower-than-necessary
  execution times.

* fixed timeout overflows on 32 bit systems

  this bug has led to problems when select was called with a high timeout
  value (2000+ seconds) on 32bit systems that don't have a forgiving select
  implementation. when the call was made on these systems, select failed
  so no data would be read or sent over the connection

  this might have affected some cluster-internal operations.

* fixed ETCD issues on 32 bit systems

  ETCD was non-functional on 32 bit systems at all. The first call to the
  watch API crashed it. This was because atomic operations worked on data
  structures that were not properly aligned on 32 bit systems.

* fixed issue #848: db.someEdgeCollection.inEdge does not return correct
  value when called the 2nd time after a .save to the edge collection


v2.0.7 (2014-05-05)
-------------------

* issue #839: Foxx Manager missing "unfetch"

* fixed a race condition at startup

  this fixes undefined behavior in case the logger was involved directly at
  startup, before the logger initialization code was called. This should have
  occurred only for code that was executed before the invocation of main(),
  e.g. during ctor calls of statically defined objects.


v2.0.6 (2014-04-22)
-------------------

* fixed issue #835: arangosh doesn't show correct database name



v2.0.5 (2014-04-21)
-------------------

* Fixed a caching problem in IE JS Shell

* added cancelation for async jobs

* upgraded to new gyp for V8

* new Windows installer


v2.0.4 (2014-04-14)
-------------------

* fixed cluster authentication front-end issues for Firefox and IE, there are
  still problems with Chrome


v2.0.3 (2014-04-14)
-------------------

* fixed AQL optimizer bug

* fixed front-end issues

* added password change dialog


v2.0.2 (2014-04-06)
-------------------

* during cluster startup, do not log (somewhat expected) connection errors with
  log level error, but with log level info

* fixed dashboard modals

* fixed connection check for cluster planning front end: firefox does
  not support async:false

* document how to persist a cluster plan in order to relaunch an existing
  cluster later


v2.0.1 (2014-03-31)
-------------------

* make ArangoDB not send back a `WWW-Authenticate` header to a client in case the
  client sends the `X-Omit-WWW-Authenticate` HTTP header.

  This is done to prevent browsers from showing their built-in HTTP authentication
  dialog for AJAX requests that require authentication.
  ArangoDB will still return an HTTP 401 (Unauthorized) if the request doesn't
  contain valid credentials, but it will omit the `WWW-Authenticate` header,
  allowing clients to bypass the browser's authentication dialog.

* fixed isses in arango-dfdb:

  the dfdb was not able to unload certain system collections, so these couldn't be
  inspected with the dfdb sometimes. Additionally, it did not truncate corrupt
  markers from datafiles under some circumstances

* added `changePassword` attribute for users

* fixed non-working "save" button in collection edit view of web interface
  clicking the save button did nothing. one had to press enter in one of the input
  fields to send modified form data

* fixed V8 compile error on MacOS X

* prevent `body length: -9223372036854775808` being logged in development mode for
  some Foxx HTTP responses

* fixed several bugs in web interface dashboard

* fixed issue #783: coffee script not working in manifest file

* fixed issue #783: coffee script not working in manifest file

* fixed issue #781: Cant save current query from AQL editor ui

* bumped version in `X-Arango-Version` compatibility header sent by arangosh and other
  client tools from `1.5` to `2.0`.

* fixed startup options for arango-dfdb, added details option for arango-dfdb

* fixed display of missing error messages and codes in arangosh

* when creating a collection via the web interface, the collection type was always
  "document", regardless of the user's choice


v2.0.0 (2014-03-10)
-------------------

* first 2.0 release


v2.0.0-rc2 (2014-03-07)
-----------------------

* fixed cluster authorization


v2.0.0-rc1 (2014-02-28)
-----------------------

* added sharding :-)

* added collection._dbName attribute to query the name of the database from a collection

  more detailed documentation on the sharding and cluster features can be found in the user
  manual, section **Sharding**

* INCOMPATIBLE CHANGE: using complex values in AQL filter conditions with operators other
  than equality (e.g. >=, >, <=, <) will disable usage of skiplist indexes for filter
  evaluation.

  For example, the following queries will be affected by change:

      FOR doc IN docs FILTER doc.value < { foo: "bar" } RETURN doc
      FOR doc IN docs FILTER doc.value >= [ 1, 2, 3 ] RETURN doc

  The following queries will not be affected by the change:

      FOR doc IN docs FILTER doc.value == 1 RETURN doc
      FOR doc IN docs FILTER doc.value == "foo" RETURN doc
      FOR doc IN docs FILTER doc.value == [ 1, 2, 3 ] RETURN doc
      FOR doc IN docs FILTER doc.value == { foo: "bar" } RETURN doc

* INCOMPATIBLE CHANGE: removed undocumented method `collection.saveOrReplace`

  this feature was never advertised nor documented nor tested.

* INCOMPATIBLE CHANGE: removed undocumented REST API method `/_api/simple/BY-EXAMPLE-HASH`

  this feature was never advertised nor documented nor tested.

* added explicit startup parameter `--server.reuse-address`

  This flag can be used to control whether sockets should be acquired with the SO_REUSEADDR
  flag.

  Regardless of this setting, sockets on Windows are always acquired using the
  SO_EXCLUSIVEADDRUSE flag.

* removed undocumented REST API method GET `/_admin/database-name`

* added user validation API at POST `/_api/user/<username>`

* slightly improved users management API in `/_api/user`:

  Previously, when creating a new user via HTTP POST, the username needed to be
  passed in an attribute `username`. When users were returned via this API,
  the usernames were returned in an attribute named `user`. This was slightly
  confusing and was changed in 2.0 as follows:

  - when adding a user via HTTP POST, the username can be specified in an attribute
  `user`. If this attribute is not used, the API will look into the attribute `username`
  as before and use that value.
  - when users are returned via HTTP GET, the usernames are still returned in an
    attribute `user`.

  This change should be fully downwards-compatible with the previous version of the API.

* added AQL SLICE function to extract slices from lists

* made module loader more node compatible

* the startup option `--javascript.package-path` for arangosh is now deprecated and does
  nothing. Using it will not cause an error, but the option is ignored.

* added coffee script support

* Several UI improvements.

* Exchanged icons in the graphviewer toolbar

* always start networking and HTTP listeners when starting the server (even in
  console mode)

* allow vertex and edge filtering with user-defined functions in TRAVERSAL,
  TRAVERSAL_TREE and SHORTEST_PATH AQL functions:

      // using user-defined AQL functions for edge and vertex filtering
      RETURN TRAVERSAL(friends, friendrelations, "friends/john", "outbound", {
        followEdges: "myfunctions::checkedge",
        filterVertices: "myfunctions::checkvertex"
      })

      // using the following custom filter functions
      var aqlfunctions = require("org/arangodb/aql/functions");
      aqlfunctions.register("myfunctions::checkedge", function (config, vertex, edge, path) {
        return (edge.type !== 'dislikes'); // don't follow these edges
      }, false);

      aqlfunctions.register("myfunctions::checkvertex", function (config, vertex, path) {
        if (vertex.isDeleted || ! vertex.isActive) {
          return [ "prune", "exclude" ]; // exclude these and don't follow them
        }
        return [ ]; // include everything else
      }, false);

* fail if invalid `strategy`, `order` or `itemOrder` attribute values
  are passed to the AQL TRAVERSAL function. Omitting these attributes
  is not considered an error, but specifying an invalid value for any
  of these attributes will make an AQL query fail.

* issue #751: Create database through API should return HTTP status code 201

  By default, the server now returns HTTP 201 (created) when creating a new
  database successfully. To keep compatibility with older ArangoDB versions, the
  startup parameter `--server.default-api-compatibility` can be set to a value
  of `10400` to indicate API compatibility with ArangoDB 1.4. The compatibility
  can also be enforced by setting the `X-Arango-Version` HTTP header in a
  client request to this API on a per-request basis.

* allow direct access from the `db` object to collections whose names start
  with an underscore (e.g. db._users).

  Previously, access to such collections via the `db` object was possible from
  arangosh, but not from arangod (and thus Foxx and actions). The only way
  to access such collections from these places was via the `db._collection(<name>)`
  workaround.

* allow `\n` (as well as `\r\n`) as line terminator in batch requests sent to
  `/_api/batch` HTTP API.

* use `--data-binary` instead of `--data` parameter in generated cURL examples

* issue #703: Also show path of logfile for fm.config()

* issue #675: Dropping a collection used in "graph" module breaks the graph

* added "static" Graph.drop() method for graphs API

* fixed issue #695: arangosh server.password error

* use pretty-printing in `--console` mode by default

* simplified ArangoDB startup options

  Some startup options are now superfluous or their usage is simplified. The
  following options have been changed:

  * `--javascript.modules-path`: this option has been removed. The modules paths
    are determined by arangod and arangosh automatically based on the value of
    `--javascript.startup-directory`.

    If the option is set on startup, it is ignored so startup will not abort with
    an error `unrecognized option`.

  * `--javascript.action-directory`: this option has been removed. The actions
    directory is determined by arangod automatically based on the value of
    `--javascript.startup-directory`.

    If the option is set on startup, it is ignored so startup will not abort with
    an error `unrecognized option`.

  * `--javascript.package-path`: this option is still available but it is not
    required anymore to set the standard package paths (e.g. `js/npm`). arangod
    will automatically use this standard package path regardless of whether it
    was specified via the options.

    It is possible to use this option to add additional package paths to the
    standard value.

  Configuration files included with arangod are adjusted accordingly.

* layout of the graphs tab adapted to better fit with the other tabs

* database selection is moved to the bottom right corner of the web interface

* removed priority queue index type

  this feature was never advertised nor documented nor tested.

* display internal attributes in document source view of web interface

* removed separate shape collections

  When upgrading to ArangoDB 2.0, existing collections will be converted to include
  shapes and attribute markers in the datafiles instead of using separate files for
  shapes.

  When a collection is converted, existing shapes from the SHAPES directory will
  be written to a new datafile in the collection directory, and the SHAPES directory
  will be removed afterwards.

  This saves up to 2 MB of memory and disk space for each collection
  (savings are higher, the less different shapes there are in a collection).
  Additionally, one less file descriptor per opened collection will be used.

  When creating a new collection, the amount of sync calls may be reduced. The same
  may be true for documents with yet-unknown shapes. This may help performance
  in these cases.

* added AQL functions `NTH` and `POSITION`

* added signal handler for arangosh to save last command in more cases

* added extra prompt placeholders for arangosh:
  - `%e`: current endpoint
  - `%u`: current user

* added arangosh option `--javascript.gc-interval` to control amount of
  garbage collection performed by arangosh

* fixed issue #651: Allow addEdge() to take vertex ids in the JS library

* removed command-line option `--log.format`

  In previous versions, this option did not have an effect for most log messages, so
  it got removed.

* removed C++ logger implementation

  Logging inside ArangoDB is now done using the LOG_XXX() macros. The LOGGER_XXX()
  macros are gone.

* added collection status "loading"


v1.4.16 (XXXX-XX-XX)
--------------------

* fixed too eager datafile deletion

  this issue could have caused a crash when the compaction had marked datafiles as obsolete
  and they were removed while "old" temporary query results still pointed to the old datafile
  positions

* fixed issue #826: Replication fails when a collection's configuration changes


v1.4.15 (2014-04-19)
--------------------

* bugfix for AQL query optimizer

  the following type of query was too eagerly optimized, leading to errors in code-generation:

      LET a = (FOR i IN [] RETURN i) LET b = (FOR i IN [] RETURN i) RETURN 1

  the problem occurred when both lists in the subqueries were empty. In this case invalid code
  was generated and the query couldn't be executed.


v1.4.14 (2014-04-05)
--------------------

* fixed race conditions during shape / attribute insertion

  A race condition could have led to spurious `cannot find attribute #xx` or
  `cannot find shape #xx` (where xx is a number) warning messages being logged
  by the server. This happened when a new attribute was inserted and at the same
  time was queried by another thread.

  Also fixed a race condition that may have occurred when a thread tried to
  access the shapes / attributes hash tables while they were resized. In this
  cases, the shape / attribute may have been hashed to a wrong slot.

* fixed a memory barrier / cpu synchronization problem with libev, affecting
  Windows with Visual Studio 2013 (probably earlier versions are affected, too)

  The issue is described in detail here:
  http://lists.schmorp.de/pipermail/libev/2014q1/002318.html


v1.4.13 (2014-03-14)
--------------------

* added diagnostic output for Foxx application upload

* allow dump & restore from ArangoDB 1.4 with an ArangoDB 2.0 server

* allow startup options `temp-path` and `default-language` to be specified from the arangod
  configuration file and not only from the command line

* fixed too eager compaction

  The compaction will now wait for several seconds before trying to re-compact the same
  collection. Additionally, some other limits have been introduced for the compaction.


v1.4.12 (2014-03-05)
--------------------

* fixed display bug in web interface which caused the following problems:
  - documents were displayed in web interface as being empty
  - document attributes view displayed many attributes with content "undefined"
  - document source view displayed many attributes with name "TYPEOF" and value "undefined"
  - an alert popping up in the browser with message "Datatables warning..."

* re-introduced old-style read-write locks to supports Windows versions older than
  Windows 2008R2 and Windows 7. This should re-enable support for Windows Vista and
  Windows 2008.


v1.4.11 (2014-02-27)
--------------------

* added SHORTEST_PATH AQL function

  this calculates the shortest paths between two vertices, using the Dijkstra
  algorithm, employing a min-heap

  By default, ArangoDB does not know the distance between any two vertices and
  will use a default distance of 1. A custom distance function can be registered
  as an AQL user function to make the distance calculation use any document
  attributes or custom logic:

      RETURN SHORTEST_PATH(cities, motorways, "cities/CGN", "cities/MUC", "outbound", {
        paths: true,
        distance: "myfunctions::citydistance"
      })

      // using the following custom distance function
      var aqlfunctions = require("org/arangodb/aql/functions");
      aqlfunctions.register("myfunctions::distance", function (config, vertex1, vertex2, edge) {
        return Math.sqrt(Math.pow(vertex1.x - vertex2.x) + Math.pow(vertex1.y - vertex2.y));
      }, false);

* fixed bug in Graph.pathTo function

* fixed small memleak in AQL optimizer

* fixed access to potentially uninitialized variable when collection had a cap constraint


v1.4.10 (2014-02-21)
--------------------

* fixed graph constructor to allow graph with some parameter to be used

* added node.js "events" and "stream"

* updated npm packages

* added loading of .json file

* Fixed http return code in graph api with waitForSync parameter.

* Fixed documentation in graph, simple and index api.

* removed 2 tests due to change in ruby library.

* issue #756: set access-control-expose-headers on CORS response

  the following headers are now whitelisted by ArangoDB in CORS responses:
  - etag
  - content-encoding
  - content-length
  - location
  - server
  - x-arango-errors
  - x-arango-async-id


v1.4.9 (2014-02-07)
-------------------

* return a document's current etag in response header for HTTP HEAD requests on
  documents that return an HTTP 412 (precondition failed) error. This allows
  retrieving the document's current revision easily.

* added AQL function `SKIPLIST` to directly access skiplist indexes from AQL

  This is a shortcut method to use a skiplist index for retrieving specific documents in
  indexed order. The function capability is rather limited, but it may be used
  for several cases to speed up queries. The documents are returned in index order if
  only one condition is used.

      /* return all documents with mycollection.created > 12345678 */
      FOR doc IN SKIPLIST(mycollection, { created: [[ '>', 12345678 ]] })
        RETURN doc

      /* return first document with mycollection.created > 12345678 */
      FOR doc IN SKIPLIST(mycollection, { created: [[ '>', 12345678 ]] }, 0, 1)
        RETURN doc

      /* return all documents with mycollection.created between 12345678 and 123456790 */
      FOR doc IN SKIPLIST(mycollection, { created: [[ '>', 12345678 ], [ '<=', 123456790 ]] })
        RETURN doc

      /* return all documents with mycollection.a equal 1 and .b equal 2 */
      FOR doc IN SKIPLIST(mycollection, { a: [[ '==', 1 ]], b: [[ '==', 2 ]] })
        RETURN doc

  The function requires a skiplist index with the exact same attributes to
  be present on the specified collection. All attributes present in the skiplist
  index must be specified in the conditions specified for the `SKIPLIST` function.
  Attribute declaration order is important, too: attributes must be specified in the
  same order in the condition as they have been declared in the skiplist index.

* added command-line option `--server.disable-authentication-unix-sockets`

  with this option, authentication can be disabled for all requests coming
  in via UNIX domain sockets, enabling clients located on the same host as
  the ArangoDB server to connect without authentication.
  Other connections (e.g. TCP/IP) are not affected by this option.

  The default value for this option is `false`.
  Note: this option is only supported on platforms that support Unix domain
  sockets.

* call global arangod instance destructor on shutdown

* issue #755: TRAVERSAL does not use strategy, order and itemOrder options

  these options were not honored when configuring a traversal via the AQL
  TRAVERSAL function. Now, these options are used if specified.

* allow vertex and edge filtering with user-defined functions in TRAVERSAL,
  TRAVERSAL_TREE and SHORTEST_PATH AQL functions:

      // using user-defined AQL functions for edge and vertex filtering
      RETURN TRAVERSAL(friends, friendrelations, "friends/john", "outbound", {
        followEdges: "myfunctions::checkedge",
        filterVertices: "myfunctions::checkvertex"
      })

      // using the following custom filter functions
      var aqlfunctions = require("org/arangodb/aql/functions");
      aqlfunctions.register("myfunctions::checkedge", function (config, vertex, edge, path) {
        return (edge.type !== 'dislikes'); // don't follow these edges
      }, false);

      aqlfunctions.register("myfunctions::checkvertex", function (config, vertex, path) {
        if (vertex.isDeleted || ! vertex.isActive) {
          return [ "prune", "exclude" ]; // exclude these and don't follow them
        }
        return [ ]; // include everything else
      }, false);

* issue #748: add vertex filtering to AQL's TRAVERSAL[_TREE]() function


v1.4.8 (2014-01-31)
-------------------

* install foxx apps in the web interface

* fixed a segfault in the import API


v1.4.7 (2014-01-23)
-------------------

* issue #744: Add usage example arangoimp from Command line

* issue #738: added __dirname, __filename pseudo-globals. Fixes #733. (@by pluma)

* mount all Foxx applications in system apps directory on startup


v1.4.6 (2014-01-20)
-------------------

* issue #736: AQL function to parse collection and key from document handle

* added fm.rescan() method for Foxx-Manager

* fixed issue #734: foxx cookie and route problem

* added method `fm.configJson` for arangosh

* include `startupPath` in result of API `/_api/foxx/config`


v1.4.5 (2014-01-15)
-------------------

* fixed issue #726: Alternate Windows Install Method

* fixed issue #716: dpkg -P doesn't remove everything

* fixed bugs in description of HTTP API `_api/index`

* fixed issue #732: Rest API GET revision number

* added missing documentation for several methods in HTTP API `/_api/edge/...`

* fixed typos in description of HTTP API `_api/document`

* defer evaluation of AQL subqueries and logical operators (lazy evaluation)

* Updated font in WebFrontend, it now contains a version that renders properly on Windows

* generally allow function return values as call parameters to AQL functions

* fixed potential deadlock in global context method execution

* added override file "arangod.conf.local" (and co)


v1.4.4 (2013-12-24)
-------------------

* uid and gid are now set in the scripts, there is no longer a separate config file for
  arangod when started from a script

* foxx-manager is now an alias for arangosh

* arango-dfdb is now an alias for arangod, moved from bin to sbin

* changed from readline to linenoise for Windows

* added --install-service and --uninstall-service for Windows

* removed --daemon and --supervisor for Windows

* arangosh and arangod now uses the config-file which maps the binary name, i. e. if you
  rename arangosh to foxx-manager it will use the config file foxx-manager.conf

* fixed lock file for Windows

* fixed issue #711, #687: foxx-manager throws internal errors

* added `--server.ssl-protocol` option for client tools
  this allows connecting from arangosh, arangoimp, arangoimp etc. to an ArangoDB
  server that uses a non-default value for `--server.ssl-protocol`. The default
  value for the SSL protocol is 4 (TLSv1). If the server is configured to use a
  different protocol, it was not possible to connect to it with the client tools.

* added more detailed request statistics

  This adds the number of async-executed HTTP requests plus the number of HTTP
  requests per individual HTTP method type.

* added `--force` option for arangorestore
  this option allows continuing a restore operation even if the server reports errors
  in the middle of the restore operation

* better error reporting for arangorestore
  in case the server returned an HTTP error, arangorestore previously reported this
  error as `internal error` without any details only. Now server-side errors are
  reported by arangorestore with the server's error message

* include more system collections in dumps produced by arangodump
  previously some system collections were intentionally excluded from dumps, even if the
  dump was run with `--include-system-collections`. for example, the collections `_aal`,
  `_modules`, `_routing`, and `_users` were excluded. This makes sense in a replication
  context but not always in a dump context.
  When specifying `--include-system-collections`, arangodump will now include the above-
  mentioned collections in the dump, too. Some other system collections are still excluded
  even when the dump is run with `--include-system-collections`, for example `_replication`
  and `_trx`.

* fixed issue #701: ArangoStatement undefined in arangosh

* fixed typos in configuration files


v1.4.3 (2013-11-25)
-------------------

* fixed a segfault in the AQL optimizer, occurring when a constant non-list value was
  used on the right-hand side of an IN operator that had a collection attribute on the
  left-hand side

* issue #662:

  Fixed access violation errors (crashes) in the Windows version, occurring under some
  circumstances when accessing databases with multiple clients in parallel

* fixed issue #681: Problem with ArchLinux PKGBUILD configuration


v1.4.2 (2013-11-20)
-------------------

* fixed issue #669: Tiny documentation update

* ported Windows version to use native Windows API SRWLocks (slim read-write locks)
  and condition variables instead of homemade versions

  MSDN states the following about the compatibility of SRWLocks and Condition Variables:

      Minimum supported client:
      Windows Server 2008 [desktop apps | Windows Store apps]

      Minimum supported server:
      Windows Vista [desktop apps | Windows Store apps]

* fixed issue #662: ArangoDB on Windows hanging

  This fixes a deadlock issue that occurred on Windows when documents were written to
  a collection at the same time when some other thread tried to drop the collection.

* fixed file-based logging in Windows

  the logger complained on startup if the specified log file already existed

* fixed startup of server in daemon mode (`--daemon` startup option)

* fixed a segfault in the AQL optimizer

* issue #671: Method graph.measurement does not exist

* changed Windows condition variable implementation to use Windows native
  condition variables

  This is an attempt to fix spurious Windows hangs as described in issue #662.

* added documentation for JavaScript traversals

* added --code-page command-line option for Windows version of arangosh

* fixed a problem when creating edges via the web interface.

  The problem only occurred if a collection was created with type "document
  collection" via the web interface, and afterwards was dropped and re-created
  with type "edge collection". If the web interface page was not reloaded,
  the old collection type (document) was cached, making the subsequent creation
  of edges into the (seeming-to-be-document) collection fail.

  The fix is to not cache the collection type in the web interface. Users of
  an older version of the web interface can reload the collections page if they
  are affected.

* fixed a caching problem in arangosh: if a collection was created using the web
  interface, and then removed via arangosh, arangosh did not actually drop the
  collection due to caching.

  Because the `drop` operation was not carried out, this caused misleading error
  messages when trying to re-create the collection (e.g. `cannot create collection:
  duplicate name`).

* fixed ALT-introduced characters for arangosh console input on Windows

  The Windows readline port was not able to handle characters that are built
  using CTRL or ALT keys. Regular characters entered using the CTRL or ALT keys
  were silently swallowed and not passed to the terminal input handler.

  This did not seem to cause problems for the US keyboard layout, but was a
  severe issue for keyboard layouts that require the ALT (or ALT-GR) key to
  construct characters. For example, entering the character `{` with a German
  keyboard layout requires pressing ALT-GR + 9.

* fixed issue #665: Hash/skiplist combo madness bit my ass

  this fixes a problem with missing/non-deterministic rollbacks of inserts in
  case of a unique constraint violation into a collection with multiple secondary
  indexes (with at least one of them unique)

* fixed issue #664: ArangoDB installer on Windows requires drive c:

* partly fixed issue #662: ArangoDB on Windows hanging

  This fixes dropping databases on Windows. In previous 1.4 versions on Windows,
  one shape collection file was not unloaded and removed when dropping a database,
  leaving one directory and one shape collection file in the otherwise-dropped
  database directory.

* fixed issue #660: updated documentation on indexes


v1.4.1 (2013-11-08)
-------------------

* performance improvements for skip-list deletes


v1.4.1-rc1 (2013-11-07)
-----------------------

* fixed issue #635: Web-Interface should have a "Databases" Menu for Management

* fixed issue #624: Web-Interface is missing a Database selector

* fixed segfault in bitarray query

* fixed issue #656: Cannot create unique index through web interface

* fixed issue #654: bitarray index makes server down

* fixed issue #653: Slow query

* fixed issue #650: Randomness of any() should be improved

* made AQL `DOCUMENT()` function polymorphic and work with just one parameter.

  This allows using the `DOCUMENT` function like this:

      DOCUMENT('users/john')
      DOCUMENT([ 'users/john', 'users/amy' ])

  in addition to the existing use cases:

      DOCUMENT(users, 'users/john')
      DOCUMENT(users, 'john')
      DOCUMENT(users, [ 'users/john' ])
      DOCUMENT(users, [ 'users/john', 'users/amy' ])
      DOCUMENT(users, [ 'john', 'amy' ])

* simplified usage of ArangoDB batch API

  It is not necessary anymore to send the batch boundary in the HTTP `Content-Type`
  header. Previously, the batch API expected the client to send a Content-Type header
  of`multipart/form-data; boundary=<some boundary value>`. This is still supported in
  ArangoDB 2.0, but clients can now also omit this header. If the header is not
  present in a client request, ArangoDB will ignore the request content type and
  read the MIME boundary from the beginning of the request body.

  This also allows using the batch API with the Swagger "Try it out" feature (which is
  not too good at sending a different or even dynamic content-type request header).

* added API method GET `/_api/database/user`

  This returns the list of databases a specific user can see without changing the
  username/passwd.

* issue #424: Documentation about IDs needs to be upgraded


v1.4.0 (2013-10-29)
-------------------

* fixed issue #648: /batch API is missing from Web Interface API Documentation (Swagger)

* fixed issue #647: Icon tooltips missing

* fixed issue #646: index creation in web interface

* fixed issue #645: Allow jumping from edge to linked vertices

* merged PR for issue #643: Some minor corrections and a link to "Downloads"

* fixed issue #642: Completion of error handling

* fixed issue #639: compiling v1.4 on maverick produces warnings on -Wstrict-null-sentinel

* fixed issue #634: Web interface bug: Escape does not always propagate

* fixed issue #620: added startup option `--server.default-api-compatibility`

  This adds the following changes to the ArangoDB server and clients:
  - the server provides a new startup option `--server.default-api-compatibility`.
    This option can be used to determine the compatibility of (some) server API
    return values. The value for this parameter is a server version number,
    calculated as follows: `10000 * major + 100 * minor` (e.g. `10400` for ArangoDB
    1.3). The default value is `10400` (1.4), the minimum allowed value is `10300`
    (1.3).

    When setting this option to a value lower than the current server version,
    the server might respond with old-style results to "old" clients, increasing
    compatibility with "old" (non-up-to-date) clients.

  - the server will on each incoming request check for an HTTP header
    `x-arango-version`. Clients can optionally set this header to the API
    version number they support. For example, if a client sends the HTTP header
    `x-arango-version: 10300`, the server will pick this up and might send ArangoDB
    1.3-style responses in some situations.

    Setting either the startup parameter or using the HTTP header (or both) allows
    running "old" clients with newer versions of ArangoDB, without having to adjust
    the clients too much.

  - the `location` headers returned by the server for the APIs `/_api/document/...`
    and `/_api/collection/...` will have different values depending on the used API
    version. If the API compatibility is `10300`, the `location` headers returned
    will look like this:

        location: /_api/document/....

    whereas when an API compatibility of `10400` or higher is used, the `location`
    headers will look like this:

        location: /_db/<database name>/_api/document/...

  Please note that even in the presence of this, old API versions still may not
  be supported forever by the server.

* fixed issue #643: Some minor corrections and a link to "Downloads" by @frankmayer

* started issue #642: Completion of error handling

* fixed issue #639: compiling v1.4 on maverick produces warnings on
  -Wstrict-null-sentinel

* fixed issue #621: Standard Config needs to be fixed

* added function to manage indexes (web interface)

* improved server shutdown time by signaling shutdown to applicationserver,
  logging, cleanup and compactor threads

* added foxx-manager `replace` command

* added foxx-manager `installed` command (a more intuitive alias for `list`)

* fixed issue #617: Swagger API is missing '/_api/version'

* fixed issue #615: Swagger API: Some commands have no parameter entry forms

* fixed issue #614: API : Typo in : Request URL /_api/database/current

* fixed issue #609: Graph viz tool - different background color

* fixed issue #608: arangosh config files - eventually missing in the manual

* fixed issue #607: Admin interface: no core documentation

* fixed issue #603: Aardvark Foxx App Manager

* fixed a bug in type-mapping between AQL user functions and the AQL layer

  The bug caused errors like the following when working with collection documents
  in an AQL user function:

      TypeError: Cannot assign to read only property '_id' of #<ShapedJson>

* create less system collections when creating a new database

  This is achieved by deferring collection creation until the collections are actually
  needed by ArangoDB. The following collections are affected by the change:
  - `_fishbowl`
  - `_structures`


v1.4.0-beta2 (2013-10-14)
-------------------------

* fixed compaction on Windows

  The compaction on Windows did not ftruncate the cleaned datafiles to a smaller size.
  This has been fixed so not only the content of the files is cleaned but also files
  are re-created with potentially smaller sizes.

* only the following system collections will be excluded from replication from now on:
  - `_replication`
  - `_trx`
  - `_users`
  - `_aal`
  - `_fishbowl`
  - `_modules`
  - `_routing`

  Especially the following system collections will now be included in replication:
  - `_aqlfunctions`
  - `_graphs`

  In previous versions of ArangoDB, all system collections were excluded from the
  replication.

  The change also caused a change in the replication logger and applier:
  in previous versions of ArangoDB, only a collection's id was logged for an operation.
  This has not caused problems for non-system collections but for system collections
  there ids might differ. In addition to a collection id ArangoDB will now also log the
  name of a collection for each replication event.

  The replication applier will now look for the collection name attribute in logged
  events preferably.

* added database selection to arango-dfdb

* provide foxx-manager, arangodump, and arangorestore in Windows build

* ArangoDB 1.4 will refuse to start if option `--javascript.app-path` is not set.

* added startup option `--server.allow-method-override`

  This option can be set to allow overriding the HTTP request method in a request using
  one of the following custom headers:

  - x-http-method-override
  - x-http-method
  - x-method-override

  This allows bypassing proxies and tools that would otherwise just let certain types of
  requests pass. Enabling this option may impose a security risk, so it should only be
  used in very controlled environments.

  The default value for this option is `false` (no method overriding allowed).

* added "details" URL parameter for bulk import API

  Setting the `details` URL parameter to `true` in a call to POST `/_api/import` will make
  the import return details about non-imported documents in the `details` attribute. If
  `details` is `false` or omitted, no `details` attribute will be present in the response.
  This is the same behavior that previous ArangoDB versions exposed.

* added "complete" option for bulk import API

  Setting the `complete` URL parameter to `true` in a call to POST `/_api/import` will make
  the import completely fail if at least one of documents cannot be imported successfully.

  It defaults to `false`, which will make ArangoDB continue importing the other documents
  from the import even if some documents cannot be imported. This is the same behavior that
  previous ArangoDB versions exposed.

* added missing swagger documentation for `/_api/log`

* calling `/_api/logs` (or `/_admin/logs`) is only permitted from the `_system` database now.

  Calling this API method for/from other database will result in an HTTP 400.

' ported fix from https://github.com/novus/nvd3/commit/0894152def263b8dee60192f75f66700cea532cc

  This prevents JavaScript errors from occurring in Chrome when in the admin interface,
  section "Dashboard".

* show current database name in web interface (bottom right corner)

* added missing documentation for /_api/import in swagger API docs

* allow specification of database name for replication sync command replication applier

  This allows syncing from a master database with a different name than the slave database.

* issue #601: Show DB in prompt

  arangosh now displays the database name as part of the prompt by default.

  Can change the prompt by using the `--prompt` option, e.g.

      > arangosh --prompt "my db is named \"%d\"> "


v1.4.0-beta1 (2013-10-01)
-------------------------

* make the Foxx manager use per-database app directories

  Each database now has its own subdirectory for Foxx applications. Each database
  can thus use different Foxx applications if required. A Foxx app for a specific
  database resides in `<app-path>/databases/<database-name>/<app-name>`.

  System apps are shared between all databases. They reside in `<app-path>/system/<app-name>`.

* only trigger an engine reset in development mode for URLs starting with `/dev/`

  This prevents ArangoDB from reloading all Foxx applications when it is not
  actually necessary.

* changed error code from 10 (bad parameter) to 1232 (invalid key generator) for
  errors that are due to an invalid key generator specification when creating a new
  collection

* automatic detection of content-type / mime-type for Foxx assets based on filenames,
  added possibility to override auto detection

* added endpoint management API at `/_api/endpoint`

* changed HTTP return code of PUT `/_api/cursor` from 400 to 404 in case a
  non-existing cursor is referred to

* issue #360: added support for asynchronous requests

  Incoming HTTP requests with the headers `x-arango-async: true` or
  `x-arango-async: store` will be answered by the server instantly with a generic
  HTTP 202 (Accepted) response.

  The actual requests will be queued and processed by the server asynchronously,
  allowing the client to continue sending other requests without waiting for the
  server to process the actually requested operation.

  The exact point in time when a queued request is executed is undefined. If an
  error occurs during execution of an asynchronous request, the client will not
  be notified by the server.

  The maximum size of the asynchronous task queue can be controlled using the new
  option `--scheduler.maximal-queue-size`. If the queue contains this many number of
  tasks and a new asynchronous request comes in, the server will reject it with an
  HTTP 500 (internal server error) response.

  Results of incoming requests marked with header `x-arango-async: true` will be
  discarded by the server immediately. Clients have no way of accessing the result
  of such asynchronously executed request. This is just _fire and forget_.

  To later retrieve the result of an asynchronously executed request, clients can
  mark a request with the header `x-arango-async: keep`. This makes the server
  store the result of the request in memory until explicitly fetched by a client
  via the `/_api/job` API. The `/_api/job` API also provides methods for basic
  inspection of which pending or already finished requests there are on the server,
  plus ways for garbage collecting unneeded results.

* Added new option `--scheduler.maximal-queue-size`.

* issue #590: Manifest Lint

* added data dump and restore tools, arangodump and arangorestore.

  arangodump can be used to create a logical dump of an ArangoDB database, or
  just dedicated collections. It can be used to dump both a collection's structure
  (properties and indexes) and data (documents).

  arangorestore can be used to restore data from a dump created with arangodump.
  arangorestore currently does not re-create any indexes, and doesn't yet handle
  referenced documents in edges properly when doing just partial restores.
  This will be fixed until 1.4 stable.

* introduced `--server.database` option for arangosh, arangoimp, and arangob.

  The option allows these client tools to use a certain database for their actions.
  In arangosh, the current database can be switched at any time using the command

      db._useDatabase(<name>);

  When no database is specified, all client tools will assume they should use the
  default database `_system`. This is done for downwards-compatibility reasons.

* added basic multi database support (alpha)

  New databases can be created using the REST API POST `/_api/database` and the
  shell command `db._createDatabase(<name>)`.

  The default database in ArangoDB is called `_system`. This database is always
  present and cannot be deleted by the user. When an older version of ArangoDB is
  upgraded to 1.4, the previously only database will automatically become the
  `_system` database.

  New databases can be created with the above commands, and can be deleted with the
  REST API DELETE `/_api/database/<name>` or the shell command `db._dropDatabase(<name>);`.

  Deleting databases is still unstable in ArangoDB 1.4 alpha and might crash the
  server. This will be fixed until 1.4 stable.

  To access a specific database via the HTTP REST API, the `/_db/<name>/` prefix
  can be used in all URLs. ArangoDB will check if an incoming request starts with
  this prefix, and will automatically pick the database name from it. If the prefix
  is not there, ArangoDB will assume the request is made for the default database
  (`_system`). This is done for downwards-compatibility reasons.

  That means, the following URL pathnames are logically identical:

      /_api/document/mycollection/1234
      /_db/_system/document/mycollection/1234

  To access a different database (e.g. `test`), the URL pathname would look like this:

      /_db/test/document/mycollection/1234

  New databases can also be created and existing databases can only be dropped from
  within the default database (`_system`). It is not possible to drop the `_system`
  database itself.

  Cross-database operations are unintended and unsupported. The intention of the
  multi-database feature is to have the possibility to have a few databases managed
  by ArangoDB in parallel, but to only access one database at a time from a connection
  or a request.

  When accessing the web interface via the URL pathname `/_admin/html/` or `/_admin/aardvark`,
  the web interface for the default database (`_system`) will be displayed.
  To access the web interface for a different database, the database name can be
  put into the URLs as a prefix, e.g. `/_db/test/_admin/html` or
  `/_db/test/_admin/aardvark`.

  All internal request handlers and also all user-defined request handlers and actions
  (including Foxx) will only get to see the unprefixed URL pathnames (i.e. excluding
  any database name prefix). This is to ensure downwards-compatibility.

  To access the name of the requested database from any action (including Foxx), use
  use `req.database`.

  For example, when calling the URL `/myapp/myaction`, the content of `req.database`
  will be `_system` (the default database because no database got specified) and the
  content of `req.url` will be `/myapp/myaction`.

  When calling the URL `/_db/test/myapp/myaction`, the content of `req.database` will be
  `test`, and the content of `req.url` will still be `/myapp/myaction`.

* Foxx now excludes files starting with . (dot) when bundling assets

  This mitigates problems with editor swap files etc.

* made the web interface a Foxx application

  This change caused the files for the web interface to be moved from `html/admin` to
  `js/apps/aardvark` in the file system.

  The base URL for the admin interface changed from `_admin/html/index.html` to
  `_admin/aardvark/index.html`.

  The "old" redirection to `_admin/html/index.html` will now produce a 404 error.

  When starting ArangoDB with the `--upgrade` option, this will automatically be remedied
  by putting in a redirection from `/` to `/_admin/aardvark/index.html`, and from
  `/_admin/html/index.html` to `/_admin/aardvark/index.html`.

  This also obsoletes the following configuration (command-line) options:
  - `--server.admin-directory`
  - `--server.disable-admin-interface`

  when using these now obsolete options when the server is started, no error is produced
  for downwards-compatibility.

* changed User-Agent value sent by arangoimp, arangosh, and arangod from "VOC-Agent" to
  "ArangoDB"

* changed journal file creation behavior as follows:

  Previously, a journal file for a collection was always created when a collection was
  created. When a journal filled up and became full, the current journal was made a
  datafile, and a new (empty) journal was created automatically. There weren't many
  intended situations when a collection did not have at least one journal.

  This is changed now as follows:
  - when a collection is created, no journal file will be created automatically
  - when there is a write into a collection without a journal, the journal will be
    created lazily
  - when there is a write into a collection with a full journal, a new journal will
    be created automatically

  From the end user perspective, nothing should have changed, except that there is now
  less disk usage for empty collections. Disk usage of infrequently updated collections
  might also be reduced significantly by running the `rotate()` method of a collection,
  and not writing into a collection subsequently.

* added method `collection.rotate()`

  This allows premature rotation of a collection's current journal file into a (read-only)
  datafile. The purpose of using `rotate()` is to prematurely allow compaction (which is
  performed on datafiles only) on data, even if the journal was not filled up completely.

  Using `rotate()` may make sense in the following scenario:

      c = db._create("test");
      for (i = 0; i < 1000; ++i) {
        c.save(...); // insert lots of data here
      }

      ...
      c.truncate(); // collection is now empty
      // only data in datafiles will be compacted by following compaction runs
      // all data in the current journal would not be compacted

      // calling rotate will make the current journal a datafile, and thus make it
      // eligible for compaction
      c.rotate();

  Using `rotate()` may also be useful when data in a collection is known to not change
  in the immediate future. After having completed all write operations on a collection,
  performing a `rotate()` will reduce the size of the current journal to the actually
  required size (remember that journals are pre-allocated with a specific size) before
  making the journal a datafile. Thus `rotate()` may cause disk space savings, even if
  the datafiles does not qualify for compaction after rotation.

  Note: rotating the journal is asynchronous, so that the actual rotation may be executed
  after `rotate()` returns to the caller.

* changed compaction to merge small datafiles together (up to 3 datafiles are merged in
  a compaction run)

  In the regular case, this should leave less small datafiles stay around on disk and allow
  using less file descriptors in total.

* added AQL MINUS function

* added AQL UNION_DISTINCT function (more efficient than combination of `UNIQUE(UNION())`)

* updated mruby to 2013-08-22

* issue #587: Add db._create() in help for startup arangosh

* issue #586: Share a link on installation instructions in the User Manual

* issue #585: Bison 2.4 missing on Mac for custom build

* issue #584: Web interface images broken in devel

* issue #583: Small documentation update

* issue #581: Parameter binding for attributes

* issue #580: Small improvements (by @guidoreina)

* issue #577: Missing documentation for collection figures in implementor manual

* issue #576: Get disk usage for collections and graphs

  This extends the result of the REST API for /_api/collection/figures with
  the attributes `compactors.count`, `compactors.fileSize`, `shapefiles.count`,
  and `shapefiles.fileSize`.

* issue #575: installing devel version on mac (low prio)

* issue #574: Documentation (POST /_admin/routing/reload)

* issue #558: HTTP cursors, allow count to ignore LIMIT


v1.4.0-alpha1 (2013-08-02)
--------------------------

* added replication. check online manual for details.

* added server startup options `--server.disable-replication-logger` and
  `--server.disable-replication-applier`

* removed action deployment tool, this now handled with Foxx and its manager or
  by kaerus node utility

* fixed a server crash when using byExample / firstExample inside a transaction
  and the collection contained a usable hash/skiplist index for the example

* defineHttp now only expects a single context

* added collection detail dialog (web interface)

  Shows collection properties, figures (datafiles, journals, attributes, etc.)
  and indexes.

* added documents filter (web interface)

  Allows searching for documents based on attribute values. One or many filter
  conditions can be defined, using comparison operators such as '==', '<=', etc.

* improved AQL editor (web interface)

  Editor supports keyboard shortcuts (Submit, Undo, Redo, Select).
  Editor allows saving and reusing of user-defined queries.
  Added example queries to AQL editor.
  Added comment button.

* added document import (web interface)

  Allows upload of JSON-data from files. Files must have an extension of .json.

* added dashboard (web interface)

  Shows the status of replication and multiple system charts, e.g.
  Virtual Memory Size, Request Time, HTTP Connections etc.

* added API method `/_api/graph` to query all graphs with all properties.

* added example queries in web interface AQL editor

* added arango.reconnect(<host>) method for arangosh to dynamically switch server or
  user name

* added AQL range operator `..`

  The `..` operator can be used to easily iterate over a sequence of numeric
  values. It will produce a list of values in the defined range, with both bounding
  values included.

  Example:

      2010..2013

  will produce the following result:

      [ 2010, 2011, 2012, 2013 ]

* added AQL RANGE function

* added collection.first(count) and collection.last(count) document access functions

  These functions allow accessing the first or last n documents in a collection. The order
  is determined by document insertion/update time.

* added AQL INTERSECTION function

* INCOMPATIBLE CHANGE: changed AQL user function namespace resolution operator from `:` to `::`

  AQL user-defined functions were introduced in ArangoDB 1.3, and the namespace resolution
  operator for them was the single colon (`:`). A function call looked like this:

      RETURN mygroup:myfunc()

  The single colon caused an ambiguity in the AQL grammar, making it indistinguishable from
  named attributes or the ternary operator in some cases, e.g.

      { mygroup:myfunc ? mygroup:myfunc }

  The change of the namespace resolution operator from `:` to `::` fixes this ambiguity.

  Existing user functions in the database will be automatically fixed when starting ArangoDB
  1.4 with the `--upgrade` option. However, queries using user-defined functions need to be
  adjusted on the client side to use the new operator.

* allow multiple AQL LET declarations separated by comma, e.g.
  LET a = 1, b = 2, c = 3

* more useful AQL error messages

  The error position (line/column) is more clearly indicated for parse errors.
  Additionally, if a query references a collection that cannot be found, the error
  message will give a hint on the collection name

* changed return value for AQL `DOCUMENT` function in case document is not found

  Previously, when the AQL `DOCUMENT` function was called with the id of a document and
  the document could not be found, it returned `undefined`. This value is not part of the
  JSON type system and this has caused some problems.
  Starting with ArangoDB 1.4, the `DOCUMENT` function will return `null` if the document
  looked for cannot be found.

  In case the function is called with a list of documents, it will continue to return all
  found documents, and will not return `null` for non-found documents. This has not changed.

* added single line comments for AQL

  Single line comments can be started with a double forward slash: `//`.
  They end at the end of the line, or the end of the query string, whichever is first.

* fixed documentation issues #567, #568, #571.

* added collection.checksum(<withData>) method to calculate CRC checksums for
  collections

  This can be used to
  - check if data in a collection has changed
  - compare the contents of two collections on different ArangoDB instances

* issue #565: add description line to aal.listAvailable()

* fixed several out-of-memory situations when double freeing or invalid memory
  accesses could happen

* less msyncing during the creation of collections

  This is achieved by not syncing the initial (standard) markers in shapes collections.
  After all standard markers are written, the shapes collection will get synced.

* renamed command-line option `--log.filter` to `--log.source-filter` to avoid
  misunderstandings

* introduced new command-line option `--log.content-filter` to optionally restrict
  logging to just specific log messages (containing the filter string, case-sensitive).

  For example, to filter on just log entries which contain `ArangoDB`, use:

      --log.content-filter "ArangoDB"

* added optional command-line option `--log.requests-file` to log incoming HTTP
  requests to a file.

  When used, all HTTP requests will be logged to the specified file, containing the
  client IP address, HTTP method, requests URL, HTTP response code, and size of the
  response body.

* added a signal handler for SIGUSR1 signal:

  when ArangoDB receives this signal, it will respond all further incoming requests
  with an HTTP 503 (Service Unavailable) error. This will be the case until another
  SIGUSR1 signal is caught. This will make ArangoDB start serving requests regularly
  again. Note: this is not implemented on Windows.

* limited maximum request URI length to 16384 bytes:

  Incoming requests with longer request URIs will be responded to with an HTTP
  414 (Request-URI Too Long) error.

* require version 1.0 or 1.1 in HTTP version signature of requests sent by clients:

  Clients sending requests with a non-HTTP 1.0 or non-HTTP 1.1 version number will
  be served with an HTTP 505 (HTTP Version Not Supported) error.

* updated manual on indexes:

  using system attributes such as `_id`, `_key`, `_from`, `_to`, `_rev` in indexes is
  disallowed and will be rejected by the server. This was the case since ArangoDB 1.3,
  but was not properly documented.

* issue #563: can aal become a default object?

  aal is now a prefab object in arangosh

* prevent certain system collections from being renamed, dropped, or even unloaded.

  Which restrictions there are for which system collections may vary from release to
  release, but users should in general not try to modify system collections directly
  anyway.

  Note: there are no such restrictions for user-created collections.

* issue #559: added Foxx documentation to user manual

* added server startup option `--server.authenticate-system-only`. This option can be
  used to restrict the need for HTTP authentication to internal functionality and APIs,
  such as `/_api/*` and `/_admin/*`.
  Setting this option to `true` will thus force authentication for the ArangoDB APIs
  and the web interface, but allow unauthenticated requests for other URLs (including
  user defined actions and Foxx applications).
  The default value of this option is `false`, meaning that if authentication is turned
  on, authentication is still required for *all* incoming requests. Only by setting the
  option to `true` this restriction is lifted and authentication becomes required for
  URLs starting with `/_` only.

  Please note that authentication still needs to be enabled regularly by setting the
  `--server.disable-authentication` parameter to `false`. Otherwise no authentication
  will be required for any URLs as before.

* protect collections against unloading when there are still document barriers around.

* extended cap constraints to optionally limit the active data size in a collection to
  a specific number of bytes.

  The arguments for creating a cap constraint are now:
  `collection.ensureCapConstraint(<count>, <byteSize>);`

  It is supported to specify just a count as in ArangoDB 1.3 and before, to specify
  just a fileSize, or both. The first met constraint will trigger the automated
  document removal.

* added `db._exists(doc)` and `collection.exists(doc)` for easy document existence checks

* added API `/_api/current-database` to retrieve information about the database the
  client is currently connected to (note: the API `/_api/current-database` has been
  removed in the meantime. The functionality is accessible via `/_api/database/current`
  now).

* ensure a proper order of tick values in datafiles/journals/compactors.
  any new files written will have the _tick values of their markers in order. for
  older files, there are edge cases at the beginning and end of the datafiles when
  _tick values are not properly in order.

* prevent caching of static pages in PathHandler.
  whenever a static page is requested that is served by the general PathHandler, the
  server will respond to HTTP GET requests with a "Cache-Control: max-age=86400" header.

* added "doCompact" attribute when creating collections and to collection.properties().
  The attribute controls whether collection datafiles are compacted.

* changed the HTTP return code from 400 to 404 for some cases when there is a referral
  to a non-existing collection or document.

* introduced error code 1909 `too many iterations` that is thrown when graph traversals
  hit the `maxIterations` threshold.

* optionally limit traversals to a certain number of iterations
  the limitation can be achieved via the traversal API by setting the `maxIterations`
  attribute, and also via the AQL `TRAVERSAL` and `TRAVERSAL_TREE` functions by setting
  the same attribute. If traversals are not limited by the end user, a server-defined
  limit for `maxIterations` may be used to prevent server-side traversals from running
  endlessly.

* added graph traversal API at `/_api/traversal`

* added "API" link in web interface, pointing to REST API generated with Swagger

* moved "About" link in web interface into "links" menu

* allow incremental access to the documents in a collection from out of AQL
  this allows reading documents from a collection chunks when a full collection scan
  is required. memory usage might be must lower in this case and queries might finish
  earlier if there is an additional LIMIT statement

* changed AQL COLLECT to use a stable sort, so any previous SORT order is preserved

* issue #547: Javascript error in the web interface

* issue #550: Make AQL graph functions support key in addition to id

* issue #526: Unable to escape when an errorneous command is entered into the js shell

* issue #523: Graph and vertex methods for the javascript api

* issue #517: Foxx: Route parameters with capital letters fail

* issue #512: Binded Parameters for LIMIT


v1.3.3 (2013-08-01)
-------------------

* issue #570: updateFishbowl() fails once

* updated and fixed generated examples

* issue #559: added Foxx documentation to user manual

* added missing error reporting for errors that happened during import of edges


v1.3.2 (2013-06-21)
-------------------

* fixed memleak in internal.download()

* made the shape-collection journal size adaptive:
  if too big shapes come in, a shape journal will be created with a big-enough size
  automatically. the maximum size of a shape journal is still restricted, but to a
  very big value that should never be reached in practice.

* fixed a segfault that occurred when inserting documents with a shape size bigger
  than the default shape journal size (2MB)

* fixed a locking issue in collection.truncate()

* fixed value overflow in accumulated filesizes reported by collection.figures()

* issue #545: AQL FILTER unnecessary (?) loop

* issue #549: wrong return code with --daemon


v1.3.1 (2013-05-24)
-------------------

* removed currently unused _ids collection

* fixed usage of --temp-path in aranogd and arangosh

* issue #540: suppress return of temporary internal variables in AQL

* issue #530: ReferenceError: ArangoError is not a constructor

* issue #535: Problem with AQL user functions javascript API

* set --javascript.app-path for test execution to prevent startup error

* issue #532: Graph _edgesCache returns invalid data?

* issue #531: Arangod errors

* issue #529: Really weird transaction issue

* fixed usage of --temp-path in aranogd and arangosh


v1.3.0 (2013-05-10)
-------------------

* fixed problem on restart ("datafile-xxx is not sealed") when server was killed
  during a compaction run

* fixed leak when using cursors with very small batchSize

* issue #508: `unregistergroup` function not mentioned in http interface docs

* issue #507: GET /_api/aqlfunction returns code inside parentheses

* fixed issue #489: Bug in aal.install

* fixed issue 505: statistics not populated on MacOS


v1.3.0-rc1 (2013-04-24)
-----------------------

* updated documentation for 1.3.0

* added node modules and npm packages

* changed compaction to only compact datafiles with more at least 10% of dead
  documents (byte size-wise)

* issue #498: fixed reload of authentication info when using
  `require("org/arangodb/users").reload()`

* issue #495: Passing an empty array to create a document results in a
  "phantom" document

* added more precision for requests statistics figures

* added "sum" attribute for individual statistics results in statistics API
  at /_admin/statistics

* made "limit" an optional parameter in AQL function NEAR().
  limit can now be either omitted completely, or set to 0. If so, an internal
  default value (currently 100) will be applied for the limit.

* issue #481

* added "attributes.count" to output of `collection.figures()`
  this also affects the REST API /_api/collection/<name>/figures

* added IndexedPropertyGetter for ShapedJson objects

* added API for user-defined AQL functions

* issue #475: A better error message for deleting a non-existent graph

* issue #474: Web interface problems with the JS Shell

* added missing documentation for AQL UNION function

* added transaction support.
  This provides ACID transactions for ArangoDB. Transactions can be invoked
  using the `db._executeTransaction()` function, or the `/_api/transaction`
  REST API.

* switched to semantic versioning (at least for alpha & alpha naming)

* added saveOrReplace() for server-side JS

v1.3.alpha1 (2013-04-05)
------------------------

* cleanup of Module, Package, ArangoApp and modules "internal", "fs", "console"

* use Error instead of string in throw to allow stack-trace

* issue #454: error while creation of Collection

* make `collection.count()` not recalculate the number of documents on the fly, but
  use some internal document counters.

* issue #457: invalid string value in web interface

* make datafile id (datafile->_fid) identical to the numeric part of the filename.
  E.g. the datafile `journal-123456.db` will now have a datafile marker with the same
  fid (i.e. `123456`) instead of a different value. This change will only affect
  datafiles that are created with 1.3 and not any older files.
  The intention behind this change is to make datafile debugging easier.

* consistently discard document attributes with reserved names (system attributes)
  but without any known meaning, for example `_test`, `_foo`, ...

  Previously, these attributes were saved with the document regularly in some cases,
  but were discarded in other cases.
  Now these attributes are discarded consistently. "Real" system attributes such as
  `_key`, `_from`, `_to` are not affected and will work as before.

  Additionally, attributes with an empty name (``) are discarded when documents are
  saved.

  Though using reserved or empty attribute names in documents was not really and
  consistently supported in previous versions of ArangoDB, this change might cause
  an incompatibility for clients that rely on this feature.

* added server startup flag `--database.force-sync-properties` to force syncing of
  collection properties on collection creation, deletion and on property update.
  The default value is true to mimic the behavior of previous versions of ArangoDB.
  If set to false, collection properties are written to disk but no call to sync()
  is made.

* added detailed output of server version and components for REST APIs
  `/_admin/version` and `/_api/version`. To retrieve this extended information,
  call the REST APIs with URL parameter `details=true`.

* issue #443: For git-based builds include commit hash in version

* adjust startup log output to be more compact, less verbose

* set the required minimum number of file descriptors to 256.
  On server start, this number is enforced on systems that have rlimit. If the limit
  cannot be enforced, starting the server will fail.
  Note: 256 is considered to be the absolute minimum value. Depending on the use case
  for ArangoDB, a much higher number of file descriptors should be used.

  To avoid checking & potentially changing the number of maximum open files, use the
  startup option `--server.descriptors-minimum 0`

* fixed shapedjson to json conversion for special numeric values (NaN, +inf, -inf).
  Before, "NaN", "inf", or "-inf" were written into the JSONified output, but these
  values are not allowed in JSON. Now, "null" is written to the JSONified output as
  required.

* added AQL functions VARIANCE_POPULATION(), VARIANCE_SAMPLE(), STDDEV_POPULATION(),
  STDDEV_SAMPLE(), AVERAGE(), MEDIAN() to calculate statistical values for lists

* added AQL SQRT() function

* added AQL TRIM(), LEFT() and RIGHT() string functions

* fixed issue #436: GET /_api/document on edge

* make AQL REVERSE() and LENGTH() functions work on strings, too

* disabled DOT generation in `make doxygen`. this speeds up docs generation

* renamed startup option `--dispatcher.report-intervall` to `--dispatcher.report-interval`

* renamed startup option `--scheduler.report-intervall` to `--scheduler.report-interval`

* slightly changed output of REST API method /_admin/log.
  Previously, the log messages returned also contained the date and log level, now
  they will only contain the log message, and no date and log level information.
  This information can be re-created by API users from the `timestamp` and `level`
  attributes of the result.

* removed configure option `--enable-zone-debug`
  memory zone debugging is now automatically turned on when compiling with ArangoDB
  `--enable-maintainer-mode`

* removed configure option `--enable-arangob`
  arangob is now always included in the build


v1.2.3 (XXXX-XX-XX)
-------------------

* added optional parameter `edgexamples` for AQL function EDGES() and NEIGHBORS()

* added AQL function NEIGHBORS()

* added freebsd support

* fixed firstExample() query with `_id` and `_key` attributes

* issue triAGENS/ArangoDB-PHP#55: AQL optimizer may have mis-optimized duplicate
  filter statements with limit


v1.2.2 (2013-03-26)
-------------------

* fixed save of objects with common sub-objects

* issue #459: fulltext internal memory allocation didn't scale well
  This fix improves loading times for collections with fulltext indexes that have
  lots of equal words indexed.

* issue #212: auto-increment support

  The feature can be used by creating a collection with the extra `keyOptions`
  attribute as follows:

      db._create("mycollection", { keyOptions: { type: "autoincrement", offset: 1, increment: 10, allowUserKeys: true } });

  The `type` attribute will make sure the keys will be auto-generated if no
  `_key` attribute is specified for a document.

  The `allowUserKeys` attribute determines whether users might still supply own
  `_key` values with documents or if this is considered an error.

  The `increment` value determines the actual increment value, whereas the `offset`
  value can be used to seed to value sequence with a specific starting value.
  This will be useful later in a multi-master setup, when multiple servers can use
  different auto-increment seed values and thus generate non-conflicting auto-increment values.

  The default values currently are:

  - `allowUserKeys`: `true`
  - `offset`: `0`
  - `increment`: `1`

  The only other available key generator type currently is `traditional`.
  The `traditional` key generator will auto-generate keys in a fashion as ArangoDB
  always did (some increasing integer value, with a more or less unpredictable
  increment value).

  Note that for the `traditional` key generator there is only the option to disallow
  user-supplied keys and give the server the sole responsibility for key generation.
  This can be achieved by setting the `allowUserKeys` property to `false`.

  This change also introduces the following errors that API implementors may want to check
  the return values for:

  - 1222: `document key unexpected`: will be raised when a document is created with
    a `_key` attribute, but the underlying collection was set up with the `keyOptions`
    attribute `allowUserKeys: false`.

  - 1225: `out of keys`: will be raised when the auto-increment key generator runs
    out of keys. This may happen when the next key to be generated is 2^64 or higher.
    In practice, this will only happen if the values for `increment` or `offset` are
    not set appropriately, or if users are allowed to supply own keys, those keys
    are near the 2^64 threshold, and later the auto-increment feature kicks in and
    generates keys that cross that threshold.

    In practice it should not occur with proper configuration and proper usage of the
    collections.

  This change may also affect the following REST APIs:
  - POST `/_api/collection`: the server does now accept the optional `keyOptions`
    attribute in the second parameter
  - GET `/_api/collection/properties`: will return the `keyOptions` attribute as part
    of the collection's properties. The previous optional attribute `createOptions`
    is now gone.

* fixed `ArangoStatement.explain()` method with bind variables

* fixed misleading "cursor not found" error message in arangosh that occurred when
  `count()` was called for client-side cursors

* fixed handling of empty attribute names, which may have crashed the server under
  certain circumstances before

* fixed usage of invalid pointer in error message output when index description could
  not be opened


v1.2.1 (2013-03-14)
-------------------

* issue #444: please darken light color in arangosh

* issue #442: pls update post install info on osx

* fixed conversion of special double values (NaN, -inf, +inf) when converting from
  shapedjson to JSON

* fixed compaction of markers (location of _key was not updated correctly in memory,
  leading to _keys pointing to undefined memory after datafile rotation)

* fixed edge index key pointers to use document master pointer plus offset instead
  of direct _key address

* fixed case when server could not create any more journal or compactor files.
  Previously a wrong status code may have been returned, and not being able to create
  a new compactor file may have led to an infinite loop with error message
  "could not create compactor".

* fixed value truncation for numeric filename parts when renaming datafiles/journals


v1.2.0 (2013-03-01)
-------------------

* by default statistics are now switch off; in order to enable comment out
  the "disable-statistics = yes" line in "arangod.conf"

* fixed issue #435: csv parser skips data at buffer border

* added server startup option `--server.disable-statistics` to turn off statistics
  gathering without recompilation of ArangoDB.
  This partly addresses issue #432.

* fixed dropping of indexes without collection name, e.g.
  `db.xxx.dropIndex("123456");`
  Dropping an index like this failed with an assertion error.

* fixed issue #426: arangoimp should be able to import edges into edge collections

* fixed issue #425: In case of conflict ArangoDB returns HTTP 400 Bad request
  (with 1207 Error) instead of HTTP 409 Conflict

* fixed too greedy token consumption in AQL for negative values:
  e.g. in the statement `RETURN { a: 1 -2 }` the minus token was consumed as part
  of the value `-2`, and not interpreted as the binary arithmetic operator


v1.2.beta3 (2013-02-22)
-----------------------

* issue #427: ArangoDB Importer Manual has no navigation links (previous|home|next)

* issue #319: Documentation missing for Emergency console and incomplete for datafile debugger.

* issue #370: add documentation for reloadRouting and flushServerModules

* issue #393: added REST API for user management at /_api/user

* issue #393, #128: added simple cryptographic functions for user actions in module "crypto":
  * require("org/arangodb/crypto").md5()
  * require("org/arangodb/crypto").sha256()
  * require("org/arangodb/crypto").rand()

* added replaceByExample() Javascript and REST API method

* added updateByExample() Javascript and REST API method

* added optional "limit" parameter for removeByExample() Javascript and REST API method

* fixed issue #413

* updated bundled V8 version from 3.9.4 to 3.16.14.1
  Note: the Windows version used a more recent version (3.14.0.1) and was not updated.

* fixed issue #404: keep original request url in request object


v1.2.beta2 (2013-02-15)
-----------------------

* fixed issue #405: 1.2 compile warnings

* fixed issue #333: [debian] Group "arangodb" is not used when starting vie init.d script

* added optional parameter 'excludeSystem' to GET /_api/collection
  This parameter can be used to disable returning system collections in the list
  of all collections.

* added AQL functions KEEP() and UNSET()

* fixed issue #348: "HTTP Interface for Administration and Monitoring"
  documentation errors.

* fix stringification of specific positive int64 values. Stringification of int64
  values with the upper 32 bits cleared and the 33rd bit set were broken.

* issue #395:  Collection properties() function should return 'isSystem' for
  Javascript and REST API

* make server stop after upgrade procedure when invoked with `--upgrade option`.
  When started with the `--upgrade` option, the server will perfom
  the upgrade, and then exit with a status code indicating the result of the
  upgrade (0 = success, 1 = failure). To start the server regularly in either
  daemon or console mode, the `--upgrade` option must not be specified.
  This change was introduced to allow init.d scripts check the result of
  the upgrade procedure, even in case an upgrade was successful.
  this was introduced as part of issue #391.

* added AQL function EDGES()

* added more crash-protection when reading corrupted collections at startup

* added documentation for AQL function CONTAINS()

* added AQL function LIKE()

* replaced redundant error return code 1520 (Unable to open collection) with error code
  1203 (Collection not found). These error codes have the same meanings, but one of
  them was returned from AQL queries only, the other got thrown by other parts of
  ArangoDB. Now, error 1203 (Collection not found) is used in AQL too in case a
  non-existing collection is used.

v1.2.beta1 (2013-02-01)
-----------------------

* fixed issue #382: [Documentation error] Maschine... should be Machine...

* unified history file locations for arangod, arangosh, and arangoirb.
  - The readline history for arangod (emergency console) is now stored in file
    $HOME/.arangod. It was stored in $HOME/.arango before.
  - The readline history for arangosh is still stored in $HOME/.arangosh.
  - The readline history for arangoirb is now stored in $HOME/.arangoirb. It was
    stored in $HOME/.arango-mrb before.

* fixed issue #381: _users user should have a unique constraint

* allow negative list indexes in AQL to access elements from the end of a list,
  e.g. ```RETURN values[-1]``` will return the last element of the `values` list.

* collection ids, index ids, cursor ids, and document revision ids created and
  returned by ArangoDB are now returned as strings with numeric content inside.
  This is done to prevent some value overrun/truncation in any part of the
  complete client/server workflow.
  In ArangoDB 1.1 and before, these values were previously returned as
  (potentially very big) integer values. This may cause problems (clipping, overrun,
  precision loss) for clients that do not support big integers natively and store
  such values in IEEE754 doubles internally. This type loses precision after about
  52 bits and is thus not safe to hold an id.
  Javascript and 32 bit-PHP are examples for clients that may cause such problems.
  Therefore, ids are now returned by ArangoDB as strings, with the string
  content being the integer value as before.

  Example for documents ("_rev" attribute):
  - Document returned by ArangoDB 1.1: { "_rev": 1234, ... }
  - Document returned by ArangoDB 1.2: { "_rev": "1234", ... }

  Example for collections ("id" attribute / "_id" property):
  - Collection returned by ArangoDB 1.1: { "id": 9327643, "name": "test", ... }
  - Collection returned by ArangoDB 1.2: { "id": "9327643", "name": "test", ... }

  Example for cursors ("id" attribute):
  - Collection returned by ArangoDB 1.1: { "id": 11734292, "hasMore": true, ... }
  - Collection returned by ArangoDB 1.2: { "id": "11734292", "hasMore": true, ... }

* global variables are not automatically available anymore when starting the
  arangod Javascript emergency console (i.e. ```arangod --console```).

  Especially, the variables `db`, `edges`, and `internal` are not available
  anymore. `db` and `internal` can be made available in 1.2 by
  ```var db = require("org/arangodb").db;``` and
  ```var internal = require("internal");```, respectively.
  The reason for this change is to get rid of global variables in the server
  because this will allow more specific inclusion of functionality.

  For convenience, the global variable `db` is still available by default in
  arangosh. The global variable `edges`, which since ArangoDB 1.1 was kind of
  a redundant wrapper of `db`, has been removed in 1.2 completely.
  Please use `db` instead, and if creating an edge collection, use the explicit
  ```db._createEdgeCollection()``` command.

* issue #374: prevent endless redirects when calling admin interface with
  unexpected URLs

* issue #373: TRAVERSAL() `trackPaths` option does not work. Instead `paths` does work

* issue #358: added support for CORS

* honor optional waitForSync property for document removal, replace, update, and
  save operations in arangosh. The waitForSync parameter for these operations
  was previously honored by the REST API and on the server-side, but not when
  the waitForSync parameter was specified for a document operation in arangosh.

* calls to db.collection.figures() and /_api/collection/<collection>/figures now
  additionally return the number of shapes used in the collection in the
  extra attribute "shapes.count"

* added AQL TRAVERSAL_TREE() function to return a hierarchical result from a traversal

* added AQL TRAVERSAL() function to return the results from a traversal

* added AQL function ATTRIBUTES() to return the attribute names of a document

* removed internal server-side AQL functions from global scope.

  Now the AQL internal functions can only be accessed via the exports of the
  ahuacatl module, which can be included via ```require("org/arangodb/ahuacatl")```.
  It shouldn't be necessary for clients to access this module at all, but
  internal code may use this module.

  The previously global AQL-related server-side functions were moved to the
  internal namespace. This produced the following function name changes on
  the server:

     old name              new name
     ------------------------------------------------------
     AHUACATL_RUN       => require("internal").AQL_QUERY
     AHUACATL_EXPLAIN   => require("internal").AQL_EXPLAIN
     AHUACATL_PARSE     => require("internal").AQL_PARSE

  Again, clients shouldn't have used these functions at all as there is the
  ArangoStatement object to execute AQL queries.

* fixed issue #366: Edges index returns strange description

* added AQL function MATCHES() to check a document against a list of examples

* added documentation and tests for db.collection.removeByExample

* added --progress option for arangoimp. This will show the percentage of the input
  file that has been processed by arangoimp while the import is still running. It can
  be used as a rough indicator of progress for the entire import.

* make the server log documents that cannot be imported via /_api/import into the
  logfile using the warning log level. This may help finding illegal documents in big
  import runs.

* check on server startup whether the database directory and all collection directories
  are writable. if not, the server startup will be aborted. this prevents serious
  problems with collections being non-writable and this being detected at some pointer
  after the server has been started

* allow the following AQL constructs: FUNC(...)[...], FUNC(...).attribute

* fixed issue #361: Bug in Admin Interface. Header disappears when clicking new collection

* Added in-memory only collections

  Added collection creation parameter "isVolatile":
  if set to true, the collection is created as an in-memory only collection,
  meaning that all document data of that collection will reside in memory only,
  and will not be stored permanently to disk.
  This means that all collection data will be lost when the collection is unloaded
  or the server is shut down.
  As this collection type does not have datafile disk overhead for the regular
  document operations, it may be faster than normal disk-backed collections. The
  actual performance gains strongly depend on the underlying OS, filesystem, and
  settings though.
  This collection type should be used for caches only and not for any sensible data
  that cannot be re-created otherwise.
  Some platforms, namely Windows, currently do not support this collection type.
  When creating an in-memory collection on such platform, an error message will be
  returned by ArangoDB telling the user the platform does not support it.

  Note: in-memory collections are an experimental feature. The feature might
  change drastically or even be removed altogether in a future version of ArangoDB.

* fixed issue #353: Please include "pretty print" in Emergency Console

* fixed issue #352: "pretty print" console.log
  This was achieved by adding the dump() function for the "internal" object

* reduced insertion time for edges index
  Inserting into the edges index now avoids costly comparisons in case of a hash
  collision, reducing the prefilling/loading timer for bigger edge collections

* added fulltext queries to AQL via FULLTEXT() function. This allows search
  fulltext indexes from an AQL query to find matching documents

* added fulltext index type. This index type allows indexing words and prefixes of
  words from a specific document attribute. The index can be queries using a
  SimpleQueryFull object, the HTTP REST API at /_api/simple/fulltext, or via AQL

* added collection.revision() method to determine whether a collection has changed.
  The revision method returns a revision string that can be used by client programs
  for equality/inequality comparisons. The value returned by the revision method
  should be treated by clients as an opaque string and clients should not try to
  figure out the sense of the revision id. This is still useful enough to check
  whether data in a collection has changed.

* issue #346: adaptively determine NUMBER_HEADERS_PER_BLOCK

* issue #338: arangosh cursor positioning problems

* issue #326: use limit optimization with filters

* issue #325: use index to avoid sorting

* issue #324: add limit optimization to AQL

* removed arango-password script and added Javascript functionality to add/delete
  users instead. The functionality is contained in module `users` and can be invoked
  as follows from arangosh and arangod:
  * require("users").save("name", "passwd");
  * require("users").replace("name", "newPasswd");
  * require("users").remove("name");
  * require("users").reload();
  These functions are intentionally not offered via the web interface.
  This also addresses issue #313

* changed print output in arangosh and the web interface for JSON objects.
  Previously, printing a JSON object in arangosh resulted in the attribute values
  being printed as proper JSON, but attribute names were printed unquoted and
  unescaped. This was fine for the purpose of arangosh, but lead to invalid
  JSON being produced. Now, arangosh will produce valid JSON that can be used
  to send it back to ArangoDB or use it with arangoimp etc.

* fixed issue #300: allow importing documents via the REST /_api/import API
  from a JSON list, too.
  So far, the API only supported importing from a format that had one JSON object
  on each line. This is sometimes inconvenient, e.g. when the result of an AQL
  query or any other list is to be imported. This list is a JSON list and does not
  necessary have a document per line if pretty-printed.
  arangoimp now supports the JSON list format, too. However, the format requires
  arangoimp and the server to read the entire dataset at once. If the dataset is
  too big (bigger than --max-upload-size) then the import will be rejected. Even if
  increased, the entire list must fit in memory on both the client and the server,
  and this may be more resource-intensive than importing individual lines in chunks.

* removed unused parameter --reuse-ids for arangoimp. This parameter did not have
  any effect in 1.2, was never publicly announced and did evil (TM) things.

* fixed issue #297 (partly): added whitespace between command line and
  command result in arangosh, added shell colors for better usability

* fixed issue #296: system collections not usable from AQL

* fixed issue #295: deadlock on shutdown

* fixed issue #293: AQL queries should exploit edges index

* fixed issue #292: use index when filtering on _key in AQL

* allow user-definable document keys
  users can now define their own document keys by using the _key attribute
  when creating new documents or edges. Once specified, the value of _key is
  immutable.
  The restrictions for user-defined key values are:
  * the key must be at most 254 bytes long
  * it must consist of the letters a-z (lower or upper case), the digits 0-9,
    the underscore (_) or dash (-) characters only
  * any other characters, especially multi-byte sequences, whitespace or
    punctuation characters cannot be used inside key values

  Specifying a document key is optional when creating new documents. If no
  document key is specified, ArangoDB will create a document key itself.
  There are no guarantees about the format and pattern of auto-generated document
  keys other than the above restrictions.
  Clients should therefore treat auto-generated document keys as opaque values.
  Keys can be used to look up and reference documents, e.g.:
  * saving a document: `db.users.save({ "_key": "fred", ... })`
  * looking up a document: `db.users.document("fred")`
  * referencing other documents: `edges.relations.save("users/fred", "users/john", ...)`

  This change is downwards-compatible to ArangoDB 1.1 because in ArangoDB 1.1
  users were not able to define their own keys. If the user does not supply a _key
  attribute when creating a document, ArangoDB 1.2 will still generate a key of
  its own as ArangoDB 1.1 did. However, all documents returned by ArangoDB 1.2 will
  include a _key attribute and clients should be able to handle that (e.g. by
  ignoring it if not needed). Documents returned will still include the _id attribute
  as in ArangoDB 1.1.

* require collection names everywhere where a collection id was allowed in
  ArangoDB 1.1 & 1.0
  This change requires clients to use a collection name in place of a collection id
  at all places the client deals with collections.
  Examples:
  * creating edges: the _from and _to attributes must now contain collection names instead
    of collection ids: `edges.relations.save("test/my-key1", "test/my-key2", ...)`
  * retrieving edges: the returned _from and _to attributes now will contain collection
    names instead of ids, too: _from: `test/fred` instead of `1234/3455`
  * looking up documents: db.users.document("fred") or db._document("users/fred")

  Collection names must be used in REST API calls instead of collection ids, too.
  This change is thus not completely downwards-compatible to ArangoDB 1.1. ArangoDB 1.1
  required users to use collection ids in many places instead of collection names.
  This was unintuitive and caused overhead in cases when just the collection name was
  known on client-side but not its id. This overhead can now be avoided so clients can
  work with the collection names directly. There is no need to work with collection ids
  on the client side anymore.
  This change will likely require adjustments to API calls issued by clients, and also
  requires a change in how clients handle the _id value of returned documents. Previously,
  the _id value of returned documents contained the collection id, a slash separator and
  the document number. Since 1.2, _id will contain the collection name, a slash separator
  and the document key. The same applies to the _from and _to attribute values of edges
  that are returned by ArangoDB.

  Also removed (now unnecessary) location header in responses of the collections REST API.
  The location header was previously returned because it was necessary for clients.
  When clients created a collection, they specified the collection name. The collection
  id was generated on the server, but the client needed to use the server-generated
  collection id for further API calls, e.g. when creating edges etc. Therefore, the
  full collection URL, also containing the collection id, was returned by the server in
  responses to the collection API, in the HTTP location header.
  Returning the location header has become unnecessary in ArangoDB 1.2 because users
  can access collections by name and do not need to care about collection ids.


v1.1.3 (2013-XX-XX)
-------------------

* fix case when an error message was looked up for an error code but no error
  message was found. In this case a NULL ptr was returned and not checked everywhere.
  The place this error popped up was when inserting into a non-unique hash index
  failed with a specific, invalid error code.

* fixed issue #381:  db._collection("_users").getIndexes();

* fixed issue #379: arango-password fatal issue javscript.startup-directory

* fixed issue #372: Command-Line Options for the Authentication and Authorization


v1.1.2 (2013-01-20)
-------------------

* upgraded to mruby 2013-01-20 583983385b81c21f82704b116eab52d606a609f4

* fixed issue #357: Some spelling and grammar errors

* fixed issue #355: fix quotes in pdf manual

* fixed issue #351: Strange arangosh error message for long running query

* fixed randomly hanging connections in arangosh on MacOS

* added "any" query method: this returns a random document from a collection. It
  is also available via REST HTTP at /_api/simple/any.

* added deployment tool

* added getPeerVertex

* small fix for logging of long messages: the last character of log messages longer
  than 256 bytes was not logged.

* fixed truncation of human-readable log messages for web interface: the trailing \0
  byte was not appended for messages longer than 256 bytes

* fixed issue #341: ArangoDB crashes when stressed with Batch jobs
  Contrary to the issue title, this did not have anything to do with batch jobs but
  with too high memory usage. The memory usage of ArangoDB is now reduced for cases
   when there are lots of small collections with few documents each

* started with issue #317: Feature Request (from Google Groups): DATE handling

* backported issue #300: Extend arangoImp to Allow importing resultset-like
  (list of documents) formatted files

* fixed issue #337: "WaitForSync" on new collection does not work on Win/X64

* fixed issue #336: Collections REST API docs

* fixed issue #335: mmap errors due to wrong memory address calculation

* fixed issue #332: arangoimp --use-ids parameter seems to have no impact

* added option '--server.disable-authentication' for arangosh as well. No more passwd
  prompts if not needed

* fixed issue #330: session logging for arangosh

* fixed issue #329: Allow passing script file(s) as parameters for arangosh to run

* fixed issue #328: 1.1 compile warnings

* fixed issue #327: Javascript parse errors in front end


v1.1.1 (2012-12-18)
-------------------

* fixed issue #339: DELETE /_api/cursor/cursor-identifier return incollect errorNum

  The fix for this has led to a signature change of the function actions.resultNotFound().
  The meaning of parameter #3 for This function has changed from the error message string
  to the error code. The error message string is now parameter #4.
  Any client code that uses this function in custom actions must be adjusted.

* fixed issue #321: Problem upgrading arangodb 1.0.4 to 1.1.0 with Homebrew (OSX 10.8.2)

* fixed issue #230: add navigation and search for online documentation

* fixed issue #315: Strange result in PATH

* fixed issue #323: Wrong function returned in error message of AQL CHAR_LENGTH()

* fixed some log errors on startup / shutdown due to pid file handling and changing
  of directories


v1.1.0 (2012-12-05)
-------------------

* WARNING:
  arangod now performs a database version check at startup. It will look for a file
  named "VERSION" in its database directory. If the file is not present, arangod will
  perform an automatic upgrade of the database directory. This should be the normal
  case when upgrading from ArangoDB 1.0 to ArangoDB 1.1.

  If the VERSION file is present but is from an older version of ArangoDB, arangod
  will refuse to start and ask the user to run a manual upgrade first. A manual upgrade
  can be performed by starting arangod with the option `--upgrade`.

  This upgrade procedure shall ensure that users have full control over when they
  perform any updates/upgrades of their data, and can plan backups accordingly. The
  procedure also guarantees that the server is not run without any required system
  collections or with in incompatible data state.

* added AQL function DOCUMENT() to retrieve a document by its _id value

* fixed issue #311: fixed segfault on unload

* fixed issue #309: renamed stub "import" button from web interface

* fixed issue #307: added WaitForSync column in collections list in in web interface

* fixed issue #306: naming in web interface

* fixed issue #304: do not clear AQL query text input when switching tabs in
  web interface

* fixed issue #303: added documentation about usage of var keyword in web interface

* fixed issue #301: PATCH does not work in web interface

# fixed issue #269: fix make distclean & clean

* fixed issue #296: system collections not usable from AQL

* fixed issue #295: deadlock on shutdown

* added collection type label to web interface

* fixed issue #290: the web interface now disallows creating non-edges in edge collections
  when creating collections via the web interface, the collection type must also be
  specified (default is document collection)

* fixed issue #289: tab-completion does not insert any spaces

* fixed issue #282: fix escaping in web interface

* made AQL function NOT_NULL take any number of arguments. Will now return its
  first argument that is not null, or null if all arguments are null. This is downwards
  compatible.

* changed misleading AQL function name NOT_LIST() to FIRST_LIST() and slightly changed
  the behavior. The function will now return its first argument that is a list, or null
  if none of the arguments are lists.
  This is mostly downwards-compatible. The only change to the previous implementation in
  1.1-beta will happen if two arguments were passed and the 1st and 2nd arguments were
  both no lists. In previous 1.1, the 2nd argument was returned as is, but now null
  will be returned.

* add AQL function FIRST_DOCUMENT(), with same behavior as FIRST_LIST(), but working
  with documents instead of lists.

* added UPGRADING help text

* fixed issue #284: fixed Javascript errors when adding edges/vertices without own
  attributes

* fixed issue #283: AQL LENGTH() now works on documents, too

* fixed issue #281: documentation for skip lists shows wrong example

* fixed AQL optimizer bug, related to OR-combined conditions that filtered on the
  same attribute but with different conditions

* fixed issue #277: allow usage of collection names when creating edges
  the fix of this issue also implies validation of collection names / ids passed to
  the REST edge create method. edges with invalid collection ids or names in the
  "from" or "to" values will be rejected and not saved


v1.1.beta2 (2012-11-13)
-----------------------

* fixed arangoirb compilation

* fixed doxygen


v1.1.beta1 (2012-10-24)
-----------------------

* fixed AQL optimizer bug

* WARNING:
  - the user has changed from "arango" to "arangodb", the start script has changed from
    "arangod" to "arangodb", the database directory has changed from "/var/arangodb" to
    "/var/lib/arangodb" to be compliant with various Linux policies

  - In 1.1, we have introduced types for collections: regular documents go into document
    collections, and edges go into edge collections. The prefixing (db.xxx vs. edges.xxx)
    works slightly different in 1.1: edges.xxx can still be used to access collections,
    however, it will not determine the type of existing collections anymore. To create an
    edge collection 1.1, you can use db._createEdgeCollection() or edges._create().
    And there's of course also db._createDocumentCollection().
    db._create() is also still there and will create a document collection by default,
    whereas edges._create() will create an edge collection.

  - the admin web interface that was previously available via the simple URL suffix /
    is now available via a dedicated URL suffix only: /_admin/html
    The reason for this is that routing and URLs are now subject to changes by the end user,
    and only URLs parts prefixed with underscores (e.g. /_admin or /_api) are reserved
    for ArangoDB's internal usage.

* the server now handles requests with invalid Content-Length header values as follows:
  - if Content-Length is negative, the server will respond instantly with HTTP 411
    (length required)

  - if Content-Length is positive but shorter than the supplied body, the server will
    respond with HTTP 400 (bad request)

  - if Content-Length is positive but longer than the supplied body, the server will
    wait for the client to send the missing bytes. The server allows 90 seconds for this
    and will close the connection if the client does not send the remaining data

  - if Content-Length is bigger than the maximum allowed size (512 MB), the server will
    fail with HTTP 413 (request entity too large).

  - if the length of the HTTP headers is greater than the maximum allowed size (1 MB),
    the server will fail with HTTP 431 (request header fields too large)

* issue #265: allow optional base64 encoding/decoding of action response data

* issue #252: create _modules collection using arango-upgrade (note: arango-upgrade was
  finally replaced by the `--upgrade` option for arangod)

* issue #251: allow passing arbitrary options to V8 engine using new command line option:
  --javascript.v8-options. Using this option, the Harmony features or other settings in
  v8 can be enabled if the end user requires them

* issue #248: allow AQL optimizer to pull out completely uncorrelated subqueries to the
  top level, resulting in less repeated evaluation of the subquery

* upgraded to Doxygen 1.8.0

* issue #247: added AQL function MERGE_RECURSIVE

* issue #246: added clear() function in arangosh

* issue #245: Documentation: Central place for naming rules/limits inside ArangoDB

* reduced size of hash index elements by 50 %, allowing more index elements to fit in
  memory

* issue #235: GUI Shell throws Error:ReferenceError: db is not defined

* issue #229: methods marked as "under construction"

* issue #228: remove unfinished APIs (/_admin/config/*)

* having the OpenSSL library installed is now a prerequisite to compiling ArangoDB
  Also removed the --enable-ssl configure option because ssl is always required.

* added AQL functions TO_LIST, NOT_LIST

* issue #224: add optional Content-Id for batch requests

* issue #221: more documentation on AQL explain functionality. Also added
  ArangoStatement.explain() client method

* added db._createStatement() method on server as well (was previously available
  on the client only)

* issue #219: continue in case of "document not found" error in PATHS() function

* issue #213: make waitForSync overridable on specific actions

* changed AQL optimizer to use indexes in more cases. Previously, indexes might
  not have been used when in a reference expression the inner collection was
  specified last. Example: FOR u1 IN users FOR u2 IN users FILTER u1._id == u2._id
  Previously, this only checked whether an index could be used for u2._id (not
  possible). It was not checked whether an index on u1._id could be used (possible).
  Now, for expressions that have references/attribute names on both sides of the
  above as above, indexes are checked for both sides.

* issue #204: extend the CSV import by TSV and by user configurable
  separator character(s)

* issue #180: added support for batch operations

* added startup option --server.backlog-size
  this allows setting the value of the backlog for the listen() system call.
  the default value is 10, the maximum value is platform-dependent

* introduced new configure option "--enable-maintainer-mode" for
  ArangoDB maintainers. this option replaces the previous compile switches
  --with-boost-test, --enable-bison, --enable-flex and --enable-errors-dependency
  the individual configure options have been removed. --enable-maintainer-mode
  turns them all on.

* removed potentially unused configure option --enable-memfail

* fixed issue #197: HTML web interface calls /_admin/user-manager/session

* fixed issue #195: VERSION file in database directory

* fixed issue #193: REST API HEAD request returns a message body on 404

* fixed issue #188: intermittent issues with 1.0.0
  (server-side cursors not cleaned up in all cases, pthreads deadlock issue)

* issue #189: key store should use ISO datetime format bug

* issue #187: run arango-upgrade on server start (note: arango-upgrade was finally
  replaced by the `--upgrade` option for arangod)n

* fixed issue #183: strange unittest error

* fixed issue #182: manual pages

* fixed issue #181: use getaddrinfo

* moved default database directory to "/var/lib/arangodb" in accordance with
  http://www.pathname.com/fhs/pub/fhs-2.3.html

* fixed issue #179: strange text in import manual

* fixed issue #178: test for aragoimp is missing

* fixed issue #177: a misleading error message was returned if unknown variables
  were used in certain positions in an AQL query.

* fixed issue #176: explain how to use AQL from the arangosh

* issue #175: re-added hidden (and deprecated) option --server.http-port. This
  option is only there to be downwards-compatible to Arango 1.0.

* fixed issue #174: missing Documentation for `within`

* fixed issue #170: add db.<coll_name>.all().toArray() to arangosh help screen

* fixed issue #169: missing argument in Simple Queries

* added program arango-upgrade. This program must be run after installing ArangoDB
  and after upgrading from a previous version of ArangoDB. The arango-upgrade script
  will ensure all system collections are created and present in the correct state.
  It will also perform any necessary data updates.
  Note: arango-upgrade was finally replaced by the `--upgrade` option for arangod.

* issue #153: edge collection should be a flag for a collection
  collections now have a type so that the distinction between document and edge
  collections can now be done at runtime using a collection's type value.
  A collection's type can be queried in Javascript using the <collection>.type() method.

  When new collections are created using db._create(), they will be document
  collections by default. When edge._create() is called, an edge collection will be created.
  To explicitly create a collection of a specific/different type, use the methods
  _createDocumentCollection() or _createEdgeCollection(), which are available for
  both the db and the edges object.
  The Javascript objects ArangoEdges and ArangoEdgesCollection have been removed
  completely.
  All internal and test code has been adjusted for this, and client code
  that uses edges.* should also still work because edges is still there and creates
  edge collections when _create() is called.

  INCOMPATIBLE CHANGE: Client code might still need to be changed in the following aspect:
  Previously, collections did not have a type so documents and edges could be inserted
  in the same collection. This is now disallowed. Edges can only be inserted into
  edge collections now. As there were no collection types in 1.0, ArangoDB will perform
  an automatic upgrade when migrating from 1.0 to 1.1.
  The automatic upgrade will check every collection and determine its type as follows:
  - if among the first 50 documents in the collection there are documents with
    attributes "_from" and "_to", the collection is typed as an edge collection
  - if among the first 50 documents in the collection there are no documents with
    attributes "_from" and "_to", the collection is made as a document collection

* issue #150: call V8 garbage collection on server periodically

* issue #110: added support for partial updates

  The REST API for documents now offers an HTTP PATCH method to partially update
  documents. Overwriting/replacing documents is still available via the HTTP PUT method
  as before. The Javascript API in the shell also offers a new update() method in extension to
  the previously existing replace() method.


v1.0.4 (2012-11-12)
-------------------

* issue #275: strange error message in arangosh 1.0.3 at startup


v1.0.3 (2012-11-08)
-------------------

* fixed AQL optimizer bug

* issue #273: fixed segfault in arangosh on HTTP 40x

* issue #265: allow optional base64 encoding/decoding of action response data

* issue #252: _modules collection not created automatically


v1.0.2 (2012-10-22)
-------------------

* repository CentOS-X.Y moved to CentOS-X, same for Debian

* bugfix for rollback from edges

* bugfix for hash indexes

* bugfix for StringBuffer::erase_front

* added autoload for modules

* added AQL function TO_LIST


v1.0.1 (2012-09-30)
-------------------

* draft for issue #165: front-end application howto

* updated mruby to cf8fdea4a6598aa470e698e8cbc9b9b492319d

* fix for issue #190: install doesn't create log directory

* fix for issue #194: potential race condition between creating and dropping collections

* fix for issue #193: REST API HEAD request returns a message body on 404

* fix for issue #188: intermittent issues with 1.0.0

* fix for issue #163: server cannot create collection because of abandoned files

* fix for issue #150: call V8 garbage collection on server periodically


v1.0.0 (2012-08-17)
-------------------

* fix for issue #157: check for readline and ncurses headers, not only libraries


v1.0.beta4 (2012-08-15)
-----------------------

* fix for issue #152: fix memleak for barriers


v1.0.beta3 (2012-08-10)
-----------------------

* fix for issue #151: Memleak, collection data not removed

* fix for issue #149: Inconsistent port for admin interface

* fix for issue #163: server cannot create collection because of abandoned files

* fix for issue #157: check for readline and ncurses headers, not only libraries

* fix for issue #108: db.<collection>.truncate() inefficient

* fix for issue #109: added startup note about cached collection names and how to
  refresh them

* fix for issue #156: fixed memleaks in /_api/import

* fix for issue #59: added tests for /_api/import

* modified return value for calls to /_api/import: now, the attribute "empty" is
  returned as well, stating the number of empty lines in the input. Also changed the
  return value of the error code attribute ("errorNum") from 1100 ("corrupted datafile")
  to 400 ("bad request") in case invalid/unexpected JSON data was sent to the server.
  This error code is more appropriate as no datafile is broken but just input data is
  incorrect.

* fix for issue #152: Memleak for barriers

* fix for issue #151: Memleak, collection data not removed

* value of --database.maximal-journal-size parameter is now validated on startup. If
  value is smaller than the minimum value (currently 1048576), an error is thrown and
  the server will not start. Before this change, the global value of maximal journal
  size was not validated at server start, but only on collection level

* increased sleep value in statistics creation loop from 10 to 500 microseconds. This
  reduces accuracy of statistics values somewhere after the decimal points but saves
  CPU time.

* avoid additional sync() calls when writing partial shape data (attribute name data)
  to disk. sync() will still be called when the shape marker (will be written after
  the attributes) is written to disk

* issue #147: added flag --database.force-sync-shapes to force synching of shape data
  to disk. The default value is true so it is the same behavior as in version 1.0.
  if set to false, shape data is synched to disk if waitForSync for the collection is
  set to true, otherwise, shape data is not synched.

* fix for issue #145: strange issue on Travis: added epsilon for numeric comparison in
  geo index

* fix for issue #136: adjusted message during indexing

* issue #131: added timeout for HTTP keep-alive connections. The default value is 300
  seconds. There is a startup parameter server.keep-alive-timeout to configure the value.
  Setting it to 0 will disable keep-alive entirely on the server.

* fix for issue #137: AQL optimizer should use indexes for ref accesses with
  2 named attributes


v1.0.beta2 (2012-08-03)
-----------------------

* fix for issue #134: improvements for centos RPM

* fixed problem with disable-admin-interface in config file


v1.0.beta1 (2012-07-29)
-----------------------

* fixed issue #118: We need a collection "debugger"

* fixed issue #126: Access-Shaper must be cached

* INCOMPATIBLE CHANGE: renamed parameters "connect-timeout" and "request-timeout"
  for arangosh and arangoimp to "--server.connect-timeout" and "--server.request-timeout"

* INCOMPATIBLE CHANGE: authorization is now required on the server side
  Clients sending requests without HTTP authorization will be rejected with HTTP 401
  To allow backwards compatibility, the server can be started with the option
  "--server.disable-authentication"

* added options "--server.username" and "--server.password" for arangosh and arangoimp
  These parameters must be used to specify the user and password to be used when
  connecting to the server. If no password is given on the command line, arangosh/
  arangoimp will interactively prompt for a password.
  If no user name is specified on the command line, the default user "root" will be
  used.

* added startup option "--server.ssl-cipher-list" to determine which ciphers to
  use in SSL context. also added SSL_OP_CIPHER_SERVER_PREFERENCE to SSL default
  options so ciphers are tried in server and not in client order

* changed default SSL protocol to TLSv1 instead of SSLv2

* changed log-level of SSL-related messages

* added SSL connections if server is compiled with OpenSSL support. Use --help-ssl

* INCOMPATIBLE CHANGE: removed startup option "--server.admin-port".
  The new endpoints feature (see --server.endpoint) allows opening multiple endpoints
  anyway, and the distinction between admin and "other" endpoints can be emulated
  later using privileges.

* INCOMPATIBLE CHANGE: removed startup options "--port", "--server.port", and
  "--server.http-port" for arangod.
  These options have been replaced by the new "--server.endpoint" parameter

* INCOMPATIBLE CHANGE: removed startup option "--server" for arangosh and arangoimp.
  These options have been replaced by the new "--server.endpoint" parameter

* Added "--server.endpoint" option to arangod, arangosh, and arangoimp.
  For arangod, this option allows specifying the bind endpoints for the server
  The server can be bound to one or multiple endpoints at once. For arangosh
  and arangoimp, the option specifies the server endpoint to connect to.
  The following endpoint syntax is currently supported:
  - tcp://host:port or http@tcp://host:port (HTTP over IPv4)
  - tcp://[host]:port or http@tcp://[host]:port (HTTP over IPv6)
  - ssl://host:port or http@tcp://host:port (HTTP over SSL-encrypted IPv4)
  - ssl://[host]:port or http@tcp://[host]:port (HTTP over SSL-encrypted IPv6)
  - unix:///path/to/socket or http@unix:///path/to/socket (HTTP over UNIX socket)

  If no port is specified, the default port of 8529 will be used.

* INCOMPATIBLE CHANGE: removed startup options "--server.require-keep-alive" and
  "--server.secure-require-keep-alive".
  The server will now behave as follows which should be more conforming to the
  HTTP standard:
  * if a client sends a "Connection: close" header, the server will close the
    connection
  * if a client sends a "Connection: keep-alive" header, the server will not
    close the connection
  * if a client does not send any "Connection" header, the server will assume
    "keep-alive" if the request was an HTTP/1.1 request, and "close" if the
    request was an HTTP/1.0 request

* (minimal) internal optimizations for HTTP request parsing and response header
  handling

* fixed Unicode unescaping bugs for \f and surrogate pairs in BasicsC/strings.c

* changed implementation of TRI_BlockCrc32 algorithm to use 8 bytes at a time

* fixed issue #122: arangod doesn't start if <log.file> cannot be created

* fixed issue #121: wrong collection size reported

* fixed issue #98: Unable to change journalSize

* fixed issue #88: fds not closed

* fixed escaping of document data in HTML admin front end

* added HTTP basic authentication, this is always turned on

* added server startup option --server.disable-admin-interface to turn off the
  HTML admin interface

* honor server startup option --database.maximal-journal-size when creating new
  collections without specific journalsize setting. Previously, these
  collections were always created with journal file sizes of 32 MB and the
  --database.maximal-journal-size setting was ignored

* added server startup option --database.wait-for-sync to control the default
  behavior

* renamed "--unit-tests" to "--javascript.unit-tests"


v1.0.alpha3 (2012-06-30)
------------------------

* fixed issue #116: createCollection=create option doesn't work

* fixed issue #115: Compilation issue under OSX 10.7 Lion & 10.8 Mountain Lion
  (homebrew)

* fixed issue #114: image not found

* fixed issue #111: crash during "make unittests"

* fixed issue #104: client.js -> ARANGO_QUIET is not defined


v1.0.alpha2 (2012-06-24)
------------------------

* fixed issue #112: do not accept document with duplicate attribute names

* fixed issue #103: Should we cleanup the directory structure

* fixed issue #100: "count" attribute exists in cursor response with "count:
  false"

* fixed issue #84 explain command

* added new MRuby version (2012-06-02)

* added --log.filter

* cleanup of command line options:
** --startup.directory => --javascript.startup-directory
** --quite => --quiet
** --gc.interval => --javascript.gc-interval
** --startup.modules-path => --javascript.modules-path
** --action.system-directory => --javascript.action-directory
** --javascript.action-threads => removed (is now the same pool as --server.threads)

* various bug-fixes

* support for import

* added option SKIP_RANGES=1 for make unittests

* fixed several range-related assertion failures in the AQL query optimizer

* fixed AQL query optimizations for some edge cases (e.g. nested subqueries with
  invalid constant filter expressions)


v1.0.alpha1 (2012-05-28)
------------------------

Alpha Release of ArangoDB 1.0<|MERGE_RESOLUTION|>--- conflicted
+++ resolved
@@ -1,13 +1,11 @@
 devel
 -----
 
-<<<<<<< HEAD
 * Removed --compat28 parameter from arangodump and replication API
-=======
+
 * ui: added replicationFactor option during SmartGraph creation.
 
 * make the mmfiles compactor configurable
->>>>>>> 0a71b54e
 
 * leader-follower replication catchup code has been rewritten in C++
 
