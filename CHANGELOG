devel
-----

<<<<<<< HEAD
* added startup option `--log.escape`

  This option toggles the escaping of log output. 

  If set to `true` (which is the default value), then the logging will work
  as before, and the following characters in the log output are escaped:

  * the carriage return character (hex 0d)
  * the newline character (hex 0a)
  * the tabstop character (hex 09)
  * any other characters with an ordinal value less than hex 20

  If the option is set to `false`, no characters are escaped. Characters with
  an ordinal value less than hex 20 will not be printed in this mode but will
  be replaced with a space character (hex 20).

  A side effect of turning off the escaping is that it will reduce the CPU 
  overhead for the logging. However, this will only be noticable when logging
  is set to a very verbose level (e.g. debug or trace).
=======
* increased the default values for the startup options `--javascript.gc-interval`
  from every 1000 to every 2000 requests, and for `--javascript.gc-frequency` from 
  30 to 60 seconds

  This will make the V8 garbage collection run less often by default than in previous
  versions, reducing CPU load a bit and leaving more contexts available on average.
>>>>>>> ba81e7aa

* added `/_admin/repair/distributeShardsLike` that repairs collections with
  distributeShardsLike where the shards aren't actually distributed like in the
  prototype collection, as could happen due to internal issue #1770

* We added a new geo-spatial index implementation. On the rocksdb storage-engine all old installations
  will need to be upgraded with `--database.auto-upgrade true`. New geo indexes will now only report with
  the type `geo` instead of `geo1` or `geo2`. The index types `geo1` and `geo2` are now deprecated.
  Additionally we removed the deprecated flags `constraint` and `ignoreNull` from geo index definitions, 
  these fields were initially deprecated in ArangoDB 2.5

* PR #5238: Create a default pacing algorithm for arangoimport to avoid TimeoutErrors
  on VMs with limited disk throughput

* Starting with coordinators and DB servers with different storage engines is unsupported.
  Doing it anyway will now produce a warning on startup

* fixed issue #4919: c++ implementation of LIKE function now matches the old and correct
  behaviour of the javascript implementation.

* added `--json` option to arangovpack, allowing to treat its input as plain JSON data
  make arangovpack work without any configuration file

* added experimental arangodb startup option `--javascript.enabled` to enable/disable the initialization 
  of the V8 JavaScript engine. Only expected to work on single-servers and agency deployments

* pull request #5201: eliminate race scenario where handlePlanChange could run infinite times
  after an execution exceeded 7.4 second time span

* UI: fixed an unreasonable event bug within the modal view engine

* pull request #5114: detect shutdown more quickly on heartbeat thread of coordinator and dbserver

* fixed issue #3811: gharial api is now checking existence of `_from` and `_to` vertices
  during edge creation

* There is new method `_profileQuery` on the database object to execute a query and
  print an explain with annotated runtime information.

* Query cursors can now be created with option `profile`, with a value of 0, 1 or 2.
  This will cause queries to include more statistics in their results and will allow tracing of queries.

* fixed internal issue #2147: fixed database filter in UI

* fixed internal issue #2149: number of documents in the UI is not adjusted after moving them

* fixed internal issue #2150: UI - loading a saved query does not update the list of bind parameters

* removed option `--cluster.my-local-info` in favor of persisted server UUIDs

  The option `--cluster.my-local-info` was deprecated since ArangoDB 3.3.

* added new collection property `cacheEnabled` which enables in-memory caching for
  documents and primary index entries. Available only when using RocksDB

* arangodump now supports `--threads` option to dump collections in parallel

* arangorestore now supports `--threads` option to restore collections in parallel

* Improvement: The AQL query planner in cluster is now a bit more clever and
  can prepare AQL queries with less network overhead.

  This should speed up simple queries in cluster mode, on complex queries it
  will most likely not show any performance effect.
  It will especially show effects on collections with a very high amount of Shards.

* removed remainders of dysfunctional `/_admin/cluster-test` and `/_admin/clusterCheckPort`
  API endpoints and removed them from documentation

* remove `_admin/echo` handler

* added new query option `stream` to enable streaming query execution via the `POST /_api/cursor` rest interface.

* fixed issue #4698: databases within the UI are now displayed in a sorted order.

* Behavior of permissions for databases and collections changed:
  The new fallback rule for databases for which an access level is not explicitly specified:
  Choose the higher access level of:
    * A wildcard database grant
    * A database grant on the `_system` database
  The new fallback rule for collections for which an access level is not explicitly specified:
  Choose the higher access level of:
    * Any wildcard access grant in the same database, or on "*/*"
    * The access level for the current database
    * The access level for the `_system` database

* fixed issue #4583: add AQL ASSERT and AQL WARN

* renamed startup option `--replication.automatic-failover` to
  `--replication.active-failover`
  using the old option name will still work in ArangoDB 3.4, but the old option
  will be removed afterwards

* index selectivity estimates for RocksDB engine are now eventually consistent

  This change addresses a previous issue where some index updates could be
  "lost" from the view of the internal selectivity estimate, leading to
  inaccurate estimates. The issue is solved now, but there can be up to a second
  or so delay before updates are reflected in the estimates.

* support `returnOld` and `returnNew` attributes for in the following HTTP REST
  APIs:

  * /_api/gharial/<graph>/vertex/<collection>
  * /_api/gharial/<graph>/edge/<collection>

  The exception from this is that the HTTP DELETE verb for these APIs does not
  support `returnOld` because that would make the existing API incompatible

* fixed internal issue #478: remove unused and undocumented REST API endpoints
  _admin/statistics/short and _admin/statistics/long

  These APIs were available in ArangoDB's REST API, but have not been called by
  ArangoDB itself nor have they been part of the documented API. They have been
  superseded by other REST APIs and were partially dysfunctional. Therefore
  these two endpoints have been removed entirely.

* fixed issue #1532: reload users on restore

* fixed internal issue #1475: when restoring a cluster dump to a single server
  ignore indexes of type primary and edge since we mustn't create them here.

* fixed internal issue #1439: improve performance of any-iterator for RocksDB

* issue #1190: added option `--create-database` for arangoimport

* UI: updated dygraph js library to version 2.1.0

* renamed arangoimp to arangoimport for consistency
  Release packages will still install arangoimp as a symlink so user scripts
  invoking arangoimp do not need to be changed

* UI: Shard distribution view now has an accordion view instead of displaying
  all shards of all collections at once.

* fixed issue #4393: broken handling of unix domain sockets in JS_Download

* added AQL function `IS_KEY`
  this function checks if the value passed to it can be used as a document key,
  i.e. as the value of the `_key` attribute

* added AQL functions `SORTED` and `SORTED_UNIQUE`

  `SORTED` will return a sorted version of the input array using AQL's internal
  comparison order
  `SORTED_UNIQUE` will do the same, but additionally removes duplicates.

* added C++ implementation for AQL functions `DATE_NOW`, `DATE_ISO8601`,
  `DATE_TIMESTAMP`, `IS_DATESTRING`, `DATE_DAYOFWEEK`, `DATE_YEAR`,
  `DATE_MONTH`, `DATE_DAY`, `DATE_HOUR`, `DATE_MINUTE`, `DATE_SECOND`,
  `DATE_MILLISECOND`, `DATE_DAYOFYEAR`, `DATE_ISOWEEK`, `DATE_LEAPYEAR`,
  `DATE_QUARTER`, `DATE_DAYS_IN_MONTH`, `DATE_ADD`, `DATE_SUBTRACT`,
  `DATE_DIFF`, `DATE_COMPARE`, `TRANSLATE` and `SHA512`

* fixed a bug where clusterinfo missed changes to plan after agency
  callback is registred for create collection

* Foxx manifest.json files can now contain a $schema key with the value
  of "http://json.schemastore.org/foxx-manifest" to improve tooling support.


v3.3.8 (XXXX-XX-XX)
-------------------

* included version of ArangoDB Starter (`arangodb` binary) updated to v0.10.11,
  see [Starter changelog](https://github.com/arangodb-helper/arangodb/blob/master/CHANGELOG.md)

* added arangod startup option `--dump-options` to print all configuration parameters
  as a JSON object

* fixed: (Enterprise only) If you restore a SmartGraph where the collections
  are still existing and are supposed to be dropped on restore we ended up in
  duplicate name error. This is now gone and the SmartGraph is correctly restored.

* fix lookups by `_id` in smart graph edge collections

* improve startup resilience in case there are datafile errors (MMFiles)

  also allow repairing broken VERSION files automatically on startup by
  specifying the option `--database.ignore-datafile-errors true`

* fix issue #4582: UI query editor now supports usage of empty string as bind parameter value

* fixed internal issue #2148: Number of documents found by filter is misleading in web UI

* added startup option `--database.required-directory-state`

  using this option it is possible to require the database directory to be
  in a specific state on startup. the options for this value are:

  - non-existing: database directory must not exist
  - existing: database directory must exist
  - empty: database directory must exist but be empty
  - populated: database directory must exist and contain specific files already
  - any: any state allowed

* field "$schema" in Foxx manifest.json files no longer produce warnings

* added `@arangodb/locals` module to expose the Foxx service context as an
  alternative to using `module.context` directly.

* `db._executeTransaction` now accepts collection objects as collections.

* supervision can be put into maintenance mode

v3.3.7 (2018-04-11)
-------------------

* added hidden option `--query.registry-ttl` to control the lifetime of cluster AQL
  query parts

* fixed internal issue #2237: AQL queries on collections with replicationFactor:
  "satellite" crashed arangod in single server mode

* fixed restore of satellite collections: replicationFactor was set to 1 during
  restore

* fixed dump and restore of smart graphs:
  a) The dump will not include the hidden shadow collections anymore, they were dumped
     accidentially and only contain duplicated data.
  b) Restore will now ignore hidden shadow collections as all data is contained
     in the smart-edge collection. You can manually include these collections from an
     old dump (3.3.5 or earlier) by using `--force`.
  c) Restore of a smart-graph will now create smart collections properly instead
     of getting into `TIMEOUT_IN_CLUSTER_OPERATION`

* fixed issue in AQL query optimizer rule "restrict-to-single-shard", which
  may have sent documents to a wrong shard in AQL INSERT queries that specified
  the value for `_key` using an expression (and not a constant value)
  Important: if you were affected by this bug in v3.3.5 it is required that you
  recreate your dataset in v3.3.6 (i.e. dumping and restoring) instead of doing
  a simple binary upgrade

* added /_admin/status HTTP API for debugging purposes

* added ArangoShell helper function for packaging all information about an
  AQL query so it can be run and analyzed elsewhere:

  query = "FOR doc IN mycollection FILTER doc.value > 42 RETURN doc";
  require("@arangodb/aql/explainer").debugDump("/tmp/query-debug-info", query);

  Entitled users can send the generated file to the ArangoDB support to facilitate
  reproduction and debugging.

* added hidden option `--server.ask-jwt-secret`. This is an internal option
  for debugging and should not be exposed to end-users.

* fix for internal issue #2215. supervision will now wait for agent to
  fully prepare before adding 10 second grace period after leadership change

* fixed internal issue #2215's FailedLeader timeout bug


v3.3.5 (2018-03-28)
-------------------

* fixed issue #4934: Wrong used GeoIndex depending on FILTER order

* make build id appear in startup log message alongside with other version info

* make AQL data modification operations that are sent to all shards and that are
  supposed to return values (i.e. `RETURN OLD` or `RETURN NEW`) not return fake
  empty result rows if the document to be updated/replaced/removed was not present
  on the target shard

* added AQL optimizer rule `restrict-to-single-shard`

  This rule will kick in if a collection operation (index lookup or data
  modification operation) will only affect a single shard, and the operation can be
  restricted to the single shard and is not applied for all shards. This optimization
  can be applied for queries that access a collection only once in the query, and that
  do not use traversals, shortest path queries and that do not access collection data
  dynamically using the `DOCUMENT`, `FULLTEXT`, `NEAR` or `WITHIN` AQL functions.
  Additionally, the optimizer will only pull off this optimization if can safely
  determine the values of all the collection's shard keys from the query, and when the
  shard keys are covered by a single index (this is always true if the shard key is
  the default `_key`)

* display missing attributes of GatherNodes in AQL explain output

* make AQL optimizer rule `undistribute-remove-after-enum-coll` fire in a few
  more cases in which it is possible

* slightly improve index selection for the RocksDB engine when there are multiple
  competing indexes with the same attribute prefixes, but different amount of
  attributes covered. In this case, the more specialized index will be preferred
  now

* fix issue #4924: removeFollower now prefers to remove the last follower(s)

* added "collect-in-cluster" optimizer rule to have COLLECT WITH COUNT queries
  without grouping being executed on the DB servers and the coordinator only summing
  up the counts from the individual shards

* fixed issue #4900: Nested FOR query uses index but ignores other filters

* properly exit v8::Context in one place where it was missing before

* added hidden option `--cluster.index-create-timeout` for controlling the
  default value of the index creation timeout in cluster
  under normal circumstances, this option does not need to be adjusted

* increase default timeout for index creation in cluster to 3600s

* fixed issue #4843: Query-Result has more Docs than the Collection itself

* fixed the behavior of ClusterInfo when waiting for current to catch
  up with plan in create collection.

* fixed issue #4827: COLLECT on edge _to field doesn't group distinct values as expected (MMFiles)


v3.3.4 (2018-03-01)
-------------------

* fix AQL `fullCount` result value in some cluster cases when it was off a bit

* fix issue #4651: Simple query taking forever until a request timeout error

* fix issue #4657: fixed incomplete content type header

* Vastly improved the Foxx Store UI

* fix issue #4677: AQL WITH with bind parameters results in "access after data-modification"
  for two independent UPSERTs

* remove unused startup option `--ldap.permissions-attribute-name`

* fix issue #4457: create /var/tmp/arangod with correct user in supervisor mode

* remove long disfunctional admin/long_echo handler

* fixed Foxx API:

  * PUT /_api/foxx/service: Respect force flag
  * PATCH /_api/foxx/service: Check whether a service under given mount exists

* internal issue #1726: supervision failed to remove multiple servers
  from health monitoring at once.

* more information from inception, why agent is activated

* fixed a bug where supervision tried to deal with shards of virtual collections

* fix internal issue #1770: collection creation using distributeShardsLike yields
  errors and did not distribute shards correctly in the following cases:
  1. If numberOfShards * replicationFactor % nrDBServers != 0
     (shards * replication is not divisible by DBServers).
  2. If there was failover / move shard case on the leading collection
     and creating the follower collection afterwards.

* fix timeout issues in replication client expiration

* added missing edge filter to neighbors-only traversals
  in case a filter condition was moved into the traverser and the traversal was
  executed in breadth-first mode and was returning each visited vertex exactly
  once, and there was a filter on the edges of the path and the resulting vertices
  and edges were not used later, the edge filter was not applied

* fixed issue #4160: Run arangod with "--database.auto-upgrade" option always crash silently without error log

* fix internal issue #1848: AQL optimizer was trying to resolve attribute accesses
  to attributes of constant object values at query compile time, but only did so far
  the very first attribute in each object

  this fixes https://stackoverflow.com/questions/48648737/beginner-bug-in-for-loops-from-objects

* fix inconvenience: If we want to start server with a non-existing
  --javascript.app-path it will now be created (if possible)

* fixed: REST API `POST _api/foxx` now returns HTTP code 201 on success, as documented.
         returned 200 before.

* fixed: REST API `PATCH _api/foxx/dependencies` now updates the existing dependencies
         instead of replacing them.

* fixed: Foxx upload of single javascript file. You now can upload via http-url pointing
         to a javascript file.

* fixed issue #4395: If your foxx app includes an `APP` folder it got
         accidently removed by selfhealing this is not the case anymore.

* fixed internal issue #1969 - command apt-get purge/remove arangodb3e was failing


v3.3.3 (2018-01-16)
-------------------

* fix issue #4272: VERSION file keeps disappearing

* fix internal issue #81: quotation marks disappeared when switching table/json
  editor in the query editor ui

* added option `--rocksdb.throttle` to control whether write-throttling is enabled
  Write-throttling is turned on by default, to reduce chances of compactions getting
  too far behind and blocking incoming writes.

* fixed issue #4308: Crash when getter for error.name throws an error (on Windows)

* UI: fixed a query editor caching and parsing issue

* Fixed internal issue #1683: fixes an UI issue where a collection name gets wrongly cached
  within the documents overview of a collection.

* Fixed an issue with the index estimates in RocksDB in the case a transaction is aborted.
  Former the index estimates were modified if the transaction commited or not.
  Now they will only be modified if the transaction commited successfully.

* UI: optimized login view for very small screen sizes

* Truncate in RocksDB will now do intermediate commits every 10.000 documents
  if truncate fails or the server crashes during this operation all deletes
  that have been commited so far are persisted.

* make the default value of `--rocksdb.block-cache-shard-bits` use the RocksDB
  default value. This will mostly mean the default number block cache shard
  bits is lower than before, allowing each shard to store more data and cause
  less evictions from block cache

* issue #4222: Permission error preventing AQL query import / export on webui

* UI: optimized error messages for invalid query bind parameter

* UI: upgraded swagger ui to version 3.9.0

* issue #3504: added option `--force-same-database` for arangorestore

  with this option set to true, it is possible to make any arangorestore attempt
  fail if the specified target database does not match the database name
  specified in the source dump's "dump.json" file. it can thus be used to
  prevent restoring data into the "wrong" database

  The option is set to `false` by default to ensure backwards-compatibility

* make the default value of `--rocksdb.block-cache-shard-bits` use the RocksDB
  default value. This will mostly mean the default number block cache shard
  bits is lower than before, allowing each shard to store more data and cause
  less evictions from block cache

* fixed issue #4255: AQL SORT consuming too much memory

* fixed incorrect persistence of RAFT vote and term


v3.3.2 (2018-01-04)
-------------------

* fixed issue #4199: Internal failure: JavaScript exception in file 'arangosh.js'
  at 98,7: ArangoError 4: Expecting type String

* fixed issue in agency supervision with a good server being left in
  failedServers

* distinguish isReady and allInSync in clusterInventory

* fixed issue #4197: AQL statement not working in 3.3.1 when upgraded from 3.2.10

* do not reuse collection ids when restoring collections from a dump, but assign new collection ids, this should prevent collection id conflicts


v3.3.1 (2017-12-28)
-------------------

* UI: displayed wrong wfs property for a collection when using RocksDB as
  storage engine

* added `--ignore-missing` option to arangoimp
  this option allows importing lines with less fields than specified in the CSV
  header line

* changed misleading error message from "no leader" to "not a leader"

* optimize usage of AQL FULLTEXT index function to a FOR loop with index
  usage in some cases
  When the optimization is applied, this especially speeds up fulltext index
  queries in the cluster

* UI: improved the behavior during collection creation in a cluster environment

* Agency lockup fixes for very small machines.

* Agency performance improvement by finer grained locking.

* Use steady_clock in agency whereever possible.

* Agency prevent Supervision thread crash.

* Fix agency integer overflow in timeout calculation.


v3.3.0 (2012-12-14)
-------------------

* release version

* added a missing try/catch block in the supervision thread


v3.3.rc8 (2017-12-12)
---------------------

* UI: fixed broken foxx configuration keys. Some valid configuration values
  could not be edited via the ui.

* UI: pressing the return key inside a select2 box no longer triggers the modal's
  success function

* UI: coordinators and db servers are now in sorted order (ascending)


v3.3.rc7 (2017-12-07)
---------------------

* fixed issue #3741: fix terminal color output in Windows

* UI: fixed issue #3822: disabled name input field for system collections

* fixed issue #3640: limit in subquery

* fixed issue #3745: Invalid result when using OLD object with array attribute in UPSERT statement

* UI: edge collections were wrongly added to from and to vertices select box during graph creation

* UI: added not found views for documents and collections

* UI: using default user database api during database creation now

* UI: the graph viewer backend now picks one random start vertex of the
  first 1000 documents instead of calling any(). The implementation of
  "any" is known to scale bad on huge collections with RocksDB.

* UI: fixed disappearing of the navigation label in some case special case

* UI: the graph viewer now displays updated label values correctly.
  Additionally the included node/edge editor now closes automatically
  after a successful node/edge update.

* fixed issue #3917: traversals with high maximal depth take extremely long
  in planning phase.


v3.3.rc4 (2017-11-28)
---------------------

* minor bug-fixes


v3.3.rc3 (2017-11-24)
---------------------

* bug-fixes


v3.3.rc2 (2017-11-22)
---------------------

* UI: document/edge editor now remembering their modes (e.g. code or tree)

* UI: optimized error messages for invalid graph definitions. Also fixed a
  graph renderer cleanup error.

* UI: added a delay within the graph viewer while changing the colors of the
  graph. Necessary due different browser behaviour.

* added options `--encryption.keyfile` and `--encryption.key-generator` to arangodump
  and arangorestore

* UI: the graph viewer now displays updated label values correctly.
  Additionally the included node/edge editor now closes automatically
	after a successful node/edge update.

* removed `--recycle-ids` option for arangorestore

  using that option could have led to problems on the restore, with potential
  id conflicts between the originating server (the source dump server) and the
  target server (the restore server)


v3.3.rc1 (2017-11-17)
---------------------

* add readonly mode REST API

* allow compilation of ArangoDB source code with g++ 7

* upgrade minimum required g++ compiler version to g++ 5.4
  That means ArangoDB source code will not compile with g++ 4.x or g++ < 5.4 anymore.

* AQL: during a traversal if a vertex is not found. It will not print an ERROR to the log and continue
  with a NULL value, but will register a warning at the query and continue with a NULL value.
  The situation is not desired as an ERROR as ArangoDB can store edges pointing to non-existing
  vertex which is perfectly valid, but it may be a n issue on the data model, so users
  can directly see it on the query now and do not "by accident" have to check the LOG output.

* introduce `enforceReplicationFactor` attribute for creating collections:
  this optional parameter controls if the coordinator should bail out during collection
  creation if there are not enough DBServers available for the desired `replicationFactor`.

* fixed issue #3516: Show execution time in arangosh

  this change adds more dynamic prompt components for arangosh
  The following components are now available for dynamic prompts,
  settable via the `--console.prompt` option in arangosh:

  - '%t': current time as timestamp
  - '%a': elpased time since ArangoShell start in seconds
  - '%p': duration of last command in seconds
  - '%d': name of current database
  - '%e': current endpoint
  - '%E': current endpoint without protocol
  - '%u': current user

  The time a command takes can be displayed easily by starting arangosh with `--console.prompt "%p> "`.

* make the ArangoShell refill its collection cache when a yet-unknown collection
  is first accessed. This fixes the following problem:

      arangosh1> db._collections();  // shell1 lists all collections
      arangosh2> db._create("test"); // shell2 now creates a new collection 'test'
      arangosh1> db.test.insert({}); // shell1 is not aware of the collection created
                                     // in shell2, so the insert will fail

* make AQL `DISTINCT` not change the order of the results it is applied on

* incremental transfer of initial collection data now can handle partial
  responses for a chunk, allowing the leader/master to send smaller chunks
  (in terms of HTTP response size) and limit memory usage

  this optimization is only active if client applications send the "offset" parameter
  in their requests to PUT `/_api/replication/keys/<id>?type=docs`

* initial creation of shards for cluster collections is now faster with
  `replicationFactor` values bigger than 1. this is achieved by an optimization
  for the case when the collection on the leader is still empty

* potential fix for issue #3517: several "filesystem full" errors in logs
  while there's a lot of disk space

* added C++ implementations for AQL function `SUBSTRING()`, `LEFT()`, `RIGHT()` and `TRIM()`

* show C++ function name of call site in ArangoDB log output

  this requires option `--log.line-number` to be set to *true*

* UI: added word wrapping to query editor

* UI: fixed wrong user attribute name validation, issue #3228

* make AQL return a proper error message in case of a unique key constraint
  violation. previously it only returned the generic "unique constraint violated"
  error message but omitted the details about which index caused the problem.

  This addresses https://stackoverflow.com/questions/46427126/arangodb-3-2-unique-constraint-violation-id-or-key

* added option `--server.local-authentication`

* UI: added user roles

* added config option `--log.color` to toggle colorful logging to terminal

* added config option `--log.thread-name` to additionally log thread names

* usernames must not start with `:role:`, added new options:
    --server.authentication-timeout
    --ldap.roles-attribute-name
    --ldap.roles-transformation
    --ldap.roles-search
    --ldap.superuser-role
    --ldap.roles-include
    --ldap.roles-exclude

* performance improvements for full collection scans and a few other operations
  in MMFiles engine

* added `--rocksdb.encryption-key-generator` for enterprise

* removed `--compat28` parameter from arangodump and replication API

  older ArangoDB versions will no longer be supported by these tools.

* increase the recommended value for `/proc/sys/vm/max_map_count` to a value
  eight times as high as the previous recommended value. Increasing the
  values helps to prevent an ArangoDB server from running out of memory mappings.

  The raised minimum recommended value may lead to ArangoDB showing some startup
  warnings as follows:

      WARNING {memory} maximum number of memory mappings per process is 65530, which seems too low. it is recommended to set it to at least 512000
      WARNING {memory} execute 'sudo sysctl -w "vm.max_map_count=512000"'

* Foxx now warns about malformed configuration/dependency names and aliases in the manifest.

v3.2.7 (2017-11-13)
-------------------

* Cluster customers, which have upgraded from 3.1 to 3.2 need to upgrade
  to 3.2.7. The cluster supervision is otherwise not operational.

* Fixed issue #3597: AQL with path filters returns unexpected results
  In some cases breadth first search in combination with vertex filters
  yields wrong result, the filter was not applied correctly.

* fixed some undefined behavior in some internal value caches for AQL GatherNodes
  and SortNodes, which could have led to sorted results being effectively not
  correctly sorted.

* make the replication applier for the RocksDB engine start automatically after a
  restart of the server if the applier was configured with its `autoStart` property
  set to `true`. previously the replication appliers were only automatically restarted
  at server start for the MMFiles engine.

* fixed arangodump batch size adaptivity in cluster mode and upped default batch size
  for arangodump

  these changes speed up arangodump in cluster context

* smart graphs now return a proper inventory in response to replication inventory
  requests

* fixed issue #3618: Inconsistent behavior of OR statement with object bind parameters

* only users with read/write rights on the "_system" database can now execute
  "_admin/shutdown" as well as modify properties of the write-ahead log (WAL)

* increase default maximum number of V8 contexts to at least 16 if not explicitly
  configured otherwise.
  the procedure for determining the actual maximum value of V8 contexts is unchanged
  apart from the value `16` and works as follows:
  - if explicitly set, the value of the configuration option `--javascript.v8-contexts`
    is used as the maximum number of V8 contexts
  - when the option is not set, the maximum number of V8 contexts is determined
    by the configuration option `--server.threads` if that option is set. if
    `--server.threads` is not set, then the maximum number of V8 contexts is the
    server's reported hardware concurrency (number of processors visible
    to the arangod process). if that would result in a maximum value of less than 16
    in any of these two cases, then the maximum value will be increased to 16.

* fixed issue #3447: ArangoError 1202: AQL: NotFound: (while executing) when
  updating collection

* potential fix for issue #3581: Unexpected "rocksdb unique constraint
  violated" with unique hash index

* fixed geo index optimizer rule for geo indexes with a single (array of coordinates)
  attribute.

* improved the speed of the shards overview in cluster (API endpoint /_api/cluster/shardDistribution API)
  It is now guaranteed to return after ~2 seconds even if the entire cluster is unresponsive.

* fix agency precondition check for complex objects
  this fixes issues with several CAS operations in the agency

* several fixes for agency restart and shutdown

* the cluster-internal representation of planned collection objects is now more
  lightweight than before, using less memory and not allocating any cache for indexes
  etc.

* fixed issue #3403: How to kill long running AQL queries with the browser console's
  AQL (display issue)

* fixed issue #3549: server reading ENGINE config file fails on common standard
  newline character

* UI: fixed error notifications for collection modifications

* several improvements for the truncate operation on collections:

  * the timeout for the truncate operation was increased in cluster mode in
    order to prevent too frequent "could not truncate collection" errors

  * after a truncate operation, collections in MMFiles still used disk space.
    to reclaim disk space used by truncated collection, the truncate actions
    in the web interface and from the ArangoShell now issue an extra WAL flush
    command (in cluster mode, this command is also propagated to all servers).
    the WAL flush allows all servers to write out any pending operations into the
    datafiles of the truncated collection. afterwards, a final journal rotate
    command is sent, which enables the compaction to entirely remove all datafiles
    and journals for the truncated collection, so that all disk space can be
    reclaimed

  * for MMFiles a special method will be called after a truncate operation so that
    all indexes of the collection can free most of their memory. previously some
    indexes (hash and skiplist indexes) partially kept already allocated memory
    in order to avoid future memory allocations

  * after a truncate operation in the RocksDB engine, an additional compaction
    will be triggered for the truncated collection. this compaction removes all
    deletions from the key space so that follow-up scans over the collection's key
    range do not have to filter out lots of already-removed values

  These changes make truncate operations potentially more time-consuming than before,
  but allow for memory/disk space savings afterwards.

* enable JEMalloc background threads for purging and returning unused memory
  back to the operating system (Linux only)

  JEMalloc will create its background threads on demand. The number of background
  threads is capped by the number of CPUs or active arenas. The background threads run
  periodically and purge unused memory pages, allowing memory to be returned to the
  operating system.

  This change will make the arangod process create several additional threads.
  It is accompanied by an increased `TasksMax` value in the systemd service configuration
  file for the arangodb3 service.

* upgraded bundled V8 engine to bugfix version v5.7.492.77

  this upgrade fixes a memory leak in upstream V8 described in
  https://bugs.chromium.org/p/v8/issues/detail?id=5945 that will result in memory
  chunks only getting uncommitted but not unmapped


v3.2.6 (2017-10-26)
-------------------

* UI: fixed event cleanup in cluster shards view

* UI: reduced cluster dashboard api calls

* fixed a permission problem that prevented collection contents to be displayed
  in the web interface

* removed posix_fadvise call from RocksDB's PosixSequentialFile::Read(). This is
  consistent with Facebook PR 2573 (#3505)

  this fix should improve the performance of the replication with the RocksDB
  storage engine

* allow changing of collection replication factor for existing collections

* UI: replicationFactor of a collection is now changeable in a cluster
  environment

* several fixes for the cluster agency

* fixed undefined behavior in the RocksDB-based geo index

* fixed Foxxmaster failover

* purging or removing the Debian/Ubuntu arangodb3 packages now properly stops
  the arangod instance before actuallying purging or removing


v3.2.5 (2017-10-16)
-------------------

* general-graph module and _api/gharial now accept cluster options
  for collection creation. It is now possible to set replicationFactor and
  numberOfShards for all collections created via this graph object.
  So adding a new collection will not result in a singleShard and
  no replication anymore.

* fixed issue #3408: Hard crash in query for pagination

* minimum number of V8 contexts in console mode must be 2, not 1. this is
  required to ensure the console gets one dedicated V8 context and all other
  operations have at least one extra context. This requirement was not enforced
  anymore.

* fixed issue #3395: AQL: cannot instantiate CollectBlock with undetermined
  aggregation method

* UI: fixed wrong user attribute name validation, issue #3228

* fix potential overflow in CRC marker check when a corrupted CRC marker
  is found at the very beginning of an MMFiles datafile

* UI: fixed unresponsive events in cluster shards view

* Add statistics about the V8 context counts and number of available/active/busy
  threads we expose through the server statistics interface.


v3.2.4 (2017-09-26)
-------------------

* UI: no default index selected during index creation

* UI: added replicationFactor option during SmartGraph creation

* make the MMFiles compactor perform less writes during normal compaction
  operation

  This partially fixes issue #3144

* make the MMFiles compactor configurable

  The following options have been added:

* `--compaction.db-sleep-time`: sleep interval between two compaction runs
    (in s)
  * `--compaction.min-interval"`: minimum sleep time between two compaction
     runs (in s)
  * `--compaction.min-small-data-file-size`: minimal filesize threshold
    original datafiles have to be below for a compaction
  * `--compaction.dead-documents-threshold`: minimum unused count of documents
    in a datafile
  * `--compaction.dead-size-threshold`: how many bytes of the source data file
    are allowed to be unused at most
  * `--compaction.dead-size-percent-threshold`: how many percent of the source
    datafile should be unused at least
  * `--compaction.max-files`: Maximum number of files to merge to one file
  * `--compaction.max-result-file-size`: how large may the compaction result
    file become (in bytes)
  * `--compaction.max-file-size-factor`: how large the resulting file may
    be in comparison to the collection's `--database.maximal-journal-size' setting`

* fix downwards-incompatibility in /_api/explain REST handler

* fix Windows implementation for fs.getTempPath() to also create a
  sub-directory as we do on linux

* fixed a multi-threading issue in cluster-internal communication

* performance improvements for traversals and edge lookups

* removed internal memory zone handling code. the memory zones were a leftover
  from the early ArangoDB days and did not provide any value in the current
  implementation.

* (Enterprise only) added `skipInaccessibleCollections` option for AQL queries:
  if set, AQL queries (especially graph traversals) will treat collections to
  which a user has no access rights to as if these collections were empty.

* adjusted scheduler thread handling to start and stop less threads in
  normal operations

* leader-follower replication catchup code has been rewritten in C++

* early stage AQL optimization now also uses the C++ implementations of
  AQL functions if present. Previously it always referred to the JavaScript
  implementations and ignored the C++ implementations. This change gives
  more flexibility to the AQL optimizer.

* ArangoDB tty log output is now colored for log messages with levels
  FATAL, ERR and WARN.

* changed the return values of AQL functions `REGEX_TEST` and `REGEX_REPLACE`
  to `null` when the input regex is invalid. Previous versions of ArangoDB
  partly returned `false` for invalid regexes and partly `null`.

* added `--log.role` option for arangod

  When set to `true`, this option will make the ArangoDB logger print a single
  character with the server's role into each logged message. The roles are:

  - U: undefined/unclear (used at startup)
  - S: single server
  - C: coordinator
  - P: primary
  - A: agent

  The default value for this option is `false`, so no roles will be logged.


v3.2.3 (2017-09-07)
-------------------

* fixed issue #3106: orphan collections could not be registered in general-graph module

* fixed wrong selection of the database inside the internal cluster js api

* added startup option `--server.check-max-memory-mappings` to make arangod check
  the number of memory mappings currently used by the process and compare it with
  the maximum number of allowed mappings as determined by /proc/sys/vm/max_map_count

  The default value is `true`, so the checks will be performed. When the current
  number of mappings exceeds 90% of the maximum number of mappings, the creation
  of further V8 contexts will be deferred.

  Note that this option is effective on Linux systems only.

* arangoimp now has a `--remove-attribute` option

* added V8 context lifetime control options
  `--javascript.v8-contexts-max-invocations` and `--javascript.v8-contexts-max-age`

  These options allow specifying after how many invocations a used V8 context is
  disposed, or after what time a V8 context is disposed automatically after its
  creation. If either of the two thresholds is reached, an idl V8 context will be
  disposed.

  The default value of `--javascript.v8-contexts-max-invocations` is 0, meaning that
  the maximum number of invocations per context is unlimited. The default value
  for `--javascript.v8-contexts-max-age` is 60 seconds.

* fixed wrong UI cluster health information

* fixed issue #3070: Add index in _jobs collection

* fixed issue #3125: HTTP Foxx API JSON parsing

* fixed issue #3120: Foxx queue: job isn't running when server.authentication = true

* fixed supervision failure detection and handling, which happened with simultaneous
  agency leadership change


v3.2.2 (2017-08-23)
-------------------

* make "Rebalance shards" button work in selected database only, and not make
  it rebalance the shards of all databases

* fixed issue #2847: adjust the response of the DELETE `/_api/users/database/*` calls

* fixed issue #3075: Error when upgrading arangoDB on linux ubuntu 16.04

* fixed a buffer overrun in linenoise console input library for long input strings

* increase size of the linenoise input buffer to 8 KB

* abort compilation if the detected GCC or CLANG isn't in the range of compilers
  we support

* fixed spurious cluster hangups by always sending AQL-query related requests
  to the correct servers, even after failover or when a follower drops

  The problem with the previous shard-based approach was that responsibilities
  for shards may change from one server to another at runtime, after the query
  was already instanciated. The coordinator and other parts of the query then
  sent further requests for the query to the servers now responsible for the
  shards.
  However, an AQL query must send all further requests to the same servers on
  which the query was originally instanciated, even in case of failover.
  Otherwise this would potentially send requests to servers that do not know
  about the query, and would also send query shutdown requests to the wrong
  servers, leading to abandoned queries piling up and using resources until
  they automatically time out.

* fixed issue with RocksDB engine acquiring the collection count values too
  early, leading to the collection count values potentially being slightly off
  even in exclusive transactions (for which the exclusive access should provide
  an always-correct count value)

* fixed some issues in leader-follower catch-up code, specifically for the
  RocksDB engine

* make V8 log fatal errors to syslog before it terminates the process.
  This change is effective on Linux only.

* fixed issue with MMFiles engine creating superfluous collection journals
  on shutdown

* fixed issue #3067: Upgrade from 3.2 to 3.2.1 reset autoincrement keys

* fixed issue #3044: ArangoDB server shutdown unexpectedly

* fixed issue #3039: Incorrect filter interpretation

* fixed issue #3037: Foxx, internal server error when I try to add a new service

* improved MMFiles fulltext index document removal performance
  and fulltext index query performance for bigger result sets

* ui: fixed a display bug within the slow and running queries view

* ui: fixed a bug when success event triggers twice in a modal

* ui: fixed the appearance of the documents filter

* ui: graph vertex collections not restricted to 10 anymore

* fixed issue #2835: UI detection of JWT token in case of server restart or upgrade

* upgrade jemalloc version to 5.0.1

  This fixes problems with the memory allocator returing "out of memory" when
  calling munmap to free memory in order to return it to the OS.

  It seems that calling munmap on Linux can increase the number of mappings, at least
  when a region is partially unmapped. This can lead to the process exceeding its
  maximum number of mappings, and munmap and future calls to mmap returning errors.

  jemalloc version 5.0.1 does not have the `--enable-munmap` configure option anymore,
  so the problem is avoided. To return memory to the OS eventually, jemalloc 5's
  background purge threads are used on Linux.

* fixed issue #2978: log something more obvious when you log a Buffer

* fixed issue #2982: AQL parse error?

* fixed issue #3125: HTTP Foxx API Json parsing

v3.2.1 (2017-08-09)
-------------------

* added C++ implementations for AQL functions `LEFT()`, `RIGHT()` and `TRIM()`

* fixed docs for issue #2968: Collection _key autoincrement value increases on error

* fixed issue #3011: Optimizer rule reduce-extraction-to-projection breaks queries

* Now allowing to restore users in a sharded environment as well
  It is still not possible to restore collections that are sharded
  differently than by _key.

* fixed an issue with restoring of system collections and user rights.
  It was not possible to restore users into an authenticated server.

* fixed issue #2977: Documentation for db._createDatabase is wrong

* ui: added bind parameters to slow query history view

* fixed issue #1751: Slow Query API should provide bind parameters, webui should display them

* ui: fixed a bug when moving multiple documents was not possible

* fixed docs for issue #2968: Collection _key autoincrement value increases on error

* AQL CHAR_LENGTH(null) returns now 0. Since AQL TO_STRING(null) is '' (string of length 0)

* ui: now supports single js file upload for Foxx services in addition to zip files

* fixed a multi-threading issue in the agency when callElection was called
  while the Supervision was calling updateSnapshot

* added startup option `--query.tracking-with-bindvars`

  This option controls whether the list of currently running queries
  and the list of slow queries should contain the bind variables used
  in the queries or not.

  The option can be changed at runtime using the commands

      // enables tracking of bind variables
      // set to false to turn tracking of bind variables off
      var value = true;
      require("@arangodb/aql/queries").properties({
        trackBindVars: value
      });

* index selectivity estimates are now available in the cluster as well

* fixed issue #2943: loadIndexesIntoMemory not returning the same structure
  as the rest of the collection APIs

* fixed issue #2949: ArangoError 1208: illegal name

* fixed issue #2874: Collection properties do not return `isVolatile`
  attribute

* potential fix for issue #2939: Segmentation fault when starting
  coordinator node

* fixed issue #2810: out of memory error when running UPDATE/REPLACE
  on medium-size collection

* fix potential deadlock errors in collector thread

* disallow the usage of volatile collections in the RocksDB engine
  by throwing an error when a collection is created with attribute
  `isVolatile` set to `true`.
  Volatile collections are unsupported by the RocksDB engine, so
  creating them should not succeed and silently create a non-volatile
  collection

* prevent V8 from issuing SIGILL instructions when it runs out of memory

  Now arangod will attempt to log a FATAL error into its logfile in case V8
  runs out of memory. In case V8 runs out of memory, it will still terminate the
  entire process. But at least there should be something in the ArangoDB logs
  indicating what the problem was. Apart from that, the arangod process should
  now be exited with SIGABRT rather than SIGILL as it shouldn't return into the
  V8 code that aborted the process with `__builtin_trap`.

  this potentially fixes issue #2920: DBServer crashing automatically post upgrade to 3.2

* Foxx queues and tasks now ensure that the scripts in them run with the same
  permissions as the Foxx code who started the task / queue

* fixed issue #2928: Offset problems

* fixed issue #2876: wrong skiplist index usage in edge collection

* fixed issue #2868: cname missing from logger-follow results in rocksdb

* fixed issue #2889: Traversal query using incorrect collection id

* fixed issue #2884: AQL traversal uniqueness constraints "propagating" to other traversals? Weird results

* arangoexport: added `--query` option for passing an AQL query to export the result

* fixed issue #2879: No result when querying for the last record of a query

* ui: allows now to edit default access level for collections in database
  _system for all users except the root user.

* The _users collection is no longer accessible outside the arngod process, _queues is always read-only

* added new option "--rocksdb.max-background-jobs"

* removed options "--rocksdb.max-background-compactions", "--rocksdb.base-background-compactions" and "--rocksdb.max-background-flushes"

* option "--rocksdb.compaction-read-ahead-size" now defaults to 2MB

* change Windows build so that RocksDB doesn't enforce AVX optimizations by default
  This fixes startup crashes on servers that do not have AVX CPU extensions

* speed up RocksDB secondary index creation and dropping

* removed RocksDB note in Geo index docs


v3.2.0 (2017-07-20)
-------------------

* fixed UI issues

* fixed multi-threading issues in Pregel

* fixed Foxx resilience

* added command-line option `--javascript.allow-admin-execute`

  This option can be used to control whether user-defined JavaScript code
  is allowed to be executed on server by sending via HTTP to the API endpoint
  `/_admin/execute`  with an authenticated user account.
  The default value is `false`, which disables the execution of user-defined
  code. This is also the recommended setting for production. In test environments,
  it may be convenient to turn the option on in order to send arbitrary setup
  or teardown commands for execution on the server.


v3.2.beta6 (2017-07-18)
-----------------------

* various bugfixes


v3.2.beta5 (2017-07-16)
-----------------------

* numerous bugfixes


v3.2.beta4 (2017-07-04)
-----------------------

* ui: fixed document view _from and _to linking issue for special characters

* added function `db._parse(query)` for parsing an AQL query and returning information about it

* fixed one medium priority and two low priority security user interface
  issues found by owasp zap.

* ui: added index deduplicate options

* ui: fixed renaming of collections for the rocksdb storage engine

* documentation and js fixes for secondaries

* RocksDB storage format was changed, users of the previous beta/alpha versions
  must delete the database directory and re-import their data

* enabled permissions on database and collection level

* added and changed some user related REST APIs
    * added `PUT /_api/user/{user}/database/{database}/{collection}` to change collection permission
    * added `GET /_api/user/{user}/database/{database}/{collection}`
    * added optional `full` parameter to the `GET /_api/user/{user}/database/` REST call

* added user functions in the arangoshell `@arangodb/users` module
    * added `grantCollection` and `revokeCollection` functions
    * added `permission(user, database, collection)` to retrieve collection specific rights

* added "deduplicate" attribute for array indexes, which controls whether inserting
  duplicate index values from the same document into a unique array index will lead to
  an error or not:

      // with deduplicate = true, which is the default value:
      db._create("test");
      db.test.ensureIndex({ type: "hash", fields: ["tags[*]"], deduplicate: true });
      db.test.insert({ tags: ["a", "b"] });
      db.test.insert({ tags: ["c", "d", "c"] }); // will work, because deduplicate = true
      db.test.insert({ tags: ["a"] }); // will fail

      // with deduplicate = false
      db._create("test");
      db.test.ensureIndex({ type: "hash", fields: ["tags[*]"], deduplicate: false });
      db.test.insert({ tags: ["a", "b"] });
      db.test.insert({ tags: ["c", "d", "c"] }); // will not work, because deduplicate = false
      db.test.insert({ tags: ["a"] }); // will fail

  The "deduplicate" attribute is now also accepted by the index creation HTTP
  API endpoint POST /_api/index and is returned by GET /_api/index.

* added optimizer rule "remove-filters-covered-by-traversal"

* Debian/Ubuntu installer: make messages about future package upgrades more clear

* fix a hangup in VST

  The problem happened when the two first chunks of a VST message arrived
  together on a connection that was newly switched to VST.

* fix deletion of outdated WAL files in RocksDB engine

* make use of selectivity estimates in hash, skiplist and persistent indexes
  in RocksDB engine

* changed VM overcommit recommendation for user-friendliness

* fix a shutdown bug in the cluster: a destroyed query could still be active

* do not terminate the entire server process if a temp file cannot be created
  (Windows only)

* fix log output in the front-end, it stopped in case of too many messages


v3.2.beta3 (2017-06-27)
-----------------------

* numerous bugfixes


v3.2.beta2 (2017-06-20)
-----------------------

* potentially fixed issue #2559: Duplicate _key generated on insertion

* fix invalid results (too many) when a skipping LIMIT was used for a
  traversal. `LIMIT x` or `LIMIT 0, x` were not affected, but `LIMIT s, x`
  may have returned too many results

* fix races in SSL communication code

* fix invalid locking in JWT authentication cache, which could have
  crashed the server

* fix invalid first group results for sorted AQL COLLECT when LIMIT
  was used

* fix potential race, which could make arangod hang on startup

* removed `exception` field from transaction error result; users should throw
  explicit `Error` instances to return custom exceptions (addresses issue #2561)

* fixed issue #2613: Reduce log level when Foxx manager tries to self heal missing database

* add a read only mode for users and collection level authorization

* removed `exception` field from transaction error result; users should throw
  explicit `Error` instances to return custom exceptions (addresses issue #2561)

* fixed issue #2677: Foxx disabling development mode creates non-deterministic service bundle

* fixed issue #2684: Legacy service UI not working


v3.2.beta1 (2017-06-12)
-----------------------

* provide more context for index errors (addresses issue #342)

* arangod now validates several OS/environment settings on startup and warns if
  the settings are non-ideal. Most of the checks are executed on Linux systems only.

* fixed issue #2515: The replace-or-with-in optimization rule might prevent use of indexes

* added `REGEX_REPLACE` AQL function

* the RocksDB storage format was changed, users of the previous alpha versions
  must delete the database directory and re-import their data

* added server startup option `--query.fail-on-warning`

  setting this option to `true` will abort any AQL query with an exception if
  it causes a warning at runtime. The value can be overridden per query by
  setting the `failOnWarning` attribute in a query's options.

* added --rocksdb.num-uncompressed-levels to adjust number of non-compressed levels

* added checks for memory managment and warn (i. e. if hugepages are enabled)

* set default SSL cipher suite string to "HIGH:!EXPORT:!aNULL@STRENGTH"

* fixed issue #2469: Authentication = true does not protect foxx-routes

* fixed issue #2459: compile success but can not run with rocksdb

* `--server.maximal-queue-size` is now an absolute maximum. If the queue is
  full, then 503 is returned. Setting it to 0 means "no limit".

* (Enterprise only) added authentication against an LDAP server

* fixed issue #2083: Foxx services aren't distributed to all coordinators

* fixed issue #2384: new coordinators don't pick up existing Foxx services

* fixed issue #2408: Foxx service validation causes unintended side-effects

* extended HTTP API with routes for managing Foxx services

* added distinction between hasUser and authorized within Foxx
  (cluster internal requests are authorized requests but don't have a user)

* arangoimp now has a `--threads` option to enable parallel imports of data

* PR #2514: Foxx services that can't be fixed by self-healing now serve a 503 error

* added `time` function to `@arangodb` module


v3.2.alpha4 (2017-04-25)
------------------------

* fixed issue #2450: Bad optimization plan on simple query

* fixed issue #2448: ArangoDB Web UI takes no action when Delete button is clicked

* fixed issue #2442: Frontend shows already deleted databases during login

* added 'x-content-type-options: nosniff' to avoid MSIE bug

* set default value for `--ssl.protocol` from TLSv1 to TLSv1.2.

* AQL breaking change in cluster:
  The SHORTEST_PATH statement using edge-collection names instead
  of a graph name now requires to explicitly name the vertex-collection names
  within the AQL query in the cluster. It can be done by adding `WITH <name>`
  at the beginning of the query.

  Example:
  ```
  FOR v,e IN OUTBOUND SHORTEST_PATH @start TO @target edges [...]
  ```

  Now has to be:

  ```
  WITH vertices
  FOR v,e IN OUTBOUND SHORTEST_PATH @start TO @target edges [...]
  ```

  This change is due to avoid dead-lock sitations in clustered case.
  An error stating the above is included.

* add implicit use of geo indexes when using SORT/FILTER in AQL, without
  the need to use the special-purpose geo AQL functions `NEAR` or `WITHIN`.

  the special purpose `NEAR` AQL function can now be substituted with the
  following AQL (provided there is a geo index present on the `doc.latitude`
  and `doc.longitude` attributes):

      FOR doc in geoSort
        SORT DISTANCE(doc.latitude, doc.longitude, 0, 0)
        LIMIT 5
        RETURN doc

  `WITHIN` can be substituted with the following AQL:

      FOR doc in geoFilter
        FILTER DISTANCE(doc.latitude, doc.longitude, 0, 0) < 2000
        RETURN doc

  Compared to using the special purpose AQL functions this approach has the
  advantage that it is more composable, and will also honor any `LIMIT` values
  used in the AQL query.

* potential fix for shutdown hangs on OSX

* added KB, MB, GB prefix for integer parameters, % for integer parameters
  with a base value

* added JEMALLOC 4.5.0

* added `--vm.resident-limit` and `--vm.path` for file-backed memory mapping
  after reaching a configurable maximum RAM size

* try recommended limit for file descriptors in case of unlimited
  hard limit

* issue #2413: improve logging in case of lock timeout and deadlocks

* added log topic attribute to /_admin/log api

* removed internal build option `USE_DEV_TIMERS`

  Enabling this option activated some proprietary timers for only selected
  events in arangod. Instead better use `perf` to gather timings.


v3.2.alpha3 (2017-03-22)
------------------------

* increase default collection lock timeout from 30 to 900 seconds

* added function `db._engine()` for retrieval of storage engine information at
  server runtime

  There is also an HTTP REST handler at GET /_api/engine that returns engine
  information.

* require at least cmake 3.2 for building ArangoDB

* make arangod start with less V8 JavaScript contexts

  This speeds up the server start (a little bit) and makes it use less memory.
  Whenever a V8 context is needed by a Foxx action or some other operation and
  there is no usable V8 context, a new one will be created dynamically now.

  Up to `--javascript.v8-contexts` V8 contexts will be created, so this option
  will change its meaning. Previously as many V8 contexts as specified by this
  option were created at server start, and the number of V8 contexts did not
  change at runtime. Now up to this number of V8 contexts will be in use at the
  same time, but the actual number of V8 contexts is dynamic.

  The garbage collector thread will automatically delete unused V8 contexts after
  a while. The number of spare contexts will go down to as few as configured in
  the new option `--javascript.v8-contexts-minimum`. Actually that many V8 contexts
  are also created at server start.

  The first few requests in new V8 contexts will take longer than in contexts
  that have been there already. Performance may therefore suffer a bit for the
  initial requests sent to ArangoDB or when there are only few but performance-
  critical situations in which new V8 contexts will be created. If this is a
  concern, it can easily be fixed by setting `--javascipt.v8-contexts-minimum`
  and `--javascript.v8-contexts` to a relatively high value, which will guarantee
  that many number of V8 contexts to be created at startup and kept around even
  when unused.

  Waiting for an unused V8 context will now also abort if no V8 context can be
  acquired/created after 120 seconds.

* improved diagnostic messages written to logfiles by supervisor process

* fixed issue #2367

* added "bindVars" to attributes of currently running and slow queries

* added "jsonl" as input file type for arangoimp

* upgraded version of bundled zlib library from 1.2.8 to 1.2.11

* added input file type `auto` for arangoimp so it can automatically detect the
  type of the input file from the filename extension

* fixed variables parsing in GraphQL

* added `--translate` option for arangoimp to translate attribute names from
  the input files to attriubte names expected by ArangoDB

  The `--translate` option can be specified multiple times (once per translation
  to be executed). The following example renames the "id" column from the input
  file to "_key", and the "from" column to "_from", and the "to" column to "_to":

      arangoimp --type csv --file data.csv --translate "id=_key" --translate "from=_from" --translate "to=_to"

  `--translate` works for CSV and TSV inputs only.

* changed default value for `--server.max-packet-size` from 128 MB to 256 MB

* fixed issue #2350

* fixed issue #2349

* fixed issue #2346

* fixed issue #2342

* change default string truncation length from 80 characters to 256 characters for
  `print`/`printShell` functions in ArangoShell and arangod. This will emit longer
  prefixes of string values before truncating them with `...`, which is helpful
  for debugging.

* always validate incoming JSON HTTP requests for duplicate attribute names

  Incoming JSON data with duplicate attribute names will now be rejected as
  invalid. Previous versions of ArangoDB only validated the uniqueness of
  attribute names inside incoming JSON for some API endpoints, but not
  consistently for all APIs.

* don't let read-only transactions block the WAL collector

* allow passing own `graphql-sync` module instance to Foxx GraphQL router

* arangoexport can now export to csv format

* arangoimp: fixed issue #2214

* Foxx: automatically add CORS response headers

* added "OPTIONS" to CORS `access-control-allow-methods` header

* Foxx: Fix arangoUser sometimes not being set correctly

* fixed issue #1974


v3.2.alpha2 (2017-02-20)
------------------------

* ui: fixed issue #2065

* ui: fixed a dashboard related memory issue

* Internal javascript rest actions will now hide their stack traces to the client
  unless maintainer mode is activated. Instead they will always log to the logfile

* Removed undocumented internal HTTP API:
  * PUT _api/edges

  The documented GET _api/edges and the undocumented POST _api/edges remains unmodified.

* updated V8 version to 5.7.0.0

* change undocumented behaviour in case of invalid revision ids in
  If-Match and If-None-Match headers from 400 (BAD) to 412 (PRECONDITION
  FAILED).

* change undocumented behaviour in case of invalid revision ids in
  JavaScript document operations from 1239 ("illegal document revision")
  to 1200 ("conflict").

* added data export tool, arangoexport.

  arangoexport can be used to export collections to json, jsonl or xml
  and export a graph or collections to xgmml.

* fixed a race condition when closing a connection

* raised default hard limit on threads for very small to 64

* fixed negative counting of http connection in UI


v3.2.alpha1 (2017-02-05)
------------------------

* added figure `httpRequests` to AQL query statistics

* removed revisions cache intermediate layer implementation

* obsoleted startup options `--database.revision-cache-chunk-size` and
  `--database.revision-cache-target-size`

* fix potential port number over-/underruns

* added startup option `--log.shorten-filenames` for controlling whether filenames
  in log messages should be shortened to just the filename with the absolute path

* removed IndexThreadFeature, made `--database.index-threads` option obsolete

* changed index filling to make it more parallel, dispatch tasks to boost::asio

* more detailed stacktraces in Foxx apps

* generated Foxx services now use swagger tags


v3.1.24 (XXXX-XX-XX)
--------------------

* fixed one more LIMIT issue in traversals


v3.1.23 (2017-06-19)
--------------------

* potentially fixed issue #2559: Duplicate _key generated on insertion

* fix races in SSL communication code

* fix invalid results (too many) when a skipping LIMIT was used for a
  traversal. `LIMIT x` or `LIMIT 0, x` were not affected, but `LIMIT s, x`
  may have returned too many results

* fix invalid first group results for sorted AQL COLLECT when LIMIT
  was used

* fix invalid locking in JWT authentication cache, which could have
  crashed the server

* fix undefined behavior in traverser when traversals were used inside
  a FOR loop


v3.1.22 (2017-06-07)
--------------------

* fixed issue #2505: Problem with export + report of a bug

* documented changed behavior of WITH

* fixed ui glitch in aardvark

* avoid agency compaction bug

* fixed issue #2283: disabled proxy communication internally


v3.1.21 (2017-05-22)
--------------------

* fixed issue #2488:  AQL operator IN error when data use base64 chars

* more randomness in seeding RNG

v3.1.20 (2016-05-16)
--------------------

* fixed incorrect sorting for distributeShardsLike

* improve reliability of AgencyComm communication with Agency

* fixed shard numbering bug, where ids were erouneously incremented by 1

* remove an unnecessary precondition in createCollectionCoordinator

* funny fail rotation fix

* fix in SimpleHttpClient for correct advancement of readBufferOffset

* forward SIG_HUP in supervisor process to the server process to fix logrotaion
  You need to stop the remaining arangod server process manually for the upgrade to work.


v3.1.19 (2017-04-28)
--------------------

* Fixed a StackOverflow issue in Traversal and ShortestPath. Occured if many (>1000) input
  values in a row do not return any result. Fixes issue: #2445

* fixed issue #2448

* fixed issue #2442

* added 'x-content-type-options: nosniff' to avoid MSIE bug

* fixed issue #2441

* fixed issue #2440

* Fixed a StackOverflow issue in Traversal and ShortestPath. Occured if many (>1000) input
  values in a row do not return any result. Fixes issue: #2445

* fix occasional hanging shutdowns on OS X


v3.1.18 (2017-04-18)
--------------------

* fixed error in continuous synchronization of collections

* fixed spurious hangs on server shutdown

* better error messages during restore collection

* completely overhaul supervision. More detailed tests

* Fixed a dead-lock situation in cluster traversers, it could happen in
  rare cases if the computation on one DBServer could be completed much earlier
  than the other server. It could also be restricted to SmartGraphs only.

* (Enterprise only) Fixed a bug in SmartGraph DepthFirstSearch. In some
  more complicated queries, the maxDepth limit of 1 was not considered strictly
  enough, causing the traverser to do unlimited depth searches.

* fixed issue #2415

* fixed issue #2422

* fixed issue #1974


v3.1.17 (2017-04-04)
--------------------

* (Enterprise only) fixed a bug where replicationFactor was not correctly
  forwarded in SmartGraph creation.

* fixed issue #2404

* fixed issue #2397

* ui - fixed smart graph option not appearing

* fixed issue #2389

* fixed issue #2400


v3.1.16 (2017-03-27)
--------------------

* fixed issue #2392

* try to raise file descriptors to at least 8192, warn otherwise

* ui - aql editor improvements + updated ace editor version (memory leak)

* fixed lost HTTP requests

* ui - fixed some event issues

* avoid name resolution when given connection string is a valid ip address

* helps with issue #1842, bug in COLLECT statement in connection with LIMIT.

* fix locking bug in cluster traversals

* increase lock timeout defaults

* increase various cluster timeouts

* limit default target size for revision cache to 1GB, which is better for
  tight RAM situations (used to be 40% of (totalRAM - 1GB), use
  --database.revision-cache-target-size <VALUEINBYTES> to get back the
  old behaviour

* fixed a bug with restarted servers indicating status as "STARTUP"
  rather that "SERVING" in Nodes UI.


v3.1.15 (2017-03-20)
--------------------

* add logrotate configuration as requested in #2355

* fixed issue #2376

* ui - changed document api due a chrome bug

* ui - fixed a submenu bug

* added endpoint /_api/cluster/endpoints in cluster case to get all
  coordinator endpoints

* fix documentation of /_api/endpoint, declaring this API obsolete.

* Foxx response objects now have a `type` method for manipulating the content-type header

* Foxx tests now support `xunit` and `tap` reporters


v3.1.14 (2017-03-13)
--------------------

* ui - added feature request (multiple start nodes within graph viewer) #2317

* added missing locks to authentication cache methods

* ui - added feature request (multiple start nodes within graph viewer) #2317

* ui - fixed wrong merge of statistics information from different coordinators

* ui - fixed issue #2316

* ui - fixed wrong protocol usage within encrypted environment

* fixed compile error on Mac Yosemite

* minor UI fixes


v3.1.13 (2017-03-06)
--------------------

* fixed variables parsing in GraphQL

* fixed issue #2214

* fixed issue #2342

* changed thread handling to queue only user requests on coordinator

* use exponential backoff when waiting for collection locks

* repair short name server lookup in cluster in the case of a removed
  server


v3.1.12 (2017-02-28)
--------------------

* disable shell color escape sequences on Windows

* fixed issue #2326

* fixed issue #2320

* fixed issue #2315

* fixed a race condition when closing a connection

* raised default hard limit on threads for very small to 64

* fixed negative counting of http connection in UI

* fixed a race when renaming collections

* fixed a race when dropping databases


v3.1.11 (2017-02-17)
--------------------

* fixed a race between connection closing and sending out last chunks of data to clients
  when the "Connection: close" HTTP header was set in requests

* ui: optimized smart graph creation usability

* ui: fixed #2308

* fixed a race in async task cancellation via `require("@arangodb/tasks").unregisterTask()`

* fixed spuriously hanging threads in cluster AQL that could sit idle for a few minutes

* fixed potential numeric overflow for big index ids in index deletion API

* fixed sort issue in cluster, occurring when one of the local sort buffers of a
  GatherNode was empty

* reduce number of HTTP requests made for certain kinds of join queries in cluster,
  leading to speedup of some join queries

* supervision deals with demised coordinators correctly again

* implement a timeout in TraverserEngineRegistry

* agent communication reduced in large batches of append entries RPCs

* inception no longer estimates RAFT timings

* compaction in agents has been moved to a separate thread

* replicated logs hold local timestamps

* supervision jobs failed leader and failed follower revisited for
  function in precarious stability situations

* fixed bug in random number generator for 64bit int


v3.1.10 (2017-02-02)
--------------------

* updated versions of bundled node modules:
  - joi: from 8.4.2 to 9.2.0
  - joi-to-json-schema: from 2.2.0 to 2.3.0
  - sinon: from 1.17.4 to 1.17.6
  - lodash: from 4.13.1 to 4.16.6

* added shortcut for AQL ternary operator
  instead of `condition ? true-part : false-part` it is now possible to also use a
  shortcut variant `condition ? : false-part`, e.g.

      FOR doc IN docs RETURN doc.value ?: 'not present'

  instead of

      FOR doc IN docs RETURN doc.value ? doc.value : 'not present'

* fixed wrong sorting order in cluster, if an index was used to sort with many
  shards.

* added --replication-factor, --number-of-shards and --wait-for-sync to arangobench

* turn on UTF-8 string validation for VelocyPack values received via VST connections

* fixed issue #2257

* upgraded Boost version to 1.62.0

* added optional detail flag for db.<collection>.count()
  setting the flag to `true` will make the count operation returned the per-shard
  counts for the collection:

      db._create("test", { numberOfShards: 10 });
      for (i = 0; i < 1000; ++i) {
        db.test.insert({value: i});
      }
      db.test.count(true);

      {
        "s100058" : 99,
        "s100057" : 103,
        "s100056" : 100,
        "s100050" : 94,
        "s100055" : 90,
        "s100054" : 122,
        "s100051" : 109,
        "s100059" : 99,
        "s100053" : 95,
        "s100052" : 89
      }

* added optional memory limit for AQL queries:

      db._query("FOR i IN 1..100000 SORT i RETURN i", {}, { options: { memoryLimit: 100000 } });

  This option limits the default maximum amount of memory (in bytes) that a single
  AQL query can use.
  When a single AQL query reaches the specified limit value, the query will be
  aborted with a *resource limit exceeded* exception. In a cluster, the memory
  accounting is done per shard, so the limit value is effectively a memory limit per
  query per shard.

  The global limit value can be overriden per query by setting the *memoryLimit*
  option value for individual queries when running an AQL query.

* added server startup option `--query.memory-limit`

* added convenience function to create vertex-centric indexes.

  Usage: `db.collection.ensureVertexCentricIndex("label", {type: "hash", direction: "outbound"})`
  That will create an index that can be used on OUTBOUND with filtering on the
  edge attribute `label`.

* change default log output for tools to stdout (instead of stderr)

* added option -D to define a configuration file environment key=value

* changed encoding behavior for URLs encoded in the C++ code of ArangoDB:
  previously the special characters `-`, `_`, `~` and `.` were returned as-is
  after URL-encoding, now `.` will be encoded to be `%2e`.
  This also changes the behavior of how incoming URIs are processed: previously
  occurrences of `..` in incoming request URIs were collapsed (e.g. `a/../b/` was
  collapsed to a plain `b/`). Now `..` in incoming request URIs are not collapsed.

* Foxx request URL suffix is no longer unescaped

* @arangodb/request option json now defaults to `true` if the response body is not empty and encoding is not explicitly set to `null` (binary).
  The option can still be set to `false` to avoid unnecessary attempts at parsing the response as JSON.

* Foxx configuration values for unknown options will be discarded when saving the configuration in production mode using the web interface

* module.context.dependencies is now immutable

* process.stdout.isTTY now returns `true` in arangosh and when running arangod with the `--console` flag

* add support for Swagger tags in Foxx


v3.1.9 (XXXX-XX-XX)
-------------------

* macos CLI package: store databases and apps in the users home directory

* ui: fixed re-login issue within a non system db, when tab was closed

* fixed a race in the VelocyStream Commtask implementation

* fixed issue #2256


v3.1.8 (2017-01-09)
-------------------

* add Windows silent installer

* add handling of debug symbols during Linux & windows release builds.

* fixed issue #2181

* fixed issue #2248: reduce V8 max old space size from 3 GB to 1 GB on 32 bit systems

* upgraded Boost version to 1.62.0

* fixed issue #2238

* fixed issue #2234

* agents announce new endpoints in inception phase to leader

* agency leadership accepts updatet endpoints to given uuid

* unified endpoints replace localhost with 127.0.0.1

* fix several problems within an authenticated cluster


v3.1.7 (2016-12-29)
-------------------

* fixed one too many elections in RAFT

* new agency comm backported from devel


v3.1.6 (2016-12-20)
-------------------

* fixed issue #2227

* fixed issue #2220

* agency constituent/agent bug fixes in race conditions picking up
  leadership

* supervision does not need waking up anymore as it is running
  regardless

* agents challenge their leadership more rigorously


v3.1.5 (2016-12-16)
-------------------

* lowered default value of `--database.revision-cache-target-size` from 75% of
  RAM to less than 40% of RAM

* fixed issue #2218

* fixed issue #2217

* Foxx router.get/post/etc handler argument can no longer accidentally omitted

* fixed issue #2223


v3.1.4 (2016-12-08)
-------------------

* fixed issue #2211

* fixed issue #2204

* at cluster start, coordinators wait until at least one DBserver is there,
  and either at least two DBservers are there or 15s have passed, before they
  initiate the bootstrap of system collections.

* more robust agency startup from devel

* supervision's AddFollower adds many followers at once

* supervision has new FailedFollower job

* agency's Node has new method getArray

* agency RAFT timing estimates more conservative in waitForSync
  scenario

* agency RAFT timing estimates capped at maximum 2.0/10.0 for low/high


v3.1.3 (2016-12-02)
-------------------

* fix a traversal bug when using skiplist indexes:
  if we have a skiplist of ["a", "unused", "_from"] and a traversal like:
  FOR v,e,p IN OUTBOUND @start @@edges
    FILTER p.edges[0].a == 'foo'
    RETURN v
  And the above index applied on "a" is considered better than EdgeIndex, than
  the executor got into undefined behaviour.

* fix endless loop when trying to create a collection with replicationFactor: -1


v3.1.2 (2016-11-24)
-------------------

* added support for descriptions field in Foxx dependencies

* (Enterprise only) fixed a bug in the statistic report for SmartGraph traversals.
Now they state correctly how many documents were fetched from the index and how many
have been filtered.

* Prevent uniform shard distribution when replicationFactor == numServers

v3.1.1 (2016-11-15)
-------------------

* fixed issue #2176

* fixed issue #2168

* display index usage of traversals in AQL explainer output (previously missing)

* fixed issue #2163

* preserve last-used HLC value across server starts

* allow more control over handling of pre-3.1 _rev values

  this changes the server startup option `--database.check-30-revisions` from a boolean (true/false)
  parameter to a string parameter with the following possible values:

  - "fail":
    will validate _rev values of 3.0 collections on collection loading and throw an exception when invalid _rev values are found.
    in this case collections with invalid _rev values are marked as corrupted and cannot be used in the ArangoDB 3.1 instance.
    the fix procedure for such collections is to export the collections from 3.0 database with arangodump and restore them in 3.1 with arangorestore.
    collections that do not contain invalid _rev values are marked as ok and will not be re-checked on following loads.
    collections that contain invalid _rev values will be re-checked on following loads.

  - "true":
    will validate _rev values of 3.0 collections on collection loading and print a warning when invalid _rev values are found.
    in this case collections with invalid _rev values can be used in the ArangoDB 3.1 instance.
    however, subsequent operations on documents with invalid _rev values may silently fail or fail with explicit errors.
    the fix procedure for such collections is to export the collections from 3.0 database with arangodump and restore them in 3.1 with arangorestore.
    collections that do not contain invalid _rev values are marked as ok and will not be re-checked on following loads.
    collections that contain invalid _rev values will be re-checked on following loads.

  - "false":
    will not validate _rev values on collection loading and not print warnings.
    no hint is given when invalid _rev values are found.
    subsequent operations on documents with invalid _rev values may silently fail or fail with explicit errors.
    this setting does not affect whether collections are re-checked later.
    collections will be re-checked on following loads if `--database.check-30-revisions` is later set to either `true` or `fail`.

  The change also suppresses warnings that were printed when collections were restored using arangorestore, and the restore
  data contained invalid _rev values. Now these warnings are suppressed, and new HLC _rev values are generated for these documents
  as before.

* added missing functions to AQL syntax highlighter in web interface

* fixed display of `ANY` direction in traversal explainer output (direction `ANY` was shown as either
  `INBOUND` or `OUTBOUND`)

* changed behavior of toJSON() function when serializing an object before saving it in the database

  if an object provides a toJSON() function, this function is still called for serializing it.
  the change is that the result of toJSON() is not stringified anymore, but saved as is. previous
  versions of ArangoDB called toJSON() and after that additionally stringified its result.

  This change will affect the saving of JS Buffer objects, which will now be saved as arrays of
  bytes instead of a comma-separated string of the Buffer's byte contents.

* allow creating unique indexes on more attributes than present in shardKeys

  The following combinations of shardKeys and indexKeys are allowed/not allowed:

  shardKeys     indexKeys
      a             a        ok
      a             b    not ok
      a           a b        ok
    a b             a    not ok
    a b             b    not ok
    a b           a b        ok
    a b         a b c        ok
  a b c           a b    not ok
  a b c         a b c        ok

* fixed wrong version in web interface login screen (EE only)

* make web interface not display an exclamation mark next to ArangoDB version number 3.1

* fixed search for arbitrary document attributes in web interface in case multiple
  search values were used on different attribute names. in this case, the search always
  produced an empty result

* disallow updating `_from` and `_to` values of edges in Smart Graphs. Updating these
  attributes would lead to potential redistribution of edges to other shards, which must be
  avoided.

* fixed issue #2148

* updated graphql-sync dependency to 0.6.2

* fixed issue #2156

* fixed CRC4 assembly linkage


v3.1.0 (2016-10-29)
-------------------

* AQL breaking change in cluster:

  from ArangoDB 3.1 onwards `WITH` is required for traversals in a
  clustered environment in order to avoid deadlocks.

  Note that for queries that access only a single collection or that have all
  collection names specified somewhere else in the query string, there is no
  need to use *WITH*. *WITH* is only useful when the AQL query parser cannot
  automatically figure out which collections are going to be used by the query.
  *WITH* is only useful for queries that dynamically access collections, e.g.
  via traversals, shortest path operations or the *DOCUMENT()* function.

  more info can be found [here](https://github.com/arangodb/arangodb/blob/devel/Documentation/Books/AQL/Operations/With.md)

* added AQL function `DISTANCE` to calculate the distance between two arbitrary
  coordinates (haversine formula)

* fixed issue #2110

* added Auto-aptation of RAFT timings as calculations only


v3.1.rc2 (2016-10-10)
---------------------

* second release candidate


v3.1.rc1 (2016-09-30)
---------------------

* first release candidate


v3.1.alpha2 (2016-09-01)
------------------------

* added module.context.createDocumentationRouter to replace module.context.apiDocumentation

* bug in RAFT implementation of reads. dethroned leader still answered requests in isolation

* ui: added new graph viewer

* ui: aql-editor added tabular & graph display

* ui: aql-editor improved usability

* ui: aql-editor: query profiling support

* fixed issue #2109

* fixed issue #2111

* fixed issue #2075

* added AQL function `DISTANCE` to calculate the distance between two arbitrary
  coordinates (haversine formula)

* rewrote scheduler and dispatcher based on boost::asio

  parameters changed:
    `--scheduler.threads` and `--server.threads` are now merged into a single one: `--server.threads`

    hidden `--server.extra-threads` has been removed

    hidden `--server.aql-threads` has been removed

    hidden `--server.backend` has been removed

    hidden `--server.show-backends` has been removed

    hidden `--server.thread-affinity` has been removed

* fixed issue #2086

* fixed issue #2079

* fixed issue #2071

  make the AQL query optimizer inject filter condition expressions referred to
  by variables during filter condition aggregation.
  For example, in the following query

      FOR doc IN collection
        LET cond1 = (doc.value == 1)
        LET cond2 = (doc.value == 2)
        FILTER cond1 || cond2
        RETURN { doc, cond1, cond2 }

  the optimizer will now inject the conditions for `cond1` and `cond2` into the filter
  condition `cond1 || cond2`, expanding it to `(doc.value == 1) || (doc.value == 2)`
  and making these conditions available for index searching.

  Note that the optimizer previously already injected some conditions into other
  conditions, but only if the variable that defined the condition was not used
  elsewhere. For example, the filter condition in the query

      FOR doc IN collection
        LET cond = (doc.value == 1)
        FILTER cond
        RETURN { doc }

  already got optimized before because `cond` was only used once in the query and
  the optimizer decided to inject it into the place where it was used.

  This only worked for variables that were referred to once in the query.
  When a variable was used multiple times, the condition was not injected as
  in the following query:

      FOR doc IN collection
        LET cond = (doc.value == 1)
        FILTER cond
        RETURN { doc, cond }

  The fix for #2070 now will enable this optimization so that the query can
  use an index on `doc.value` if available.

* changed behavior of AQL array comparison operators for empty arrays:
  * `ALL` and `ANY` now always return `false` when the left-hand operand is an
    empty array. The behavior for non-empty arrays does not change:
    * `[] ALL == 1` will return `false`
    * `[1] ALL == 1` will return `true`
    * `[1, 2] ALL == 1` will return `false`
    * `[2, 2] ALL == 1` will return `false`
    * `[] ANY == 1` will return `false`
    * `[1] ANY == 1` will return `true`
    * `[1, 2] ANY == 1` will return `true`
    * `[2, 2] ANY == 1` will return `false`
  * `NONE` now always returns `true` when the left-hand operand is an empty array.
    The behavior for non-empty arrays does not change:
    * `[] NONE == 1` will return `true`
    * `[1] NONE == 1` will return `false`
    * `[1, 2] NONE == 1` will return `false`
    * `[2, 2] NONE == 1` will return `true`

* added experimental AQL functions `JSON_STRINGIFY` and `JSON_PARSE`

* added experimental support for incoming gzip-compressed requests

* added HTTP REST APIs for online loglevel adjustments:

  - GET `/_admin/log/level` returns the current loglevel settings
  - PUT `/_admin/log/level` modifies the current loglevel settings

* PATCH /_api/gharial/{graph-name}/vertex/{collection-name}/{vertex-key}
  - changed default value for keepNull to true

* PATCH /_api/gharial/{graph-name}/edge/{collection-name}/{edge-key}
  - changed default value for keepNull to true

* renamed `maximalSize` attribute in parameter.json files to `journalSize`

  The `maximalSize` attribute will still be picked up from collections that
  have not been adjusted. Responses from the replication API will now also use
  `journalSize` instead of `maximalSize`.

* added `--cluster.system-replication-factor` in order to adjust the
  replication factor for new system collections

* fixed issue #2012

* added a memory expection in case V8 memory gets too low

* added Optimizer Rule for other indexes in Traversals
  this allows AQL traversals to use other indexes than the edge index.
  So traversals with filters on edges can now make use of more specific
  indexes, e.g.

      FOR v, e, p IN 2 OUTBOUND @start @@edge FILTER p.edges[0].foo == "bar"

  will prefer a Hash Index on [_from, foo] above the EdgeIndex.

* fixed epoch computation in hybrid logical clock

* fixed thread affinity

* replaced require("internal").db by require("@arangodb").db

* added option `--skip-lines` for arangoimp
  this allows skipping the first few lines from the import file in case the
  CSV or TSV import are used

* fixed periodic jobs: there should be only one instance running - even if it
  runs longer than the period

* improved performance of primary index and edge index lookups

* optimizations for AQL `[*]` operator in case no filter, no projection and
  no offset/limit are used

* added AQL function `OUTERSECTION` to return the symmetric difference of its
  input arguments

* Foxx manifests of installed services are now saved to disk with indentation

* Foxx tests and scripts in development mode should now always respect updated
  files instead of loading stale modules

* When disabling Foxx development mode the setup script is now re-run

* Foxx now provides an easy way to directly serve GraphQL requests using the
  `@arangodb/foxx/graphql` module and the bundled `graphql-sync` dependency

* Foxx OAuth2 module now correctly passes the `access_token` to the OAuth2 server

* added iconv-lite and timezone modules

* web interface now allows installing GitHub and zip services in legacy mode

* added module.context.createDocumentationRouter to replace module.context.apiDocumentation

* bug in RAFT implementation of reads. dethroned leader still answered
  requests in isolation

* all lambdas in ClusterInfo might have been left with dangling references.

* Agency bug fix for handling of empty json objects as values.

* Foxx tests no longer support the Mocha QUnit interface as this resulted in weird
  inconsistencies in the BDD and TDD interfaces. This fixes the TDD interface
  as well as out-of-sequence problems when using the BDD before/after functions.

* updated bundled JavaScript modules to latest versions; joi has been updated from 8.4 to 9.2
  (see [joi 9.0.0 release notes](https://github.com/hapijs/joi/issues/920) for information on
  breaking changes and new features)

* fixed issue #2139

* updated graphql-sync dependency to 0.6.2

* fixed issue #2156


v3.0.13 (XXXX-XX-XX)
--------------------

* fixed issue #2315

* fixed issue #2210


v3.0.12 (2016-11-23)
--------------------

* fixed issue #2176

* fixed issue #2168

* fixed issues #2149, #2159

* fixed error reporting for issue #2158

* fixed assembly linkage bug in CRC4 module

* added support for descriptions field in Foxx dependencies


v3.0.11 (2016-11-08)
--------------------

* fixed issue #2140: supervisor dies instead of respawning child

* fixed issue #2131: use shard key value entered by user in web interface

* fixed issue #2129: cannot kill a long-run query

* fixed issue #2110

* fixed issue #2081

* fixed issue #2038

* changes to Foxx service configuration or dependencies should now be
  stored correctly when options are cleared or omitted

* Foxx tests no longer support the Mocha QUnit interface as this resulted in weird
  inconsistencies in the BDD and TDD interfaces. This fixes the TDD interface
  as well as out-of-sequence problems when using the BDD before/after functions.

* fixed issue #2148


v3.0.10 (2016-09-26)
--------------------

* fixed issue #2072

* fixed issue #2070

* fixed slow cluster starup issues. supervision will demonstrate more
  patience with db servers


v3.0.9 (2016-09-21)
-------------------

* fixed issue #2064

* fixed issue #2060

* speed up `collection.any()` and skiplist index creation

* fixed multiple issues where ClusterInfo bug hung agency in limbo
  timeouting on multiple collection and database callbacks


v3.0.8 (2016-09-14)
-------------------

* fixed issue #2052

* fixed issue #2005

* fixed issue #2039

* fixed multiple issues where ClusterInfo bug hung agency in limbo
  timeouting on multiple collection and database callbacks


v3.0.7 (2016-09-05)
-------------------

* new supervision job handles db server failure during collection creation.


v3.0.6 (2016-09-02)
-------------------

* fixed issue #2026

* slightly better error diagnostics for AQL query compilation and replication

* fixed issue #2018

* fixed issue #2015

* fixed issue #2012

* fixed wrong default value for arangoimp's `--on-duplicate` value

* fix execution of AQL traversal expressions when there are multiple
  conditions that refer to variables set outside the traversal

* properly return HTTP 503 in JS actions when backend is gone

* supervision creates new key in agency for failed servers

* new shards will not be allocated on failed or cleaned servers


v3.0.5 (2016-08-18)
-------------------

* execute AQL ternary operator via C++ if possible

* fixed issue #1977

* fixed extraction of _id attribute in AQL traversal conditions

* fix SSL agency endpoint

* Minimum RAFT timeout was one order of magnitude to short.

* Optimized RAFT RPCs from leader to followers for efficiency.

* Optimized RAFT RPC handling on followers with respect to compaction.

* Fixed bug in handling of duplicates and overlapping logs

* Fixed bug in supervision take over after leadership change.

v3.0.4 (2016-08-01)
-------------------

* added missing lock for periodic jobs access

* fix multiple foxx related cluster issues

* fix handling of empty AQL query strings

* fixed issue in `INTERSECTION` AQL function with duplicate elements
  in the source arrays

* fixed issue #1970

* fixed issue #1968

* fixed issue #1967

* fixed issue #1962

* fixed issue #1959

* replaced require("internal").db by require("@arangodb").db

* fixed issue #1954

* fixed issue #1953

* fixed issue #1950

* fixed issue #1949

* fixed issue #1943

* fixed segfault in V8, by backporting https://bugs.chromium.org/p/v8/issues/detail?id=5033

* Foxx OAuth2 module now correctly passes the `access_token` to the OAuth2 server

* fixed credentialed CORS requests properly respecting --http.trusted-origin

* fixed a crash in V8Periodic task (forgotten lock)

* fixed two bugs in synchronous replication (syncCollectionFinalize)


v3.0.3 (2016-07-17)
-------------------

* fixed issue #1942

* fixed issue #1941

* fixed array index batch insertion issues for hash indexes that caused problems when
  no elements remained for insertion

* fixed AQL MERGE() function with External objects originating from traversals

* fixed some logfile recovery errors with error message "document not found"

* fixed issue #1937

* fixed issue #1936

* improved performance of arangorestore in clusters with synchronous
  replication

* Foxx tests and scripts in development mode should now always respect updated
  files instead of loading stale modules

* When disabling Foxx development mode the setup script is now re-run

* Foxx manifests of installed services are now saved to disk with indentation


v3.0.2 (2016-07-09)
-------------------

* fixed assertion failure in case multiple remove operations were used in the same query

* fixed upsert behavior in case upsert was used in a loop with the same document example

* fixed issue #1930

* don't expose local file paths in Foxx error messages.

* fixed issue #1929

* make arangodump dump the attribute `isSystem` when dumping the structure
  of a collection, additionally make arangorestore not fail when the attribute
  is missing

* fixed "Could not extract custom attribute" issue when using COLLECT with
  MIN/MAX functions in some contexts

* honor presence of persistent index for sorting

* make AQL query optimizer not skip "use-indexes-rule", even if enough
  plans have been created already

* make AQL optimizer not skip "use-indexes-rule", even if enough execution plans
  have been created already

* fix double precision value loss in VelocyPack JSON parser

* added missing SSL support for arangorestore

* improved cluster import performance

* fix Foxx thumbnails on DC/OS

* fix Foxx configuration not being saved

* fix Foxx app access from within the frontend on DC/OS

* add option --default-replication-factor to arangorestore and simplify
  the control over the number of shards when restoring

* fix a bug in the VPack -> V8 conversion if special attributes _key,
  _id, _rev, _from and _to had non-string values, which is allowed
  below the top level

* fix malloc_usable_size for darwin


v3.0.1 (2016-06-30)
-------------------

* fixed periodic jobs: there should be only one instance running - even if it
  runs longer than the period

* increase max. number of collections in AQL queries from 32 to 256

* fixed issue #1916: header "authorization" is required" when opening
  services page

* fixed issue #1915: Explain: member out of range

* fixed issue #1914: fix unterminated buffer

* don't remove lockfile if we are the same (now stale) pid
  fixes docker setups (our pid will always be 1)

* do not use revision id comparisons in compaction for determining whether a
  revision is obsolete, but marker memory addresses
  this ensures revision ids don't matter when compacting documents

* escape Unicode characters in JSON HTTP responses
  this converts UTF-8 characters in HTTP responses of arangod into `\uXXXX`
  escape sequences. This makes the HTTP responses fit into the 7 bit ASCII
  character range, which speeds up HTTP response parsing for some clients,
  namely node.js/v8

* add write before read collections when starting a user transaction
  this allows specifying the same collection in both read and write mode without
  unintended side effects

* fixed buffer overrun that occurred when building very large result sets

* index lookup optimizations for primary index and edge index

* fixed "collection is a nullptr" issue when starting a traversal from a transaction

* enable /_api/import on coordinator servers


v3.0.0 (2016-06-22)
-------------------

* minor GUI fixxes

* fix for replication and nonces


v3.0.0-rc3 (2016-06-19)
-----------------------

* renamed various Foxx errors to no longer refer to Foxx services as apps

* adjusted various error messages in Foxx to be more informative

* specifying "files" in a Foxx manifest to be mounted at the service root
  no longer results in 404s when trying to access non-file routes

* undeclared path parameters in Foxx no longer break the service

* trusted reverse proxy support is now handled more consistently

* ArangoDB request compatibility and user are now exposed in Foxx

* all bundled NPM modules have been upgraded to their latest versions


v3.0.0-rc2 (2016-06-12)
-----------------------

* added option `--server.max-packet-size` for client tools

* renamed option `--server.ssl-protocol` to `--ssl.protocol` in client tools
  (was already done for arangod, but overlooked for client tools)

* fix handling of `--ssl.protocol` value 5 (TLS v1.2) in client tools, which
  claimed to support it but didn't

* config file can use '@include' to include a different config file as base


v3.0.0-rc1 (2016-06-10)
-----------------------

* the user management has changed: it now has users that are independent of
  databases. A user can have one or more database assigned to the user.

* forward ported V8 Comparator bugfix for inline heuristics from
  https://github.com/v8/v8/commit/5ff7901e24c2c6029114567de5a08ed0f1494c81

* changed to-string conversion for AQL objects and arrays, used by the AQL
  function `TO_STRING()` and implicit to-string casts in AQL

  - arrays are now converted into their JSON-stringify equivalents, e.g.

    - `[ ]` is now converted to `[]`
    - `[ 1, 2, 3 ]` is now converted to `[1,2,3]`
    - `[ "test", 1, 2 ] is now converted to `["test",1,2]`

    Previous versions of ArangoDB converted arrays with no members into the
    empty string, and non-empty arrays into a comma-separated list of member
    values, without the surrounding angular brackets. Additionally, string
    array members were not enclosed in quotes in the result string:

    - `[ ]` was converted to ``
    - `[ 1, 2, 3 ]` was converted to `1,2,3`
    - `[ "test", 1, 2 ] was converted to `test,1,2`

  - objects are now converted to their JSON-stringify equivalents, e.g.

    - `{ }` is converted to `{}`
    - `{ a: 1, b: 2 }` is converted to `{"a":1,"b":2}`
    - `{ "test" : "foobar" }` is converted to `{"test":"foobar"}`

    Previous versions of ArangoDB always converted objects into the string
    `[object Object]`

  This change affects also the AQL functions `CONCAT()` and `CONCAT_SEPARATOR()`
  which treated array values differently in previous versions. Previous versions
  of ArangoDB automatically flattened array values on the first level of the array,
  e.g. `CONCAT([1, 2, 3, [ 4, 5, 6 ]])` produced `1,2,3,4,5,6`. Now this will produce
  `[1,2,3,[4,5,6]]`. To flatten array members on the top level, you can now use
  the more explicit `CONCAT(FLATTEN([1, 2, 3, [4, 5, 6]], 1))`.

* added C++ implementations for AQL functions `SLICE()`, `CONTAINS()` and
  `RANDOM_TOKEN()`

* as a consequence of the upgrade to V8 version 5, the implementation of the
  JavaScript `Buffer` object had to be changed. JavaScript `Buffer` objects in
  ArangoDB now always store their data on the heap. There is no shared pool
  for small Buffer values, and no pointing into existing Buffer data when
  extracting slices. This change may increase the cost of creating Buffers with
  short contents or when peeking into existing Buffers, but was required for
  safer memory management and to prevent leaks.

* the `db` object's function `_listDatabases()` was renamed to just `_databases()`
  in order to make it more consistent with the existing `_collections()` function.
  Additionally the `db` object's `_listEndpoints()` function was renamed to just
  `_endpoints()`.

* changed default value of `--server.authentication` from `false` to `true` in
  configuration files etc/relative/arangod.conf and etc/arangodb/arangod.conf.in.
  This means the server will be started with authentication enabled by default,
  requiring all client connections to provide authentication data when connecting
  to ArangoDB. Authentication can still be turned off via setting the value of
  `--server.authentication` to `false` in ArangoDB's configuration files or by
  specifying the option on the command-line.

* Changed result format for querying all collections via the API GET `/_api/collection`.

  Previous versions of ArangoDB returned an object with an attribute named `collections`
  and an attribute named `names`. Both contained all available collections, but
  `collections` contained the collections as an array, and `names` contained the
  collections again, contained in an object in which the attribute names were the
  collection names, e.g.

  ```
  {
    "collections": [
      {"id":"5874437","name":"test","isSystem":false,"status":3,"type":2},
      {"id":"17343237","name":"something","isSystem":false,"status":3,"type":2},
      ...
    ],
    "names": {
      "test": {"id":"5874437","name":"test","isSystem":false,"status":3,"type":2},
      "something": {"id":"17343237","name":"something","isSystem":false,"status":3,"type":2},
      ...
    }
  }
  ```
  This result structure was redundant, and therefore has been simplified to just

  ```
  {
    "result": [
      {"id":"5874437","name":"test","isSystem":false,"status":3,"type":2},
      {"id":"17343237","name":"something","isSystem":false,"status":3,"type":2},
      ...
    ]
  }
  ```

  in ArangoDB 3.0.

* added AQL functions `TYPENAME()` and `HASH()`

* renamed arangob tool to arangobench

* added AQL string comparison operator `LIKE`

  The operator can be used to compare strings like this:

      value LIKE search

  The operator is currently implemented by calling the already existing AQL
  function `LIKE`.

  This change also makes `LIKE` an AQL keyword. Using `LIKE` in either case as
  an attribute or collection name in AQL thus requires quoting.

* make AQL optimizer rule "remove-unnecessary-calculations" fire in more cases

  The rule will now remove calculations that are used exactly once in other
  expressions (e.g. `LET a = doc RETURN a.value`) and calculations,
  or calculations that are just references (e.g. `LET a = b`).

* renamed AQL optimizer rule "merge-traversal-filter" to "optimize-traversals"
  Additionally, the optimizer rule will remove unused edge and path result variables
  from the traversal in case they are specified in the `FOR` section of the traversal,
  but not referenced later in the query. This saves constructing edges and paths
  results.

* added AQL optimizer rule "inline-subqueries"

  This rule can pull out certain subqueries that are used as an operand to a `FOR`
  loop one level higher, eliminating the subquery completely. For example, the query

      FOR i IN (FOR j IN [1,2,3] RETURN j) RETURN i

  will be transformed by the rule to:

      FOR i IN [1,2,3] RETURN i

  The query

      FOR name IN (FOR doc IN _users FILTER doc.status == 1 RETURN doc.name) LIMIT 2 RETURN name

  will be transformed into

      FOR tmp IN _users FILTER tmp.status == 1 LIMIT 2 RETURN tmp.name

  The rule will only fire when the subquery is used as an operand to a `FOR` loop, and
  if the subquery does not contain a `COLLECT` with an `INTO` variable.

* added new endpoint "srv://" for DNS service records

* The result order of the AQL functions VALUES and ATTRIBUTES has never been
  guaranteed and it only had the "correct" ordering by accident when iterating
  over objects that were not loaded from the database. This accidental behavior
  is now changed by introduction of VelocyPack. No ordering is guaranteed unless
  you specify the sort parameter.

* removed configure option `--enable-logger`

* added AQL array comparison operators

  All AQL comparison operators now also exist in an array variant. In the
  array variant, the operator is preceded with one of the keywords *ALL*, *ANY*
  or *NONE*. Using one of these keywords changes the operator behavior to
  execute the comparison operation for all, any, or none of its left hand
  argument values. It is therefore expected that the left hand argument
  of an array operator is an array.

  Examples:

      [ 1, 2, 3 ] ALL IN [ 2, 3, 4 ]   // false
      [ 1, 2, 3 ] ALL IN [ 1, 2, 3 ]   // true
      [ 1, 2, 3 ] NONE IN [ 3 ]        // false
      [ 1, 2, 3 ] NONE IN [ 23, 42 ]   // true
      [ 1, 2, 3 ] ANY IN [ 4, 5, 6 ]   // false
      [ 1, 2, 3 ] ANY IN [ 1, 42 ]     // true
      [ 1, 2, 3 ] ANY == 2             // true
      [ 1, 2, 3 ] ANY == 4             // false
      [ 1, 2, 3 ] ANY > 0              // true
      [ 1, 2, 3 ] ANY <= 1             // true
      [ 1, 2, 3 ] NONE < 99            // false
      [ 1, 2, 3 ] NONE > 10            // true
      [ 1, 2, 3 ] ALL > 2              // false
      [ 1, 2, 3 ] ALL > 0              // true
      [ 1, 2, 3 ] ALL >= 3             // false
      ["foo", "bar"] ALL != "moo"      // true
      ["foo", "bar"] NONE == "bar"     // false
      ["foo", "bar"] ANY == "foo"      // true

* improved AQL optimizer to remove unnecessary sort operations in more cases

* allow enclosing AQL identifiers in forward ticks in addition to using
  backward ticks

  This allows for convenient writing of AQL queries in JavaScript template strings
  (which are delimited with backticks themselves), e.g.

      var q = `FOR doc IN ´collection´ RETURN doc.´name´`;

* allow to set `print.limitString` to configure the number of characters
  to output before truncating

* make logging configurable per log "topic"

  `--log.level <level>` sets the global log level to <level>, e.g. `info`,
  `debug`, `trace`.

  `--log.level topic=<level>` sets the log level for a specific topic.
  Currently, the following topics exist: `collector`, `compactor`, `mmap`,
  `performance`, `queries`, and `requests`. `performance` and `requests` are
  set to FATAL by default. `queries` is set to info. All others are
  set to the global level by default.

  The new log option `--log.output <definition>` allows directing the global
  or per-topic log output to different outputs. The output definition
  "<definition>" can be one of

    "-" for stdin
    "+" for stderr
    "syslog://<syslog-facility>"
    "syslog://<syslog-facility>/<application-name>"
    "file://<relative-path>"

  The option can be specified multiple times in order to configure the output
  for different log topics. To set up a per-topic output configuration, use
  `--log.output <topic>=<definition>`, e.g.

    queries=file://queries.txt

  logs all queries to the file "queries.txt".

* the option `--log.requests-file` is now deprecated. Instead use

    `--log.level requests=info`
    `--log.output requests=file://requests.txt`

* the option `--log.facility` is now deprecated. Instead use

    `--log.output requests=syslog://facility`

* the option `--log.performance` is now deprecated. Instead use

    `--log.level performance=trace`

* removed option `--log.source-filter`

* removed configure option `--enable-logger`

* change collection directory names to include a random id component at the end

  The new pattern is `collection-<id>-<random>`, where `<id>` is the collection
  id and `<random>` is a random number. Previous versions of ArangoDB used a
  pattern `collection-<id>` without the random number.

  ArangoDB 3.0 understands both the old and name directory name patterns.

* removed mostly unused internal spin-lock implementation

* removed support for pre-Windows 7-style locks. This removes compatibility for
  Windows versions older than Windows 7 (e.g. Windows Vista, Windows XP) and
  Windows 2008R2 (e.g. Windows 2008).

* changed names of sub-threads started by arangod

* added option `--default-number-of-shards` to arangorestore, allowing creating
  collections with a specifiable number of shards from a non-cluster dump

* removed support for CoffeeScript source files

* removed undocumented SleepAndRequeue

* added WorkMonitor to inspect server threads

* when downloading a Foxx service from the web interface the suggested filename
  is now based on the service's mount path instead of simply "app.zip"

* the `@arangodb/request` response object now stores the parsed JSON response
  body in a property `json` instead of `body` when the request was made using the
  `json` option. The `body` instead contains the response body as a string.

* the Foxx API has changed significantly, 2.8 services are still supported
  using a backwards-compatible "legacy mode"


v2.8.12 (XXXX-XX-XX)
--------------------

* issue #2091: decrease connect timeout to 5 seconds on startup

* fixed issue #2072

* slightly better error diagnostics for some replication errors

* fixed issue #1977

* fixed issue in `INTERSECTION` AQL function with duplicate elements
  in the source arrays

* fixed issue #1962

* fixed issue #1959

* export aqlQuery template handler as require('org/arangodb').aql for forwards-compatibility


v2.8.11 (2016-07-13)
--------------------

* fixed array index batch insertion issues for hash indexes that caused problems when
  no elements remained for insertion

* fixed issue #1937


v2.8.10 (2016-07-01)
--------------------

* make sure next local _rev value used for a document is at least as high as the
  _rev value supplied by external sources such as replication

* make adding a collection in both read- and write-mode to a transaction behave as
  expected (write includes read). This prevents the `unregister collection used in
  transaction` error

* fixed sometimes invalid result for `byExample(...).count()` when an index plus
  post-filtering was used

* fixed "collection is a nullptr" issue when starting a traversal from a transaction

* honor the value of startup option `--database.wait-for-sync` (that is used to control
  whether new collections are created with `waitForSync` set to `true` by default) also
  when creating collections via the HTTP API (and thus the ArangoShell). When creating
  a collection via these mechanisms, the option was ignored so far, which was inconsistent.

* fixed issue #1826: arangosh --javascript.execute: internal error (geo index issue)

* fixed issue #1823: Arango crashed hard executing very simple query on windows


v2.8.9 (2016-05-13)
-------------------

* fixed escaping and quoting of extra parameters for executables in Mac OS X App

* added "waiting for" status variable to web interface collection figures view

* fixed undefined behavior in query cache invaldation

* fixed access to /_admin/statistics API in case statistics are disable via option
  `--server.disable-statistics`

* Foxx manager will no longer fail hard when Foxx store is unreachable unless installing
  a service from the Foxx store (e.g. when behind a firewall or GitHub is unreachable).


v2.8.8 (2016-04-19)
-------------------

* fixed issue #1805: Query: internal error (location: arangod/Aql/AqlValue.cpp:182).
  Please report this error to arangodb.com (while executing)

* allow specifying collection name prefixes for `_from` and `_to` in arangoimp:

  To avoid specifying complete document ids (consisting of collection names and document
  keys) for *_from* and *_to* values when importing edges with arangoimp, there are now
  the options *--from-collection-prefix* and *--to-collection-prefix*.

  If specified, these values will be automatically prepended to each value in *_from*
  (or *_to* resp.). This allows specifying only document keys inside *_from* and/or *_to*.

  *Example*

      > arangoimp --from-collection-prefix users --to-collection-prefix products ...

  Importing the following document will then create an edge between *users/1234* and
  *products/4321*:

  ```js
  { "_from" : "1234", "_to" : "4321", "desc" : "users/1234 is connected to products/4321" }
  ```

* requests made with the interactive system API documentation in the web interface
  (Swagger) will now respect the active database instead of always using `_system`


v2.8.7 (2016-04-07)
-------------------

* optimized primary=>secondary failover

* fix to-boolean conversion for documents in AQL

* expose the User-Agent HTTP header from the ArangoShell since Github seems to
  require it now, and we use the ArangoShell for fetching Foxx repositories from Github

* work with http servers that only send

* fixed potential race condition between compactor and collector threads

* fix removal of temporary directories on arangosh exit

* javadoc-style comments in Foxx services are no longer interpreted as
  Foxx comments outside of controller/script/exports files (#1748)

* removed remaining references to class syntax for Foxx Model and Repository
  from the documentation

* added a safe-guard for corrupted master-pointer


v2.8.6 (2016-03-23)
-------------------

* arangosh can now execute JavaScript script files that contain a shebang
  in the first line of the file. This allows executing script files directly.

  Provided there is a script file `/path/to/script.js` with the shebang
  `#!arangosh --javascript.execute`:

      > cat /path/to/script.js
      #!arangosh --javascript.execute
      print("hello from script.js");

  If the script file is made executable

      > chmod a+x /path/to/script.js

  it can be invoked on the shell directly and use arangosh for its execution:

      > /path/to/script.js
      hello from script.js

  This did not work in previous versions of ArangoDB, as the whole script contents
  (including the shebang) were treated as JavaScript code.
  Now shebangs in script files will now be ignored for all files passed to arangosh's
  `--javascript.execute` parameter.

  The alternative way of executing a JavaScript file with arangosh still works:

      > arangosh --javascript.execute /path/to/script.js
      hello from script.js

* added missing reset of traversal state for nested traversals.
  The state of nested traversals (a traversal in an AQL query that was
  located in a repeatedly executed subquery or inside another FOR loop)
  was not reset properly, so that multiple invocations of the same nested
  traversal with different start vertices led to the nested traversal
  always using the start vertex provided on the first invocation.

* fixed issue #1781: ArangoDB startup time increased tremendously

* fixed issue #1783: SIGHUP should rotate the log


v2.8.5 (2016-03-11)
-------------------

* Add OpenSSL handler for TLS V1.2 as sugested by kurtkincaid in #1771

* fixed issue #1765 (The webinterface should display the correct query time)
  and #1770 (Display ACTUAL query time in aardvark's AQL editor)

* Windows: the unhandled exception handler now calls the windows logging
  facilities directly without locks.
  This fixes lockups on crashes from the logging framework.

* improve nullptr handling in logger.

* added new endpoint "srv://" for DNS service records

* `org/arangodb/request` no longer sets the content-type header to the
  string "undefined" when no content-type header should be sent (issue #1776)


v2.8.4 (2016-03-01)
-------------------

* global modules are no longer incorrectly resolved outside the ArangoDB
  JavaScript directory or the Foxx service's root directory (issue #1577)

* improved error messages from Foxx and JavaScript (issues #1564, #1565, #1744)


v2.8.3 (2016-02-22)
-------------------

* fixed AQL filter condition collapsing for deeply-nested cases, potentially
  enabling usage of indexes in some dedicated cases

* added parentheses in AQL explain command output to correctly display precedence
  of logical and arithmetic operators

* Foxx Model event listeners defined on the model are now correctly invoked by
  the Repository methods (issue #1665)

* Deleting a Foxx service in the frontend should now always succeed even if the
  files no longer exist on the file system (issue #1358)

* Routing actions loaded from the database no longer throw exceptions when
  trying to load other modules using "require"

* The `org/arangodb/request` response object now sets a property `json` to the
  parsed JSON response body in addition to overwriting the `body` property when
  the request was made using the `json` option.

* Improved Windows stability

* Fixed a bug in the interactive API documentation that would escape slashes
  in document-handle fields. Document handles are now provided as separate
  fields for collection name and document key.


v2.8.2 (2016-02-09)
-------------------

* the continuous replication applier will now prevent the master's WAL logfiles
  from being removed if they are still needed by the applier on the slave. This
  should help slaves that suffered from masters garbage collection WAL logfiles
  which would have been needed by the slave later.

  The initial synchronization will block removal of still needed WAL logfiles
  on the master for 10 minutes initially, and will extend this period when further
  requests are made to the master. Initial synchronization hands over its handle
  for blocking logfile removal to the continuous replication when started via
  the *setupReplication* function. In this case, continuous replication will
  extend the logfile removal blocking period for the required WAL logfiles when
  the slave makes additional requests.

  All handles that block logfile removal will time out automatically after at
  most 5 minutes should a master not be contacted by the slave anymore (e.g. in
  case the slave's replication is turned off, the slaves loses the connection
  to the master or the slave goes down).

* added all-in-one function *setupReplication* to synchronize data from master
  to slave and start the continuous replication:

      require("@arangodb/replication").setupReplication(configuration);

  The command will return when the initial synchronization is finished and the
  continuous replication has been started, or in case the initial synchronization
  has failed.

  If the initial synchronization is successful, the command will store the given
  configuration on the slave. It also configures the continuous replication to start
  automatically if the slave is restarted, i.e. *autoStart* is set to *true*.

  If the command is run while the slave's replication applier is already running,
  it will first stop the running applier, drop its configuration and do a
  resynchronization of data with the master. It will then use the provided configration,
  overwriting any previously existing replication configuration on the slave.

  The following example demonstrates how to use the command for setting up replication
  for the *_system* database. Note that it should be run on the slave and not the
  master:

      db._useDatabase("_system");
      require("@arangodb/replication").setupReplication({
        endpoint: "tcp://master.domain.org:8529",
        username: "myuser",
        password: "mypasswd",
        verbose: false,
        includeSystem: false,
        incremental: true,
        autoResync: true
      });

* the *sync* and *syncCollection* functions now always start the data synchronization
  as an asynchronous server job. The call to *sync* or *syncCollection* will block
  until synchronization is either complete or has failed with an error. The functions
  will automatically poll the slave periodically for status updates.

  The main benefit is that the connection to the slave does not need to stay open
  permanently and is thus not affected by timeout issues. Additionally the caller does
  not need to query the synchronization status from the slave manually as this is
  now performed automatically by these functions.

* fixed undefined behavior when explaining some types of AQL traversals, fixed
  display of some types of traversals in AQL explain output


v2.8.1 (2016-01-29)
-------------------

* Improved AQL Pattern matching by allowing to specify a different traversal
  direction for one or many of the edge collections.

      FOR v, e, p IN OUTBOUND @start @@ec1, INBOUND @@ec2, @@ec3

  will traverse *ec1* and *ec3* in the OUTBOUND direction and for *ec2* it will use
  the INBOUND direction. These directions can be combined in arbitrary ways, the
  direction defined after *IN [steps]* will we used as default direction and can
  be overriden for specific collections.
  This feature is only available for collection lists, it is not possible to
  combine it with graph names.

* detect more types of transaction deadlocks early

* fixed display of relational operators in traversal explain output

* fixed undefined behavior in AQL function `PARSE_IDENTIFIER`

* added "engines" field to Foxx services generated in the admin interface

* added AQL function `IS_SAME_COLLECTION`:

  *IS_SAME_COLLECTION(collection, document)*: Return true if *document* has the same
  collection id as the collection specified in *collection*. *document* can either be
  a [document handle](../Glossary/README.md#document-handle) string, or a document with
  an *_id* attribute. The function does not validate whether the collection actually
  contains the specified document, but only compares the name of the specified collection
  with the collection name part of the specified document.
  If *document* is neither an object with an *id* attribute nor a *string* value,
  the function will return *null* and raise a warning.

      /* true */
      IS_SAME_COLLECTION('_users', '_users/my-user')
      IS_SAME_COLLECTION('_users', { _id: '_users/my-user' })

      /* false */
      IS_SAME_COLLECTION('_users', 'foobar/baz')
      IS_SAME_COLLECTION('_users', { _id: 'something/else' })


v2.8.0 (2016-01-25)
-------------------

* avoid recursive locking


v2.8.0-beta8 (2016-01-19)
-------------------------

* improved internal datafile statistics for compaction and compaction triggering
  conditions, preventing excessive growth of collection datafiles under some
  workloads. This should also fix issue #1596.

* renamed AQL optimizer rule `remove-collect-into` to `remove-collect-variables`

* fixed primary and edge index lookups prematurely aborting searches when the
  specified id search value contained a different collection than the collection
  the index was created for


v2.8.0-beta7 (2016-01-06)
-------------------------

* added vm.runInThisContext

* added AQL keyword `AGGREGATE` for use in AQL `COLLECT` statement

  Using `AGGREGATE` allows more efficient aggregation (incrementally while building
  the groups) than previous versions of AQL, which built group aggregates afterwards
  from the total of all group values.

  `AGGREGATE` can be used inside a `COLLECT` statement only. If used, it must follow
  the declaration of grouping keys:

      FOR doc IN collection
        COLLECT gender = doc.gender AGGREGATE minAge = MIN(doc.age), maxAge = MAX(doc.age)
        RETURN { gender, minAge, maxAge }

  or, if no grouping keys are used, it can follow the `COLLECT` keyword:

      FOR doc IN collection
        COLLECT AGGREGATE minAge = MIN(doc.age), maxAge = MAX(doc.age)
        RETURN {
  minAge, maxAge
}

  Only specific expressions are allowed on the right-hand side of each `AGGREGATE`
  assignment:

  - on the top level the expression must be a call to one of the supported aggregation
    functions `LENGTH`, `MIN`, `MAX`, `SUM`, `AVERAGE`, `STDDEV_POPULATION`, `STDDEV_SAMPLE`,
    `VARIANCE_POPULATION`, or `VARIANCE_SAMPLE`

  - the expression must not refer to variables introduced in the `COLLECT` itself

* Foxx: mocha test paths with wildcard characters (asterisks) now work on Windows

* reserved AQL keyword `NONE` for future use

* web interface: fixed a graph display bug concerning dashboard view

* web interface: fixed several bugs during the dashboard initialize process

* web interface: included several bugfixes: #1597, #1611, #1623

* AQL query optimizer now converts `LENGTH(collection-name)` to an optimized
  expression that returns the number of documents in a collection

* adjusted the behavior of the expansion (`[*]`) operator in AQL for non-array values

  In ArangoDB 2.8, calling the expansion operator on a non-array value will always
  return an empty array. Previous versions of ArangoDB expanded non-array values by
  calling the `TO_ARRAY()` function for the value, which for example returned an
  array with a single value for boolean, numeric and string input values, and an array
  with the object's values for an object input value. This behavior was inconsistent
  with how the expansion operator works for the array indexes in 2.8, so the behavior
  is now unified:

  - if the left-hand side operand of `[*]` is an array, the array will be returned as
    is when calling `[*]` on it
  - if the left-hand side operand of `[*]` is not an array, an empty array will be
    returned by `[*]`

  AQL queries that rely on the old behavior can be changed by either calling `TO_ARRAY`
  explicitly or by using the `[*]` at the correct position.

  The following example query will change its result in 2.8 compared to 2.7:

      LET values = "foo" RETURN values[*]

  In 2.7 the query has returned the array `[ "foo" ]`, but in 2.8 it will return an
  empty array `[ ]`. To make it return the array `[ "foo" ]` again, an explicit
  `TO_ARRAY` function call is needed in 2.8 (which in this case allows the removal
  of the `[*]` operator altogether). This also works in 2.7:

      LET values = "foo" RETURN TO_ARRAY(values)

  Another example:

      LET values = [ { name: "foo" }, { name: "bar" } ]
      RETURN values[*].name[*]

  The above returned `[ [ "foo" ], [ "bar" ] ] in 2.7. In 2.8 it will return
  `[ [ ], [ ] ]`, because the value of `name` is not an array. To change the results
  to the 2.7 style, the query can be changed to

      LET values = [ { name: "foo" }, { name: "bar" } ]
      RETURN values[* RETURN TO_ARRAY(CURRENT.name)]

  The above also works in 2.7.
  The following types of queries won't change:

      LET values = [ 1, 2, 3 ] RETURN values[*]
      LET values = [ { name: "foo" }, { name: "bar" } ] RETURN values[*].name
      LET values = [ { names: [ "foo", "bar" ] }, { names: [ "baz" ] } ] RETURN values[*].names[*]
      LET values = [ { names: [ "foo", "bar" ] }, { names: [ "baz" ] } ] RETURN values[*].names[**]

* slightly adjusted V8 garbage collection strategy so that collection eventually
  happens in all contexts that hold V8 external references to documents and
  collections.

  also adjusted default value of `--javascript.gc-frequency` from 10 seconds to
  15 seconds, as less internal operations are carried out in JavaScript.

* fixes for AQL optimizer and traversal

* added `--create-collection-type` option to arangoimp

  This allows specifying the type of the collection to be created when
  `--create-collection` is set to `true`.

* Foxx export cache should no longer break if a broken app is loaded in the
  web admin interface.


v2.8.0-beta2 (2015-12-16)
-------------------------

* added AQL query optimizer rule "sort-in-values"

  This rule pre-sorts the right-hand side operand of the `IN` and `NOT IN`
  operators so the operation can use a binary search with logarithmic complexity
  instead of a linear search. The rule is applied when the right-hand side
  operand of an `IN` or `NOT IN` operator in a filter condition is a variable that
  is defined in a different loop/scope than the operator itself. Additionally,
  the filter condition must consist of solely the `IN` or `NOT IN` operation
  in order to avoid any side-effects.

* changed collection status terminology in web interface for collections for
  which an unload request has been issued from `in the process of being unloaded`
  to `will be unloaded`.

* unloading a collection via the web interface will now trigger garbage collection
  in all v8 contexts and force a WAL flush. This increases the chances of perfoming
  the unload faster.

* added the following attributes to the result of `collection.figures()` and the
  corresponding HTTP API at `PUT /_api/collection/<name>/figures`:

  - `documentReferences`: The number of references to documents in datafiles
    that JavaScript code currently holds. This information can be used for
    debugging compaction and unload issues.
  - `waitingFor`: An optional string value that contains information about
    which object type is at the head of the collection's cleanup queue. This
    information can be used for debugging compaction and unload issues.
  - `compactionStatus.time`: The point in time the compaction for the collection
    was last executed. This information can be used for debugging compaction
    issues.
  - `compactionStatus.message`: The action that was performed when the compaction
    was last run for the collection. This information can be used for debugging
    compaction issues.

  Note: `waitingFor` and `compactionStatus` may be empty when called on a coordinator
  in a cluster.

* the compaction will now provide queryable status info that can be used to track
  its progress. The compaction status is displayed in the web interface, too.

* better error reporting for arangodump and arangorestore

* arangodump will now fail by default when trying to dump edges that
  refer to already dropped collections. This can be circumvented by
  specifying the option `--force true` when invoking arangodump

* fixed cluster upgrade procedure

* the AQL functions `NEAR` and `WITHIN` now have stricter validations
  for their input parameters `limit`, `radius` and `distance`. They may now throw
  exceptions when invalid parameters are passed that may have not led
  to exceptions in previous versions.

* deprecation warnings now log stack traces

* Foxx: improved backwards compatibility with 2.5 and 2.6

  - reverted Model and Repository back to non-ES6 "classes" because of
    compatibility issues when using the extend method with a constructor

  - removed deprecation warnings for extend and controller.del

  - restored deprecated method Model.toJSONSchema

  - restored deprecated `type`, `jwt` and `sessionStorageApp` options
    in Controller#activateSessions

* Fixed a deadlock problem in the cluster


v2.8.0-beta1 (2015-12-06)
-------------------------

* added AQL function `IS_DATESTRING(value)`

  Returns true if *value* is a string that can be used in a date function.
  This includes partial dates such as *2015* or *2015-10* and strings containing
  invalid dates such as *2015-02-31*. The function will return false for all
  non-string values, even if some of them may be usable in date functions.


v2.8.0-alpha1 (2015-12-03)
--------------------------

* added AQL keywords `GRAPH`, `OUTBOUND`, `INBOUND` and `ANY` for use in graph
  traversals, reserved AQL keyword `ALL` for future use

  Usage of these keywords as collection names, variable names or attribute names
  in AQL queries will not be possible without quoting. For example, the following
  AQL query will still work as it uses a quoted collection name and a quoted
  attribute name:

      FOR doc IN `OUTBOUND`
        RETURN doc.`any`

* issue #1593: added AQL `POW` function for exponentation

* added cluster execution site info in explain output for AQL queries

* replication improvements:

  - added `autoResync` configuration parameter for continuous replication.

    When set to `true`, a replication slave will automatically trigger a full data
    re-synchronization with the master when the master cannot provide the log data
    the slave had asked for. Note that `autoResync` will only work when the option
    `requireFromPresent` is also set to `true` for the continuous replication, or
    when the continuous syncer is started and detects that no start tick is present.

    Automatic re-synchronization may transfer a lot of data from the master to the
    slave and may be expensive. It is therefore turned off by default.
    When turned off, the slave will never perform an automatic re-synchronization
    with the master.

  - added `idleMinWaitTime` and `idleMaxWaitTime` configuration parameters for
    continuous replication.

    These parameters can be used to control the minimum and maximum wait time the
    slave will (intentionally) idle and not poll for master log changes in case the
    master had sent the full logs already.
    The `idleMaxWaitTime` value will only be used when `adapativePolling` is set
    to `true`. When `adaptivePolling` is disable, only `idleMinWaitTime` will be
    used as a constant time span in which the slave will not poll the master for
    further changes. The default values are 0.5 seconds for `idleMinWaitTime` and
    2.5 seconds for `idleMaxWaitTime`, which correspond to the hard-coded values
    used in previous versions of ArangoDB.

  - added `initialSyncMaxWaitTime` configuration parameter for initial and continuous
    replication

    This option controls the maximum wait time (in seconds) that the initial
    synchronization will wait for a response from the master when fetching initial
    collection data. If no response is received within this time period, the initial
    synchronization will give up and fail. This option is also relevant for
    continuous replication in case *autoResync* is set to *true*, as then the
    continuous replication may trigger a full data re-synchronization in case
    the master cannot the log data the slave had asked for.

  - HTTP requests sent from the slave to the master during initial synchronization
    will now be retried if they fail with connection problems.

  - the initial synchronization now logs its progress so it can be queried using
    the regular replication status check APIs.

  - added `async` attribute for `sync` and `syncCollection` operations called from
    the ArangoShell. Setthing this attribute to `true` will make the synchronization
    job on the server go into the background, so that the shell does not block. The
    status of the started asynchronous synchronization job can be queried from the
    ArangoShell like this:

        /* starts initial synchronization */
        var replication = require("@arangodb/replication");
        var id = replication.sync({
          endpoint: "tcp://master.domain.org:8529",
          username: "myuser",
          password: "mypasswd",
          async: true
       });

       /* now query the id of the returned async job and print the status */
       print(replication.getSyncResult(id));

    The result of `getSyncResult()` will be `false` while the server-side job
    has not completed, and different to `false` if it has completed. When it has
    completed, all job result details will be returned by the call to `getSyncResult()`.


* fixed non-deterministic query results in some cluster queries

* fixed issue #1589

* return HTTP status code 410 (gone) instead of HTTP 408 (request timeout) for
  server-side operations that are canceled / killed. Sending 410 instead of 408
  prevents clients from re-starting the same (canceled) operation. Google Chrome
  for example sends the HTTP request again in case it is responded with an HTTP
  408, and this is exactly the opposite of the desired behavior when an operation
  is canceled / killed by the user.

* web interface: queries in AQL editor now cancelable

* web interface: dashboard - added replication information

* web interface: AQL editor now supports bind parameters

* added startup option `--server.hide-product-header` to make the server not send
  the HTTP response header `"Server: ArangoDB"` in its HTTP responses. By default,
  the option is turned off so the header is still sent as usual.

* added new AQL function `UNSET_RECURSIVE` to recursively unset attritutes from
  objects/documents

* switched command-line editor in ArangoShell and arangod to linenoise-ng

* added automatic deadlock detection for transactions

  In case a deadlock is detected, a multi-collection operation may be rolled back
  automatically and fail with error 29 (`deadlock detected`). Client code for
  operations containing more than one collection should be aware of this potential
  error and handle it accordingly, either by giving up or retrying the transaction.

* Added C++ implementations for the AQL arithmetic operations and the following
  AQL functions:
  - ABS
  - APPEND
  - COLLECTIONS
  - CURRENT_DATABASE
  - DOCUMENT
  - EDGES
  - FIRST
  - FIRST_DOCUMENT
  - FIRST_LIST
  - FLATTEN
  - FLOOR
  - FULLTEXT
  - LAST
  - MEDIAN
  - MERGE_RECURSIVE
  - MINUS
  - NEAR
  - NOT_NULL
  - NTH
  - PARSE_IDENTIFIER
  - PERCENTILE
  - POP
  - POSITION
  - PUSH
  - RAND
  - RANGE
  - REMOVE_NTH
  - REMOVE_VALUE
  - REMOVE_VALUES
  - ROUND
  - SHIFT
  - SQRT
  - STDDEV_POPULATION
  - STDDEV_SAMPLE
  - UNSHIFT
  - VARIANCE_POPULATION
  - VARIANCE_SAMPLE
  - WITHIN
  - ZIP

* improved performance of skipping over many documents in an AQL query when no
  indexes and no filters are used, e.g.

      FOR doc IN collection
        LIMIT 1000000, 10
        RETURN doc

* Added array indexes

  Hash indexes and skiplist indexes can now optionally be defined for array values
  so they index individual array members.

  To define an index for array values, the attribute name is extended with the
  expansion operator `[*]` in the index definition:

      arangosh> db.colName.ensureHashIndex("tags[*]");

  When given the following document

      { tags: [ "AQL", "ArangoDB", "Index" ] }

  the index will now contain the individual values `"AQL"`, `"ArangoDB"` and `"Index"`.

  Now the index can be used for finding all documents having `"ArangoDB"` somewhere in their
  tags array using the following AQL query:

      FOR doc IN colName
        FILTER "ArangoDB" IN doc.tags[*]
        RETURN doc

* rewrote AQL query optimizer rule `use-index-range` and renamed it to `use-indexes`.
  The name change affects rule names in the optimizer's output.

* rewrote AQL execution node `IndexRangeNode` and renamed it to `IndexNode`. The name
  change affects node names in the optimizer's explain output.

* added convenience function `db._explain(query)` for human-readable explanation
  of AQL queries

* module resolution as used by `require` now behaves more like in node.js

* the `org/arangodb/request` module now returns response bodies for error responses
  by default. The old behavior of not returning bodies for error responses can be
  re-enabled by explicitly setting the option `returnBodyOnError` to `false` (#1437)


v2.7.6 (2016-01-30)
-------------------

* detect more types of transaction deadlocks early


v2.7.5 (2016-01-22)
-------------------

* backported added automatic deadlock detection for transactions

  In case a deadlock is detected, a multi-collection operation may be rolled back
  automatically and fail with error 29 (`deadlock detected`). Client code for
  operations containing more than one collection should be aware of this potential
  error and handle it accordingly, either by giving up or retrying the transaction.

* improved internal datafile statistics for compaction and compaction triggering
  conditions, preventing excessive growth of collection datafiles under some
  workloads. This should also fix issue #1596.

* Foxx export cache should no longer break if a broken app is loaded in the
  web admin interface.

* Foxx: removed some incorrect deprecation warnings.

* Foxx: mocha test paths with wildcard characters (asterisks) now work on Windows


v2.7.4 (2015-12-21)
-------------------

* slightly adjusted V8 garbage collection strategy so that collection eventually
  happens in all contexts that hold V8 external references to documents and
  collections.

* added the following attributes to the result of `collection.figures()` and the
  corresponding HTTP API at `PUT /_api/collection/<name>/figures`:

  - `documentReferences`: The number of references to documents in datafiles
    that JavaScript code currently holds. This information can be used for
    debugging compaction and unload issues.
  - `waitingFor`: An optional string value that contains information about
    which object type is at the head of the collection's cleanup queue. This
    information can be used for debugging compaction and unload issues.
  - `compactionStatus.time`: The point in time the compaction for the collection
    was last executed. This information can be used for debugging compaction
    issues.
  - `compactionStatus.message`: The action that was performed when the compaction
    was last run for the collection. This information can be used for debugging
    compaction issues.

  Note: `waitingFor` and `compactionStatus` may be empty when called on a coordinator
  in a cluster.

* the compaction will now provide queryable status info that can be used to track
  its progress. The compaction status is displayed in the web interface, too.


v2.7.3 (2015-12-17)
-------------------

* fixed some replication value conversion issues when replication applier properties
  were set via ArangoShell

* fixed disappearing of documents for collections transferred via `sync` or
  `syncCollection` if the collection was dropped right before synchronization
  and drop and (re-)create collection markers were located in the same WAL file

* fixed an issue where overwriting the system sessions collection would break
  the web interface when authentication is enabled


v2.7.2 (2015-12-01)
-------------------

* replication improvements:

  - added `autoResync` configuration parameter for continuous replication.

    When set to `true`, a replication slave will automatically trigger a full data
    re-synchronization with the master when the master cannot provide the log data
    the slave had asked for. Note that `autoResync` will only work when the option
    `requireFromPresent` is also set to `true` for the continuous replication, or
    when the continuous syncer is started and detects that no start tick is present.

    Automatic re-synchronization may transfer a lot of data from the master to the
    slave and may be expensive. It is therefore turned off by default.
    When turned off, the slave will never perform an automatic re-synchronization
    with the master.

  - added `idleMinWaitTime` and `idleMaxWaitTime` configuration parameters for
    continuous replication.

    These parameters can be used to control the minimum and maximum wait time the
    slave will (intentionally) idle and not poll for master log changes in case the
    master had sent the full logs already.
    The `idleMaxWaitTime` value will only be used when `adapativePolling` is set
    to `true`. When `adaptivePolling` is disable, only `idleMinWaitTime` will be
    used as a constant time span in which the slave will not poll the master for
    further changes. The default values are 0.5 seconds for `idleMinWaitTime` and
    2.5 seconds for `idleMaxWaitTime`, which correspond to the hard-coded values
    used in previous versions of ArangoDB.

  - added `initialSyncMaxWaitTime` configuration parameter for initial and continuous
    replication

    This option controls the maximum wait time (in seconds) that the initial
    synchronization will wait for a response from the master when fetching initial
    collection data. If no response is received within this time period, the initial
    synchronization will give up and fail. This option is also relevant for
    continuous replication in case *autoResync* is set to *true*, as then the
    continuous replication may trigger a full data re-synchronization in case
    the master cannot the log data the slave had asked for.

  - HTTP requests sent from the slave to the master during initial synchronization
    will now be retried if they fail with connection problems.

  - the initial synchronization now logs its progress so it can be queried using
    the regular replication status check APIs.

* fixed non-deterministic query results in some cluster queries

* added missing lock instruction for primary index in compactor size calculation

* fixed issue #1589

* fixed issue #1583

* fixed undefined behavior when accessing the top level of a document with the `[*]`
  operator

* fixed potentially invalid pointer access in shaper when the currently accessed
  document got re-located by the WAL collector at the very same time

* Foxx: optional configuration options no longer log validation errors when assigned
  empty values (#1495)

* Foxx: constructors provided to Repository and Model sub-classes via extend are
  now correctly called (#1592)


v2.7.1 (2015-11-07)
-------------------

* switch to linenoise next generation

* exclude `_apps` collection from replication

  The slave has its own `_apps` collection which it populates on server start.
  When replicating data from the master to the slave, the data from the master may
  clash with the slave's own data in the `_apps` collection. Excluding the `_apps`
  collection from replication avoids this.

* disable replication appliers when starting in modes `--upgrade`, `--no-server`
  and `--check-upgrade`

* more detailed output in arango-dfdb

* fixed "no start tick" issue in replication applier

  This error could occur after restarting a slave server after a shutdown
  when no data was ever transferred from the master to the slave via the
  continuous replication

* fixed problem during SSL client connection abort that led to scheduler thread
  staying at 100% CPU saturation

* fixed potential segfault in AQL `NEIGHBORS` function implementation when C++ function
  variant was used and collection names were passed as strings

* removed duplicate target for some frontend JavaScript files from the Makefile

* make AQL function `MERGE()` work on a single array parameter, too.
  This allows combining the attributes of multiple objects from an array into
  a single object, e.g.

      RETURN MERGE([
        { foo: 'bar' },
        { quux: 'quetzalcoatl', ruled: true },
        { bar: 'baz', foo: 'done' }
      ])

  will now return:

      {
        "foo": "done",
        "quux": "quetzalcoatl",
        "ruled": true,
        "bar": "baz"
      }

* fixed potential deadlock in collection status changing on Windows

* fixed hard-coded `incremental` parameter in shell implementation of
  `syncCollection` function in replication module

* fix for GCC5: added check for '-stdlib' option


v2.7.0 (2015-10-09)
-------------------

* fixed request statistics aggregation
  When arangod was started in supervisor mode, the request statistics always showed
  0 requests, as the statistics aggregation thread did not run then.

* read server configuration files before dropping privileges. this ensures that
  the SSL keyfile specified in the configuration can be read with the server's start
  privileges (i.e. root when using a standard ArangoDB package).

* fixed replication with a 2.6 replication configuration and issues with a 2.6 master

* raised default value of `--server.descriptors-minimum` to 1024

* allow Foxx apps to be installed underneath URL path `/_open/`, so they can be
  (intentionally) accessed without authentication.

* added *allowImplicit* sub-attribute in collections declaration of transactions.
  The *allowImplicit* attributes allows making transactions fail should they
  read-access a collection that was not explicitly declared in the *collections*
  array of the transaction.

* added "special" password ARANGODB_DEFAULT_ROOT_PASSWORD. If you pass
  ARANGODB_DEFAULT_ROOT_PASSWORD as password, it will read the password
  from the environment variable ARANGODB_DEFAULT_ROOT_PASSWORD


v2.7.0-rc2 (2015-09-22)
-----------------------

* fix over-eager datafile compaction

  This should reduce the need to compact directly after loading a collection when a
  collection datafile contained many insertions and updates for the same documents. It
  should also prevent from re-compacting already merged datafiles in case not many
  changes were made. Compaction will also make fewer index lookups than before.

* added `syncCollection()` function in module `org/arangodb/replication`

  This allows synchronizing the data of a single collection from a master to a slave
  server. Synchronization can either restore the whole collection by transferring all
  documents from the master to the slave, or incrementally by only transferring documents
  that differ. This is done by partitioning the collection's entire key space into smaller
  chunks and comparing the data chunk-wise between master and slave. Only chunks that are
  different will be re-transferred.

  The `syncCollection()` function can be used as follows:

      require("org/arangodb/replication").syncCollection(collectionName, options);

  e.g.

      require("org/arangodb/replication").syncCollection("myCollection", {
        endpoint: "tcp://127.0.0.1:8529",  /* master */
        username: "root",                  /* username for master */
        password: "secret",                /* password for master */
        incremental: true                  /* use incremental mode */
      });


* additionally allow the following characters in document keys:

  `(` `)` `+` `,` `=` `;` `$` `!` `*` `'` `%`


v2.7.0-rc1 (2015-09-17)
-----------------------

* removed undocumented server-side-only collection functions:
  * collection.OFFSET()
  * collection.NTH()
  * collection.NTH2()
  * collection.NTH3()

* upgraded Swagger to version 2.0 for the Documentation

  This gives the user better prepared test request structures.
  More conversions will follow so finally client libraries can be auto-generated.

* added extra AQL functions for date and time calculation and manipulation.
  These functions were contributed by GitHub users @CoDEmanX and @friday.
  A big thanks for their work!

  The following extra date functions are available from 2.7 on:

  * `DATE_DAYOFYEAR(date)`: Returns the day of year number of *date*.
    The return values range from 1 to 365, or 366 in a leap year respectively.

  * `DATE_ISOWEEK(date)`: Returns the ISO week date of *date*.
    The return values range from 1 to 53. Monday is considered the first day of the week.
    There are no fractional weeks, thus the last days in December may belong to the first
    week of the next year, and the first days in January may be part of the previous year's
    last week.

  * `DATE_LEAPYEAR(date)`: Returns whether the year of *date* is a leap year.

  * `DATE_QUARTER(date)`: Returns the quarter of the given date (1-based):
    * 1: January, February, March
    * 2: April, May, June
    * 3: July, August, September
    * 4: October, November, December

  - *DATE_DAYS_IN_MONTH(date)*: Returns the number of days in *date*'s month (28..31).

  * `DATE_ADD(date, amount, unit)`: Adds *amount* given in *unit* to *date* and
    returns the calculated date.

    *unit* can be either of the following to specify the time unit to add or
    subtract (case-insensitive):
    - y, year, years
    - m, month, months
    - w, week, weeks
    - d, day, days
    - h, hour, hours
    - i, minute, minutes
    - s, second, seconds
    - f, millisecond, milliseconds

    *amount* is the number of *unit*s to add (positive value) or subtract
    (negative value).

  * `DATE_SUBTRACT(date, amount, unit)`: Subtracts *amount* given in *unit* from
    *date* and returns the calculated date.

    It works the same as `DATE_ADD()`, except that it subtracts. It is equivalent
    to calling `DATE_ADD()` with a negative amount, except that `DATE_SUBTRACT()`
    can also subtract ISO durations. Note that negative ISO durations are not
    supported (i.e. starting with `-P`, like `-P1Y`).

  * `DATE_DIFF(date1, date2, unit, asFloat)`: Calculate the difference
    between two dates in given time *unit*, optionally with decimal places.
    Returns a negative value if *date1* is greater than *date2*.

  * `DATE_COMPARE(date1, date2, unitRangeStart, unitRangeEnd)`: Compare two
    partial dates and return true if they match, false otherwise. The parts to
    compare are defined by a range of time units.

    The full range is: years, months, days, hours, minutes, seconds, milliseconds.
    Pass the unit to start from as *unitRangeStart*, and the unit to end with as
    *unitRangeEnd*. All units in between will be compared. Leave out *unitRangeEnd*
    to only compare *unitRangeStart*.

  * `DATE_FORMAT(date, format)`: Format a date according to the given format string.
    It supports the following placeholders (case-insensitive):
    - %t: timestamp, in milliseconds since midnight 1970-01-01
    - %z: ISO date (0000-00-00T00:00:00.000Z)
    - %w: day of week (0..6)
    - %y: year (0..9999)
    - %yy: year (00..99), abbreviated (last two digits)
    - %yyyy: year (0000..9999), padded to length of 4
    - %yyyyyy: year (-009999 .. +009999), with sign prefix and padded to length of 6
    - %m: month (1..12)
    - %mm: month (01..12), padded to length of 2
    - %d: day (1..31)
    - %dd: day (01..31), padded to length of 2
    - %h: hour (0..23)
    - %hh: hour (00..23), padded to length of 2
    - %i: minute (0..59)
    - %ii: minute (00..59), padded to length of 2
    - %s: second (0..59)
    - %ss: second (00..59), padded to length of 2
    - %f: millisecond (0..999)
    - %fff: millisecond (000..999), padded to length of 3
    - %x: day of year (1..366)
    - %xxx: day of year (001..366), padded to length of 3
    - %k: ISO week date (1..53)
    - %kk: ISO week date (01..53), padded to length of 2
    - %l: leap year (0 or 1)
    - %q: quarter (1..4)
    - %a: days in month (28..31)
    - %mmm: abbreviated English name of month (Jan..Dec)
    - %mmmm: English name of month (January..December)
    - %www: abbreviated English name of weekday (Sun..Sat)
    - %wwww: English name of weekday (Sunday..Saturday)
    - %&: special escape sequence for rare occasions
    - %%: literal %
    - %: ignored

* new WAL logfiles and datafiles are now created non-sparse

  This prevents SIGBUS signals being raised when memory of a sparse datafile is accessed
  and the disk is full and the accessed file part is not actually disk-backed. In
  this case the mapped memory region is not necessarily backed by physical memory, and
  accessing the memory may raise SIGBUS and crash arangod.

* the `internal.download()` function and the module `org/arangodb/request` used some
  internal library function that handled the sending of HTTP requests from inside of
  ArangoDB. This library unconditionally set an HTTP header `Accept-Encoding: gzip`
  in all outgoing HTTP requests.

  This has been fixed in 2.7, so `Accept-Encoding: gzip` is not set automatically anymore.
  Additionally, the header `User-Agent: ArangoDB` is not set automatically either. If
  client applications desire to send these headers, they are free to add it when
  constructing the requests using the `download` function or the request module.

* fixed issue #1436: org/arangodb/request advertises deflate without supporting it

* added template string generator function `aqlQuery` for generating AQL queries

  This can be used to generate safe AQL queries with JavaScript parameter
  variables or expressions easily:

      var name = 'test';
      var attributeName = '_key';
      var query = aqlQuery`FOR u IN users FILTER u.name == ${name} RETURN u.${attributeName}`;
      db._query(query);

* report memory usage for document header data (revision id, pointer to data etc.)
  in `db.collection.figures()`. The memory used for document headers will now
  show up in the already existing attribute `indexes.size`. Due to that, the index
  sizes reported by `figures()` in 2.7 will be higher than those reported by 2.6,
  but the 2.7 values are more accurate.

* IMPORTANT CHANGE: the filenames in dumps created by arangodump now contain
  not only the name of the dumped collection, but also an additional 32-digit hash
  value. This is done to prevent overwriting dump files in case-insensitive file
  systems when there exist multiple collections with the same name (but with
  different cases).

  For example, if a database has two collections: `test` and `Test`, previous
  versions of ArangoDB created the files

  * `test.structure.json` and `test.data.json` for collection `test`
  * `Test.structure.json` and `Test.data.json` for collection `Test`

  This did not work for case-insensitive filesystems, because the files for the
  second collection would have overwritten the files of the first. arangodump in
  2.7 will create the following filenames instead:

  * `test_098f6bcd4621d373cade4e832627b4f6.structure.json` and `test_098f6bcd4621d373cade4e832627b4f6.data.json`
  * `Test_0cbc6611f5540bd0809a388dc95a615b.structure.json` and `Test_0cbc6611f5540bd0809a388dc95a615b.data.json`

  These filenames will be unambiguous even in case-insensitive filesystems.

* IMPORTANT CHANGE: make arangod actually close lingering client connections
  when idle for at least the duration specified via `--server.keep-alive-timeout`.
  In previous versions of ArangoDB, connections were not closed by the server
  when the timeout was reached and the client was still connected. Now the
  connection is properly closed by the server in case of timeout. Client
  applications relying on the old behavior may now need to reconnect to the
  server when their idle connections time out and get closed (note: connections
  being idle for a long time may be closed by the OS or firewalls anyway -
  client applications should be aware of that and try to reconnect).

* IMPORTANT CHANGE: when starting arangod, the server will drop the process
  privileges to the specified values in options `--server.uid` and `--server.gid`
  instantly after parsing the startup options.

  That means when either `--server.uid` or `--server.gid` are set, the privilege
  change will happen earlier. This may prevent binding the server to an endpoint
  with a port number lower than 1024 if the arangodb user has no privileges
  for that. Previous versions of ArangoDB changed the privileges later, so some
  startup actions were still carried out under the invoking user (i.e. likely
  *root* when started via init.d or system scripts) and especially binding to
  low port numbers was still possible there.

  The default privileges for user *arangodb* will not be sufficient for binding
  to port numbers lower than 1024. To have an ArangoDB 2.7 bind to a port number
  lower than 1024, it needs to be started with either a different privileged user,
  or the privileges of the *arangodb* user have to raised manually beforehand.

* added AQL optimizer rule `patch-update-statements`

* Linux startup scripts and systemd configuration for arangod now try to
  adjust the NOFILE (number of open files) limits for the process. The limit
  value is set to 131072 (128k) when ArangoDB is started via start/stop
  commands

* When ArangoDB is started/stopped manually via the start/stop commands, the
  main process will wait for up to 10 seconds after it forks the supervisor
  and arangod child processes. If the startup fails within that period, the
  start/stop script will fail with an exit code other than zero. If the
  startup of the supervisor or arangod is still ongoing after 10 seconds,
  the main program will still return with exit code 0. The limit of 10 seconds
  is arbitrary because the time required for a startup is not known in advance.

* added startup option `--database.throw-collection-not-loaded-error`

  Accessing a not-yet loaded collection will automatically load a collection
  on first access. This flag controls what happens in case an operation
  would need to wait for another thread to finalize loading a collection. If
  set to *true*, then the first operation that accesses an unloaded collection
  will load it. Further threads that try to access the same collection while
  it is still loading immediately fail with an error (1238, *collection not loaded*).
  This is to prevent all server threads from being blocked while waiting on the
  same collection to finish loading. When the first thread has completed loading
  the collection, the collection becomes regularly available, and all operations
  from that point on can be carried out normally, and error 1238 will not be
  thrown anymore for that collection.

  If set to *false*, the first thread that accesses a not-yet loaded collection
  will still load it. Other threads that try to access the collection while
  loading will not fail with error 1238 but instead block until the collection
  is fully loaded. This configuration might lead to all server threads being
  blocked because they are all waiting for the same collection to complete
  loading. Setting the option to *true* will prevent this from happening, but
  requires clients to catch error 1238 and react on it (maybe by scheduling
  a retry for later).

  The default value is *false*.

* added better control-C support in arangosh

  When CTRL-C is pressed in arangosh, it will now print a `^C` first. Pressing
  CTRL-C again will reset the prompt if something was entered before, or quit
  arangosh if no command was entered directly before.

  This affects the arangosh version build with Readline-support only (Linux
  and MacOS).

  The MacOS version of ArangoDB for Homebrew now depends on Readline, too. The
  Homebrew formula has been changed accordingly.
  When self-compiling ArangoDB on MacOS without Homebrew, Readline now is a
  prerequisite.

* increased default value for collection-specific `indexBuckets` value from 1 to 8

  Collections created from 2.7 on will use the new default value of `8` if not
  overridden on collection creation or later using
  `collection.properties({ indexBuckets: ... })`.

  The `indexBuckets` value determines the number of buckets to use for indexes of
  type `primary`, `hash` and `edge`. Having multiple index buckets allows splitting
  an index into smaller components, which can be filled in parallel when a collection
  is loading. Additionally, resizing and reallocation of indexes are faster and
  less intrusive if the index uses multiple buckets, because resize and reallocation
  will affect only data in a single bucket instead of all index values.

  The index buckets will be filled in parallel when loading a collection if the collection
  has an `indexBuckets` value greater than 1 and the collection contains a significant
  amount of documents/edges (the current threshold is 256K documents but this value
  may change in future versions of ArangoDB).

* changed HTTP client to use poll instead of select on Linux and MacOS

  This affects the ArangoShell and user-defined JavaScript code running inside
  arangod that initiates its own HTTP calls.

  Using poll instead of select allows using arbitrary high file descriptors
  (bigger than the compiled in FD_SETSIZE). Server connections are still handled using
  epoll, which has never been affected by FD_SETSIZE.

* implemented AQL `LIKE` function using ICU regexes

* added `RETURN DISTINCT` for AQL queries to return unique results:

      FOR doc IN collection
        RETURN DISTINCT doc.status

  This change also introduces `DISTINCT` as an AQL keyword.

* removed `createNamedQueue()` and `addJob()` functions from org/arangodb/tasks

* use less locks and more atomic variables in the internal dispatcher
  and V8 context handling implementations. This leads to improved throughput in
  some ArangoDB internals and allows for higher HTTP request throughput for
  many operations.

  A short overview of the improvements can be found here:

  https://www.arangodb.com/2015/08/throughput-enhancements/

* added shorthand notation for attribute names in AQL object literals:

      LET name = "Peter"
      LET age = 42
      RETURN { name, age }

  The above is the shorthand equivalent of the generic form

      LET name = "Peter"
      LET age = 42
      RETURN { name : name, age : age }

* removed configure option `--enable-timings`

  This option did not have any effect.

* removed configure option `--enable-figures`

  This option previously controlled whether HTTP request statistics code was
  compiled into ArangoDB or not. The previous default value was `true` so
  statistics code was available in official packages. Setting the option to
  `false` led to compile errors so it is doubtful the default value was
  ever changed. By removing the option some internal statistics code was also
  simplified.

* removed run-time manipulation methods for server endpoints:

  * `db._removeEndpoint()`
  * `db._configureEndpoint()`
  * HTTP POST `/_api/endpoint`
  * HTTP DELETE `/_api/endpoint`

* AQL query result cache

  The query result cache can optionally cache the complete results of all or selected AQL queries.
  It can be operated in the following modes:

  * `off`: the cache is disabled. No query results will be stored
  * `on`: the cache will store the results of all AQL queries unless their `cache`
    attribute flag is set to `false`
  * `demand`: the cache will store the results of AQL queries that have their
    `cache` attribute set to `true`, but will ignore all others

  The mode can be set at server startup using the `--database.query-cache-mode` configuration
  option and later changed at runtime.

  The following HTTP REST APIs have been added for controlling the query cache:

  * HTTP GET `/_api/query-cache/properties`: returns the global query cache configuration
  * HTTP PUT `/_api/query-cache/properties`: modifies the global query cache configuration
  * HTTP DELETE `/_api/query-cache`: invalidates all results in the query cache

  The following JavaScript functions have been added for controlling the query cache:

  * `require("org/arangodb/aql/cache").properties()`: returns the global query cache configuration
  * `require("org/arangodb/aql/cache").properties(properties)`: modifies the global query cache configuration
  * `require("org/arangodb/aql/cache").clear()`: invalidates all results in the query cache

* do not link arangoimp against V8

* AQL function call arguments optimization

  This will lead to arguments in function calls inside AQL queries not being copied but passed
  by reference. This may speed up calls to functions with bigger argument values or queries that
  call functions a lot of times.

* upgraded V8 version to 4.3.61

* removed deprecated AQL `SKIPLIST` function.

  This function was introduced in older versions of ArangoDB with a less powerful query optimizer to
  retrieve data from a skiplist index using a `LIMIT` clause. It was marked as deprecated in ArangoDB
  2.6.

  Since ArangoDB 2.3 the behavior of the `SKIPLIST` function can be emulated using regular AQL
  constructs, e.g.

      FOR doc IN @@collection
        FILTER doc.value >= @value
        SORT doc.value DESC
        LIMIT 1
        RETURN doc

* the `skip()` function for simple queries does not accept negative input any longer.
  This feature was deprecated in 2.6.0.

* fix exception handling

  In some cases JavaScript exceptions would re-throw without information of the original problem.
  Now the original exception is logged for failure analysis.

* based REST API method PUT `/_api/simple/all` on the cursor API and make it use AQL internally.

  The change speeds up this REST API method and will lead to additional query information being
  returned by the REST API. Clients can use this extra information or ignore it.

* Foxx Queue job success/failure handlers arguments have changed from `(jobId, jobData, result, jobFailures)` to `(result, jobData, job)`.

* added Foxx Queue job options `repeatTimes`, `repeatUntil` and `repeatDelay` to automatically re-schedule jobs when they are completed.

* added Foxx manifest configuration type `password` to mask values in the web interface.

* fixed default values in Foxx manifest configurations sometimes not being used as defaults.

* fixed optional parameters in Foxx manifest configurations sometimes not being cleared correctly.

* Foxx dependencies can now be marked as optional using a slightly more verbose syntax in your manifest file.

* converted Foxx constructors to ES6 classes so you can extend them using class syntax.

* updated aqb to 2.0.

* updated chai to 3.0.

* Use more madvise calls to speed up things when memory is tight, in particular
  at load time but also for random accesses later.

* Overhauled web interface

  The web interface now has a new design.

  The API documentation for ArangoDB has been moved from "Tools" to "Links" in the web interface.

  The "Applications" tab in the web interfaces has been renamed to "Services".


v2.6.12 (2015-12-02)
--------------------

* fixed disappearing of documents for collections transferred via `sync` if the
  the collection was dropped right before synchronization and drop and (re-)create
  collection markers were located in the same WAL file

* added missing lock instruction for primary index in compactor size calculation

* fixed issue #1589

* fixed issue #1583

* Foxx: optional configuration options no longer log validation errors when assigned
  empty values (#1495)


v2.6.11 (2015-11-18)
--------------------

* fixed potentially invalid pointer access in shaper when the currently accessed
  document got re-located by the WAL collector at the very same time


v2.6.10 (2015-11-10)
--------------------

* disable replication appliers when starting in modes `--upgrade`, `--no-server`
  and `--check-upgrade`

* more detailed output in arango-dfdb

* fixed potential deadlock in collection status changing on Windows

* issue #1521: Can't dump/restore with user and password


v2.6.9 (2015-09-29)
-------------------

* added "special" password ARANGODB_DEFAULT_ROOT_PASSWORD. If you pass
  ARANGODB_DEFAULT_ROOT_PASSWORD as password, it will read the password
  from the environment variable ARANGODB_DEFAULT_ROOT_PASSWORD

* fixed failing AQL skiplist, sort and limit combination

  When using a Skiplist index on an attribute (say "a") and then using sort
  and skip on this attribute caused the result to be empty e.g.:

    require("internal").db.test.ensureSkiplist("a");
    require("internal").db._query("FOR x IN test SORT x.a LIMIT 10, 10");

  Was always empty no matter how many documents are stored in test.
  This is now fixed.

v2.6.8 (2015-09-09)
-------------------

* ARM only:

  The ArangoDB packages for ARM require the kernel to allow unaligned memory access.
  How the kernel handles unaligned memory access is configurable at runtime by
  checking and adjusting the contents `/proc/cpu/alignment`.

  In order to operate on ARM, ArangoDB requires the bit 1 to be set. This will
  make the kernel trap and adjust unaligned memory accesses. If this bit is not
  set, the kernel may send a SIGBUS signal to ArangoDB and terminate it.

  To set bit 1 in `/proc/cpu/alignment` use the following command as a privileged
  user (e.g. root):

      echo "2" > /proc/cpu/alignment

  Note that this setting affects all user processes and not just ArangoDB. Setting
  the alignment with the above command will also not make the setting permanent,
  so it will be lost after a restart of the system. In order to make the setting
  permanent, it should be executed during system startup or before starting arangod.

  The ArangoDB start/stop scripts do not adjust the alignment setting, but rely on
  the environment to have the correct alignment setting already. The reason for this
  is that the alignment settings also affect all other user processes (which ArangoDB
  is not aware of) and thus may have side-effects outside of ArangoDB. It is therefore
  more reasonable to have the system administrator carry out the change.


v2.6.7 (2015-08-25)
-------------------

* improved AssocMulti index performance when resizing.

  This makes the edge index perform less I/O when under memory pressure.


v2.6.6 (2015-08-23)
-------------------

* added startup option `--server.additional-threads` to create separate queues
  for slow requests.


v2.6.5 (2015-08-17)
-------------------

* added startup option `--database.throw-collection-not-loaded-error`

  Accessing a not-yet loaded collection will automatically load a collection
  on first access. This flag controls what happens in case an operation
  would need to wait for another thread to finalize loading a collection. If
  set to *true*, then the first operation that accesses an unloaded collection
  will load it. Further threads that try to access the same collection while
  it is still loading immediately fail with an error (1238, *collection not loaded*).
  This is to prevent all server threads from being blocked while waiting on the
  same collection to finish loading. When the first thread has completed loading
  the collection, the collection becomes regularly available, and all operations
  from that point on can be carried out normally, and error 1238 will not be
  thrown anymore for that collection.

  If set to *false*, the first thread that accesses a not-yet loaded collection
  will still load it. Other threads that try to access the collection while
  loading will not fail with error 1238 but instead block until the collection
  is fully loaded. This configuration might lead to all server threads being
  blocked because they are all waiting for the same collection to complete
  loading. Setting the option to *true* will prevent this from happening, but
  requires clients to catch error 1238 and react on it (maybe by scheduling
  a retry for later).

  The default value is *false*.

* fixed busy wait loop in scheduler threads that sometimes consumed 100% CPU while
  waiting for events on connections closed unexpectedly by the client side

* handle attribute `indexBuckets` when restoring collections via arangorestore.
  Previously the `indexBuckets` attribute value from the dump was ignored, and the
   server default value for `indexBuckets` was used when restoring a collection.

* fixed "EscapeValue already set error" crash in V8 actions that might have occurred when
  canceling V8-based operations.


v2.6.4 (2015-08-01)
-------------------

* V8: Upgrade to version 4.1.0.27 - this is intended to be the stable V8 version.

* fixed issue #1424: Arango shell should not processing arrows pushing on keyboard


v2.6.3 (2015-07-21)
-------------------

* issue #1409: Document values with null character truncated


v2.6.2 (2015-07-04)
-------------------

* fixed issue #1383: bindVars for HTTP API doesn't work with empty string

* fixed handling of default values in Foxx manifest configurations

* fixed handling of optional parameters in Foxx manifest configurations

* fixed a reference error being thrown in Foxx queues when a function-based job type is used that is not available and no options object is passed to queue.push


v2.6.1 (2015-06-24)
-------------------

* Add missing swagger files to cmake build. fixes #1368

* fixed documentation errors


v2.6.0 (2015-06-20)
-------------------

* using negative values for `SimpleQuery.skip()` is deprecated.
  This functionality will be removed in future versions of ArangoDB.

* The following simple query functions are now deprecated:

  * collection.near
  * collection.within
  * collection.geo
  * collection.fulltext
  * collection.range
  * collection.closedRange

  This also lead to the following REST API methods being deprecated from now on:

  * PUT /_api/simple/near
  * PUT /_api/simple/within
  * PUT /_api/simple/fulltext
  * PUT /_api/simple/range

  It is recommended to replace calls to these functions or APIs with equivalent AQL queries,
  which are more flexible because they can be combined with other operations:

      FOR doc IN NEAR(@@collection, @latitude, @longitude, @limit)
        RETURN doc

      FOR doc IN WITHIN(@@collection, @latitude, @longitude, @radius, @distanceAttributeName)
        RETURN doc

      FOR doc IN FULLTEXT(@@collection, @attributeName, @queryString, @limit)
        RETURN doc

      FOR doc IN @@collection
        FILTER doc.value >= @left && doc.value < @right
        LIMIT @skip, @limit
        RETURN doc`

  The above simple query functions and REST API methods may be removed in future versions
  of ArangoDB.

* deprecated now-obsolete AQL `SKIPLIST` function

  The function was introduced in older versions of ArangoDB with a less powerful query optimizer to
  retrieve data from a skiplist index using a `LIMIT` clause.

  Since 2.3 the same goal can be achieved by using regular AQL constructs, e.g.

      FOR doc IN collection FILTER doc.value >= @value SORT doc.value DESC LIMIT 1 RETURN doc

* fixed issues when switching the database inside tasks and during shutdown of database cursors

  These features were added during 2.6 alpha stage so the fixes affect devel/2.6-alpha builds only

* issue #1360: improved foxx-manager help

* added `--enable-tcmalloc` configure option.

  When this option is set, arangod and the client tools will be linked against tcmalloc, which replaces
  the system allocator. When the option is set, a tcmalloc library must be present on the system under
  one of the names `libtcmalloc`, `libtcmalloc_minimal` or `libtcmalloc_debug`.

  As this is a configure option, it is supported for manual builds on Linux-like systems only. tcmalloc
  support is currently experimental.

* issue #1353: Windows: HTTP API - incorrect path in errorMessage

* issue #1347: added option `--create-database` for arangorestore.

  Setting this option to `true` will now create the target database if it does not exist. When creating
  the target database, the username and passwords passed to arangorestore will be used to create an
  initial user for the new database.

* issue #1345: advanced debug information for User Functions

* issue #1341: Can't use bindvars in UPSERT

* fixed vulnerability in JWT implementation.

* changed default value of option `--database.ignore-datafile-errors` from `true` to `false`

  If the new default value of `false` is used, then arangod will refuse loading collections that contain
  datafiles with CRC mismatches or other errors. A collection with datafile errors will then become
  unavailable. This prevents follow up errors from happening.

  The only way to access such collection is to use the datafile debugger (arango-dfdb) and try to repair
  or truncate the datafile with it.

  If `--database.ignore-datafile-errors` is set to `true`, then collections will become available
  even if parts of their data cannot be loaded. This helps availability, but may cause (partial) data
  loss and follow up errors.

* added server startup option `--server.session-timeout` for controlling the timeout of user sessions
  in the web interface

* add sessions and cookie authentication for ArangoDB's web interface

  ArangoDB's built-in web interface now uses sessions. Session information ids are stored in cookies,
  so clients using the web interface must accept cookies in order to use it

* web interface: display query execution time in AQL editor

* web interface: renamed AQL query *submit* button to *execute*

* web interface: added query explain feature in AQL editor

* web interface: demo page added. only working if demo data is available, hidden otherwise

* web interface: added support for custom app scripts with optional arguments and results

* web interface: mounted apps that need to be configured are now indicated in the app overview

* web interface: added button for running tests to app details

* web interface: added button for configuring app dependencies to app details

* web interface: upgraded API documentation to use Swagger 2

* INCOMPATIBLE CHANGE

  removed startup option `--log.severity`

  The docs for `--log.severity` mentioned lots of severities (e.g. `exception`, `technical`, `functional`, `development`)
  but only a few severities (e.g. `all`, `human`) were actually used, with `human` being the default and `all` enabling the
  additional logging of requests. So the option pretended to control a lot of things which it actually didn't. Additionally,
  the option `--log.requests-file` was around for a long time already, also controlling request logging.

  Because the `--log.severity` option effectively did not control that much, it was removed. A side effect of removing the
  option is that 2.5 installations which used `--log.severity all` will not log requests after the upgrade to 2.6. This can
  be adjusted by setting the `--log.requests-file` option.

* add backtrace to fatal log events

* added optional `limit` parameter for AQL function `FULLTEXT`

* make fulltext index also index text values contained in direct sub-objects of the indexed
  attribute.

  Previous versions of ArangoDB only indexed the attribute value if it was a string. Sub-attributes
  of the index attribute were ignored when fulltext indexing.

  Now, if the index attribute value is an object, the object's values will each be included in the
  fulltext index if they are strings. If the index attribute value is an array, the array's values
  will each be included in the fulltext index if they are strings.

  For example, with a fulltext index present on the `translations` attribute, the following text
  values will now be indexed:

      var c = db._create("example");
      c.ensureFulltextIndex("translations");
      c.insert({ translations: { en: "fox", de: "Fuchs", fr: "renard", ru: "лиса" } });
      c.insert({ translations: "Fox is the English translation of the German word Fuchs" });
      c.insert({ translations: [ "ArangoDB", "document", "database", "Foxx" ] });

      c.fulltext("translations", "лиса").toArray();       // returns only first document
      c.fulltext("translations", "Fox").toArray();        // returns first and second documents
      c.fulltext("translations", "prefix:Fox").toArray(); // returns all three documents

* added batch document removal and lookup commands:

      collection.lookupByKeys(keys)
      collection.removeByKeys(keys)

  These commands can be used to perform multi-document lookup and removal operations efficiently
  from the ArangoShell. The argument to these operations is an array of document keys.

  Also added HTTP APIs for batch document commands:

  * PUT /_api/simple/lookup-by-keys
  * PUT /_api/simple/remove-by-keys

* properly prefix document address URLs with the current database name for calls to the REST
  API method GET `/_api/document?collection=...` (that method will return partial URLs to all
  documents in the collection).

  Previous versions of ArangoDB returned the URLs starting with `/_api/` but without the current
  database name, e.g. `/_api/document/mycollection/mykey`. Starting with 2.6, the response URLs
  will include the database name as well, e.g. `/_db/_system/_api/document/mycollection/mykey`.

* added dedicated collection export HTTP REST API

  ArangoDB now provides a dedicated collection export API, which can take snapshots of entire
  collections more efficiently than the general-purpose cursor API. The export API is useful
  to transfer the contents of an entire collection to a client application. It provides optional
  filtering on specific attributes.

  The export API is available at endpoint `POST /_api/export?collection=...`. The API has the
  same return value structure as the already established cursor API (`POST /_api/cursor`).

  An introduction to the export API is given in this blog post:
  http://jsteemann.github.io/blog/2015/04/04/more-efficient-data-exports/

* subquery optimizations for AQL queries

  This optimization avoids copying intermediate results into subqueries that are not required
  by the subquery.

  A brief description can be found here:
  http://jsteemann.github.io/blog/2015/05/04/subquery-optimizations/

* return value optimization for AQL queries

  This optimization avoids copying the final query result inside the query's main `ReturnNode`.

  A brief description can be found here:
  http://jsteemann.github.io/blog/2015/05/04/return-value-optimization-for-aql/

* speed up AQL queries containing big `IN` lists for index lookups

  `IN` lists used for index lookups had performance issues in previous versions of ArangoDB.
  These issues have been addressed in 2.6 so using bigger `IN` lists for filtering is much
  faster.

  A brief description can be found here:
  http://jsteemann.github.io/blog/2015/05/07/in-list-improvements/

* allow `@` and `.` characters in document keys, too

  This change also leads to document keys being URL-encoded when returned in HTTP `location`
  response headers.

* added alternative implementation for AQL COLLECT

  The alternative method uses a hash table for grouping and does not require its input elements
  to be sorted. It will be taken into account by the optimizer for `COLLECT` statements that do
  not use an `INTO` clause.

  In case a `COLLECT` statement can use the hash table variant, the optimizer will create an extra
  plan for it at the beginning of the planning phase. In this plan, no extra `SORT` node will be
  added in front of the `COLLECT` because the hash table variant of `COLLECT` does not require
  sorted input. Instead, a `SORT` node will be added after it to sort its output. This `SORT` node
  may be optimized away again in later stages. If the sort order of the result is irrelevant to
  the user, adding an extra `SORT null` after a hash `COLLECT` operation will allow the optimizer to
  remove the sorts altogether.

  In addition to the hash table variant of `COLLECT`, the optimizer will modify the original plan
  to use the regular `COLLECT` implementation. As this implementation requires sorted input, the
  optimizer will insert a `SORT` node in front of the `COLLECT`. This `SORT` node may be optimized
  away in later stages.

  The created plans will then be shipped through the regular optimization pipeline. In the end,
  the optimizer will pick the plan with the lowest estimated total cost as usual. The hash table
  variant does not require an up-front sort of the input, and will thus be preferred over the
  regular `COLLECT` if the optimizer estimates many input elements for the `COLLECT` node and
  cannot use an index to sort them.

  The optimizer can be explicitly told to use the regular *sorted* variant of `COLLECT` by
  suffixing a `COLLECT` statement with `OPTIONS { "method" : "sorted" }`. This will override the
  optimizer guesswork and only produce the *sorted* variant of `COLLECT`.

  A blog post on the new `COLLECT` implementation can be found here:
  http://jsteemann.github.io/blog/2015/04/22/collecting-with-a-hash-table/

* refactored HTTP REST API for cursors

  The HTTP REST API for cursors (`/_api/cursor`) has been refactored to improve its performance
  and use less memory.

  A post showing some of the performance improvements can be found here:
  http://jsteemann.github.io/blog/2015/04/01/improvements-for-the-cursor-api/

* simplified return value syntax for data-modification AQL queries

  ArangoDB 2.4 since version allows to return results from data-modification AQL queries. The
  syntax for this was quite limited and verbose:

      FOR i IN 1..10
        INSERT { value: i } IN test
        LET inserted = NEW
        RETURN inserted

  The `LET inserted = NEW RETURN inserted` was required literally to return the inserted
  documents. No calculations could be made using the inserted documents.

  This is now more flexible. After a data-modification clause (e.g. `INSERT`, `UPDATE`, `REPLACE`,
  `REMOVE`, `UPSERT`) there can follow any number of `LET` calculations. These calculations can
  refer to the pseudo-values `OLD` and `NEW` that are created by the data-modification statements.

  This allows returning projections of inserted or updated documents, e.g.:

      FOR i IN 1..10
        INSERT { value: i } IN test
        RETURN { _key: NEW._key, value: i }

  Still not every construct is allowed after a data-modification clause. For example, no functions
  can be called that may access documents.

  More information can be found here:
  http://jsteemann.github.io/blog/2015/03/27/improvements-for-data-modification-queries/

* added AQL `UPSERT` statement

  This adds an `UPSERT` statement to AQL that is a combination of both `INSERT` and `UPDATE` /
  `REPLACE`. The `UPSERT` will search for a matching document using a user-provided example.
  If no document matches the example, the *insert* part of the `UPSERT` statement will be
  executed. If there is a match, the *update* / *replace* part will be carried out:

      UPSERT { page: 'index.html' }                 /* search example */
        INSERT { page: 'index.html', pageViews: 1 } /* insert part */
        UPDATE { pageViews: OLD.pageViews + 1 }     /* update part */
        IN pageViews

  `UPSERT` can be used with an `UPDATE` or `REPLACE` clause. The `UPDATE` clause will perform
  a partial update of the found document, whereas the `REPLACE` clause will replace the found
  document entirely. The `UPDATE` or `REPLACE` parts can refer to the pseudo-value `OLD`, which
  contains all attributes of the found document.

  `UPSERT` statements can optionally return values. In the following query, the return
  attribute `found` will return the found document before the `UPDATE` was applied. If no
  document was found, `found` will contain a value of `null`. The `updated` result attribute will
  contain the inserted / updated document:

      UPSERT { page: 'index.html' }                 /* search example */
        INSERT { page: 'index.html', pageViews: 1 } /* insert part */
        UPDATE { pageViews: OLD.pageViews + 1 }     /* update part */
        IN pageViews
        RETURN { found: OLD, updated: NEW }

  A more detailed description of `UPSERT` can be found here:
  http://jsteemann.github.io/blog/2015/03/27/preview-of-the-upsert-command/

* adjusted default configuration value for `--server.backlog-size` from 10 to 64.

* issue #1231: bug xor feature in AQL: LENGTH(null) == 4

  This changes the behavior of the AQL `LENGTH` function as follows:

  - if the single argument to `LENGTH()` is `null`, then the result will now be `0`. In previous
    versions of ArangoDB, the result of `LENGTH(null)` was `4`.

  - if the single argument to `LENGTH()` is `true`, then the result will now be `1`. In previous
    versions of ArangoDB, the result of `LENGTH(true)` was `4`.

  - if the single argument to `LENGTH()` is `false`, then the result will now be `0`. In previous
    versions of ArangoDB, the result of `LENGTH(false)` was `5`.

  The results of `LENGTH()` with string, numeric, array object argument values do not change.

* issue #1298: Bulk import if data already exists (#1298)

  This change extends the HTTP REST API for bulk imports as follows:

  When documents are imported and the `_key` attribute is specified for them, the import can be
  used for inserting and updating/replacing documents. Previously, the import could be used for
  inserting new documents only, and re-inserting a document with an existing key would have failed
  with a *unique key constraint violated* error.

  The above behavior is still the default. However, the API now allows controlling the behavior
  in case of a unique key constraint error via the optional URL parameter `onDuplicate`.

  This parameter can have one of the following values:

  - `error`: when a unique key constraint error occurs, do not import or update the document but
    report an error. This is the default.

  - `update`: when a unique key constraint error occurs, try to (partially) update the existing
    document with the data specified in the import. This may still fail if the document would
    violate secondary unique indexes. Only the attributes present in the import data will be
    updated and other attributes already present will be preserved. The number of updated documents
    will be reported in the `updated` attribute of the HTTP API result.

  - `replace`: when a unique key constraint error occurs, try to fully replace the existing
    document with the data specified in the import. This may still fail if the document would
    violate secondary unique indexes. The number of replaced documents will be reported in the
    `updated` attribute of the HTTP API result.

  - `ignore`: when a unique key constraint error occurs, ignore this error. There will be no
    insert, update or replace for the particular document. Ignored documents will be reported
    separately in the `ignored` attribute of the HTTP API result.

  The result of the HTTP import API will now contain the attributes `ignored` and `updated`, which
  contain the number of ignored and updated documents respectively. These attributes will contain a
  value of zero unless the `onDuplicate` URL parameter is set to either `update` or `replace`
  (in this case the `updated` attribute may contain non-zero values) or `ignore` (in this case the
  `ignored` attribute may contain a non-zero value).

  To support the feature, arangoimp also has a new command line option `--on-duplicate` which can
  have one of the values `error`, `update`, `replace`, `ignore`. The default value is `error`.

  A few examples for using arangoimp with the `--on-duplicate` option can be found here:
  http://jsteemann.github.io/blog/2015/04/14/updating-documents-with-arangoimp/

* changed behavior of `db._query()` in the ArangoShell:

  if the command's result is printed in the shell, the first 10 results will be printed. Previously
  only a basic description of the underlying query result cursor was printed. Additionally, if the
  cursor result contains more than 10 results, the cursor is assigned to a global variable `more`,
  which can be used to iterate over the cursor result.

  Example:

      arangosh [_system]> db._query("FOR i IN 1..15 RETURN i")
      [object ArangoQueryCursor, count: 15, hasMore: true]

      [
        1,
        2,
        3,
        4,
        5,
        6,
        7,
        8,
        9,
        10
      ]

      type 'more' to show more documents


      arangosh [_system]> more
      [object ArangoQueryCursor, count: 15, hasMore: false]

      [
        11,
        12,
        13,
        14,
        15
      ]

* Disallow batchSize value 0 in HTTP `POST /_api/cursor`:

  The HTTP REST API `POST /_api/cursor` does not accept a `batchSize` parameter value of
  `0` any longer. A batch size of 0 never made much sense, but previous versions of ArangoDB
  did not check for this value. Now creating a cursor using a `batchSize` value 0 will
  result in an HTTP 400 error response

* REST Server: fix memory leaks when failing to add jobs

* 'EDGES' AQL Function

  The AQL function `EDGES` got a new fifth option parameter.
  Right now only one option is available: 'includeVertices'. This is a boolean parameter
  that allows to modify the result of the `EDGES` function.
  Default is 'includeVertices: false' which does not have any effect.
  'includeVertices: true' modifies the result, such that
  {vertex: <vertexDocument>, edge: <edgeDocument>} is returned.

* INCOMPATIBLE CHANGE:

  The result format of the AQL function `NEIGHBORS` has been changed.
  Before it has returned an array of objects containing 'vertex' and 'edge'.
  Now it will only contain the vertex directly.
  Also an additional option 'includeData' has been added.
  This is used to define if only the 'vertex._id' value should be returned (false, default),
  or if the vertex should be looked up in the collection and the complete JSON should be returned
  (true).
  Using only the id values can lead to significantly improved performance if this is the only information
  required.

  In order to get the old result format prior to ArangoDB 2.6, please use the function EDGES instead.
  Edges allows for a new option 'includeVertices' which, set to true, returns exactly the format of NEIGHBORS.
  Example:

      NEIGHBORS(<vertexCollection>, <edgeCollection>, <vertex>, <direction>, <example>)

  This can now be achieved by:

      EDGES(<edgeCollection>, <vertex>, <direction>, <example>, {includeVertices: true})

  If you are nesting several NEIGHBORS steps you can speed up their performance in the following way:

  Old Example:

  FOR va IN NEIGHBORS(Users, relations, 'Users/123', 'outbound') FOR vc IN NEIGHBORS(Products, relations, va.vertex._id, 'outbound') RETURN vc

  This can now be achieved by:

  FOR va IN NEIGHBORS(Users, relations, 'Users/123', 'outbound') FOR vc IN NEIGHBORS(Products, relations, va, 'outbound', null, {includeData: true}) RETURN vc
                                                                                                          ^^^^                  ^^^^^^^^^^^^^^^^^^^
                                                                                                  Use intermediate directly     include Data for final

* INCOMPATIBLE CHANGE:

  The AQL function `GRAPH_NEIGHBORS` now provides an additional option `includeData`.
  This option allows controlling whether the function should return the complete vertices
  or just their IDs. Returning only the IDs instead of the full vertices can lead to
  improved performance .

  If provided, `includeData` is set to `true`, all vertices in the result will be returned
  with all their attributes. The default value of `includeData` is `false`.
  This makes the default function results incompatible with previous versions of ArangoDB.

  To get the old result style in ArangoDB 2.6, please set the options as follows in calls
  to `GRAPH_NEIGHBORS`:

      GRAPH_NEIGHBORS(<graph>, <vertex>, { includeData: true })

* INCOMPATIBLE CHANGE:

  The AQL function `GRAPH_COMMON_NEIGHBORS` now provides an additional option `includeData`.
  This option allows controlling whether the function should return the complete vertices
  or just their IDs. Returning only the IDs instead of the full vertices can lead to
  improved performance .

  If provided, `includeData` is set to `true`, all vertices in the result will be returned
  with all their attributes. The default value of `includeData` is `false`.
  This makes the default function results incompatible with previous versions of ArangoDB.

  To get the old result style in ArangoDB 2.6, please set the options as follows in calls
  to `GRAPH_COMMON_NEIGHBORS`:

      GRAPH_COMMON_NEIGHBORS(<graph>, <vertexExamples1>, <vertexExamples2>, { includeData: true }, { includeData: true })

* INCOMPATIBLE CHANGE:

  The AQL function `GRAPH_SHORTEST_PATH` now provides an additional option `includeData`.
  This option allows controlling whether the function should return the complete vertices
  and edges or just their IDs. Returning only the IDs instead of full vertices and edges
  can lead to improved performance .

  If provided, `includeData` is set to `true`, all vertices and edges in the result will
  be returned with all their attributes. There is also an optional parameter `includePath` of
  type object.
  It has two optional sub-attributes `vertices` and `edges`, both of type boolean.
  Both can be set individually and the result will include all vertices on the path if
  `includePath.vertices == true` and all edges if `includePath.edges == true` respectively.

  The default value of `includeData` is `false`, and paths are now excluded by default.
  This makes the default function results incompatible with previous versions of ArangoDB.

  To get the old result style in ArangoDB 2.6, please set the options as follows in calls
  to `GRAPH_SHORTEST_PATH`:

      GRAPH_SHORTEST_PATH(<graph>, <source>, <target>, { includeData: true, includePath: { edges: true, vertices: true } })

  The attributes `startVertex` and `vertex` that were present in the results of `GRAPH_SHORTEST_PATH`
  in previous versions of ArangoDB will not be produced in 2.6. To calculate these attributes in 2.6,
  please extract the first and last elements from the `vertices` result attribute.

* INCOMPATIBLE CHANGE:

  The AQL function `GRAPH_DISTANCE_TO` will now return only the id the destination vertex
  in the `vertex` attribute, and not the full vertex data with all vertex attributes.

* INCOMPATIBLE CHANGE:

  All graph measurements functions in JavaScript module `general-graph` that calculated a
  single figure previously returned an array containing just the figure. Now these functions
  will return the figure directly and not put it inside an array.

  The affected functions are:

  * `graph._absoluteEccentricity`
  * `graph._eccentricity`
  * `graph._absoluteCloseness`
  * `graph._closeness`
  * `graph._absoluteBetweenness`
  * `graph._betweenness`
  * `graph._radius`
  * `graph._diameter`

* Create the `_graphs` collection in new databases with `waitForSync` attribute set to `false`

  The previous `waitForSync` value was `true`, so default the behavior when creating and dropping
  graphs via the HTTP REST API changes as follows if the new settings are in effect:

  * `POST /_api/graph` by default returns `HTTP 202` instead of `HTTP 201`
  * `DELETE /_api/graph/graph-name` by default returns `HTTP 202` instead of `HTTP 201`

  If the `_graphs` collection still has its `waitForSync` value set to `true`, then the HTTP status
  code will not change.

* Upgraded ICU to version 54; this increases performance in many places.
  based on https://code.google.com/p/chromium/issues/detail?id=428145

* added support for HTTP push aka chunked encoding

* issue #1051: add info whether server is running in service or user mode?

  This will add a "mode" attribute to the result of the result of HTTP GET `/_api/version?details=true`

  "mode" can have the following values:

  - `standalone`: server was started manually (e.g. on command-line)
  - `service`: service is running as Windows service, in daemon mode or under the supervisor

* improve system error messages in Windows port

* increased default value of `--server.request-timeout` from 300 to 1200 seconds for client tools
  (arangosh, arangoimp, arangodump, arangorestore)

* increased default value of `--server.connect-timeout` from 3 to 5 seconds for client tools
  (arangosh, arangoimp, arangodump, arangorestore)

* added startup option `--server.foxx-queues-poll-interval`

  This startup option controls the frequency with which the Foxx queues manager is checking
  the queue (or queues) for jobs to be executed.

  The default value is `1` second. Lowering this value will result in the queue manager waking
  up and checking the queues more frequently, which may increase CPU usage of the server.
  When not using Foxx queues, this value can be raised to save some CPU time.

* added startup option `--server.foxx-queues`

  This startup option controls whether the Foxx queue manager will check queue and job entries.
  Disabling this option can reduce server load but will prevent jobs added to Foxx queues from
  being processed at all.

  The default value is `true`, enabling the Foxx queues feature.

* make Foxx queues really database-specific.

  Foxx queues were and are stored in a database-specific collection `_queues`. However, a global
  cache variable for the queues led to the queue names being treated database-independently, which
  was wrong.

  Since 2.6, Foxx queues names are truly database-specific, so the same queue name can be used in
  two different databases for two different queues. Until then, it is advisable to think of queues
  as already being database-specific, and using the database name as a queue name prefix to be
  avoid name conflicts, e.g.:

      var queueName = "myQueue";
      var Foxx = require("org/arangodb/foxx");
      Foxx.queues.create(db._name() + ":" + queueName);

* added support for Foxx queue job types defined as app scripts.

  The old job types introduced in 2.4 are still supported but are known to cause issues in 2.5
  and later when the server is restarted or the job types are not defined in every thread.

  The new job types avoid this issue by storing an explicit mount path and script name rather
  than an assuming the job type is defined globally. It is strongly recommended to convert your
  job types to the new script-based system.

* renamed Foxx sessions option "sessionStorageApp" to "sessionStorage". The option now also accepts session storages directly.

* Added the following JavaScript methods for file access:
  * fs.copyFile() to copy single files
  * fs.copyRecursive() to copy directory trees
  * fs.chmod() to set the file permissions (non-Windows only)

* Added process.env for accessing the process environment from JavaScript code

* Cluster: kickstarter shutdown routines will more precisely follow the shutdown of its nodes.

* Cluster: don't delete agency connection objects that are currently in use.

* Cluster: improve passing along of HTTP errors

* fixed issue #1247: debian init script problems

* multi-threaded index creation on collection load

  When a collection contains more than one secondary index, they can be built in memory in
  parallel when the collection is loaded. How many threads are used for parallel index creation
  is determined by the new configuration parameter `--database.index-threads`. If this is set
  to 0, indexes are built by the opening thread only and sequentially. This is equivalent to
  the behavior in 2.5 and before.

* speed up building up primary index when loading collections

* added `count` attribute to `parameters.json` files of collections. This attribute indicates
  the number of live documents in the collection on unload. It is read when the collection is
  (re)loaded to determine the initial size for the collection's primary index

* removed remainders of MRuby integration, removed arangoirb

* simplified `controllers` property in Foxx manifests. You can now specify a filename directly
  if you only want to use a single file mounted at the base URL of your Foxx app.

* simplified `exports` property in Foxx manifests. You can now specify a filename directly if
  you only want to export variables from a single file in your Foxx app.

* added support for node.js-style exports in Foxx exports. Your Foxx exports file can now export
  arbitrary values using the `module.exports` property instead of adding properties to the
  `exports` object.

* added `scripts` property to Foxx manifests. You should now specify the `setup` and `teardown`
  files as properties of the `scripts` object in your manifests and can define custom,
  app-specific scripts that can be executed from the web interface or the CLI.

* added `tests` property to Foxx manifests. You can now define test cases using the `mocha`
  framework which can then be executed inside ArangoDB.

* updated `joi` package to 6.0.8.

* added `extendible` package.

* added Foxx model lifecycle events to repositories. See #1257.

* speed up resizing of edge index.

* allow to split an edge index into buckets which are resized individually.
  This is controlled by the `indexBuckets` attribute in the `properties`
  of the collection.

* fix a cluster deadlock bug in larger clusters by marking a thread waiting
  for a lock on a DBserver as blocked


v2.5.7 (2015-08-02)
-------------------

* V8: Upgrade to version 4.1.0.27 - this is intended to be the stable V8 version.


v2.5.6 (2015-07-21)
-------------------

* alter Windows build infrastructure so we can properly store pdb files.

* potentially fixed issue #1313: Wrong metric calculation at dashboard

  Escape whitespace in process name when scanning /proc/pid/stats

  This fixes statistics values read from that file

* Fixed variable naming in AQL `COLLECT INTO` results in case the COLLECT is placed
  in a subquery which itself is followed by other constructs that require variables


v2.5.5 (2015-05-29)
-------------------

* fixed vulnerability in JWT implementation.

* fixed format string for reading /proc/pid/stat

* take into account barriers used in different V8 contexts


v2.5.4 (2015-05-14)
-------------------

* added startup option `--log.performance`: specifying this option at startup will log
  performance-related info messages, mainly timings via the regular logging mechanisms

* cluster fixes

* fix for recursive copy under Windows


v2.5.3 (2015-04-29)
-------------------

* Fix fs.move to work across filesystem borders; Fixes Foxx app installation problems;
  issue #1292.

* Fix Foxx app install when installed on a different drive on Windows

* issue #1322: strange AQL result

* issue #1318: Inconsistent db._create() syntax

* issue #1315: queries to a collection fail with an empty response if the
  collection contains specific JSON data

* issue #1300: Make arangodump not fail if target directory exists but is empty

* allow specifying higher values than SOMAXCONN for `--server.backlog-size`

  Previously, arangod would not start when a `--server.backlog-size` value was
  specified that was higher than the platform's SOMAXCONN header value.

  Now, arangod will use the user-provided value for `--server.backlog-size` and
  pass it to the listen system call even if the value is higher than SOMAXCONN.
  If the user-provided value is higher than SOMAXCONN, arangod will log a warning
  on startup.

* Fixed a cluster deadlock bug. Mark a thread that is in a RemoteBlock as
  blocked to allow for additional dispatcher threads to be started.

* Fix locking in cluster by using another ReadWriteLock class for collections.

* Add a second DispatcherQueue for AQL in the cluster. This fixes a
  cluster-AQL thread explosion bug.


v2.5.2 (2015-04-11)
-------------------

* modules stored in _modules are automatically flushed when changed

* added missing query-id parameter in documentation of HTTP DELETE `/_api/query` endpoint

* added iterator for edge index in AQL queries

  this change may lead to less edges being read when used together with a LIMIT clause

* make graph viewer in web interface issue less expensive queries for determining
  a random vertex from the graph, and for determining vertex attributes

* issue #1285: syntax error, unexpected $undefined near '@_to RETURN obj

  this allows AQL bind parameter names to also start with underscores

* moved /_api/query to C++

* issue #1289: Foxx models created from database documents expose an internal method

* added `Foxx.Repository#exists`

* parallelize initialization of V8 context in multiple threads

* fixed a possible crash when the debug-level was TRACE

* cluster: do not initialize statistics collection on each
  coordinator, this fixes a race condition at startup

* cluster: fix a startup race w.r.t. the _configuration collection

* search for db:// JavaScript modules only after all local files have been
  considered, this speeds up the require command in a cluster considerably

* general cluster speedup in certain areas


v2.5.1 (2015-03-19)
-------------------

* fixed bug that caused undefined behavior when an AQL query was killed inside
  a calculation block

* fixed memleaks in AQL query cleanup in case out-of-memory errors are thrown

* by default, Debian and RedHat packages are built with debug symbols

* added option `--database.ignore-logfile-errors`

  This option controls how collection datafiles with a CRC mismatch are treated.

  If set to `false`, CRC mismatch errors in collection datafiles will lead
  to a collection not being loaded at all. If a collection needs to be loaded
  during WAL recovery, the WAL recovery will also abort (if not forced with
  `--wal.ignore-recovery-errors true`). Setting this flag to `false` protects
  users from unintentionally using a collection with corrupted datafiles, from
  which only a subset of the original data can be recovered.

  If set to `true`, CRC mismatch errors in collection datafiles will lead to
  the datafile being partially loaded. All data up to until the mismatch will
  be loaded. This will enable users to continue with collection datafiles
  that are corrupted, but will result in only a partial load of the data.
  The WAL recovery will still abort when encountering a collection with a
  corrupted datafile, at least if `--wal.ignore-recovery-errors` is not set to
  `true`.

  The default value is *true*, so for collections with corrupted datafiles
  there might be partial data loads once the WAL recovery has finished. If
  the WAL recovery will need to load a collection with a corrupted datafile,
  it will still stop when using the default values.

* INCOMPATIBLE CHANGE:

  make the arangod server refuse to start if during startup it finds a non-readable
  `parameter.json` file for a database or a collection.

  Stopping the startup process in this case requires manual intervention (fixing
  the unreadable files), but prevents follow-up errors due to ignored databases or
  collections from happening.

* datafiles and `parameter.json` files written by arangod are now created with read and write
  privileges for the arangod process user, and with read and write privileges for the arangod
  process group.

  Previously, these files were created with user read and write permissions only.

* INCOMPATIBLE CHANGE:

  abort WAL recovery if one of the collection's datafiles cannot be opened

* INCOMPATIBLE CHANGE:

  never try to raise the privileges after dropping them, this can lead to a race condition while
  running the recovery

  If you require to run ArangoDB on a port lower than 1024, you must run ArangoDB as root.

* fixed inefficiencies in `remove` methods of general-graph module

* added option `--database.slow-query-threshold` for controlling the default AQL slow query
  threshold value on server start

* add system error strings for Windows on many places

* rework service startup so we announce 'RUNNING' only when we're finished starting.

* use the Windows eventlog for FATAL and ERROR - log messages

* fix service handling in NSIS Windows installer, specify human readable name

* add the ICU_DATA environment variable to the fatal error messages

* fixed issue #1265: arangod crashed with SIGSEGV

* fixed issue #1241: Wildcards in examples


v2.5.0 (2015-03-09)
-------------------

* installer fixes for Windows

* fix for downloading Foxx

* fixed issue #1258: http pipelining not working?


v2.5.0-beta4 (2015-03-05)
-------------------------

* fixed issue #1247: debian init script problems


v2.5.0-beta3 (2015-02-27)
-------------------------

* fix Windows install path calculation in arango

* fix Windows logging of long strings

* fix possible undefinedness of const strings in Windows


v2.5.0-beta2 (2015-02-23)
-------------------------

* fixed issue #1256: agency binary not found #1256

* fixed issue #1230: API: document/col-name/_key and cursor return different floats

* front-end: dashboard tries not to (re)load statistics if user has no access

* V8: Upgrade to version 3.31.74.1

* etcd: Upgrade to version 2.0 - This requires go 1.3 to compile at least.

* refuse to startup if ICU wasn't initialized, this will i.e. prevent errors from being printed,
  and libraries from being loaded.

* front-end: unwanted removal of index table header after creating new index

* fixed issue #1248: chrome: applications filtering not working

* fixed issue #1198: queries remain in aql editor (front-end) if you navigate through different tabs

* Simplify usage of Foxx

  Thanks to our user feedback we learned that Foxx is a powerful, yet rather complicated concept.
  With this release we tried to make it less complicated while keeping all its strength.
  That includes a rewrite of the documentation as well as some code changes as listed below:

  * Moved Foxx applications to a different folder.

    The naming convention now is: <app-path>/_db/<dbname>/<mountpoint>/APP
    Before it was: <app-path>/databases/<dbname>/<appname>:<appversion>
    This caused some trouble as apps where cached based on name and version and updates did not apply.
    Hence the path on filesystem and the app's access URL had no relation to one another.
    Now the path on filesystem is identical to the URL (except for slashes and the appended APP)

  * Rewrite of Foxx routing

    The routing of Foxx has been exposed to major internal changes we adjusted because of user feedback.
    This allows us to set the development mode per mountpoint without having to change paths and hold
    apps at separate locations.

  * Foxx Development mode

    The development mode used until 2.4 is gone. It has been replaced by a much more mature version.
    This includes the deprecation of the javascript.dev-app-path parameter, which is useless since 2.5.
    Instead of having two separate app directories for production and development, apps now reside in
    one place, which is used for production as well as for development.
    Apps can still be put into development mode, changing their behavior compared to production mode.
    Development mode apps are still reread from disk at every request, and still they ship more debug
    output.

    This change has also made the startup options `--javascript.frontend-development-mode` and
    `--javascript.dev-app-path` obsolete. The former option will not have any effect when set, and the
    latter option is only read and used during the upgrade to 2.5 and does not have any effects later.

  * Foxx install process

    Installing Foxx apps has been a two step process: import them into ArangoDB and mount them at a
    specific mountpoint. These operations have been joined together. You can install an app at one
    mountpoint, that's it. No fetch, mount, unmount, purge cycle anymore. The commands have been
    simplified to just:

    * install: get your Foxx app up and running
    * uninstall: shut it down and erase it from disk

  * Foxx error output

    Until 2.4 the errors produced by Foxx were not optimal. Often, the error message was just
    `unable to parse manifest` and contained only an internal stack trace.
    In 2.5 we made major improvements there, including a much more fine-grained error output that
    helps you debug your Foxx apps. The error message printed is now much closer to its source and
    should help you track it down.

    Also we added the default handlers for unhandled errors in Foxx apps:

    * You will get a nice internal error page whenever your Foxx app is called but was not installed
      due to any error
    * You will get a proper error message when having an uncaught error appears in any app route

    In production mode the messages above will NOT contain any information about your Foxx internals
    and are safe to be exposed to third party users.
    In development mode the messages above will contain the stacktrace (if available), making it easier for
    your in-house devs to track down errors in the application.

* added `console` object to Foxx apps. All Foxx apps now have a console object implementing
  the familiar Console API in their global scope, which can be used to log diagnostic
  messages to the database.

* added `org/arangodb/request` module, which provides a simple API for making HTTP requests
  to external services.

* added optimizer rule `propagate-constant-attributes`

  This rule will look inside `FILTER` conditions for constant value equality comparisons,
  and insert the constant values in other places in `FILTER`s. For example, the rule will
  insert `42` instead of `i.value` in the second `FILTER` of the following query:

      FOR i IN c1 FOR j IN c2 FILTER i.value == 42 FILTER j.value == i.value RETURN 1

* added `filtered` value to AQL query execution statistics

  This value indicates how many documents were filtered by `FilterNode`s in the AQL query.
  Note that `IndexRangeNode`s can also filter documents by selecting only the required ranges
  from the index. The `filtered` value will not include the work done by `IndexRangeNode`s,
  but only the work performed by `FilterNode`s.

* added support for sparse hash and skiplist indexes

  Hash and skiplist indexes can optionally be made sparse. Sparse indexes exclude documents
  in which at least one of the index attributes is either not set or has a value of `null`.

  As such documents are excluded from sparse indexes, they may contain fewer documents than
  their non-sparse counterparts. This enables faster indexing and can lead to reduced memory
  usage in case the indexed attribute does occur only in some, but not all documents of the
  collection. Sparse indexes will also reduce the number of collisions in non-unique hash
  indexes in case non-existing or optional attributes are indexed.

  In order to create a sparse index, an object with the attribute `sparse` can be added to
  the index creation commands:

      db.collection.ensureHashIndex(attributeName, { sparse: true });
      db.collection.ensureHashIndex(attributeName1, attributeName2, { sparse: true });
      db.collection.ensureUniqueConstraint(attributeName, { sparse: true });
      db.collection.ensureUniqueConstraint(attributeName1, attributeName2, { sparse: true });

      db.collection.ensureSkiplist(attributeName, { sparse: true });
      db.collection.ensureSkiplist(attributeName1, attributeName2, { sparse: true });
      db.collection.ensureUniqueSkiplist(attributeName, { sparse: true });
      db.collection.ensureUniqueSkiplist(attributeName1, attributeName2, { sparse: true });

  Note that in place of the above specialized index creation commands, it is recommended to use
  the more general index creation command `ensureIndex`:

  ```js
  db.collection.ensureIndex({ type: "hash", sparse: true, unique: true, fields: [ attributeName ] });
  db.collection.ensureIndex({ type: "skiplist", sparse: false, unique: false, fields: [ "a", "b" ] });
  ```

  When not explicitly set, the `sparse` attribute defaults to `false` for new indexes.

  This causes a change in behavior when creating a unique hash index without specifying the
  sparse flag: in 2.4, unique hash indexes were implicitly sparse, always excluding `null` values.
  There was no option to control this behavior, and sparsity was neither supported for non-unique
  hash indexes nor skiplists in 2.4. This implicit sparsity of unique hash indexes was considered
  an inconsistency, and therefore the behavior was cleaned up in 2.5. As of 2.5, indexes will
  only be created sparse if sparsity is explicitly requested. Existing unique hash indexes from 2.4
  or before will automatically be migrated so they are still sparse after the upgrade to 2.5.

  Geo indexes are implicitly sparse, meaning documents without the indexed location attribute or
  containing invalid location coordinate values will be excluded from the index automatically. This
  is also a change when compared to pre-2.5 behavior, when documents with missing or invalid
  coordinate values may have caused errors on insertion when the geo index' `unique` flag was set
  and its `ignoreNull` flag was not.

  This was confusing and has been rectified in 2.5. The method `ensureGeoConstaint()` now does the
  same as `ensureGeoIndex()`. Furthermore, the attributes `constraint`, `unique`, `ignoreNull` and
  `sparse` flags are now completely ignored when creating geo indexes.

  The same is true for fulltext indexes. There is no need to specify non-uniqueness or sparsity for
  geo or fulltext indexes. They will always be non-unique and sparse.

  As sparse indexes may exclude some documents, they cannot be used for every type of query.
  Sparse hash indexes cannot be used to find documents for which at least one of the indexed
  attributes has a value of `null`. For example, the following AQL query cannot use a sparse
  index, even if one was created on attribute `attr`:

      FOR doc In collection
        FILTER doc.attr == null
        RETURN doc

  If the lookup value is non-constant, a sparse index may or may not be used, depending on
  the other types of conditions in the query. If the optimizer can safely determine that
  the lookup value cannot be `null`, a sparse index may be used. When uncertain, the optimizer
  will not make use of a sparse index in a query in order to produce correct results.

  For example, the following queries cannot use a sparse index on `attr` because the optimizer
  will not know beforehand whether the comparison values for `doc.attr` will include `null`:

      FOR doc In collection
        FILTER doc.attr == SOME_FUNCTION(...)
        RETURN doc

      FOR other IN otherCollection
        FOR doc In collection
          FILTER doc.attr == other.attr
          RETURN doc

  Sparse skiplist indexes can be used for sorting if the optimizer can safely detect that the
  index range does not include `null` for any of the index attributes.

* inspection of AQL data-modification queries will now detect if the data-modification part
  of the query can run in lockstep with the data retrieval part of the query, or if the data
  retrieval part must be executed before the data modification can start.

  Executing the two in lockstep allows using much smaller buffers for intermediate results
  and starts the actual data-modification operations much earlier than if the two phases
  were executed separately.

* Allow dynamic attribute names in AQL object literals

  This allows using arbitrary expressions to construct attribute names in object
  literals specified in AQL queries. To disambiguate expressions and other unquoted
  attribute names, dynamic attribute names need to be enclosed in brackets (`[` and `]`).
  Example:

      FOR i IN 1..100
        RETURN { [ CONCAT('value-of-', i) ] : i }

* make AQL optimizer rule "use-index-for-sort" remove sort also in case a non-sorted
  index (e.g. a hash index) is used for only equality lookups and all sort attributes
  are covered by the index.

  Example that does not require an extra sort (needs hash index on `value`):

      FOR doc IN collection FILTER doc.value == 1 SORT doc.value RETURN doc

  Another example that does not require an extra sort (with hash index on `value1`, `value2`):

      FOR doc IN collection FILTER doc.value1 == 1 && doc.value2 == 2 SORT doc.value1, doc.value2 RETURN doc

* make AQL optimizer rule "use-index-for-sort" remove sort also in case the sort criteria
  excludes the left-most index attributes, but the left-most index attributes are used
  by the index for equality-only lookups.

  Example that can use the index for sorting (needs skiplist index on `value1`, `value2`):

      FOR doc IN collection FILTER doc.value1 == 1 SORT doc.value2 RETURN doc

* added selectivity estimates for primary index, edge index, and hash index

  The selectivity estimates are returned by the `GET /_api/index` REST API method
  in a sub-attribute `selectivityEstimate` for each index that supports it. This
  attribute will be omitted for indexes that do not provide selectivity estimates.
  If provided, the selectivity estimate will be a numeric value between 0 and 1.

  Selectivity estimates will also be reported in the result of `collection.getIndexes()`
  for all indexes that support this. If no selectivity estimate can be determined for
  an index, the attribute `selectivityEstimate` will be omitted here, too.

  The web interface also shows selectivity estimates for each index that supports this.

  Currently the following index types can provide selectivity estimates:
  - primary index
  - edge index
  - hash index (unique and non-unique)

  No selectivity estimates will be provided when running in cluster mode.

* fixed issue #1226: arangod log issues

* added additional logger if arangod is started in foreground mode on a tty

* added AQL optimizer rule "move-calculations-down"

* use exclusive native SRWLocks on Windows instead of native mutexes

* added AQL functions `MD5`, `SHA1`, and `RANDOM_TOKEN`.

* reduced number of string allocations when parsing certain AQL queries

  parsing numbers (integers or doubles) does not require a string allocation
  per number anymore

* RequestContext#bodyParam now accepts arbitrary joi schemas and rejects invalid (but well-formed) request bodies.

* enforce that AQL user functions are wrapped inside JavaScript function () declarations

  AQL user functions were always expected to be wrapped inside a JavaScript function, but previously
  this was not enforced when registering a user function. Enforcing the AQL user functions to be contained
  inside functions prevents functions from doing some unexpected things that may have led to undefined
  behavior.

* Windows service uninstalling: only remove service if it points to the currently running binary,
  or --force was specified.

* Windows (debug only): print stacktraces on crash and run minidump

* Windows (cygwin): if you run arangosh in a cygwin shell or via ssh we will detect this and use
  the appropriate output functions.

* Windows: improve process management

* fix IPv6 reverse ip lookups - so far we only did IPv4 addresses.

* improve join documentation, add outer join example

* run jslint for unit tests too, to prevent "memory leaks" by global js objects with native code.

* fix error logging for exceptions - we wouldn't log the exception message itself so far.

* improve error reporting in the http client (Windows & *nix)

* improve error reports in cluster

* Standard errors can now contain custom messages.


v2.4.7 (XXXX-XX-XX)
-------------------

* fixed issue #1282: Geo WITHIN_RECTANGLE for nested lat/lng


v2.4.6 (2015-03-18)
-------------------

* added option `--database.ignore-logfile-errors`

  This option controls how collection datafiles with a CRC mismatch are treated.

  If set to `false`, CRC mismatch errors in collection datafiles will lead
  to a collection not being loaded at all. If a collection needs to be loaded
  during WAL recovery, the WAL recovery will also abort (if not forced with
  `--wal.ignore-recovery-errors true`). Setting this flag to `false` protects
  users from unintentionally using a collection with corrupted datafiles, from
  which only a subset of the original data can be recovered.

  If set to `true`, CRC mismatch errors in collection datafiles will lead to
  the datafile being partially loaded. All data up to until the mismatch will
  be loaded. This will enable users to continue with a collection datafiles
  that are corrupted, but will result in only a partial load of the data.
  The WAL recovery will still abort when encountering a collection with a
  corrupted datafile, at least if `--wal.ignore-recovery-errors` is not set to
  `true`.

  The default value is *true*, so for collections with corrupted datafiles
  there might be partial data loads once the WAL recovery has finished. If
  the WAL recovery will need to load a collection with a corrupted datafile,
  it will still stop when using the default values.

* INCOMPATIBLE CHANGE:

  make the arangod server refuse to start if during startup it finds a non-readable
  `parameter.json` file for a database or a collection.

  Stopping the startup process in this case requires manual intervention (fixing
  the unreadable files), but prevents follow-up errors due to ignored databases or
  collections from happening.

* datafiles and `parameter.json` files written by arangod are now created with read and write
  privileges for the arangod process user, and with read and write privileges for the arangod
  process group.

  Previously, these files were created with user read and write permissions only.

* INCOMPATIBLE CHANGE:

  abort WAL recovery if one of the collection's datafiles cannot be opened

* INCOMPATIBLE CHANGE:

  never try to raise the privileges after dropping them, this can lead to a race condition while
  running the recovery

  If you require to run ArangoDB on a port lower than 1024, you must run ArangoDB as root.

* fixed inefficiencies in `remove` methods of general-graph module

* added option `--database.slow-query-threshold` for controlling the default AQL slow query
  threshold value on server start


v2.4.5 (2015-03-16)
-------------------

* added elapsed time to HTTP request logging output (`--log.requests-file`)

* added AQL current and slow query tracking, killing of AQL queries

  This change enables retrieving the list of currently running AQL queries inside the selected database.
  AQL queries with an execution time beyond a certain threshold can be moved to a "slow query" facility
  and retrieved from there. Queries can also be killed by specifying the query id.

  This change adds the following HTTP REST APIs:

  - `GET /_api/query/current`: for retrieving the list of currently running queries
  - `GET /_api/query/slow`: for retrieving the list of slow queries
  - `DELETE /_api/query/slow`: for clearing the list of slow queries
  - `GET /_api/query/properties`: for retrieving the properties for query tracking
  - `PUT /_api/query/properties`: for adjusting the properties for query tracking
  - `DELETE /_api/query/<id>`: for killing an AQL query

  The following JavaScript APIs have been added:

  - require("org/arangodb/aql/queries").current();
  - require("org/arangodb/aql/queries").slow();
  - require("org/arangodb/aql/queries").clearSlow();
  - require("org/arangodb/aql/queries").properties();
  - require("org/arangodb/aql/queries").kill();

* fixed issue #1265: arangod crashed with SIGSEGV

* fixed issue #1241: Wildcards in examples

* fixed comment parsing in Foxx controllers


v2.4.4 (2015-02-24)
-------------------

* fixed the generation template for foxx apps. It now does not create deprecated functions anymore

* add custom visitor functionality for `GRAPH_NEIGHBORS` function, too

* increased default value of traversal option *maxIterations* to 100 times of its previous
  default value


v2.4.3 (2015-02-06)
-------------------

* fix multi-threading with openssl when running under Windows

* fix timeout on socket operations when running under Windows

* Fixed an error in Foxx routing which caused some apps that worked in 2.4.1 to fail with status 500: `undefined is not a function` errors in 2.4.2
  This error was occurring due to seldom internal rerouting introduced by the malformed application handler.


v2.4.2 (2015-01-30)
-------------------

* added custom visitor functionality for AQL traversals

  This allows more complex result processing in traversals triggered by AQL. A few examples
  are shown in [this article](http://jsteemann.github.io/blog/2015/01/28/using-custom-visitors-in-aql-graph-traversals/).

* improved number of results estimated for nodes of type EnumerateListNode and SubqueryNode
  in AQL explain output

* added AQL explain helper to explain arbitrary AQL queries

  The helper function prints the query execution plan and the indexes to be used in the
  query. It can be invoked from the ArangoShell or the web interface as follows:

      require("org/arangodb/aql/explainer").explain(query);

* enable use of indexes for certain AQL conditions with non-equality predicates, in
  case the condition(s) also refer to indexed attributes

  The following queries will now be able to use indexes:

      FILTER a.indexed == ... && a.indexed != ...
      FILTER a.indexed == ... && a.nonIndexed != ...
      FILTER a.indexed == ... && ! (a.indexed == ...)
      FILTER a.indexed == ... && ! (a.nonIndexed == ...)
      FILTER a.indexed == ... && ! (a.indexed != ...)
      FILTER a.indexed == ... && ! (a.nonIndexed != ...)
      FILTER (a.indexed == ... && a.nonIndexed == ...) || (a.indexed == ... && a.nonIndexed == ...)
      FILTER (a.indexed == ... && a.nonIndexed != ...) || (a.indexed == ... && a.nonIndexed != ...)

* Fixed spuriously occurring "collection not found" errors when running queries on local
  collections on a cluster DB server

* Fixed upload of Foxx applications to the server for apps exceeding approx. 1 MB zipped.

* Malformed Foxx applications will now return a more useful error when any route is requested.

  In Production a Foxx app mounted on /app will display an html page on /app/* stating a 503 Service temporarily not available.
  It will not state any information about your Application.
  Before it was a 404 Not Found without any information and not distinguishable from a correct not found on your route.

  In Development Mode the html page also contains information about the error occurred.

* Unhandled errors thrown in Foxx routes are now handled by the Foxx framework itself.

  In Production the route will return a status 500 with a body {error: "Error statement"}.
  In Development the route will return a status 500 with a body {error: "Error statement", stack: "..."}

  Before, it was status 500 with a plain text stack including ArangoDB internal routing information.

* The Applications tab in web interface will now request development apps more often.
  So if you have a fixed a syntax error in your app it should always be visible after reload.


v2.4.1 (2015-01-19)
-------------------

* improved WAL recovery output

* fixed certain OR optimizations in AQL optimizer

* better diagnostics for arangoimp

* fixed invalid result of HTTP REST API method `/_admin/foxx/rescan`

* fixed possible segmentation fault when passing a Buffer object into a V8 function
  as a parameter

* updated AQB module to 1.8.0.


v2.4.0 (2015-01-13)
-------------------

* updated AQB module to 1.7.0.

* fixed V8 integration-related crashes

* make `fs.move(src, dest)` also fail when both `src` and `dest` are
  existing directories. This ensures the same behavior of the move operation
  on different platforms.

* fixed AQL insert operation for multi-shard collections in cluster

* added optional return value for AQL data-modification queries.
  This allows returning the documents inserted, removed or updated with the query, e.g.

      FOR doc IN docs REMOVE doc._key IN docs LET removed = OLD RETURN removed
      FOR doc IN docs INSERT { } IN docs LET inserted = NEW RETURN inserted
      FOR doc IN docs UPDATE doc._key WITH { } IN docs LET previous = OLD RETURN previous
      FOR doc IN docs UPDATE doc._key WITH { } IN docs LET updated = NEW RETURN updated

  The variables `OLD` and `NEW` are automatically available when a `REMOVE`, `INSERT`,
  `UPDATE` or `REPLACE` statement is immediately followed by a `LET` statement.
  Note that the `LET` and `RETURN` statements in data-modification queries are not as
  flexible as the general versions of `LET` and `RETURN`. When returning documents from
  data-modification operations, only a single variable can be assigned using `LET`, and
  the assignment can only be either `OLD` or `NEW`, but not an arbitrary expression. The
  `RETURN` statement also allows using the just-created variable only, and no arbitrary
  expressions.


v2.4.0-beta1 (2014-12-26)
--------------------------

* fixed superstates in FoxxGenerator

* fixed issue #1065: Aardvark: added creation of documents and edges with _key property

* fixed issue #1198: Aardvark: current AQL editor query is now cached

* Upgraded V8 version from 3.16.14 to 3.29.59

  The built-in version of V8 has been upgraded from 3.16.14 to 3.29.59.
  This activates several ES6 (also dubbed *Harmony* or *ES.next*) features in
  ArangoDB, both in the ArangoShell and the ArangoDB server. They can be
  used for scripting and in server-side actions such as Foxx routes, traversals
  etc.

  The following ES6 features are available in ArangoDB 2.4 by default:

  * iterators
  * the `of` operator
  * symbols
  * predefined collections types (Map, Set etc.)
  * typed arrays

  Many other ES6 features are disabled by default, but can be made available by
  starting arangod or arangosh with the appropriate options:

  * arrow functions
  * proxies
  * generators
  * String, Array, and Number enhancements
  * constants
  * enhanced object and numeric literals

  To activate all these ES6 features in arangod or arangosh, start it with
  the following options:

      arangosh --javascript.v8-options="--harmony --harmony_generators"

  More details on the available ES6 features can be found in
  [this blog](https://jsteemann.github.io/blog/2014/12/19/using-es6-features-in-arangodb/).

* Added Foxx generator for building Hypermedia APIs

  A more detailed description is [here](https://www.arangodb.com/2014/12/08/building-hypermedia-apis-foxxgenerator)

* New `Applications` tab in web interface:

  The `applications` tab got a complete redesign.
  It will now only show applications that are currently running on ArangoDB.
  For a selected application, a new detailed view has been created.
  This view provides a better overview of the app:
  * author
  * license
  * version
  * contributors
  * download links
  * API documentation

  To install a new application, a new dialog is now available.
  It provides the features already available in the console application `foxx-manager` plus some more:
  * install an application from Github
  * install an application from a zip file
  * install an application from ArangoDB's application store
  * create a new application from scratch: this feature uses a generator to
    create a Foxx application with pre-defined CRUD methods for a given list
    of collections. The generated Foxx app can either be downloaded as a zip file or
    be installed on the server. Starting with a new Foxx app has never been easier.

* fixed issue #1102: Aardvark: Layout bug in documents overview

  The documents overview was entirely destroyed in some situations on Firefox.
  We replaced the plugin we used there.

* fixed issue #1168: Aardvark: pagination buttons jumping

* fixed issue #1161: Aardvark: Click on Import JSON imports previously uploaded file

* removed configure options `--enable-all-in-one-v8`, `--enable-all-in-one-icu`,
  and `--enable-all-in-one-libev`.

* global internal rename to fix naming incompatibilities with JSON:

  Internal functions with names containing `array` have been renamed to `object`,
  internal functions with names containing `list` have been renamed to `array`.
  The renaming was mainly done in the C++ parts. The documentation has also been
  adjusted so that the correct JSON type names are used in most places.

  The change also led to the addition of a few function aliases in AQL:

  * `TO_LIST` now is an alias of the new `TO_ARRAY`
  * `IS_LIST` now is an alias of the new `IS_ARRAY`
  * `IS_DOCUMENT` now is an alias of the new `IS_OBJECT`

  The changed also renamed the option `mergeArrays` to `mergeObjects` for AQL
  data-modification query options and HTTP document modification API

* AQL: added optimizer rule "remove-filter-covered-by-index"

  This rule removes FilterNodes and CalculationNodes from an execution plan if the
  filter is already covered by a previous IndexRangeNode. Removing the CalculationNode
  and the FilterNode will speed up query execution because the query requires less
  computation.

* AQL: added optimizer rule "remove-sort-rand"

  This rule removes a `SORT RAND()` expression from a query and moves the random
  iteration into the appropriate `EnumerateCollectionNode`. This is more efficient
  than individually enumerating and then sorting randomly.

* AQL: range optimizations for IN and OR

  This change enables usage of indexes for several additional cases. Filters containing
  the `IN` operator can now make use of indexes, and multiple OR- or AND-combined filter
  conditions can now also use indexes if the filters are accessing the same indexed
  attribute.

  Here are a few examples of queries that can now use indexes but couldn't before:

    FOR doc IN collection
      FILTER doc.indexedAttribute == 1 || doc.indexedAttribute > 99
      RETURN doc

    FOR doc IN collection
      FILTER doc.indexedAttribute IN [ 3, 42 ] || doc.indexedAttribute > 99
      RETURN doc

    FOR doc IN collection
      FILTER (doc.indexedAttribute > 2 && doc.indexedAttribute < 10) ||
             (doc.indexedAttribute > 23 && doc.indexedAttribute < 42)
      RETURN doc

* fixed issue #500: AQL parentheses issue

  This change allows passing subqueries as AQL function parameters without using
  duplicate brackets (e.g. `FUNC(query)` instead of `FUNC((query))`

* added optional `COUNT` clause to AQL `COLLECT`

  This allows more efficient group count calculation queries, e.g.

      FOR doc IN collection
        COLLECT age = doc.age WITH COUNT INTO length
        RETURN { age: age, count: length }

  A count-only query is also possible:

      FOR doc IN collection
        COLLECT WITH COUNT INTO length
        RETURN length

* fixed missing makeDirectory when fetching a Foxx application from a zip file

* fixed issue #1134: Change the default endpoint to localhost

  This change will modify the IP address ArangoDB listens on to 127.0.0.1 by default.
  This will make new ArangoDB installations unaccessible from clients other than
  localhost unless changed. This is a security feature.

  To make ArangoDB accessible from any client, change the server's configuration
  (`--server.endpoint`) to either `tcp://0.0.0.0:8529` or the server's publicly
  visible IP address.

* deprecated `Repository#modelPrototype`. Use `Repository#model` instead.

* IMPORTANT CHANGE: by default, system collections are included in replication and all
  replication API return values. This will lead to user accounts and credentials
  data being replicated from master to slave servers. This may overwrite
  slave-specific database users.

  If this is undesired, the `_users` collection can be excluded from replication
  easily by setting the `includeSystem` attribute to `false` in the following commands:

  * replication.sync({ includeSystem: false });
  * replication.applier.properties({ includeSystem: false });

  This will exclude all system collections (including `_aqlfunctions`, `_graphs` etc.)
  from the initial synchronization and the continuous replication.

  If this is also undesired, it is also possible to specify a list of collections to
  exclude from the initial synchronization and the continuous replication using the
  `restrictCollections` attribute, e.g.:

      replication.applier.properties({
        includeSystem: true,
        restrictType: "exclude",
        restrictCollections: [ "_users", "_graphs", "foo" ]
      });

  The HTTP API methods for fetching the replication inventory and for dumping collections
  also support the `includeSystem` control flag via a URL parameter.

* removed DEPRECATED replication methods:
  * `replication.logger.start()`
  * `replication.logger.stop()`
  * `replication.logger.properties()`
  * HTTP PUT `/_api/replication/logger-start`
  * HTTP PUT `/_api/replication/logger-stop`
  * HTTP GET `/_api/replication/logger-config`
  * HTTP PUT `/_api/replication/logger-config`

* fixed issue #1174, which was due to locking problems in distributed
  AQL execution

* improved cluster locking for AQL avoiding deadlocks

* use DistributeNode for modifying queries with REPLACE and UPDATE, if
  possible


v2.3.6 (2015-XX-XX)
-------------------

* fixed AQL subquery optimization that produced wrong result when multiple subqueries
  directly followed each other and and a directly following `LET` statement did refer
  to any but the first subquery.


v2.3.5 (2015-01-16)
-------------------

* fixed intermittent 404 errors in Foxx apps after mounting or unmounting apps

* fixed issue #1200: Expansion operator results in "Cannot call method 'forEach' of null"

* fixed issue #1199: Cannot unlink root node of plan


v2.3.4 (2014-12-23)
-------------------

* fixed cerberus path for MyArangoDB


v2.3.3 (2014-12-17)
-------------------

* fixed error handling in instantiation of distributed AQL queries, this
  also fixes a bug in cluster startup with many servers

* issue #1185: parse non-fractional JSON numbers with exponent (e.g. `4e-261`)

* issue #1159: allow --server.request-timeout and --server.connect-timeout of 0


v2.3.2 (2014-12-09)
-------------------

* fixed issue #1177: Fix bug in the user app's storage

* fixed issue #1173: AQL Editor "Save current query" resets user password

* fixed missing makeDirectory when fetching a Foxx application from a zip file

* put in warning about default changed: fixed issue #1134: Change the default endpoint to localhost

* fixed issue #1163: invalid fullCount value returned from AQL

* fixed range operator precedence

* limit default maximum number of plans created by AQL optimizer to 256 (from 1024)

* make AQL optimizer not generate an extra plan if an index can be used, but modify
  existing plans in place

* fixed AQL cursor ttl (time-to-live) issue

  Any user-specified cursor ttl value was not honored since 2.3.0.

* fixed segfault in AQL query hash index setup with unknown shapes

* fixed memleaks

* added AQL optimizer rule for removing `INTO` from a `COLLECT` statement if not needed

* fixed issue #1131

  This change provides the `KEEP` clause for `COLLECT ... INTO`. The `KEEP` clause
  allows controlling which variables will be kept in the variable created by `INTO`.

* fixed issue #1147, must protect dispatcher ID for etcd

v2.3.1 (2014-11-28)
-------------------

* recreate password if missing during upgrade

* fixed issue #1126

* fixed non-working subquery index optimizations

* do not restrict summary of Foxx applications to 60 characters

* fixed display of "required" path parameters in Foxx application documentation

* added more optimizations of constants values in AQL FILTER conditions

* fixed invalid or-to-in optimization for FILTERs containing comparisons
  with boolean values

* fixed replication of `_graphs` collection

* added AQL list functions `PUSH`, `POP`, `UNSHIFT`, `SHIFT`, `REMOVE_VALUES`,
  `REMOVE_VALUE`, `REMOVE_NTH` and `APPEND`

* added AQL functions `CALL` and `APPLY` to dynamically call other functions

* fixed AQL optimizer cost estimation for LIMIT node

* prevent Foxx queues from permanently writing to the journal even when
  server is idle

* fixed AQL COLLECT statement with INTO clause, which copied more variables
  than v2.2 and thus lead to too much memory consumption.
  This deals with #1107.

* fixed AQL COLLECT statement, this concerned every COLLECT statement,
  only the first group had access to the values of the variables before
  the COLLECT statement. This deals with #1127.

* fixed some AQL internals, where sometimes too many items were
  fetched from upstream in the presence of a LIMIT clause. This should
  generally improve performance.


v2.3.0 (2014-11-18)
-------------------

* fixed syslog flags. `--log.syslog` is deprecated and setting it has no effect,
  `--log.facility` now works as described. Application name has been changed from
  `triagens` to `arangod`. It can be changed using `--log.application`. The syslog
  will only contain the actual log message. The datetime prefix is omitted.

* fixed deflate in SimpleHttpClient

* fixed issue #1104: edgeExamples broken or changed

* fixed issue #1103: Error while importing user queries

* fixed issue #1100: AQL: HAS() fails on doc[attribute_name]

* fixed issue #1098: runtime error when creating graph vertex

* hide system applications in **Applications** tab by default

  Display of system applications can be toggled by using the *system applications*
  toggle in the UI.

* added HTTP REST API for managing tasks (`/_api/tasks`)

* allow passing character lists as optional parameter to AQL functions `TRIM`,
  `LTRIM` and `RTRIM`

  These functions now support trimming using custom character lists. If no character
  lists are specified, all whitespace characters will be removed as previously:

      TRIM("  foobar\t \r\n ")         // "foobar"
      TRIM(";foo;bar;baz, ", "; ")     // "foo;bar;baz"

* added AQL string functions `LTRIM`, `RTRIM`, `FIND_FIRST`, `FIND_LAST`, `SPLIT`,
  `SUBSTITUTE`

* added AQL functions `ZIP`, `VALUES` and `PERCENTILE`

* made AQL functions `CONCAT` and `CONCAT_SEPARATOR` work with list arguments

* dynamically create extra dispatcher threads if required

* fixed issue #1097: schemas in the API docs no longer show required properties as optional


v2.3.0-beta2 (2014-11-08)
-------------------------

* front-end: new icons for uploading and downloading JSON documents into a collection

* front-end: fixed documents pagination css display error

* front-end: fixed flickering of the progress view

* front-end: fixed missing event for documents filter function

* front-end: jsoneditor: added CMD+Return (Mac) CTRL+Return (Linux/Win) shortkey for
  saving a document

* front-end: added information tooltip for uploading json documents.

* front-end: added database management view to the collapsed navigation menu

* front-end: added collection truncation feature

* fixed issue #1086: arangoimp: Odd errors if arguments are not given properly

* performance improvements for AQL queries that use JavaScript-based expressions
  internally

* added AQL geo functions `WITHIN_RECTANGLE` and `IS_IN_POLYGON`

* fixed non-working query results download in AQL editor of web interface

* removed debug print message in AQL editor query export routine

* fixed issue #1075: Aardvark: user name required even if auth is off #1075

  The fix for this prefills the username input field with the current user's
  account name if any and `root` (the default username) otherwise. Additionally,
  the tooltip text has been slightly adjusted.

* fixed issue #1069: Add 'raw' link to swagger ui so that the raw swagger
  json can easily be retrieved

  This adds a link to the Swagger API docs to an application's detail view in
  the **Applications** tab of the web interface. The link produces the Swagger
  JSON directly. If authentication is turned on, the link requires authentication,
  too.

* documentation updates


v2.3.0-beta1 (2014-11-01)
-------------------------

* added dedicated `NOT IN` operator for AQL

  Previously, a `NOT IN` was only achievable by writing a negated `IN` condition:

      FOR i IN ... FILTER ! (i IN [ 23, 42 ]) ...

  This can now alternatively be expressed more intuitively as follows:

      FOR i IN ... FILTER i NOT IN [ 23, 42 ] ...

* added alternative logical operator syntax for AQL

  Previously, the logical operators in AQL could only be written as:
  - `&&`: logical and
  - `||`: logical or
  - `!`: negation

  ArangoDB 2.3 introduces the alternative variants for these operators:
  - `AND`: logical and
  - `OR`: logical or
  - `NOT`: negation

  The new syntax is just an alternative to the old syntax, allowing easier
  migration from SQL. The old syntax is still fully supported and will be.

* improved output of `ArangoStatement.parse()` and POST `/_api/query`

  If an AQL query can be parsed without problems, The return value of
  `ArangoStatement.parse()` now contains an attribute `ast` with the abstract
  syntax tree of the query (before optimizations). Though this is an internal
  representation of the query and is subject to change, it can be used to inspect
  how ArangoDB interprets a given query.

* improved `ArangoStatement.explain()` and POST `/_api/explain`

  The commands for explaining AQL queries have been improved.

* added command-line option `--javascript.v8-contexts` to control the number of
  V8 contexts created in arangod.

  Previously, the number of V8 contexts was equal to the number of server threads
  (as specified by option `--server.threads`).

  However, it may be sensible to create different amounts of threads and V8
  contexts. If the option is not specified, the number of V8 contexts created
  will be equal to the number of server threads. Thus no change in configuration
  is required to keep the old behavior.

  If you are using the default config files or merge them with your local config
  files, please review if the default number of server threads is okay in your
  environment. Additionally you should verify that the number of V8 contexts
  created (as specified in option `--javascript.v8-contexts`) is okay.

* the number of server.threads specified is now the minimum of threads
  started. There are situation in which threads are waiting for results of
  distributed database servers. In this case the number of threads is
  dynamically increased.

* removed index type "bitarray"

  Bitarray indexes were only half-way documented and integrated in previous versions
  of ArangoDB so their benefit was limited. The support for bitarray indexes has
  thus been removed in ArangoDB 2.3. It is not possible to create indexes of type
  "bitarray" with ArangoDB 2.3.

  When a collection is opened that contains a bitarray index definition created
  with a previous version of ArangoDB, ArangoDB will ignore it and log the following
  warning:

      index type 'bitarray' is not supported in this version of ArangoDB and is ignored

  Future versions of ArangoDB may automatically remove such index definitions so the
  warnings will eventually disappear.

* removed internal "_admin/modules/flush" in order to fix requireApp

* added basic support for handling binary data in Foxx

  Requests with binary payload can be processed in Foxx applications by
  using the new method `res.rawBodyBuffer()`. This will return the unparsed request
  body as a Buffer object.

  There is now also the method `req.requestParts()` available in Foxx to retrieve
  the individual components of a multipart HTTP request.

  Buffer objects can now be used when setting the response body of any Foxx action.
  Additionally, `res.send()` has been added as a convenience method for returning
  strings, JSON objects or buffers from a Foxx action:

      res.send("<p>some HTML</p>");
      res.send({ success: true });
      res.send(new Buffer("some binary data"));

  The convenience method `res.sendFile()` can now be used to easily return the
  contents of a file from a Foxx action:

      res.sendFile(applicationContext.foxxFilename("image.png"));

  `fs.write` now accepts not only strings but also Buffer objects as second parameter:

      fs.write(filename, "some data");
      fs.write(filename, new Buffer("some binary data"));

  `fs.readBuffer` can be used to return the contents of a file in a Buffer object.

* improved performance of insertion into non-unique hash indexes significantly in case
  many duplicate keys are used in the index

* issue #1042: set time zone in log output

  the command-line option `--log.use-local-time` was added to print dates and times in
  the server-local timezone instead of UTC

* command-line options that require a boolean value now validate the
  value given on the command-line

  This prevents issues if no value is specified for an option that
  requires a boolean value. For example, the following command-line would
  have caused trouble in 2.2, because `--server.endpoint` would have been
  used as the value for the `--server.disable-authentication` options
  (which requires a boolean value):

      arangod --server.disable-authentication --server.endpoint tcp://127.0.0.1:8529 data

  In 2.3, running this command will fail with an error and requires to
  be modified to:

      arangod --server.disable-authentication true --server.endpoint tcp://127.0.0.1:8529 data

* improved performance of CSV import in arangoimp

* fixed issue #1027: Stack traces are off-by-one

* fixed issue #1026: Modules loaded in different files within the same app
  should refer to the same module

* fixed issue #1025: Traversal not as expected in undirected graph

* added a _relation function in the general-graph module.

  This deprecated _directedRelation and _undirectedRelation.
  ArangoDB does not offer any constraints for undirected edges
  which caused some confusion of users how undirected relations
  have to be handled. Relation now only supports directed relations
  and the user can actively simulate undirected relations.

* changed return value of Foxx.applicationContext#collectionName:

  Previously, the function could return invalid collection names because
  invalid characters were not replaced in the application name prefix, only
  in the collection name passed.

  Now, the function replaces invalid characters also in the application name
  prefix, which might to slightly different results for application names that
  contained any characters outside the ranges [a-z], [A-Z] and [0-9].

* prevent XSS in AQL editor and logs view

* integrated tutorial into ArangoShell and web interface

* added option `--backslash-escape` for arangoimp when running CSV file imports

* front-end: added download feature for (filtered) documents

* front-end: added download feature for the results of a user query

* front-end: added function to move documents to another collection

* front-end: added sort-by attribute to the documents filter

* front-end: added sorting feature to database, graph management and user management view.

* issue #989: front-end: Databases view not refreshing after deleting a database

* issue #991: front-end: Database search broken

* front-end: added infobox which shows more information about a document (_id, _rev, _key) or
  an edge (_id, _rev, _key, _from, _to). The from and to attributes are clickable and redirect
  to their document location.

* front-end: added edit-mode for deleting multiple documents at the same time.

* front-end: added delete button to the detailed document/edge view.

* front-end: added visual feedback for saving documents/edges inside the editor (error/success).

* front-end: added auto-focusing for the first input field in a modal.

* front-end: added validation for user input in a modal.

* front-end: user defined queries are now stored inside the database and are bound to the current
  user, instead of using the local storage functionality of the browsers. The outcome of this is
  that user defined queries are now independently usable from any device. Also queries can now be
  edited through the standard document editor of the front-end through the _users collection.

* front-end: added import and export functionality for user defined queries.

* front-end: added new keywords and functions to the aql-editor theme

* front-end: applied tile-style to the graph view

* front-end: now using the new graph api including multi-collection support

* front-end: foxx apps are now deletable

* front-end: foxx apps are now installable and updateable through github, if github is their
  origin.

* front-end: added foxx app version control. Multiple versions of a single foxx app are now
  installable and easy to manage and are also arranged in groups.

* front-end: the user-set filter of a collection is now stored until the user navigates to
  another collection.

* front-end: fetching and filtering of documents, statistics, and query operations are now
  handled with asynchronous ajax calls.

* front-end: added progress indicator if the front-end is waiting for a server operation.

* front-end: fixed wrong count of documents in the documents view of a collection.

* front-end: fixed unexpected styling of the manage db view and navigation.

* front-end: fixed wrong handling of select fields in a modal view.

* front-end: fixed wrong positioning of some tooltips.

* automatically call `toJSON` function of JavaScript objects (if present)
  when serializing them into database documents. This change allows
  storing JavaScript date objects in the database in a sensible manner.


v2.2.7 (2014-11-19)
-------------------

* fixed issue #998: Incorrect application URL for non-system Foxx apps

* fixed issue #1079: AQL editor: keyword WITH in UPDATE query is not highlighted

* fix memory leak in cluster nodes

* fixed registration of AQL user-defined functions in Web UI (JS shell)

* fixed error display in Web UI for certain errors
  (now error message is printed instead of 'undefined')

* fixed issue #1059: bug in js module console

* fixed issue #1056: "fs": zip functions fail with passwords

* fixed issue #1063: Docs: measuring unit of --wal.logfile-size?

* fixed issue #1062: Docs: typo in 14.2 Example data


v2.2.6 (2014-10-20)
-------------------

* fixed issue #972: Compilation Issue

* fixed issue #743: temporary directories are now unique and one can read
  off the tool that created them, if empty, they are removed atexit

* Highly improved performance of all AQL GRAPH_* functions.

* Orphan collections in general graphs can now be found via GRAPH_VERTICES
  if either "any" or no direction is defined

* Fixed documentation for AQL function GRAPH_NEIGHBORS.
  The option "vertexCollectionRestriction" is meant to filter the target
  vertices only, and should not filter the path.

* Fixed a bug in GRAPH_NEIGHBORS which enforced only empty results
  under certain conditions


v2.2.5 (2014-10-09)
-------------------

* fixed issue #961: allow non-JSON values in undocument request bodies

* fixed issue 1028: libicu is now statically linked

* fixed cached lookups of collections on the server, which may have caused spurious
  problems after collection rename operations


v2.2.4 (2014-10-01)
-------------------

* fixed accessing `_from` and `_to` attributes in `collection.byExample` and
  `collection.firstExample`

  These internal attributes were not handled properly in the mentioned functions, so
  searching for them did not always produce documents

* fixed issue #1030: arangoimp 2.2.3 crashing, not logging on large Windows CSV file

* fixed issue #1025: Traversal not as expected in undirected graph

* fixed issue #1020

  This requires re-introducing the startup option `--database.force-sync-properties`.

  This option can again be used to force fsyncs of collection, index and database properties
  stored as JSON strings on disk in files named `parameter.json`. Syncing these files after
  a write may be necessary if the underlying storage does not sync file contents by itself
  in a "sensible" amount of time after a file has been written and closed.

  The default value is `true` so collection, index and database properties will always be
  synced to disk immediately. This affects creating, renaming and dropping collections as
  well as creating and dropping databases and indexes. Each of these operations will perform
  an additional fsync on the `parameter.json` file if the option is set to `true`.

  It might be sensible to set this option to `false` for workloads that create and drop a
  lot of collections (e.g. test runs).

  Document operations such as creating, updating and dropping documents are not affected
  by this option.

* fixed issue #1016: AQL editor bug

* fixed issue #1014: WITHIN function returns wrong distance

* fixed AQL shortest path calculation in function `GRAPH_SHORTEST_PATH` to return
  complete vertex objects instead of just vertex ids

* allow changing of attributes of documents stored in server-side JavaScript variables

  Previously, the following did not work:

      var doc = db.collection.document(key);
      doc._key = "abc"; // overwriting internal attributes not supported
      doc.value = 123;  // overwriting existing attributes not supported

  Now, modifying documents stored in server-side variables (e.g. `doc` in the above case)
  is supported. Modifying the variables will not update the documents in the database,
  but will modify the JavaScript object (which can be written back to the database using
  `db.collection.update` or `db.collection.replace`)

* fixed issue #997: arangoimp apparently doesn't support files >2gig on Windows

  large file support (requires using `_stat64` instead of `stat`) is now supported on
  Windows


v2.2.3 (2014-09-02)
-------------------

* added `around` for Foxx controller

* added `type` option for HTTP API `GET /_api/document?collection=...`

  This allows controlling the type of results to be returned. By default, paths to
  documents will be returned, e.g.

      [
        `/_api/document/test/mykey1`,
        `/_api/document/test/mykey2`,
        ...
      ]

  To return a list of document ids instead of paths, the `type` URL parameter can be
  set to `id`:

      [
        `test/mykey1`,
        `test/mykey2`,
        ...
      ]

  To return a list of document keys only, the `type` URL parameter can be set to `key`:

      [
        `mykey1`,
        `mykey2`,
        ...
      ]


* properly capitalize HTTP response header field names in case the `x-arango-async`
  HTTP header was used in a request.

* fixed several documentation issues

* speedup for several general-graph functions, AQL functions starting with `GRAPH_`
  and traversals


v2.2.2 (2014-08-08)
-------------------

* allow storing non-reserved attribute names starting with an underscore

  Previous versions of ArangoDB parsed away all attribute names that started with an
  underscore (e.g. `_test', '_foo', `_bar`) on all levels of a document (root level
  and sub-attribute levels). While this behavior was documented, it was unintuitive and
  prevented storing documents inside other documents, e.g.:

      {
        "_key" : "foo",
        "_type" : "mydoc",
        "references" : [
          {
            "_key" : "something",
            "_rev" : "...",
            "value" : 1
          },
          {
            "_key" : "something else",
            "_rev" : "...",
            "value" : 2
          }
        ]
      }

  In the above example, previous versions of ArangoDB removed all attributes and
  sub-attributes that started with underscores, meaning the embedded documents would lose
  some of their attributes. 2.2.2 should preserve such attributes, and will also allow
  storing user-defined attribute names on the top-level even if they start with underscores
  (such as `_type` in the above example).

* fix conversion of JavaScript String, Number and Boolean objects to JSON.

  Objects created in JavaScript using `new Number(...)`, `new String(...)`, or
  `new Boolean(...)` were not converted to JSON correctly.

* fixed a race condition on task registration (i.e. `require("org/arangodb/tasks").register()`)

  this race condition led to undefined behavior when a just-created task with no offset and
  no period was instantly executed and deleted by the task scheduler, before the `register`
  function returned to the caller.

* changed run-tests.sh to execute all suitable tests.

* switch to new version of gyp

* fixed upgrade button


v2.2.1 (2014-07-24)
-------------------

* fixed hanging write-ahead log recovery for certain cases that involved dropping
  databases

* fixed issue with --check-version: when creating a new database the check failed

* issue #947 Foxx applicationContext missing some properties

* fixed issue with --check-version: when creating a new database the check failed

* added startup option `--wal.suppress-shape-information`

  Setting this option to `true` will reduce memory and disk space usage and require
  less CPU time when modifying documents or edges. It should therefore be turned on
  for standalone ArangoDB servers. However, for servers that are used as replication
  masters, setting this option to `true` will effectively disable the usage of the
  write-ahead log for replication, so it should be set to `false` for any replication
  master servers.

  The default value for this option is `false`.

* added optional `ttl` attribute to specify result cursor expiration for HTTP API method
  `POST /_api/cursor`

  The `ttl` attribute can be used to prevent cursor results from timing out too early.

* issue #947: Foxx applicationContext missing some properties

* (reported by Christian Neubauer):

  The problem was that in Google's V8, signed and unsigned chars are not always declared cleanly.
  so we need to force v8 to compile with forced signed chars which is done by the Flag:
    -fsigned-char
  at least it is enough to follow the instructions of compiling arango on rasperry
  and add "CFLAGS='-fsigned-char'" to the make command of V8 and remove the armv7=0

* Fixed a bug with the replication client. In the case of single document
  transactions the collection was not write locked.


v2.2.0 (2014-07-10)
-------------------

* The replication methods `logger.start`, `logger.stop` and `logger.properties` are
  no-ops in ArangoDB 2.2 as there is no separate replication logger anymore. Data changes
  are logged into the write-ahead log in ArangoDB 2.2, and not separately by the
  replication logger. The replication logger object is still there in ArangoDB 2.2 to
  ensure backwards-compatibility, however, logging cannot be started, stopped or
  configured anymore. Using any of these methods will do nothing.

  This also affects the following HTTP API methods:
  - `PUT /_api/replication/logger-start`
  - `PUT /_api/replication/logger-stop`
  - `GET /_api/replication/logger-config`
  - `PUT /_api/replication/logger-config`

  Using any of these methods is discouraged from now on as they will be removed in
  future versions of ArangoDB.

* INCOMPATIBLE CHANGE: replication of transactions has changed. Previously, transactions
  were logged on a master in one big block and shipped to a slave in one block, too.
  Now transactions will be logged and replicated as separate entries, allowing transactions
  to be bigger and also ensure replication progress.

  This change also affects the behavior of the `stop` method of the replication applier.
  If the replication applier is now stopped manually using the `stop` method and later
  restarted using the `start` method, any transactions that were unfinished at the
  point of stopping will be aborted on a slave, even if they later commit on the master.

  In ArangoDB 2.2, stopping the replication applier manually should be avoided unless the
  goal is to stop replication permanently or to do a full resync with the master anyway.
  If the replication applier still must be stopped, it should be made sure that the
  slave has fetched and applied all pending operations from a master, and that no
  extra transactions are started on the master before the `stop` command on the slave
  is executed.

  Replication of transactions in ArangoDB 2.2 might also lock the involved collections on
  the slave while a transaction is either committed or aborted on the master and the
  change has been replicated to the slave. This change in behavior may be important for
  slave servers that are used for read-scaling. In order to avoid long lasting collection
  locks on the slave, transactions should be kept small.

  The `_replication` system collection is not used anymore in ArangoDB 2.2 and its usage is
  discouraged.

* INCOMPATIBLE CHANGE: the figures reported by the `collection.figures` method
  now only reflect documents and data contained in the journals and datafiles of
  collections. Documents or deletions contained only in the write-ahead log will
  not influence collection figures until the write-ahead log garbage collection
  kicks in. The figures for a collection might therefore underreport the total
  resource usage of a collection.

  Additionally, the attributes `lastTick` and `uncollectedLogfileEntries` have been
  added to the result of the `figures` operation and the HTTP API method
  `PUT /_api/collection/figures`

* added `insert` method as an alias for `save`. Documents can now be inserted into
  a collection using either method:

      db.test.save({ foo: "bar" });
      db.test.insert({ foo: "bar" });

* added support for data-modification AQL queries

* added AQL keywords `INSERT`, `UPDATE`, `REPLACE` and `REMOVE` (and `WITH`) to
  support data-modification AQL queries.

  Unquoted usage of these keywords for attribute names in AQL queries will likely
  fail in ArangoDB 2.2. If any such attribute name needs to be used in a query, it
  should be enclosed in backticks to indicate the usage of a literal attribute
  name.

  For example, the following query will fail in ArangoDB 2.2 with a parse error:

      FOR i IN foo RETURN i.remove

  and needs to be rewritten like this:

      FOR i IN foo RETURN i.`remove`

* disallow storing of JavaScript objects that contain JavaScript native objects
  of type `Date`, `Function`, `RegExp` or `External`, e.g.

      db.test.save({ foo: /bar/ });
      db.test.save({ foo: new Date() });

  will now print

      Error: <data> cannot be converted into JSON shape: could not shape document

  Previously, objects of these types were silently converted into an empty object
  (i.e. `{ }`).

  To store such objects in a collection, explicitly convert them into strings
  like this:

      db.test.save({ foo: String(/bar/) });
      db.test.save({ foo: String(new Date()) });

* The replication methods `logger.start`, `logger.stop` and `logger.properties` are
  no-ops in ArangoDB 2.2 as there is no separate replication logger anymore. Data changes
  are logged into the write-ahead log in ArangoDB 2.2, and not separately by the
  replication logger. The replication logger object is still there in ArangoDB 2.2 to
  ensure backwards-compatibility, however, logging cannot be started, stopped or
  configured anymore. Using any of these methods will do nothing.

  This also affects the following HTTP API methods:
  - `PUT /_api/replication/logger-start`
  - `PUT /_api/replication/logger-stop`
  - `GET /_api/replication/logger-config`
  - `PUT /_api/replication/logger-config`

  Using any of these methods is discouraged from now on as they will be removed in
  future versions of ArangoDB.

* INCOMPATIBLE CHANGE: replication of transactions has changed. Previously, transactions
  were logged on a master in one big block and shipped to a slave in one block, too.
  Now transactions will be logged and replicated as separate entries, allowing transactions
  to be bigger and also ensure replication progress.

  This change also affects the behavior of the `stop` method of the replication applier.
  If the replication applier is now stopped manually using the `stop` method and later
  restarted using the `start` method, any transactions that were unfinished at the
  point of stopping will be aborted on a slave, even if they later commit on the master.

  In ArangoDB 2.2, stopping the replication applier manually should be avoided unless the
  goal is to stop replication permanently or to do a full resync with the master anyway.
  If the replication applier still must be stopped, it should be made sure that the
  slave has fetched and applied all pending operations from a master, and that no
  extra transactions are started on the master before the `stop` command on the slave
  is executed.

  Replication of transactions in ArangoDB 2.2 might also lock the involved collections on
  the slave while a transaction is either committed or aborted on the master and the
  change has been replicated to the slave. This change in behavior may be important for
  slave servers that are used for read-scaling. In order to avoid long lasting collection
  locks on the slave, transactions should be kept small.

  The `_replication` system collection is not used anymore in ArangoDB 2.2 and its usage is
  discouraged.

* INCOMPATIBLE CHANGE: the figures reported by the `collection.figures` method
  now only reflect documents and data contained in the journals and datafiles of
  collections. Documents or deletions contained only in the write-ahead log will
  not influence collection figures until the write-ahead log garbage collection
  kicks in. The figures for a collection might therefore underreport the total
  resource usage of a collection.

  Additionally, the attributes `lastTick` and `uncollectedLogfileEntries` have been
  added to the result of the `figures` operation and the HTTP API method
  `PUT /_api/collection/figures`

* added `insert` method as an alias for `save`. Documents can now be inserted into
  a collection using either method:

      db.test.save({ foo: "bar" });
      db.test.insert({ foo: "bar" });

* added support for data-modification AQL queries

* added AQL keywords `INSERT`, `UPDATE`, `REPLACE` and `REMOVE` (and `WITH`) to
  support data-modification AQL queries.

  Unquoted usage of these keywords for attribute names in AQL queries will likely
  fail in ArangoDB 2.2. If any such attribute name needs to be used in a query, it
  should be enclosed in backticks to indicate the usage of a literal attribute
  name.

  For example, the following query will fail in ArangoDB 2.2 with a parse error:

      FOR i IN foo RETURN i.remove

  and needs to be rewritten like this:

      FOR i IN foo RETURN i.`remove`

* disallow storing of JavaScript objects that contain JavaScript native objects
  of type `Date`, `Function`, `RegExp` or `External`, e.g.

      db.test.save({ foo: /bar/ });
      db.test.save({ foo: new Date() });

  will now print

      Error: <data> cannot be converted into JSON shape: could not shape document

  Previously, objects of these types were silently converted into an empty object
  (i.e. `{ }`).

  To store such objects in a collection, explicitly convert them into strings
  like this:

      db.test.save({ foo: String(/bar/) });
      db.test.save({ foo: String(new Date()) });

* honor startup option `--server.disable-statistics` when deciding whether or not
  to start periodic statistics collection jobs

  Previously, the statistics collection jobs were started even if the server was
  started with the `--server.disable-statistics` flag being set to `true`

* removed startup option `--random.no-seed`

  This option had no effect in previous versions of ArangoDB and was thus removed.

* removed startup option `--database.remove-on-drop`

  This option was used for debugging only.

* removed startup option `--database.force-sync-properties`

  This option is now superfluous as collection properties are now stored in the
  write-ahead log.

* introduced write-ahead log

  All write operations in an ArangoDB server instance are automatically logged
  to the server's write-ahead log. The write-ahead log is a set of append-only
  logfiles, and it is used in case of a crash recovery and for replication.
  Data from the write-ahead log will eventually be moved into the journals or
  datafiles of collections, allowing the server to remove older write-ahead log
  logfiles. Figures of collections will be updated when data are moved from the
  write-ahead log into the journals or datafiles of collections.

  Cross-collection transactions in ArangoDB should benefit considerably by this
  change, as less writes than in previous versions are required to ensure the data
  of multiple collections are atomically and durably committed. All data-modifying
  operations inside transactions (insert, update, remove) will write their
  operations into the write-ahead log directly, making transactions with multiple
  operations also require less physical memory than in previous versions of ArangoDB,
  that required all transaction data to fit into RAM.

  The `_trx` system collection is not used anymore in ArangoDB 2.2 and its usage is
  discouraged.

  The data in the write-ahead log can also be used in the replication context.
  The `_replication` collection that was used in previous versions of ArangoDB to
  store all changes on the server is not used anymore in ArangoDB 2.2. Instead,
  slaves can read from a master's write-ahead log to get informed about most
  recent changes. This removes the need to store data-modifying operations in
  both the actual place and the `_replication` collection.

* removed startup option `--server.disable-replication-logger`

  This option is superfluous in ArangoDB 2.2. There is no dedicated replication
  logger in ArangoDB 2.2. There is now always the write-ahead log, and it is also
  used as the server's replication log. Specifying the startup option
  `--server.disable-replication-logger` will do nothing in ArangoDB 2.2, but the
  option should not be used anymore as it might be removed in a future version.

* changed behavior of replication logger

  There is no dedicated replication logger in ArangoDB 2.2 as there is the
  write-ahead log now. The existing APIs for starting and stopping the replication
  logger still exist in ArangoDB 2.2 for downwards-compatibility, but calling
  the start or stop operations are no-ops in ArangoDB 2.2. When querying the
  replication logger status via the API, the server will always report that the
  replication logger is running. Configuring the replication logger is a no-op
  in ArangoDB 2.2, too. Changing the replication logger configuration has no
  effect. Instead, the write-ahead log configuration can be changed.

* removed MRuby integration for arangod

  ArangoDB had an experimental MRuby integration in some of the publish builds.
  This wasn't continuously developed, and so it has been removed in ArangoDB 2.2.

  This change has led to the following startup options being superfluous:

  - `--ruby.gc-interval`
  - `--ruby.action-directory`
  - `--ruby.modules-path`
  - `--ruby.startup-directory`

  Specifying these startup options will do nothing in ArangoDB 2.2, but the
  options should be avoided from now on as they might be removed in future versions.

* reclaim index memory when last document in collection is deleted

  Previously, deleting documents from a collection did not lead to index sizes being
  reduced. Instead, the already allocated index memory was re-used when a collection
  was refilled.

  Now, index memory for primary indexes and hash indexes is reclaimed instantly when
  the last document from a collection is removed.

* inlined and optimized functions in hash indexes

* added AQL TRANSLATE function

  This function can be used to perform lookups from static lists, e.g.

      LET countryNames = { US: "United States", UK: "United Kingdom", FR: "France" }
      RETURN TRANSLATE("FR", countryNames)

* fixed datafile debugger

* fixed check-version for empty directory

* moved try/catch block to the top of routing chain

* added mountedApp function for foxx-manager

* fixed issue #883: arango 2.1 - when starting multi-machine cluster, UI web
  does not change to cluster overview

* fixed dfdb: should not start any other V8 threads

* cleanup of version-check, added module org/arangodb/database-version,
  added --check-version option

* fixed issue #881: [2.1.0] Bombarded (every 10 sec or so) with
  "WARNING format string is corrupt" when in non-system DB Dashboard

* specialized primary index implementation to allow faster hash table
  rebuilding and reduce lookups in datafiles for the actual value of `_key`.

* issue #862: added `--overwrite` option to arangoimp

* removed number of property lookups for documents during AQL queries that
  access documents

* prevent buffering of long print results in arangosh's and arangod's print
  command

  this change will emit buffered intermediate print results and discard the
  output buffer to quickly deliver print results to the user, and to prevent
  constructing very large buffers for large results

* removed sorting of attribute names for use in a collection's shaper

  sorting attribute names was done on document insert to keep attributes
  of a collection in sorted order for faster comparisons. The sort order
  of attributes was only used in one particular and unlikely case, so it
  was removed. Collections with many different attribute names should
  benefit from this change by faster inserts and slightly less memory usage.

* fixed a bug in arangodump which got the collection name in _from and _to
  attributes of edges wrong (all were "_unknown")

* fixed a bug in arangorestore which did not recognize wrong _from and _to
  attributes of edges

* improved error detection and reporting in arangorestore


v2.1.1 (2014-06-06)
-------------------

* fixed dfdb: should not start any other V8 threads

* signature for collection functions was modified

  The basic change was the substitution of the input parameter of the
  function by an generic options object which can contain multiple
  option parameter of the function.
  Following functions were modified
  remove
  removeBySample
  replace
  replaceBySample
  update
  updateBySample

  Old signature is yet supported but it will be removed in future versions

v2.1.0 (2014-05-29)
-------------------

* implemented upgrade procedure for clusters

* fixed communication issue with agency which prevented reconnect
  after an agent failure

* fixed cluster dashboard in the case that one but not all servers
  in the cluster are down

* fixed a bug with coordinators creating local database objects
  in the wrong order (_system needs to be done first)

* improved cluster dashboard


v2.1.0-rc2 (2014-05-25)
-----------------------

* fixed issue #864: Inconsistent behavior of AQL REVERSE(list) function


v2.1.0-rc1 (XXXX-XX-XX)
-----------------------

* added server-side periodic task management functions:

  - require("org/arangodb/tasks").register(): registers a periodic task
  - require("org/arangodb/tasks").unregister(): unregisters and removes a
    periodic task
  - require("org/arangodb/tasks").get(): retrieves a specific tasks or all
    existing tasks

  the previous undocumented function `internal.definePeriodic` is now
  deprecated and will be removed in a future release.

* decrease the size of some seldom used system collections on creation.

  This will make these collections use less disk space and mapped memory.

* added AQL date functions

* added AQL FLATTEN() list function

* added index memory statistics to `db.<collection>.figures()` function

  The `figures` function will now return a sub-document `indexes`, which lists
  the number of indexes in the `count` sub-attribute, and the total memory
  usage of the indexes in bytes in the `size` sub-attribute.

* added AQL CURRENT_DATABASE() function

  This function returns the current database's name.

* added AQL CURRENT_USER() function

  This function returns the current user from an AQL query. The current user is the
  username that was specified in the `Authorization` HTTP header of the request. If
  authentication is turned off or the query was executed outside a request context,
  the function will return `null`.

* fixed issue #796: Searching with newline chars broken?

  fixed slightly different handling of backslash escape characters in a few
  AQL functions. Now handling of escape sequences should be consistent, and
  searching for newline characters should work the same everywhere

* added OpenSSL version check for configure

  It will report all OpenSSL versions < 1.0.1g as being too old.
  `configure` will only complain about an outdated OpenSSL version but not stop.

* require C++ compiler support (requires g++ 4.8, clang++ 3.4 or Visual Studio 13)

* less string copying returning JSONified documents from ArangoDB, e.g. via
  HTTP GET `/_api/document/<collection>/<document>`

* issue #798: Lower case http headers from arango

  This change allows returning capitalized HTTP headers, e.g.
  `Content-Length` instead of `content-length`.
  The HTTP spec says that headers are case-insensitive, but
  in fact several clients rely on a specific case in response
  headers.
  This change will capitalize HTTP headers if the `X-Arango-Version`
  request header is sent by the client and contains a value of at
  least `20100` (for version 2.1). The default value for the
  compatibility can also be set at server start, using the
  `--server.default-api-compatibility` option.

* simplified usage of `db._createStatement()`

  Previously, the function could not be called with a query string parameter as
  follows:

      db._createStatement(queryString);

  Calling it as above resulted in an error because the function expected an
  object as its parameter. From now on, it's possible to call the function with
  just the query string.

* make ArangoDB not send back a `WWW-Authenticate` header to a client in case the
  client sends the `X-Omit-WWW-Authenticate` HTTP header.

  This is done to prevent browsers from showing their built-in HTTP authentication
  dialog for AJAX requests that require authentication.
  ArangoDB will still return an HTTP 401 (Unauthorized) if the request doesn't
  contain valid credentials, but it will omit the `WWW-Authenticate` header,
  allowing clients to bypass the browser's authentication dialog.

* added REST API method HTTP GET `/_api/job/job-id` to query the status of an
  async job without potentially fetching it from the list of done jobs

* fixed non-intuitive behavior in jobs API: previously, querying the status
  of an async job via the API HTTP PUT `/_api/job/job-id` removed a currently
  executing async job from the list of queryable jobs on the server.
  Now, when querying the result of an async job that is still executing,
  the job is kept in the list of queryable jobs so its result can be fetched
  by a subsequent request.

* use a new data structure for the edge index of an edge collection. This
  improves the performance for the creation of the edge index and in
  particular speeds up removal of edges in graphs. Note however that
  this change might change the order in which edges starting at
  or ending in a vertex are returned. However, this order was never
  guaranteed anyway and it is not sensible to guarantee any particular
  order.

* provide a size hint to edge and hash indexes when initially filling them
  this will lead to less re-allocations when populating these indexes

  this may speed up building indexes when opening an existing collection

* don't requeue identical context methods in V8 threads in case a method is
  already registered

* removed arangod command line option `--database.remove-on-compacted`

* export the sort attribute for graph traversals to the HTTP interface

* add support for arangodump/arangorestore for clusters


v2.0.8 (XXXX-XX-XX)
-------------------

* fixed too-busy iteration over skiplists

  Even when a skiplist query was restricted by a limit clause, the skiplist
  index was queried without the limit. this led to slower-than-necessary
  execution times.

* fixed timeout overflows on 32 bit systems

  this bug has led to problems when select was called with a high timeout
  value (2000+ seconds) on 32bit systems that don't have a forgiving select
  implementation. when the call was made on these systems, select failed
  so no data would be read or sent over the connection

  this might have affected some cluster-internal operations.

* fixed ETCD issues on 32 bit systems

  ETCD was non-functional on 32 bit systems at all. The first call to the
  watch API crashed it. This was because atomic operations worked on data
  structures that were not properly aligned on 32 bit systems.

* fixed issue #848: db.someEdgeCollection.inEdge does not return correct
  value when called the 2nd time after a .save to the edge collection


v2.0.7 (2014-05-05)
-------------------

* issue #839: Foxx Manager missing "unfetch"

* fixed a race condition at startup

  this fixes undefined behavior in case the logger was involved directly at
  startup, before the logger initialization code was called. This should have
  occurred only for code that was executed before the invocation of main(),
  e.g. during ctor calls of statically defined objects.


v2.0.6 (2014-04-22)
-------------------

* fixed issue #835: arangosh doesn't show correct database name



v2.0.5 (2014-04-21)
-------------------

* Fixed a caching problem in IE JS Shell

* added cancelation for async jobs

* upgraded to new gyp for V8

* new Windows installer


v2.0.4 (2014-04-14)
-------------------

* fixed cluster authentication front-end issues for Firefox and IE, there are
  still problems with Chrome


v2.0.3 (2014-04-14)
-------------------

* fixed AQL optimizer bug

* fixed front-end issues

* added password change dialog


v2.0.2 (2014-04-06)
-------------------

* during cluster startup, do not log (somewhat expected) connection errors with
  log level error, but with log level info

* fixed dashboard modals

* fixed connection check for cluster planning front end: firefox does
  not support async:false

* document how to persist a cluster plan in order to relaunch an existing
  cluster later


v2.0.1 (2014-03-31)
-------------------

* make ArangoDB not send back a `WWW-Authenticate` header to a client in case the
  client sends the `X-Omit-WWW-Authenticate` HTTP header.

  This is done to prevent browsers from showing their built-in HTTP authentication
  dialog for AJAX requests that require authentication.
  ArangoDB will still return an HTTP 401 (Unauthorized) if the request doesn't
  contain valid credentials, but it will omit the `WWW-Authenticate` header,
  allowing clients to bypass the browser's authentication dialog.

* fixed isses in arango-dfdb:

  the dfdb was not able to unload certain system collections, so these couldn't be
  inspected with the dfdb sometimes. Additionally, it did not truncate corrupt
  markers from datafiles under some circumstances

* added `changePassword` attribute for users

* fixed non-working "save" button in collection edit view of web interface
  clicking the save button did nothing. one had to press enter in one of the input
  fields to send modified form data

* fixed V8 compile error on MacOS X

* prevent `body length: -9223372036854775808` being logged in development mode for
  some Foxx HTTP responses

* fixed several bugs in web interface dashboard

* fixed issue #783: coffee script not working in manifest file

* fixed issue #783: coffee script not working in manifest file

* fixed issue #781: Cant save current query from AQL editor ui

* bumped version in `X-Arango-Version` compatibility header sent by arangosh and other
  client tools from `1.5` to `2.0`.

* fixed startup options for arango-dfdb, added details option for arango-dfdb

* fixed display of missing error messages and codes in arangosh

* when creating a collection via the web interface, the collection type was always
  "document", regardless of the user's choice


v2.0.0 (2014-03-10)
-------------------

* first 2.0 release


v2.0.0-rc2 (2014-03-07)
-----------------------

* fixed cluster authorization


v2.0.0-rc1 (2014-02-28)
-----------------------

* added sharding :-)

* added collection._dbName attribute to query the name of the database from a collection

  more detailed documentation on the sharding and cluster features can be found in the user
  manual, section **Sharding**

* INCOMPATIBLE CHANGE: using complex values in AQL filter conditions with operators other
  than equality (e.g. >=, >, <=, <) will disable usage of skiplist indexes for filter
  evaluation.

  For example, the following queries will be affected by change:

      FOR doc IN docs FILTER doc.value < { foo: "bar" } RETURN doc
      FOR doc IN docs FILTER doc.value >= [ 1, 2, 3 ] RETURN doc

  The following queries will not be affected by the change:

      FOR doc IN docs FILTER doc.value == 1 RETURN doc
      FOR doc IN docs FILTER doc.value == "foo" RETURN doc
      FOR doc IN docs FILTER doc.value == [ 1, 2, 3 ] RETURN doc
      FOR doc IN docs FILTER doc.value == { foo: "bar" } RETURN doc

* INCOMPATIBLE CHANGE: removed undocumented method `collection.saveOrReplace`

  this feature was never advertised nor documented nor tested.

* INCOMPATIBLE CHANGE: removed undocumented REST API method `/_api/simple/BY-EXAMPLE-HASH`

  this feature was never advertised nor documented nor tested.

* added explicit startup parameter `--server.reuse-address`

  This flag can be used to control whether sockets should be acquired with the SO_REUSEADDR
  flag.

  Regardless of this setting, sockets on Windows are always acquired using the
  SO_EXCLUSIVEADDRUSE flag.

* removed undocumented REST API method GET `/_admin/database-name`

* added user validation API at POST `/_api/user/<username>`

* slightly improved users management API in `/_api/user`:

  Previously, when creating a new user via HTTP POST, the username needed to be
  passed in an attribute `username`. When users were returned via this API,
  the usernames were returned in an attribute named `user`. This was slightly
  confusing and was changed in 2.0 as follows:

  - when adding a user via HTTP POST, the username can be specified in an attribute
  `user`. If this attribute is not used, the API will look into the attribute `username`
  as before and use that value.
  - when users are returned via HTTP GET, the usernames are still returned in an
    attribute `user`.

  This change should be fully downwards-compatible with the previous version of the API.

* added AQL SLICE function to extract slices from lists

* made module loader more node compatible

* the startup option `--javascript.package-path` for arangosh is now deprecated and does
  nothing. Using it will not cause an error, but the option is ignored.

* added coffee script support

* Several UI improvements.

* Exchanged icons in the graphviewer toolbar

* always start networking and HTTP listeners when starting the server (even in
  console mode)

* allow vertex and edge filtering with user-defined functions in TRAVERSAL,
  TRAVERSAL_TREE and SHORTEST_PATH AQL functions:

      // using user-defined AQL functions for edge and vertex filtering
      RETURN TRAVERSAL(friends, friendrelations, "friends/john", "outbound", {
        followEdges: "myfunctions::checkedge",
        filterVertices: "myfunctions::checkvertex"
      })

      // using the following custom filter functions
      var aqlfunctions = require("org/arangodb/aql/functions");
      aqlfunctions.register("myfunctions::checkedge", function (config, vertex, edge, path) {
        return (edge.type !== 'dislikes'); // don't follow these edges
      }, false);

      aqlfunctions.register("myfunctions::checkvertex", function (config, vertex, path) {
        if (vertex.isDeleted || ! vertex.isActive) {
          return [ "prune", "exclude" ]; // exclude these and don't follow them
        }
        return [ ]; // include everything else
      }, false);

* fail if invalid `strategy`, `order` or `itemOrder` attribute values
  are passed to the AQL TRAVERSAL function. Omitting these attributes
  is not considered an error, but specifying an invalid value for any
  of these attributes will make an AQL query fail.

* issue #751: Create database through API should return HTTP status code 201

  By default, the server now returns HTTP 201 (created) when creating a new
  database successfully. To keep compatibility with older ArangoDB versions, the
  startup parameter `--server.default-api-compatibility` can be set to a value
  of `10400` to indicate API compatibility with ArangoDB 1.4. The compatibility
  can also be enforced by setting the `X-Arango-Version` HTTP header in a
  client request to this API on a per-request basis.

* allow direct access from the `db` object to collections whose names start
  with an underscore (e.g. db._users).

  Previously, access to such collections via the `db` object was possible from
  arangosh, but not from arangod (and thus Foxx and actions). The only way
  to access such collections from these places was via the `db._collection(<name>)`
  workaround.

* allow `\n` (as well as `\r\n`) as line terminator in batch requests sent to
  `/_api/batch` HTTP API.

* use `--data-binary` instead of `--data` parameter in generated cURL examples

* issue #703: Also show path of logfile for fm.config()

* issue #675: Dropping a collection used in "graph" module breaks the graph

* added "static" Graph.drop() method for graphs API

* fixed issue #695: arangosh server.password error

* use pretty-printing in `--console` mode by default

* simplified ArangoDB startup options

  Some startup options are now superfluous or their usage is simplified. The
  following options have been changed:

  * `--javascript.modules-path`: this option has been removed. The modules paths
    are determined by arangod and arangosh automatically based on the value of
    `--javascript.startup-directory`.

    If the option is set on startup, it is ignored so startup will not abort with
    an error `unrecognized option`.

  * `--javascript.action-directory`: this option has been removed. The actions
    directory is determined by arangod automatically based on the value of
    `--javascript.startup-directory`.

    If the option is set on startup, it is ignored so startup will not abort with
    an error `unrecognized option`.

  * `--javascript.package-path`: this option is still available but it is not
    required anymore to set the standard package paths (e.g. `js/npm`). arangod
    will automatically use this standard package path regardless of whether it
    was specified via the options.

    It is possible to use this option to add additional package paths to the
    standard value.

  Configuration files included with arangod are adjusted accordingly.

* layout of the graphs tab adapted to better fit with the other tabs

* database selection is moved to the bottom right corner of the web interface

* removed priority queue index type

  this feature was never advertised nor documented nor tested.

* display internal attributes in document source view of web interface

* removed separate shape collections

  When upgrading to ArangoDB 2.0, existing collections will be converted to include
  shapes and attribute markers in the datafiles instead of using separate files for
  shapes.

  When a collection is converted, existing shapes from the SHAPES directory will
  be written to a new datafile in the collection directory, and the SHAPES directory
  will be removed afterwards.

  This saves up to 2 MB of memory and disk space for each collection
  (savings are higher, the less different shapes there are in a collection).
  Additionally, one less file descriptor per opened collection will be used.

  When creating a new collection, the amount of sync calls may be reduced. The same
  may be true for documents with yet-unknown shapes. This may help performance
  in these cases.

* added AQL functions `NTH` and `POSITION`

* added signal handler for arangosh to save last command in more cases

* added extra prompt placeholders for arangosh:
  - `%e`: current endpoint
  - `%u`: current user

* added arangosh option `--javascript.gc-interval` to control amount of
  garbage collection performed by arangosh

* fixed issue #651: Allow addEdge() to take vertex ids in the JS library

* removed command-line option `--log.format`

  In previous versions, this option did not have an effect for most log messages, so
  it got removed.

* removed C++ logger implementation

  Logging inside ArangoDB is now done using the LOG_XXX() macros. The LOGGER_XXX()
  macros are gone.

* added collection status "loading"


v1.4.16 (XXXX-XX-XX)
--------------------

* fixed too eager datafile deletion

  this issue could have caused a crash when the compaction had marked datafiles as obsolete
  and they were removed while "old" temporary query results still pointed to the old datafile
  positions

* fixed issue #826: Replication fails when a collection's configuration changes


v1.4.15 (2014-04-19)
--------------------

* bugfix for AQL query optimizer

  the following type of query was too eagerly optimized, leading to errors in code-generation:

      LET a = (FOR i IN [] RETURN i) LET b = (FOR i IN [] RETURN i) RETURN 1

  the problem occurred when both lists in the subqueries were empty. In this case invalid code
  was generated and the query couldn't be executed.


v1.4.14 (2014-04-05)
--------------------

* fixed race conditions during shape / attribute insertion

  A race condition could have led to spurious `cannot find attribute #xx` or
  `cannot find shape #xx` (where xx is a number) warning messages being logged
  by the server. This happened when a new attribute was inserted and at the same
  time was queried by another thread.

  Also fixed a race condition that may have occurred when a thread tried to
  access the shapes / attributes hash tables while they were resized. In this
  cases, the shape / attribute may have been hashed to a wrong slot.

* fixed a memory barrier / cpu synchronization problem with libev, affecting
  Windows with Visual Studio 2013 (probably earlier versions are affected, too)

  The issue is described in detail here:
  http://lists.schmorp.de/pipermail/libev/2014q1/002318.html


v1.4.13 (2014-03-14)
--------------------

* added diagnostic output for Foxx application upload

* allow dump & restore from ArangoDB 1.4 with an ArangoDB 2.0 server

* allow startup options `temp-path` and `default-language` to be specified from the arangod
  configuration file and not only from the command line

* fixed too eager compaction

  The compaction will now wait for several seconds before trying to re-compact the same
  collection. Additionally, some other limits have been introduced for the compaction.


v1.4.12 (2014-03-05)
--------------------

* fixed display bug in web interface which caused the following problems:
  - documents were displayed in web interface as being empty
  - document attributes view displayed many attributes with content "undefined"
  - document source view displayed many attributes with name "TYPEOF" and value "undefined"
  - an alert popping up in the browser with message "Datatables warning..."

* re-introduced old-style read-write locks to supports Windows versions older than
  Windows 2008R2 and Windows 7. This should re-enable support for Windows Vista and
  Windows 2008.


v1.4.11 (2014-02-27)
--------------------

* added SHORTEST_PATH AQL function

  this calculates the shortest paths between two vertices, using the Dijkstra
  algorithm, employing a min-heap

  By default, ArangoDB does not know the distance between any two vertices and
  will use a default distance of 1. A custom distance function can be registered
  as an AQL user function to make the distance calculation use any document
  attributes or custom logic:

      RETURN SHORTEST_PATH(cities, motorways, "cities/CGN", "cities/MUC", "outbound", {
        paths: true,
        distance: "myfunctions::citydistance"
      })

      // using the following custom distance function
      var aqlfunctions = require("org/arangodb/aql/functions");
      aqlfunctions.register("myfunctions::distance", function (config, vertex1, vertex2, edge) {
        return Math.sqrt(Math.pow(vertex1.x - vertex2.x) + Math.pow(vertex1.y - vertex2.y));
      }, false);

* fixed bug in Graph.pathTo function

* fixed small memleak in AQL optimizer

* fixed access to potentially uninitialized variable when collection had a cap constraint


v1.4.10 (2014-02-21)
--------------------

* fixed graph constructor to allow graph with some parameter to be used

* added node.js "events" and "stream"

* updated npm packages

* added loading of .json file

* Fixed http return code in graph api with waitForSync parameter.

* Fixed documentation in graph, simple and index api.

* removed 2 tests due to change in ruby library.

* issue #756: set access-control-expose-headers on CORS response

  the following headers are now whitelisted by ArangoDB in CORS responses:
  - etag
  - content-encoding
  - content-length
  - location
  - server
  - x-arango-errors
  - x-arango-async-id


v1.4.9 (2014-02-07)
-------------------

* return a document's current etag in response header for HTTP HEAD requests on
  documents that return an HTTP 412 (precondition failed) error. This allows
  retrieving the document's current revision easily.

* added AQL function `SKIPLIST` to directly access skiplist indexes from AQL

  This is a shortcut method to use a skiplist index for retrieving specific documents in
  indexed order. The function capability is rather limited, but it may be used
  for several cases to speed up queries. The documents are returned in index order if
  only one condition is used.

      /* return all documents with mycollection.created > 12345678 */
      FOR doc IN SKIPLIST(mycollection, { created: [[ '>', 12345678 ]] })
        RETURN doc

      /* return first document with mycollection.created > 12345678 */
      FOR doc IN SKIPLIST(mycollection, { created: [[ '>', 12345678 ]] }, 0, 1)
        RETURN doc

      /* return all documents with mycollection.created between 12345678 and 123456790 */
      FOR doc IN SKIPLIST(mycollection, { created: [[ '>', 12345678 ], [ '<=', 123456790 ]] })
        RETURN doc

      /* return all documents with mycollection.a equal 1 and .b equal 2 */
      FOR doc IN SKIPLIST(mycollection, { a: [[ '==', 1 ]], b: [[ '==', 2 ]] })
        RETURN doc

  The function requires a skiplist index with the exact same attributes to
  be present on the specified collection. All attributes present in the skiplist
  index must be specified in the conditions specified for the `SKIPLIST` function.
  Attribute declaration order is important, too: attributes must be specified in the
  same order in the condition as they have been declared in the skiplist index.

* added command-line option `--server.disable-authentication-unix-sockets`

  with this option, authentication can be disabled for all requests coming
  in via UNIX domain sockets, enabling clients located on the same host as
  the ArangoDB server to connect without authentication.
  Other connections (e.g. TCP/IP) are not affected by this option.

  The default value for this option is `false`.
  Note: this option is only supported on platforms that support Unix domain
  sockets.

* call global arangod instance destructor on shutdown

* issue #755: TRAVERSAL does not use strategy, order and itemOrder options

  these options were not honored when configuring a traversal via the AQL
  TRAVERSAL function. Now, these options are used if specified.

* allow vertex and edge filtering with user-defined functions in TRAVERSAL,
  TRAVERSAL_TREE and SHORTEST_PATH AQL functions:

      // using user-defined AQL functions for edge and vertex filtering
      RETURN TRAVERSAL(friends, friendrelations, "friends/john", "outbound", {
        followEdges: "myfunctions::checkedge",
        filterVertices: "myfunctions::checkvertex"
      })

      // using the following custom filter functions
      var aqlfunctions = require("org/arangodb/aql/functions");
      aqlfunctions.register("myfunctions::checkedge", function (config, vertex, edge, path) {
        return (edge.type !== 'dislikes'); // don't follow these edges
      }, false);

      aqlfunctions.register("myfunctions::checkvertex", function (config, vertex, path) {
        if (vertex.isDeleted || ! vertex.isActive) {
          return [ "prune", "exclude" ]; // exclude these and don't follow them
        }
        return [ ]; // include everything else
      }, false);

* issue #748: add vertex filtering to AQL's TRAVERSAL[_TREE]() function


v1.4.8 (2014-01-31)
-------------------

* install foxx apps in the web interface

* fixed a segfault in the import API


v1.4.7 (2014-01-23)
-------------------

* issue #744: Add usage example arangoimp from Command line

* issue #738: added __dirname, __filename pseudo-globals. Fixes #733. (@by pluma)

* mount all Foxx applications in system apps directory on startup


v1.4.6 (2014-01-20)
-------------------

* issue #736: AQL function to parse collection and key from document handle

* added fm.rescan() method for Foxx-Manager

* fixed issue #734: foxx cookie and route problem

* added method `fm.configJson` for arangosh

* include `startupPath` in result of API `/_api/foxx/config`


v1.4.5 (2014-01-15)
-------------------

* fixed issue #726: Alternate Windows Install Method

* fixed issue #716: dpkg -P doesn't remove everything

* fixed bugs in description of HTTP API `_api/index`

* fixed issue #732: Rest API GET revision number

* added missing documentation for several methods in HTTP API `/_api/edge/...`

* fixed typos in description of HTTP API `_api/document`

* defer evaluation of AQL subqueries and logical operators (lazy evaluation)

* Updated font in WebFrontend, it now contains a version that renders properly on Windows

* generally allow function return values as call parameters to AQL functions

* fixed potential deadlock in global context method execution

* added override file "arangod.conf.local" (and co)


v1.4.4 (2013-12-24)
-------------------

* uid and gid are now set in the scripts, there is no longer a separate config file for
  arangod when started from a script

* foxx-manager is now an alias for arangosh

* arango-dfdb is now an alias for arangod, moved from bin to sbin

* changed from readline to linenoise for Windows

* added --install-service and --uninstall-service for Windows

* removed --daemon and --supervisor for Windows

* arangosh and arangod now uses the config-file which maps the binary name, i. e. if you
  rename arangosh to foxx-manager it will use the config file foxx-manager.conf

* fixed lock file for Windows

* fixed issue #711, #687: foxx-manager throws internal errors

* added `--server.ssl-protocol` option for client tools
  this allows connecting from arangosh, arangoimp, arangoimp etc. to an ArangoDB
  server that uses a non-default value for `--server.ssl-protocol`. The default
  value for the SSL protocol is 4 (TLSv1). If the server is configured to use a
  different protocol, it was not possible to connect to it with the client tools.

* added more detailed request statistics

  This adds the number of async-executed HTTP requests plus the number of HTTP
  requests per individual HTTP method type.

* added `--force` option for arangorestore
  this option allows continuing a restore operation even if the server reports errors
  in the middle of the restore operation

* better error reporting for arangorestore
  in case the server returned an HTTP error, arangorestore previously reported this
  error as `internal error` without any details only. Now server-side errors are
  reported by arangorestore with the server's error message

* include more system collections in dumps produced by arangodump
  previously some system collections were intentionally excluded from dumps, even if the
  dump was run with `--include-system-collections`. for example, the collections `_aal`,
  `_modules`, `_routing`, and `_users` were excluded. This makes sense in a replication
  context but not always in a dump context.
  When specifying `--include-system-collections`, arangodump will now include the above-
  mentioned collections in the dump, too. Some other system collections are still excluded
  even when the dump is run with `--include-system-collections`, for example `_replication`
  and `_trx`.

* fixed issue #701: ArangoStatement undefined in arangosh

* fixed typos in configuration files


v1.4.3 (2013-11-25)
-------------------

* fixed a segfault in the AQL optimizer, occurring when a constant non-list value was
  used on the right-hand side of an IN operator that had a collection attribute on the
  left-hand side

* issue #662:

  Fixed access violation errors (crashes) in the Windows version, occurring under some
  circumstances when accessing databases with multiple clients in parallel

* fixed issue #681: Problem with ArchLinux PKGBUILD configuration


v1.4.2 (2013-11-20)
-------------------

* fixed issue #669: Tiny documentation update

* ported Windows version to use native Windows API SRWLocks (slim read-write locks)
  and condition variables instead of homemade versions

  MSDN states the following about the compatibility of SRWLocks and Condition Variables:

      Minimum supported client:
      Windows Server 2008 [desktop apps | Windows Store apps]

      Minimum supported server:
      Windows Vista [desktop apps | Windows Store apps]

* fixed issue #662: ArangoDB on Windows hanging

  This fixes a deadlock issue that occurred on Windows when documents were written to
  a collection at the same time when some other thread tried to drop the collection.

* fixed file-based logging in Windows

  the logger complained on startup if the specified log file already existed

* fixed startup of server in daemon mode (`--daemon` startup option)

* fixed a segfault in the AQL optimizer

* issue #671: Method graph.measurement does not exist

* changed Windows condition variable implementation to use Windows native
  condition variables

  This is an attempt to fix spurious Windows hangs as described in issue #662.

* added documentation for JavaScript traversals

* added --code-page command-line option for Windows version of arangosh

* fixed a problem when creating edges via the web interface.

  The problem only occurred if a collection was created with type "document
  collection" via the web interface, and afterwards was dropped and re-created
  with type "edge collection". If the web interface page was not reloaded,
  the old collection type (document) was cached, making the subsequent creation
  of edges into the (seeming-to-be-document) collection fail.

  The fix is to not cache the collection type in the web interface. Users of
  an older version of the web interface can reload the collections page if they
  are affected.

* fixed a caching problem in arangosh: if a collection was created using the web
  interface, and then removed via arangosh, arangosh did not actually drop the
  collection due to caching.

  Because the `drop` operation was not carried out, this caused misleading error
  messages when trying to re-create the collection (e.g. `cannot create collection:
  duplicate name`).

* fixed ALT-introduced characters for arangosh console input on Windows

  The Windows readline port was not able to handle characters that are built
  using CTRL or ALT keys. Regular characters entered using the CTRL or ALT keys
  were silently swallowed and not passed to the terminal input handler.

  This did not seem to cause problems for the US keyboard layout, but was a
  severe issue for keyboard layouts that require the ALT (or ALT-GR) key to
  construct characters. For example, entering the character `{` with a German
  keyboard layout requires pressing ALT-GR + 9.

* fixed issue #665: Hash/skiplist combo madness bit my ass

  this fixes a problem with missing/non-deterministic rollbacks of inserts in
  case of a unique constraint violation into a collection with multiple secondary
  indexes (with at least one of them unique)

* fixed issue #664: ArangoDB installer on Windows requires drive c:

* partly fixed issue #662: ArangoDB on Windows hanging

  This fixes dropping databases on Windows. In previous 1.4 versions on Windows,
  one shape collection file was not unloaded and removed when dropping a database,
  leaving one directory and one shape collection file in the otherwise-dropped
  database directory.

* fixed issue #660: updated documentation on indexes


v1.4.1 (2013-11-08)
-------------------

* performance improvements for skip-list deletes


v1.4.1-rc1 (2013-11-07)
-----------------------

* fixed issue #635: Web-Interface should have a "Databases" Menu for Management

* fixed issue #624: Web-Interface is missing a Database selector

* fixed segfault in bitarray query

* fixed issue #656: Cannot create unique index through web interface

* fixed issue #654: bitarray index makes server down

* fixed issue #653: Slow query

* fixed issue #650: Randomness of any() should be improved

* made AQL `DOCUMENT()` function polymorphic and work with just one parameter.

  This allows using the `DOCUMENT` function like this:

      DOCUMENT('users/john')
      DOCUMENT([ 'users/john', 'users/amy' ])

  in addition to the existing use cases:

      DOCUMENT(users, 'users/john')
      DOCUMENT(users, 'john')
      DOCUMENT(users, [ 'users/john' ])
      DOCUMENT(users, [ 'users/john', 'users/amy' ])
      DOCUMENT(users, [ 'john', 'amy' ])

* simplified usage of ArangoDB batch API

  It is not necessary anymore to send the batch boundary in the HTTP `Content-Type`
  header. Previously, the batch API expected the client to send a Content-Type header
  of`multipart/form-data; boundary=<some boundary value>`. This is still supported in
  ArangoDB 2.0, but clients can now also omit this header. If the header is not
  present in a client request, ArangoDB will ignore the request content type and
  read the MIME boundary from the beginning of the request body.

  This also allows using the batch API with the Swagger "Try it out" feature (which is
  not too good at sending a different or even dynamic content-type request header).

* added API method GET `/_api/database/user`

  This returns the list of databases a specific user can see without changing the
  username/passwd.

* issue #424: Documentation about IDs needs to be upgraded


v1.4.0 (2013-10-29)
-------------------

* fixed issue #648: /batch API is missing from Web Interface API Documentation (Swagger)

* fixed issue #647: Icon tooltips missing

* fixed issue #646: index creation in web interface

* fixed issue #645: Allow jumping from edge to linked vertices

* merged PR for issue #643: Some minor corrections and a link to "Downloads"

* fixed issue #642: Completion of error handling

* fixed issue #639: compiling v1.4 on maverick produces warnings on -Wstrict-null-sentinel

* fixed issue #634: Web interface bug: Escape does not always propagate

* fixed issue #620: added startup option `--server.default-api-compatibility`

  This adds the following changes to the ArangoDB server and clients:
  - the server provides a new startup option `--server.default-api-compatibility`.
    This option can be used to determine the compatibility of (some) server API
    return values. The value for this parameter is a server version number,
    calculated as follows: `10000 * major + 100 * minor` (e.g. `10400` for ArangoDB
    1.3). The default value is `10400` (1.4), the minimum allowed value is `10300`
    (1.3).

    When setting this option to a value lower than the current server version,
    the server might respond with old-style results to "old" clients, increasing
    compatibility with "old" (non-up-to-date) clients.

  - the server will on each incoming request check for an HTTP header
    `x-arango-version`. Clients can optionally set this header to the API
    version number they support. For example, if a client sends the HTTP header
    `x-arango-version: 10300`, the server will pick this up and might send ArangoDB
    1.3-style responses in some situations.

    Setting either the startup parameter or using the HTTP header (or both) allows
    running "old" clients with newer versions of ArangoDB, without having to adjust
    the clients too much.

  - the `location` headers returned by the server for the APIs `/_api/document/...`
    and `/_api/collection/...` will have different values depending on the used API
    version. If the API compatibility is `10300`, the `location` headers returned
    will look like this:

        location: /_api/document/....

    whereas when an API compatibility of `10400` or higher is used, the `location`
    headers will look like this:

        location: /_db/<database name>/_api/document/...

  Please note that even in the presence of this, old API versions still may not
  be supported forever by the server.

* fixed issue #643: Some minor corrections and a link to "Downloads" by @frankmayer

* started issue #642: Completion of error handling

* fixed issue #639: compiling v1.4 on maverick produces warnings on
  -Wstrict-null-sentinel

* fixed issue #621: Standard Config needs to be fixed

* added function to manage indexes (web interface)

* improved server shutdown time by signaling shutdown to applicationserver,
  logging, cleanup and compactor threads

* added foxx-manager `replace` command

* added foxx-manager `installed` command (a more intuitive alias for `list`)

* fixed issue #617: Swagger API is missing '/_api/version'

* fixed issue #615: Swagger API: Some commands have no parameter entry forms

* fixed issue #614: API : Typo in : Request URL /_api/database/current

* fixed issue #609: Graph viz tool - different background color

* fixed issue #608: arangosh config files - eventually missing in the manual

* fixed issue #607: Admin interface: no core documentation

* fixed issue #603: Aardvark Foxx App Manager

* fixed a bug in type-mapping between AQL user functions and the AQL layer

  The bug caused errors like the following when working with collection documents
  in an AQL user function:

      TypeError: Cannot assign to read only property '_id' of #<ShapedJson>

* create less system collections when creating a new database

  This is achieved by deferring collection creation until the collections are actually
  needed by ArangoDB. The following collections are affected by the change:
  - `_fishbowl`
  - `_structures`


v1.4.0-beta2 (2013-10-14)
-------------------------

* fixed compaction on Windows

  The compaction on Windows did not ftruncate the cleaned datafiles to a smaller size.
  This has been fixed so not only the content of the files is cleaned but also files
  are re-created with potentially smaller sizes.

* only the following system collections will be excluded from replication from now on:
  - `_replication`
  - `_trx`
  - `_users`
  - `_aal`
  - `_fishbowl`
  - `_modules`
  - `_routing`

  Especially the following system collections will now be included in replication:
  - `_aqlfunctions`
  - `_graphs`

  In previous versions of ArangoDB, all system collections were excluded from the
  replication.

  The change also caused a change in the replication logger and applier:
  in previous versions of ArangoDB, only a collection's id was logged for an operation.
  This has not caused problems for non-system collections but for system collections
  there ids might differ. In addition to a collection id ArangoDB will now also log the
  name of a collection for each replication event.

  The replication applier will now look for the collection name attribute in logged
  events preferably.

* added database selection to arango-dfdb

* provide foxx-manager, arangodump, and arangorestore in Windows build

* ArangoDB 1.4 will refuse to start if option `--javascript.app-path` is not set.

* added startup option `--server.allow-method-override`

  This option can be set to allow overriding the HTTP request method in a request using
  one of the following custom headers:

  - x-http-method-override
  - x-http-method
  - x-method-override

  This allows bypassing proxies and tools that would otherwise just let certain types of
  requests pass. Enabling this option may impose a security risk, so it should only be
  used in very controlled environments.

  The default value for this option is `false` (no method overriding allowed).

* added "details" URL parameter for bulk import API

  Setting the `details` URL parameter to `true` in a call to POST `/_api/import` will make
  the import return details about non-imported documents in the `details` attribute. If
  `details` is `false` or omitted, no `details` attribute will be present in the response.
  This is the same behavior that previous ArangoDB versions exposed.

* added "complete" option for bulk import API

  Setting the `complete` URL parameter to `true` in a call to POST `/_api/import` will make
  the import completely fail if at least one of documents cannot be imported successfully.

  It defaults to `false`, which will make ArangoDB continue importing the other documents
  from the import even if some documents cannot be imported. This is the same behavior that
  previous ArangoDB versions exposed.

* added missing swagger documentation for `/_api/log`

* calling `/_api/logs` (or `/_admin/logs`) is only permitted from the `_system` database now.

  Calling this API method for/from other database will result in an HTTP 400.

' ported fix from https://github.com/novus/nvd3/commit/0894152def263b8dee60192f75f66700cea532cc

  This prevents JavaScript errors from occurring in Chrome when in the admin interface,
  section "Dashboard".

* show current database name in web interface (bottom right corner)

* added missing documentation for /_api/import in swagger API docs

* allow specification of database name for replication sync command replication applier

  This allows syncing from a master database with a different name than the slave database.

* issue #601: Show DB in prompt

  arangosh now displays the database name as part of the prompt by default.

  Can change the prompt by using the `--prompt` option, e.g.

      > arangosh --prompt "my db is named \"%d\"> "


v1.4.0-beta1 (2013-10-01)
-------------------------

* make the Foxx manager use per-database app directories

  Each database now has its own subdirectory for Foxx applications. Each database
  can thus use different Foxx applications if required. A Foxx app for a specific
  database resides in `<app-path>/databases/<database-name>/<app-name>`.

  System apps are shared between all databases. They reside in `<app-path>/system/<app-name>`.

* only trigger an engine reset in development mode for URLs starting with `/dev/`

  This prevents ArangoDB from reloading all Foxx applications when it is not
  actually necessary.

* changed error code from 10 (bad parameter) to 1232 (invalid key generator) for
  errors that are due to an invalid key generator specification when creating a new
  collection

* automatic detection of content-type / mime-type for Foxx assets based on filenames,
  added possibility to override auto detection

* added endpoint management API at `/_api/endpoint`

* changed HTTP return code of PUT `/_api/cursor` from 400 to 404 in case a
  non-existing cursor is referred to

* issue #360: added support for asynchronous requests

  Incoming HTTP requests with the headers `x-arango-async: true` or
  `x-arango-async: store` will be answered by the server instantly with a generic
  HTTP 202 (Accepted) response.

  The actual requests will be queued and processed by the server asynchronously,
  allowing the client to continue sending other requests without waiting for the
  server to process the actually requested operation.

  The exact point in time when a queued request is executed is undefined. If an
  error occurs during execution of an asynchronous request, the client will not
  be notified by the server.

  The maximum size of the asynchronous task queue can be controlled using the new
  option `--scheduler.maximal-queue-size`. If the queue contains this many number of
  tasks and a new asynchronous request comes in, the server will reject it with an
  HTTP 500 (internal server error) response.

  Results of incoming requests marked with header `x-arango-async: true` will be
  discarded by the server immediately. Clients have no way of accessing the result
  of such asynchronously executed request. This is just _fire and forget_.

  To later retrieve the result of an asynchronously executed request, clients can
  mark a request with the header `x-arango-async: keep`. This makes the server
  store the result of the request in memory until explicitly fetched by a client
  via the `/_api/job` API. The `/_api/job` API also provides methods for basic
  inspection of which pending or already finished requests there are on the server,
  plus ways for garbage collecting unneeded results.

* Added new option `--scheduler.maximal-queue-size`.

* issue #590: Manifest Lint

* added data dump and restore tools, arangodump and arangorestore.

  arangodump can be used to create a logical dump of an ArangoDB database, or
  just dedicated collections. It can be used to dump both a collection's structure
  (properties and indexes) and data (documents).

  arangorestore can be used to restore data from a dump created with arangodump.
  arangorestore currently does not re-create any indexes, and doesn't yet handle
  referenced documents in edges properly when doing just partial restores.
  This will be fixed until 1.4 stable.

* introduced `--server.database` option for arangosh, arangoimp, and arangob.

  The option allows these client tools to use a certain database for their actions.
  In arangosh, the current database can be switched at any time using the command

      db._useDatabase(<name>);

  When no database is specified, all client tools will assume they should use the
  default database `_system`. This is done for downwards-compatibility reasons.

* added basic multi database support (alpha)

  New databases can be created using the REST API POST `/_api/database` and the
  shell command `db._createDatabase(<name>)`.

  The default database in ArangoDB is called `_system`. This database is always
  present and cannot be deleted by the user. When an older version of ArangoDB is
  upgraded to 1.4, the previously only database will automatically become the
  `_system` database.

  New databases can be created with the above commands, and can be deleted with the
  REST API DELETE `/_api/database/<name>` or the shell command `db._dropDatabase(<name>);`.

  Deleting databases is still unstable in ArangoDB 1.4 alpha and might crash the
  server. This will be fixed until 1.4 stable.

  To access a specific database via the HTTP REST API, the `/_db/<name>/` prefix
  can be used in all URLs. ArangoDB will check if an incoming request starts with
  this prefix, and will automatically pick the database name from it. If the prefix
  is not there, ArangoDB will assume the request is made for the default database
  (`_system`). This is done for downwards-compatibility reasons.

  That means, the following URL pathnames are logically identical:

      /_api/document/mycollection/1234
      /_db/_system/document/mycollection/1234

  To access a different database (e.g. `test`), the URL pathname would look like this:

      /_db/test/document/mycollection/1234

  New databases can also be created and existing databases can only be dropped from
  within the default database (`_system`). It is not possible to drop the `_system`
  database itself.

  Cross-database operations are unintended and unsupported. The intention of the
  multi-database feature is to have the possibility to have a few databases managed
  by ArangoDB in parallel, but to only access one database at a time from a connection
  or a request.

  When accessing the web interface via the URL pathname `/_admin/html/` or `/_admin/aardvark`,
  the web interface for the default database (`_system`) will be displayed.
  To access the web interface for a different database, the database name can be
  put into the URLs as a prefix, e.g. `/_db/test/_admin/html` or
  `/_db/test/_admin/aardvark`.

  All internal request handlers and also all user-defined request handlers and actions
  (including Foxx) will only get to see the unprefixed URL pathnames (i.e. excluding
  any database name prefix). This is to ensure downwards-compatibility.

  To access the name of the requested database from any action (including Foxx), use
  use `req.database`.

  For example, when calling the URL `/myapp/myaction`, the content of `req.database`
  will be `_system` (the default database because no database got specified) and the
  content of `req.url` will be `/myapp/myaction`.

  When calling the URL `/_db/test/myapp/myaction`, the content of `req.database` will be
  `test`, and the content of `req.url` will still be `/myapp/myaction`.

* Foxx now excludes files starting with . (dot) when bundling assets

  This mitigates problems with editor swap files etc.

* made the web interface a Foxx application

  This change caused the files for the web interface to be moved from `html/admin` to
  `js/apps/aardvark` in the file system.

  The base URL for the admin interface changed from `_admin/html/index.html` to
  `_admin/aardvark/index.html`.

  The "old" redirection to `_admin/html/index.html` will now produce a 404 error.

  When starting ArangoDB with the `--upgrade` option, this will automatically be remedied
  by putting in a redirection from `/` to `/_admin/aardvark/index.html`, and from
  `/_admin/html/index.html` to `/_admin/aardvark/index.html`.

  This also obsoletes the following configuration (command-line) options:
  - `--server.admin-directory`
  - `--server.disable-admin-interface`

  when using these now obsolete options when the server is started, no error is produced
  for downwards-compatibility.

* changed User-Agent value sent by arangoimp, arangosh, and arangod from "VOC-Agent" to
  "ArangoDB"

* changed journal file creation behavior as follows:

  Previously, a journal file for a collection was always created when a collection was
  created. When a journal filled up and became full, the current journal was made a
  datafile, and a new (empty) journal was created automatically. There weren't many
  intended situations when a collection did not have at least one journal.

  This is changed now as follows:
  - when a collection is created, no journal file will be created automatically
  - when there is a write into a collection without a journal, the journal will be
    created lazily
  - when there is a write into a collection with a full journal, a new journal will
    be created automatically

  From the end user perspective, nothing should have changed, except that there is now
  less disk usage for empty collections. Disk usage of infrequently updated collections
  might also be reduced significantly by running the `rotate()` method of a collection,
  and not writing into a collection subsequently.

* added method `collection.rotate()`

  This allows premature rotation of a collection's current journal file into a (read-only)
  datafile. The purpose of using `rotate()` is to prematurely allow compaction (which is
  performed on datafiles only) on data, even if the journal was not filled up completely.

  Using `rotate()` may make sense in the following scenario:

      c = db._create("test");
      for (i = 0; i < 1000; ++i) {
        c.save(...); // insert lots of data here
      }

      ...
      c.truncate(); // collection is now empty
      // only data in datafiles will be compacted by following compaction runs
      // all data in the current journal would not be compacted

      // calling rotate will make the current journal a datafile, and thus make it
      // eligible for compaction
      c.rotate();

  Using `rotate()` may also be useful when data in a collection is known to not change
  in the immediate future. After having completed all write operations on a collection,
  performing a `rotate()` will reduce the size of the current journal to the actually
  required size (remember that journals are pre-allocated with a specific size) before
  making the journal a datafile. Thus `rotate()` may cause disk space savings, even if
  the datafiles does not qualify for compaction after rotation.

  Note: rotating the journal is asynchronous, so that the actual rotation may be executed
  after `rotate()` returns to the caller.

* changed compaction to merge small datafiles together (up to 3 datafiles are merged in
  a compaction run)

  In the regular case, this should leave less small datafiles stay around on disk and allow
  using less file descriptors in total.

* added AQL MINUS function

* added AQL UNION_DISTINCT function (more efficient than combination of `UNIQUE(UNION())`)

* updated mruby to 2013-08-22

* issue #587: Add db._create() in help for startup arangosh

* issue #586: Share a link on installation instructions in the User Manual

* issue #585: Bison 2.4 missing on Mac for custom build

* issue #584: Web interface images broken in devel

* issue #583: Small documentation update

* issue #581: Parameter binding for attributes

* issue #580: Small improvements (by @guidoreina)

* issue #577: Missing documentation for collection figures in implementor manual

* issue #576: Get disk usage for collections and graphs

  This extends the result of the REST API for /_api/collection/figures with
  the attributes `compactors.count`, `compactors.fileSize`, `shapefiles.count`,
  and `shapefiles.fileSize`.

* issue #575: installing devel version on mac (low prio)

* issue #574: Documentation (POST /_admin/routing/reload)

* issue #558: HTTP cursors, allow count to ignore LIMIT


v1.4.0-alpha1 (2013-08-02)
--------------------------

* added replication. check online manual for details.

* added server startup options `--server.disable-replication-logger` and
  `--server.disable-replication-applier`

* removed action deployment tool, this now handled with Foxx and its manager or
  by kaerus node utility

* fixed a server crash when using byExample / firstExample inside a transaction
  and the collection contained a usable hash/skiplist index for the example

* defineHttp now only expects a single context

* added collection detail dialog (web interface)

  Shows collection properties, figures (datafiles, journals, attributes, etc.)
  and indexes.

* added documents filter (web interface)

  Allows searching for documents based on attribute values. One or many filter
  conditions can be defined, using comparison operators such as '==', '<=', etc.

* improved AQL editor (web interface)

  Editor supports keyboard shortcuts (Submit, Undo, Redo, Select).
  Editor allows saving and reusing of user-defined queries.
  Added example queries to AQL editor.
  Added comment button.

* added document import (web interface)

  Allows upload of JSON-data from files. Files must have an extension of .json.

* added dashboard (web interface)

  Shows the status of replication and multiple system charts, e.g.
  Virtual Memory Size, Request Time, HTTP Connections etc.

* added API method `/_api/graph` to query all graphs with all properties.

* added example queries in web interface AQL editor

* added arango.reconnect(<host>) method for arangosh to dynamically switch server or
  user name

* added AQL range operator `..`

  The `..` operator can be used to easily iterate over a sequence of numeric
  values. It will produce a list of values in the defined range, with both bounding
  values included.

  Example:

      2010..2013

  will produce the following result:

      [ 2010, 2011, 2012, 2013 ]

* added AQL RANGE function

* added collection.first(count) and collection.last(count) document access functions

  These functions allow accessing the first or last n documents in a collection. The order
  is determined by document insertion/update time.

* added AQL INTERSECTION function

* INCOMPATIBLE CHANGE: changed AQL user function namespace resolution operator from `:` to `::`

  AQL user-defined functions were introduced in ArangoDB 1.3, and the namespace resolution
  operator for them was the single colon (`:`). A function call looked like this:

      RETURN mygroup:myfunc()

  The single colon caused an ambiguity in the AQL grammar, making it indistinguishable from
  named attributes or the ternary operator in some cases, e.g.

      { mygroup:myfunc ? mygroup:myfunc }

  The change of the namespace resolution operator from `:` to `::` fixes this ambiguity.

  Existing user functions in the database will be automatically fixed when starting ArangoDB
  1.4 with the `--upgrade` option. However, queries using user-defined functions need to be
  adjusted on the client side to use the new operator.

* allow multiple AQL LET declarations separated by comma, e.g.
  LET a = 1, b = 2, c = 3

* more useful AQL error messages

  The error position (line/column) is more clearly indicated for parse errors.
  Additionally, if a query references a collection that cannot be found, the error
  message will give a hint on the collection name

* changed return value for AQL `DOCUMENT` function in case document is not found

  Previously, when the AQL `DOCUMENT` function was called with the id of a document and
  the document could not be found, it returned `undefined`. This value is not part of the
  JSON type system and this has caused some problems.
  Starting with ArangoDB 1.4, the `DOCUMENT` function will return `null` if the document
  looked for cannot be found.

  In case the function is called with a list of documents, it will continue to return all
  found documents, and will not return `null` for non-found documents. This has not changed.

* added single line comments for AQL

  Single line comments can be started with a double forward slash: `//`.
  They end at the end of the line, or the end of the query string, whichever is first.

* fixed documentation issues #567, #568, #571.

* added collection.checksum(<withData>) method to calculate CRC checksums for
  collections

  This can be used to
  - check if data in a collection has changed
  - compare the contents of two collections on different ArangoDB instances

* issue #565: add description line to aal.listAvailable()

* fixed several out-of-memory situations when double freeing or invalid memory
  accesses could happen

* less msyncing during the creation of collections

  This is achieved by not syncing the initial (standard) markers in shapes collections.
  After all standard markers are written, the shapes collection will get synced.

* renamed command-line option `--log.filter` to `--log.source-filter` to avoid
  misunderstandings

* introduced new command-line option `--log.content-filter` to optionally restrict
  logging to just specific log messages (containing the filter string, case-sensitive).

  For example, to filter on just log entries which contain `ArangoDB`, use:

      --log.content-filter "ArangoDB"

* added optional command-line option `--log.requests-file` to log incoming HTTP
  requests to a file.

  When used, all HTTP requests will be logged to the specified file, containing the
  client IP address, HTTP method, requests URL, HTTP response code, and size of the
  response body.

* added a signal handler for SIGUSR1 signal:

  when ArangoDB receives this signal, it will respond all further incoming requests
  with an HTTP 503 (Service Unavailable) error. This will be the case until another
  SIGUSR1 signal is caught. This will make ArangoDB start serving requests regularly
  again. Note: this is not implemented on Windows.

* limited maximum request URI length to 16384 bytes:

  Incoming requests with longer request URIs will be responded to with an HTTP
  414 (Request-URI Too Long) error.

* require version 1.0 or 1.1 in HTTP version signature of requests sent by clients:

  Clients sending requests with a non-HTTP 1.0 or non-HTTP 1.1 version number will
  be served with an HTTP 505 (HTTP Version Not Supported) error.

* updated manual on indexes:

  using system attributes such as `_id`, `_key`, `_from`, `_to`, `_rev` in indexes is
  disallowed and will be rejected by the server. This was the case since ArangoDB 1.3,
  but was not properly documented.

* issue #563: can aal become a default object?

  aal is now a prefab object in arangosh

* prevent certain system collections from being renamed, dropped, or even unloaded.

  Which restrictions there are for which system collections may vary from release to
  release, but users should in general not try to modify system collections directly
  anyway.

  Note: there are no such restrictions for user-created collections.

* issue #559: added Foxx documentation to user manual

* added server startup option `--server.authenticate-system-only`. This option can be
  used to restrict the need for HTTP authentication to internal functionality and APIs,
  such as `/_api/*` and `/_admin/*`.
  Setting this option to `true` will thus force authentication for the ArangoDB APIs
  and the web interface, but allow unauthenticated requests for other URLs (including
  user defined actions and Foxx applications).
  The default value of this option is `false`, meaning that if authentication is turned
  on, authentication is still required for *all* incoming requests. Only by setting the
  option to `true` this restriction is lifted and authentication becomes required for
  URLs starting with `/_` only.

  Please note that authentication still needs to be enabled regularly by setting the
  `--server.disable-authentication` parameter to `false`. Otherwise no authentication
  will be required for any URLs as before.

* protect collections against unloading when there are still document barriers around.

* extended cap constraints to optionally limit the active data size in a collection to
  a specific number of bytes.

  The arguments for creating a cap constraint are now:
  `collection.ensureCapConstraint(<count>, <byteSize>);`

  It is supported to specify just a count as in ArangoDB 1.3 and before, to specify
  just a fileSize, or both. The first met constraint will trigger the automated
  document removal.

* added `db._exists(doc)` and `collection.exists(doc)` for easy document existence checks

* added API `/_api/current-database` to retrieve information about the database the
  client is currently connected to (note: the API `/_api/current-database` has been
  removed in the meantime. The functionality is accessible via `/_api/database/current`
  now).

* ensure a proper order of tick values in datafiles/journals/compactors.
  any new files written will have the _tick values of their markers in order. for
  older files, there are edge cases at the beginning and end of the datafiles when
  _tick values are not properly in order.

* prevent caching of static pages in PathHandler.
  whenever a static page is requested that is served by the general PathHandler, the
  server will respond to HTTP GET requests with a "Cache-Control: max-age=86400" header.

* added "doCompact" attribute when creating collections and to collection.properties().
  The attribute controls whether collection datafiles are compacted.

* changed the HTTP return code from 400 to 404 for some cases when there is a referral
  to a non-existing collection or document.

* introduced error code 1909 `too many iterations` that is thrown when graph traversals
  hit the `maxIterations` threshold.

* optionally limit traversals to a certain number of iterations
  the limitation can be achieved via the traversal API by setting the `maxIterations`
  attribute, and also via the AQL `TRAVERSAL` and `TRAVERSAL_TREE` functions by setting
  the same attribute. If traversals are not limited by the end user, a server-defined
  limit for `maxIterations` may be used to prevent server-side traversals from running
  endlessly.

* added graph traversal API at `/_api/traversal`

* added "API" link in web interface, pointing to REST API generated with Swagger

* moved "About" link in web interface into "links" menu

* allow incremental access to the documents in a collection from out of AQL
  this allows reading documents from a collection chunks when a full collection scan
  is required. memory usage might be must lower in this case and queries might finish
  earlier if there is an additional LIMIT statement

* changed AQL COLLECT to use a stable sort, so any previous SORT order is preserved

* issue #547: Javascript error in the web interface

* issue #550: Make AQL graph functions support key in addition to id

* issue #526: Unable to escape when an errorneous command is entered into the js shell

* issue #523: Graph and vertex methods for the javascript api

* issue #517: Foxx: Route parameters with capital letters fail

* issue #512: Binded Parameters for LIMIT


v1.3.3 (2013-08-01)
-------------------

* issue #570: updateFishbowl() fails once

* updated and fixed generated examples

* issue #559: added Foxx documentation to user manual

* added missing error reporting for errors that happened during import of edges


v1.3.2 (2013-06-21)
-------------------

* fixed memleak in internal.download()

* made the shape-collection journal size adaptive:
  if too big shapes come in, a shape journal will be created with a big-enough size
  automatically. the maximum size of a shape journal is still restricted, but to a
  very big value that should never be reached in practice.

* fixed a segfault that occurred when inserting documents with a shape size bigger
  than the default shape journal size (2MB)

* fixed a locking issue in collection.truncate()

* fixed value overflow in accumulated filesizes reported by collection.figures()

* issue #545: AQL FILTER unnecessary (?) loop

* issue #549: wrong return code with --daemon


v1.3.1 (2013-05-24)
-------------------

* removed currently unused _ids collection

* fixed usage of --temp-path in aranogd and arangosh

* issue #540: suppress return of temporary internal variables in AQL

* issue #530: ReferenceError: ArangoError is not a constructor

* issue #535: Problem with AQL user functions javascript API

* set --javascript.app-path for test execution to prevent startup error

* issue #532: Graph _edgesCache returns invalid data?

* issue #531: Arangod errors

* issue #529: Really weird transaction issue

* fixed usage of --temp-path in aranogd and arangosh


v1.3.0 (2013-05-10)
-------------------

* fixed problem on restart ("datafile-xxx is not sealed") when server was killed
  during a compaction run

* fixed leak when using cursors with very small batchSize

* issue #508: `unregistergroup` function not mentioned in http interface docs

* issue #507: GET /_api/aqlfunction returns code inside parentheses

* fixed issue #489: Bug in aal.install

* fixed issue 505: statistics not populated on MacOS


v1.3.0-rc1 (2013-04-24)
-----------------------

* updated documentation for 1.3.0

* added node modules and npm packages

* changed compaction to only compact datafiles with more at least 10% of dead
  documents (byte size-wise)

* issue #498: fixed reload of authentication info when using
  `require("org/arangodb/users").reload()`

* issue #495: Passing an empty array to create a document results in a
  "phantom" document

* added more precision for requests statistics figures

* added "sum" attribute for individual statistics results in statistics API
  at /_admin/statistics

* made "limit" an optional parameter in AQL function NEAR().
  limit can now be either omitted completely, or set to 0. If so, an internal
  default value (currently 100) will be applied for the limit.

* issue #481

* added "attributes.count" to output of `collection.figures()`
  this also affects the REST API /_api/collection/<name>/figures

* added IndexedPropertyGetter for ShapedJson objects

* added API for user-defined AQL functions

* issue #475: A better error message for deleting a non-existent graph

* issue #474: Web interface problems with the JS Shell

* added missing documentation for AQL UNION function

* added transaction support.
  This provides ACID transactions for ArangoDB. Transactions can be invoked
  using the `db._executeTransaction()` function, or the `/_api/transaction`
  REST API.

* switched to semantic versioning (at least for alpha & alpha naming)

* added saveOrReplace() for server-side JS

v1.3.alpha1 (2013-04-05)
------------------------

* cleanup of Module, Package, ArangoApp and modules "internal", "fs", "console"

* use Error instead of string in throw to allow stack-trace

* issue #454: error while creation of Collection

* make `collection.count()` not recalculate the number of documents on the fly, but
  use some internal document counters.

* issue #457: invalid string value in web interface

* make datafile id (datafile->_fid) identical to the numeric part of the filename.
  E.g. the datafile `journal-123456.db` will now have a datafile marker with the same
  fid (i.e. `123456`) instead of a different value. This change will only affect
  datafiles that are created with 1.3 and not any older files.
  The intention behind this change is to make datafile debugging easier.

* consistently discard document attributes with reserved names (system attributes)
  but without any known meaning, for example `_test`, `_foo`, ...

  Previously, these attributes were saved with the document regularly in some cases,
  but were discarded in other cases.
  Now these attributes are discarded consistently. "Real" system attributes such as
  `_key`, `_from`, `_to` are not affected and will work as before.

  Additionally, attributes with an empty name (``) are discarded when documents are
  saved.

  Though using reserved or empty attribute names in documents was not really and
  consistently supported in previous versions of ArangoDB, this change might cause
  an incompatibility for clients that rely on this feature.

* added server startup flag `--database.force-sync-properties` to force syncing of
  collection properties on collection creation, deletion and on property update.
  The default value is true to mimic the behavior of previous versions of ArangoDB.
  If set to false, collection properties are written to disk but no call to sync()
  is made.

* added detailed output of server version and components for REST APIs
  `/_admin/version` and `/_api/version`. To retrieve this extended information,
  call the REST APIs with URL parameter `details=true`.

* issue #443: For git-based builds include commit hash in version

* adjust startup log output to be more compact, less verbose

* set the required minimum number of file descriptors to 256.
  On server start, this number is enforced on systems that have rlimit. If the limit
  cannot be enforced, starting the server will fail.
  Note: 256 is considered to be the absolute minimum value. Depending on the use case
  for ArangoDB, a much higher number of file descriptors should be used.

  To avoid checking & potentially changing the number of maximum open files, use the
  startup option `--server.descriptors-minimum 0`

* fixed shapedjson to json conversion for special numeric values (NaN, +inf, -inf).
  Before, "NaN", "inf", or "-inf" were written into the JSONified output, but these
  values are not allowed in JSON. Now, "null" is written to the JSONified output as
  required.

* added AQL functions VARIANCE_POPULATION(), VARIANCE_SAMPLE(), STDDEV_POPULATION(),
  STDDEV_SAMPLE(), AVERAGE(), MEDIAN() to calculate statistical values for lists

* added AQL SQRT() function

* added AQL TRIM(), LEFT() and RIGHT() string functions

* fixed issue #436: GET /_api/document on edge

* make AQL REVERSE() and LENGTH() functions work on strings, too

* disabled DOT generation in `make doxygen`. this speeds up docs generation

* renamed startup option `--dispatcher.report-intervall` to `--dispatcher.report-interval`

* renamed startup option `--scheduler.report-intervall` to `--scheduler.report-interval`

* slightly changed output of REST API method /_admin/log.
  Previously, the log messages returned also contained the date and log level, now
  they will only contain the log message, and no date and log level information.
  This information can be re-created by API users from the `timestamp` and `level`
  attributes of the result.

* removed configure option `--enable-zone-debug`
  memory zone debugging is now automatically turned on when compiling with ArangoDB
  `--enable-maintainer-mode`

* removed configure option `--enable-arangob`
  arangob is now always included in the build


v1.2.3 (XXXX-XX-XX)
-------------------

* added optional parameter `edgexamples` for AQL function EDGES() and NEIGHBORS()

* added AQL function NEIGHBORS()

* added freebsd support

* fixed firstExample() query with `_id` and `_key` attributes

* issue triAGENS/ArangoDB-PHP#55: AQL optimizer may have mis-optimized duplicate
  filter statements with limit


v1.2.2 (2013-03-26)
-------------------

* fixed save of objects with common sub-objects

* issue #459: fulltext internal memory allocation didn't scale well
  This fix improves loading times for collections with fulltext indexes that have
  lots of equal words indexed.

* issue #212: auto-increment support

  The feature can be used by creating a collection with the extra `keyOptions`
  attribute as follows:

      db._create("mycollection", { keyOptions: { type: "autoincrement", offset: 1, increment: 10, allowUserKeys: true } });

  The `type` attribute will make sure the keys will be auto-generated if no
  `_key` attribute is specified for a document.

  The `allowUserKeys` attribute determines whether users might still supply own
  `_key` values with documents or if this is considered an error.

  The `increment` value determines the actual increment value, whereas the `offset`
  value can be used to seed to value sequence with a specific starting value.
  This will be useful later in a multi-master setup, when multiple servers can use
  different auto-increment seed values and thus generate non-conflicting auto-increment values.

  The default values currently are:

  - `allowUserKeys`: `true`
  - `offset`: `0`
  - `increment`: `1`

  The only other available key generator type currently is `traditional`.
  The `traditional` key generator will auto-generate keys in a fashion as ArangoDB
  always did (some increasing integer value, with a more or less unpredictable
  increment value).

  Note that for the `traditional` key generator there is only the option to disallow
  user-supplied keys and give the server the sole responsibility for key generation.
  This can be achieved by setting the `allowUserKeys` property to `false`.

  This change also introduces the following errors that API implementors may want to check
  the return values for:

  - 1222: `document key unexpected`: will be raised when a document is created with
    a `_key` attribute, but the underlying collection was set up with the `keyOptions`
    attribute `allowUserKeys: false`.

  - 1225: `out of keys`: will be raised when the auto-increment key generator runs
    out of keys. This may happen when the next key to be generated is 2^64 or higher.
    In practice, this will only happen if the values for `increment` or `offset` are
    not set appropriately, or if users are allowed to supply own keys, those keys
    are near the 2^64 threshold, and later the auto-increment feature kicks in and
    generates keys that cross that threshold.

    In practice it should not occur with proper configuration and proper usage of the
    collections.

  This change may also affect the following REST APIs:
  - POST `/_api/collection`: the server does now accept the optional `keyOptions`
    attribute in the second parameter
  - GET `/_api/collection/properties`: will return the `keyOptions` attribute as part
    of the collection's properties. The previous optional attribute `createOptions`
    is now gone.

* fixed `ArangoStatement.explain()` method with bind variables

* fixed misleading "cursor not found" error message in arangosh that occurred when
  `count()` was called for client-side cursors

* fixed handling of empty attribute names, which may have crashed the server under
  certain circumstances before

* fixed usage of invalid pointer in error message output when index description could
  not be opened


v1.2.1 (2013-03-14)
-------------------

* issue #444: please darken light color in arangosh

* issue #442: pls update post install info on osx

* fixed conversion of special double values (NaN, -inf, +inf) when converting from
  shapedjson to JSON

* fixed compaction of markers (location of _key was not updated correctly in memory,
  leading to _keys pointing to undefined memory after datafile rotation)

* fixed edge index key pointers to use document master pointer plus offset instead
  of direct _key address

* fixed case when server could not create any more journal or compactor files.
  Previously a wrong status code may have been returned, and not being able to create
  a new compactor file may have led to an infinite loop with error message
  "could not create compactor".

* fixed value truncation for numeric filename parts when renaming datafiles/journals


v1.2.0 (2013-03-01)
-------------------

* by default statistics are now switch off; in order to enable comment out
  the "disable-statistics = yes" line in "arangod.conf"

* fixed issue #435: csv parser skips data at buffer border

* added server startup option `--server.disable-statistics` to turn off statistics
  gathering without recompilation of ArangoDB.
  This partly addresses issue #432.

* fixed dropping of indexes without collection name, e.g.
  `db.xxx.dropIndex("123456");`
  Dropping an index like this failed with an assertion error.

* fixed issue #426: arangoimp should be able to import edges into edge collections

* fixed issue #425: In case of conflict ArangoDB returns HTTP 400 Bad request
  (with 1207 Error) instead of HTTP 409 Conflict

* fixed too greedy token consumption in AQL for negative values:
  e.g. in the statement `RETURN { a: 1 -2 }` the minus token was consumed as part
  of the value `-2`, and not interpreted as the binary arithmetic operator


v1.2.beta3 (2013-02-22)
-----------------------

* issue #427: ArangoDB Importer Manual has no navigation links (previous|home|next)

* issue #319: Documentation missing for Emergency console and incomplete for datafile debugger.

* issue #370: add documentation for reloadRouting and flushServerModules

* issue #393: added REST API for user management at /_api/user

* issue #393, #128: added simple cryptographic functions for user actions in module "crypto":
  * require("org/arangodb/crypto").md5()
  * require("org/arangodb/crypto").sha256()
  * require("org/arangodb/crypto").rand()

* added replaceByExample() Javascript and REST API method

* added updateByExample() Javascript and REST API method

* added optional "limit" parameter for removeByExample() Javascript and REST API method

* fixed issue #413

* updated bundled V8 version from 3.9.4 to 3.16.14.1
  Note: the Windows version used a more recent version (3.14.0.1) and was not updated.

* fixed issue #404: keep original request url in request object


v1.2.beta2 (2013-02-15)
-----------------------

* fixed issue #405: 1.2 compile warnings

* fixed issue #333: [debian] Group "arangodb" is not used when starting vie init.d script

* added optional parameter 'excludeSystem' to GET /_api/collection
  This parameter can be used to disable returning system collections in the list
  of all collections.

* added AQL functions KEEP() and UNSET()

* fixed issue #348: "HTTP Interface for Administration and Monitoring"
  documentation errors.

* fix stringification of specific positive int64 values. Stringification of int64
  values with the upper 32 bits cleared and the 33rd bit set were broken.

* issue #395:  Collection properties() function should return 'isSystem' for
  Javascript and REST API

* make server stop after upgrade procedure when invoked with `--upgrade option`.
  When started with the `--upgrade` option, the server will perfom
  the upgrade, and then exit with a status code indicating the result of the
  upgrade (0 = success, 1 = failure). To start the server regularly in either
  daemon or console mode, the `--upgrade` option must not be specified.
  This change was introduced to allow init.d scripts check the result of
  the upgrade procedure, even in case an upgrade was successful.
  this was introduced as part of issue #391.

* added AQL function EDGES()

* added more crash-protection when reading corrupted collections at startup

* added documentation for AQL function CONTAINS()

* added AQL function LIKE()

* replaced redundant error return code 1520 (Unable to open collection) with error code
  1203 (Collection not found). These error codes have the same meanings, but one of
  them was returned from AQL queries only, the other got thrown by other parts of
  ArangoDB. Now, error 1203 (Collection not found) is used in AQL too in case a
  non-existing collection is used.

v1.2.beta1 (2013-02-01)
-----------------------

* fixed issue #382: [Documentation error] Maschine... should be Machine...

* unified history file locations for arangod, arangosh, and arangoirb.
  - The readline history for arangod (emergency console) is now stored in file
    $HOME/.arangod. It was stored in $HOME/.arango before.
  - The readline history for arangosh is still stored in $HOME/.arangosh.
  - The readline history for arangoirb is now stored in $HOME/.arangoirb. It was
    stored in $HOME/.arango-mrb before.

* fixed issue #381: _users user should have a unique constraint

* allow negative list indexes in AQL to access elements from the end of a list,
  e.g. ```RETURN values[-1]``` will return the last element of the `values` list.

* collection ids, index ids, cursor ids, and document revision ids created and
  returned by ArangoDB are now returned as strings with numeric content inside.
  This is done to prevent some value overrun/truncation in any part of the
  complete client/server workflow.
  In ArangoDB 1.1 and before, these values were previously returned as
  (potentially very big) integer values. This may cause problems (clipping, overrun,
  precision loss) for clients that do not support big integers natively and store
  such values in IEEE754 doubles internally. This type loses precision after about
  52 bits and is thus not safe to hold an id.
  Javascript and 32 bit-PHP are examples for clients that may cause such problems.
  Therefore, ids are now returned by ArangoDB as strings, with the string
  content being the integer value as before.

  Example for documents ("_rev" attribute):
  - Document returned by ArangoDB 1.1: { "_rev": 1234, ... }
  - Document returned by ArangoDB 1.2: { "_rev": "1234", ... }

  Example for collections ("id" attribute / "_id" property):
  - Collection returned by ArangoDB 1.1: { "id": 9327643, "name": "test", ... }
  - Collection returned by ArangoDB 1.2: { "id": "9327643", "name": "test", ... }

  Example for cursors ("id" attribute):
  - Collection returned by ArangoDB 1.1: { "id": 11734292, "hasMore": true, ... }
  - Collection returned by ArangoDB 1.2: { "id": "11734292", "hasMore": true, ... }

* global variables are not automatically available anymore when starting the
  arangod Javascript emergency console (i.e. ```arangod --console```).

  Especially, the variables `db`, `edges`, and `internal` are not available
  anymore. `db` and `internal` can be made available in 1.2 by
  ```var db = require("org/arangodb").db;``` and
  ```var internal = require("internal");```, respectively.
  The reason for this change is to get rid of global variables in the server
  because this will allow more specific inclusion of functionality.

  For convenience, the global variable `db` is still available by default in
  arangosh. The global variable `edges`, which since ArangoDB 1.1 was kind of
  a redundant wrapper of `db`, has been removed in 1.2 completely.
  Please use `db` instead, and if creating an edge collection, use the explicit
  ```db._createEdgeCollection()``` command.

* issue #374: prevent endless redirects when calling admin interface with
  unexpected URLs

* issue #373: TRAVERSAL() `trackPaths` option does not work. Instead `paths` does work

* issue #358: added support for CORS

* honor optional waitForSync property for document removal, replace, update, and
  save operations in arangosh. The waitForSync parameter for these operations
  was previously honored by the REST API and on the server-side, but not when
  the waitForSync parameter was specified for a document operation in arangosh.

* calls to db.collection.figures() and /_api/collection/<collection>/figures now
  additionally return the number of shapes used in the collection in the
  extra attribute "shapes.count"

* added AQL TRAVERSAL_TREE() function to return a hierarchical result from a traversal

* added AQL TRAVERSAL() function to return the results from a traversal

* added AQL function ATTRIBUTES() to return the attribute names of a document

* removed internal server-side AQL functions from global scope.

  Now the AQL internal functions can only be accessed via the exports of the
  ahuacatl module, which can be included via ```require("org/arangodb/ahuacatl")```.
  It shouldn't be necessary for clients to access this module at all, but
  internal code may use this module.

  The previously global AQL-related server-side functions were moved to the
  internal namespace. This produced the following function name changes on
  the server:

     old name              new name
     ------------------------------------------------------
     AHUACATL_RUN       => require("internal").AQL_QUERY
     AHUACATL_EXPLAIN   => require("internal").AQL_EXPLAIN
     AHUACATL_PARSE     => require("internal").AQL_PARSE

  Again, clients shouldn't have used these functions at all as there is the
  ArangoStatement object to execute AQL queries.

* fixed issue #366: Edges index returns strange description

* added AQL function MATCHES() to check a document against a list of examples

* added documentation and tests for db.collection.removeByExample

* added --progress option for arangoimp. This will show the percentage of the input
  file that has been processed by arangoimp while the import is still running. It can
  be used as a rough indicator of progress for the entire import.

* make the server log documents that cannot be imported via /_api/import into the
  logfile using the warning log level. This may help finding illegal documents in big
  import runs.

* check on server startup whether the database directory and all collection directories
  are writable. if not, the server startup will be aborted. this prevents serious
  problems with collections being non-writable and this being detected at some pointer
  after the server has been started

* allow the following AQL constructs: FUNC(...)[...], FUNC(...).attribute

* fixed issue #361: Bug in Admin Interface. Header disappears when clicking new collection

* Added in-memory only collections

  Added collection creation parameter "isVolatile":
  if set to true, the collection is created as an in-memory only collection,
  meaning that all document data of that collection will reside in memory only,
  and will not be stored permanently to disk.
  This means that all collection data will be lost when the collection is unloaded
  or the server is shut down.
  As this collection type does not have datafile disk overhead for the regular
  document operations, it may be faster than normal disk-backed collections. The
  actual performance gains strongly depend on the underlying OS, filesystem, and
  settings though.
  This collection type should be used for caches only and not for any sensible data
  that cannot be re-created otherwise.
  Some platforms, namely Windows, currently do not support this collection type.
  When creating an in-memory collection on such platform, an error message will be
  returned by ArangoDB telling the user the platform does not support it.

  Note: in-memory collections are an experimental feature. The feature might
  change drastically or even be removed altogether in a future version of ArangoDB.

* fixed issue #353: Please include "pretty print" in Emergency Console

* fixed issue #352: "pretty print" console.log
  This was achieved by adding the dump() function for the "internal" object

* reduced insertion time for edges index
  Inserting into the edges index now avoids costly comparisons in case of a hash
  collision, reducing the prefilling/loading timer for bigger edge collections

* added fulltext queries to AQL via FULLTEXT() function. This allows search
  fulltext indexes from an AQL query to find matching documents

* added fulltext index type. This index type allows indexing words and prefixes of
  words from a specific document attribute. The index can be queries using a
  SimpleQueryFull object, the HTTP REST API at /_api/simple/fulltext, or via AQL

* added collection.revision() method to determine whether a collection has changed.
  The revision method returns a revision string that can be used by client programs
  for equality/inequality comparisons. The value returned by the revision method
  should be treated by clients as an opaque string and clients should not try to
  figure out the sense of the revision id. This is still useful enough to check
  whether data in a collection has changed.

* issue #346: adaptively determine NUMBER_HEADERS_PER_BLOCK

* issue #338: arangosh cursor positioning problems

* issue #326: use limit optimization with filters

* issue #325: use index to avoid sorting

* issue #324: add limit optimization to AQL

* removed arango-password script and added Javascript functionality to add/delete
  users instead. The functionality is contained in module `users` and can be invoked
  as follows from arangosh and arangod:
  * require("users").save("name", "passwd");
  * require("users").replace("name", "newPasswd");
  * require("users").remove("name");
  * require("users").reload();
  These functions are intentionally not offered via the web interface.
  This also addresses issue #313

* changed print output in arangosh and the web interface for JSON objects.
  Previously, printing a JSON object in arangosh resulted in the attribute values
  being printed as proper JSON, but attribute names were printed unquoted and
  unescaped. This was fine for the purpose of arangosh, but lead to invalid
  JSON being produced. Now, arangosh will produce valid JSON that can be used
  to send it back to ArangoDB or use it with arangoimp etc.

* fixed issue #300: allow importing documents via the REST /_api/import API
  from a JSON list, too.
  So far, the API only supported importing from a format that had one JSON object
  on each line. This is sometimes inconvenient, e.g. when the result of an AQL
  query or any other list is to be imported. This list is a JSON list and does not
  necessary have a document per line if pretty-printed.
  arangoimp now supports the JSON list format, too. However, the format requires
  arangoimp and the server to read the entire dataset at once. If the dataset is
  too big (bigger than --max-upload-size) then the import will be rejected. Even if
  increased, the entire list must fit in memory on both the client and the server,
  and this may be more resource-intensive than importing individual lines in chunks.

* removed unused parameter --reuse-ids for arangoimp. This parameter did not have
  any effect in 1.2, was never publicly announced and did evil (TM) things.

* fixed issue #297 (partly): added whitespace between command line and
  command result in arangosh, added shell colors for better usability

* fixed issue #296: system collections not usable from AQL

* fixed issue #295: deadlock on shutdown

* fixed issue #293: AQL queries should exploit edges index

* fixed issue #292: use index when filtering on _key in AQL

* allow user-definable document keys
  users can now define their own document keys by using the _key attribute
  when creating new documents or edges. Once specified, the value of _key is
  immutable.
  The restrictions for user-defined key values are:
  * the key must be at most 254 bytes long
  * it must consist of the letters a-z (lower or upper case), the digits 0-9,
    the underscore (_) or dash (-) characters only
  * any other characters, especially multi-byte sequences, whitespace or
    punctuation characters cannot be used inside key values

  Specifying a document key is optional when creating new documents. If no
  document key is specified, ArangoDB will create a document key itself.
  There are no guarantees about the format and pattern of auto-generated document
  keys other than the above restrictions.
  Clients should therefore treat auto-generated document keys as opaque values.
  Keys can be used to look up and reference documents, e.g.:
  * saving a document: `db.users.save({ "_key": "fred", ... })`
  * looking up a document: `db.users.document("fred")`
  * referencing other documents: `edges.relations.save("users/fred", "users/john", ...)`

  This change is downwards-compatible to ArangoDB 1.1 because in ArangoDB 1.1
  users were not able to define their own keys. If the user does not supply a _key
  attribute when creating a document, ArangoDB 1.2 will still generate a key of
  its own as ArangoDB 1.1 did. However, all documents returned by ArangoDB 1.2 will
  include a _key attribute and clients should be able to handle that (e.g. by
  ignoring it if not needed). Documents returned will still include the _id attribute
  as in ArangoDB 1.1.

* require collection names everywhere where a collection id was allowed in
  ArangoDB 1.1 & 1.0
  This change requires clients to use a collection name in place of a collection id
  at all places the client deals with collections.
  Examples:
  * creating edges: the _from and _to attributes must now contain collection names instead
    of collection ids: `edges.relations.save("test/my-key1", "test/my-key2", ...)`
  * retrieving edges: the returned _from and _to attributes now will contain collection
    names instead of ids, too: _from: `test/fred` instead of `1234/3455`
  * looking up documents: db.users.document("fred") or db._document("users/fred")

  Collection names must be used in REST API calls instead of collection ids, too.
  This change is thus not completely downwards-compatible to ArangoDB 1.1. ArangoDB 1.1
  required users to use collection ids in many places instead of collection names.
  This was unintuitive and caused overhead in cases when just the collection name was
  known on client-side but not its id. This overhead can now be avoided so clients can
  work with the collection names directly. There is no need to work with collection ids
  on the client side anymore.
  This change will likely require adjustments to API calls issued by clients, and also
  requires a change in how clients handle the _id value of returned documents. Previously,
  the _id value of returned documents contained the collection id, a slash separator and
  the document number. Since 1.2, _id will contain the collection name, a slash separator
  and the document key. The same applies to the _from and _to attribute values of edges
  that are returned by ArangoDB.

  Also removed (now unnecessary) location header in responses of the collections REST API.
  The location header was previously returned because it was necessary for clients.
  When clients created a collection, they specified the collection name. The collection
  id was generated on the server, but the client needed to use the server-generated
  collection id for further API calls, e.g. when creating edges etc. Therefore, the
  full collection URL, also containing the collection id, was returned by the server in
  responses to the collection API, in the HTTP location header.
  Returning the location header has become unnecessary in ArangoDB 1.2 because users
  can access collections by name and do not need to care about collection ids.


v1.1.3 (2013-XX-XX)
-------------------

* fix case when an error message was looked up for an error code but no error
  message was found. In this case a NULL ptr was returned and not checked everywhere.
  The place this error popped up was when inserting into a non-unique hash index
  failed with a specific, invalid error code.

* fixed issue #381:  db._collection("_users").getIndexes();

* fixed issue #379: arango-password fatal issue javscript.startup-directory

* fixed issue #372: Command-Line Options for the Authentication and Authorization


v1.1.2 (2013-01-20)
-------------------

* upgraded to mruby 2013-01-20 583983385b81c21f82704b116eab52d606a609f4

* fixed issue #357: Some spelling and grammar errors

* fixed issue #355: fix quotes in pdf manual

* fixed issue #351: Strange arangosh error message for long running query

* fixed randomly hanging connections in arangosh on MacOS

* added "any" query method: this returns a random document from a collection. It
  is also available via REST HTTP at /_api/simple/any.

* added deployment tool

* added getPeerVertex

* small fix for logging of long messages: the last character of log messages longer
  than 256 bytes was not logged.

* fixed truncation of human-readable log messages for web interface: the trailing \0
  byte was not appended for messages longer than 256 bytes

* fixed issue #341: ArangoDB crashes when stressed with Batch jobs
  Contrary to the issue title, this did not have anything to do with batch jobs but
  with too high memory usage. The memory usage of ArangoDB is now reduced for cases
   when there are lots of small collections with few documents each

* started with issue #317: Feature Request (from Google Groups): DATE handling

* backported issue #300: Extend arangoImp to Allow importing resultset-like
  (list of documents) formatted files

* fixed issue #337: "WaitForSync" on new collection does not work on Win/X64

* fixed issue #336: Collections REST API docs

* fixed issue #335: mmap errors due to wrong memory address calculation

* fixed issue #332: arangoimp --use-ids parameter seems to have no impact

* added option '--server.disable-authentication' for arangosh as well. No more passwd
  prompts if not needed

* fixed issue #330: session logging for arangosh

* fixed issue #329: Allow passing script file(s) as parameters for arangosh to run

* fixed issue #328: 1.1 compile warnings

* fixed issue #327: Javascript parse errors in front end


v1.1.1 (2012-12-18)
-------------------

* fixed issue #339: DELETE /_api/cursor/cursor-identifier return incollect errorNum

  The fix for this has led to a signature change of the function actions.resultNotFound().
  The meaning of parameter #3 for This function has changed from the error message string
  to the error code. The error message string is now parameter #4.
  Any client code that uses this function in custom actions must be adjusted.

* fixed issue #321: Problem upgrading arangodb 1.0.4 to 1.1.0 with Homebrew (OSX 10.8.2)

* fixed issue #230: add navigation and search for online documentation

* fixed issue #315: Strange result in PATH

* fixed issue #323: Wrong function returned in error message of AQL CHAR_LENGTH()

* fixed some log errors on startup / shutdown due to pid file handling and changing
  of directories


v1.1.0 (2012-12-05)
-------------------

* WARNING:
  arangod now performs a database version check at startup. It will look for a file
  named "VERSION" in its database directory. If the file is not present, arangod will
  perform an automatic upgrade of the database directory. This should be the normal
  case when upgrading from ArangoDB 1.0 to ArangoDB 1.1.

  If the VERSION file is present but is from an older version of ArangoDB, arangod
  will refuse to start and ask the user to run a manual upgrade first. A manual upgrade
  can be performed by starting arangod with the option `--upgrade`.

  This upgrade procedure shall ensure that users have full control over when they
  perform any updates/upgrades of their data, and can plan backups accordingly. The
  procedure also guarantees that the server is not run without any required system
  collections or with in incompatible data state.

* added AQL function DOCUMENT() to retrieve a document by its _id value

* fixed issue #311: fixed segfault on unload

* fixed issue #309: renamed stub "import" button from web interface

* fixed issue #307: added WaitForSync column in collections list in in web interface

* fixed issue #306: naming in web interface

* fixed issue #304: do not clear AQL query text input when switching tabs in
  web interface

* fixed issue #303: added documentation about usage of var keyword in web interface

* fixed issue #301: PATCH does not work in web interface

# fixed issue #269: fix make distclean & clean

* fixed issue #296: system collections not usable from AQL

* fixed issue #295: deadlock on shutdown

* added collection type label to web interface

* fixed issue #290: the web interface now disallows creating non-edges in edge collections
  when creating collections via the web interface, the collection type must also be
  specified (default is document collection)

* fixed issue #289: tab-completion does not insert any spaces

* fixed issue #282: fix escaping in web interface

* made AQL function NOT_NULL take any number of arguments. Will now return its
  first argument that is not null, or null if all arguments are null. This is downwards
  compatible.

* changed misleading AQL function name NOT_LIST() to FIRST_LIST() and slightly changed
  the behavior. The function will now return its first argument that is a list, or null
  if none of the arguments are lists.
  This is mostly downwards-compatible. The only change to the previous implementation in
  1.1-beta will happen if two arguments were passed and the 1st and 2nd arguments were
  both no lists. In previous 1.1, the 2nd argument was returned as is, but now null
  will be returned.

* add AQL function FIRST_DOCUMENT(), with same behavior as FIRST_LIST(), but working
  with documents instead of lists.

* added UPGRADING help text

* fixed issue #284: fixed Javascript errors when adding edges/vertices without own
  attributes

* fixed issue #283: AQL LENGTH() now works on documents, too

* fixed issue #281: documentation for skip lists shows wrong example

* fixed AQL optimizer bug, related to OR-combined conditions that filtered on the
  same attribute but with different conditions

* fixed issue #277: allow usage of collection names when creating edges
  the fix of this issue also implies validation of collection names / ids passed to
  the REST edge create method. edges with invalid collection ids or names in the
  "from" or "to" values will be rejected and not saved


v1.1.beta2 (2012-11-13)
-----------------------

* fixed arangoirb compilation

* fixed doxygen


v1.1.beta1 (2012-10-24)
-----------------------

* fixed AQL optimizer bug

* WARNING:
  - the user has changed from "arango" to "arangodb", the start script has changed from
    "arangod" to "arangodb", the database directory has changed from "/var/arangodb" to
    "/var/lib/arangodb" to be compliant with various Linux policies

  - In 1.1, we have introduced types for collections: regular documents go into document
    collections, and edges go into edge collections. The prefixing (db.xxx vs. edges.xxx)
    works slightly different in 1.1: edges.xxx can still be used to access collections,
    however, it will not determine the type of existing collections anymore. To create an
    edge collection 1.1, you can use db._createEdgeCollection() or edges._create().
    And there's of course also db._createDocumentCollection().
    db._create() is also still there and will create a document collection by default,
    whereas edges._create() will create an edge collection.

  - the admin web interface that was previously available via the simple URL suffix /
    is now available via a dedicated URL suffix only: /_admin/html
    The reason for this is that routing and URLs are now subject to changes by the end user,
    and only URLs parts prefixed with underscores (e.g. /_admin or /_api) are reserved
    for ArangoDB's internal usage.

* the server now handles requests with invalid Content-Length header values as follows:
  - if Content-Length is negative, the server will respond instantly with HTTP 411
    (length required)

  - if Content-Length is positive but shorter than the supplied body, the server will
    respond with HTTP 400 (bad request)

  - if Content-Length is positive but longer than the supplied body, the server will
    wait for the client to send the missing bytes. The server allows 90 seconds for this
    and will close the connection if the client does not send the remaining data

  - if Content-Length is bigger than the maximum allowed size (512 MB), the server will
    fail with HTTP 413 (request entity too large).

  - if the length of the HTTP headers is greater than the maximum allowed size (1 MB),
    the server will fail with HTTP 431 (request header fields too large)

* issue #265: allow optional base64 encoding/decoding of action response data

* issue #252: create _modules collection using arango-upgrade (note: arango-upgrade was
  finally replaced by the `--upgrade` option for arangod)

* issue #251: allow passing arbitrary options to V8 engine using new command line option:
  --javascript.v8-options. Using this option, the Harmony features or other settings in
  v8 can be enabled if the end user requires them

* issue #248: allow AQL optimizer to pull out completely uncorrelated subqueries to the
  top level, resulting in less repeated evaluation of the subquery

* upgraded to Doxygen 1.8.0

* issue #247: added AQL function MERGE_RECURSIVE

* issue #246: added clear() function in arangosh

* issue #245: Documentation: Central place for naming rules/limits inside ArangoDB

* reduced size of hash index elements by 50 %, allowing more index elements to fit in
  memory

* issue #235: GUI Shell throws Error:ReferenceError: db is not defined

* issue #229: methods marked as "under construction"

* issue #228: remove unfinished APIs (/_admin/config/*)

* having the OpenSSL library installed is now a prerequisite to compiling ArangoDB
  Also removed the --enable-ssl configure option because ssl is always required.

* added AQL functions TO_LIST, NOT_LIST

* issue #224: add optional Content-Id for batch requests

* issue #221: more documentation on AQL explain functionality. Also added
  ArangoStatement.explain() client method

* added db._createStatement() method on server as well (was previously available
  on the client only)

* issue #219: continue in case of "document not found" error in PATHS() function

* issue #213: make waitForSync overridable on specific actions

* changed AQL optimizer to use indexes in more cases. Previously, indexes might
  not have been used when in a reference expression the inner collection was
  specified last. Example: FOR u1 IN users FOR u2 IN users FILTER u1._id == u2._id
  Previously, this only checked whether an index could be used for u2._id (not
  possible). It was not checked whether an index on u1._id could be used (possible).
  Now, for expressions that have references/attribute names on both sides of the
  above as above, indexes are checked for both sides.

* issue #204: extend the CSV import by TSV and by user configurable
  separator character(s)

* issue #180: added support for batch operations

* added startup option --server.backlog-size
  this allows setting the value of the backlog for the listen() system call.
  the default value is 10, the maximum value is platform-dependent

* introduced new configure option "--enable-maintainer-mode" for
  ArangoDB maintainers. this option replaces the previous compile switches
  --with-boost-test, --enable-bison, --enable-flex and --enable-errors-dependency
  the individual configure options have been removed. --enable-maintainer-mode
  turns them all on.

* removed potentially unused configure option --enable-memfail

* fixed issue #197: HTML web interface calls /_admin/user-manager/session

* fixed issue #195: VERSION file in database directory

* fixed issue #193: REST API HEAD request returns a message body on 404

* fixed issue #188: intermittent issues with 1.0.0
  (server-side cursors not cleaned up in all cases, pthreads deadlock issue)

* issue #189: key store should use ISO datetime format bug

* issue #187: run arango-upgrade on server start (note: arango-upgrade was finally
  replaced by the `--upgrade` option for arangod)n

* fixed issue #183: strange unittest error

* fixed issue #182: manual pages

* fixed issue #181: use getaddrinfo

* moved default database directory to "/var/lib/arangodb" in accordance with
  http://www.pathname.com/fhs/pub/fhs-2.3.html

* fixed issue #179: strange text in import manual

* fixed issue #178: test for aragoimp is missing

* fixed issue #177: a misleading error message was returned if unknown variables
  were used in certain positions in an AQL query.

* fixed issue #176: explain how to use AQL from the arangosh

* issue #175: re-added hidden (and deprecated) option --server.http-port. This
  option is only there to be downwards-compatible to Arango 1.0.

* fixed issue #174: missing Documentation for `within`

* fixed issue #170: add db.<coll_name>.all().toArray() to arangosh help screen

* fixed issue #169: missing argument in Simple Queries

* added program arango-upgrade. This program must be run after installing ArangoDB
  and after upgrading from a previous version of ArangoDB. The arango-upgrade script
  will ensure all system collections are created and present in the correct state.
  It will also perform any necessary data updates.
  Note: arango-upgrade was finally replaced by the `--upgrade` option for arangod.

* issue #153: edge collection should be a flag for a collection
  collections now have a type so that the distinction between document and edge
  collections can now be done at runtime using a collection's type value.
  A collection's type can be queried in Javascript using the <collection>.type() method.

  When new collections are created using db._create(), they will be document
  collections by default. When edge._create() is called, an edge collection will be created.
  To explicitly create a collection of a specific/different type, use the methods
  _createDocumentCollection() or _createEdgeCollection(), which are available for
  both the db and the edges object.
  The Javascript objects ArangoEdges and ArangoEdgesCollection have been removed
  completely.
  All internal and test code has been adjusted for this, and client code
  that uses edges.* should also still work because edges is still there and creates
  edge collections when _create() is called.

  INCOMPATIBLE CHANGE: Client code might still need to be changed in the following aspect:
  Previously, collections did not have a type so documents and edges could be inserted
  in the same collection. This is now disallowed. Edges can only be inserted into
  edge collections now. As there were no collection types in 1.0, ArangoDB will perform
  an automatic upgrade when migrating from 1.0 to 1.1.
  The automatic upgrade will check every collection and determine its type as follows:
  - if among the first 50 documents in the collection there are documents with
    attributes "_from" and "_to", the collection is typed as an edge collection
  - if among the first 50 documents in the collection there are no documents with
    attributes "_from" and "_to", the collection is made as a document collection

* issue #150: call V8 garbage collection on server periodically

* issue #110: added support for partial updates

  The REST API for documents now offers an HTTP PATCH method to partially update
  documents. Overwriting/replacing documents is still available via the HTTP PUT method
  as before. The Javascript API in the shell also offers a new update() method in extension to
  the previously existing replace() method.


v1.0.4 (2012-11-12)
-------------------

* issue #275: strange error message in arangosh 1.0.3 at startup


v1.0.3 (2012-11-08)
-------------------

* fixed AQL optimizer bug

* issue #273: fixed segfault in arangosh on HTTP 40x

* issue #265: allow optional base64 encoding/decoding of action response data

* issue #252: _modules collection not created automatically


v1.0.2 (2012-10-22)
-------------------

* repository CentOS-X.Y moved to CentOS-X, same for Debian

* bugfix for rollback from edges

* bugfix for hash indexes

* bugfix for StringBuffer::erase_front

* added autoload for modules

* added AQL function TO_LIST


v1.0.1 (2012-09-30)
-------------------

* draft for issue #165: front-end application howto

* updated mruby to cf8fdea4a6598aa470e698e8cbc9b9b492319d

* fix for issue #190: install doesn't create log directory

* fix for issue #194: potential race condition between creating and dropping collections

* fix for issue #193: REST API HEAD request returns a message body on 404

* fix for issue #188: intermittent issues with 1.0.0

* fix for issue #163: server cannot create collection because of abandoned files

* fix for issue #150: call V8 garbage collection on server periodically


v1.0.0 (2012-08-17)
-------------------

* fix for issue #157: check for readline and ncurses headers, not only libraries


v1.0.beta4 (2012-08-15)
-----------------------

* fix for issue #152: fix memleak for barriers


v1.0.beta3 (2012-08-10)
-----------------------

* fix for issue #151: Memleak, collection data not removed

* fix for issue #149: Inconsistent port for admin interface

* fix for issue #163: server cannot create collection because of abandoned files

* fix for issue #157: check for readline and ncurses headers, not only libraries

* fix for issue #108: db.<collection>.truncate() inefficient

* fix for issue #109: added startup note about cached collection names and how to
  refresh them

* fix for issue #156: fixed memleaks in /_api/import

* fix for issue #59: added tests for /_api/import

* modified return value for calls to /_api/import: now, the attribute "empty" is
  returned as well, stating the number of empty lines in the input. Also changed the
  return value of the error code attribute ("errorNum") from 1100 ("corrupted datafile")
  to 400 ("bad request") in case invalid/unexpected JSON data was sent to the server.
  This error code is more appropriate as no datafile is broken but just input data is
  incorrect.

* fix for issue #152: Memleak for barriers

* fix for issue #151: Memleak, collection data not removed

* value of --database.maximal-journal-size parameter is now validated on startup. If
  value is smaller than the minimum value (currently 1048576), an error is thrown and
  the server will not start. Before this change, the global value of maximal journal
  size was not validated at server start, but only on collection level

* increased sleep value in statistics creation loop from 10 to 500 microseconds. This
  reduces accuracy of statistics values somewhere after the decimal points but saves
  CPU time.

* avoid additional sync() calls when writing partial shape data (attribute name data)
  to disk. sync() will still be called when the shape marker (will be written after
  the attributes) is written to disk

* issue #147: added flag --database.force-sync-shapes to force synching of shape data
  to disk. The default value is true so it is the same behavior as in version 1.0.
  if set to false, shape data is synched to disk if waitForSync for the collection is
  set to true, otherwise, shape data is not synched.

* fix for issue #145: strange issue on Travis: added epsilon for numeric comparison in
  geo index

* fix for issue #136: adjusted message during indexing

* issue #131: added timeout for HTTP keep-alive connections. The default value is 300
  seconds. There is a startup parameter server.keep-alive-timeout to configure the value.
  Setting it to 0 will disable keep-alive entirely on the server.

* fix for issue #137: AQL optimizer should use indexes for ref accesses with
  2 named attributes


v1.0.beta2 (2012-08-03)
-----------------------

* fix for issue #134: improvements for centos RPM

* fixed problem with disable-admin-interface in config file


v1.0.beta1 (2012-07-29)
-----------------------

* fixed issue #118: We need a collection "debugger"

* fixed issue #126: Access-Shaper must be cached

* INCOMPATIBLE CHANGE: renamed parameters "connect-timeout" and "request-timeout"
  for arangosh and arangoimp to "--server.connect-timeout" and "--server.request-timeout"

* INCOMPATIBLE CHANGE: authorization is now required on the server side
  Clients sending requests without HTTP authorization will be rejected with HTTP 401
  To allow backwards compatibility, the server can be started with the option
  "--server.disable-authentication"

* added options "--server.username" and "--server.password" for arangosh and arangoimp
  These parameters must be used to specify the user and password to be used when
  connecting to the server. If no password is given on the command line, arangosh/
  arangoimp will interactively prompt for a password.
  If no user name is specified on the command line, the default user "root" will be
  used.

* added startup option "--server.ssl-cipher-list" to determine which ciphers to
  use in SSL context. also added SSL_OP_CIPHER_SERVER_PREFERENCE to SSL default
  options so ciphers are tried in server and not in client order

* changed default SSL protocol to TLSv1 instead of SSLv2

* changed log-level of SSL-related messages

* added SSL connections if server is compiled with OpenSSL support. Use --help-ssl

* INCOMPATIBLE CHANGE: removed startup option "--server.admin-port".
  The new endpoints feature (see --server.endpoint) allows opening multiple endpoints
  anyway, and the distinction between admin and "other" endpoints can be emulated
  later using privileges.

* INCOMPATIBLE CHANGE: removed startup options "--port", "--server.port", and
  "--server.http-port" for arangod.
  These options have been replaced by the new "--server.endpoint" parameter

* INCOMPATIBLE CHANGE: removed startup option "--server" for arangosh and arangoimp.
  These options have been replaced by the new "--server.endpoint" parameter

* Added "--server.endpoint" option to arangod, arangosh, and arangoimp.
  For arangod, this option allows specifying the bind endpoints for the server
  The server can be bound to one or multiple endpoints at once. For arangosh
  and arangoimp, the option specifies the server endpoint to connect to.
  The following endpoint syntax is currently supported:
  - tcp://host:port or http@tcp://host:port (HTTP over IPv4)
  - tcp://[host]:port or http@tcp://[host]:port (HTTP over IPv6)
  - ssl://host:port or http@tcp://host:port (HTTP over SSL-encrypted IPv4)
  - ssl://[host]:port or http@tcp://[host]:port (HTTP over SSL-encrypted IPv6)
  - unix:///path/to/socket or http@unix:///path/to/socket (HTTP over UNIX socket)

  If no port is specified, the default port of 8529 will be used.

* INCOMPATIBLE CHANGE: removed startup options "--server.require-keep-alive" and
  "--server.secure-require-keep-alive".
  The server will now behave as follows which should be more conforming to the
  HTTP standard:
  * if a client sends a "Connection: close" header, the server will close the
    connection
  * if a client sends a "Connection: keep-alive" header, the server will not
    close the connection
  * if a client does not send any "Connection" header, the server will assume
    "keep-alive" if the request was an HTTP/1.1 request, and "close" if the
    request was an HTTP/1.0 request

* (minimal) internal optimizations for HTTP request parsing and response header
  handling

* fixed Unicode unescaping bugs for \f and surrogate pairs in BasicsC/strings.c

* changed implementation of TRI_BlockCrc32 algorithm to use 8 bytes at a time

* fixed issue #122: arangod doesn't start if <log.file> cannot be created

* fixed issue #121: wrong collection size reported

* fixed issue #98: Unable to change journalSize

* fixed issue #88: fds not closed

* fixed escaping of document data in HTML admin front end

* added HTTP basic authentication, this is always turned on

* added server startup option --server.disable-admin-interface to turn off the
  HTML admin interface

* honor server startup option --database.maximal-journal-size when creating new
  collections without specific journalsize setting. Previously, these
  collections were always created with journal file sizes of 32 MB and the
  --database.maximal-journal-size setting was ignored

* added server startup option --database.wait-for-sync to control the default
  behavior

* renamed "--unit-tests" to "--javascript.unit-tests"


v1.0.alpha3 (2012-06-30)
------------------------

* fixed issue #116: createCollection=create option doesn't work

* fixed issue #115: Compilation issue under OSX 10.7 Lion & 10.8 Mountain Lion
  (homebrew)

* fixed issue #114: image not found

* fixed issue #111: crash during "make unittests"

* fixed issue #104: client.js -> ARANGO_QUIET is not defined


v1.0.alpha2 (2012-06-24)
------------------------

* fixed issue #112: do not accept document with duplicate attribute names

* fixed issue #103: Should we cleanup the directory structure

* fixed issue #100: "count" attribute exists in cursor response with "count:
  false"

* fixed issue #84 explain command

* added new MRuby version (2012-06-02)

* added --log.filter

* cleanup of command line options:
** --startup.directory => --javascript.startup-directory
** --quite => --quiet
** --gc.interval => --javascript.gc-interval
** --startup.modules-path => --javascript.modules-path
** --action.system-directory => --javascript.action-directory
** --javascript.action-threads => removed (is now the same pool as --server.threads)

* various bug-fixes

* support for import

* added option SKIP_RANGES=1 for make unittests

* fixed several range-related assertion failures in the AQL query optimizer

* fixed AQL query optimizations for some edge cases (e.g. nested subqueries with
  invalid constant filter expressions)


v1.0.alpha1 (2012-05-28)
------------------------

Alpha Release of ArangoDB 1.0<|MERGE_RESOLUTION|>--- conflicted
+++ resolved
@@ -1,7 +1,6 @@
 devel
 -----
 
-<<<<<<< HEAD
 * added startup option `--log.escape`
 
   This option toggles the escaping of log output. 
@@ -21,14 +20,13 @@
   A side effect of turning off the escaping is that it will reduce the CPU 
   overhead for the logging. However, this will only be noticable when logging
   is set to a very verbose level (e.g. debug or trace).
-=======
+
 * increased the default values for the startup options `--javascript.gc-interval`
   from every 1000 to every 2000 requests, and for `--javascript.gc-frequency` from 
   30 to 60 seconds
 
   This will make the V8 garbage collection run less often by default than in previous
   versions, reducing CPU load a bit and leaving more contexts available on average.
->>>>>>> ba81e7aa
 
 * added `/_admin/repair/distributeShardsLike` that repairs collections with
   distributeShardsLike where the shards aren't actually distributed like in the
