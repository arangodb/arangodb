--- conflicted
+++ resolved
@@ -1,17 +1,14 @@
 v3.2.11 (2018-XX-XX)
 --------------------
 
-<<<<<<< HEAD
 * issue #4222: Permission error preventing AQL query import / export on webui
-=======
+
 * UI: optimized login view for very small screen sizes
 
 * UI: Shard distribution view now has an accordion view instead of displaying
   all shards of all collections at once.
->>>>>>> 7f2e6a14
 
 * UI: optimized error messages for invalid query bind parameter
-
 
 * fixed issue #4255: AQL SORT consuming too much memory
 
