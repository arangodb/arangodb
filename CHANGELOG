--- conflicted
+++ resolved
@@ -1,7 +1,6 @@
 devel
 -----
 
-<<<<<<< HEAD
 * AQL: during a traversal if a vertex is not found. It will not print an ERROR to the log and continue
   with a NULL value, but will register a warning at the query and continue with a NULL value.
   The situation is not desired as an ERROR as ArangoDB can store edges pointing to non-existing
@@ -9,7 +8,7 @@
   can directly see it on the query now and do not "by accident" have to check the LOG output.
 
 * UI: fixed event cleanup in cluster shards view
-=======
+
 * increase default maximum number of V8 contexts to at least 16 if not 
   explicitly configured otherwise. the mode for determining the actual maximum
   value of V8 contexts is unchanged and works as follows:
@@ -24,7 +23,6 @@
 
 * fixed issue #3447: ArangoError 1202: AQL: NotFound: (while executing) when 
   updating collection
->>>>>>> 87f44175
 
 * potential fix for issue #3581: Unexpected "rocksdb unique constraint 
   violated" with unique hash index
