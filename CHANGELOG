--- conflicted
+++ resolved
@@ -1,15 +1,13 @@
 devel
 -----
 
-<<<<<<< HEAD
 * UI: fixed wrong user attribute name validation, issue #3228
-=======
+
 * make AQL return a proper error message in case of a unique key constraint
   violation. previously it only returned the generic "unique constraint violated"
   error message but omitted the details about which index caused the problem.
 
   This addresses https://stackoverflow.com/questions/46427126/arangodb-3-2-unique-constraint-violation-id-or-key
->>>>>>> bb1d3034
 
 * fix potential overflow in CRC marker check when a corrupted CRC marker 
   is found at the very beginning of an MMFiles datafile
