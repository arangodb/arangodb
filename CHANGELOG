--- conflicted
+++ resolved
@@ -1,7 +1,6 @@
 devel
 -----
 
-<<<<<<< HEAD
 * AQL: during a traversal if a vertex is not found. It will not print an ERROR to the log and continue
   with a NULL value, but will register a warning at the query and continue with a NULL value.
   The situation is not desired as an ERROR as ArangoDB can store edges pointing to non-existing
@@ -9,10 +8,9 @@
   can directly see it on the query now and do not "by accident" have to check the LOG output.
 
 * UI: fixed event cleanup in cluster shards view
-=======
+
 * enable JEMalloc background thread for purging and returning unused memory
   back to the operating system (Linux only)
->>>>>>> 213482ef
 
 * incremental transfer of initial collection data now can handle partial 
   responses for a chunk, allowing the leader/master to send smaller chunks 
