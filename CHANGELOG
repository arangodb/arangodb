--- conflicted
+++ resolved
@@ -1,8 +1,6 @@
 devel
 -----
 
-<<<<<<< HEAD
-=======
 * fixed a multi-threading issue in the agency when callElection was called 
   while the SuperVision was calling updateSnapshot 
 
@@ -21,7 +19,6 @@
         trackBindVars: value 
       });
 
->>>>>>> b3ee1767
 * selectivity estimates are now available in the cluster
 
 * fixed issue #2943: loadIndexesIntoMemory not returning the same structure 
