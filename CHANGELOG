--- conflicted
+++ resolved
@@ -1,8 +1,6 @@
 devel
 -----
 
-<<<<<<< HEAD
-=======
 * fixed issue #4160: Run arangod with "--database.auto-upgrade" option always crash silently without error log
 
 * fix issue #4457: create /var/tmp/arangod with correct user in supervisor mode
@@ -10,7 +8,6 @@
 * fix inconvenience: If we want to start server with a non-existing
   --javascript.app-path it will now be created (if possible)
 
->>>>>>> c77b67bc
 * fix internal issue #478: remove unused and undocumented REST API endpoints
   _admin/statistics/short and _admin/statistics/long.
   These APIs were available in ArangoDB's REST API, but have not been called by
@@ -18,24 +15,6 @@
   superseded by other REST APIs and were partially dysfunctional. Therefore
   these two endpoints have been removed entirely.
 
-<<<<<<< HEAD
-
-v3.3.4 (XXXX-XX-XX)
--------------------
-
-* fix timeout issues in replication client expiration
-
-
-v3.3.3 (2018-01-26)
--------------------
-
-* fix issue #4272: VERSION file keeps disappearing
-
-* fix internal issue #81: quotation marks disappeared when switching table/json
-  editor in the query editor ui
-
-=======
->>>>>>> c77b67bc
 * fixed issue #1532: reload users on restore
 
 * fixed internal issue #1475: when restoring a cluster dump to a single server
@@ -119,6 +98,13 @@
 * internal issue #1726: Supervision to remove deleted nodes from
   Health did not function for multiple servers at the same time, as
   agency transaction was malformed.
+
+
+v3.3.4 (XXXX-XX-XX)
+-------------------
+
+* fix timeout issues in replication client expiration
+
 
 v3.3.3 (2018-01-16)
 -------------------
