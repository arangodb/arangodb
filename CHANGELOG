--- conflicted
+++ resolved
@@ -45,20 +45,17 @@
 * Add statistics about the V8 context counts and number of available/active/busy
  threads we expose through the server statistics interface.
 
+* removed `--compat28` parameter from arangodump and replication API
+
 * increase the recommended value for `/proc/sys/vm/max_map_count` to a value
   eight times as high as the previous recommended value. Increasing the
   values helps to prevent an ArangoDB server from running out of memory mappings.
 
-<<<<<<< HEAD
-* removed `--compat28` parameter from arangodump and replication API
-=======
   The raised minimum recommended value may lead to ArangoDB showing some startup
   warnings as follows:
 
       WARNING {memory} maximum number of memory mappings per process is 65530, which seems too low. it is recommended to set it to at least 512000
       WARNING {memory} execute 'sudo sysctl -w "vm.max_map_count=512000"'
-
->>>>>>> ce355f0d
 
 
 v3.2.4 (2017-XX-XX)
