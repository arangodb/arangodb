devel
-----

<<<<<<< HEAD
* fixed issue #2876: wrong skiplist index usage in edge collection
=======
* fixed issue #2868: cname missing from logger-follow results in rocksdb
>>>>>>> beea9033

* fixed issue #2889: Traversal query using incorrect collection id

* fixed issue #2884: AQL traversal uniqueness constraints "propagating" to other traversals? Weird results

* arangoexport: added --query; pass a aql query to export the result

* fixed issue #2879: No result when querying for the last record of a query

* ui: allows now to edit default access level for collections in database
  _system for all users except the root user.

* added new option "--rocksdb.max-background-jobs"

* removed options "--rocksdb.max-background-compactions", "--rocksdb.base-background-compactions" and "--rocksdb.max-background-flushes"

* option "--rocksdb.compaction-read-ahead-size" now defaults to 2MB


v3.2.0 (2017-07-20)
-------------------

* fixed UI issues

* fixed multi-threading issues in Pregel

* fixed Foxx resilience

* added command-line option `--javascript.allow-admin-execute`

  This option can be used to control whether user-defined JavaScript code
  is allowed to be executed on server by sending via HTTP to the API endpoint
  `/_admin/execute`  with an authenticated user account. 
  The default value is `false`, which disables the execution of user-defined
  code. This is also the recommended setting for production. In test environments,
  it may be convenient to turn the option on in order to send arbitrary setup
  or teardown commands for execution on the server.


v3.2.beta6 (2017-07-18)
-----------------------

* various bugfixes


v3.2.beta5 (2017-07-16)
-----------------------

* numerous bugfixes


v3.2.beta4 (2017-07-04)
-----------------------

* ui: fixed document view _from and _to linking issue for special characters

* added function `db._parse(query)` for parsing an AQL query and returning information about it

* fixed one medium priority and two low priority security user interface
  issues found by owasp zap.

* ui: added index deduplicate options

* ui: fixed renaming of collections for the rocksdb storage engine

* documentation and js fixes for secondaries

* RocksDB storage format was changed, users of the previous beta/alpha versions
  must delete the database directory and re-import their data

* enabled permissions on database and collection level

* added and changed some user related REST APIs
    * added `PUT /_api/user/{user}/database/{database}/{collection}` to change collection permission
    * added `GET /_api/user/{user}/database/{database}/{collection}`
    * added optional `full` parameter to the `GET /_api/user/{user}/database/` REST call

* added user functions in the arangoshell `@arangodb/users` module
    * added `grantCollection` and `revokeCollection` functions
    * added `permission(user, database, collection)` to retrieve collection specific rights 

* added "deduplicate" attribute for array indexes, which controls whether inserting
  duplicate index values from the same document into a unique array index will lead to
  an error or not:

      // with deduplicate = true, which is the default value:
      db._create("test");
      db.test.ensureIndex({ type: "hash", fields: ["tags[*]"], deduplicate: true });
      db.test.insert({ tags: ["a", "b"] });
      db.test.insert({ tags: ["c", "d", "c"] }); // will work, because deduplicate = true
      db.test.insert({ tags: ["a"] }); // will fail

      // with deduplicate = false
      db._create("test");
      db.test.ensureIndex({ type: "hash", fields: ["tags[*]"], deduplicate: false });
      db.test.insert({ tags: ["a", "b"] });
      db.test.insert({ tags: ["c", "d", "c"] }); // will not work, because deduplicate = false
      db.test.insert({ tags: ["a"] }); // will fail

  The "deduplicate" attribute is now also accepted by the index creation HTTP
  API endpoint POST /_api/index and is returned by GET /_api/index.

* added optimizer rule "remove-filters-covered-by-traversal"

* Debian/Ubuntu installer: make messages about future package upgrades more clear

* fix a hangup in VST

  The problem happened when the two first chunks of a VST message arrived
  together on a connection that was newly switched to VST.

* fix deletion of outdated WAL files in RocksDB engine

* make use of selectivity estimates in hash, skiplist and persistent indexes
  in RocksDB engine

* changed VM overcommit recommendation for user-friendliness

* fix a shutdown bug in the cluster: a destroyed query could still be active

* do not terminate the entire server process if a temp file cannot be created
  (Windows only)

* fix log output in the front-end, it stopped in case of too many messages


v3.2.beta3 (2017-06-27)
-----------------------

* numerous bugfixes


v3.2.beta2 (2017-06-20)
-----------------------

* potentially fixed issue #2559: Duplicate _key generated on insertion

* fix invalid results (too many) when a skipping LIMIT was used for a
  traversal. `LIMIT x` or `LIMIT 0, x` were not affected, but `LIMIT s, x`
  may have returned too many results

* fix races in SSL communication code

* fix invalid locking in JWT authentication cache, which could have
  crashed the server

* fix invalid first group results for sorted AQL COLLECT when LIMIT
  was used

* fix potential race, which could make arangod hang on startup

* removed `exception` field from transaction error result; users should throw
  explicit `Error` instances to return custom exceptions (addresses issue #2561)

* fixed issue #2613: Reduce log level when Foxx manager tries to self heal missing database

* add a read only mode for users and collection level authorization

* removed `exception` field from transaction error result; users should throw
  explicit `Error` instances to return custom exceptions (addresses issue #2561)

* fixed issue #2677: Foxx disabling development mode creates non-deterministic service bundle

* fixed issue #2684: Legacy service UI not working


v3.2.beta1 (2017-06-12)
-----------------------

* provide more context for index errors (addresses issue #342)

* arangod now validates several OS/environment settings on startup and warns if
  the settings are non-ideal. Most of the checks are executed on Linux systems only.

* fixed issue #2515: The replace-or-with-in optimization rule might prevent use of indexes

* added `REGEX_REPLACE` AQL function

* the RocksDB storage format was changed, users of the previous alpha versions
  must delete the database directory and re-import their data

* added server startup option `--query.fail-on-warning`

  setting this option to `true` will abort any AQL query with an exception if
  it causes a warning at runtime. The value can be overridden per query by
  setting the `failOnWarning` attribute in a query's options.

* added --rocksdb.num-uncompressed-levels to adjust number of non-compressed levels

* added checks for memory managment and warn (i. e. if hugepages are enabled)

* set default SSL cipher suite string to "HIGH:!EXPORT:!aNULL@STRENGTH"

* fixed issue #2469: Authentication = true does not protect foxx-routes

* fixed issue #2459: compile success but can not run with rocksdb

* `--server.maximal-queue-size` is now an absolute maximum. If the queue is
  full, then 503 is returned. Setting it to 0 means "no limit".

* (Enterprise only) added authentication against an LDAP server

* fixed issue #2083: Foxx services aren't distributed to all coordinators

* fixed issue #2384: new coordinators don't pick up existing Foxx services

* fixed issue #2408: Foxx service validation causes unintended side-effects

* extended HTTP API with routes for managing Foxx services

* added distinction between hasUser and authorized within Foxx
  (cluster internal requests are authorized requests but don't have a user)

* arangoimp now has a `--threads` option to enable parallel imports of data

* PR #2514: Foxx services that can't be fixed by self-healing now serve a 503 error

* added `time` function to `@arangodb` module


v3.2.alpha4 (2017-04-25)
------------------------

* fixed issue #2450: Bad optimization plan on simple query

* fixed issue #2448: ArangoDB Web UI takes no action when Delete button is clicked

* fixed issue #2442: Frontend shows already deleted databases during login

* added 'x-content-type-options: nosniff' to avoid MSIE bug

* set default value for `--ssl.protocol` from TLSv1 to TLSv1.2.

* AQL breaking change in cluster:
  The SHORTEST_PATH statement using edge-collection names instead
  of a graph name now requires to explicitly name the vertex-collection names
  within the AQL query in the cluster. It can be done by adding `WITH <name>`
  at the beginning of the query.

  Example:
  ```
  FOR v,e IN OUTBOUND SHORTEST_PATH @start TO @target edges [...]
  ```

  Now has to be:

  ```
  WITH vertices
  FOR v,e IN OUTBOUND SHORTEST_PATH @start TO @target edges [...]
  ```

  This change is due to avoid dead-lock sitations in clustered case.
  An error stating the above is included.

* add implicit use of geo indexes when using SORT/FILTER in AQL, without
  the need to use the special-purpose geo AQL functions `NEAR` or `WITHIN`.

  the special purpose `NEAR` AQL function can now be substituted with the
  following AQL (provided there is a geo index present on the `doc.latitude`
  and `doc.longitude` attributes):

      FOR doc in geoSort
        SORT DISTANCE(doc.latitude, doc.longitude, 0, 0)
        LIMIT 5
        RETURN doc

  `WITHIN` can be substituted with the following AQL:

      FOR doc in geoFilter
        FILTER DISTANCE(doc.latitude, doc.longitude, 0, 0) < 2000
        RETURN doc

  Compared to using the special purpose AQL functions this approach has the
  advantage that it is more composable, and will also honor any `LIMIT` values
  used in the AQL query.

* potential fix for shutdown hangs on OSX

* added KB, MB, GB prefix for integer parameters, % for integer parameters
  with a base value

* added JEMALLOC 4.5.0

* added `--vm.resident-limit` and `--vm.path` for file-backed memory mapping
  after reaching a configurable maximum RAM size

* try recommended limit for file descriptors in case of unlimited
  hard limit

* issue #2413: improve logging in case of lock timeout and deadlocks

* added log topic attribute to /_admin/log api

* removed internal build option `USE_DEV_TIMERS`

  Enabling this option activated some proprietary timers for only selected
  events in arangod. Instead better use `perf` to gather timings.


v3.2.alpha3 (2017-03-22)
------------------------

* increase default collection lock timeout from 30 to 900 seconds

* added function `db._engine()` for retrieval of storage engine information at
  server runtime

  There is also an HTTP REST handler at GET /_api/engine that returns engine
  information.

* require at least cmake 3.2 for building ArangoDB

* make arangod start with less V8 JavaScript contexts

  This speeds up the server start (a little bit) and makes it use less memory.
  Whenever a V8 context is needed by a Foxx action or some other operation and
  there is no usable V8 context, a new one will be created dynamically now.

  Up to `--javascript.v8-contexts` V8 contexts will be created, so this option
  will change its meaning. Previously as many V8 contexts as specified by this
  option were created at server start, and the number of V8 contexts did not
  change at runtime. Now up to this number of V8 contexts will be in use at the
  same time, but the actual number of V8 contexts is dynamic.

  The garbage collector thread will automatically delete unused V8 contexts after
  a while. The number of spare contexts will go down to as few as configured in
  the new option `--javascript.v8-contexts-minimum`. Actually that many V8 contexts
  are also created at server start.

  The first few requests in new V8 contexts will take longer than in contexts
  that have been there already. Performance may therefore suffer a bit for the
  initial requests sent to ArangoDB or when there are only few but performance-
  critical situations in which new V8 contexts will be created. If this is a
  concern, it can easily be fixed by setting `--javascipt.v8-contexts-minimum`
  and `--javascript.v8-contexts` to a relatively high value, which will guarantee
  that many number of V8 contexts to be created at startup and kept around even
  when unused.

  Waiting for an unused V8 context will now also abort if no V8 context can be
  acquired/created after 120 seconds.

* improved diagnostic messages written to logfiles by supervisor process

* fixed issue #2367

* added "bindVars" to attributes of currently running and slow queries

* added "jsonl" as input file type for arangoimp

* upgraded version of bundled zlib library from 1.2.8 to 1.2.11

* added input file type `auto` for arangoimp so it can automatically detect the
  type of the input file from the filename extension

* fixed variables parsing in GraphQL

* added `--translate` option for arangoimp to translate attribute names from
  the input files to attriubte names expected by ArangoDB

  The `--translate` option can be specified multiple times (once per translation
  to be executed). The following example renames the "id" column from the input
  file to "_key", and the "from" column to "_from", and the "to" column to "_to":

      arangoimp --type csv --file data.csv --translate "id=_key" --translate "from=_from" --translate "to=_to"

  `--translate` works for CSV and TSV inputs only.

* changed default value for `--server.max-packet-size` from 128 MB to 256 MB

* fixed issue #2350

* fixed issue #2349

* fixed issue #2346

* fixed issue #2342

* change default string truncation length from 80 characters to 256 characters for
  `print`/`printShell` functions in ArangoShell and arangod. This will emit longer
  prefixes of string values before truncating them with `...`, which is helpful
  for debugging.

* always validate incoming JSON HTTP requests for duplicate attribute names

  Incoming JSON data with duplicate attribute names will now be rejected as
  invalid. Previous versions of ArangoDB only validated the uniqueness of
  attribute names inside incoming JSON for some API endpoints, but not
  consistently for all APIs.

* don't let read-only transactions block the WAL collector

* allow passing own `graphql-sync` module instance to Foxx GraphQL router

* arangoexport can now export to csv format

* arangoimp: fixed issue #2214

* Foxx: automatically add CORS response headers

* added "OPTIONS" to CORS `access-control-allow-methods` header

* Foxx: Fix arangoUser sometimes not being set correctly

* fixed issue #1974


v3.2.alpha2 (2017-02-20)
------------------------

* ui: fixed issue #2065

* ui: fixed a dashboard related memory issue

* Internal javascript rest actions will now hide their stack traces to the client
  unless maintainer mode is activated. Instead they will always log to the logfile

* Removed undocumented internal HTTP API:
  * PUT _api/edges

  The documented GET _api/edges and the undocumented POST _api/edges remains unmodified.

* updated V8 version to 5.7.0.0

* change undocumented behaviour in case of invalid revision ids in
  If-Match and If-None-Match headers from 400 (BAD) to 412 (PRECONDITION
  FAILED).

* change undocumented behaviour in case of invalid revision ids in
  JavaScript document operations from 1239 ("illegal document revision")
  to 1200 ("conflict").

* added data export tool, arangoexport.

  arangoexport can be used to export collections to json, jsonl or xml
  and export a graph or collections to xgmml.

* fixed a race condition when closing a connection

* raised default hard limit on threads for very small to 64

* fixed negative counting of http connection in UI


v3.2.alpha1 (2017-02-05)
------------------------

* added figure `httpRequests` to AQL query statistics

* removed revisions cache intermediate layer implementation

* obsoleted startup options `--database.revision-cache-chunk-size` and
  `--database.revision-cache-target-size`

* fix potential port number over-/underruns

* added startup option `--log.shorten-filenames` for controlling whether filenames
  in log messages should be shortened to just the filename with the absolute path

* removed IndexThreadFeature, made `--database.index-threads` option obsolete

* changed index filling to make it more parallel, dispatch tasks to boost::asio

* more detailed stacktraces in Foxx apps

* generated Foxx services now use swagger tags


v3.1.24 (XXXX-XX-XX)
--------------------

* fixed one more LIMIT issue in traversals


v3.1.23 (2017-06-19)
--------------------

* potentially fixed issue #2559: Duplicate _key generated on insertion

* fix races in SSL communication code

* fix invalid results (too many) when a skipping LIMIT was used for a
  traversal. `LIMIT x` or `LIMIT 0, x` were not affected, but `LIMIT s, x`
  may have returned too many results

* fix invalid first group results for sorted AQL COLLECT when LIMIT
  was used

* fix invalid locking in JWT authentication cache, which could have
  crashed the server

* fix undefined behavior in traverser when traversals were used inside
  a FOR loop


v3.1.22 (2017-06-07)
--------------------

* fixed issue #2505: Problem with export + report of a bug

* documented changed behavior of WITH

* fixed ui glitch in aardvark

* avoid agency compaction bug

* fixed issue #2283: disabled proxy communication internally


v3.1.21 (2017-05-22)
--------------------

* fixed issue #2488:  AQL operator IN error when data use base64 chars

* more randomness in seeding RNG

v3.1.20 (2016-05-16)
--------------------

* fixed incorrect sorting for distributeShardsLike

* improve reliability of AgencyComm communication with Agency

* fixed shard numbering bug, where ids were erouneously incremented by 1

* remove an unnecessary precondition in createCollectionCoordinator

* funny fail rotation fix

* fix in SimpleHttpClient for correct advancement of readBufferOffset

* forward SIG_HUP in supervisor process to the server process to fix logrotaion
  You need to stop the remaining arangod server process manually for the upgrade to work.


v3.1.19 (2017-04-28)
--------------------

* Fixed a StackOverflow issue in Traversal and ShortestPath. Occured if many (>1000) input
  values in a row do not return any result. Fixes issue: #2445

* fixed issue #2448

* fixed issue #2442

* added 'x-content-type-options: nosniff' to avoid MSIE bug

* fixed issue #2441

* fixed issue #2440

* Fixed a StackOverflow issue in Traversal and ShortestPath. Occured if many (>1000) input
  values in a row do not return any result. Fixes issue: #2445

* fix occasional hanging shutdowns on OS X


v3.1.18 (2017-04-18)
--------------------

* fixed error in continuous synchronization of collections

* fixed spurious hangs on server shutdown

* better error messages during restore collection

* completely overhaul supervision. More detailed tests

* Fixed a dead-lock situation in cluster traversers, it could happen in
  rare cases if the computation on one DBServer could be completed much earlier
  than the other server. It could also be restricted to SmartGraphs only.

* (Enterprise only) Fixed a bug in SmartGraph DepthFirstSearch. In some
  more complicated queries, the maxDepth limit of 1 was not considered strictly
  enough, causing the traverser to do unlimited depth searches.

* fixed issue #2415

* fixed issue #2422

* fixed issue #1974


v3.1.17 (2017-04-04)
--------------------

* (Enterprise only) fixed a bug where replicationFactor was not correctly
  forwarded in SmartGraph creation.

* fixed issue #2404

* fixed issue #2397

* ui - fixed smart graph option not appearing

* fixed issue #2389

* fixed issue #2400


v3.1.16 (2017-03-27)
--------------------

* fixed issue #2392

* try to raise file descriptors to at least 8192, warn otherwise

* ui - aql editor improvements + updated ace editor version (memory leak)

* fixed lost HTTP requests

* ui - fixed some event issues

* avoid name resolution when given connection string is a valid ip address

* helps with issue #1842, bug in COLLECT statement in connection with LIMIT.

* fix locking bug in cluster traversals

* increase lock timeout defaults

* increase various cluster timeouts

* limit default target size for revision cache to 1GB, which is better for
  tight RAM situations (used to be 40% of (totalRAM - 1GB), use
  --database.revision-cache-target-size <VALUEINBYTES> to get back the
  old behaviour

* fixed a bug with restarted servers indicating status as "STARTUP"
  rather that "SERVING" in Nodes UI.


v3.1.15 (2017-03-20)
--------------------

* add logrotate configuration as requested in #2355

* fixed issue #2376

* ui - changed document api due a chrome bug

* ui - fixed a submenu bug

* added endpoint /_api/cluster/endpoints in cluster case to get all
  coordinator endpoints

* fix documentation of /_api/endpoint, declaring this API obsolete.

* Foxx response objects now have a `type` method for manipulating the content-type header

* Foxx tests now support `xunit` and `tap` reporters


v3.1.14 (2017-03-13)
--------------------

* ui - added feature request (multiple start nodes within graph viewer) #2317

* added missing locks to authentication cache methods

* ui - added feature request (multiple start nodes within graph viewer) #2317

* ui - fixed wrong merge of statistics information from different coordinators

* ui - fixed issue #2316

* ui - fixed wrong protocol usage within encrypted environment

* fixed compile error on Mac Yosemite

* minor UI fixes


v3.1.13 (2017-03-06)
--------------------

* fixed variables parsing in GraphQL

* fixed issue #2214

* fixed issue #2342

* changed thread handling to queue only user requests on coordinator

* use exponential backoff when waiting for collection locks

* repair short name server lookup in cluster in the case of a removed
  server


v3.1.12 (2017-02-28)
--------------------

* disable shell color escape sequences on Windows

* fixed issue #2326

* fixed issue #2320

* fixed issue #2315

* fixed a race condition when closing a connection

* raised default hard limit on threads for very small to 64

* fixed negative counting of http connection in UI

* fixed a race when renaming collections

* fixed a race when dropping databases


v3.1.11 (2017-02-17)
--------------------

* fixed a race between connection closing and sending out last chunks of data to clients
  when the "Connection: close" HTTP header was set in requests

* ui: optimized smart graph creation usability

* ui: fixed #2308

* fixed a race in async task cancellation via `require("@arangodb/tasks").unregisterTask()`

* fixed spuriously hanging threads in cluster AQL that could sit idle for a few minutes

* fixed potential numeric overflow for big index ids in index deletion API

* fixed sort issue in cluster, occurring when one of the local sort buffers of a
  GatherNode was empty

* reduce number of HTTP requests made for certain kinds of join queries in cluster,
  leading to speedup of some join queries

* supervision deals with demised coordinators correctly again

* implement a timeout in TraverserEngineRegistry

* agent communication reduced in large batches of append entries RPCs

* inception no longer estimates RAFT timings

* compaction in agents has been moved to a separate thread

* replicated logs hold local timestamps

* supervision jobs failed leader and failed follower revisited for
  function in precarious stability situations

* fixed bug in random number generator for 64bit int


v3.1.10 (2017-02-02)
--------------------

* updated versions of bundled node modules:
  - joi: from 8.4.2 to 9.2.0
  - joi-to-json-schema: from 2.2.0 to 2.3.0
  - sinon: from 1.17.4 to 1.17.6
  - lodash: from 4.13.1 to 4.16.6

* added shortcut for AQL ternary operator
  instead of `condition ? true-part : false-part` it is now possible to also use a
  shortcut variant `condition ? : false-part`, e.g.

      FOR doc IN docs RETURN doc.value ?: 'not present'

  instead of

      FOR doc IN docs RETURN doc.value ? doc.value : 'not present'

* fixed wrong sorting order in cluster, if an index was used to sort with many
  shards.

* added --replication-factor, --number-of-shards and --wait-for-sync to arangobench

* turn on UTF-8 string validation for VelocyPack values received via VST connections

* fixed issue #2257

* upgraded Boost version to 1.62.0

* added optional detail flag for db.<collection>.count()
  setting the flag to `true` will make the count operation returned the per-shard
  counts for the collection:

      db._create("test", { numberOfShards: 10 });
      for (i = 0; i < 1000; ++i) {
        db.test.insert({value: i});
      }
      db.test.count(true);

      {
	"s100058" : 99,
	"s100057" : 103,
	"s100056" : 100,
	"s100050" : 94,
	"s100055" : 90,
	"s100054" : 122,
	"s100051" : 109,
	"s100059" : 99,
	"s100053" : 95,
	"s100052" : 89
      }

* added optional memory limit for AQL queries:

      db._query("FOR i IN 1..100000 SORT i RETURN i", {}, { options: { memoryLimit: 100000 } });

  This option limits the default maximum amount of memory (in bytes) that a single
  AQL query can use.
  When a single AQL query reaches the specified limit value, the query will be
  aborted with a *resource limit exceeded* exception. In a cluster, the memory
  accounting is done per shard, so the limit value is effectively a memory limit per
  query per shard.

  The global limit value can be overriden per query by setting the *memoryLimit*
  option value for individual queries when running an AQL query.

* added server startup option `--query.memory-limit`

* added convenience function to create vertex-centric indexes.

  Usage: `db.collection.ensureVertexCentricIndex("label", {type: "hash", direction: "outbound"})`
  That will create an index that can be used on OUTBOUND with filtering on the
  edge attribute `label`.

* change default log output for tools to stdout (instead of stderr)

* added option -D to define a configuration file environment key=value

* changed encoding behavior for URLs encoded in the C++ code of ArangoDB:
  previously the special characters `-`, `_`, `~` and `.` were returned as-is
  after URL-encoding, now `.` will be encoded to be `%2e`.
  This also changes the behavior of how incoming URIs are processed: previously
  occurrences of `..` in incoming request URIs were collapsed (e.g. `a/../b/` was
  collapsed to a plain `b/`). Now `..` in incoming request URIs are not collapsed.

* Foxx request URL suffix is no longer unescaped

* @arangodb/request option json now defaults to `true` if the response body is not empty and encoding is not explicitly set to `null` (binary).
  The option can still be set to `false` to avoid unnecessary attempts at parsing the response as JSON.

* Foxx configuration values for unknown options will be discarded when saving the configuration in production mode using the web interface

* module.context.dependencies is now immutable

* process.stdout.isTTY now returns `true` in arangosh and when running arangod with the `--console` flag

* add support for Swagger tags in Foxx


v3.1.9 (XXXX-XX-XX)
-------------------

* macos CLI package: store databases and apps in the users home directory

* ui: fixed re-login issue within a non system db, when tab was closed

* fixed a race in the VelocyStream Commtask implementation

* fixed issue #2256


v3.1.8 (2017-01-09)
-------------------

* add Windows silent installer

* add handling of debug symbols during Linux & windows release builds.

* fixed issue #2181

* fixed issue #2248: reduce V8 max old space size from 3 GB to 1 GB on 32 bit systems

* upgraded Boost version to 1.62.0

* fixed issue #2238

* fixed issue #2234

* agents announce new endpoints in inception phase to leader

* agency leadership accepts updatet endpoints to given uuid

* unified endpoints replace localhost with 127.0.0.1

* fix several problems within an authenticated cluster


v3.1.7 (2016-12-29)
-------------------

* fixed one too many elections in RAFT

* new agency comm backported from devel


v3.1.6 (2016-12-20)
-------------------

* fixed issue #2227

* fixed issue #2220

* agency constituent/agent bug fixes in race conditions picking up
  leadership

* supervision does not need waking up anymore as it is running
  regardless

* agents challenge their leadership more rigorously


v3.1.5 (2016-12-16)
-------------------

* lowered default value of `--database.revision-cache-target-size` from 75% of
  RAM to less than 40% of RAM

* fixed issue #2218

* fixed issue #2217

* Foxx router.get/post/etc handler argument can no longer accidentally omitted

* fixed issue #2223


v3.1.4 (2016-12-08)
-------------------

* fixed issue #2211

* fixed issue #2204

* at cluster start, coordinators wait until at least one DBserver is there,
  and either at least two DBservers are there or 15s have passed, before they
  initiate the bootstrap of system collections.

* more robust agency startup from devel

* supervision's AddFollower adds many followers at once

* supervision has new FailedFollower job

* agency's Node has new method getArray

* agency RAFT timing estimates more conservative in waitForSync
  scenario

* agency RAFT timing estimates capped at maximum 2.0/10.0 for low/high


v3.1.3 (2016-12-02)
-------------------

* fix a traversal bug when using skiplist indexes:
  if we have a skiplist of ["a", "unused", "_from"] and a traversal like:
  FOR v,e,p IN OUTBOUND @start @@edges
    FILTER p.edges[0].a == 'foo'
    RETURN v
  And the above index applied on "a" is considered better than EdgeIndex, than
  the executor got into undefined behaviour.

* fix endless loop when trying to create a collection with replicationFactor: -1


v3.1.2 (2016-11-24)
-------------------

* added support for descriptions field in Foxx dependencies

* (Enterprise only) fixed a bug in the statistic report for SmartGraph traversals.
Now they state correctly how many documents were fetched from the index and how many
have been filtered.

* Prevent uniform shard distribution when replicationFactor == numServers

v3.1.1 (2016-11-15)
-------------------

* fixed issue #2176

* fixed issue #2168

* display index usage of traversals in AQL explainer output (previously missing)

* fixed isuse #2163

* preserve last-used HLC value across server starts

* allow more control over handling of pre-3.1 _rev values

  this changes the server startup option `--database.check-30-revisions` from a boolean (true/false)
  parameter to a string parameter with the following possible values:

  - "fail":
    will validate _rev values of 3.0 collections on collection loading and throw an exception when invalid _rev values are found.
    in this case collections with invalid _rev values are marked as corrupted and cannot be used in the ArangoDB 3.1 instance.
    the fix procedure for such collections is to export the collections from 3.0 database with arangodump and restore them in 3.1 with arangorestore.
    collections that do not contain invalid _rev values are marked as ok and will not be re-checked on following loads.
    collections that contain invalid _rev values will be re-checked on following loads.

  - "true":
    will validate _rev values of 3.0 collections on collection loading and print a warning when invalid _rev values are found.
    in this case collections with invalid _rev values can be used in the ArangoDB 3.1 instance.
    however, subsequent operations on documents with invalid _rev values may silently fail or fail with explicit errors.
    the fix procedure for such collections is to export the collections from 3.0 database with arangodump and restore them in 3.1 with arangorestore.
    collections that do not contain invalid _rev values are marked as ok and will not be re-checked on following loads.
    collections that contain invalid _rev values will be re-checked on following loads.

  - "false":
    will not validate _rev values on collection loading and not print warnings.
    no hint is given when invalid _rev values are found.
    subsequent operations on documents with invalid _rev values may silently fail or fail with explicit errors.
    this setting does not affect whether collections are re-checked later.
    collections will be re-checked on following loads if `--database.check-30-revisions` is later set to either `true` or `fail`.

  The change also suppresses warnings that were printed when collections were restored using arangorestore, and the restore
  data contained invalid _rev values. Now these warnings are suppressed, and new HLC _rev values are generated for these documents
  as before.

* added missing functions to AQL syntax highlighter in web interface

* fixed display of `ANY` direction in traversal explainer output (direction `ANY` was shown as either
  `INBOUND` or `OUTBOUND`)

* changed behavior of toJSON() function when serializing an object before saving it in the database

  if an object provides a toJSON() function, this function is still called for serializing it.
  the change is that the result of toJSON() is not stringified anymore, but saved as is. previous
  versions of ArangoDB called toJSON() and after that additionally stringified its result.

  This change will affect the saving of JS Buffer objects, which will now be saved as arrays of
  bytes instead of a comma-separated string of the Buffer's byte contents.

* allow creating unique indexes on more attributes than present in shardKeys

  The following combinations of shardKeys and indexKeys are allowed/not allowed:

  shardKeys     indexKeys
      a             a        ok
      a             b    not ok
      a           a b        ok
    a b             a    not ok
    a b             b    not ok
    a b           a b        ok
    a b         a b c        ok
  a b c           a b    not ok
  a b c         a b c        ok

* fixed wrong version in web interface login screen (EE only)

* make web interface not display an exclamation mark next to ArangoDB version number 3.1

* fixed search for arbitrary document attributes in web interface in case multiple
  search values were used on different attribute names. in this case, the search always
  produced an empty result

* disallow updating `_from` and `_to` values of edges in Smart Graphs. Updating these
  attributes would lead to potential redistribution of edges to other shards, which must be
  avoided.

* fixed issue #2148

* updated graphql-sync dependency to 0.6.2

* fixed issue #2156

* fixed CRC4 assembly linkage


v3.1.0 (2016-10-29)
-------------------

* AQL breaking change in cluster:

  from ArangoDB 3.1 onwards `WITH` is required for traversals in a
  clustered environment in order to avoid deadlocks.

  Note that for queries that access only a single collection or that have all
  collection names specified somewhere else in the query string, there is no
  need to use *WITH*. *WITH* is only useful when the AQL query parser cannot
  automatically figure out which collections are going to be used by the query.
  *WITH* is only useful for queries that dynamically access collections, e.g.
  via traversals, shortest path operations or the *DOCUMENT()* function.

  more info can be found [here](https://github.com/arangodb/arangodb/blob/devel/Documentation/Books/AQL/Operations/With.md)

* added AQL function `DISTANCE` to calculate the distance between two arbitrary
  coordinates (haversine formula)

* fixed issue #2110

* added Auto-aptation of RAFT timings as calculations only


v3.1.rc2 (2016-10-10)
---------------------

* second release candidate


v3.1.rc1 (2016-09-30)
---------------------

* first release candidate


v3.1.alpha2 (2016-09-01)
------------------------

* added module.context.createDocumentationRouter to replace module.context.apiDocumentation

* bug in RAFT implementation of reads. dethroned leader still answered requests in isolation

* ui: added new graph viewer

* ui: aql-editor added tabular & graph display

* ui: aql-editor improved usability

* ui: aql-editor: query profiling support

* fixed issue #2109

* fixed issue #2111

* fixed issue #2075

* added AQL function `DISTANCE` to calculate the distance between two arbitrary
  coordinates (haversine formula)

* rewrote scheduler and dispatcher based on boost::asio

  parameters changed:
    `--scheduler.threads` and `--server.threads` are now merged into a single one: `--server.threads`

    hidden `--server.extra-threads` has been removed

    hidden `--server.aql-threads` has been removed

    hidden `--server.backend` has been removed

    hidden `--server.show-backends` has been removed

    hidden `--server.thread-affinity` has been removed

* fixed issue #2086

* fixed issue #2079

* fixed issue #2071

  make the AQL query optimizer inject filter condition expressions referred to
  by variables during filter condition aggregation.
  For example, in the following query

      FOR doc IN collection
        LET cond1 = (doc.value == 1)
        LET cond2 = (doc.value == 2)
        FILTER cond1 || cond2
        RETURN { doc, cond1, cond2 }

  the optimizer will now inject the conditions for `cond1` and `cond2` into the filter
  condition `cond1 || cond2`, expanding it to `(doc.value == 1) || (doc.value == 2)`
  and making these conditions available for index searching.

  Note that the optimizer previously already injected some conditions into other
  conditions, but only if the variable that defined the condition was not used
  elsewhere. For example, the filter condition in the query

      FOR doc IN collection
        LET cond = (doc.value == 1)
        FILTER cond
        RETURN { doc }

  already got optimized before because `cond` was only used once in the query and
  the optimizer decided to inject it into the place where it was used.

  This only worked for variables that were referred to once in the query.
  When a variable was used multiple times, the condition was not injected as
  in the following query:

      FOR doc IN collection
        LET cond = (doc.value == 1)
        FILTER cond
        RETURN { doc, cond }

  The fix for #2070 now will enable this optimization so that the query can
  use an index on `doc.value` if available.

* changed behavior of AQL array comparison operators for empty arrays:
  * `ALL` and `ANY` now always return `false` when the left-hand operand is an
    empty array. The behavior for non-empty arrays does not change:
    * `[] ALL == 1` will return `false`
    * `[1] ALL == 1` will return `true`
    * `[1, 2] ALL == 1` will return `false`
    * `[2, 2] ALL == 1` will return `false`
    * `[] ANY == 1` will return `false`
    * `[1] ANY == 1` will return `true`
    * `[1, 2] ANY == 1` will return `true`
    * `[2, 2] ANY == 1` will return `false`
  * `NONE` now always returns `true` when the left-hand operand is an empty array.
    The behavior for non-empty arrays does not change:
    * `[] NONE == 1` will return `true`
    * `[1] NONE == 1` will return `false`
    * `[1, 2] NONE == 1` will return `false`
    * `[2, 2] NONE == 1` will return `true`

* added experimental AQL functions `JSON_STRINGIFY` and `JSON_PARSE`

* added experimental support for incoming gzip-compressed requests

* added HTTP REST APIs for online loglevel adjustments:

  - GET `/_admin/log/level` returns the current loglevel settings
  - PUT `/_admin/log/level` modifies the current loglevel settings

* PATCH /_api/gharial/{graph-name}/vertex/{collection-name}/{vertex-key}
  - changed default value for keepNull to true

* PATCH /_api/gharial/{graph-name}/edge/{collection-name}/{edge-key}
  - changed default value for keepNull to true

* renamed `maximalSize` attribute in parameter.json files to `journalSize`

  The `maximalSize` attribute will still be picked up from collections that
  have not been adjusted. Responses from the replication API will now also use
  `journalSize` instead of `maximalSize`.

* added `--cluster.system-replication-factor` in order to adjust the
  replication factor for new system collections

* fixed issue #2012

* added a memory expection in case V8 memory gets too low

* added Optimizer Rule for other indexes in Traversals
  this allows AQL traversals to use other indexes than the edge index.
  So traversals with filters on edges can now make use of more specific
  indexes, e.g.

      FOR v, e, p IN 2 OUTBOUND @start @@edge FILTER p.edges[0].foo == "bar"

  will prefer a Hash Index on [_from, foo] above the EdgeIndex.

* fixed epoch computation in hybrid logical clock

* fixed thread affinity

* replaced require("internal").db by require("@arangodb").db

* added option `--skip-lines` for arangoimp
  this allows skipping the first few lines from the import file in case the
  CSV or TSV import are used

* fixed periodic jobs: there should be only one instance running - even if it
  runs longer than the period

* improved performance of primary index and edge index lookups

* optimizations for AQL `[*]` operator in case no filter, no projection and
  no offset/limit are used

* added AQL function `OUTERSECTION` to return the symmetric difference of its
  input arguments

* Foxx manifests of installed services are now saved to disk with indentation

* Foxx tests and scripts in development mode should now always respect updated
  files instead of loading stale modules

* When disabling Foxx development mode the setup script is now re-run

* Foxx now provides an easy way to directly serve GraphQL requests using the
  `@arangodb/foxx/graphql` module and the bundled `graphql-sync` dependency

* Foxx OAuth2 module now correctly passes the `access_token` to the OAuth2 server

* added iconv-lite and timezone modules

* web interface now allows installing GitHub and zip services in legacy mode

* added module.context.createDocumentationRouter to replace module.context.apiDocumentation

* bug in RAFT implementation of reads. dethroned leader still answered
  requests in isolation

* all lambdas in ClusterInfo might have been left with dangling references.

* Agency bug fix for handling of empty json objects as values.

* Foxx tests no longer support the Mocha QUnit interface as this resulted in weird
  inconsistencies in the BDD and TDD interfaces. This fixes the TDD interface
  as well as out-of-sequence problems when using the BDD before/after functions.

* updated bundled JavaScript modules to latest versions; joi has been updated from 8.4 to 9.2
  (see [joi 9.0.0 release notes](https://github.com/hapijs/joi/issues/920) for information on
  breaking changes and new features)

* fixed issue #2139

* updated graphql-sync dependency to 0.6.2

* fixed issue #2156


v3.0.13 (XXXX-XX-XX)
--------------------

* fixed issue #2315

* fixed issue #2210


v3.0.12 (2016-11-23)
--------------------

* fixed issue #2176

* fixed issue #2168

* fixed issues #2149, #2159

* fixed error reporting for issue #2158

* fixed assembly linkage bug in CRC4 module

* added support for descriptions field in Foxx dependencies


v3.0.11 (2016-11-08)
--------------------

* fixed issue #2140: supervisor dies instead of respawning child

* fixed issue #2131: use shard key value entered by user in web interface

* fixed issue #2129: cannot kill a long-run query

* fixed issue #2110

* fixed issue #2081

* fixed issue #2038

* changes to Foxx service configuration or dependencies should now be
  stored correctly when options are cleared or omitted

* Foxx tests no longer support the Mocha QUnit interface as this resulted in weird
  inconsistencies in the BDD and TDD interfaces. This fixes the TDD interface
  as well as out-of-sequence problems when using the BDD before/after functions.

* fixed issue #2148


v3.0.10 (2016-09-26)
--------------------

* fixed issue #2072

* fixed issue #2070

* fixed slow cluster starup issues. supervision will demonstrate more
  patience with db servers


v3.0.9 (2016-09-21)
-------------------

* fixed issue #2064

* fixed issue #2060

* speed up `collection.any()` and skiplist index creation

* fixed multiple issues where ClusterInfo bug hung agency in limbo
  timeouting on multiple collection and database callbacks


v3.0.8 (2016-09-14)
-------------------

* fixed issue #2052

* fixed issue #2005

* fixed issue #2039

* fixed multiple issues where ClusterInfo bug hung agency in limbo
  timeouting on multiple collection and database callbacks


v3.0.7 (2016-09-05)
-------------------

* new supervision job handles db server failure during collection creation.


v3.0.6 (2016-09-02)
-------------------

* fixed issue #2026

* slightly better error diagnostics for AQL query compilation and replication

* fixed issue #2018

* fixed issue #2015

* fixed issue #2012

* fixed wrong default value for arangoimp's `--on-duplicate` value

* fix execution of AQL traversal expressions when there are multiple
  conditions that refer to variables set outside the traversal

* properly return HTTP 503 in JS actions when backend is gone

* supervision creates new key in agency for failed servers

* new shards will not be allocated on failed or cleaned servers


v3.0.5 (2016-08-18)
-------------------

* execute AQL ternary operator via C++ if possible

* fixed issue #1977

* fixed extraction of _id attribute in AQL traversal conditions

* fix SSL agency endpoint

* Minimum RAFT timeout was one order of magnitude to short.

* Optimized RAFT RPCs from leader to followers for efficiency.

* Optimized RAFT RPC handling on followers with respect to compaction.

* Fixed bug in handling of duplicates and overlapping logs

* Fixed bug in supervision take over after leadership change.

v3.0.4 (2016-08-01)
-------------------

* added missing lock for periodic jobs access

* fix multiple foxx related cluster issues

* fix handling of empty AQL query strings

* fixed issue in `INTERSECTION` AQL function with duplicate elements
  in the source arrays

* fixed issue #1970

* fixed issue #1968

* fixed issue #1967

* fixed issue #1962

* fixed issue #1959

* replaced require("internal").db by require("@arangodb").db

* fixed issue #1954

* fixed issue #1953

* fixed issue #1950

* fixed issue #1949

* fixed issue #1943

* fixed segfault in V8, by backporting https://bugs.chromium.org/p/v8/issues/detail?id=5033

* Foxx OAuth2 module now correctly passes the `access_token` to the OAuth2 server

* fixed credentialed CORS requests properly respecting --http.trusted-origin

* fixed a crash in V8Periodic task (forgotten lock)

* fixed two bugs in synchronous replication (syncCollectionFinalize)


v3.0.3 (2016-07-17)
-------------------

* fixed issue #1942

* fixed issue #1941

* fixed array index batch insertion issues for hash indexes that caused problems when
  no elements remained for insertion

* fixed AQL MERGE() function with External objects originating from traversals

* fixed some logfile recovery errors with error message "document not found"

* fixed issue #1937

* fixed issue #1936

* improved performance of arangorestore in clusters with synchronous
  replication

* Foxx tests and scripts in development mode should now always respect updated
  files instead of loading stale modules

* When disabling Foxx development mode the setup script is now re-run

* Foxx manifests of installed services are now saved to disk with indentation


v3.0.2 (2016-07-09)
-------------------

* fixed assertion failure in case multiple remove operations were used in the same query

* fixed upsert behavior in case upsert was used in a loop with the same document example

* fixed issue #1930

* don't expose local file paths in Foxx error messages.

* fixed issue #1929

* make arangodump dump the attribute `isSystem` when dumping the structure
  of a collection, additionally make arangorestore not fail when the attribute
  is missing

* fixed "Could not extract custom attribute" issue when using COLLECT with
  MIN/MAX functions in some contexts

* honor presence of persistent index for sorting

* make AQL query optimizer not skip "use-indexes-rule", even if enough
  plans have been created already

* make AQL optimizer not skip "use-indexes-rule", even if enough execution plans
  have been created already

* fix double precision value loss in VelocyPack JSON parser

* added missing SSL support for arangorestore

* improved cluster import performance

* fix Foxx thumbnails on DC/OS

* fix Foxx configuration not being saved

* fix Foxx app access from within the frontend on DC/OS

* add option --default-replication-factor to arangorestore and simplify
  the control over the number of shards when restoring

* fix a bug in the VPack -> V8 conversion if special attributes _key,
  _id, _rev, _from and _to had non-string values, which is allowed
  below the top level

* fix malloc_usable_size for darwin


v3.0.1 (2016-06-30)
-------------------

* fixed periodic jobs: there should be only one instance running - even if it
  runs longer than the period

* increase max. number of collections in AQL queries from 32 to 256

* fixed issue #1916: header "authorization" is required" when opening
  services page

* fixed issue #1915: Explain: member out of range

* fixed issue #1914: fix unterminated buffer

* don't remove lockfile if we are the same (now stale) pid
  fixes docker setups (our pid will always be 1)

* do not use revision id comparisons in compaction for determining whether a
  revision is obsolete, but marker memory addresses
  this ensures revision ids don't matter when compacting documents

* escape Unicode characters in JSON HTTP responses
  this converts UTF-8 characters in HTTP responses of arangod into `\uXXXX`
  escape sequences. This makes the HTTP responses fit into the 7 bit ASCII
  character range, which speeds up HTTP response parsing for some clients,
  namely node.js/v8

* add write before read collections when starting a user transaction
  this allows specifying the same collection in both read and write mode without
  unintended side effects

* fixed buffer overrun that occurred when building very large result sets

* index lookup optimizations for primary index and edge index

* fixed "collection is a nullptr" issue when starting a traversal from a transaction

* enable /_api/import on coordinator servers


v3.0.0 (2016-06-22)
-------------------

* minor GUI fixxes

* fix for replication and nonces


v3.0.0-rc3 (2016-06-19)
-----------------------

* renamed various Foxx errors to no longer refer to Foxx services as apps

* adjusted various error messages in Foxx to be more informative

* specifying "files" in a Foxx manifest to be mounted at the service root
  no longer results in 404s when trying to access non-file routes

* undeclared path parameters in Foxx no longer break the service

* trusted reverse proxy support is now handled more consistently

* ArangoDB request compatibility and user are now exposed in Foxx

* all bundled NPM modules have been upgraded to their latest versions


v3.0.0-rc2 (2016-06-12)
-----------------------

* added option `--server.max-packet-size` for client tools

* renamed option `--server.ssl-protocol` to `--ssl.protocol` in client tools
  (was already done for arangod, but overlooked for client tools)

* fix handling of `--ssl.protocol` value 5 (TLS v1.2) in client tools, which
  claimed to support it but didn't

* config file can use '@include' to include a different config file as base


v3.0.0-rc1 (2016-06-10)
-----------------------

* the user management has changed: it now has users that are independent of
  databases. A user can have one or more database assigned to the user.

* forward ported V8 Comparator bugfix for inline heuristics from
  https://github.com/v8/v8/commit/5ff7901e24c2c6029114567de5a08ed0f1494c81

* changed to-string conversion for AQL objects and arrays, used by the AQL
  function `TO_STRING()` and implicit to-string casts in AQL

  - arrays are now converted into their JSON-stringify equivalents, e.g.

    - `[ ]` is now converted to `[]`
    - `[ 1, 2, 3 ]` is now converted to `[1,2,3]`
    - `[ "test", 1, 2 ] is now converted to `["test",1,2]`

    Previous versions of ArangoDB converted arrays with no members into the
    empty string, and non-empty arrays into a comma-separated list of member
    values, without the surrounding angular brackets. Additionally, string
    array members were not enclosed in quotes in the result string:

    - `[ ]` was converted to ``
    - `[ 1, 2, 3 ]` was converted to `1,2,3`
    - `[ "test", 1, 2 ] was converted to `test,1,2`

  - objects are now converted to their JSON-stringify equivalents, e.g.

    - `{ }` is converted to `{}`
    - `{ a: 1, b: 2 }` is converted to `{"a":1,"b":2}`
    - `{ "test" : "foobar" }` is converted to `{"test":"foobar"}`

    Previous versions of ArangoDB always converted objects into the string
    `[object Object]`

  This change affects also the AQL functions `CONCAT()` and `CONCAT_SEPARATOR()`
  which treated array values differently in previous versions. Previous versions
  of ArangoDB automatically flattened array values on the first level of the array,
  e.g. `CONCAT([1, 2, 3, [ 4, 5, 6 ]])` produced `1,2,3,4,5,6`. Now this will produce
  `[1,2,3,[4,5,6]]`. To flatten array members on the top level, you can now use
  the more explicit `CONCAT(FLATTEN([1, 2, 3, [4, 5, 6]], 1))`.

* added C++ implementations for AQL functions `SLICE()`, `CONTAINS()` and
  `RANDOM_TOKEN()`

* as a consequence of the upgrade to V8 version 5, the implementation of the
  JavaScript `Buffer` object had to be changed. JavaScript `Buffer` objects in
  ArangoDB now always store their data on the heap. There is no shared pool
  for small Buffer values, and no pointing into existing Buffer data when
  extracting slices. This change may increase the cost of creating Buffers with
  short contents or when peeking into existing Buffers, but was required for
  safer memory management and to prevent leaks.

* the `db` object's function `_listDatabases()` was renamed to just `_databases()`
  in order to make it more consistent with the existing `_collections()` function.
  Additionally the `db` object's `_listEndpoints()` function was renamed to just
  `_endpoints()`.

* changed default value of `--server.authentication` from `false` to `true` in
  configuration files etc/relative/arangod.conf and etc/arangodb/arangod.conf.in.
  This means the server will be started with authentication enabled by default,
  requiring all client connections to provide authentication data when connecting
  to ArangoDB. Authentication can still be turned off via setting the value of
  `--server.authentication` to `false` in ArangoDB's configuration files or by
  specifying the option on the command-line.

* Changed result format for querying all collections via the API GET `/_api/collection`.

  Previous versions of ArangoDB returned an object with an attribute named `collections`
  and an attribute named `names`. Both contained all available collections, but
  `collections` contained the collections as an array, and `names` contained the
  collections again, contained in an object in which the attribute names were the
  collection names, e.g.

  ```
  {
    "collections": [
      {"id":"5874437","name":"test","isSystem":false,"status":3,"type":2},
      {"id":"17343237","name":"something","isSystem":false,"status":3,"type":2},
      ...
    ],
    "names": {
      "test": {"id":"5874437","name":"test","isSystem":false,"status":3,"type":2},
      "something": {"id":"17343237","name":"something","isSystem":false,"status":3,"type":2},
      ...
    }
  }
  ```
  This result structure was redundant, and therefore has been simplified to just

  ```
  {
    "result": [
      {"id":"5874437","name":"test","isSystem":false,"status":3,"type":2},
      {"id":"17343237","name":"something","isSystem":false,"status":3,"type":2},
      ...
    ]
  }
  ```

  in ArangoDB 3.0.

* added AQL functions `TYPENAME()` and `HASH()`

* renamed arangob tool to arangobench

* added AQL string comparison operator `LIKE`

  The operator can be used to compare strings like this:

      value LIKE search

  The operator is currently implemented by calling the already existing AQL
  function `LIKE`.

  This change also makes `LIKE` an AQL keyword. Using `LIKE` in either case as
  an attribute or collection name in AQL thus requires quoting.

* make AQL optimizer rule "remove-unnecessary-calculations" fire in more cases

  The rule will now remove calculations that are used exactly once in other
  expressions (e.g. `LET a = doc RETURN a.value`) and calculations,
  or calculations that are just references (e.g. `LET a = b`).

* renamed AQL optimizer rule "merge-traversal-filter" to "optimize-traversals"
  Additionally, the optimizer rule will remove unused edge and path result variables
  from the traversal in case they are specified in the `FOR` section of the traversal,
  but not referenced later in the query. This saves constructing edges and paths
  results.

* added AQL optimizer rule "inline-subqueries"

  This rule can pull out certain subqueries that are used as an operand to a `FOR`
  loop one level higher, eliminating the subquery completely. For example, the query

      FOR i IN (FOR j IN [1,2,3] RETURN j) RETURN i

  will be transformed by the rule to:

      FOR i IN [1,2,3] RETURN i

  The query

      FOR name IN (FOR doc IN _users FILTER doc.status == 1 RETURN doc.name) LIMIT 2 RETURN name

  will be transformed into

      FOR tmp IN _users FILTER tmp.status == 1 LIMIT 2 RETURN tmp.name

  The rule will only fire when the subquery is used as an operand to a `FOR` loop, and
  if the subquery does not contain a `COLLECT` with an `INTO` variable.

* added new endpoint "srv://" for DNS service records

* The result order of the AQL functions VALUES and ATTRIBUTES has never been
  guaranteed and it only had the "correct" ordering by accident when iterating
  over objects that were not loaded from the database. This accidental behavior
  is now changed by introduction of VelocyPack. No ordering is guaranteed unless
  you specify the sort parameter.

* removed configure option `--enable-logger`

* added AQL array comparison operators

  All AQL comparison operators now also exist in an array variant. In the
  array variant, the operator is preceded with one of the keywords *ALL*, *ANY*
  or *NONE*. Using one of these keywords changes the operator behavior to
  execute the comparison operation for all, any, or none of its left hand
  argument values. It is therefore expected that the left hand argument
  of an array operator is an array.

  Examples:

      [ 1, 2, 3 ] ALL IN [ 2, 3, 4 ]   // false
      [ 1, 2, 3 ] ALL IN [ 1, 2, 3 ]   // true
      [ 1, 2, 3 ] NONE IN [ 3 ]        // false
      [ 1, 2, 3 ] NONE IN [ 23, 42 ]   // true
      [ 1, 2, 3 ] ANY IN [ 4, 5, 6 ]   // false
      [ 1, 2, 3 ] ANY IN [ 1, 42 ]     // true
      [ 1, 2, 3 ] ANY == 2             // true
      [ 1, 2, 3 ] ANY == 4             // false
      [ 1, 2, 3 ] ANY > 0              // true
      [ 1, 2, 3 ] ANY <= 1             // true
      [ 1, 2, 3 ] NONE < 99            // false
      [ 1, 2, 3 ] NONE > 10            // true
      [ 1, 2, 3 ] ALL > 2              // false
      [ 1, 2, 3 ] ALL > 0              // true
      [ 1, 2, 3 ] ALL >= 3             // false
      ["foo", "bar"] ALL != "moo"      // true
      ["foo", "bar"] NONE == "bar"     // false
      ["foo", "bar"] ANY == "foo"      // true

* improved AQL optimizer to remove unnecessary sort operations in more cases

* allow enclosing AQL identifiers in forward ticks in addition to using
  backward ticks

  This allows for convenient writing of AQL queries in JavaScript template strings
  (which are delimited with backticks themselves), e.g.

      var q = `FOR doc IN ´collection´ RETURN doc.´name´`;

* allow to set `print.limitString` to configure the number of characters
  to output before truncating

* make logging configurable per log "topic"

  `--log.level <level>` sets the global log level to <level>, e.g. `info`,
  `debug`, `trace`.

  `--log.level topic=<level>` sets the log level for a specific topic.
  Currently, the following topics exist: `collector`, `compactor`, `mmap`,
  `performance`, `queries`, and `requests`. `performance` and `requests` are
  set to FATAL by default. `queries` is set to info. All others are
  set to the global level by default.

  The new log option `--log.output <definition>` allows directing the global
  or per-topic log output to different outputs. The output definition
  "<definition>" can be one of

    "-" for stdin
    "+" for stderr
    "syslog://<syslog-facility>"
    "syslog://<syslog-facility>/<application-name>"
    "file://<relative-path>"

  The option can be specified multiple times in order to configure the output
  for different log topics. To set up a per-topic output configuration, use
  `--log.output <topic>=<definition>`, e.g.

    queries=file://queries.txt

  logs all queries to the file "queries.txt".

* the option `--log.requests-file` is now deprecated. Instead use

    `--log.level requests=info`
    `--log.output requests=file://requests.txt`

* the option `--log.facility` is now deprecated. Instead use

    `--log.output requests=syslog://facility`

* the option `--log.performance` is now deprecated. Instead use

    `--log.level performance=trace`

* removed option `--log.source-filter`

* removed configure option `--enable-logger`

* change collection directory names to include a random id component at the end

  The new pattern is `collection-<id>-<random>`, where `<id>` is the collection
  id and `<random>` is a random number. Previous versions of ArangoDB used a
  pattern `collection-<id>` without the random number.

  ArangoDB 3.0 understands both the old and name directory name patterns.

* removed mostly unused internal spin-lock implementation

* removed support for pre-Windows 7-style locks. This removes compatibility for
  Windows versions older than Windows 7 (e.g. Windows Vista, Windows XP) and
  Windows 2008R2 (e.g. Windows 2008).

* changed names of sub-threads started by arangod

* added option `--default-number-of-shards` to arangorestore, allowing creating
  collections with a specifiable number of shards from a non-cluster dump

* removed support for CoffeeScript source files

* removed undocumented SleepAndRequeue

* added WorkMonitor to inspect server threads

* when downloading a Foxx service from the web interface the suggested filename
  is now based on the service's mount path instead of simply "app.zip"

* the `@arangodb/request` response object now stores the parsed JSON response
  body in a property `json` instead of `body` when the request was made using the
  `json` option. The `body` instead contains the response body as a string.

* the Foxx API has changed significantly, 2.8 services are still supported
  using a backwards-compatible "legacy mode"


v2.8.12 (XXXX-XX-XX)
--------------------

* issue #2091: decrease connect timeout to 5 seconds on startup

* fixed issue #2072

* slightly better error diagnostics for some replication errors

* fixed issue #1977

* fixed issue in `INTERSECTION` AQL function with duplicate elements
  in the source arrays

* fixed issue #1962

* fixed issue #1959

* export aqlQuery template handler as require('org/arangodb').aql for forwards-compatibility


v2.8.11 (2016-07-13)
--------------------

* fixed array index batch insertion issues for hash indexes that caused problems when
  no elements remained for insertion

* fixed issue #1937


v2.8.10 (2016-07-01)
--------------------

* make sure next local _rev value used for a document is at least as high as the
  _rev value supplied by external sources such as replication

* make adding a collection in both read- and write-mode to a transaction behave as
  expected (write includes read). This prevents the `unregister collection used in
  transaction` error

* fixed sometimes invalid result for `byExample(...).count()` when an index plus
  post-filtering was used

* fixed "collection is a nullptr" issue when starting a traversal from a transaction

* honor the value of startup option `--database.wait-for-sync` (that is used to control
  whether new collections are created with `waitForSync` set to `true` by default) also
  when creating collections via the HTTP API (and thus the ArangoShell). When creating
  a collection via these mechanisms, the option was ignored so far, which was inconsistent.

* fixed issue #1826: arangosh --javascript.execute: internal error (geo index issue)

* fixed issue #1823: Arango crashed hard executing very simple query on windows


v2.8.9 (2016-05-13)
-------------------

* fixed escaping and quoting of extra parameters for executables in Mac OS X App

* added "waiting for" status variable to web interface collection figures view

* fixed undefined behavior in query cache invaldation

* fixed access to /_admin/statistics API in case statistics are disable via option
  `--server.disable-statistics`

* Foxx manager will no longer fail hard when Foxx store is unreachable unless installing
  a service from the Foxx store (e.g. when behind a firewall or GitHub is unreachable).


v2.8.8 (2016-04-19)
-------------------

* fixed issue #1805: Query: internal error (location: arangod/Aql/AqlValue.cpp:182).
  Please report this error to arangodb.com (while executing)

* allow specifying collection name prefixes for `_from` and `_to` in arangoimp:

  To avoid specifying complete document ids (consisting of collection names and document
  keys) for *_from* and *_to* values when importing edges with arangoimp, there are now
  the options *--from-collection-prefix* and *--to-collection-prefix*.

  If specified, these values will be automatically prepended to each value in *_from*
  (or *_to* resp.). This allows specifying only document keys inside *_from* and/or *_to*.

  *Example*

      > arangoimp --from-collection-prefix users --to-collection-prefix products ...

  Importing the following document will then create an edge between *users/1234* and
  *products/4321*:

  ```js
  { "_from" : "1234", "_to" : "4321", "desc" : "users/1234 is connected to products/4321" }
  ```

* requests made with the interactive system API documentation in the web interface
  (Swagger) will now respect the active database instead of always using `_system`


v2.8.7 (2016-04-07)
-------------------

* optimized primary=>secondary failover

* fix to-boolean conversion for documents in AQL

* expose the User-Agent HTTP header from the ArangoShell since Github seems to
  require it now, and we use the ArangoShell for fetching Foxx repositories from Github

* work with http servers that only send

* fixed potential race condition between compactor and collector threads

* fix removal of temporary directories on arangosh exit

* javadoc-style comments in Foxx services are no longer interpreted as
  Foxx comments outside of controller/script/exports files (#1748)

* removed remaining references to class syntax for Foxx Model and Repository
  from the documentation

* added a safe-guard for corrupted master-pointer


v2.8.6 (2016-03-23)
-------------------

* arangosh can now execute JavaScript script files that contain a shebang
  in the first line of the file. This allows executing script files directly.

  Provided there is a script file `/path/to/script.js` with the shebang
  `#!arangosh --javascript.execute`:

      > cat /path/to/script.js
      #!arangosh --javascript.execute
      print("hello from script.js");

  If the script file is made executable

      > chmod a+x /path/to/script.js

  it can be invoked on the shell directly and use arangosh for its execution:

      > /path/to/script.js
      hello from script.js

  This did not work in previous versions of ArangoDB, as the whole script contents
  (including the shebang) were treated as JavaScript code.
  Now shebangs in script files will now be ignored for all files passed to arangosh's
  `--javascript.execute` parameter.

  The alternative way of executing a JavaScript file with arangosh still works:

      > arangosh --javascript.execute /path/to/script.js
      hello from script.js

* added missing reset of traversal state for nested traversals.
  The state of nested traversals (a traversal in an AQL query that was
  located in a repeatedly executed subquery or inside another FOR loop)
  was not reset properly, so that multiple invocations of the same nested
  traversal with different start vertices led to the nested traversal
  always using the start vertex provided on the first invocation.

* fixed issue #1781: ArangoDB startup time increased tremendously

* fixed issue #1783: SIGHUP should rotate the log


v2.8.5 (2016-03-11)
-------------------

* Add OpenSSL handler for TLS V1.2 as sugested by kurtkincaid in #1771

* fixed issue #1765 (The webinterface should display the correct query time)
  and #1770 (Display ACTUAL query time in aardvark's AQL editor)

* Windows: the unhandled exception handler now calls the windows logging
  facilities directly without locks.
  This fixes lockups on crashes from the logging framework.

* improve nullptr handling in logger.

* added new endpoint "srv://" for DNS service records

* `org/arangodb/request` no longer sets the content-type header to the
  string "undefined" when no content-type header should be sent (issue #1776)


v2.8.4 (2016-03-01)
-------------------

* global modules are no longer incorrectly resolved outside the ArangoDB
  JavaScript directory or the Foxx service's root directory (issue #1577)

* improved error messages from Foxx and JavaScript (issues #1564, #1565, #1744)


v2.8.3 (2016-02-22)
-------------------

* fixed AQL filter condition collapsing for deeply-nested cases, potentially
  enabling usage of indexes in some dedicated cases

* added parentheses in AQL explain command output to correctly display precedence
  of logical and arithmetic operators

* Foxx Model event listeners defined on the model are now correctly invoked by
  the Repository methods (issue #1665)

* Deleting a Foxx service in the frontend should now always succeed even if the
  files no longer exist on the file system (issue #1358)

* Routing actions loaded from the database no longer throw exceptions when
  trying to load other modules using "require"

* The `org/arangodb/request` response object now sets a property `json` to the
  parsed JSON response body in addition to overwriting the `body` property when
  the request was made using the `json` option.

* Improved Windows stability

* Fixed a bug in the interactive API documentation that would escape slashes
  in document-handle fields. Document handles are now provided as separate
  fields for collection name and document key.


v2.8.2 (2016-02-09)
-------------------

* the continuous replication applier will now prevent the master's WAL logfiles
  from being removed if they are still needed by the applier on the slave. This
  should help slaves that suffered from masters garbage collection WAL logfiles
  which would have been needed by the slave later.

  The initial synchronization will block removal of still needed WAL logfiles
  on the master for 10 minutes initially, and will extend this period when further
  requests are made to the master. Initial synchronization hands over its handle
  for blocking logfile removal to the continuous replication when started via
  the *setupReplication* function. In this case, continuous replication will
  extend the logfile removal blocking period for the required WAL logfiles when
  the slave makes additional requests.

  All handles that block logfile removal will time out automatically after at
  most 5 minutes should a master not be contacted by the slave anymore (e.g. in
  case the slave's replication is turned off, the slaves loses the connection
  to the master or the slave goes down).

* added all-in-one function *setupReplication* to synchronize data from master
  to slave and start the continuous replication:

      require("@arangodb/replication").setupReplication(configuration);

  The command will return when the initial synchronization is finished and the
  continuous replication has been started, or in case the initial synchronization
  has failed.

  If the initial synchronization is successful, the command will store the given
  configuration on the slave. It also configures the continuous replication to start
  automatically if the slave is restarted, i.e. *autoStart* is set to *true*.

  If the command is run while the slave's replication applier is already running,
  it will first stop the running applier, drop its configuration and do a
  resynchronization of data with the master. It will then use the provided configration,
  overwriting any previously existing replication configuration on the slave.

  The following example demonstrates how to use the command for setting up replication
  for the *_system* database. Note that it should be run on the slave and not the
  master:

      db._useDatabase("_system");
      require("@arangodb/replication").setupReplication({
        endpoint: "tcp://master.domain.org:8529",
        username: "myuser",
        password: "mypasswd",
        verbose: false,
        includeSystem: false,
        incremental: true,
        autoResync: true
      });

* the *sync* and *syncCollection* functions now always start the data synchronization
  as an asynchronous server job. The call to *sync* or *syncCollection* will block
  until synchronization is either complete or has failed with an error. The functions
  will automatically poll the slave periodically for status updates.

  The main benefit is that the connection to the slave does not need to stay open
  permanently and is thus not affected by timeout issues. Additionally the caller does
  not need to query the synchronization status from the slave manually as this is
  now performed automatically by these functions.

* fixed undefined behavior when explaining some types of AQL traversals, fixed
  display of some types of traversals in AQL explain output


v2.8.1 (2016-01-29)
-------------------

* Improved AQL Pattern matching by allowing to specify a different traversal
  direction for one or many of the edge collections.

      FOR v, e, p IN OUTBOUND @start @@ec1, INBOUND @@ec2, @@ec3

  will traverse *ec1* and *ec3* in the OUTBOUND direction and for *ec2* it will use
  the INBOUND direction. These directions can be combined in arbitrary ways, the
  direction defined after *IN [steps]* will we used as default direction and can
  be overriden for specific collections.
  This feature is only available for collection lists, it is not possible to
  combine it with graph names.

* detect more types of transaction deadlocks early

* fixed display of relational operators in traversal explain output

* fixed undefined behavior in AQL function `PARSE_IDENTIFIER`

* added "engines" field to Foxx services generated in the admin interface

* added AQL function `IS_SAME_COLLECTION`:

  *IS_SAME_COLLECTION(collection, document)*: Return true if *document* has the same
  collection id as the collection specified in *collection*. *document* can either be
  a [document handle](../Glossary/README.md#document-handle) string, or a document with
  an *_id* attribute. The function does not validate whether the collection actually
  contains the specified document, but only compares the name of the specified collection
  with the collection name part of the specified document.
  If *document* is neither an object with an *id* attribute nor a *string* value,
  the function will return *null* and raise a warning.

      /* true */
      IS_SAME_COLLECTION('_users', '_users/my-user')
      IS_SAME_COLLECTION('_users', { _id: '_users/my-user' })

      /* false */
      IS_SAME_COLLECTION('_users', 'foobar/baz')
      IS_SAME_COLLECTION('_users', { _id: 'something/else' })


v2.8.0 (2016-01-25)
-------------------

* avoid recursive locking


v2.8.0-beta8 (2016-01-19)
-------------------------

* improved internal datafile statistics for compaction and compaction triggering
  conditions, preventing excessive growth of collection datafiles under some
  workloads. This should also fix issue #1596.

* renamed AQL optimizer rule `remove-collect-into` to `remove-collect-variables`

* fixed primary and edge index lookups prematurely aborting searches when the
  specified id search value contained a different collection than the collection
  the index was created for


v2.8.0-beta7 (2016-01-06)
-------------------------

* added vm.runInThisContext

* added AQL keyword `AGGREGATE` for use in AQL `COLLECT` statement

  Using `AGGREGATE` allows more efficient aggregation (incrementally while building
  the groups) than previous versions of AQL, which built group aggregates afterwards
  from the total of all group values.

  `AGGREGATE` can be used inside a `COLLECT` statement only. If used, it must follow
  the declaration of grouping keys:

      FOR doc IN collection
        COLLECT gender = doc.gender AGGREGATE minAge = MIN(doc.age), maxAge = MAX(doc.age)
        RETURN { gender, minAge, maxAge }

  or, if no grouping keys are used, it can follow the `COLLECT` keyword:

      FOR doc IN collection
        COLLECT AGGREGATE minAge = MIN(doc.age), maxAge = MAX(doc.age)
        RETURN {
  minAge, maxAge
}

  Only specific expressions are allowed on the right-hand side of each `AGGREGATE`
  assignment:

  - on the top level the expression must be a call to one of the supported aggregation
    functions `LENGTH`, `MIN`, `MAX`, `SUM`, `AVERAGE`, `STDDEV_POPULATION`, `STDDEV_SAMPLE`,
    `VARIANCE_POPULATION`, or `VARIANCE_SAMPLE`

  - the expression must not refer to variables introduced in the `COLLECT` itself

* Foxx: mocha test paths with wildcard characters (asterisks) now work on Windows

* reserved AQL keyword `NONE` for future use

* web interface: fixed a graph display bug concerning dashboard view

* web interface: fixed several bugs during the dashboard initialize process

* web interface: included several bugfixes: #1597, #1611, #1623

* AQL query optimizer now converts `LENGTH(collection-name)` to an optimized
  expression that returns the number of documents in a collection

* adjusted the behavior of the expansion (`[*]`) operator in AQL for non-array values

  In ArangoDB 2.8, calling the expansion operator on a non-array value will always
  return an empty array. Previous versions of ArangoDB expanded non-array values by
  calling the `TO_ARRAY()` function for the value, which for example returned an
  array with a single value for boolean, numeric and string input values, and an array
  with the object's values for an object input value. This behavior was inconsistent
  with how the expansion operator works for the array indexes in 2.8, so the behavior
  is now unified:

  - if the left-hand side operand of `[*]` is an array, the array will be returned as
    is when calling `[*]` on it
  - if the left-hand side operand of `[*]` is not an array, an empty array will be
    returned by `[*]`

  AQL queries that rely on the old behavior can be changed by either calling `TO_ARRAY`
  explicitly or by using the `[*]` at the correct position.

  The following example query will change its result in 2.8 compared to 2.7:

      LET values = "foo" RETURN values[*]

  In 2.7 the query has returned the array `[ "foo" ]`, but in 2.8 it will return an
  empty array `[ ]`. To make it return the array `[ "foo" ]` again, an explicit
  `TO_ARRAY` function call is needed in 2.8 (which in this case allows the removal
  of the `[*]` operator altogether). This also works in 2.7:

      LET values = "foo" RETURN TO_ARRAY(values)

  Another example:

      LET values = [ { name: "foo" }, { name: "bar" } ]
      RETURN values[*].name[*]

  The above returned `[ [ "foo" ], [ "bar" ] ] in 2.7. In 2.8 it will return
  `[ [ ], [ ] ]`, because the value of `name` is not an array. To change the results
  to the 2.7 style, the query can be changed to

      LET values = [ { name: "foo" }, { name: "bar" } ]
      RETURN values[* RETURN TO_ARRAY(CURRENT.name)]

  The above also works in 2.7.
  The following types of queries won't change:

      LET values = [ 1, 2, 3 ] RETURN values[*]
      LET values = [ { name: "foo" }, { name: "bar" } ] RETURN values[*].name
      LET values = [ { names: [ "foo", "bar" ] }, { names: [ "baz" ] } ] RETURN values[*].names[*]
      LET values = [ { names: [ "foo", "bar" ] }, { names: [ "baz" ] } ] RETURN values[*].names[**]

* slightly adjusted V8 garbage collection strategy so that collection eventually
  happens in all contexts that hold V8 external references to documents and
  collections.

  also adjusted default value of `--javascript.gc-frequency` from 10 seconds to
  15 seconds, as less internal operations are carried out in JavaScript.

* fixes for AQL optimizer and traversal

* added `--create-collection-type` option to arangoimp

  This allows specifying the type of the collection to be created when
  `--create-collection` is set to `true`.

* Foxx export cache should no longer break if a broken app is loaded in the
  web admin interface.


v2.8.0-beta2 (2015-12-16)
-------------------------

* added AQL query optimizer rule "sort-in-values"

  This rule pre-sorts the right-hand side operand of the `IN` and `NOT IN`
  operators so the operation can use a binary search with logarithmic complexity
  instead of a linear search. The rule is applied when the right-hand side
  operand of an `IN` or `NOT IN` operator in a filter condition is a variable that
  is defined in a different loop/scope than the operator itself. Additionally,
  the filter condition must consist of solely the `IN` or `NOT IN` operation
  in order to avoid any side-effects.

* changed collection status terminology in web interface for collections for
  which an unload request has been issued from `in the process of being unloaded`
  to `will be unloaded`.

* unloading a collection via the web interface will now trigger garbage collection
  in all v8 contexts and force a WAL flush. This increases the chances of perfoming
  the unload faster.

* added the following attributes to the result of `collection.figures()` and the
  corresponding HTTP API at `PUT /_api/collection/<name>/figures`:

  - `documentReferences`: The number of references to documents in datafiles
    that JavaScript code currently holds. This information can be used for
    debugging compaction and unload issues.
  - `waitingFor`: An optional string value that contains information about
    which object type is at the head of the collection's cleanup queue. This
    information can be used for debugging compaction and unload issues.
  - `compactionStatus.time`: The point in time the compaction for the collection
    was last executed. This information can be used for debugging compaction
    issues.
  - `compactionStatus.message`: The action that was performed when the compaction
    was last run for the collection. This information can be used for debugging
    compaction issues.

  Note: `waitingFor` and `compactionStatus` may be empty when called on a coordinator
  in a cluster.

* the compaction will now provide queryable status info that can be used to track
  its progress. The compaction status is displayed in the web interface, too.

* better error reporting for arangodump and arangorestore

* arangodump will now fail by default when trying to dump edges that
  refer to already dropped collections. This can be circumvented by
  specifying the option `--force true` when invoking arangodump

* fixed cluster upgrade procedure

* the AQL functions `NEAR` and `WITHIN` now have stricter validations
  for their input parameters `limit`, `radius` and `distance`. They may now throw
  exceptions when invalid parameters are passed that may have not led
  to exceptions in previous versions.

* deprecation warnings now log stack traces

* Foxx: improved backwards compatibility with 2.5 and 2.6

  - reverted Model and Repository back to non-ES6 "classes" because of
    compatibility issues when using the extend method with a constructor

  - removed deprecation warnings for extend and controller.del

  - restored deprecated method Model.toJSONSchema

  - restored deprecated `type`, `jwt` and `sessionStorageApp` options
    in Controller#activateSessions

* Fixed a deadlock problem in the cluster


v2.8.0-beta1 (2015-12-06)
-------------------------

* added AQL function `IS_DATESTRING(value)`

  Returns true if *value* is a string that can be used in a date function.
  This includes partial dates such as *2015* or *2015-10* and strings containing
  invalid dates such as *2015-02-31*. The function will return false for all
  non-string values, even if some of them may be usable in date functions.


v2.8.0-alpha1 (2015-12-03)
--------------------------

* added AQL keywords `GRAPH`, `OUTBOUND`, `INBOUND` and `ANY` for use in graph
  traversals, reserved AQL keyword `ALL` for future use

  Usage of these keywords as collection names, variable names or attribute names
  in AQL queries will not be possible without quoting. For example, the following
  AQL query will still work as it uses a quoted collection name and a quoted
  attribute name:

      FOR doc IN `OUTBOUND`
        RETURN doc.`any`

* issue #1593: added AQL `POW` function for exponentation

* added cluster execution site info in explain output for AQL queries

* replication improvements:

  - added `autoResync` configuration parameter for continuous replication.

    When set to `true`, a replication slave will automatically trigger a full data
    re-synchronization with the master when the master cannot provide the log data
    the slave had asked for. Note that `autoResync` will only work when the option
    `requireFromPresent` is also set to `true` for the continuous replication, or
    when the continuous syncer is started and detects that no start tick is present.

    Automatic re-synchronization may transfer a lot of data from the master to the
    slave and may be expensive. It is therefore turned off by default.
    When turned off, the slave will never perform an automatic re-synchronization
    with the master.

  - added `idleMinWaitTime` and `idleMaxWaitTime` configuration parameters for
    continuous replication.

    These parameters can be used to control the minimum and maximum wait time the
    slave will (intentionally) idle and not poll for master log changes in case the
    master had sent the full logs already.
    The `idleMaxWaitTime` value will only be used when `adapativePolling` is set
    to `true`. When `adaptivePolling` is disable, only `idleMinWaitTime` will be
    used as a constant time span in which the slave will not poll the master for
    further changes. The default values are 0.5 seconds for `idleMinWaitTime` and
    2.5 seconds for `idleMaxWaitTime`, which correspond to the hard-coded values
    used in previous versions of ArangoDB.

  - added `initialSyncMaxWaitTime` configuration parameter for initial and continuous
    replication

    This option controls the maximum wait time (in seconds) that the initial
    synchronization will wait for a response from the master when fetching initial
    collection data. If no response is received within this time period, the initial
    synchronization will give up and fail. This option is also relevant for
    continuous replication in case *autoResync* is set to *true*, as then the
    continuous replication may trigger a full data re-synchronization in case
    the master cannot the log data the slave had asked for.

  - HTTP requests sent from the slave to the master during initial synchronization
    will now be retried if they fail with connection problems.

  - the initial synchronization now logs its progress so it can be queried using
    the regular replication status check APIs.

  - added `async` attribute for `sync` and `syncCollection` operations called from
    the ArangoShell. Setthing this attribute to `true` will make the synchronization
    job on the server go into the background, so that the shell does not block. The
    status of the started asynchronous synchronization job can be queried from the
    ArangoShell like this:

        /* starts initial synchronization */
        var replication = require("@arangodb/replication");
        var id = replication.sync({
          endpoint: "tcp://master.domain.org:8529",
          username: "myuser",
          password: "mypasswd",
          async: true
       });

       /* now query the id of the returned async job and print the status */
       print(replication.getSyncResult(id));

    The result of `getSyncResult()` will be `false` while the server-side job
    has not completed, and different to `false` if it has completed. When it has
    completed, all job result details will be returned by the call to `getSyncResult()`.


* fixed non-deterministic query results in some cluster queries

* fixed issue #1589

* return HTTP status code 410 (gone) instead of HTTP 408 (request timeout) for
  server-side operations that are canceled / killed. Sending 410 instead of 408
  prevents clients from re-starting the same (canceled) operation. Google Chrome
  for example sends the HTTP request again in case it is responded with an HTTP
  408, and this is exactly the opposite of the desired behavior when an operation
  is canceled / killed by the user.

* web interface: queries in AQL editor now cancelable

* web interface: dashboard - added replication information

* web interface: AQL editor now supports bind parameters

* added startup option `--server.hide-product-header` to make the server not send
  the HTTP response header `"Server: ArangoDB"` in its HTTP responses. By default,
  the option is turned off so the header is still sent as usual.

* added new AQL function `UNSET_RECURSIVE` to recursively unset attritutes from
  objects/documents

* switched command-line editor in ArangoShell and arangod to linenoise-ng

* added automatic deadlock detection for transactions

  In case a deadlock is detected, a multi-collection operation may be rolled back
  automatically and fail with error 29 (`deadlock detected`). Client code for
  operations containing more than one collection should be aware of this potential
  error and handle it accordingly, either by giving up or retrying the transaction.

* Added C++ implementations for the AQL arithmetic operations and the following
  AQL functions:
  - ABS
  - APPEND
  - COLLECTIONS
  - CURRENT_DATABASE
  - DOCUMENT
  - EDGES
  - FIRST
  - FIRST_DOCUMENT
  - FIRST_LIST
  - FLATTEN
  - FLOOR
  - FULLTEXT
  - LAST
  - MEDIAN
  - MERGE_RECURSIVE
  - MINUS
  - NEAR
  - NOT_NULL
  - NTH
  - PARSE_IDENTIFIER
  - PERCENTILE
  - POP
  - POSITION
  - PUSH
  - RAND
  - RANGE
  - REMOVE_NTH
  - REMOVE_VALUE
  - REMOVE_VALUES
  - ROUND
  - SHIFT
  - SQRT
  - STDDEV_POPULATION
  - STDDEV_SAMPLE
  - UNSHIFT
  - VARIANCE_POPULATION
  - VARIANCE_SAMPLE
  - WITHIN
  - ZIP

* improved performance of skipping over many documents in an AQL query when no
  indexes and no filters are used, e.g.

      FOR doc IN collection
        LIMIT 1000000, 10
        RETURN doc

* Added array indexes

  Hash indexes and skiplist indexes can now optionally be defined for array values
  so they index individual array members.

  To define an index for array values, the attribute name is extended with the
  expansion operator `[*]` in the index definition:

      arangosh> db.colName.ensureHashIndex("tags[*]");

  When given the following document

      { tags: [ "AQL", "ArangoDB", "Index" ] }

  the index will now contain the individual values `"AQL"`, `"ArangoDB"` and `"Index"`.

  Now the index can be used for finding all documents having `"ArangoDB"` somewhere in their
  tags array using the following AQL query:

      FOR doc IN colName
        FILTER "ArangoDB" IN doc.tags[*]
        RETURN doc

* rewrote AQL query optimizer rule `use-index-range` and renamed it to `use-indexes`.
  The name change affects rule names in the optimizer's output.

* rewrote AQL execution node `IndexRangeNode` and renamed it to `IndexNode`. The name
  change affects node names in the optimizer's explain output.

* added convenience function `db._explain(query)` for human-readable explanation
  of AQL queries

* module resolution as used by `require` now behaves more like in node.js

* the `org/arangodb/request` module now returns response bodies for error responses
  by default. The old behavior of not returning bodies for error responses can be
  re-enabled by explicitly setting the option `returnBodyOnError` to `false` (#1437)


v2.7.6 (2016-01-30)
-------------------

* detect more types of transaction deadlocks early


v2.7.5 (2016-01-22)
-------------------

* backported added automatic deadlock detection for transactions

  In case a deadlock is detected, a multi-collection operation may be rolled back
  automatically and fail with error 29 (`deadlock detected`). Client code for
  operations containing more than one collection should be aware of this potential
  error and handle it accordingly, either by giving up or retrying the transaction.

* improved internal datafile statistics for compaction and compaction triggering
  conditions, preventing excessive growth of collection datafiles under some
  workloads. This should also fix issue #1596.

* Foxx export cache should no longer break if a broken app is loaded in the
  web admin interface.

* Foxx: removed some incorrect deprecation warnings.

* Foxx: mocha test paths with wildcard characters (asterisks) now work on Windows


v2.7.4 (2015-12-21)
-------------------

* slightly adjusted V8 garbage collection strategy so that collection eventually
  happens in all contexts that hold V8 external references to documents and
  collections.

* added the following attributes to the result of `collection.figures()` and the
  corresponding HTTP API at `PUT /_api/collection/<name>/figures`:

  - `documentReferences`: The number of references to documents in datafiles
    that JavaScript code currently holds. This information can be used for
    debugging compaction and unload issues.
  - `waitingFor`: An optional string value that contains information about
    which object type is at the head of the collection's cleanup queue. This
    information can be used for debugging compaction and unload issues.
  - `compactionStatus.time`: The point in time the compaction for the collection
    was last executed. This information can be used for debugging compaction
    issues.
  - `compactionStatus.message`: The action that was performed when the compaction
    was last run for the collection. This information can be used for debugging
    compaction issues.

  Note: `waitingFor` and `compactionStatus` may be empty when called on a coordinator
  in a cluster.

* the compaction will now provide queryable status info that can be used to track
  its progress. The compaction status is displayed in the web interface, too.


v2.7.3 (2015-12-17)
-------------------

* fixed some replication value conversion issues when replication applier properties
  were set via ArangoShell

* fixed disappearing of documents for collections transferred via `sync` or
  `syncCollection` if the collection was dropped right before synchronization
  and drop and (re-)create collection markers were located in the same WAL file


* fixed an issue where overwriting the system sessions collection would break
  the web interface when authentication is enabled

v2.7.2 (2015-12-01)
-------------------

* replication improvements:

  - added `autoResync` configuration parameter for continuous replication.

    When set to `true`, a replication slave will automatically trigger a full data
    re-synchronization with the master when the master cannot provide the log data
    the slave had asked for. Note that `autoResync` will only work when the option
    `requireFromPresent` is also set to `true` for the continuous replication, or
    when the continuous syncer is started and detects that no start tick is present.

    Automatic re-synchronization may transfer a lot of data from the master to the
    slave and may be expensive. It is therefore turned off by default.
    When turned off, the slave will never perform an automatic re-synchronization
    with the master.

  - added `idleMinWaitTime` and `idleMaxWaitTime` configuration parameters for
    continuous replication.

    These parameters can be used to control the minimum and maximum wait time the
    slave will (intentionally) idle and not poll for master log changes in case the
    master had sent the full logs already.
    The `idleMaxWaitTime` value will only be used when `adapativePolling` is set
    to `true`. When `adaptivePolling` is disable, only `idleMinWaitTime` will be
    used as a constant time span in which the slave will not poll the master for
    further changes. The default values are 0.5 seconds for `idleMinWaitTime` and
    2.5 seconds for `idleMaxWaitTime`, which correspond to the hard-coded values
    used in previous versions of ArangoDB.

  - added `initialSyncMaxWaitTime` configuration parameter for initial and continuous
    replication

    This option controls the maximum wait time (in seconds) that the initial
    synchronization will wait for a response from the master when fetching initial
    collection data. If no response is received within this time period, the initial
    synchronization will give up and fail. This option is also relevant for
    continuous replication in case *autoResync* is set to *true*, as then the
    continuous replication may trigger a full data re-synchronization in case
    the master cannot the log data the slave had asked for.

  - HTTP requests sent from the slave to the master during initial synchronization
    will now be retried if they fail with connection problems.

  - the initial synchronization now logs its progress so it can be queried using
    the regular replication status check APIs.

* fixed non-deterministic query results in some cluster queries

* added missing lock instruction for primary index in compactor size calculation

* fixed issue #1589

* fixed issue #1583

* fixed undefined behavior when accessing the top level of a document with the `[*]`
  operator

* fixed potentially invalid pointer access in shaper when the currently accessed
  document got re-located by the WAL collector at the very same time

* Foxx: optional configuration options no longer log validation errors when assigned
  empty values (#1495)

* Foxx: constructors provided to Repository and Model sub-classes via extend are
  now correctly called (#1592)


v2.7.1 (2015-11-07)
-------------------

* switch to linenoise next generation

* exclude `_apps` collection from replication

  The slave has its own `_apps` collection which it populates on server start.
  When replicating data from the master to the slave, the data from the master may
  clash with the slave's own data in the `_apps` collection. Excluding the `_apps`
  collection from replication avoids this.

* disable replication appliers when starting in modes `--upgrade`, `--no-server`
  and `--check-upgrade`

* more detailed output in arango-dfdb

* fixed "no start tick" issue in replication applier

  This error could occur after restarting a slave server after a shutdown
  when no data was ever transferred from the master to the slave via the
  continuous replication

* fixed problem during SSL client connection abort that led to scheduler thread
  staying at 100% CPU saturation

* fixed potential segfault in AQL `NEIGHBORS` function implementation when C++ function
  variant was used and collection names were passed as strings

* removed duplicate target for some frontend JavaScript files from the Makefile

* make AQL function `MERGE()` work on a single array parameter, too.
  This allows combining the attributes of multiple objects from an array into
  a single object, e.g.

      RETURN MERGE([
        { foo: 'bar' },
        { quux: 'quetzalcoatl', ruled: true },
        { bar: 'baz', foo: 'done' }
      ])

  will now return:

      {
        "foo": "done",
        "quux": "quetzalcoatl",
        "ruled": true,
        "bar": "baz"
      }

* fixed potential deadlock in collection status changing on Windows

* fixed hard-coded `incremental` parameter in shell implementation of
  `syncCollection` function in replication module

* fix for GCC5: added check for '-stdlib' option


v2.7.0 (2015-10-09)
-------------------

* fixed request statistics aggregation
  When arangod was started in supervisor mode, the request statistics always showed
  0 requests, as the statistics aggregation thread did not run then.

* read server configuration files before dropping privileges. this ensures that
  the SSL keyfile specified in the configuration can be read with the server's start
  privileges (i.e. root when using a standard ArangoDB package).

* fixed replication with a 2.6 replication configuration and issues with a 2.6 master

* raised default value of `--server.descriptors-minimum` to 1024

* allow Foxx apps to be installed underneath URL path `/_open/`, so they can be
  (intentionally) accessed without authentication.

* added *allowImplicit* sub-attribute in collections declaration of transactions.
  The *allowImplicit* attributes allows making transactions fail should they
  read-access a collection that was not explicitly declared in the *collections*
  array of the transaction.

* added "special" password ARANGODB_DEFAULT_ROOT_PASSWORD. If you pass
  ARANGODB_DEFAULT_ROOT_PASSWORD as password, it will read the password
  from the environment variable ARANGODB_DEFAULT_ROOT_PASSWORD


v2.7.0-rc2 (2015-09-22)
-----------------------

* fix over-eager datafile compaction

  This should reduce the need to compact directly after loading a collection when a
  collection datafile contained many insertions and updates for the same documents. It
  should also prevent from re-compacting already merged datafiles in case not many
  changes were made. Compaction will also make fewer index lookups than before.

* added `syncCollection()` function in module `org/arangodb/replication`

  This allows synchronizing the data of a single collection from a master to a slave
  server. Synchronization can either restore the whole collection by transferring all
  documents from the master to the slave, or incrementally by only transferring documents
  that differ. This is done by partitioning the collection's entire key space into smaller
  chunks and comparing the data chunk-wise between master and slave. Only chunks that are
  different will be re-transferred.

  The `syncCollection()` function can be used as follows:

      require("org/arangodb/replication").syncCollection(collectionName, options);

  e.g.

      require("org/arangodb/replication").syncCollection("myCollection", {
        endpoint: "tcp://127.0.0.1:8529",  /* master */
        username: "root",                  /* username for master */
        password: "secret",                /* password for master */
        incremental: true                  /* use incremental mode */
      });


* additionally allow the following characters in document keys:

  `(` `)` `+` `,` `=` `;` `$` `!` `*` `'` `%`


v2.7.0-rc1 (2015-09-17)
-----------------------

* removed undocumented server-side-only collection functions:
  * collection.OFFSET()
  * collection.NTH()
  * collection.NTH2()
  * collection.NTH3()

* upgraded Swagger to version 2.0 for the Documentation

  This gives the user better prepared test request structures.
  More conversions will follow so finally client libraries can be auto-generated.

* added extra AQL functions for date and time calculation and manipulation.
  These functions were contributed by GitHub users @CoDEmanX and @friday.
  A big thanks for their work!

  The following extra date functions are available from 2.7 on:

  * `DATE_DAYOFYEAR(date)`: Returns the day of year number of *date*.
    The return values range from 1 to 365, or 366 in a leap year respectively.

  * `DATE_ISOWEEK(date)`: Returns the ISO week date of *date*.
    The return values range from 1 to 53. Monday is considered the first day of the week.
    There are no fractional weeks, thus the last days in December may belong to the first
    week of the next year, and the first days in January may be part of the previous year's
    last week.

  * `DATE_LEAPYEAR(date)`: Returns whether the year of *date* is a leap year.

  * `DATE_QUARTER(date)`: Returns the quarter of the given date (1-based):
    * 1: January, February, March
    * 2: April, May, June
    * 3: July, August, September
    * 4: October, November, December

  - *DATE_DAYS_IN_MONTH(date)*: Returns the number of days in *date*'s month (28..31).

  * `DATE_ADD(date, amount, unit)`: Adds *amount* given in *unit* to *date* and
    returns the calculated date.

    *unit* can be either of the following to specify the time unit to add or
    subtract (case-insensitive):
    - y, year, years
    - m, month, months
    - w, week, weeks
    - d, day, days
    - h, hour, hours
    - i, minute, minutes
    - s, second, seconds
    - f, millisecond, milliseconds

    *amount* is the number of *unit*s to add (positive value) or subtract
    (negative value).

  * `DATE_SUBTRACT(date, amount, unit)`: Subtracts *amount* given in *unit* from
    *date* and returns the calculated date.

    It works the same as `DATE_ADD()`, except that it subtracts. It is equivalent
    to calling `DATE_ADD()` with a negative amount, except that `DATE_SUBTRACT()`
    can also subtract ISO durations. Note that negative ISO durations are not
    supported (i.e. starting with `-P`, like `-P1Y`).

  * `DATE_DIFF(date1, date2, unit, asFloat)`: Calculate the difference
    between two dates in given time *unit*, optionally with decimal places.
    Returns a negative value if *date1* is greater than *date2*.

  * `DATE_COMPARE(date1, date2, unitRangeStart, unitRangeEnd)`: Compare two
    partial dates and return true if they match, false otherwise. The parts to
    compare are defined by a range of time units.

    The full range is: years, months, days, hours, minutes, seconds, milliseconds.
    Pass the unit to start from as *unitRangeStart*, and the unit to end with as
    *unitRangeEnd*. All units in between will be compared. Leave out *unitRangeEnd*
    to only compare *unitRangeStart*.

  * `DATE_FORMAT(date, format)`: Format a date according to the given format string.
    It supports the following placeholders (case-insensitive):
    - %t: timestamp, in milliseconds since midnight 1970-01-01
    - %z: ISO date (0000-00-00T00:00:00.000Z)
    - %w: day of week (0..6)
    - %y: year (0..9999)
    - %yy: year (00..99), abbreviated (last two digits)
    - %yyyy: year (0000..9999), padded to length of 4
    - %yyyyyy: year (-009999 .. +009999), with sign prefix and padded to length of 6
    - %m: month (1..12)
    - %mm: month (01..12), padded to length of 2
    - %d: day (1..31)
    - %dd: day (01..31), padded to length of 2
    - %h: hour (0..23)
    - %hh: hour (00..23), padded to length of 2
    - %i: minute (0..59)
    - %ii: minute (00..59), padded to length of 2
    - %s: second (0..59)
    - %ss: second (00..59), padded to length of 2
    - %f: millisecond (0..999)
    - %fff: millisecond (000..999), padded to length of 3
    - %x: day of year (1..366)
    - %xxx: day of year (001..366), padded to length of 3
    - %k: ISO week date (1..53)
    - %kk: ISO week date (01..53), padded to length of 2
    - %l: leap year (0 or 1)
    - %q: quarter (1..4)
    - %a: days in month (28..31)
    - %mmm: abbreviated English name of month (Jan..Dec)
    - %mmmm: English name of month (January..December)
    - %www: abbreviated English name of weekday (Sun..Sat)
    - %wwww: English name of weekday (Sunday..Saturday)
    - %&: special escape sequence for rare occasions
    - %%: literal %
    - %: ignored

* new WAL logfiles and datafiles are now created non-sparse

  This prevents SIGBUS signals being raised when memory of a sparse datafile is accessed
  and the disk is full and the accessed file part is not actually disk-backed. In
  this case the mapped memory region is not necessarily backed by physical memory, and
  accessing the memory may raise SIGBUS and crash arangod.

* the `internal.download()` function and the module `org/arangodb/request` used some
  internal library function that handled the sending of HTTP requests from inside of
  ArangoDB. This library unconditionally set an HTTP header `Accept-Encoding: gzip`
  in all outgoing HTTP requests.

  This has been fixed in 2.7, so `Accept-Encoding: gzip` is not set automatically anymore.
  Additionally, the header `User-Agent: ArangoDB` is not set automatically either. If
  client applications desire to send these headers, they are free to add it when
  constructing the requests using the `download` function or the request module.

* fixed issue #1436: org/arangodb/request advertises deflate without supporting it

* added template string generator function `aqlQuery` for generating AQL queries

  This can be used to generate safe AQL queries with JavaScript parameter
  variables or expressions easily:

      var name = 'test';
      var attributeName = '_key';
      var query = aqlQuery`FOR u IN users FILTER u.name == ${name} RETURN u.${attributeName}`;
      db._query(query);

* report memory usage for document header data (revision id, pointer to data etc.)
  in `db.collection.figures()`. The memory used for document headers will now
  show up in the already existing attribute `indexes.size`. Due to that, the index
  sizes reported by `figures()` in 2.7 will be higher than those reported by 2.6,
  but the 2.7 values are more accurate.

* IMPORTANT CHANGE: the filenames in dumps created by arangodump now contain
  not only the name of the dumped collection, but also an additional 32-digit hash
  value. This is done to prevent overwriting dump files in case-insensitive file
  systems when there exist multiple collections with the same name (but with
  different cases).

  For example, if a database has two collections: `test` and `Test`, previous
  versions of ArangoDB created the files

  * `test.structure.json` and `test.data.json` for collection `test`
  * `Test.structure.json` and `Test.data.json` for collection `Test`

  This did not work for case-insensitive filesystems, because the files for the
  second collection would have overwritten the files of the first. arangodump in
  2.7 will create the following filenames instead:

  * `test_098f6bcd4621d373cade4e832627b4f6.structure.json` and `test_098f6bcd4621d373cade4e832627b4f6.data.json`
  * `Test_0cbc6611f5540bd0809a388dc95a615b.structure.json` and `Test_0cbc6611f5540bd0809a388dc95a615b.data.json`

  These filenames will be unambiguous even in case-insensitive filesystems.

* IMPORTANT CHANGE: make arangod actually close lingering client connections
  when idle for at least the duration specified via `--server.keep-alive-timeout`.
  In previous versions of ArangoDB, connections were not closed by the server
  when the timeout was reached and the client was still connected. Now the
  connection is properly closed by the server in case of timeout. Client
  applications relying on the old behavior may now need to reconnect to the
  server when their idle connections time out and get closed (note: connections
  being idle for a long time may be closed by the OS or firewalls anyway -
  client applications should be aware of that and try to reconnect).

* IMPORTANT CHANGE: when starting arangod, the server will drop the process
  privileges to the specified values in options `--server.uid` and `--server.gid`
  instantly after parsing the startup options.

  That means when either `--server.uid` or `--server.gid` are set, the privilege
  change will happen earlier. This may prevent binding the server to an endpoint
  with a port number lower than 1024 if the arangodb user has no privileges
  for that. Previous versions of ArangoDB changed the privileges later, so some
  startup actions were still carried out under the invoking user (i.e. likely
  *root* when started via init.d or system scripts) and especially binding to
  low port numbers was still possible there.

  The default privileges for user *arangodb* will not be sufficient for binding
  to port numbers lower than 1024. To have an ArangoDB 2.7 bind to a port number
  lower than 1024, it needs to be started with either a different privileged user,
  or the privileges of the *arangodb* user have to raised manually beforehand.

* added AQL optimizer rule `patch-update-statements`

* Linux startup scripts and systemd configuration for arangod now try to
  adjust the NOFILE (number of open files) limits for the process. The limit
  value is set to 131072 (128k) when ArangoDB is started via start/stop
  commands

* When ArangoDB is started/stopped manually via the start/stop commands, the
  main process will wait for up to 10 seconds after it forks the supervisor
  and arangod child processes. If the startup fails within that period, the
  start/stop script will fail with an exit code other than zero. If the
  startup of the supervisor or arangod is still ongoing after 10 seconds,
  the main program will still return with exit code 0. The limit of 10 seconds
  is arbitrary because the time required for a startup is not known in advance.

* added startup option `--database.throw-collection-not-loaded-error`

  Accessing a not-yet loaded collection will automatically load a collection
  on first access. This flag controls what happens in case an operation
  would need to wait for another thread to finalize loading a collection. If
  set to *true*, then the first operation that accesses an unloaded collection
  will load it. Further threads that try to access the same collection while
  it is still loading immediately fail with an error (1238, *collection not loaded*).
  This is to prevent all server threads from being blocked while waiting on the
  same collection to finish loading. When the first thread has completed loading
  the collection, the collection becomes regularly available, and all operations
  from that point on can be carried out normally, and error 1238 will not be
  thrown anymore for that collection.

  If set to *false*, the first thread that accesses a not-yet loaded collection
  will still load it. Other threads that try to access the collection while
  loading will not fail with error 1238 but instead block until the collection
  is fully loaded. This configuration might lead to all server threads being
  blocked because they are all waiting for the same collection to complete
  loading. Setting the option to *true* will prevent this from happening, but
  requires clients to catch error 1238 and react on it (maybe by scheduling
  a retry for later).

  The default value is *false*.

* added better control-C support in arangosh

  When CTRL-C is pressed in arangosh, it will now print a `^C` first. Pressing
  CTRL-C again will reset the prompt if something was entered before, or quit
  arangosh if no command was entered directly before.

  This affects the arangosh version build with Readline-support only (Linux
  and MacOS).

  The MacOS version of ArangoDB for Homebrew now depends on Readline, too. The
  Homebrew formula has been changed accordingly.
  When self-compiling ArangoDB on MacOS without Homebrew, Readline now is a
  prerequisite.

* increased default value for collection-specific `indexBuckets` value from 1 to 8

  Collections created from 2.7 on will use the new default value of `8` if not
  overridden on collection creation or later using
  `collection.properties({ indexBuckets: ... })`.

  The `indexBuckets` value determines the number of buckets to use for indexes of
  type `primary`, `hash` and `edge`. Having multiple index buckets allows splitting
  an index into smaller components, which can be filled in parallel when a collection
  is loading. Additionally, resizing and reallocation of indexes are faster and
  less intrusive if the index uses multiple buckets, because resize and reallocation
  will affect only data in a single bucket instead of all index values.

  The index buckets will be filled in parallel when loading a collection if the collection
  has an `indexBuckets` value greater than 1 and the collection contains a significant
  amount of documents/edges (the current threshold is 256K documents but this value
  may change in future versions of ArangoDB).

* changed HTTP client to use poll instead of select on Linux and MacOS

  This affects the ArangoShell and user-defined JavaScript code running inside
  arangod that initiates its own HTTP calls.

  Using poll instead of select allows using arbitrary high file descriptors
  (bigger than the compiled in FD_SETSIZE). Server connections are still handled using
  epoll, which has never been affected by FD_SETSIZE.

* implemented AQL `LIKE` function using ICU regexes

* added `RETURN DISTINCT` for AQL queries to return unique results:

      FOR doc IN collection
        RETURN DISTINCT doc.status

  This change also introduces `DISTINCT` as an AQL keyword.

* removed `createNamedQueue()` and `addJob()` functions from org/arangodb/tasks

* use less locks and more atomic variables in the internal dispatcher
  and V8 context handling implementations. This leads to improved throughput in
  some ArangoDB internals and allows for higher HTTP request throughput for
  many operations.

  A short overview of the improvements can be found here:

  https://www.arangodb.com/2015/08/throughput-enhancements/

* added shorthand notation for attribute names in AQL object literals:

      LET name = "Peter"
      LET age = 42
      RETURN { name, age }

  The above is the shorthand equivalent of the generic form

      LET name = "Peter"
      LET age = 42
      RETURN { name : name, age : age }

* removed configure option `--enable-timings`

  This option did not have any effect.

* removed configure option `--enable-figures`

  This option previously controlled whether HTTP request statistics code was
  compiled into ArangoDB or not. The previous default value was `true` so
  statistics code was available in official packages. Setting the option to
  `false` led to compile errors so it is doubtful the default value was
  ever changed. By removing the option some internal statistics code was also
  simplified.

* removed run-time manipulation methods for server endpoints:

  * `db._removeEndpoint()`
  * `db._configureEndpoint()`
  * HTTP POST `/_api/endpoint`
  * HTTP DELETE `/_api/endpoint`

* AQL query result cache

  The query result cache can optionally cache the complete results of all or selected AQL queries.
  It can be operated in the following modes:

  * `off`: the cache is disabled. No query results will be stored
  * `on`: the cache will store the results of all AQL queries unless their `cache`
    attribute flag is set to `false`
  * `demand`: the cache will store the results of AQL queries that have their
    `cache` attribute set to `true`, but will ignore all others

  The mode can be set at server startup using the `--database.query-cache-mode` configuration
  option and later changed at runtime.

  The following HTTP REST APIs have been added for controlling the query cache:

  * HTTP GET `/_api/query-cache/properties`: returns the global query cache configuration
  * HTTP PUT `/_api/query-cache/properties`: modifies the global query cache configuration
  * HTTP DELETE `/_api/query-cache`: invalidates all results in the query cache

  The following JavaScript functions have been added for controlling the query cache:

  * `require("org/arangodb/aql/cache").properties()`: returns the global query cache configuration
  * `require("org/arangodb/aql/cache").properties(properties)`: modifies the global query cache configuration
  * `require("org/arangodb/aql/cache").clear()`: invalidates all results in the query cache

* do not link arangoimp against V8

* AQL function call arguments optimization

  This will lead to arguments in function calls inside AQL queries not being copied but passed
  by reference. This may speed up calls to functions with bigger argument values or queries that
  call functions a lot of times.

* upgraded V8 version to 4.3.61

* removed deprecated AQL `SKIPLIST` function.

  This function was introduced in older versions of ArangoDB with a less powerful query optimizer to
  retrieve data from a skiplist index using a `LIMIT` clause. It was marked as deprecated in ArangoDB
  2.6.

  Since ArangoDB 2.3 the behavior of the `SKIPLIST` function can be emulated using regular AQL
  constructs, e.g.

      FOR doc IN @@collection
        FILTER doc.value >= @value
        SORT doc.value DESC
        LIMIT 1
        RETURN doc

* the `skip()` function for simple queries does not accept negative input any longer.
  This feature was deprecated in 2.6.0.

* fix exception handling

  In some cases JavaScript exceptions would re-throw without information of the original problem.
  Now the original exception is logged for failure analysis.

* based REST API method PUT `/_api/simple/all` on the cursor API and make it use AQL internally.

  The change speeds up this REST API method and will lead to additional query information being
  returned by the REST API. Clients can use this extra information or ignore it.

* Foxx Queue job success/failure handlers arguments have changed from `(jobId, jobData, result, jobFailures)` to `(result, jobData, job)`.

* added Foxx Queue job options `repeatTimes`, `repeatUntil` and `repeatDelay` to automatically re-schedule jobs when they are completed.

* added Foxx manifest configuration type `password` to mask values in the web interface.

* fixed default values in Foxx manifest configurations sometimes not being used as defaults.

* fixed optional parameters in Foxx manifest configurations sometimes not being cleared correctly.

* Foxx dependencies can now be marked as optional using a slightly more verbose syntax in your manifest file.

* converted Foxx constructors to ES6 classes so you can extend them using class syntax.

* updated aqb to 2.0.

* updated chai to 3.0.

* Use more madvise calls to speed up things when memory is tight, in particular
  at load time but also for random accesses later.

* Overhauled web interface

  The web interface now has a new design.

  The API documentation for ArangoDB has been moved from "Tools" to "Links" in the web interface.

  The "Applications" tab in the web interfaces has been renamed to "Services".


v2.6.12 (2015-12-02)
--------------------

* fixed disappearing of documents for collections transferred via `sync` if the
  the collection was dropped right before synchronization and drop and (re-)create
  collection markers were located in the same WAL file

* added missing lock instruction for primary index in compactor size calculation

* fixed issue #1589

* fixed issue #1583

* Foxx: optional configuration options no longer log validation errors when assigned
  empty values (#1495)


v2.6.11 (2015-11-18)
--------------------

* fixed potentially invalid pointer access in shaper when the currently accessed
  document got re-located by the WAL collector at the very same time


v2.6.10 (2015-11-10)
--------------------

* disable replication appliers when starting in modes `--upgrade`, `--no-server`
  and `--check-upgrade`

* more detailed output in arango-dfdb

* fixed potential deadlock in collection status changing on Windows

* issue #1521: Can't dump/restore with user and password


v2.6.9 (2015-09-29)
-------------------

* added "special" password ARANGODB_DEFAULT_ROOT_PASSWORD. If you pass
  ARANGODB_DEFAULT_ROOT_PASSWORD as password, it will read the password
  from the environment variable ARANGODB_DEFAULT_ROOT_PASSWORD

* fixed failing AQL skiplist, sort and limit combination

  When using a Skiplist index on an attribute (say "a") and then using sort
  and skip on this attribute caused the result to be empty e.g.:

    require("internal").db.test.ensureSkiplist("a");
    require("internal").db._query("FOR x IN test SORT x.a LIMIT 10, 10");

  Was always empty no matter how many documents are stored in test.
  This is now fixed.

v2.6.8 (2015-09-09)
-------------------

* ARM only:

  The ArangoDB packages for ARM require the kernel to allow unaligned memory access.
  How the kernel handles unaligned memory access is configurable at runtime by
  checking and adjusting the contents `/proc/cpu/alignment`.

  In order to operate on ARM, ArangoDB requires the bit 1 to be set. This will
  make the kernel trap and adjust unaligned memory accesses. If this bit is not
  set, the kernel may send a SIGBUS signal to ArangoDB and terminate it.

  To set bit 1 in `/proc/cpu/alignment` use the following command as a privileged
  user (e.g. root):

      echo "2" > /proc/cpu/alignment

  Note that this setting affects all user processes and not just ArangoDB. Setting
  the alignment with the above command will also not make the setting permanent,
  so it will be lost after a restart of the system. In order to make the setting
  permanent, it should be executed during system startup or before starting arangod.

  The ArangoDB start/stop scripts do not adjust the alignment setting, but rely on
  the environment to have the correct alignment setting already. The reason for this
  is that the alignment settings also affect all other user processes (which ArangoDB
  is not aware of) and thus may have side-effects outside of ArangoDB. It is therefore
  more reasonable to have the system administrator carry out the change.


v2.6.7 (2015-08-25)
-------------------

* improved AssocMulti index performance when resizing.

  This makes the edge index perform less I/O when under memory pressure.


v2.6.6 (2015-08-23)
-------------------

* added startup option `--server.additional-threads` to create separate queues
  for slow requests.


v2.6.5 (2015-08-17)
-------------------

* added startup option `--database.throw-collection-not-loaded-error`

  Accessing a not-yet loaded collection will automatically load a collection
  on first access. This flag controls what happens in case an operation
  would need to wait for another thread to finalize loading a collection. If
  set to *true*, then the first operation that accesses an unloaded collection
  will load it. Further threads that try to access the same collection while
  it is still loading immediately fail with an error (1238, *collection not loaded*).
  This is to prevent all server threads from being blocked while waiting on the
  same collection to finish loading. When the first thread has completed loading
  the collection, the collection becomes regularly available, and all operations
  from that point on can be carried out normally, and error 1238 will not be
  thrown anymore for that collection.

  If set to *false*, the first thread that accesses a not-yet loaded collection
  will still load it. Other threads that try to access the collection while
  loading will not fail with error 1238 but instead block until the collection
  is fully loaded. This configuration might lead to all server threads being
  blocked because they are all waiting for the same collection to complete
  loading. Setting the option to *true* will prevent this from happening, but
  requires clients to catch error 1238 and react on it (maybe by scheduling
  a retry for later).

  The default value is *false*.

* fixed busy wait loop in scheduler threads that sometimes consumed 100% CPU while
  waiting for events on connections closed unexpectedly by the client side

* handle attribute `indexBuckets` when restoring collections via arangorestore.
  Previously the `indexBuckets` attribute value from the dump was ignored, and the
   server default value for `indexBuckets` was used when restoring a collection.

* fixed "EscapeValue already set error" crash in V8 actions that might have occurred when
  canceling V8-based operations.


v2.6.4 (2015-08-01)
-------------------

* V8: Upgrade to version 4.1.0.27 - this is intended to be the stable V8 version.

* fixed issue #1424: Arango shell should not processing arrows pushing on keyboard


v2.6.3 (2015-07-21)
-------------------

* issue #1409: Document values with null character truncated


v2.6.2 (2015-07-04)
-------------------

* fixed issue #1383: bindVars for HTTP API doesn't work with empty string

* fixed handling of default values in Foxx manifest configurations

* fixed handling of optional parameters in Foxx manifest configurations

* fixed a reference error being thrown in Foxx queues when a function-based job type is used that is not available and no options object is passed to queue.push


v2.6.1 (2015-06-24)
-------------------

* Add missing swagger files to cmake build. fixes #1368

* fixed documentation errors


v2.6.0 (2015-06-20)
-------------------

* using negative values for `SimpleQuery.skip()` is deprecated.
  This functionality will be removed in future versions of ArangoDB.

* The following simple query functions are now deprecated:

  * collection.near
  * collection.within
  * collection.geo
  * collection.fulltext
  * collection.range
  * collection.closedRange

  This also lead to the following REST API methods being deprecated from now on:

  * PUT /_api/simple/near
  * PUT /_api/simple/within
  * PUT /_api/simple/fulltext
  * PUT /_api/simple/range

  It is recommended to replace calls to these functions or APIs with equivalent AQL queries,
  which are more flexible because they can be combined with other operations:

      FOR doc IN NEAR(@@collection, @latitude, @longitude, @limit)
        RETURN doc

      FOR doc IN WITHIN(@@collection, @latitude, @longitude, @radius, @distanceAttributeName)
        RETURN doc

      FOR doc IN FULLTEXT(@@collection, @attributeName, @queryString, @limit)
        RETURN doc

      FOR doc IN @@collection
        FILTER doc.value >= @left && doc.value < @right
        LIMIT @skip, @limit
        RETURN doc`

  The above simple query functions and REST API methods may be removed in future versions
  of ArangoDB.

* deprecated now-obsolete AQL `SKIPLIST` function

  The function was introduced in older versions of ArangoDB with a less powerful query optimizer to
  retrieve data from a skiplist index using a `LIMIT` clause.

  Since 2.3 the same goal can be achieved by using regular AQL constructs, e.g.

      FOR doc IN collection FILTER doc.value >= @value SORT doc.value DESC LIMIT 1 RETURN doc

* fixed issues when switching the database inside tasks and during shutdown of database cursors

  These features were added during 2.6 alpha stage so the fixes affect devel/2.6-alpha builds only

* issue #1360: improved foxx-manager help

* added `--enable-tcmalloc` configure option.

  When this option is set, arangod and the client tools will be linked against tcmalloc, which replaces
  the system allocator. When the option is set, a tcmalloc library must be present on the system under
  one of the names `libtcmalloc`, `libtcmalloc_minimal` or `libtcmalloc_debug`.

  As this is a configure option, it is supported for manual builds on Linux-like systems only. tcmalloc
  support is currently experimental.

* issue #1353: Windows: HTTP API - incorrect path in errorMessage

* issue #1347: added option `--create-database` for arangorestore.

  Setting this option to `true` will now create the target database if it does not exist. When creating
  the target database, the username and passwords passed to arangorestore will be used to create an
  initial user for the new database.

* issue #1345: advanced debug information for User Functions

* issue #1341: Can't use bindvars in UPSERT

* fixed vulnerability in JWT implementation.

* changed default value of option `--database.ignore-datafile-errors` from `true` to `false`

  If the new default value of `false` is used, then arangod will refuse loading collections that contain
  datafiles with CRC mismatches or other errors. A collection with datafile errors will then become
  unavailable. This prevents follow up errors from happening.

  The only way to access such collection is to use the datafile debugger (arango-dfdb) and try to repair
  or truncate the datafile with it.

  If `--database.ignore-datafile-errors` is set to `true`, then collections will become available
  even if parts of their data cannot be loaded. This helps availability, but may cause (partial) data
  loss and follow up errors.

* added server startup option `--server.session-timeout` for controlling the timeout of user sessions
  in the web interface

* add sessions and cookie authentication for ArangoDB's web interface

  ArangoDB's built-in web interface now uses sessions. Session information ids are stored in cookies,
  so clients using the web interface must accept cookies in order to use it

* web interface: display query execution time in AQL editor

* web interface: renamed AQL query *submit* button to *execute*

* web interface: added query explain feature in AQL editor

* web interface: demo page added. only working if demo data is available, hidden otherwise

* web interface: added support for custom app scripts with optional arguments and results

* web interface: mounted apps that need to be configured are now indicated in the app overview

* web interface: added button for running tests to app details

* web interface: added button for configuring app dependencies to app details

* web interface: upgraded API documentation to use Swagger 2

* INCOMPATIBLE CHANGE

  removed startup option `--log.severity`

  The docs for `--log.severity` mentioned lots of severities (e.g. `exception`, `technical`, `functional`, `development`)
  but only a few severities (e.g. `all`, `human`) were actually used, with `human` being the default and `all` enabling the
  additional logging of requests. So the option pretended to control a lot of things which it actually didn't. Additionally,
  the option `--log.requests-file` was around for a long time already, also controlling request logging.

  Because the `--log.severity` option effectively did not control that much, it was removed. A side effect of removing the
  option is that 2.5 installations which used `--log.severity all` will not log requests after the upgrade to 2.6. This can
  be adjusted by setting the `--log.requests-file` option.

* add backtrace to fatal log events

* added optional `limit` parameter for AQL function `FULLTEXT`

* make fulltext index also index text values contained in direct sub-objects of the indexed
  attribute.

  Previous versions of ArangoDB only indexed the attribute value if it was a string. Sub-attributes
  of the index attribute were ignored when fulltext indexing.

  Now, if the index attribute value is an object, the object's values will each be included in the
  fulltext index if they are strings. If the index attribute value is an array, the array's values
  will each be included in the fulltext index if they are strings.

  For example, with a fulltext index present on the `translations` attribute, the following text
  values will now be indexed:

      var c = db._create("example");
      c.ensureFulltextIndex("translations");
      c.insert({ translations: { en: "fox", de: "Fuchs", fr: "renard", ru: "лиса" } });
      c.insert({ translations: "Fox is the English translation of the German word Fuchs" });
      c.insert({ translations: [ "ArangoDB", "document", "database", "Foxx" ] });

      c.fulltext("translations", "лиса").toArray();       // returns only first document
      c.fulltext("translations", "Fox").toArray();        // returns first and second documents
      c.fulltext("translations", "prefix:Fox").toArray(); // returns all three documents

* added batch document removal and lookup commands:

      collection.lookupByKeys(keys)
      collection.removeByKeys(keys)

  These commands can be used to perform multi-document lookup and removal operations efficiently
  from the ArangoShell. The argument to these operations is an array of document keys.

  Also added HTTP APIs for batch document commands:

  * PUT /_api/simple/lookup-by-keys
  * PUT /_api/simple/remove-by-keys

* properly prefix document address URLs with the current database name for calls to the REST
  API method GET `/_api/document?collection=...` (that method will return partial URLs to all
  documents in the collection).

  Previous versions of ArangoDB returned the URLs starting with `/_api/` but without the current
  database name, e.g. `/_api/document/mycollection/mykey`. Starting with 2.6, the response URLs
  will include the database name as well, e.g. `/_db/_system/_api/document/mycollection/mykey`.

* added dedicated collection export HTTP REST API

  ArangoDB now provides a dedicated collection export API, which can take snapshots of entire
  collections more efficiently than the general-purpose cursor API. The export API is useful
  to transfer the contents of an entire collection to a client application. It provides optional
  filtering on specific attributes.

  The export API is available at endpoint `POST /_api/export?collection=...`. The API has the
  same return value structure as the already established cursor API (`POST /_api/cursor`).

  An introduction to the export API is given in this blog post:
  http://jsteemann.github.io/blog/2015/04/04/more-efficient-data-exports/

* subquery optimizations for AQL queries

  This optimization avoids copying intermediate results into subqueries that are not required
  by the subquery.

  A brief description can be found here:
  http://jsteemann.github.io/blog/2015/05/04/subquery-optimizations/

* return value optimization for AQL queries

  This optimization avoids copying the final query result inside the query's main `ReturnNode`.

  A brief description can be found here:
  http://jsteemann.github.io/blog/2015/05/04/return-value-optimization-for-aql/

* speed up AQL queries containing big `IN` lists for index lookups

  `IN` lists used for index lookups had performance issues in previous versions of ArangoDB.
  These issues have been addressed in 2.6 so using bigger `IN` lists for filtering is much
  faster.

  A brief description can be found here:
  http://jsteemann.github.io/blog/2015/05/07/in-list-improvements/

* allow `@` and `.` characters in document keys, too

  This change also leads to document keys being URL-encoded when returned in HTTP `location`
  response headers.

* added alternative implementation for AQL COLLECT

  The alternative method uses a hash table for grouping and does not require its input elements
  to be sorted. It will be taken into account by the optimizer for `COLLECT` statements that do
  not use an `INTO` clause.

  In case a `COLLECT` statement can use the hash table variant, the optimizer will create an extra
  plan for it at the beginning of the planning phase. In this plan, no extra `SORT` node will be
  added in front of the `COLLECT` because the hash table variant of `COLLECT` does not require
  sorted input. Instead, a `SORT` node will be added after it to sort its output. This `SORT` node
  may be optimized away again in later stages. If the sort order of the result is irrelevant to
  the user, adding an extra `SORT null` after a hash `COLLECT` operation will allow the optimizer to
  remove the sorts altogether.

  In addition to the hash table variant of `COLLECT`, the optimizer will modify the original plan
  to use the regular `COLLECT` implementation. As this implementation requires sorted input, the
  optimizer will insert a `SORT` node in front of the `COLLECT`. This `SORT` node may be optimized
  away in later stages.

  The created plans will then be shipped through the regular optimization pipeline. In the end,
  the optimizer will pick the plan with the lowest estimated total cost as usual. The hash table
  variant does not require an up-front sort of the input, and will thus be preferred over the
  regular `COLLECT` if the optimizer estimates many input elements for the `COLLECT` node and
  cannot use an index to sort them.

  The optimizer can be explicitly told to use the regular *sorted* variant of `COLLECT` by
  suffixing a `COLLECT` statement with `OPTIONS { "method" : "sorted" }`. This will override the
  optimizer guesswork and only produce the *sorted* variant of `COLLECT`.

  A blog post on the new `COLLECT` implementation can be found here:
  http://jsteemann.github.io/blog/2015/04/22/collecting-with-a-hash-table/

* refactored HTTP REST API for cursors

  The HTTP REST API for cursors (`/_api/cursor`) has been refactored to improve its performance
  and use less memory.

  A post showing some of the performance improvements can be found here:
  http://jsteemann.github.io/blog/2015/04/01/improvements-for-the-cursor-api/

* simplified return value syntax for data-modification AQL queries

  ArangoDB 2.4 since version allows to return results from data-modification AQL queries. The
  syntax for this was quite limited and verbose:

      FOR i IN 1..10
        INSERT { value: i } IN test
        LET inserted = NEW
        RETURN inserted

  The `LET inserted = NEW RETURN inserted` was required literally to return the inserted
  documents. No calculations could be made using the inserted documents.

  This is now more flexible. After a data-modification clause (e.g. `INSERT`, `UPDATE`, `REPLACE`,
  `REMOVE`, `UPSERT`) there can follow any number of `LET` calculations. These calculations can
  refer to the pseudo-values `OLD` and `NEW` that are created by the data-modification statements.

  This allows returning projections of inserted or updated documents, e.g.:

      FOR i IN 1..10
        INSERT { value: i } IN test
        RETURN { _key: NEW._key, value: i }

  Still not every construct is allowed after a data-modification clause. For example, no functions
  can be called that may access documents.

  More information can be found here:
  http://jsteemann.github.io/blog/2015/03/27/improvements-for-data-modification-queries/

* added AQL `UPSERT` statement

  This adds an `UPSERT` statement to AQL that is a combination of both `INSERT` and `UPDATE` /
  `REPLACE`. The `UPSERT` will search for a matching document using a user-provided example.
  If no document matches the example, the *insert* part of the `UPSERT` statement will be
  executed. If there is a match, the *update* / *replace* part will be carried out:

      UPSERT { page: 'index.html' }                 /* search example */
        INSERT { page: 'index.html', pageViews: 1 } /* insert part */
        UPDATE { pageViews: OLD.pageViews + 1 }     /* update part */
        IN pageViews

  `UPSERT` can be used with an `UPDATE` or `REPLACE` clause. The `UPDATE` clause will perform
  a partial update of the found document, whereas the `REPLACE` clause will replace the found
  document entirely. The `UPDATE` or `REPLACE` parts can refer to the pseudo-value `OLD`, which
  contains all attributes of the found document.

  `UPSERT` statements can optionally return values. In the following query, the return
  attribute `found` will return the found document before the `UPDATE` was applied. If no
  document was found, `found` will contain a value of `null`. The `updated` result attribute will
  contain the inserted / updated document:

      UPSERT { page: 'index.html' }                 /* search example */
        INSERT { page: 'index.html', pageViews: 1 } /* insert part */
        UPDATE { pageViews: OLD.pageViews + 1 }     /* update part */
        IN pageViews
        RETURN { found: OLD, updated: NEW }

  A more detailed description of `UPSERT` can be found here:
  http://jsteemann.github.io/blog/2015/03/27/preview-of-the-upsert-command/

* adjusted default configuration value for `--server.backlog-size` from 10 to 64.

* issue #1231: bug xor feature in AQL: LENGTH(null) == 4

  This changes the behavior of the AQL `LENGTH` function as follows:

  - if the single argument to `LENGTH()` is `null`, then the result will now be `0`. In previous
    versions of ArangoDB, the result of `LENGTH(null)` was `4`.

  - if the single argument to `LENGTH()` is `true`, then the result will now be `1`. In previous
    versions of ArangoDB, the result of `LENGTH(true)` was `4`.

  - if the single argument to `LENGTH()` is `false`, then the result will now be `0`. In previous
    versions of ArangoDB, the result of `LENGTH(false)` was `5`.

  The results of `LENGTH()` with string, numeric, array object argument values do not change.

* issue #1298: Bulk import if data already exists (#1298)

  This change extends the HTTP REST API for bulk imports as follows:

  When documents are imported and the `_key` attribute is specified for them, the import can be
  used for inserting and updating/replacing documents. Previously, the import could be used for
  inserting new documents only, and re-inserting a document with an existing key would have failed
  with a *unique key constraint violated* error.

  The above behavior is still the default. However, the API now allows controlling the behavior
  in case of a unique key constraint error via the optional URL parameter `onDuplicate`.

  This parameter can have one of the following values:

  - `error`: when a unique key constraint error occurs, do not import or update the document but
    report an error. This is the default.

  - `update`: when a unique key constraint error occurs, try to (partially) update the existing
    document with the data specified in the import. This may still fail if the document would
    violate secondary unique indexes. Only the attributes present in the import data will be
    updated and other attributes already present will be preserved. The number of updated documents
    will be reported in the `updated` attribute of the HTTP API result.

  - `replace`: when a unique key constraint error occurs, try to fully replace the existing
    document with the data specified in the import. This may still fail if the document would
    violate secondary unique indexes. The number of replaced documents will be reported in the
    `updated` attribute of the HTTP API result.

  - `ignore`: when a unique key constraint error occurs, ignore this error. There will be no
    insert, update or replace for the particular document. Ignored documents will be reported
    separately in the `ignored` attribute of the HTTP API result.

  The result of the HTTP import API will now contain the attributes `ignored` and `updated`, which
  contain the number of ignored and updated documents respectively. These attributes will contain a
  value of zero unless the `onDuplicate` URL parameter is set to either `update` or `replace`
  (in this case the `updated` attribute may contain non-zero values) or `ignore` (in this case the
  `ignored` attribute may contain a non-zero value).

  To support the feature, arangoimp also has a new command line option `--on-duplicate` which can
  have one of the values `error`, `update`, `replace`, `ignore`. The default value is `error`.

  A few examples for using arangoimp with the `--on-duplicate` option can be found here:
  http://jsteemann.github.io/blog/2015/04/14/updating-documents-with-arangoimp/

* changed behavior of `db._query()` in the ArangoShell:

  if the command's result is printed in the shell, the first 10 results will be printed. Previously
  only a basic description of the underlying query result cursor was printed. Additionally, if the
  cursor result contains more than 10 results, the cursor is assigned to a global variable `more`,
  which can be used to iterate over the cursor result.

  Example:

      arangosh [_system]> db._query("FOR i IN 1..15 RETURN i")
      [object ArangoQueryCursor, count: 15, hasMore: true]

      [
        1,
        2,
        3,
        4,
        5,
        6,
        7,
        8,
        9,
        10
      ]

      type 'more' to show more documents


      arangosh [_system]> more
      [object ArangoQueryCursor, count: 15, hasMore: false]

      [
        11,
        12,
        13,
        14,
        15
      ]

* Disallow batchSize value 0 in HTTP `POST /_api/cursor`:

  The HTTP REST API `POST /_api/cursor` does not accept a `batchSize` parameter value of
  `0` any longer. A batch size of 0 never made much sense, but previous versions of ArangoDB
  did not check for this value. Now creating a cursor using a `batchSize` value 0 will
  result in an HTTP 400 error response

* REST Server: fix memory leaks when failing to add jobs

* 'EDGES' AQL Function

  The AQL function `EDGES` got a new fifth option parameter.
  Right now only one option is available: 'includeVertices'. This is a boolean parameter
  that allows to modify the result of the `EDGES` function.
  Default is 'includeVertices: false' which does not have any effect.
  'includeVertices: true' modifies the result, such that
  {vertex: <vertexDocument>, edge: <edgeDocument>} is returned.

* INCOMPATIBLE CHANGE:

  The result format of the AQL function `NEIGHBORS` has been changed.
  Before it has returned an array of objects containing 'vertex' and 'edge'.
  Now it will only contain the vertex directly.
  Also an additional option 'includeData' has been added.
  This is used to define if only the 'vertex._id' value should be returned (false, default),
  or if the vertex should be looked up in the collection and the complete JSON should be returned
  (true).
  Using only the id values can lead to significantly improved performance if this is the only information
  required.

  In order to get the old result format prior to ArangoDB 2.6, please use the function EDGES instead.
  Edges allows for a new option 'includeVertices' which, set to true, returns exactly the format of NEIGHBORS.
  Example:

      NEIGHBORS(<vertexCollection>, <edgeCollection>, <vertex>, <direction>, <example>)

  This can now be achieved by:

      EDGES(<edgeCollection>, <vertex>, <direction>, <example>, {includeVertices: true})

  If you are nesting several NEIGHBORS steps you can speed up their performance in the following way:

  Old Example:

  FOR va IN NEIGHBORS(Users, relations, 'Users/123', 'outbound') FOR vc IN NEIGHBORS(Products, relations, va.vertex._id, 'outbound') RETURN vc

  This can now be achieved by:

  FOR va IN NEIGHBORS(Users, relations, 'Users/123', 'outbound') FOR vc IN NEIGHBORS(Products, relations, va, 'outbound', null, {includeData: true}) RETURN vc
                                                                                                          ^^^^                  ^^^^^^^^^^^^^^^^^^^
                                                                                                  Use intermediate directly     include Data for final

* INCOMPATIBLE CHANGE:

  The AQL function `GRAPH_NEIGHBORS` now provides an additional option `includeData`.
  This option allows controlling whether the function should return the complete vertices
  or just their IDs. Returning only the IDs instead of the full vertices can lead to
  improved performance .

  If provided, `includeData` is set to `true`, all vertices in the result will be returned
  with all their attributes. The default value of `includeData` is `false`.
  This makes the default function results incompatible with previous versions of ArangoDB.

  To get the old result style in ArangoDB 2.6, please set the options as follows in calls
  to `GRAPH_NEIGHBORS`:

      GRAPH_NEIGHBORS(<graph>, <vertex>, { includeData: true })

* INCOMPATIBLE CHANGE:

  The AQL function `GRAPH_COMMON_NEIGHBORS` now provides an additional option `includeData`.
  This option allows controlling whether the function should return the complete vertices
  or just their IDs. Returning only the IDs instead of the full vertices can lead to
  improved performance .

  If provided, `includeData` is set to `true`, all vertices in the result will be returned
  with all their attributes. The default value of `includeData` is `false`.
  This makes the default function results incompatible with previous versions of ArangoDB.

  To get the old result style in ArangoDB 2.6, please set the options as follows in calls
  to `GRAPH_COMMON_NEIGHBORS`:

      GRAPH_COMMON_NEIGHBORS(<graph>, <vertexExamples1>, <vertexExamples2>, { includeData: true }, { includeData: true })

* INCOMPATIBLE CHANGE:

  The AQL function `GRAPH_SHORTEST_PATH` now provides an additional option `includeData`.
  This option allows controlling whether the function should return the complete vertices
  and edges or just their IDs. Returning only the IDs instead of full vertices and edges
  can lead to improved performance .

  If provided, `includeData` is set to `true`, all vertices and edges in the result will
  be returned with all their attributes. There is also an optional parameter `includePath` of
  type object.
  It has two optional sub-attributes `vertices` and `edges`, both of type boolean.
  Both can be set individually and the result will include all vertices on the path if
  `includePath.vertices == true` and all edges if `includePath.edges == true` respectively.

  The default value of `includeData` is `false`, and paths are now excluded by default.
  This makes the default function results incompatible with previous versions of ArangoDB.

  To get the old result style in ArangoDB 2.6, please set the options as follows in calls
  to `GRAPH_SHORTEST_PATH`:

      GRAPH_SHORTEST_PATH(<graph>, <source>, <target>, { includeData: true, includePath: { edges: true, vertices: true } })

  The attributes `startVertex` and `vertex` that were present in the results of `GRAPH_SHORTEST_PATH`
  in previous versions of ArangoDB will not be produced in 2.6. To calculate these attributes in 2.6,
  please extract the first and last elements from the `vertices` result attribute.

* INCOMPATIBLE CHANGE:

  The AQL function `GRAPH_DISTANCE_TO` will now return only the id the destination vertex
  in the `vertex` attribute, and not the full vertex data with all vertex attributes.

* INCOMPATIBLE CHANGE:

  All graph measurements functions in JavaScript module `general-graph` that calculated a
  single figure previously returned an array containing just the figure. Now these functions
  will return the figure directly and not put it inside an array.

  The affected functions are:

  * `graph._absoluteEccentricity`
  * `graph._eccentricity`
  * `graph._absoluteCloseness`
  * `graph._closeness`
  * `graph._absoluteBetweenness`
  * `graph._betweenness`
  * `graph._radius`
  * `graph._diameter`

* Create the `_graphs` collection in new databases with `waitForSync` attribute set to `false`

  The previous `waitForSync` value was `true`, so default the behavior when creating and dropping
  graphs via the HTTP REST API changes as follows if the new settings are in effect:

  * `POST /_api/graph` by default returns `HTTP 202` instead of `HTTP 201`
  * `DELETE /_api/graph/graph-name` by default returns `HTTP 202` instead of `HTTP 201`

  If the `_graphs` collection still has its `waitForSync` value set to `true`, then the HTTP status
  code will not change.

* Upgraded ICU to version 54; this increases performance in many places.
  based on https://code.google.com/p/chromium/issues/detail?id=428145

* added support for HTTP push aka chunked encoding

* issue #1051: add info whether server is running in service or user mode?

  This will add a "mode" attribute to the result of the result of HTTP GET `/_api/version?details=true`

  "mode" can have the following values:

  - `standalone`: server was started manually (e.g. on command-line)
  - `service`: service is running as Windows service, in daemon mode or under the supervisor

* improve system error messages in Windows port

* increased default value of `--server.request-timeout` from 300 to 1200 seconds for client tools
  (arangosh, arangoimp, arangodump, arangorestore)

* increased default value of `--server.connect-timeout` from 3 to 5 seconds for client tools
  (arangosh, arangoimp, arangodump, arangorestore)

* added startup option `--server.foxx-queues-poll-interval`

  This startup option controls the frequency with which the Foxx queues manager is checking
  the queue (or queues) for jobs to be executed.

  The default value is `1` second. Lowering this value will result in the queue manager waking
  up and checking the queues more frequently, which may increase CPU usage of the server.
  When not using Foxx queues, this value can be raised to save some CPU time.

* added startup option `--server.foxx-queues`

  This startup option controls whether the Foxx queue manager will check queue and job entries.
  Disabling this option can reduce server load but will prevent jobs added to Foxx queues from
  being processed at all.

  The default value is `true`, enabling the Foxx queues feature.

* make Foxx queues really database-specific.

  Foxx queues were and are stored in a database-specific collection `_queues`. However, a global
  cache variable for the queues led to the queue names being treated database-independently, which
  was wrong.

  Since 2.6, Foxx queues names are truly database-specific, so the same queue name can be used in
  two different databases for two different queues. Until then, it is advisable to think of queues
  as already being database-specific, and using the database name as a queue name prefix to be
  avoid name conflicts, e.g.:

      var queueName = "myQueue";
      var Foxx = require("org/arangodb/foxx");
      Foxx.queues.create(db._name() + ":" + queueName);

* added support for Foxx queue job types defined as app scripts.

  The old job types introduced in 2.4 are still supported but are known to cause issues in 2.5
  and later when the server is restarted or the job types are not defined in every thread.

  The new job types avoid this issue by storing an explicit mount path and script name rather
  than an assuming the job type is defined globally. It is strongly recommended to convert your
  job types to the new script-based system.

* renamed Foxx sessions option "sessionStorageApp" to "sessionStorage". The option now also accepts session storages directly.

* Added the following JavaScript methods for file access:
  * fs.copyFile() to copy single files
  * fs.copyRecursive() to copy directory trees
  * fs.chmod() to set the file permissions (non-Windows only)

* Added process.env for accessing the process environment from JavaScript code

* Cluster: kickstarter shutdown routines will more precisely follow the shutdown of its nodes.

* Cluster: don't delete agency connection objects that are currently in use.

* Cluster: improve passing along of HTTP errors

* fixed issue #1247: debian init script problems

* multi-threaded index creation on collection load

  When a collection contains more than one secondary index, they can be built in memory in
  parallel when the collection is loaded. How many threads are used for parallel index creation
  is determined by the new configuration parameter `--database.index-threads`. If this is set
  to 0, indexes are built by the opening thread only and sequentially. This is equivalent to
  the behavior in 2.5 and before.

* speed up building up primary index when loading collections

* added `count` attribute to `parameters.json` files of collections. This attribute indicates
  the number of live documents in the collection on unload. It is read when the collection is
  (re)loaded to determine the initial size for the collection's primary index

* removed remainders of MRuby integration, removed arangoirb

* simplified `controllers` property in Foxx manifests. You can now specify a filename directly
  if you only want to use a single file mounted at the base URL of your Foxx app.

* simplified `exports` property in Foxx manifests. You can now specify a filename directly if
  you only want to export variables from a single file in your Foxx app.

* added support for node.js-style exports in Foxx exports. Your Foxx exports file can now export
  arbitrary values using the `module.exports` property instead of adding properties to the
  `exports` object.

* added `scripts` property to Foxx manifests. You should now specify the `setup` and `teardown`
  files as properties of the `scripts` object in your manifests and can define custom,
  app-specific scripts that can be executed from the web interface or the CLI.

* added `tests` property to Foxx manifests. You can now define test cases using the `mocha`
  framework which can then be executed inside ArangoDB.

* updated `joi` package to 6.0.8.

* added `extendible` package.

* added Foxx model lifecycle events to repositories. See #1257.

* speed up resizing of edge index.

* allow to split an edge index into buckets which are resized individually.
  This is controlled by the `indexBuckets` attribute in the `properties`
  of the collection.

* fix a cluster deadlock bug in larger clusters by marking a thread waiting
  for a lock on a DBserver as blocked


v2.5.7 (2015-08-02)
-------------------

* V8: Upgrade to version 4.1.0.27 - this is intended to be the stable V8 version.


v2.5.6 (2015-07-21)
-------------------

* alter Windows build infrastructure so we can properly store pdb files.

* potentially fixed issue #1313: Wrong metric calculation at dashboard

  Escape whitespace in process name when scanning /proc/pid/stats

  This fixes statistics values read from that file

* Fixed variable naming in AQL `COLLECT INTO` results in case the COLLECT is placed
  in a subquery which itself is followed by other constructs that require variables


v2.5.5 (2015-05-29)
-------------------

* fixed vulnerability in JWT implementation.

* fixed format string for reading /proc/pid/stat

* take into account barriers used in different V8 contexts


v2.5.4 (2015-05-14)
-------------------

* added startup option `--log.performance`: specifying this option at startup will log
  performance-related info messages, mainly timings via the regular logging mechanisms

* cluster fixes

* fix for recursive copy under Windows


v2.5.3 (2015-04-29)
-------------------

* Fix fs.move to work across filesystem borders; Fixes Foxx app installation problems;
  issue #1292.

* Fix Foxx app install when installed on a different drive on Windows

* issue #1322: strange AQL result

* issue #1318: Inconsistent db._create() syntax

* issue #1315: queries to a collection fail with an empty response if the
  collection contains specific JSON data

* issue #1300: Make arangodump not fail if target directory exists but is empty

* allow specifying higher values than SOMAXCONN for `--server.backlog-size`

  Previously, arangod would not start when a `--server.backlog-size` value was
  specified that was higher than the platform's SOMAXCONN header value.

  Now, arangod will use the user-provided value for `--server.backlog-size` and
  pass it to the listen system call even if the value is higher than SOMAXCONN.
  If the user-provided value is higher than SOMAXCONN, arangod will log a warning
  on startup.

* Fixed a cluster deadlock bug. Mark a thread that is in a RemoteBlock as
  blocked to allow for additional dispatcher threads to be started.

* Fix locking in cluster by using another ReadWriteLock class for collections.

* Add a second DispatcherQueue for AQL in the cluster. This fixes a
  cluster-AQL thread explosion bug.


v2.5.2 (2015-04-11)
-------------------

* modules stored in _modules are automatically flushed when changed

* added missing query-id parameter in documentation of HTTP DELETE `/_api/query` endpoint

* added iterator for edge index in AQL queries

  this change may lead to less edges being read when used together with a LIMIT clause

* make graph viewer in web interface issue less expensive queries for determining
  a random vertex from the graph, and for determining vertex attributes

* issue #1285: syntax error, unexpected $undefined near '@_to RETURN obj

  this allows AQL bind parameter names to also start with underscores

* moved /_api/query to C++

* issue #1289: Foxx models created from database documents expose an internal method

* added `Foxx.Repository#exists`

* parallelize initialization of V8 context in multiple threads

* fixed a possible crash when the debug-level was TRACE

* cluster: do not initialize statistics collection on each
  coordinator, this fixes a race condition at startup

* cluster: fix a startup race w.r.t. the _configuration collection

* search for db:// JavaScript modules only after all local files have been
  considered, this speeds up the require command in a cluster considerably

* general cluster speedup in certain areas


v2.5.1 (2015-03-19)
-------------------

* fixed bug that caused undefined behavior when an AQL query was killed inside
  a calculation block

* fixed memleaks in AQL query cleanup in case out-of-memory errors are thrown

* by default, Debian and RedHat packages are built with debug symbols

* added option `--database.ignore-logfile-errors`

  This option controls how collection datafiles with a CRC mismatch are treated.

  If set to `false`, CRC mismatch errors in collection datafiles will lead
  to a collection not being loaded at all. If a collection needs to be loaded
  during WAL recovery, the WAL recovery will also abort (if not forced with
  `--wal.ignore-recovery-errors true`). Setting this flag to `false` protects
  users from unintentionally using a collection with corrupted datafiles, from
  which only a subset of the original data can be recovered.

  If set to `true`, CRC mismatch errors in collection datafiles will lead to
  the datafile being partially loaded. All data up to until the mismatch will
  be loaded. This will enable users to continue with collection datafiles
  that are corrupted, but will result in only a partial load of the data.
  The WAL recovery will still abort when encountering a collection with a
  corrupted datafile, at least if `--wal.ignore-recovery-errors` is not set to
  `true`.

  The default value is *true*, so for collections with corrupted datafiles
  there might be partial data loads once the WAL recovery has finished. If
  the WAL recovery will need to load a collection with a corrupted datafile,
  it will still stop when using the default values.

* INCOMPATIBLE CHANGE:

  make the arangod server refuse to start if during startup it finds a non-readable
  `parameter.json` file for a database or a collection.

  Stopping the startup process in this case requires manual intervention (fixing
  the unreadable files), but prevents follow-up errors due to ignored databases or
  collections from happening.

* datafiles and `parameter.json` files written by arangod are now created with read and write
  privileges for the arangod process user, and with read and write privileges for the arangod
  process group.

  Previously, these files were created with user read and write permissions only.

* INCOMPATIBLE CHANGE:

  abort WAL recovery if one of the collection's datafiles cannot be opened

* INCOMPATIBLE CHANGE:

  never try to raise the privileges after dropping them, this can lead to a race condition while
  running the recovery

  If you require to run ArangoDB on a port lower than 1024, you must run ArangoDB as root.

* fixed inefficiencies in `remove` methods of general-graph module

* added option `--database.slow-query-threshold` for controlling the default AQL slow query
  threshold value on server start

* add system error strings for Windows on many places

* rework service startup so we announce 'RUNNING' only when we're finished starting.

* use the Windows eventlog for FATAL and ERROR - log messages

* fix service handling in NSIS Windows installer, specify human readable name

* add the ICU_DATA environment variable to the fatal error messages

* fixed issue #1265: arangod crashed with SIGSEGV

* fixed issue #1241: Wildcards in examples


v2.5.0 (2015-03-09)
-------------------

* installer fixes for Windows

* fix for downloading Foxx

* fixed issue #1258: http pipelining not working?


v2.5.0-beta4 (2015-03-05)
-------------------------

* fixed issue #1247: debian init script problems


v2.5.0-beta3 (2015-02-27)
-------------------------

* fix Windows install path calculation in arango

* fix Windows logging of long strings

* fix possible undefinedness of const strings in Windows


v2.5.0-beta2 (2015-02-23)
-------------------------

* fixed issue #1256: agency binary not found #1256

* fixed issue #1230: API: document/col-name/_key and cursor return different floats

* front-end: dashboard tries not to (re)load statistics if user has no access

* V8: Upgrade to version 3.31.74.1

* etcd: Upgrade to version 2.0 - This requires go 1.3 to compile at least.

* refuse to startup if ICU wasn't initialized, this will i.e. prevent errors from being printed,
  and libraries from being loaded.

* front-end: unwanted removal of index table header after creating new index

* fixed issue #1248: chrome: applications filtering not working

* fixed issue #1198: queries remain in aql editor (front-end) if you navigate through different tabs

* Simplify usage of Foxx

  Thanks to our user feedback we learned that Foxx is a powerful, yet rather complicated concept.
  With this release we tried to make it less complicated while keeping all its strength.
  That includes a rewrite of the documentation as well as some code changes as listed below:

  * Moved Foxx applications to a different folder.

    The naming convention now is: <app-path>/_db/<dbname>/<mountpoint>/APP
    Before it was: <app-path>/databases/<dbname>/<appname>:<appversion>
    This caused some trouble as apps where cached based on name and version and updates did not apply.
    Hence the path on filesystem and the app's access URL had no relation to one another.
    Now the path on filesystem is identical to the URL (except for slashes and the appended APP)

  * Rewrite of Foxx routing

    The routing of Foxx has been exposed to major internal changes we adjusted because of user feedback.
    This allows us to set the development mode per mountpoint without having to change paths and hold
    apps at separate locations.

  * Foxx Development mode

    The development mode used until 2.4 is gone. It has been replaced by a much more mature version.
    This includes the deprecation of the javascript.dev-app-path parameter, which is useless since 2.5.
    Instead of having two separate app directories for production and development, apps now reside in
    one place, which is used for production as well as for development.
    Apps can still be put into development mode, changing their behavior compared to production mode.
    Development mode apps are still reread from disk at every request, and still they ship more debug
    output.

    This change has also made the startup options `--javascript.frontend-development-mode` and
    `--javascript.dev-app-path` obsolete. The former option will not have any effect when set, and the
    latter option is only read and used during the upgrade to 2.5 and does not have any effects later.

  * Foxx install process

    Installing Foxx apps has been a two step process: import them into ArangoDB and mount them at a
    specific mountpoint. These operations have been joined together. You can install an app at one
    mountpoint, that's it. No fetch, mount, unmount, purge cycle anymore. The commands have been
    simplified to just:

    * install: get your Foxx app up and running
    * uninstall: shut it down and erase it from disk

  * Foxx error output

    Until 2.4 the errors produced by Foxx were not optimal. Often, the error message was just
    `unable to parse manifest` and contained only an internal stack trace.
    In 2.5 we made major improvements there, including a much more fine-grained error output that
    helps you debug your Foxx apps. The error message printed is now much closer to its source and
    should help you track it down.

    Also we added the default handlers for unhandled errors in Foxx apps:

    * You will get a nice internal error page whenever your Foxx app is called but was not installed
      due to any error
    * You will get a proper error message when having an uncaught error appears in any app route

    In production mode the messages above will NOT contain any information about your Foxx internals
    and are safe to be exposed to third party users.
    In development mode the messages above will contain the stacktrace (if available), making it easier for
    your in-house devs to track down errors in the application.

* added `console` object to Foxx apps. All Foxx apps now have a console object implementing
  the familiar Console API in their global scope, which can be used to log diagnostic
  messages to the database.

* added `org/arangodb/request` module, which provides a simple API for making HTTP requests
  to external services.

* added optimizer rule `propagate-constant-attributes`

  This rule will look inside `FILTER` conditions for constant value equality comparisons,
  and insert the constant values in other places in `FILTER`s. For example, the rule will
  insert `42` instead of `i.value` in the second `FILTER` of the following query:

      FOR i IN c1 FOR j IN c2 FILTER i.value == 42 FILTER j.value == i.value RETURN 1

* added `filtered` value to AQL query execution statistics

  This value indicates how many documents were filtered by `FilterNode`s in the AQL query.
  Note that `IndexRangeNode`s can also filter documents by selecting only the required ranges
  from the index. The `filtered` value will not include the work done by `IndexRangeNode`s,
  but only the work performed by `FilterNode`s.

* added support for sparse hash and skiplist indexes

  Hash and skiplist indexes can optionally be made sparse. Sparse indexes exclude documents
  in which at least one of the index attributes is either not set or has a value of `null`.

  As such documents are excluded from sparse indexes, they may contain fewer documents than
  their non-sparse counterparts. This enables faster indexing and can lead to reduced memory
  usage in case the indexed attribute does occur only in some, but not all documents of the
  collection. Sparse indexes will also reduce the number of collisions in non-unique hash
  indexes in case non-existing or optional attributes are indexed.

  In order to create a sparse index, an object with the attribute `sparse` can be added to
  the index creation commands:

      db.collection.ensureHashIndex(attributeName, { sparse: true });
      db.collection.ensureHashIndex(attributeName1, attributeName2, { sparse: true });
      db.collection.ensureUniqueConstraint(attributeName, { sparse: true });
      db.collection.ensureUniqueConstraint(attributeName1, attributeName2, { sparse: true });

      db.collection.ensureSkiplist(attributeName, { sparse: true });
      db.collection.ensureSkiplist(attributeName1, attributeName2, { sparse: true });
      db.collection.ensureUniqueSkiplist(attributeName, { sparse: true });
      db.collection.ensureUniqueSkiplist(attributeName1, attributeName2, { sparse: true });

  Note that in place of the above specialized index creation commands, it is recommended to use
  the more general index creation command `ensureIndex`:

  ```js
  db.collection.ensureIndex({ type: "hash", sparse: true, unique: true, fields: [ attributeName ] });
  db.collection.ensureIndex({ type: "skiplist", sparse: false, unique: false, fields: [ "a", "b" ] });
  ```

  When not explicitly set, the `sparse` attribute defaults to `false` for new indexes.

  This causes a change in behavior when creating a unique hash index without specifying the
  sparse flag: in 2.4, unique hash indexes were implicitly sparse, always excluding `null` values.
  There was no option to control this behavior, and sparsity was neither supported for non-unique
  hash indexes nor skiplists in 2.4. This implicit sparsity of unique hash indexes was considered
  an inconsistency, and therefore the behavior was cleaned up in 2.5. As of 2.5, indexes will
  only be created sparse if sparsity is explicitly requested. Existing unique hash indexes from 2.4
  or before will automatically be migrated so they are still sparse after the upgrade to 2.5.

  Geo indexes are implicitly sparse, meaning documents without the indexed location attribute or
  containing invalid location coordinate values will be excluded from the index automatically. This
  is also a change when compared to pre-2.5 behavior, when documents with missing or invalid
  coordinate values may have caused errors on insertion when the geo index' `unique` flag was set
  and its `ignoreNull` flag was not.

  This was confusing and has been rectified in 2.5. The method `ensureGeoConstaint()` now does the
  same as `ensureGeoIndex()`. Furthermore, the attributes `constraint`, `unique`, `ignoreNull` and
  `sparse` flags are now completely ignored when creating geo indexes.

  The same is true for fulltext indexes. There is no need to specify non-uniqueness or sparsity for
  geo or fulltext indexes. They will always be non-unique and sparse.

  As sparse indexes may exclude some documents, they cannot be used for every type of query.
  Sparse hash indexes cannot be used to find documents for which at least one of the indexed
  attributes has a value of `null`. For example, the following AQL query cannot use a sparse
  index, even if one was created on attribute `attr`:

      FOR doc In collection
        FILTER doc.attr == null
        RETURN doc

  If the lookup value is non-constant, a sparse index may or may not be used, depending on
  the other types of conditions in the query. If the optimizer can safely determine that
  the lookup value cannot be `null`, a sparse index may be used. When uncertain, the optimizer
  will not make use of a sparse index in a query in order to produce correct results.

  For example, the following queries cannot use a sparse index on `attr` because the optimizer
  will not know beforehand whether the comparison values for `doc.attr` will include `null`:

      FOR doc In collection
        FILTER doc.attr == SOME_FUNCTION(...)
        RETURN doc

      FOR other IN otherCollection
        FOR doc In collection
          FILTER doc.attr == other.attr
          RETURN doc

  Sparse skiplist indexes can be used for sorting if the optimizer can safely detect that the
  index range does not include `null` for any of the index attributes.

* inspection of AQL data-modification queries will now detect if the data-modification part
  of the query can run in lockstep with the data retrieval part of the query, or if the data
  retrieval part must be executed before the data modification can start.

  Executing the two in lockstep allows using much smaller buffers for intermediate results
  and starts the actual data-modification operations much earlier than if the two phases
  were executed separately.

* Allow dynamic attribute names in AQL object literals

  This allows using arbitrary expressions to construct attribute names in object
  literals specified in AQL queries. To disambiguate expressions and other unquoted
  attribute names, dynamic attribute names need to be enclosed in brackets (`[` and `]`).
  Example:

      FOR i IN 1..100
        RETURN { [ CONCAT('value-of-', i) ] : i }

* make AQL optimizer rule "use-index-for-sort" remove sort also in case a non-sorted
  index (e.g. a hash index) is used for only equality lookups and all sort attributes
  are covered by the index.

  Example that does not require an extra sort (needs hash index on `value`):

      FOR doc IN collection FILTER doc.value == 1 SORT doc.value RETURN doc

  Another example that does not require an extra sort (with hash index on `value1`, `value2`):

      FOR doc IN collection FILTER doc.value1 == 1 && doc.value2 == 2 SORT doc.value1, doc.value2 RETURN doc

* make AQL optimizer rule "use-index-for-sort" remove sort also in case the sort criteria
  excludes the left-most index attributes, but the left-most index attributes are used
  by the index for equality-only lookups.

  Example that can use the index for sorting (needs skiplist index on `value1`, `value2`):

      FOR doc IN collection FILTER doc.value1 == 1 SORT doc.value2 RETURN doc

* added selectivity estimates for primary index, edge index, and hash index

  The selectivity estimates are returned by the `GET /_api/index` REST API method
  in a sub-attribute `selectivityEstimate` for each index that supports it. This
  attribute will be omitted for indexes that do not provide selectivity estimates.
  If provided, the selectivity estimate will be a numeric value between 0 and 1.

  Selectivity estimates will also be reported in the result of `collection.getIndexes()`
  for all indexes that support this. If no selectivity estimate can be determined for
  an index, the attribute `selectivityEstimate` will be omitted here, too.

  The web interface also shows selectivity estimates for each index that supports this.

  Currently the following index types can provide selectivity estimates:
  - primary index
  - edge index
  - hash index (unique and non-unique)

  No selectivity estimates will be provided when running in cluster mode.

* fixed issue #1226: arangod log issues

* added additional logger if arangod is started in foreground mode on a tty

* added AQL optimizer rule "move-calculations-down"

* use exclusive native SRWLocks on Windows instead of native mutexes

* added AQL functions `MD5`, `SHA1`, and `RANDOM_TOKEN`.

* reduced number of string allocations when parsing certain AQL queries

  parsing numbers (integers or doubles) does not require a string allocation
  per number anymore

* RequestContext#bodyParam now accepts arbitrary joi schemas and rejects invalid (but well-formed) request bodies.

* enforce that AQL user functions are wrapped inside JavaScript function () declarations

  AQL user functions were always expected to be wrapped inside a JavaScript function, but previously
  this was not enforced when registering a user function. Enforcing the AQL user functions to be contained
  inside functions prevents functions from doing some unexpected things that may have led to undefined
  behavior.

* Windows service uninstalling: only remove service if it points to the currently running binary,
  or --force was specified.

* Windows (debug only): print stacktraces on crash and run minidump

* Windows (cygwin): if you run arangosh in a cygwin shell or via ssh we will detect this and use
  the appropriate output functions.

* Windows: improve process management

* fix IPv6 reverse ip lookups - so far we only did IPv4 addresses.

* improve join documentation, add outer join example

* run jslint for unit tests too, to prevent "memory leaks" by global js objects with native code.

* fix error logging for exceptions - we wouldn't log the exception message itself so far.

* improve error reporting in the http client (Windows & *nix)

* improve error reports in cluster

* Standard errors can now contain custom messages.


v2.4.7 (XXXX-XX-XX)
-------------------

* fixed issue #1282: Geo WITHIN_RECTANGLE for nested lat/lng


v2.4.6 (2015-03-18)
-------------------

* added option `--database.ignore-logfile-errors`

  This option controls how collection datafiles with a CRC mismatch are treated.

  If set to `false`, CRC mismatch errors in collection datafiles will lead
  to a collection not being loaded at all. If a collection needs to be loaded
  during WAL recovery, the WAL recovery will also abort (if not forced with
  `--wal.ignore-recovery-errors true`). Setting this flag to `false` protects
  users from unintentionally using a collection with corrupted datafiles, from
  which only a subset of the original data can be recovered.

  If set to `true`, CRC mismatch errors in collection datafiles will lead to
  the datafile being partially loaded. All data up to until the mismatch will
  be loaded. This will enable users to continue with a collection datafiles
  that are corrupted, but will result in only a partial load of the data.
  The WAL recovery will still abort when encountering a collection with a
  corrupted datafile, at least if `--wal.ignore-recovery-errors` is not set to
  `true`.

  The default value is *true*, so for collections with corrupted datafiles
  there might be partial data loads once the WAL recovery has finished. If
  the WAL recovery will need to load a collection with a corrupted datafile,
  it will still stop when using the default values.

* INCOMPATIBLE CHANGE:

  make the arangod server refuse to start if during startup it finds a non-readable
  `parameter.json` file for a database or a collection.

  Stopping the startup process in this case requires manual intervention (fixing
  the unreadable files), but prevents follow-up errors due to ignored databases or
  collections from happening.

* datafiles and `parameter.json` files written by arangod are now created with read and write
  privileges for the arangod process user, and with read and write privileges for the arangod
  process group.

  Previously, these files were created with user read and write permissions only.

* INCOMPATIBLE CHANGE:

  abort WAL recovery if one of the collection's datafiles cannot be opened

* INCOMPATIBLE CHANGE:

  never try to raise the privileges after dropping them, this can lead to a race condition while
  running the recovery

  If you require to run ArangoDB on a port lower than 1024, you must run ArangoDB as root.

* fixed inefficiencies in `remove` methods of general-graph module

* added option `--database.slow-query-threshold` for controlling the default AQL slow query
  threshold value on server start


v2.4.5 (2015-03-16)
-------------------

* added elapsed time to HTTP request logging output (`--log.requests-file`)

* added AQL current and slow query tracking, killing of AQL queries

  This change enables retrieving the list of currently running AQL queries inside the selected database.
  AQL queries with an execution time beyond a certain threshold can be moved to a "slow query" facility
  and retrieved from there. Queries can also be killed by specifying the query id.

  This change adds the following HTTP REST APIs:

  - `GET /_api/query/current`: for retrieving the list of currently running queries
  - `GET /_api/query/slow`: for retrieving the list of slow queries
  - `DELETE /_api/query/slow`: for clearing the list of slow queries
  - `GET /_api/query/properties`: for retrieving the properties for query tracking
  - `PUT /_api/query/properties`: for adjusting the properties for query tracking
  - `DELETE /_api/query/<id>`: for killing an AQL query

  The following JavaScript APIs have been added:

  - require("org/arangodb/aql/queries").current();
  - require("org/arangodb/aql/queries").slow();
  - require("org/arangodb/aql/queries").clearSlow();
  - require("org/arangodb/aql/queries").properties();
  - require("org/arangodb/aql/queries").kill();

* fixed issue #1265: arangod crashed with SIGSEGV

* fixed issue #1241: Wildcards in examples

* fixed comment parsing in Foxx controllers


v2.4.4 (2015-02-24)
-------------------

* fixed the generation template for foxx apps. It now does not create deprecated functions anymore

* add custom visitor functionality for `GRAPH_NEIGHBORS` function, too

* increased default value of traversal option *maxIterations* to 100 times of its previous
  default value


v2.4.3 (2015-02-06)
-------------------

* fix multi-threading with openssl when running under Windows

* fix timeout on socket operations when running under Windows

* Fixed an error in Foxx routing which caused some apps that worked in 2.4.1 to fail with status 500: `undefined is not a function` errors in 2.4.2
  This error was occurring due to seldom internal rerouting introduced by the malformed application handler.


v2.4.2 (2015-01-30)
-------------------

* added custom visitor functionality for AQL traversals

  This allows more complex result processing in traversals triggered by AQL. A few examples
  are shown in [this article](http://jsteemann.github.io/blog/2015/01/28/using-custom-visitors-in-aql-graph-traversals/).

* improved number of results estimated for nodes of type EnumerateListNode and SubqueryNode
  in AQL explain output

* added AQL explain helper to explain arbitrary AQL queries

  The helper function prints the query execution plan and the indexes to be used in the
  query. It can be invoked from the ArangoShell or the web interface as follows:

      require("org/arangodb/aql/explainer").explain(query);

* enable use of indexes for certain AQL conditions with non-equality predicates, in
  case the condition(s) also refer to indexed attributes

  The following queries will now be able to use indexes:

      FILTER a.indexed == ... && a.indexed != ...
      FILTER a.indexed == ... && a.nonIndexed != ...
      FILTER a.indexed == ... && ! (a.indexed == ...)
      FILTER a.indexed == ... && ! (a.nonIndexed == ...)
      FILTER a.indexed == ... && ! (a.indexed != ...)
      FILTER a.indexed == ... && ! (a.nonIndexed != ...)
      FILTER (a.indexed == ... && a.nonIndexed == ...) || (a.indexed == ... && a.nonIndexed == ...)
      FILTER (a.indexed == ... && a.nonIndexed != ...) || (a.indexed == ... && a.nonIndexed != ...)

* Fixed spuriously occurring "collection not found" errors when running queries on local
  collections on a cluster DB server

* Fixed upload of Foxx applications to the server for apps exceeding approx. 1 MB zipped.

* Malformed Foxx applications will now return a more useful error when any route is requested.

  In Production a Foxx app mounted on /app will display an html page on /app/* stating a 503 Service temporarily not available.
  It will not state any information about your Application.
  Before it was a 404 Not Found without any information and not distinguishable from a correct not found on your route.

  In Development Mode the html page also contains information about the error occurred.

* Unhandled errors thrown in Foxx routes are now handled by the Foxx framework itself.

  In Production the route will return a status 500 with a body {error: "Error statement"}.
  In Development the route will return a status 500 with a body {error: "Error statement", stack: "..."}

  Before, it was status 500 with a plain text stack including ArangoDB internal routing information.

* The Applications tab in web interface will now request development apps more often.
  So if you have a fixed a syntax error in your app it should always be visible after reload.


v2.4.1 (2015-01-19)
-------------------

* improved WAL recovery output

* fixed certain OR optimizations in AQL optimizer

* better diagnostics for arangoimp

* fixed invalid result of HTTP REST API method `/_admin/foxx/rescan`

* fixed possible segmentation fault when passing a Buffer object into a V8 function
  as a parameter

* updated AQB module to 1.8.0.


v2.4.0 (2015-01-13)
-------------------

* updated AQB module to 1.7.0.

* fixed V8 integration-related crashes

* make `fs.move(src, dest)` also fail when both `src` and `dest` are
  existing directories. This ensures the same behavior of the move operation
  on different platforms.

* fixed AQL insert operation for multi-shard collections in cluster

* added optional return value for AQL data-modification queries.
  This allows returning the documents inserted, removed or updated with the query, e.g.

      FOR doc IN docs REMOVE doc._key IN docs LET removed = OLD RETURN removed
      FOR doc IN docs INSERT { } IN docs LET inserted = NEW RETURN inserted
      FOR doc IN docs UPDATE doc._key WITH { } IN docs LET previous = OLD RETURN previous
      FOR doc IN docs UPDATE doc._key WITH { } IN docs LET updated = NEW RETURN updated

  The variables `OLD` and `NEW` are automatically available when a `REMOVE`, `INSERT`,
  `UPDATE` or `REPLACE` statement is immediately followed by a `LET` statement.
  Note that the `LET` and `RETURN` statements in data-modification queries are not as
  flexible as the general versions of `LET` and `RETURN`. When returning documents from
  data-modification operations, only a single variable can be assigned using `LET`, and
  the assignment can only be either `OLD` or `NEW`, but not an arbitrary expression. The
  `RETURN` statement also allows using the just-created variable only, and no arbitrary
  expressions.


v2.4.0-beta1 (2014-12-26)
--------------------------

* fixed superstates in FoxxGenerator

* fixed issue #1065: Aardvark: added creation of documents and edges with _key property

* fixed issue #1198: Aardvark: current AQL editor query is now cached

* Upgraded V8 version from 3.16.14 to 3.29.59

  The built-in version of V8 has been upgraded from 3.16.14 to 3.29.59.
  This activates several ES6 (also dubbed *Harmony* or *ES.next*) features in
  ArangoDB, both in the ArangoShell and the ArangoDB server. They can be
  used for scripting and in server-side actions such as Foxx routes, traversals
  etc.

  The following ES6 features are available in ArangoDB 2.4 by default:

  * iterators
  * the `of` operator
  * symbols
  * predefined collections types (Map, Set etc.)
  * typed arrays

  Many other ES6 features are disabled by default, but can be made available by
  starting arangod or arangosh with the appropriate options:

  * arrow functions
  * proxies
  * generators
  * String, Array, and Number enhancements
  * constants
  * enhanced object and numeric literals

  To activate all these ES6 features in arangod or arangosh, start it with
  the following options:

      arangosh --javascript.v8-options="--harmony --harmony_generators"

  More details on the available ES6 features can be found in
  [this blog](https://jsteemann.github.io/blog/2014/12/19/using-es6-features-in-arangodb/).

* Added Foxx generator for building Hypermedia APIs

  A more detailed description is [here](https://www.arangodb.com/2014/12/08/building-hypermedia-apis-foxxgenerator)

* New `Applications` tab in web interface:

  The `applications` tab got a complete redesign.
  It will now only show applications that are currently running on ArangoDB.
  For a selected application, a new detailed view has been created.
  This view provides a better overview of the app:
  * author
  * license
  * version
  * contributors
  * download links
  * API documentation

  To install a new application, a new dialog is now available.
  It provides the features already available in the console application `foxx-manager` plus some more:
  * install an application from Github
  * install an application from a zip file
  * install an application from ArangoDB's application store
  * create a new application from scratch: this feature uses a generator to
    create a Foxx application with pre-defined CRUD methods for a given list
    of collections. The generated Foxx app can either be downloaded as a zip file or
    be installed on the server. Starting with a new Foxx app has never been easier.

* fixed issue #1102: Aardvark: Layout bug in documents overview

  The documents overview was entirely destroyed in some situations on Firefox.
  We replaced the plugin we used there.

* fixed issue #1168: Aardvark: pagination buttons jumping

* fixed issue #1161: Aardvark: Click on Import JSON imports previously uploaded file

* removed configure options `--enable-all-in-one-v8`, `--enable-all-in-one-icu`,
  and `--enable-all-in-one-libev`.

* global internal rename to fix naming incompatibilities with JSON:

  Internal functions with names containing `array` have been renamed to `object`,
  internal functions with names containing `list` have been renamed to `array`.
  The renaming was mainly done in the C++ parts. The documentation has also been
  adjusted so that the correct JSON type names are used in most places.

  The change also led to the addition of a few function aliases in AQL:

  * `TO_LIST` now is an alias of the new `TO_ARRAY`
  * `IS_LIST` now is an alias of the new `IS_ARRAY`
  * `IS_DOCUMENT` now is an alias of the new `IS_OBJECT`

  The changed also renamed the option `mergeArrays` to `mergeObjects` for AQL
  data-modification query options and HTTP document modification API

* AQL: added optimizer rule "remove-filter-covered-by-index"

  This rule removes FilterNodes and CalculationNodes from an execution plan if the
  filter is already covered by a previous IndexRangeNode. Removing the CalculationNode
  and the FilterNode will speed up query execution because the query requires less
  computation.

* AQL: added optimizer rule "remove-sort-rand"

  This rule removes a `SORT RAND()` expression from a query and moves the random
  iteration into the appropriate `EnumerateCollectionNode`. This is more efficient
  than individually enumerating and then sorting randomly.

* AQL: range optimizations for IN and OR

  This change enables usage of indexes for several additional cases. Filters containing
  the `IN` operator can now make use of indexes, and multiple OR- or AND-combined filter
  conditions can now also use indexes if the filters are accessing the same indexed
  attribute.

  Here are a few examples of queries that can now use indexes but couldn't before:

    FOR doc IN collection
      FILTER doc.indexedAttribute == 1 || doc.indexedAttribute > 99
      RETURN doc

    FOR doc IN collection
      FILTER doc.indexedAttribute IN [ 3, 42 ] || doc.indexedAttribute > 99
      RETURN doc

    FOR doc IN collection
      FILTER (doc.indexedAttribute > 2 && doc.indexedAttribute < 10) ||
             (doc.indexedAttribute > 23 && doc.indexedAttribute < 42)
      RETURN doc

* fixed issue #500: AQL parentheses issue

  This change allows passing subqueries as AQL function parameters without using
  duplicate brackets (e.g. `FUNC(query)` instead of `FUNC((query))`

* added optional `COUNT` clause to AQL `COLLECT`

  This allows more efficient group count calculation queries, e.g.

      FOR doc IN collection
        COLLECT age = doc.age WITH COUNT INTO length
        RETURN { age: age, count: length }

  A count-only query is also possible:

      FOR doc IN collection
        COLLECT WITH COUNT INTO length
        RETURN length

* fixed missing makeDirectory when fetching a Foxx application from a zip file

* fixed issue #1134: Change the default endpoint to localhost

  This change will modify the IP address ArangoDB listens on to 127.0.0.1 by default.
  This will make new ArangoDB installations unaccessible from clients other than
  localhost unless changed. This is a security feature.

  To make ArangoDB accessible from any client, change the server's configuration
  (`--server.endpoint`) to either `tcp://0.0.0.0:8529` or the server's publicly
  visible IP address.

* deprecated `Repository#modelPrototype`. Use `Repository#model` instead.

* IMPORTANT CHANGE: by default, system collections are included in replication and all
  replication API return values. This will lead to user accounts and credentials
  data being replicated from master to slave servers. This may overwrite
  slave-specific database users.

  If this is undesired, the `_users` collection can be excluded from replication
  easily by setting the `includeSystem` attribute to `false` in the following commands:

  * replication.sync({ includeSystem: false });
  * replication.applier.properties({ includeSystem: false });

  This will exclude all system collections (including `_aqlfunctions`, `_graphs` etc.)
  from the initial synchronization and the continuous replication.

  If this is also undesired, it is also possible to specify a list of collections to
  exclude from the initial synchronization and the continuous replication using the
  `restrictCollections` attribute, e.g.:

      replication.applier.properties({
        includeSystem: true,
        restrictType: "exclude",
        restrictCollections: [ "_users", "_graphs", "foo" ]
      });

  The HTTP API methods for fetching the replication inventory and for dumping collections
  also support the `includeSystem` control flag via a URL parameter.

* removed DEPRECATED replication methods:
  * `replication.logger.start()`
  * `replication.logger.stop()`
  * `replication.logger.properties()`
  * HTTP PUT `/_api/replication/logger-start`
  * HTTP PUT `/_api/replication/logger-stop`
  * HTTP GET `/_api/replication/logger-config`
  * HTTP PUT `/_api/replication/logger-config`

* fixed issue #1174, which was due to locking problems in distributed
  AQL execution

* improved cluster locking for AQL avoiding deadlocks

* use DistributeNode for modifying queries with REPLACE and UPDATE, if
  possible


v2.3.6 (2015-XX-XX)
-------------------

* fixed AQL subquery optimization that produced wrong result when multiple subqueries
  directly followed each other and and a directly following `LET` statement did refer
  to any but the first subquery.


v2.3.5 (2015-01-16)
-------------------

* fixed intermittent 404 errors in Foxx apps after mounting or unmounting apps

* fixed issue #1200: Expansion operator results in "Cannot call method 'forEach' of null"

* fixed issue #1199: Cannot unlink root node of plan


v2.3.4 (2014-12-23)
-------------------

* fixed cerberus path for MyArangoDB


v2.3.3 (2014-12-17)
-------------------

* fixed error handling in instantiation of distributed AQL queries, this
  also fixes a bug in cluster startup with many servers

* issue #1185: parse non-fractional JSON numbers with exponent (e.g. `4e-261`)

* issue #1159: allow --server.request-timeout and --server.connect-timeout of 0


v2.3.2 (2014-12-09)
-------------------

* fixed issue #1177: Fix bug in the user app's storage

* fixed issue #1173: AQL Editor "Save current query" resets user password

* fixed missing makeDirectory when fetching a Foxx application from a zip file

* put in warning about default changed: fixed issue #1134: Change the default endpoint to localhost

* fixed issue #1163: invalid fullCount value returned from AQL

* fixed range operator precedence

* limit default maximum number of plans created by AQL optimizer to 256 (from 1024)

* make AQL optimizer not generate an extra plan if an index can be used, but modify
  existing plans in place

* fixed AQL cursor ttl (time-to-live) issue

  Any user-specified cursor ttl value was not honored since 2.3.0.

* fixed segfault in AQL query hash index setup with unknown shapes

* fixed memleaks

* added AQL optimizer rule for removing `INTO` from a `COLLECT` statement if not needed

* fixed issue #1131

  This change provides the `KEEP` clause for `COLLECT ... INTO`. The `KEEP` clause
  allows controlling which variables will be kept in the variable created by `INTO`.

* fixed issue #1147, must protect dispatcher ID for etcd

v2.3.1 (2014-11-28)
-------------------

* recreate password if missing during upgrade

* fixed issue #1126

* fixed non-working subquery index optimizations

* do not restrict summary of Foxx applications to 60 characters

* fixed display of "required" path parameters in Foxx application documentation

* added more optimizations of constants values in AQL FILTER conditions

* fixed invalid or-to-in optimization for FILTERs containing comparisons
  with boolean values

* fixed replication of `_graphs` collection

* added AQL list functions `PUSH`, `POP`, `UNSHIFT`, `SHIFT`, `REMOVE_VALUES`,
  `REMOVE_VALUE`, `REMOVE_NTH` and `APPEND`

* added AQL functions `CALL` and `APPLY` to dynamically call other functions

* fixed AQL optimizer cost estimation for LIMIT node

* prevent Foxx queues from permanently writing to the journal even when
  server is idle

* fixed AQL COLLECT statement with INTO clause, which copied more variables
  than v2.2 and thus lead to too much memory consumption.
  This deals with #1107.

* fixed AQL COLLECT statement, this concerned every COLLECT statement,
  only the first group had access to the values of the variables before
  the COLLECT statement. This deals with #1127.

* fixed some AQL internals, where sometimes too many items were
  fetched from upstream in the presence of a LIMIT clause. This should
  generally improve performance.


v2.3.0 (2014-11-18)
-------------------

* fixed syslog flags. `--log.syslog` is deprecated and setting it has no effect,
  `--log.facility` now works as described. Application name has been changed from
  `triagens` to `arangod`. It can be changed using `--log.application`. The syslog
  will only contain the actual log message. The datetime prefix is omitted.

* fixed deflate in SimpleHttpClient

* fixed issue #1104: edgeExamples broken or changed

* fixed issue #1103: Error while importing user queries

* fixed issue #1100: AQL: HAS() fails on doc[attribute_name]

* fixed issue #1098: runtime error when creating graph vertex

* hide system applications in **Applications** tab by default

  Display of system applications can be toggled by using the *system applications*
  toggle in the UI.

* added HTTP REST API for managing tasks (`/_api/tasks`)

* allow passing character lists as optional parameter to AQL functions `TRIM`,
  `LTRIM` and `RTRIM`

  These functions now support trimming using custom character lists. If no character
  lists are specified, all whitespace characters will be removed as previously:

      TRIM("  foobar\t \r\n ")         // "foobar"
      TRIM(";foo;bar;baz, ", "; ")     // "foo;bar;baz"

* added AQL string functions `LTRIM`, `RTRIM`, `FIND_FIRST`, `FIND_LAST`, `SPLIT`,
  `SUBSTITUTE`

* added AQL functions `ZIP`, `VALUES` and `PERCENTILE`

* made AQL functions `CONCAT` and `CONCAT_SEPARATOR` work with list arguments

* dynamically create extra dispatcher threads if required

* fixed issue #1097: schemas in the API docs no longer show required properties as optional


v2.3.0-beta2 (2014-11-08)
-------------------------

* front-end: new icons for uploading and downloading JSON documents into a collection

* front-end: fixed documents pagination css display error

* front-end: fixed flickering of the progress view

* front-end: fixed missing event for documents filter function

* front-end: jsoneditor: added CMD+Return (Mac) CTRL+Return (Linux/Win) shortkey for
  saving a document

* front-end: added information tooltip for uploading json documents.

* front-end: added database management view to the collapsed navigation menu

* front-end: added collection truncation feature

* fixed issue #1086: arangoimp: Odd errors if arguments are not given properly

* performance improvements for AQL queries that use JavaScript-based expressions
  internally

* added AQL geo functions `WITHIN_RECTANGLE` and `IS_IN_POLYGON`

* fixed non-working query results download in AQL editor of web interface

* removed debug print message in AQL editor query export routine

* fixed issue #1075: Aardvark: user name required even if auth is off #1075

  The fix for this prefills the username input field with the current user's
  account name if any and `root` (the default username) otherwise. Additionally,
  the tooltip text has been slightly adjusted.

* fixed issue #1069: Add 'raw' link to swagger ui so that the raw swagger
  json can easily be retrieved

  This adds a link to the Swagger API docs to an application's detail view in
  the **Applications** tab of the web interface. The link produces the Swagger
  JSON directly. If authentication is turned on, the link requires authentication,
  too.

* documentation updates


v2.3.0-beta1 (2014-11-01)
-------------------------

* added dedicated `NOT IN` operator for AQL

  Previously, a `NOT IN` was only achievable by writing a negated `IN` condition:

      FOR i IN ... FILTER ! (i IN [ 23, 42 ]) ...

  This can now alternatively be expressed more intuitively as follows:

      FOR i IN ... FILTER i NOT IN [ 23, 42 ] ...

* added alternative logical operator syntax for AQL

  Previously, the logical operators in AQL could only be written as:
  - `&&`: logical and
  - `||`: logical or
  - `!`: negation

  ArangoDB 2.3 introduces the alternative variants for these operators:
  - `AND`: logical and
  - `OR`: logical or
  - `NOT`: negation

  The new syntax is just an alternative to the old syntax, allowing easier
  migration from SQL. The old syntax is still fully supported and will be.

* improved output of `ArangoStatement.parse()` and POST `/_api/query`

  If an AQL query can be parsed without problems, The return value of
  `ArangoStatement.parse()` now contains an attribute `ast` with the abstract
  syntax tree of the query (before optimizations). Though this is an internal
  representation of the query and is subject to change, it can be used to inspect
  how ArangoDB interprets a given query.

* improved `ArangoStatement.explain()` and POST `/_api/explain`

  The commands for explaining AQL queries have been improved.

* added command-line option `--javascript.v8-contexts` to control the number of
  V8 contexts created in arangod.

  Previously, the number of V8 contexts was equal to the number of server threads
  (as specified by option `--server.threads`).

  However, it may be sensible to create different amounts of threads and V8
  contexts. If the option is not specified, the number of V8 contexts created
  will be equal to the number of server threads. Thus no change in configuration
  is required to keep the old behavior.

  If you are using the default config files or merge them with your local config
  files, please review if the default number of server threads is okay in your
  environment. Additionally you should verify that the number of V8 contexts
  created (as specified in option `--javascript.v8-contexts`) is okay.

* the number of server.threads specified is now the minimum of threads
  started. There are situation in which threads are waiting for results of
  distributed database servers. In this case the number of threads is
  dynamically increased.

* removed index type "bitarray"

  Bitarray indexes were only half-way documented and integrated in previous versions
  of ArangoDB so their benefit was limited. The support for bitarray indexes has
  thus been removed in ArangoDB 2.3. It is not possible to create indexes of type
  "bitarray" with ArangoDB 2.3.

  When a collection is opened that contains a bitarray index definition created
  with a previous version of ArangoDB, ArangoDB will ignore it and log the following
  warning:

      index type 'bitarray' is not supported in this version of ArangoDB and is ignored

  Future versions of ArangoDB may automatically remove such index definitions so the
  warnings will eventually disappear.

* removed internal "_admin/modules/flush" in order to fix requireApp

* added basic support for handling binary data in Foxx

  Requests with binary payload can be processed in Foxx applications by
  using the new method `res.rawBodyBuffer()`. This will return the unparsed request
  body as a Buffer object.

  There is now also the method `req.requestParts()` available in Foxx to retrieve
  the individual components of a multipart HTTP request.

  Buffer objects can now be used when setting the response body of any Foxx action.
  Additionally, `res.send()` has been added as a convenience method for returning
  strings, JSON objects or buffers from a Foxx action:

      res.send("<p>some HTML</p>");
      res.send({ success: true });
      res.send(new Buffer("some binary data"));

  The convenience method `res.sendFile()` can now be used to easily return the
  contents of a file from a Foxx action:

      res.sendFile(applicationContext.foxxFilename("image.png"));

  `fs.write` now accepts not only strings but also Buffer objects as second parameter:

      fs.write(filename, "some data");
      fs.write(filename, new Buffer("some binary data"));

  `fs.readBuffer` can be used to return the contents of a file in a Buffer object.

* improved performance of insertion into non-unique hash indexes significantly in case
  many duplicate keys are used in the index

* issue #1042: set time zone in log output

  the command-line option `--log.use-local-time` was added to print dates and times in
  the server-local timezone instead of UTC

* command-line options that require a boolean value now validate the
  value given on the command-line

  This prevents issues if no value is specified for an option that
  requires a boolean value. For example, the following command-line would
  have caused trouble in 2.2, because `--server.endpoint` would have been
  used as the value for the `--server.disable-authentication` options
  (which requires a boolean value):

      arangod --server.disable-authentication --server.endpoint tcp://127.0.0.1:8529 data

  In 2.3, running this command will fail with an error and requires to
  be modified to:

      arangod --server.disable-authentication true --server.endpoint tcp://127.0.0.1:8529 data

* improved performance of CSV import in arangoimp

* fixed issue #1027: Stack traces are off-by-one

* fixed issue #1026: Modules loaded in different files within the same app
  should refer to the same module

* fixed issue #1025: Traversal not as expected in undirected graph

* added a _relation function in the general-graph module.

  This deprecated _directedRelation and _undirectedRelation.
  ArangoDB does not offer any constraints for undirected edges
  which caused some confusion of users how undirected relations
  have to be handled. Relation now only supports directed relations
  and the user can actively simulate undirected relations.

* changed return value of Foxx.applicationContext#collectionName:

  Previously, the function could return invalid collection names because
  invalid characters were not replaced in the application name prefix, only
  in the collection name passed.

  Now, the function replaces invalid characters also in the application name
  prefix, which might to slightly different results for application names that
  contained any characters outside the ranges [a-z], [A-Z] and [0-9].

* prevent XSS in AQL editor and logs view

* integrated tutorial into ArangoShell and web interface

* added option `--backslash-escape` for arangoimp when running CSV file imports

* front-end: added download feature for (filtered) documents

* front-end: added download feature for the results of a user query

* front-end: added function to move documents to another collection

* front-end: added sort-by attribute to the documents filter

* front-end: added sorting feature to database, graph management and user management view.

* issue #989: front-end: Databases view not refreshing after deleting a database

* issue #991: front-end: Database search broken

* front-end: added infobox which shows more information about a document (_id, _rev, _key) or
  an edge (_id, _rev, _key, _from, _to). The from and to attributes are clickable and redirect
  to their document location.

* front-end: added edit-mode for deleting multiple documents at the same time.

* front-end: added delete button to the detailed document/edge view.

* front-end: added visual feedback for saving documents/edges inside the editor (error/success).

* front-end: added auto-focusing for the first input field in a modal.

* front-end: added validation for user input in a modal.

* front-end: user defined queries are now stored inside the database and are bound to the current
  user, instead of using the local storage functionality of the browsers. The outcome of this is
  that user defined queries are now independently usable from any device. Also queries can now be
  edited through the standard document editor of the front-end through the _users collection.

* front-end: added import and export functionality for user defined queries.

* front-end: added new keywords and functions to the aql-editor theme

* front-end: applied tile-style to the graph view

* front-end: now using the new graph api including multi-collection support

* front-end: foxx apps are now deletable

* front-end: foxx apps are now installable and updateable through github, if github is their
  origin.

* front-end: added foxx app version control. Multiple versions of a single foxx app are now
  installable and easy to manage and are also arranged in groups.

* front-end: the user-set filter of a collection is now stored until the user navigates to
  another collection.

* front-end: fetching and filtering of documents, statistics, and query operations are now
  handled with asynchronous ajax calls.

* front-end: added progress indicator if the front-end is waiting for a server operation.

* front-end: fixed wrong count of documents in the documents view of a collection.

* front-end: fixed unexpected styling of the manage db view and navigation.

* front-end: fixed wrong handling of select fields in a modal view.

* front-end: fixed wrong positioning of some tooltips.

* automatically call `toJSON` function of JavaScript objects (if present)
  when serializing them into database documents. This change allows
  storing JavaScript date objects in the database in a sensible manner.


v2.2.7 (2014-11-19)
-------------------

* fixed issue #998: Incorrect application URL for non-system Foxx apps

* fixed issue #1079: AQL editor: keyword WITH in UPDATE query is not highlighted

* fix memory leak in cluster nodes

* fixed registration of AQL user-defined functions in Web UI (JS shell)

* fixed error display in Web UI for certain errors
  (now error message is printed instead of 'undefined')

* fixed issue #1059: bug in js module console

* fixed issue #1056: "fs": zip functions fail with passwords

* fixed issue #1063: Docs: measuring unit of --wal.logfile-size?

* fixed issue #1062: Docs: typo in 14.2 Example data


v2.2.6 (2014-10-20)
-------------------

* fixed issue #972: Compilation Issue

* fixed issue #743: temporary directories are now unique and one can read
  off the tool that created them, if empty, they are removed atexit

* Highly improved performance of all AQL GRAPH_* functions.

* Orphan collections in general graphs can now be found via GRAPH_VERTICES
  if either "any" or no direction is defined

* Fixed documentation for AQL function GRAPH_NEIGHBORS.
  The option "vertexCollectionRestriction" is meant to filter the target
  vertices only, and should not filter the path.

* Fixed a bug in GRAPH_NEIGHBORS which enforced only empty results
  under certain conditions


v2.2.5 (2014-10-09)
-------------------

* fixed issue #961: allow non-JSON values in undocument request bodies

* fixed issue 1028: libicu is now statically linked

* fixed cached lookups of collections on the server, which may have caused spurious
  problems after collection rename operations


v2.2.4 (2014-10-01)
-------------------

* fixed accessing `_from` and `_to` attributes in `collection.byExample` and
  `collection.firstExample`

  These internal attributes were not handled properly in the mentioned functions, so
  searching for them did not always produce documents

* fixed issue #1030: arangoimp 2.2.3 crashing, not logging on large Windows CSV file

* fixed issue #1025: Traversal not as expected in undirected graph

* fixed issue #1020

  This requires re-introducing the startup option `--database.force-sync-properties`.

  This option can again be used to force fsyncs of collection, index and database properties
  stored as JSON strings on disk in files named `parameter.json`. Syncing these files after
  a write may be necessary if the underlying storage does not sync file contents by itself
  in a "sensible" amount of time after a file has been written and closed.

  The default value is `true` so collection, index and database properties will always be
  synced to disk immediately. This affects creating, renaming and dropping collections as
  well as creating and dropping databases and indexes. Each of these operations will perform
  an additional fsync on the `parameter.json` file if the option is set to `true`.

  It might be sensible to set this option to `false` for workloads that create and drop a
  lot of collections (e.g. test runs).

  Document operations such as creating, updating and dropping documents are not affected
  by this option.

* fixed issue #1016: AQL editor bug

* fixed issue #1014: WITHIN function returns wrong distance

* fixed AQL shortest path calculation in function `GRAPH_SHORTEST_PATH` to return
  complete vertex objects instead of just vertex ids

* allow changing of attributes of documents stored in server-side JavaScript variables

  Previously, the following did not work:

      var doc = db.collection.document(key);
      doc._key = "abc"; // overwriting internal attributes not supported
      doc.value = 123;  // overwriting existing attributes not supported

  Now, modifying documents stored in server-side variables (e.g. `doc` in the above case)
  is supported. Modifying the variables will not update the documents in the database,
  but will modify the JavaScript object (which can be written back to the database using
  `db.collection.update` or `db.collection.replace`)

* fixed issue #997: arangoimp apparently doesn't support files >2gig on Windows

  large file support (requires using `_stat64` instead of `stat`) is now supported on
  Windows


v2.2.3 (2014-09-02)
-------------------

* added `around` for Foxx controller

* added `type` option for HTTP API `GET /_api/document?collection=...`

  This allows controlling the type of results to be returned. By default, paths to
  documents will be returned, e.g.

      [
        `/_api/document/test/mykey1`,
        `/_api/document/test/mykey2`,
        ...
      ]

  To return a list of document ids instead of paths, the `type` URL parameter can be
  set to `id`:

      [
        `test/mykey1`,
        `test/mykey2`,
        ...
      ]

  To return a list of document keys only, the `type` URL parameter can be set to `key`:

      [
        `mykey1`,
        `mykey2`,
        ...
      ]


* properly capitalize HTTP response header field names in case the `x-arango-async`
  HTTP header was used in a request.

* fixed several documentation issues

* speedup for several general-graph functions, AQL functions starting with `GRAPH_`
  and traversals


v2.2.2 (2014-08-08)
-------------------

* allow storing non-reserved attribute names starting with an underscore

  Previous versions of ArangoDB parsed away all attribute names that started with an
  underscore (e.g. `_test', '_foo', `_bar`) on all levels of a document (root level
  and sub-attribute levels). While this behavior was documented, it was unintuitive and
  prevented storing documents inside other documents, e.g.:

      {
        "_key" : "foo",
        "_type" : "mydoc",
        "references" : [
          {
            "_key" : "something",
            "_rev" : "...",
            "value" : 1
          },
          {
            "_key" : "something else",
            "_rev" : "...",
            "value" : 2
          }
        ]
      }

  In the above example, previous versions of ArangoDB removed all attributes and
  sub-attributes that started with underscores, meaning the embedded documents would lose
  some of their attributes. 2.2.2 should preserve such attributes, and will also allow
  storing user-defined attribute names on the top-level even if they start with underscores
  (such as `_type` in the above example).

* fix conversion of JavaScript String, Number and Boolean objects to JSON.

  Objects created in JavaScript using `new Number(...)`, `new String(...)`, or
  `new Boolean(...)` were not converted to JSON correctly.

* fixed a race condition on task registration (i.e. `require("org/arangodb/tasks").register()`)

  this race condition led to undefined behavior when a just-created task with no offset and
  no period was instantly executed and deleted by the task scheduler, before the `register`
  function returned to the caller.

* changed run-tests.sh to execute all suitable tests.

* switch to new version of gyp

* fixed upgrade button


v2.2.1 (2014-07-24)
-------------------

* fixed hanging write-ahead log recovery for certain cases that involved dropping
  databases

* fixed issue with --check-version: when creating a new database the check failed

* issue #947 Foxx applicationContext missing some properties

* fixed issue with --check-version: when creating a new database the check failed

* added startup option `--wal.suppress-shape-information`

  Setting this option to `true` will reduce memory and disk space usage and require
  less CPU time when modifying documents or edges. It should therefore be turned on
  for standalone ArangoDB servers. However, for servers that are used as replication
  masters, setting this option to `true` will effectively disable the usage of the
  write-ahead log for replication, so it should be set to `false` for any replication
  master servers.

  The default value for this option is `false`.

* added optional `ttl` attribute to specify result cursor expiration for HTTP API method
  `POST /_api/cursor`

  The `ttl` attribute can be used to prevent cursor results from timing out too early.

* issue #947: Foxx applicationContext missing some properties

* (reported by Christian Neubauer):

  The problem was that in Google's V8, signed and unsigned chars are not always declared cleanly.
  so we need to force v8 to compile with forced signed chars which is done by the Flag:
    -fsigned-char
  at least it is enough to follow the instructions of compiling arango on rasperry
  and add "CFLAGS='-fsigned-char'" to the make command of V8 and remove the armv7=0

* Fixed a bug with the replication client. In the case of single document
  transactions the collection was not write locked.


v2.2.0 (2014-07-10)
-------------------

* The replication methods `logger.start`, `logger.stop` and `logger.properties` are
  no-ops in ArangoDB 2.2 as there is no separate replication logger anymore. Data changes
  are logged into the write-ahead log in ArangoDB 2.2, and not separately by the
  replication logger. The replication logger object is still there in ArangoDB 2.2 to
  ensure backwards-compatibility, however, logging cannot be started, stopped or
  configured anymore. Using any of these methods will do nothing.

  This also affects the following HTTP API methods:
  - `PUT /_api/replication/logger-start`
  - `PUT /_api/replication/logger-stop`
  - `GET /_api/replication/logger-config`
  - `PUT /_api/replication/logger-config`

  Using any of these methods is discouraged from now on as they will be removed in
  future versions of ArangoDB.

* INCOMPATIBLE CHANGE: replication of transactions has changed. Previously, transactions
  were logged on a master in one big block and shipped to a slave in one block, too.
  Now transactions will be logged and replicated as separate entries, allowing transactions
  to be bigger and also ensure replication progress.

  This change also affects the behavior of the `stop` method of the replication applier.
  If the replication applier is now stopped manually using the `stop` method and later
  restarted using the `start` method, any transactions that were unfinished at the
  point of stopping will be aborted on a slave, even if they later commit on the master.

  In ArangoDB 2.2, stopping the replication applier manually should be avoided unless the
  goal is to stop replication permanently or to do a full resync with the master anyway.
  If the replication applier still must be stopped, it should be made sure that the
  slave has fetched and applied all pending operations from a master, and that no
  extra transactions are started on the master before the `stop` command on the slave
  is executed.

  Replication of transactions in ArangoDB 2.2 might also lock the involved collections on
  the slave while a transaction is either committed or aborted on the master and the
  change has been replicated to the slave. This change in behavior may be important for
  slave servers that are used for read-scaling. In order to avoid long lasting collection
  locks on the slave, transactions should be kept small.

  The `_replication` system collection is not used anymore in ArangoDB 2.2 and its usage is
  discouraged.

* INCOMPATIBLE CHANGE: the figures reported by the `collection.figures` method
  now only reflect documents and data contained in the journals and datafiles of
  collections. Documents or deletions contained only in the write-ahead log will
  not influence collection figures until the write-ahead log garbage collection
  kicks in. The figures for a collection might therefore underreport the total
  resource usage of a collection.

  Additionally, the attributes `lastTick` and `uncollectedLogfileEntries` have been
  added to the result of the `figures` operation and the HTTP API method
  `PUT /_api/collection/figures`

* added `insert` method as an alias for `save`. Documents can now be inserted into
  a collection using either method:

      db.test.save({ foo: "bar" });
      db.test.insert({ foo: "bar" });

* added support for data-modification AQL queries

* added AQL keywords `INSERT`, `UPDATE`, `REPLACE` and `REMOVE` (and `WITH`) to
  support data-modification AQL queries.

  Unquoted usage of these keywords for attribute names in AQL queries will likely
  fail in ArangoDB 2.2. If any such attribute name needs to be used in a query, it
  should be enclosed in backticks to indicate the usage of a literal attribute
  name.

  For example, the following query will fail in ArangoDB 2.2 with a parse error:

      FOR i IN foo RETURN i.remove

  and needs to be rewritten like this:

      FOR i IN foo RETURN i.`remove`

* disallow storing of JavaScript objects that contain JavaScript native objects
  of type `Date`, `Function`, `RegExp` or `External`, e.g.

      db.test.save({ foo: /bar/ });
      db.test.save({ foo: new Date() });

  will now print

      Error: <data> cannot be converted into JSON shape: could not shape document

  Previously, objects of these types were silently converted into an empty object
  (i.e. `{ }`).

  To store such objects in a collection, explicitly convert them into strings
  like this:

      db.test.save({ foo: String(/bar/) });
      db.test.save({ foo: String(new Date()) });

* The replication methods `logger.start`, `logger.stop` and `logger.properties` are
  no-ops in ArangoDB 2.2 as there is no separate replication logger anymore. Data changes
  are logged into the write-ahead log in ArangoDB 2.2, and not separately by the
  replication logger. The replication logger object is still there in ArangoDB 2.2 to
  ensure backwards-compatibility, however, logging cannot be started, stopped or
  configured anymore. Using any of these methods will do nothing.

  This also affects the following HTTP API methods:
  - `PUT /_api/replication/logger-start`
  - `PUT /_api/replication/logger-stop`
  - `GET /_api/replication/logger-config`
  - `PUT /_api/replication/logger-config`

  Using any of these methods is discouraged from now on as they will be removed in
  future versions of ArangoDB.

* INCOMPATIBLE CHANGE: replication of transactions has changed. Previously, transactions
  were logged on a master in one big block and shipped to a slave in one block, too.
  Now transactions will be logged and replicated as separate entries, allowing transactions
  to be bigger and also ensure replication progress.

  This change also affects the behavior of the `stop` method of the replication applier.
  If the replication applier is now stopped manually using the `stop` method and later
  restarted using the `start` method, any transactions that were unfinished at the
  point of stopping will be aborted on a slave, even if they later commit on the master.

  In ArangoDB 2.2, stopping the replication applier manually should be avoided unless the
  goal is to stop replication permanently or to do a full resync with the master anyway.
  If the replication applier still must be stopped, it should be made sure that the
  slave has fetched and applied all pending operations from a master, and that no
  extra transactions are started on the master before the `stop` command on the slave
  is executed.

  Replication of transactions in ArangoDB 2.2 might also lock the involved collections on
  the slave while a transaction is either committed or aborted on the master and the
  change has been replicated to the slave. This change in behavior may be important for
  slave servers that are used for read-scaling. In order to avoid long lasting collection
  locks on the slave, transactions should be kept small.

  The `_replication` system collection is not used anymore in ArangoDB 2.2 and its usage is
  discouraged.

* INCOMPATIBLE CHANGE: the figures reported by the `collection.figures` method
  now only reflect documents and data contained in the journals and datafiles of
  collections. Documents or deletions contained only in the write-ahead log will
  not influence collection figures until the write-ahead log garbage collection
  kicks in. The figures for a collection might therefore underreport the total
  resource usage of a collection.

  Additionally, the attributes `lastTick` and `uncollectedLogfileEntries` have been
  added to the result of the `figures` operation and the HTTP API method
  `PUT /_api/collection/figures`

* added `insert` method as an alias for `save`. Documents can now be inserted into
  a collection using either method:

      db.test.save({ foo: "bar" });
      db.test.insert({ foo: "bar" });

* added support for data-modification AQL queries

* added AQL keywords `INSERT`, `UPDATE`, `REPLACE` and `REMOVE` (and `WITH`) to
  support data-modification AQL queries.

  Unquoted usage of these keywords for attribute names in AQL queries will likely
  fail in ArangoDB 2.2. If any such attribute name needs to be used in a query, it
  should be enclosed in backticks to indicate the usage of a literal attribute
  name.

  For example, the following query will fail in ArangoDB 2.2 with a parse error:

      FOR i IN foo RETURN i.remove

  and needs to be rewritten like this:

      FOR i IN foo RETURN i.`remove`

* disallow storing of JavaScript objects that contain JavaScript native objects
  of type `Date`, `Function`, `RegExp` or `External`, e.g.

      db.test.save({ foo: /bar/ });
      db.test.save({ foo: new Date() });

  will now print

      Error: <data> cannot be converted into JSON shape: could not shape document

  Previously, objects of these types were silently converted into an empty object
  (i.e. `{ }`).

  To store such objects in a collection, explicitly convert them into strings
  like this:

      db.test.save({ foo: String(/bar/) });
      db.test.save({ foo: String(new Date()) });

* honor startup option `--server.disable-statistics` when deciding whether or not
  to start periodic statistics collection jobs

  Previously, the statistics collection jobs were started even if the server was
  started with the `--server.disable-statistics` flag being set to `true`

* removed startup option `--random.no-seed`

  This option had no effect in previous versions of ArangoDB and was thus removed.

* removed startup option `--database.remove-on-drop`

  This option was used for debugging only.

* removed startup option `--database.force-sync-properties`

  This option is now superfluous as collection properties are now stored in the
  write-ahead log.

* introduced write-ahead log

  All write operations in an ArangoDB server instance are automatically logged
  to the server's write-ahead log. The write-ahead log is a set of append-only
  logfiles, and it is used in case of a crash recovery and for replication.
  Data from the write-ahead log will eventually be moved into the journals or
  datafiles of collections, allowing the server to remove older write-ahead log
  logfiles. Figures of collections will be updated when data are moved from the
  write-ahead log into the journals or datafiles of collections.

  Cross-collection transactions in ArangoDB should benefit considerably by this
  change, as less writes than in previous versions are required to ensure the data
  of multiple collections are atomically and durably committed. All data-modifying
  operations inside transactions (insert, update, remove) will write their
  operations into the write-ahead log directly, making transactions with multiple
  operations also require less physical memory than in previous versions of ArangoDB,
  that required all transaction data to fit into RAM.

  The `_trx` system collection is not used anymore in ArangoDB 2.2 and its usage is
  discouraged.

  The data in the write-ahead log can also be used in the replication context.
  The `_replication` collection that was used in previous versions of ArangoDB to
  store all changes on the server is not used anymore in ArangoDB 2.2. Instead,
  slaves can read from a master's write-ahead log to get informed about most
  recent changes. This removes the need to store data-modifying operations in
  both the actual place and the `_replication` collection.

* removed startup option `--server.disable-replication-logger`

  This option is superfluous in ArangoDB 2.2. There is no dedicated replication
  logger in ArangoDB 2.2. There is now always the write-ahead log, and it is also
  used as the server's replication log. Specifying the startup option
  `--server.disable-replication-logger` will do nothing in ArangoDB 2.2, but the
  option should not be used anymore as it might be removed in a future version.

* changed behavior of replication logger

  There is no dedicated replication logger in ArangoDB 2.2 as there is the
  write-ahead log now. The existing APIs for starting and stopping the replication
  logger still exist in ArangoDB 2.2 for downwards-compatibility, but calling
  the start or stop operations are no-ops in ArangoDB 2.2. When querying the
  replication logger status via the API, the server will always report that the
  replication logger is running. Configuring the replication logger is a no-op
  in ArangoDB 2.2, too. Changing the replication logger configuration has no
  effect. Instead, the write-ahead log configuration can be changed.

* removed MRuby integration for arangod

  ArangoDB had an experimental MRuby integration in some of the publish builds.
  This wasn't continuously developed, and so it has been removed in ArangoDB 2.2.

  This change has led to the following startup options being superfluous:

  - `--ruby.gc-interval`
  - `--ruby.action-directory`
  - `--ruby.modules-path`
  - `--ruby.startup-directory`

  Specifying these startup options will do nothing in ArangoDB 2.2, but the
  options should be avoided from now on as they might be removed in future versions.

* reclaim index memory when last document in collection is deleted

  Previously, deleting documents from a collection did not lead to index sizes being
  reduced. Instead, the already allocated index memory was re-used when a collection
  was refilled.

  Now, index memory for primary indexes and hash indexes is reclaimed instantly when
  the last document from a collection is removed.

* inlined and optimized functions in hash indexes

* added AQL TRANSLATE function

  This function can be used to perform lookups from static lists, e.g.

      LET countryNames = { US: "United States", UK: "United Kingdom", FR: "France" }
      RETURN TRANSLATE("FR", countryNames)

* fixed datafile debugger

* fixed check-version for empty directory

* moved try/catch block to the top of routing chain

* added mountedApp function for foxx-manager

* fixed issue #883: arango 2.1 - when starting multi-machine cluster, UI web
  does not change to cluster overview

* fixed dfdb: should not start any other V8 threads

* cleanup of version-check, added module org/arangodb/database-version,
  added --check-version option

* fixed issue #881: [2.1.0] Bombarded (every 10 sec or so) with
  "WARNING format string is corrupt" when in non-system DB Dashboard

* specialized primary index implementation to allow faster hash table
  rebuilding and reduce lookups in datafiles for the actual value of `_key`.

* issue #862: added `--overwrite` option to arangoimp

* removed number of property lookups for documents during AQL queries that
  access documents

* prevent buffering of long print results in arangosh's and arangod's print
  command

  this change will emit buffered intermediate print results and discard the
  output buffer to quickly deliver print results to the user, and to prevent
  constructing very large buffers for large results

* removed sorting of attribute names for use in a collection's shaper

  sorting attribute names was done on document insert to keep attributes
  of a collection in sorted order for faster comparisons. The sort order
  of attributes was only used in one particular and unlikely case, so it
  was removed. Collections with many different attribute names should
  benefit from this change by faster inserts and slightly less memory usage.

* fixed a bug in arangodump which got the collection name in _from and _to
  attributes of edges wrong (all were "_unknown")

* fixed a bug in arangorestore which did not recognize wrong _from and _to
  attributes of edges

* improved error detection and reporting in arangorestore


v2.1.1 (2014-06-06)
-------------------

* fixed dfdb: should not start any other V8 threads

* signature for collection functions was modified

  The basic change was the substitution of the input parameter of the
  function by an generic options object which can contain multiple
  option parameter of the function.
  Following functions were modified
  remove
  removeBySample
  replace
  replaceBySample
  update
  updateBySample

  Old signature is yet supported but it will be removed in future versions

v2.1.0 (2014-05-29)
-------------------

* implemented upgrade procedure for clusters

* fixed communication issue with agency which prevented reconnect
  after an agent failure

* fixed cluster dashboard in the case that one but not all servers
  in the cluster are down

* fixed a bug with coordinators creating local database objects
  in the wrong order (_system needs to be done first)

* improved cluster dashboard


v2.1.0-rc2 (2014-05-25)
-----------------------

* fixed issue #864: Inconsistent behavior of AQL REVERSE(list) function


v2.1.0-rc1 (XXXX-XX-XX)
-----------------------

* added server-side periodic task management functions:

  - require("org/arangodb/tasks").register(): registers a periodic task
  - require("org/arangodb/tasks").unregister(): unregisters and removes a
    periodic task
  - require("org/arangodb/tasks").get(): retrieves a specific tasks or all
    existing tasks

  the previous undocumented function `internal.definePeriodic` is now
  deprecated and will be removed in a future release.

* decrease the size of some seldom used system collections on creation.

  This will make these collections use less disk space and mapped memory.

* added AQL date functions

* added AQL FLATTEN() list function

* added index memory statistics to `db.<collection>.figures()` function

  The `figures` function will now return a sub-document `indexes`, which lists
  the number of indexes in the `count` sub-attribute, and the total memory
  usage of the indexes in bytes in the `size` sub-attribute.

* added AQL CURRENT_DATABASE() function

  This function returns the current database's name.

* added AQL CURRENT_USER() function

  This function returns the current user from an AQL query. The current user is the
  username that was specified in the `Authorization` HTTP header of the request. If
  authentication is turned off or the query was executed outside a request context,
  the function will return `null`.

* fixed issue #796: Searching with newline chars broken?

  fixed slightly different handling of backslash escape characters in a few
  AQL functions. Now handling of escape sequences should be consistent, and
  searching for newline characters should work the same everywhere

* added OpenSSL version check for configure

  It will report all OpenSSL versions < 1.0.1g as being too old.
  `configure` will only complain about an outdated OpenSSL version but not stop.

* require C++ compiler support (requires g++ 4.8, clang++ 3.4 or Visual Studio 13)

* less string copying returning JSONified documents from ArangoDB, e.g. via
  HTTP GET `/_api/document/<collection>/<document>`

* issue #798: Lower case http headers from arango

  This change allows returning capitalized HTTP headers, e.g.
  `Content-Length` instead of `content-length`.
  The HTTP spec says that headers are case-insensitive, but
  in fact several clients rely on a specific case in response
  headers.
  This change will capitalize HTTP headers if the `X-Arango-Version`
  request header is sent by the client and contains a value of at
  least `20100` (for version 2.1). The default value for the
  compatibility can also be set at server start, using the
  `--server.default-api-compatibility` option.

* simplified usage of `db._createStatement()`

  Previously, the function could not be called with a query string parameter as
  follows:

      db._createStatement(queryString);

  Calling it as above resulted in an error because the function expected an
  object as its parameter. From now on, it's possible to call the function with
  just the query string.

* make ArangoDB not send back a `WWW-Authenticate` header to a client in case the
  client sends the `X-Omit-WWW-Authenticate` HTTP header.

  This is done to prevent browsers from showing their built-in HTTP authentication
  dialog for AJAX requests that require authentication.
  ArangoDB will still return an HTTP 401 (Unauthorized) if the request doesn't
  contain valid credentials, but it will omit the `WWW-Authenticate` header,
  allowing clients to bypass the browser's authentication dialog.

* added REST API method HTTP GET `/_api/job/job-id` to query the status of an
  async job without potentially fetching it from the list of done jobs

* fixed non-intuitive behavior in jobs API: previously, querying the status
  of an async job via the API HTTP PUT `/_api/job/job-id` removed a currently
  executing async job from the list of queryable jobs on the server.
  Now, when querying the result of an async job that is still executing,
  the job is kept in the list of queryable jobs so its result can be fetched
  by a subsequent request.

* use a new data structure for the edge index of an edge collection. This
  improves the performance for the creation of the edge index and in
  particular speeds up removal of edges in graphs. Note however that
  this change might change the order in which edges starting at
  or ending in a vertex are returned. However, this order was never
  guaranteed anyway and it is not sensible to guarantee any particular
  order.

* provide a size hint to edge and hash indexes when initially filling them
  this will lead to less re-allocations when populating these indexes

  this may speed up building indexes when opening an existing collection

* don't requeue identical context methods in V8 threads in case a method is
  already registered

* removed arangod command line option `--database.remove-on-compacted`

* export the sort attribute for graph traversals to the HTTP interface

* add support for arangodump/arangorestore for clusters


v2.0.8 (XXXX-XX-XX)
-------------------

* fixed too-busy iteration over skiplists

  Even when a skiplist query was restricted by a limit clause, the skiplist
  index was queried without the limit. this led to slower-than-necessary
  execution times.

* fixed timeout overflows on 32 bit systems

  this bug has led to problems when select was called with a high timeout
  value (2000+ seconds) on 32bit systems that don't have a forgiving select
  implementation. when the call was made on these systems, select failed
  so no data would be read or sent over the connection

  this might have affected some cluster-internal operations.

* fixed ETCD issues on 32 bit systems

  ETCD was non-functional on 32 bit systems at all. The first call to the
  watch API crashed it. This was because atomic operations worked on data
  structures that were not properly aligned on 32 bit systems.

* fixed issue #848: db.someEdgeCollection.inEdge does not return correct
  value when called the 2nd time after a .save to the edge collection


v2.0.7 (2014-05-05)
-------------------

* issue #839: Foxx Manager missing "unfetch"

* fixed a race condition at startup

  this fixes undefined behavior in case the logger was involved directly at
  startup, before the logger initialization code was called. This should have
  occurred only for code that was executed before the invocation of main(),
  e.g. during ctor calls of statically defined objects.


v2.0.6 (2014-04-22)
-------------------

* fixed issue #835: arangosh doesn't show correct database name



v2.0.5 (2014-04-21)
-------------------

* Fixed a caching problem in IE JS Shell

* added cancelation for async jobs

* upgraded to new gyp for V8

* new Windows installer


v2.0.4 (2014-04-14)
-------------------

* fixed cluster authentication front-end issues for Firefox and IE, there are
  still problems with Chrome


v2.0.3 (2014-04-14)
-------------------

* fixed AQL optimizer bug

* fixed front-end issues

* added password change dialog


v2.0.2 (2014-04-06)
-------------------

* during cluster startup, do not log (somewhat expected) connection errors with
  log level error, but with log level info

* fixed dashboard modals

* fixed connection check for cluster planning front end: firefox does
  not support async:false

* document how to persist a cluster plan in order to relaunch an existing
  cluster later


v2.0.1 (2014-03-31)
-------------------

* make ArangoDB not send back a `WWW-Authenticate` header to a client in case the
  client sends the `X-Omit-WWW-Authenticate` HTTP header.

  This is done to prevent browsers from showing their built-in HTTP authentication
  dialog for AJAX requests that require authentication.
  ArangoDB will still return an HTTP 401 (Unauthorized) if the request doesn't
  contain valid credentials, but it will omit the `WWW-Authenticate` header,
  allowing clients to bypass the browser's authentication dialog.

* fixed isses in arango-dfdb:

  the dfdb was not able to unload certain system collections, so these couldn't be
  inspected with the dfdb sometimes. Additionally, it did not truncate corrupt
  markers from datafiles under some circumstances

* added `changePassword` attribute for users

* fixed non-working "save" button in collection edit view of web interface
  clicking the save button did nothing. one had to press enter in one of the input
  fields to send modified form data

* fixed V8 compile error on MacOS X

* prevent `body length: -9223372036854775808` being logged in development mode for
  some Foxx HTTP responses

* fixed several bugs in web interface dashboard

* fixed issue #783: coffee script not working in manifest file

* fixed issue #783: coffee script not working in manifest file

* fixed issue #781: Cant save current query from AQL editor ui

* bumped version in `X-Arango-Version` compatibility header sent by arangosh and other
  client tools from `1.5` to `2.0`.

* fixed startup options for arango-dfdb, added details option for arango-dfdb

* fixed display of missing error messages and codes in arangosh

* when creating a collection via the web interface, the collection type was always
  "document", regardless of the user's choice


v2.0.0 (2014-03-10)
-------------------

* first 2.0 release


v2.0.0-rc2 (2014-03-07)
-----------------------

* fixed cluster authorization


v2.0.0-rc1 (2014-02-28)
-----------------------

* added sharding :-)

* added collection._dbName attribute to query the name of the database from a collection

  more detailed documentation on the sharding and cluster features can be found in the user
  manual, section **Sharding**

* INCOMPATIBLE CHANGE: using complex values in AQL filter conditions with operators other
  than equality (e.g. >=, >, <=, <) will disable usage of skiplist indexes for filter
  evaluation.

  For example, the following queries will be affected by change:

      FOR doc IN docs FILTER doc.value < { foo: "bar" } RETURN doc
      FOR doc IN docs FILTER doc.value >= [ 1, 2, 3 ] RETURN doc

  The following queries will not be affected by the change:

      FOR doc IN docs FILTER doc.value == 1 RETURN doc
      FOR doc IN docs FILTER doc.value == "foo" RETURN doc
      FOR doc IN docs FILTER doc.value == [ 1, 2, 3 ] RETURN doc
      FOR doc IN docs FILTER doc.value == { foo: "bar" } RETURN doc

* INCOMPATIBLE CHANGE: removed undocumented method `collection.saveOrReplace`

  this feature was never advertised nor documented nor tested.

* INCOMPATIBLE CHANGE: removed undocumented REST API method `/_api/simple/BY-EXAMPLE-HASH`

  this feature was never advertised nor documented nor tested.

* added explicit startup parameter `--server.reuse-address`

  This flag can be used to control whether sockets should be acquired with the SO_REUSEADDR
  flag.

  Regardless of this setting, sockets on Windows are always acquired using the
  SO_EXCLUSIVEADDRUSE flag.

* removed undocumented REST API method GET `/_admin/database-name`

* added user validation API at POST `/_api/user/<username>`

* slightly improved users management API in `/_api/user`:

  Previously, when creating a new user via HTTP POST, the username needed to be
  passed in an attribute `username`. When users were returned via this API,
  the usernames were returned in an attribute named `user`. This was slightly
  confusing and was changed in 2.0 as follows:

  - when adding a user via HTTP POST, the username can be specified in an attribute
  `user`. If this attribute is not used, the API will look into the attribute `username`
  as before and use that value.
  - when users are returned via HTTP GET, the usernames are still returned in an
    attribute `user`.

  This change should be fully downwards-compatible with the previous version of the API.

* added AQL SLICE function to extract slices from lists

* made module loader more node compatible

* the startup option `--javascript.package-path` for arangosh is now deprecated and does
  nothing. Using it will not cause an error, but the option is ignored.

* added coffee script support

* Several UI improvements.

* Exchanged icons in the graphviewer toolbar

* always start networking and HTTP listeners when starting the server (even in
  console mode)

* allow vertex and edge filtering with user-defined functions in TRAVERSAL,
  TRAVERSAL_TREE and SHORTEST_PATH AQL functions:

      // using user-defined AQL functions for edge and vertex filtering
      RETURN TRAVERSAL(friends, friendrelations, "friends/john", "outbound", {
        followEdges: "myfunctions::checkedge",
        filterVertices: "myfunctions::checkvertex"
      })

      // using the following custom filter functions
      var aqlfunctions = require("org/arangodb/aql/functions");
      aqlfunctions.register("myfunctions::checkedge", function (config, vertex, edge, path) {
        return (edge.type !== 'dislikes'); // don't follow these edges
      }, false);

      aqlfunctions.register("myfunctions::checkvertex", function (config, vertex, path) {
        if (vertex.isDeleted || ! vertex.isActive) {
          return [ "prune", "exclude" ]; // exclude these and don't follow them
        }
        return [ ]; // include everything else
      }, false);

* fail if invalid `strategy`, `order` or `itemOrder` attribute values
  are passed to the AQL TRAVERSAL function. Omitting these attributes
  is not considered an error, but specifying an invalid value for any
  of these attributes will make an AQL query fail.

* issue #751: Create database through API should return HTTP status code 201

  By default, the server now returns HTTP 201 (created) when creating a new
  database successfully. To keep compatibility with older ArangoDB versions, the
  startup parameter `--server.default-api-compatibility` can be set to a value
  of `10400` to indicate API compatibility with ArangoDB 1.4. The compatibility
  can also be enforced by setting the `X-Arango-Version` HTTP header in a
  client request to this API on a per-request basis.

* allow direct access from the `db` object to collections whose names start
  with an underscore (e.g. db._users).

  Previously, access to such collections via the `db` object was possible from
  arangosh, but not from arangod (and thus Foxx and actions). The only way
  to access such collections from these places was via the `db._collection(<name>)`
  workaround.

* allow `\n` (as well as `\r\n`) as line terminator in batch requests sent to
  `/_api/batch` HTTP API.

* use `--data-binary` instead of `--data` parameter in generated cURL examples

* issue #703: Also show path of logfile for fm.config()

* issue #675: Dropping a collection used in "graph" module breaks the graph

* added "static" Graph.drop() method for graphs API

* fixed issue #695: arangosh server.password error

* use pretty-printing in `--console` mode by default

* simplified ArangoDB startup options

  Some startup options are now superfluous or their usage is simplified. The
  following options have been changed:

  * `--javascript.modules-path`: this option has been removed. The modules paths
    are determined by arangod and arangosh automatically based on the value of
    `--javascript.startup-directory`.

    If the option is set on startup, it is ignored so startup will not abort with
    an error `unrecognized option`.

  * `--javascript.action-directory`: this option has been removed. The actions
    directory is determined by arangod automatically based on the value of
    `--javascript.startup-directory`.

    If the option is set on startup, it is ignored so startup will not abort with
    an error `unrecognized option`.

  * `--javascript.package-path`: this option is still available but it is not
    required anymore to set the standard package paths (e.g. `js/npm`). arangod
    will automatically use this standard package path regardless of whether it
    was specified via the options.

    It is possible to use this option to add additional package paths to the
    standard value.

  Configuration files included with arangod are adjusted accordingly.

* layout of the graphs tab adapted to better fit with the other tabs

* database selection is moved to the bottom right corner of the web interface

* removed priority queue index type

  this feature was never advertised nor documented nor tested.

* display internal attributes in document source view of web interface

* removed separate shape collections

  When upgrading to ArangoDB 2.0, existing collections will be converted to include
  shapes and attribute markers in the datafiles instead of using separate files for
  shapes.

  When a collection is converted, existing shapes from the SHAPES directory will
  be written to a new datafile in the collection directory, and the SHAPES directory
  will be removed afterwards.

  This saves up to 2 MB of memory and disk space for each collection
  (savings are higher, the less different shapes there are in a collection).
  Additionally, one less file descriptor per opened collection will be used.

  When creating a new collection, the amount of sync calls may be reduced. The same
  may be true for documents with yet-unknown shapes. This may help performance
  in these cases.

* added AQL functions `NTH` and `POSITION`

* added signal handler for arangosh to save last command in more cases

* added extra prompt placeholders for arangosh:
  - `%e`: current endpoint
  - `%u`: current user

* added arangosh option `--javascript.gc-interval` to control amount of
  garbage collection performed by arangosh

* fixed issue #651: Allow addEdge() to take vertex ids in the JS library

* removed command-line option `--log.format`

  In previous versions, this option did not have an effect for most log messages, so
  it got removed.

* removed C++ logger implementation

  Logging inside ArangoDB is now done using the LOG_XXX() macros. The LOGGER_XXX()
  macros are gone.

* added collection status "loading"


v1.4.16 (XXXX-XX-XX)
--------------------

* fixed too eager datafile deletion

  this issue could have caused a crash when the compaction had marked datafiles as obsolete
  and they were removed while "old" temporary query results still pointed to the old datafile
  positions

* fixed issue #826: Replication fails when a collection's configuration changes


v1.4.15 (2014-04-19)
--------------------

* bugfix for AQL query optimizer

  the following type of query was too eagerly optimized, leading to errors in code-generation:

      LET a = (FOR i IN [] RETURN i) LET b = (FOR i IN [] RETURN i) RETURN 1

  the problem occurred when both lists in the subqueries were empty. In this case invalid code
  was generated and the query couldn't be executed.


v1.4.14 (2014-04-05)
--------------------

* fixed race conditions during shape / attribute insertion

  A race condition could have led to spurious `cannot find attribute #xx` or
  `cannot find shape #xx` (where xx is a number) warning messages being logged
  by the server. This happened when a new attribute was inserted and at the same
  time was queried by another thread.

  Also fixed a race condition that may have occurred when a thread tried to
  access the shapes / attributes hash tables while they were resized. In this
  cases, the shape / attribute may have been hashed to a wrong slot.

* fixed a memory barrier / cpu synchronization problem with libev, affecting
  Windows with Visual Studio 2013 (probably earlier versions are affected, too)

  The issue is described in detail here:
  http://lists.schmorp.de/pipermail/libev/2014q1/002318.html


v1.4.13 (2014-03-14)
--------------------

* added diagnostic output for Foxx application upload

* allow dump & restore from ArangoDB 1.4 with an ArangoDB 2.0 server

* allow startup options `temp-path` and `default-language` to be specified from the arangod
  configuration file and not only from the command line

* fixed too eager compaction

  The compaction will now wait for several seconds before trying to re-compact the same
  collection. Additionally, some other limits have been introduced for the compaction.


v1.4.12 (2014-03-05)
--------------------

* fixed display bug in web interface which caused the following problems:
  - documents were displayed in web interface as being empty
  - document attributes view displayed many attributes with content "undefined"
  - document source view displayed many attributes with name "TYPEOF" and value "undefined"
  - an alert popping up in the browser with message "Datatables warning..."

* re-introduced old-style read-write locks to supports Windows versions older than
  Windows 2008R2 and Windows 7. This should re-enable support for Windows Vista and
  Windows 2008.


v1.4.11 (2014-02-27)
--------------------

* added SHORTEST_PATH AQL function

  this calculates the shortest paths between two vertices, using the Dijkstra
  algorithm, employing a min-heap

  By default, ArangoDB does not know the distance between any two vertices and
  will use a default distance of 1. A custom distance function can be registered
  as an AQL user function to make the distance calculation use any document
  attributes or custom logic:

      RETURN SHORTEST_PATH(cities, motorways, "cities/CGN", "cities/MUC", "outbound", {
        paths: true,
        distance: "myfunctions::citydistance"
      })

      // using the following custom distance function
      var aqlfunctions = require("org/arangodb/aql/functions");
      aqlfunctions.register("myfunctions::distance", function (config, vertex1, vertex2, edge) {
        return Math.sqrt(Math.pow(vertex1.x - vertex2.x) + Math.pow(vertex1.y - vertex2.y));
      }, false);

* fixed bug in Graph.pathTo function

* fixed small memleak in AQL optimizer

* fixed access to potentially uninitialized variable when collection had a cap constraint


v1.4.10 (2014-02-21)
--------------------

* fixed graph constructor to allow graph with some parameter to be used

* added node.js "events" and "stream"

* updated npm packages

* added loading of .json file

* Fixed http return code in graph api with waitForSync parameter.

* Fixed documentation in graph, simple and index api.

* removed 2 tests due to change in ruby library.

* issue #756: set access-control-expose-headers on CORS response

  the following headers are now whitelisted by ArangoDB in CORS responses:
  - etag
  - content-encoding
  - content-length
  - location
  - server
  - x-arango-errors
  - x-arango-async-id


v1.4.9 (2014-02-07)
-------------------

* return a document's current etag in response header for HTTP HEAD requests on
  documents that return an HTTP 412 (precondition failed) error. This allows
  retrieving the document's current revision easily.

* added AQL function `SKIPLIST` to directly access skiplist indexes from AQL

  This is a shortcut method to use a skiplist index for retrieving specific documents in
  indexed order. The function capability is rather limited, but it may be used
  for several cases to speed up queries. The documents are returned in index order if
  only one condition is used.

      /* return all documents with mycollection.created > 12345678 */
      FOR doc IN SKIPLIST(mycollection, { created: [[ '>', 12345678 ]] })
        RETURN doc

      /* return first document with mycollection.created > 12345678 */
      FOR doc IN SKIPLIST(mycollection, { created: [[ '>', 12345678 ]] }, 0, 1)
        RETURN doc

      /* return all documents with mycollection.created between 12345678 and 123456790 */
      FOR doc IN SKIPLIST(mycollection, { created: [[ '>', 12345678 ], [ '<=', 123456790 ]] })
        RETURN doc

      /* return all documents with mycollection.a equal 1 and .b equal 2 */
      FOR doc IN SKIPLIST(mycollection, { a: [[ '==', 1 ]], b: [[ '==', 2 ]] })
        RETURN doc

  The function requires a skiplist index with the exact same attributes to
  be present on the specified collection. All attributes present in the skiplist
  index must be specified in the conditions specified for the `SKIPLIST` function.
  Attribute declaration order is important, too: attributes must be specified in the
  same order in the condition as they have been declared in the skiplist index.

* added command-line option `--server.disable-authentication-unix-sockets`

  with this option, authentication can be disabled for all requests coming
  in via UNIX domain sockets, enabling clients located on the same host as
  the ArangoDB server to connect without authentication.
  Other connections (e.g. TCP/IP) are not affected by this option.

  The default value for this option is `false`.
  Note: this option is only supported on platforms that support Unix domain
  sockets.

* call global arangod instance destructor on shutdown

* issue #755: TRAVERSAL does not use strategy, order and itemOrder options

  these options were not honored when configuring a traversal via the AQL
  TRAVERSAL function. Now, these options are used if specified.

* allow vertex and edge filtering with user-defined functions in TRAVERSAL,
  TRAVERSAL_TREE and SHORTEST_PATH AQL functions:

      // using user-defined AQL functions for edge and vertex filtering
      RETURN TRAVERSAL(friends, friendrelations, "friends/john", "outbound", {
        followEdges: "myfunctions::checkedge",
        filterVertices: "myfunctions::checkvertex"
      })

      // using the following custom filter functions
      var aqlfunctions = require("org/arangodb/aql/functions");
      aqlfunctions.register("myfunctions::checkedge", function (config, vertex, edge, path) {
        return (edge.type !== 'dislikes'); // don't follow these edges
      }, false);

      aqlfunctions.register("myfunctions::checkvertex", function (config, vertex, path) {
        if (vertex.isDeleted || ! vertex.isActive) {
          return [ "prune", "exclude" ]; // exclude these and don't follow them
        }
        return [ ]; // include everything else
      }, false);

* issue #748: add vertex filtering to AQL's TRAVERSAL[_TREE]() function


v1.4.8 (2014-01-31)
-------------------

* install foxx apps in the web interface

* fixed a segfault in the import API


v1.4.7 (2014-01-23)
-------------------

* issue #744: Add usage example arangoimp from Command line

* issue #738: added __dirname, __filename pseudo-globals. Fixes #733. (@by pluma)

* mount all Foxx applications in system apps directory on startup


v1.4.6 (2014-01-20)
-------------------

* issue #736: AQL function to parse collection and key from document handle

* added fm.rescan() method for Foxx-Manager

* fixed issue #734: foxx cookie and route problem

* added method `fm.configJson` for arangosh

* include `startupPath` in result of API `/_api/foxx/config`


v1.4.5 (2014-01-15)
-------------------

* fixed issue #726: Alternate Windows Install Method

* fixed issue #716: dpkg -P doesn't remove everything

* fixed bugs in description of HTTP API `_api/index`

* fixed issue #732: Rest API GET revision number

* added missing documentation for several methods in HTTP API `/_api/edge/...`

* fixed typos in description of HTTP API `_api/document`

* defer evaluation of AQL subqueries and logical operators (lazy evaluation)

* Updated font in WebFrontend, it now contains a version that renders properly on Windows

* generally allow function return values as call parameters to AQL functions

* fixed potential deadlock in global context method execution

* added override file "arangod.conf.local" (and co)


v1.4.4 (2013-12-24)
-------------------

* uid and gid are now set in the scripts, there is no longer a separate config file for
  arangod when started from a script

* foxx-manager is now an alias for arangosh

* arango-dfdb is now an alias for arangod, moved from bin to sbin

* changed from readline to linenoise for Windows

* added --install-service and --uninstall-service for Windows

* removed --daemon and --supervisor for Windows

* arangosh and arangod now uses the config-file which maps the binary name, i. e. if you
  rename arangosh to foxx-manager it will use the config file foxx-manager.conf

* fixed lock file for Windows

* fixed issue #711, #687: foxx-manager throws internal errors

* added `--server.ssl-protocol` option for client tools
  this allows connecting from arangosh, arangoimp, arangoimp etc. to an ArangoDB
  server that uses a non-default value for `--server.ssl-protocol`. The default
  value for the SSL protocol is 4 (TLSv1). If the server is configured to use a
  different protocol, it was not possible to connect to it with the client tools.

* added more detailed request statistics

  This adds the number of async-executed HTTP requests plus the number of HTTP
  requests per individual HTTP method type.

* added `--force` option for arangorestore
  this option allows continuing a restore operation even if the server reports errors
  in the middle of the restore operation

* better error reporting for arangorestore
  in case the server returned an HTTP error, arangorestore previously reported this
  error as `internal error` without any details only. Now server-side errors are
  reported by arangorestore with the server's error message

* include more system collections in dumps produced by arangodump
  previously some system collections were intentionally excluded from dumps, even if the
  dump was run with `--include-system-collections`. for example, the collections `_aal`,
  `_modules`, `_routing`, and `_users` were excluded. This makes sense in a replication
  context but not always in a dump context.
  When specifying `--include-system-collections`, arangodump will now include the above-
  mentioned collections in the dump, too. Some other system collections are still excluded
  even when the dump is run with `--include-system-collections`, for example `_replication`
  and `_trx`.

* fixed issue #701: ArangoStatement undefined in arangosh

* fixed typos in configuration files


v1.4.3 (2013-11-25)
-------------------

* fixed a segfault in the AQL optimizer, occurring when a constant non-list value was
  used on the right-hand side of an IN operator that had a collection attribute on the
  left-hand side

* issue #662:

  Fixed access violation errors (crashes) in the Windows version, occurring under some
  circumstances when accessing databases with multiple clients in parallel

* fixed issue #681: Problem with ArchLinux PKGBUILD configuration


v1.4.2 (2013-11-20)
-------------------

* fixed issue #669: Tiny documentation update

* ported Windows version to use native Windows API SRWLocks (slim read-write locks)
  and condition variables instead of homemade versions

  MSDN states the following about the compatibility of SRWLocks and Condition Variables:

      Minimum supported client:
      Windows Server 2008 [desktop apps | Windows Store apps]

      Minimum supported server:
      Windows Vista [desktop apps | Windows Store apps]

* fixed issue #662: ArangoDB on Windows hanging

  This fixes a deadlock issue that occurred on Windows when documents were written to
  a collection at the same time when some other thread tried to drop the collection.

* fixed file-based logging in Windows

  the logger complained on startup if the specified log file already existed

* fixed startup of server in daemon mode (`--daemon` startup option)

* fixed a segfault in the AQL optimizer

* issue #671: Method graph.measurement does not exist

* changed Windows condition variable implementation to use Windows native
  condition variables

  This is an attempt to fix spurious Windows hangs as described in issue #662.

* added documentation for JavaScript traversals

* added --code-page command-line option for Windows version of arangosh

* fixed a problem when creating edges via the web interface.

  The problem only occurred if a collection was created with type "document
  collection" via the web interface, and afterwards was dropped and re-created
  with type "edge collection". If the web interface page was not reloaded,
  the old collection type (document) was cached, making the subsequent creation
  of edges into the (seeming-to-be-document) collection fail.

  The fix is to not cache the collection type in the web interface. Users of
  an older version of the web interface can reload the collections page if they
  are affected.

* fixed a caching problem in arangosh: if a collection was created using the web
  interface, and then removed via arangosh, arangosh did not actually drop the
  collection due to caching.

  Because the `drop` operation was not carried out, this caused misleading error
  messages when trying to re-create the collection (e.g. `cannot create collection:
  duplicate name`).

* fixed ALT-introduced characters for arangosh console input on Windows

  The Windows readline port was not able to handle characters that are built
  using CTRL or ALT keys. Regular characters entered using the CTRL or ALT keys
  were silently swallowed and not passed to the terminal input handler.

  This did not seem to cause problems for the US keyboard layout, but was a
  severe issue for keyboard layouts that require the ALT (or ALT-GR) key to
  construct characters. For example, entering the character `{` with a German
  keyboard layout requires pressing ALT-GR + 9.

* fixed issue #665: Hash/skiplist combo madness bit my ass

  this fixes a problem with missing/non-deterministic rollbacks of inserts in
  case of a unique constraint violation into a collection with multiple secondary
  indexes (with at least one of them unique)

* fixed issue #664: ArangoDB installer on Windows requires drive c:

* partly fixed issue #662: ArangoDB on Windows hanging

  This fixes dropping databases on Windows. In previous 1.4 versions on Windows,
  one shape collection file was not unloaded and removed when dropping a database,
  leaving one directory and one shape collection file in the otherwise-dropped
  database directory.

* fixed issue #660: updated documentation on indexes


v1.4.1 (2013-11-08)
-------------------

* performance improvements for skip-list deletes


v1.4.1-rc1 (2013-11-07)
-----------------------

* fixed issue #635: Web-Interface should have a "Databases" Menu for Management

* fixed issue #624: Web-Interface is missing a Database selector

* fixed segfault in bitarray query

* fixed issue #656: Cannot create unique index through web interface

* fixed issue #654: bitarray index makes server down

* fixed issue #653: Slow query

* fixed issue #650: Randomness of any() should be improved

* made AQL `DOCUMENT()` function polymorphic and work with just one parameter.

  This allows using the `DOCUMENT` function like this:

      DOCUMENT('users/john')
      DOCUMENT([ 'users/john', 'users/amy' ])

  in addition to the existing use cases:

      DOCUMENT(users, 'users/john')
      DOCUMENT(users, 'john')
      DOCUMENT(users, [ 'users/john' ])
      DOCUMENT(users, [ 'users/john', 'users/amy' ])
      DOCUMENT(users, [ 'john', 'amy' ])

* simplified usage of ArangoDB batch API

  It is not necessary anymore to send the batch boundary in the HTTP `Content-Type`
  header. Previously, the batch API expected the client to send a Content-Type header
  of`multipart/form-data; boundary=<some boundary value>`. This is still supported in
  ArangoDB 2.0, but clients can now also omit this header. If the header is not
  present in a client request, ArangoDB will ignore the request content type and
  read the MIME boundary from the beginning of the request body.

  This also allows using the batch API with the Swagger "Try it out" feature (which is
  not too good at sending a different or even dynamic content-type request header).

* added API method GET `/_api/database/user`

  This returns the list of databases a specific user can see without changing the
  username/passwd.

* issue #424: Documentation about IDs needs to be upgraded


v1.4.0 (2013-10-29)
-------------------

* fixed issue #648: /batch API is missing from Web Interface API Documentation (Swagger)

* fixed issue #647: Icon tooltips missing

* fixed issue #646: index creation in web interface

* fixed issue #645: Allow jumping from edge to linked vertices

* merged PR for issue #643: Some minor corrections and a link to "Downloads"

* fixed issue #642: Completion of error handling

* fixed issue #639: compiling v1.4 on maverick produces warnings on -Wstrict-null-sentinel

* fixed issue #634: Web interface bug: Escape does not always propagate

* fixed issue #620: added startup option `--server.default-api-compatibility`

  This adds the following changes to the ArangoDB server and clients:
  - the server provides a new startup option `--server.default-api-compatibility`.
    This option can be used to determine the compatibility of (some) server API
    return values. The value for this parameter is a server version number,
    calculated as follows: `10000 * major + 100 * minor` (e.g. `10400` for ArangoDB
    1.3). The default value is `10400` (1.4), the minimum allowed value is `10300`
    (1.3).

    When setting this option to a value lower than the current server version,
    the server might respond with old-style results to "old" clients, increasing
    compatibility with "old" (non-up-to-date) clients.

  - the server will on each incoming request check for an HTTP header
    `x-arango-version`. Clients can optionally set this header to the API
    version number they support. For example, if a client sends the HTTP header
    `x-arango-version: 10300`, the server will pick this up and might send ArangoDB
    1.3-style responses in some situations.

    Setting either the startup parameter or using the HTTP header (or both) allows
    running "old" clients with newer versions of ArangoDB, without having to adjust
    the clients too much.

  - the `location` headers returned by the server for the APIs `/_api/document/...`
    and `/_api/collection/...` will have different values depending on the used API
    version. If the API compatibility is `10300`, the `location` headers returned
    will look like this:

        location: /_api/document/....

    whereas when an API compatibility of `10400` or higher is used, the `location`
    headers will look like this:

        location: /_db/<database name>/_api/document/...

  Please note that even in the presence of this, old API versions still may not
  be supported forever by the server.

* fixed issue #643: Some minor corrections and a link to "Downloads" by @frankmayer

* started issue #642: Completion of error handling

* fixed issue #639: compiling v1.4 on maverick produces warnings on
  -Wstrict-null-sentinel

* fixed issue #621: Standard Config needs to be fixed

* added function to manage indexes (web interface)

* improved server shutdown time by signaling shutdown to applicationserver,
  logging, cleanup and compactor threads

* added foxx-manager `replace` command

* added foxx-manager `installed` command (a more intuitive alias for `list`)

* fixed issue #617: Swagger API is missing '/_api/version'

* fixed issue #615: Swagger API: Some commands have no parameter entry forms

* fixed issue #614: API : Typo in : Request URL /_api/database/current

* fixed issue #609: Graph viz tool - different background color

* fixed issue #608: arangosh config files - eventually missing in the manual

* fixed issue #607: Admin interface: no core documentation

* fixed issue #603: Aardvark Foxx App Manager

* fixed a bug in type-mapping between AQL user functions and the AQL layer

  The bug caused errors like the following when working with collection documents
  in an AQL user function:

      TypeError: Cannot assign to read only property '_id' of #<ShapedJson>

* create less system collections when creating a new database

  This is achieved by deferring collection creation until the collections are actually
  needed by ArangoDB. The following collections are affected by the change:
  - `_fishbowl`
  - `_structures`


v1.4.0-beta2 (2013-10-14)
-------------------------

* fixed compaction on Windows

  The compaction on Windows did not ftruncate the cleaned datafiles to a smaller size.
  This has been fixed so not only the content of the files is cleaned but also files
  are re-created with potentially smaller sizes.

* only the following system collections will be excluded from replication from now on:
  - `_replication`
  - `_trx`
  - `_users`
  - `_aal`
  - `_fishbowl`
  - `_modules`
  - `_routing`

  Especially the following system collections will now be included in replication:
  - `_aqlfunctions`
  - `_graphs`

  In previous versions of ArangoDB, all system collections were excluded from the
  replication.

  The change also caused a change in the replication logger and applier:
  in previous versions of ArangoDB, only a collection's id was logged for an operation.
  This has not caused problems for non-system collections but for system collections
  there ids might differ. In addition to a collection id ArangoDB will now also log the
  name of a collection for each replication event.

  The replication applier will now look for the collection name attribute in logged
  events preferably.

* added database selection to arango-dfdb

* provide foxx-manager, arangodump, and arangorestore in Windows build

* ArangoDB 1.4 will refuse to start if option `--javascript.app-path` is not set.

* added startup option `--server.allow-method-override`

  This option can be set to allow overriding the HTTP request method in a request using
  one of the following custom headers:

  - x-http-method-override
  - x-http-method
  - x-method-override

  This allows bypassing proxies and tools that would otherwise just let certain types of
  requests pass. Enabling this option may impose a security risk, so it should only be
  used in very controlled environments.

  The default value for this option is `false` (no method overriding allowed).

* added "details" URL parameter for bulk import API

  Setting the `details` URL parameter to `true` in a call to POST `/_api/import` will make
  the import return details about non-imported documents in the `details` attribute. If
  `details` is `false` or omitted, no `details` attribute will be present in the response.
  This is the same behavior that previous ArangoDB versions exposed.

* added "complete" option for bulk import API

  Setting the `complete` URL parameter to `true` in a call to POST `/_api/import` will make
  the import completely fail if at least one of documents cannot be imported successfully.

  It defaults to `false`, which will make ArangoDB continue importing the other documents
  from the import even if some documents cannot be imported. This is the same behavior that
  previous ArangoDB versions exposed.

* added missing swagger documentation for `/_api/log`

* calling `/_api/logs` (or `/_admin/logs`) is only permitted from the `_system` database now.

  Calling this API method for/from other database will result in an HTTP 400.

' ported fix from https://github.com/novus/nvd3/commit/0894152def263b8dee60192f75f66700cea532cc

  This prevents JavaScript errors from occurring in Chrome when in the admin interface,
  section "Dashboard".

* show current database name in web interface (bottom right corner)

* added missing documentation for /_api/import in swagger API docs

* allow specification of database name for replication sync command replication applier

  This allows syncing from a master database with a different name than the slave database.

* issue #601: Show DB in prompt

  arangosh now displays the database name as part of the prompt by default.

  Can change the prompt by using the `--prompt` option, e.g.

      > arangosh --prompt "my db is named \"%d\"> "


v1.4.0-beta1 (2013-10-01)
-------------------------

* make the Foxx manager use per-database app directories

  Each database now has its own subdirectory for Foxx applications. Each database
  can thus use different Foxx applications if required. A Foxx app for a specific
  database resides in `<app-path>/databases/<database-name>/<app-name>`.

  System apps are shared between all databases. They reside in `<app-path>/system/<app-name>`.

* only trigger an engine reset in development mode for URLs starting with `/dev/`

  This prevents ArangoDB from reloading all Foxx applications when it is not
  actually necessary.

* changed error code from 10 (bad parameter) to 1232 (invalid key generator) for
  errors that are due to an invalid key generator specification when creating a new
  collection

* automatic detection of content-type / mime-type for Foxx assets based on filenames,
  added possibility to override auto detection

* added endpoint management API at `/_api/endpoint`

* changed HTTP return code of PUT `/_api/cursor` from 400 to 404 in case a
  non-existing cursor is referred to

* issue #360: added support for asynchronous requests

  Incoming HTTP requests with the headers `x-arango-async: true` or
  `x-arango-async: store` will be answered by the server instantly with a generic
  HTTP 202 (Accepted) response.

  The actual requests will be queued and processed by the server asynchronously,
  allowing the client to continue sending other requests without waiting for the
  server to process the actually requested operation.

  The exact point in time when a queued request is executed is undefined. If an
  error occurs during execution of an asynchronous request, the client will not
  be notified by the server.

  The maximum size of the asynchronous task queue can be controlled using the new
  option `--scheduler.maximal-queue-size`. If the queue contains this many number of
  tasks and a new asynchronous request comes in, the server will reject it with an
  HTTP 500 (internal server error) response.

  Results of incoming requests marked with header `x-arango-async: true` will be
  discarded by the server immediately. Clients have no way of accessing the result
  of such asynchronously executed request. This is just _fire and forget_.

  To later retrieve the result of an asynchronously executed request, clients can
  mark a request with the header `x-arango-async: keep`. This makes the server
  store the result of the request in memory until explicitly fetched by a client
  via the `/_api/job` API. The `/_api/job` API also provides methods for basic
  inspection of which pending or already finished requests there are on the server,
  plus ways for garbage collecting unneeded results.

* Added new option `--scheduler.maximal-queue-size`.

* issue #590: Manifest Lint

* added data dump and restore tools, arangodump and arangorestore.

  arangodump can be used to create a logical dump of an ArangoDB database, or
  just dedicated collections. It can be used to dump both a collection's structure
  (properties and indexes) and data (documents).

  arangorestore can be used to restore data from a dump created with arangodump.
  arangorestore currently does not re-create any indexes, and doesn't yet handle
  referenced documents in edges properly when doing just partial restores.
  This will be fixed until 1.4 stable.

* introduced `--server.database` option for arangosh, arangoimp, and arangob.

  The option allows these client tools to use a certain database for their actions.
  In arangosh, the current database can be switched at any time using the command

      db._useDatabase(<name>);

  When no database is specified, all client tools will assume they should use the
  default database `_system`. This is done for downwards-compatibility reasons.

* added basic multi database support (alpha)

  New databases can be created using the REST API POST `/_api/database` and the
  shell command `db._createDatabase(<name>)`.

  The default database in ArangoDB is called `_system`. This database is always
  present and cannot be deleted by the user. When an older version of ArangoDB is
  upgraded to 1.4, the previously only database will automatically become the
  `_system` database.

  New databases can be created with the above commands, and can be deleted with the
  REST API DELETE `/_api/database/<name>` or the shell command `db._dropDatabase(<name>);`.

  Deleting databases is still unstable in ArangoDB 1.4 alpha and might crash the
  server. This will be fixed until 1.4 stable.

  To access a specific database via the HTTP REST API, the `/_db/<name>/` prefix
  can be used in all URLs. ArangoDB will check if an incoming request starts with
  this prefix, and will automatically pick the database name from it. If the prefix
  is not there, ArangoDB will assume the request is made for the default database
  (`_system`). This is done for downwards-compatibility reasons.

  That means, the following URL pathnames are logically identical:

      /_api/document/mycollection/1234
      /_db/_system/document/mycollection/1234

  To access a different database (e.g. `test`), the URL pathname would look like this:

      /_db/test/document/mycollection/1234

  New databases can also be created and existing databases can only be dropped from
  within the default database (`_system`). It is not possible to drop the `_system`
  database itself.

  Cross-database operations are unintended and unsupported. The intention of the
  multi-database feature is to have the possibility to have a few databases managed
  by ArangoDB in parallel, but to only access one database at a time from a connection
  or a request.

  When accessing the web interface via the URL pathname `/_admin/html/` or `/_admin/aardvark`,
  the web interface for the default database (`_system`) will be displayed.
  To access the web interface for a different database, the database name can be
  put into the URLs as a prefix, e.g. `/_db/test/_admin/html` or
  `/_db/test/_admin/aardvark`.

  All internal request handlers and also all user-defined request handlers and actions
  (including Foxx) will only get to see the unprefixed URL pathnames (i.e. excluding
  any database name prefix). This is to ensure downwards-compatibility.

  To access the name of the requested database from any action (including Foxx), use
  use `req.database`.

  For example, when calling the URL `/myapp/myaction`, the content of `req.database`
  will be `_system` (the default database because no database got specified) and the
  content of `req.url` will be `/myapp/myaction`.

  When calling the URL `/_db/test/myapp/myaction`, the content of `req.database` will be
  `test`, and the content of `req.url` will still be `/myapp/myaction`.

* Foxx now excludes files starting with . (dot) when bundling assets

  This mitigates problems with editor swap files etc.

* made the web interface a Foxx application

  This change caused the files for the web interface to be moved from `html/admin` to
  `js/apps/aardvark` in the file system.

  The base URL for the admin interface changed from `_admin/html/index.html` to
  `_admin/aardvark/index.html`.

  The "old" redirection to `_admin/html/index.html` will now produce a 404 error.

  When starting ArangoDB with the `--upgrade` option, this will automatically be remedied
  by putting in a redirection from `/` to `/_admin/aardvark/index.html`, and from
  `/_admin/html/index.html` to `/_admin/aardvark/index.html`.

  This also obsoletes the following configuration (command-line) options:
  - `--server.admin-directory`
  - `--server.disable-admin-interface`

  when using these now obsolete options when the server is started, no error is produced
  for downwards-compatibility.

* changed User-Agent value sent by arangoimp, arangosh, and arangod from "VOC-Agent" to
  "ArangoDB"

* changed journal file creation behavior as follows:

  Previously, a journal file for a collection was always created when a collection was
  created. When a journal filled up and became full, the current journal was made a
  datafile, and a new (empty) journal was created automatically. There weren't many
  intended situations when a collection did not have at least one journal.

  This is changed now as follows:
  - when a collection is created, no journal file will be created automatically
  - when there is a write into a collection without a journal, the journal will be
    created lazily
  - when there is a write into a collection with a full journal, a new journal will
    be created automatically

  From the end user perspective, nothing should have changed, except that there is now
  less disk usage for empty collections. Disk usage of infrequently updated collections
  might also be reduced significantly by running the `rotate()` method of a collection,
  and not writing into a collection subsequently.

* added method `collection.rotate()`

  This allows premature rotation of a collection's current journal file into a (read-only)
  datafile. The purpose of using `rotate()` is to prematurely allow compaction (which is
  performed on datafiles only) on data, even if the journal was not filled up completely.

  Using `rotate()` may make sense in the following scenario:

      c = db._create("test");
      for (i = 0; i < 1000; ++i) {
        c.save(...); // insert lots of data here
      }

      ...
      c.truncate(); // collection is now empty
      // only data in datafiles will be compacted by following compaction runs
      // all data in the current journal would not be compacted

      // calling rotate will make the current journal a datafile, and thus make it
      // eligible for compaction
      c.rotate();

  Using `rotate()` may also be useful when data in a collection is known to not change
  in the immediate future. After having completed all write operations on a collection,
  performing a `rotate()` will reduce the size of the current journal to the actually
  required size (remember that journals are pre-allocated with a specific size) before
  making the journal a datafile. Thus `rotate()` may cause disk space savings, even if
  the datafiles does not qualify for compaction after rotation.

  Note: rotating the journal is asynchronous, so that the actual rotation may be executed
  after `rotate()` returns to the caller.

* changed compaction to merge small datafiles together (up to 3 datafiles are merged in
  a compaction run)

  In the regular case, this should leave less small datafiles stay around on disk and allow
  using less file descriptors in total.

* added AQL MINUS function

* added AQL UNION_DISTINCT function (more efficient than combination of `UNIQUE(UNION())`)

* updated mruby to 2013-08-22

* issue #587: Add db._create() in help for startup arangosh

* issue #586: Share a link on installation instructions in the User Manual

* issue #585: Bison 2.4 missing on Mac for custom build

* issue #584: Web interface images broken in devel

* issue #583: Small documentation update

* issue #581: Parameter binding for attributes

* issue #580: Small improvements (by @guidoreina)

* issue #577: Missing documentation for collection figures in implementor manual

* issue #576: Get disk usage for collections and graphs

  This extends the result of the REST API for /_api/collection/figures with
  the attributes `compactors.count`, `compactors.fileSize`, `shapefiles.count`,
  and `shapefiles.fileSize`.

* issue #575: installing devel version on mac (low prio)

* issue #574: Documentation (POST /_admin/routing/reload)

* issue #558: HTTP cursors, allow count to ignore LIMIT


v1.4.0-alpha1 (2013-08-02)
--------------------------

* added replication. check online manual for details.

* added server startup options `--server.disable-replication-logger` and
  `--server.disable-replication-applier`

* removed action deployment tool, this now handled with Foxx and its manager or
  by kaerus node utility

* fixed a server crash when using byExample / firstExample inside a transaction
  and the collection contained a usable hash/skiplist index for the example

* defineHttp now only expects a single context

* added collection detail dialog (web interface)

  Shows collection properties, figures (datafiles, journals, attributes, etc.)
  and indexes.

* added documents filter (web interface)

  Allows searching for documents based on attribute values. One or many filter
  conditions can be defined, using comparison operators such as '==', '<=', etc.

* improved AQL editor (web interface)

  Editor supports keyboard shortcuts (Submit, Undo, Redo, Select).
  Editor allows saving and reusing of user-defined queries.
  Added example queries to AQL editor.
  Added comment button.

* added document import (web interface)

  Allows upload of JSON-data from files. Files must have an extension of .json.

* added dashboard (web interface)

  Shows the status of replication and multiple system charts, e.g.
  Virtual Memory Size, Request Time, HTTP Connections etc.

* added API method `/_api/graph` to query all graphs with all properties.

* added example queries in web interface AQL editor

* added arango.reconnect(<host>) method for arangosh to dynamically switch server or
  user name

* added AQL range operator `..`

  The `..` operator can be used to easily iterate over a sequence of numeric
  values. It will produce a list of values in the defined range, with both bounding
  values included.

  Example:

      2010..2013

  will produce the following result:

      [ 2010, 2011, 2012, 2013 ]

* added AQL RANGE function

* added collection.first(count) and collection.last(count) document access functions

  These functions allow accessing the first or last n documents in a collection. The order
  is determined by document insertion/update time.

* added AQL INTERSECTION function

* INCOMPATIBLE CHANGE: changed AQL user function namespace resolution operator from `:` to `::`

  AQL user-defined functions were introduced in ArangoDB 1.3, and the namespace resolution
  operator for them was the single colon (`:`). A function call looked like this:

      RETURN mygroup:myfunc()

  The single colon caused an ambiguity in the AQL grammar, making it indistinguishable from
  named attributes or the ternary operator in some cases, e.g.

      { mygroup:myfunc ? mygroup:myfunc }

  The change of the namespace resolution operator from `:` to `::` fixes this ambiguity.

  Existing user functions in the database will be automatically fixed when starting ArangoDB
  1.4 with the `--upgrade` option. However, queries using user-defined functions need to be
  adjusted on the client side to use the new operator.

* allow multiple AQL LET declarations separated by comma, e.g.
  LET a = 1, b = 2, c = 3

* more useful AQL error messages

  The error position (line/column) is more clearly indicated for parse errors.
  Additionally, if a query references a collection that cannot be found, the error
  message will give a hint on the collection name

* changed return value for AQL `DOCUMENT` function in case document is not found

  Previously, when the AQL `DOCUMENT` function was called with the id of a document and
  the document could not be found, it returned `undefined`. This value is not part of the
  JSON type system and this has caused some problems.
  Starting with ArangoDB 1.4, the `DOCUMENT` function will return `null` if the document
  looked for cannot be found.

  In case the function is called with a list of documents, it will continue to return all
  found documents, and will not return `null` for non-found documents. This has not changed.

* added single line comments for AQL

  Single line comments can be started with a double forward slash: `//`.
  They end at the end of the line, or the end of the query string, whichever is first.

* fixed documentation issues #567, #568, #571.

* added collection.checksum(<withData>) method to calculate CRC checksums for
  collections

  This can be used to
  - check if data in a collection has changed
  - compare the contents of two collections on different ArangoDB instances

* issue #565: add description line to aal.listAvailable()

* fixed several out-of-memory situations when double freeing or invalid memory
  accesses could happen

* less msyncing during the creation of collections

  This is achieved by not syncing the initial (standard) markers in shapes collections.
  After all standard markers are written, the shapes collection will get synced.

* renamed command-line option `--log.filter` to `--log.source-filter` to avoid
  misunderstandings

* introduced new command-line option `--log.content-filter` to optionally restrict
  logging to just specific log messages (containing the filter string, case-sensitive).

  For example, to filter on just log entries which contain `ArangoDB`, use:

      --log.content-filter "ArangoDB"

* added optional command-line option `--log.requests-file` to log incoming HTTP
  requests to a file.

  When used, all HTTP requests will be logged to the specified file, containing the
  client IP address, HTTP method, requests URL, HTTP response code, and size of the
  response body.

* added a signal handler for SIGUSR1 signal:

  when ArangoDB receives this signal, it will respond all further incoming requests
  with an HTTP 503 (Service Unavailable) error. This will be the case until another
  SIGUSR1 signal is caught. This will make ArangoDB start serving requests regularly
  again. Note: this is not implemented on Windows.

* limited maximum request URI length to 16384 bytes:

  Incoming requests with longer request URIs will be responded to with an HTTP
  414 (Request-URI Too Long) error.

* require version 1.0 or 1.1 in HTTP version signature of requests sent by clients:

  Clients sending requests with a non-HTTP 1.0 or non-HTTP 1.1 version number will
  be served with an HTTP 505 (HTTP Version Not Supported) error.

* updated manual on indexes:

  using system attributes such as `_id`, `_key`, `_from`, `_to`, `_rev` in indexes is
  disallowed and will be rejected by the server. This was the case since ArangoDB 1.3,
  but was not properly documented.

* issue #563: can aal become a default object?

  aal is now a prefab object in arangosh

* prevent certain system collections from being renamed, dropped, or even unloaded.

  Which restrictions there are for which system collections may vary from release to
  release, but users should in general not try to modify system collections directly
  anyway.

  Note: there are no such restrictions for user-created collections.

* issue #559: added Foxx documentation to user manual

* added server startup option `--server.authenticate-system-only`. This option can be
  used to restrict the need for HTTP authentication to internal functionality and APIs,
  such as `/_api/*` and `/_admin/*`.
  Setting this option to `true` will thus force authentication for the ArangoDB APIs
  and the web interface, but allow unauthenticated requests for other URLs (including
  user defined actions and Foxx applications).
  The default value of this option is `false`, meaning that if authentication is turned
  on, authentication is still required for *all* incoming requests. Only by setting the
  option to `true` this restriction is lifted and authentication becomes required for
  URLs starting with `/_` only.

  Please note that authentication still needs to be enabled regularly by setting the
  `--server.disable-authentication` parameter to `false`. Otherwise no authentication
  will be required for any URLs as before.

* protect collections against unloading when there are still document barriers around.

* extended cap constraints to optionally limit the active data size in a collection to
  a specific number of bytes.

  The arguments for creating a cap constraint are now:
  `collection.ensureCapConstraint(<count>, <byteSize>);`

  It is supported to specify just a count as in ArangoDB 1.3 and before, to specify
  just a fileSize, or both. The first met constraint will trigger the automated
  document removal.

* added `db._exists(doc)` and `collection.exists(doc)` for easy document existence checks

* added API `/_api/current-database` to retrieve information about the database the
  client is currently connected to (note: the API `/_api/current-database` has been
  removed in the meantime. The functionality is accessible via `/_api/database/current`
  now).

* ensure a proper order of tick values in datafiles/journals/compactors.
  any new files written will have the _tick values of their markers in order. for
  older files, there are edge cases at the beginning and end of the datafiles when
  _tick values are not properly in order.

* prevent caching of static pages in PathHandler.
  whenever a static page is requested that is served by the general PathHandler, the
  server will respond to HTTP GET requests with a "Cache-Control: max-age=86400" header.

* added "doCompact" attribute when creating collections and to collection.properties().
  The attribute controls whether collection datafiles are compacted.

* changed the HTTP return code from 400 to 404 for some cases when there is a referral
  to a non-existing collection or document.

* introduced error code 1909 `too many iterations` that is thrown when graph traversals
  hit the `maxIterations` threshold.

* optionally limit traversals to a certain number of iterations
  the limitation can be achieved via the traversal API by setting the `maxIterations`
  attribute, and also via the AQL `TRAVERSAL` and `TRAVERSAL_TREE` functions by setting
  the same attribute. If traversals are not limited by the end user, a server-defined
  limit for `maxIterations` may be used to prevent server-side traversals from running
  endlessly.

* added graph traversal API at `/_api/traversal`

* added "API" link in web interface, pointing to REST API generated with Swagger

* moved "About" link in web interface into "links" menu

* allow incremental access to the documents in a collection from out of AQL
  this allows reading documents from a collection chunks when a full collection scan
  is required. memory usage might be must lower in this case and queries might finish
  earlier if there is an additional LIMIT statement

* changed AQL COLLECT to use a stable sort, so any previous SORT order is preserved

* issue #547: Javascript error in the web interface

* issue #550: Make AQL graph functions support key in addition to id

* issue #526: Unable to escape when an errorneous command is entered into the js shell

* issue #523: Graph and vertex methods for the javascript api

* issue #517: Foxx: Route parameters with capital letters fail

* issue #512: Binded Parameters for LIMIT


v1.3.3 (2013-08-01)
-------------------

* issue #570: updateFishbowl() fails once

* updated and fixed generated examples

* issue #559: added Foxx documentation to user manual

* added missing error reporting for errors that happened during import of edges


v1.3.2 (2013-06-21)
-------------------

* fixed memleak in internal.download()

* made the shape-collection journal size adaptive:
  if too big shapes come in, a shape journal will be created with a big-enough size
  automatically. the maximum size of a shape journal is still restricted, but to a
  very big value that should never be reached in practice.

* fixed a segfault that occurred when inserting documents with a shape size bigger
  than the default shape journal size (2MB)

* fixed a locking issue in collection.truncate()

* fixed value overflow in accumulated filesizes reported by collection.figures()

* issue #545: AQL FILTER unnecessary (?) loop

* issue #549: wrong return code with --daemon


v1.3.1 (2013-05-24)
-------------------

* removed currently unused _ids collection

* fixed usage of --temp-path in aranogd and arangosh

* issue #540: suppress return of temporary internal variables in AQL

* issue #530: ReferenceError: ArangoError is not a constructor

* issue #535: Problem with AQL user functions javascript API

* set --javascript.app-path for test execution to prevent startup error

* issue #532: Graph _edgesCache returns invalid data?

* issue #531: Arangod errors

* issue #529: Really weird transaction issue

* fixed usage of --temp-path in aranogd and arangosh


v1.3.0 (2013-05-10)
-------------------

* fixed problem on restart ("datafile-xxx is not sealed") when server was killed
  during a compaction run

* fixed leak when using cursors with very small batchSize

* issue #508: `unregistergroup` function not mentioned in http interface docs

* issue #507: GET /_api/aqlfunction returns code inside parentheses

* fixed issue #489: Bug in aal.install

* fixed issue 505: statistics not populated on MacOS


v1.3.0-rc1 (2013-04-24)
-----------------------

* updated documentation for 1.3.0

* added node modules and npm packages

* changed compaction to only compact datafiles with more at least 10% of dead
  documents (byte size-wise)

* issue #498: fixed reload of authentication info when using
  `require("org/arangodb/users").reload()`

* issue #495: Passing an empty array to create a document results in a
  "phantom" document

* added more precision for requests statistics figures

* added "sum" attribute for individual statistics results in statistics API
  at /_admin/statistics

* made "limit" an optional parameter in AQL function NEAR().
  limit can now be either omitted completely, or set to 0. If so, an internal
  default value (currently 100) will be applied for the limit.

* issue #481

* added "attributes.count" to output of `collection.figures()`
  this also affects the REST API /_api/collection/<name>/figures

* added IndexedPropertyGetter for ShapedJson objects

* added API for user-defined AQL functions

* issue #475: A better error message for deleting a non-existent graph

* issue #474: Web interface problems with the JS Shell

* added missing documentation for AQL UNION function

* added transaction support.
  This provides ACID transactions for ArangoDB. Transactions can be invoked
  using the `db._executeTransaction()` function, or the `/_api/transaction`
  REST API.

* switched to semantic versioning (at least for alpha & alpha naming)

* added saveOrReplace() for server-side JS

v1.3.alpha1 (2013-04-05)
------------------------

* cleanup of Module, Package, ArangoApp and modules "internal", "fs", "console"

* use Error instead of string in throw to allow stack-trace

* issue #454: error while creation of Collection

* make `collection.count()` not recalculate the number of documents on the fly, but
  use some internal document counters.

* issue #457: invalid string value in web interface

* make datafile id (datafile->_fid) identical to the numeric part of the filename.
  E.g. the datafile `journal-123456.db` will now have a datafile marker with the same
  fid (i.e. `123456`) instead of a different value. This change will only affect
  datafiles that are created with 1.3 and not any older files.
  The intention behind this change is to make datafile debugging easier.

* consistently discard document attributes with reserved names (system attributes)
  but without any known meaning, for example `_test`, `_foo`, ...

  Previously, these attributes were saved with the document regularly in some cases,
  but were discarded in other cases.
  Now these attributes are discarded consistently. "Real" system attributes such as
  `_key`, `_from`, `_to` are not affected and will work as before.

  Additionally, attributes with an empty name (``) are discarded when documents are
  saved.

  Though using reserved or empty attribute names in documents was not really and
  consistently supported in previous versions of ArangoDB, this change might cause
  an incompatibility for clients that rely on this feature.

* added server startup flag `--database.force-sync-properties` to force syncing of
  collection properties on collection creation, deletion and on property update.
  The default value is true to mimic the behavior of previous versions of ArangoDB.
  If set to false, collection properties are written to disk but no call to sync()
  is made.

* added detailed output of server version and components for REST APIs
  `/_admin/version` and `/_api/version`. To retrieve this extended information,
  call the REST APIs with URL parameter `details=true`.

* issue #443: For git-based builds include commit hash in version

* adjust startup log output to be more compact, less verbose

* set the required minimum number of file descriptors to 256.
  On server start, this number is enforced on systems that have rlimit. If the limit
  cannot be enforced, starting the server will fail.
  Note: 256 is considered to be the absolute minimum value. Depending on the use case
  for ArangoDB, a much higher number of file descriptors should be used.

  To avoid checking & potentially changing the number of maximum open files, use the
  startup option `--server.descriptors-minimum 0`

* fixed shapedjson to json conversion for special numeric values (NaN, +inf, -inf).
  Before, "NaN", "inf", or "-inf" were written into the JSONified output, but these
  values are not allowed in JSON. Now, "null" is written to the JSONified output as
  required.

* added AQL functions VARIANCE_POPULATION(), VARIANCE_SAMPLE(), STDDEV_POPULATION(),
  STDDEV_SAMPLE(), AVERAGE(), MEDIAN() to calculate statistical values for lists

* added AQL SQRT() function

* added AQL TRIM(), LEFT() and RIGHT() string functions

* fixed issue #436: GET /_api/document on edge

* make AQL REVERSE() and LENGTH() functions work on strings, too

* disabled DOT generation in `make doxygen`. this speeds up docs generation

* renamed startup option `--dispatcher.report-intervall` to `--dispatcher.report-interval`

* renamed startup option `--scheduler.report-intervall` to `--scheduler.report-interval`

* slightly changed output of REST API method /_admin/log.
  Previously, the log messages returned also contained the date and log level, now
  they will only contain the log message, and no date and log level information.
  This information can be re-created by API users from the `timestamp` and `level`
  attributes of the result.

* removed configure option `--enable-zone-debug`
  memory zone debugging is now automatically turned on when compiling with ArangoDB
  `--enable-maintainer-mode`

* removed configure option `--enable-arangob`
  arangob is now always included in the build


v1.2.3 (XXXX-XX-XX)
-------------------

* added optional parameter `edgexamples` for AQL function EDGES() and NEIGHBORS()

* added AQL function NEIGHBORS()

* added freebsd support

* fixed firstExample() query with `_id` and `_key` attributes

* issue triAGENS/ArangoDB-PHP#55: AQL optimizer may have mis-optimized duplicate
  filter statements with limit


v1.2.2 (2013-03-26)
-------------------

* fixed save of objects with common sub-objects

* issue #459: fulltext internal memory allocation didn't scale well
  This fix improves loading times for collections with fulltext indexes that have
  lots of equal words indexed.

* issue #212: auto-increment support

  The feature can be used by creating a collection with the extra `keyOptions`
  attribute as follows:

      db._create("mycollection", { keyOptions: { type: "autoincrement", offset: 1, increment: 10, allowUserKeys: true } });

  The `type` attribute will make sure the keys will be auto-generated if no
  `_key` attribute is specified for a document.

  The `allowUserKeys` attribute determines whether users might still supply own
  `_key` values with documents or if this is considered an error.

  The `increment` value determines the actual increment value, whereas the `offset`
  value can be used to seed to value sequence with a specific starting value.
  This will be useful later in a multi-master setup, when multiple servers can use
  different auto-increment seed values and thus generate non-conflicting auto-increment values.

  The default values currently are:

  - `allowUserKeys`: `true`
  - `offset`: `0`
  - `increment`: `1`

  The only other available key generator type currently is `traditional`.
  The `traditional` key generator will auto-generate keys in a fashion as ArangoDB
  always did (some increasing integer value, with a more or less unpredictable
  increment value).

  Note that for the `traditional` key generator there is only the option to disallow
  user-supplied keys and give the server the sole responsibility for key generation.
  This can be achieved by setting the `allowUserKeys` property to `false`.

  This change also introduces the following errors that API implementors may want to check
  the return values for:

  - 1222: `document key unexpected`: will be raised when a document is created with
    a `_key` attribute, but the underlying collection was set up with the `keyOptions`
    attribute `allowUserKeys: false`.

  - 1225: `out of keys`: will be raised when the auto-increment key generator runs
    out of keys. This may happen when the next key to be generated is 2^64 or higher.
    In practice, this will only happen if the values for `increment` or `offset` are
    not set appropriately, or if users are allowed to supply own keys, those keys
    are near the 2^64 threshold, and later the auto-increment feature kicks in and
    generates keys that cross that threshold.

    In practice it should not occur with proper configuration and proper usage of the
    collections.

  This change may also affect the following REST APIs:
  - POST `/_api/collection`: the server does now accept the optional `keyOptions`
    attribute in the second parameter
  - GET `/_api/collection/properties`: will return the `keyOptions` attribute as part
    of the collection's properties. The previous optional attribute `createOptions`
    is now gone.

* fixed `ArangoStatement.explain()` method with bind variables

* fixed misleading "cursor not found" error message in arangosh that occurred when
  `count()` was called for client-side cursors

* fixed handling of empty attribute names, which may have crashed the server under
  certain circumstances before

* fixed usage of invalid pointer in error message output when index description could
  not be opened


v1.2.1 (2013-03-14)
-------------------

* issue #444: please darken light color in arangosh

* issue #442: pls update post install info on osx

* fixed conversion of special double values (NaN, -inf, +inf) when converting from
  shapedjson to JSON

* fixed compaction of markers (location of _key was not updated correctly in memory,
  leading to _keys pointing to undefined memory after datafile rotation)

* fixed edge index key pointers to use document master pointer plus offset instead
  of direct _key address

* fixed case when server could not create any more journal or compactor files.
  Previously a wrong status code may have been returned, and not being able to create
  a new compactor file may have led to an infinite loop with error message
  "could not create compactor".

* fixed value truncation for numeric filename parts when renaming datafiles/journals


v1.2.0 (2013-03-01)
-------------------

* by default statistics are now switch off; in order to enable comment out
  the "disable-statistics = yes" line in "arangod.conf"

* fixed issue #435: csv parser skips data at buffer border

* added server startup option `--server.disable-statistics` to turn off statistics
  gathering without recompilation of ArangoDB.
  This partly addresses issue #432.

* fixed dropping of indexes without collection name, e.g.
  `db.xxx.dropIndex("123456");`
  Dropping an index like this failed with an assertion error.

* fixed issue #426: arangoimp should be able to import edges into edge collections

* fixed issue #425: In case of conflict ArangoDB returns HTTP 400 Bad request
  (with 1207 Error) instead of HTTP 409 Conflict

* fixed too greedy token consumption in AQL for negative values:
  e.g. in the statement `RETURN { a: 1 -2 }` the minus token was consumed as part
  of the value `-2`, and not interpreted as the binary arithmetic operator


v1.2.beta3 (2013-02-22)
-----------------------

* issue #427: ArangoDB Importer Manual has no navigation links (previous|home|next)

* issue #319: Documentation missing for Emergency console and incomplete for datafile debugger.

* issue #370: add documentation for reloadRouting and flushServerModules

* issue #393: added REST API for user management at /_api/user

* issue #393, #128: added simple cryptographic functions for user actions in module "crypto":
  * require("org/arangodb/crypto").md5()
  * require("org/arangodb/crypto").sha256()
  * require("org/arangodb/crypto").rand()

* added replaceByExample() Javascript and REST API method

* added updateByExample() Javascript and REST API method

* added optional "limit" parameter for removeByExample() Javascript and REST API method

* fixed issue #413

* updated bundled V8 version from 3.9.4 to 3.16.14.1
  Note: the Windows version used a more recent version (3.14.0.1) and was not updated.

* fixed issue #404: keep original request url in request object


v1.2.beta2 (2013-02-15)
-----------------------

* fixed issue #405: 1.2 compile warnings

* fixed issue #333: [debian] Group "arangodb" is not used when starting vie init.d script

* added optional parameter 'excludeSystem' to GET /_api/collection
  This parameter can be used to disable returning system collections in the list
  of all collections.

* added AQL functions KEEP() and UNSET()

* fixed issue #348: "HTTP Interface for Administration and Monitoring"
  documentation errors.

* fix stringification of specific positive int64 values. Stringification of int64
  values with the upper 32 bits cleared and the 33rd bit set were broken.

* issue #395:  Collection properties() function should return 'isSystem' for
  Javascript and REST API

* make server stop after upgrade procedure when invoked with `--upgrade option`.
  When started with the `--upgrade` option, the server will perfom
  the upgrade, and then exit with a status code indicating the result of the
  upgrade (0 = success, 1 = failure). To start the server regularly in either
  daemon or console mode, the `--upgrade` option must not be specified.
  This change was introduced to allow init.d scripts check the result of
  the upgrade procedure, even in case an upgrade was successful.
  this was introduced as part of issue #391.

* added AQL function EDGES()

* added more crash-protection when reading corrupted collections at startup

* added documentation for AQL function CONTAINS()

* added AQL function LIKE()

* replaced redundant error return code 1520 (Unable to open collection) with error code
  1203 (Collection not found). These error codes have the same meanings, but one of
  them was returned from AQL queries only, the other got thrown by other parts of
  ArangoDB. Now, error 1203 (Collection not found) is used in AQL too in case a
  non-existing collection is used.

v1.2.beta1 (2013-02-01)
-----------------------

* fixed issue #382: [Documentation error] Maschine... should be Machine...

* unified history file locations for arangod, arangosh, and arangoirb.
  - The readline history for arangod (emergency console) is now stored in file
    $HOME/.arangod. It was stored in $HOME/.arango before.
  - The readline history for arangosh is still stored in $HOME/.arangosh.
  - The readline history for arangoirb is now stored in $HOME/.arangoirb. It was
    stored in $HOME/.arango-mrb before.

* fixed issue #381: _users user should have a unique constraint

* allow negative list indexes in AQL to access elements from the end of a list,
  e.g. ```RETURN values[-1]``` will return the last element of the `values` list.

* collection ids, index ids, cursor ids, and document revision ids created and
  returned by ArangoDB are now returned as strings with numeric content inside.
  This is done to prevent some value overrun/truncation in any part of the
  complete client/server workflow.
  In ArangoDB 1.1 and before, these values were previously returned as
  (potentially very big) integer values. This may cause problems (clipping, overrun,
  precision loss) for clients that do not support big integers natively and store
  such values in IEEE754 doubles internally. This type loses precision after about
  52 bits and is thus not safe to hold an id.
  Javascript and 32 bit-PHP are examples for clients that may cause such problems.
  Therefore, ids are now returned by ArangoDB as strings, with the string
  content being the integer value as before.

  Example for documents ("_rev" attribute):
  - Document returned by ArangoDB 1.1: { "_rev": 1234, ... }
  - Document returned by ArangoDB 1.2: { "_rev": "1234", ... }

  Example for collections ("id" attribute / "_id" property):
  - Collection returned by ArangoDB 1.1: { "id": 9327643, "name": "test", ... }
  - Collection returned by ArangoDB 1.2: { "id": "9327643", "name": "test", ... }

  Example for cursors ("id" attribute):
  - Collection returned by ArangoDB 1.1: { "id": 11734292, "hasMore": true, ... }
  - Collection returned by ArangoDB 1.2: { "id": "11734292", "hasMore": true, ... }

* global variables are not automatically available anymore when starting the
  arangod Javascript emergency console (i.e. ```arangod --console```).

  Especially, the variables `db`, `edges`, and `internal` are not available
  anymore. `db` and `internal` can be made available in 1.2 by
  ```var db = require("org/arangodb").db;``` and
  ```var internal = require("internal");```, respectively.
  The reason for this change is to get rid of global variables in the server
  because this will allow more specific inclusion of functionality.

  For convenience, the global variable `db` is still available by default in
  arangosh. The global variable `edges`, which since ArangoDB 1.1 was kind of
  a redundant wrapper of `db`, has been removed in 1.2 completely.
  Please use `db` instead, and if creating an edge collection, use the explicit
  ```db._createEdgeCollection()``` command.

* issue #374: prevent endless redirects when calling admin interface with
  unexpected URLs

* issue #373: TRAVERSAL() `trackPaths` option does not work. Instead `paths` does work

* issue #358: added support for CORS

* honor optional waitForSync property for document removal, replace, update, and
  save operations in arangosh. The waitForSync parameter for these operations
  was previously honored by the REST API and on the server-side, but not when
  the waitForSync parameter was specified for a document operation in arangosh.

* calls to db.collection.figures() and /_api/collection/<collection>/figures now
  additionally return the number of shapes used in the collection in the
  extra attribute "shapes.count"

* added AQL TRAVERSAL_TREE() function to return a hierarchical result from a traversal

* added AQL TRAVERSAL() function to return the results from a traversal

* added AQL function ATTRIBUTES() to return the attribute names of a document

* removed internal server-side AQL functions from global scope.

  Now the AQL internal functions can only be accessed via the exports of the
  ahuacatl module, which can be included via ```require("org/arangodb/ahuacatl")```.
  It shouldn't be necessary for clients to access this module at all, but
  internal code may use this module.

  The previously global AQL-related server-side functions were moved to the
  internal namespace. This produced the following function name changes on
  the server:

     old name              new name
     ------------------------------------------------------
     AHUACATL_RUN       => require("internal").AQL_QUERY
     AHUACATL_EXPLAIN   => require("internal").AQL_EXPLAIN
     AHUACATL_PARSE     => require("internal").AQL_PARSE

  Again, clients shouldn't have used these functions at all as there is the
  ArangoStatement object to execute AQL queries.

* fixed issue #366: Edges index returns strange description

* added AQL function MATCHES() to check a document against a list of examples

* added documentation and tests for db.collection.removeByExample

* added --progress option for arangoimp. This will show the percentage of the input
  file that has been processed by arangoimp while the import is still running. It can
  be used as a rough indicator of progress for the entire import.

* make the server log documents that cannot be imported via /_api/import into the
  logfile using the warning log level. This may help finding illegal documents in big
  import runs.

* check on server startup whether the database directory and all collection directories
  are writable. if not, the server startup will be aborted. this prevents serious
  problems with collections being non-writable and this being detected at some pointer
  after the server has been started

* allow the following AQL constructs: FUNC(...)[...], FUNC(...).attribute

* fixed issue #361: Bug in Admin Interface. Header disappears when clicking new collection

* Added in-memory only collections

  Added collection creation parameter "isVolatile":
  if set to true, the collection is created as an in-memory only collection,
  meaning that all document data of that collection will reside in memory only,
  and will not be stored permanently to disk.
  This means that all collection data will be lost when the collection is unloaded
  or the server is shut down.
  As this collection type does not have datafile disk overhead for the regular
  document operations, it may be faster than normal disk-backed collections. The
  actual performance gains strongly depend on the underlying OS, filesystem, and
  settings though.
  This collection type should be used for caches only and not for any sensible data
  that cannot be re-created otherwise.
  Some platforms, namely Windows, currently do not support this collection type.
  When creating an in-memory collection on such platform, an error message will be
  returned by ArangoDB telling the user the platform does not support it.

  Note: in-memory collections are an experimental feature. The feature might
  change drastically or even be removed altogether in a future version of ArangoDB.

* fixed issue #353: Please include "pretty print" in Emergency Console

* fixed issue #352: "pretty print" console.log
  This was achieved by adding the dump() function for the "internal" object

* reduced insertion time for edges index
  Inserting into the edges index now avoids costly comparisons in case of a hash
  collision, reducing the prefilling/loading timer for bigger edge collections

* added fulltext queries to AQL via FULLTEXT() function. This allows search
  fulltext indexes from an AQL query to find matching documents

* added fulltext index type. This index type allows indexing words and prefixes of
  words from a specific document attribute. The index can be queries using a
  SimpleQueryFull object, the HTTP REST API at /_api/simple/fulltext, or via AQL

* added collection.revision() method to determine whether a collection has changed.
  The revision method returns a revision string that can be used by client programs
  for equality/inequality comparisons. The value returned by the revision method
  should be treated by clients as an opaque string and clients should not try to
  figure out the sense of the revision id. This is still useful enough to check
  whether data in a collection has changed.

* issue #346: adaptively determine NUMBER_HEADERS_PER_BLOCK

* issue #338: arangosh cursor positioning problems

* issue #326: use limit optimization with filters

* issue #325: use index to avoid sorting

* issue #324: add limit optimization to AQL

* removed arango-password script and added Javascript functionality to add/delete
  users instead. The functionality is contained in module `users` and can be invoked
  as follows from arangosh and arangod:
  * require("users").save("name", "passwd");
  * require("users").replace("name", "newPasswd");
  * require("users").remove("name");
  * require("users").reload();
  These functions are intentionally not offered via the web interface.
  This also addresses issue #313

* changed print output in arangosh and the web interface for JSON objects.
  Previously, printing a JSON object in arangosh resulted in the attribute values
  being printed as proper JSON, but attribute names were printed unquoted and
  unescaped. This was fine for the purpose of arangosh, but lead to invalid
  JSON being produced. Now, arangosh will produce valid JSON that can be used
  to send it back to ArangoDB or use it with arangoimp etc.

* fixed issue #300: allow importing documents via the REST /_api/import API
  from a JSON list, too.
  So far, the API only supported importing from a format that had one JSON object
  on each line. This is sometimes inconvenient, e.g. when the result of an AQL
  query or any other list is to be imported. This list is a JSON list and does not
  necessary have a document per line if pretty-printed.
  arangoimp now supports the JSON list format, too. However, the format requires
  arangoimp and the server to read the entire dataset at once. If the dataset is
  too big (bigger than --max-upload-size) then the import will be rejected. Even if
  increased, the entire list must fit in memory on both the client and the server,
  and this may be more resource-intensive than importing individual lines in chunks.

* removed unused parameter --reuse-ids for arangoimp. This parameter did not have
  any effect in 1.2, was never publicly announced and did evil (TM) things.

* fixed issue #297 (partly): added whitespace between command line and
  command result in arangosh, added shell colors for better usability

* fixed issue #296: system collections not usable from AQL

* fixed issue #295: deadlock on shutdown

* fixed issue #293: AQL queries should exploit edges index

* fixed issue #292: use index when filtering on _key in AQL

* allow user-definable document keys
  users can now define their own document keys by using the _key attribute
  when creating new documents or edges. Once specified, the value of _key is
  immutable.
  The restrictions for user-defined key values are:
  * the key must be at most 254 bytes long
  * it must consist of the letters a-z (lower or upper case), the digits 0-9,
    the underscore (_) or dash (-) characters only
  * any other characters, especially multi-byte sequences, whitespace or
    punctuation characters cannot be used inside key values

  Specifying a document key is optional when creating new documents. If no
  document key is specified, ArangoDB will create a document key itself.
  There are no guarantees about the format and pattern of auto-generated document
  keys other than the above restrictions.
  Clients should therefore treat auto-generated document keys as opaque values.
  Keys can be used to look up and reference documents, e.g.:
  * saving a document: `db.users.save({ "_key": "fred", ... })`
  * looking up a document: `db.users.document("fred")`
  * referencing other documents: `edges.relations.save("users/fred", "users/john", ...)`

  This change is downwards-compatible to ArangoDB 1.1 because in ArangoDB 1.1
  users were not able to define their own keys. If the user does not supply a _key
  attribute when creating a document, ArangoDB 1.2 will still generate a key of
  its own as ArangoDB 1.1 did. However, all documents returned by ArangoDB 1.2 will
  include a _key attribute and clients should be able to handle that (e.g. by
  ignoring it if not needed). Documents returned will still include the _id attribute
  as in ArangoDB 1.1.

* require collection names everywhere where a collection id was allowed in
  ArangoDB 1.1 & 1.0
  This change requires clients to use a collection name in place of a collection id
  at all places the client deals with collections.
  Examples:
  * creating edges: the _from and _to attributes must now contain collection names instead
    of collection ids: `edges.relations.save("test/my-key1", "test/my-key2", ...)`
  * retrieving edges: the returned _from and _to attributes now will contain collection
    names instead of ids, too: _from: `test/fred` instead of `1234/3455`
  * looking up documents: db.users.document("fred") or db._document("users/fred")

  Collection names must be used in REST API calls instead of collection ids, too.
  This change is thus not completely downwards-compatible to ArangoDB 1.1. ArangoDB 1.1
  required users to use collection ids in many places instead of collection names.
  This was unintuitive and caused overhead in cases when just the collection name was
  known on client-side but not its id. This overhead can now be avoided so clients can
  work with the collection names directly. There is no need to work with collection ids
  on the client side anymore.
  This change will likely require adjustments to API calls issued by clients, and also
  requires a change in how clients handle the _id value of returned documents. Previously,
  the _id value of returned documents contained the collection id, a slash separator and
  the document number. Since 1.2, _id will contain the collection name, a slash separator
  and the document key. The same applies to the _from and _to attribute values of edges
  that are returned by ArangoDB.

  Also removed (now unnecessary) location header in responses of the collections REST API.
  The location header was previously returned because it was necessary for clients.
  When clients created a collection, they specified the collection name. The collection
  id was generated on the server, but the client needed to use the server-generated
  collection id for further API calls, e.g. when creating edges etc. Therefore, the
  full collection URL, also containing the collection id, was returned by the server in
  responses to the collection API, in the HTTP location header.
  Returning the location header has become unnecessary in ArangoDB 1.2 because users
  can access collections by name and do not need to care about collection ids.


v1.1.3 (2013-XX-XX)
-------------------

* fix case when an error message was looked up for an error code but no error
  message was found. In this case a NULL ptr was returned and not checked everywhere.
  The place this error popped up was when inserting into a non-unique hash index
  failed with a specific, invalid error code.

* fixed issue #381:  db._collection("_users").getIndexes();

* fixed issue #379: arango-password fatal issue javscript.startup-directory

* fixed issue #372: Command-Line Options for the Authentication and Authorization


v1.1.2 (2013-01-20)
-------------------

* upgraded to mruby 2013-01-20 583983385b81c21f82704b116eab52d606a609f4

* fixed issue #357: Some spelling and grammar errors

* fixed issue #355: fix quotes in pdf manual

* fixed issue #351: Strange arangosh error message for long running query

* fixed randomly hanging connections in arangosh on MacOS

* added "any" query method: this returns a random document from a collection. It
  is also available via REST HTTP at /_api/simple/any.

* added deployment tool

* added getPeerVertex

* small fix for logging of long messages: the last character of log messages longer
  than 256 bytes was not logged.

* fixed truncation of human-readable log messages for web interface: the trailing \0
  byte was not appended for messages longer than 256 bytes

* fixed issue #341: ArangoDB crashes when stressed with Batch jobs
  Contrary to the issue title, this did not have anything to do with batch jobs but
  with too high memory usage. The memory usage of ArangoDB is now reduced for cases
   when there are lots of small collections with few documents each

* started with issue #317: Feature Request (from Google Groups): DATE handling

* backported issue #300: Extend arangoImp to Allow importing resultset-like
  (list of documents) formatted files

* fixed issue #337: "WaitForSync" on new collection does not work on Win/X64

* fixed issue #336: Collections REST API docs

* fixed issue #335: mmap errors due to wrong memory address calculation

* fixed issue #332: arangoimp --use-ids parameter seems to have no impact

* added option '--server.disable-authentication' for arangosh as well. No more passwd
  prompts if not needed

* fixed issue #330: session logging for arangosh

* fixed issue #329: Allow passing script file(s) as parameters for arangosh to run

* fixed issue #328: 1.1 compile warnings

* fixed issue #327: Javascript parse errors in front end


v1.1.1 (2012-12-18)
-------------------

* fixed issue #339: DELETE /_api/cursor/cursor-identifier return incollect errorNum

  The fix for this has led to a signature change of the function actions.resultNotFound().
  The meaning of parameter #3 for This function has changed from the error message string
  to the error code. The error message string is now parameter #4.
  Any client code that uses this function in custom actions must be adjusted.

* fixed issue #321: Problem upgrading arangodb 1.0.4 to 1.1.0 with Homebrew (OSX 10.8.2)

* fixed issue #230: add navigation and search for online documentation

* fixed issue #315: Strange result in PATH

* fixed issue #323: Wrong function returned in error message of AQL CHAR_LENGTH()

* fixed some log errors on startup / shutdown due to pid file handling and changing
  of directories


v1.1.0 (2012-12-05)
-------------------

* WARNING:
  arangod now performs a database version check at startup. It will look for a file
  named "VERSION" in its database directory. If the file is not present, arangod will
  perform an automatic upgrade of the database directory. This should be the normal
  case when upgrading from ArangoDB 1.0 to ArangoDB 1.1.

  If the VERSION file is present but is from an older version of ArangoDB, arangod
  will refuse to start and ask the user to run a manual upgrade first. A manual upgrade
  can be performed by starting arangod with the option `--upgrade`.

  This upgrade procedure shall ensure that users have full control over when they
  perform any updates/upgrades of their data, and can plan backups accordingly. The
  procedure also guarantees that the server is not run without any required system
  collections or with in incompatible data state.

* added AQL function DOCUMENT() to retrieve a document by its _id value

* fixed issue #311: fixed segfault on unload

* fixed issue #309: renamed stub "import" button from web interface

* fixed issue #307: added WaitForSync column in collections list in in web interface

* fixed issue #306: naming in web interface

* fixed issue #304: do not clear AQL query text input when switching tabs in
  web interface

* fixed issue #303: added documentation about usage of var keyword in web interface

* fixed issue #301: PATCH does not work in web interface

# fixed issue #269: fix make distclean & clean

* fixed issue #296: system collections not usable from AQL

* fixed issue #295: deadlock on shutdown

* added collection type label to web interface

* fixed issue #290: the web interface now disallows creating non-edges in edge collections
  when creating collections via the web interface, the collection type must also be
  specified (default is document collection)

* fixed issue #289: tab-completion does not insert any spaces

* fixed issue #282: fix escaping in web interface

* made AQL function NOT_NULL take any number of arguments. Will now return its
  first argument that is not null, or null if all arguments are null. This is downwards
  compatible.

* changed misleading AQL function name NOT_LIST() to FIRST_LIST() and slightly changed
  the behavior. The function will now return its first argument that is a list, or null
  if none of the arguments are lists.
  This is mostly downwards-compatible. The only change to the previous implementation in
  1.1-beta will happen if two arguments were passed and the 1st and 2nd arguments were
  both no lists. In previous 1.1, the 2nd argument was returned as is, but now null
  will be returned.

* add AQL function FIRST_DOCUMENT(), with same behavior as FIRST_LIST(), but working
  with documents instead of lists.

* added UPGRADING help text

* fixed issue #284: fixed Javascript errors when adding edges/vertices without own
  attributes

* fixed issue #283: AQL LENGTH() now works on documents, too

* fixed issue #281: documentation for skip lists shows wrong example

* fixed AQL optimizer bug, related to OR-combined conditions that filtered on the
  same attribute but with different conditions

* fixed issue #277: allow usage of collection names when creating edges
  the fix of this issue also implies validation of collection names / ids passed to
  the REST edge create method. edges with invalid collection ids or names in the
  "from" or "to" values will be rejected and not saved


v1.1.beta2 (2012-11-13)
-----------------------

* fixed arangoirb compilation

* fixed doxygen


v1.1.beta1 (2012-10-24)
-----------------------

* fixed AQL optimizer bug

* WARNING:
  - the user has changed from "arango" to "arangodb", the start script has changed from
    "arangod" to "arangodb", the database directory has changed from "/var/arangodb" to
    "/var/lib/arangodb" to be compliant with various Linux policies

  - In 1.1, we have introduced types for collections: regular documents go into document
    collections, and edges go into edge collections. The prefixing (db.xxx vs. edges.xxx)
    works slightly different in 1.1: edges.xxx can still be used to access collections,
    however, it will not determine the type of existing collections anymore. To create an
    edge collection 1.1, you can use db._createEdgeCollection() or edges._create().
    And there's of course also db._createDocumentCollection().
    db._create() is also still there and will create a document collection by default,
    whereas edges._create() will create an edge collection.

  - the admin web interface that was previously available via the simple URL suffix /
    is now available via a dedicated URL suffix only: /_admin/html
    The reason for this is that routing and URLs are now subject to changes by the end user,
    and only URLs parts prefixed with underscores (e.g. /_admin or /_api) are reserved
    for ArangoDB's internal usage.

* the server now handles requests with invalid Content-Length header values as follows:
  - if Content-Length is negative, the server will respond instantly with HTTP 411
    (length required)

  - if Content-Length is positive but shorter than the supplied body, the server will
    respond with HTTP 400 (bad request)

  - if Content-Length is positive but longer than the supplied body, the server will
    wait for the client to send the missing bytes. The server allows 90 seconds for this
    and will close the connection if the client does not send the remaining data

  - if Content-Length is bigger than the maximum allowed size (512 MB), the server will
    fail with HTTP 413 (request entity too large).

  - if the length of the HTTP headers is greater than the maximum allowed size (1 MB),
    the server will fail with HTTP 431 (request header fields too large)

* issue #265: allow optional base64 encoding/decoding of action response data

* issue #252: create _modules collection using arango-upgrade (note: arango-upgrade was
  finally replaced by the `--upgrade` option for arangod)

* issue #251: allow passing arbitrary options to V8 engine using new command line option:
  --javascript.v8-options. Using this option, the Harmony features or other settings in
  v8 can be enabled if the end user requires them

* issue #248: allow AQL optimizer to pull out completely uncorrelated subqueries to the
  top level, resulting in less repeated evaluation of the subquery

* upgraded to Doxygen 1.8.0

* issue #247: added AQL function MERGE_RECURSIVE

* issue #246: added clear() function in arangosh

* issue #245: Documentation: Central place for naming rules/limits inside ArangoDB

* reduced size of hash index elements by 50 %, allowing more index elements to fit in
  memory

* issue #235: GUI Shell throws Error:ReferenceError: db is not defined

* issue #229: methods marked as "under construction"

* issue #228: remove unfinished APIs (/_admin/config/*)

* having the OpenSSL library installed is now a prerequisite to compiling ArangoDB
  Also removed the --enable-ssl configure option because ssl is always required.

* added AQL functions TO_LIST, NOT_LIST

* issue #224: add optional Content-Id for batch requests

* issue #221: more documentation on AQL explain functionality. Also added
  ArangoStatement.explain() client method

* added db._createStatement() method on server as well (was previously available
  on the client only)

* issue #219: continue in case of "document not found" error in PATHS() function

* issue #213: make waitForSync overridable on specific actions

* changed AQL optimizer to use indexes in more cases. Previously, indexes might
  not have been used when in a reference expression the inner collection was
  specified last. Example: FOR u1 IN users FOR u2 IN users FILTER u1._id == u2._id
  Previously, this only checked whether an index could be used for u2._id (not
  possible). It was not checked whether an index on u1._id could be used (possible).
  Now, for expressions that have references/attribute names on both sides of the
  above as above, indexes are checked for both sides.

* issue #204: extend the CSV import by TSV and by user configurable
  separator character(s)

* issue #180: added support for batch operations

* added startup option --server.backlog-size
  this allows setting the value of the backlog for the listen() system call.
  the default value is 10, the maximum value is platform-dependent

* introduced new configure option "--enable-maintainer-mode" for
  ArangoDB maintainers. this option replaces the previous compile switches
  --with-boost-test, --enable-bison, --enable-flex and --enable-errors-dependency
  the individual configure options have been removed. --enable-maintainer-mode
  turns them all on.

* removed potentially unused configure option --enable-memfail

* fixed issue #197: HTML web interface calls /_admin/user-manager/session

* fixed issue #195: VERSION file in database directory

* fixed issue #193: REST API HEAD request returns a message body on 404

* fixed issue #188: intermittent issues with 1.0.0
  (server-side cursors not cleaned up in all cases, pthreads deadlock issue)

* issue #189: key store should use ISO datetime format bug

* issue #187: run arango-upgrade on server start (note: arango-upgrade was finally
  replaced by the `--upgrade` option for arangod)n

* fixed issue #183: strange unittest error

* fixed issue #182: manual pages

* fixed issue #181: use getaddrinfo

* moved default database directory to "/var/lib/arangodb" in accordance with
  http://www.pathname.com/fhs/pub/fhs-2.3.html

* fixed issue #179: strange text in import manual

* fixed issue #178: test for aragoimp is missing

* fixed issue #177: a misleading error message was returned if unknown variables
  were used in certain positions in an AQL query.

* fixed issue #176: explain how to use AQL from the arangosh

* issue #175: re-added hidden (and deprecated) option --server.http-port. This
  option is only there to be downwards-compatible to Arango 1.0.

* fixed issue #174: missing Documentation for `within`

* fixed issue #170: add db.<coll_name>.all().toArray() to arangosh help screen

* fixed issue #169: missing argument in Simple Queries

* added program arango-upgrade. This program must be run after installing ArangoDB
  and after upgrading from a previous version of ArangoDB. The arango-upgrade script
  will ensure all system collections are created and present in the correct state.
  It will also perform any necessary data updates.
  Note: arango-upgrade was finally replaced by the `--upgrade` option for arangod.

* issue #153: edge collection should be a flag for a collection
  collections now have a type so that the distinction between document and edge
  collections can now be done at runtime using a collection's type value.
  A collection's type can be queried in Javascript using the <collection>.type() method.

  When new collections are created using db._create(), they will be document
  collections by default. When edge._create() is called, an edge collection will be created.
  To explicitly create a collection of a specific/different type, use the methods
  _createDocumentCollection() or _createEdgeCollection(), which are available for
  both the db and the edges object.
  The Javascript objects ArangoEdges and ArangoEdgesCollection have been removed
  completely.
  All internal and test code has been adjusted for this, and client code
  that uses edges.* should also still work because edges is still there and creates
  edge collections when _create() is called.

  INCOMPATIBLE CHANGE: Client code might still need to be changed in the following aspect:
  Previously, collections did not have a type so documents and edges could be inserted
  in the same collection. This is now disallowed. Edges can only be inserted into
  edge collections now. As there were no collection types in 1.0, ArangoDB will perform
  an automatic upgrade when migrating from 1.0 to 1.1.
  The automatic upgrade will check every collection and determine its type as follows:
  - if among the first 50 documents in the collection there are documents with
    attributes "_from" and "_to", the collection is typed as an edge collection
  - if among the first 50 documents in the collection there are no documents with
    attributes "_from" and "_to", the collection is made as a document collection

* issue #150: call V8 garbage collection on server periodically

* issue #110: added support for partial updates

  The REST API for documents now offers an HTTP PATCH method to partially update
  documents. Overwriting/replacing documents is still available via the HTTP PUT method
  as before. The Javascript API in the shell also offers a new update() method in extension to
  the previously existing replace() method.


v1.0.4 (2012-11-12)
-------------------

* issue #275: strange error message in arangosh 1.0.3 at startup


v1.0.3 (2012-11-08)
-------------------

* fixed AQL optimizer bug

* issue #273: fixed segfault in arangosh on HTTP 40x

* issue #265: allow optional base64 encoding/decoding of action response data

* issue #252: _modules collection not created automatically


v1.0.2 (2012-10-22)
-------------------

* repository CentOS-X.Y moved to CentOS-X, same for Debian

* bugfix for rollback from edges

* bugfix for hash indexes

* bugfix for StringBuffer::erase_front

* added autoload for modules

* added AQL function TO_LIST


v1.0.1 (2012-09-30)
-------------------

* draft for issue #165: front-end application howto

* updated mruby to cf8fdea4a6598aa470e698e8cbc9b9b492319d

* fix for issue #190: install doesn't create log directory

* fix for issue #194: potential race condition between creating and dropping collections

* fix for issue #193: REST API HEAD request returns a message body on 404

* fix for issue #188: intermittent issues with 1.0.0

* fix for issue #163: server cannot create collection because of abandoned files

* fix for issue #150: call V8 garbage collection on server periodically


v1.0.0 (2012-08-17)
-------------------

* fix for issue #157: check for readline and ncurses headers, not only libraries


v1.0.beta4 (2012-08-15)
-----------------------

* fix for issue #152: fix memleak for barriers


v1.0.beta3 (2012-08-10)
-----------------------

* fix for issue #151: Memleak, collection data not removed

* fix for issue #149: Inconsistent port for admin interface

* fix for issue #163: server cannot create collection because of abandoned files

* fix for issue #157: check for readline and ncurses headers, not only libraries

* fix for issue #108: db.<collection>.truncate() inefficient

* fix for issue #109: added startup note about cached collection names and how to
  refresh them

* fix for issue #156: fixed memleaks in /_api/import

* fix for issue #59: added tests for /_api/import

* modified return value for calls to /_api/import: now, the attribute "empty" is
  returned as well, stating the number of empty lines in the input. Also changed the
  return value of the error code attribute ("errorNum") from 1100 ("corrupted datafile")
  to 400 ("bad request") in case invalid/unexpected JSON data was sent to the server.
  This error code is more appropriate as no datafile is broken but just input data is
  incorrect.

* fix for issue #152: Memleak for barriers

* fix for issue #151: Memleak, collection data not removed

* value of --database.maximal-journal-size parameter is now validated on startup. If
  value is smaller than the minimum value (currently 1048576), an error is thrown and
  the server will not start. Before this change, the global value of maximal journal
  size was not validated at server start, but only on collection level

* increased sleep value in statistics creation loop from 10 to 500 microseconds. This
  reduces accuracy of statistics values somewhere after the decimal points but saves
  CPU time.

* avoid additional sync() calls when writing partial shape data (attribute name data)
  to disk. sync() will still be called when the shape marker (will be written after
  the attributes) is written to disk

* issue #147: added flag --database.force-sync-shapes to force synching of shape data
  to disk. The default value is true so it is the same behavior as in version 1.0.
  if set to false, shape data is synched to disk if waitForSync for the collection is
  set to true, otherwise, shape data is not synched.

* fix for issue #145: strange issue on Travis: added epsilon for numeric comparison in
  geo index

* fix for issue #136: adjusted message during indexing

* issue #131: added timeout for HTTP keep-alive connections. The default value is 300
  seconds. There is a startup parameter server.keep-alive-timeout to configure the value.
  Setting it to 0 will disable keep-alive entirely on the server.

* fix for issue #137: AQL optimizer should use indexes for ref accesses with
  2 named attributes


v1.0.beta2 (2012-08-03)
-----------------------

* fix for issue #134: improvements for centos RPM

* fixed problem with disable-admin-interface in config file


v1.0.beta1 (2012-07-29)
-----------------------

* fixed issue #118: We need a collection "debugger"

* fixed issue #126: Access-Shaper must be cached

* INCOMPATIBLE CHANGE: renamed parameters "connect-timeout" and "request-timeout"
  for arangosh and arangoimp to "--server.connect-timeout" and "--server.request-timeout"

* INCOMPATIBLE CHANGE: authorization is now required on the server side
  Clients sending requests without HTTP authorization will be rejected with HTTP 401
  To allow backwards compatibility, the server can be started with the option
  "--server.disable-authentication"

* added options "--server.username" and "--server.password" for arangosh and arangoimp
  These parameters must be used to specify the user and password to be used when
  connecting to the server. If no password is given on the command line, arangosh/
  arangoimp will interactively prompt for a password.
  If no user name is specified on the command line, the default user "root" will be
  used.

* added startup option "--server.ssl-cipher-list" to determine which ciphers to
  use in SSL context. also added SSL_OP_CIPHER_SERVER_PREFERENCE to SSL default
  options so ciphers are tried in server and not in client order

* changed default SSL protocol to TLSv1 instead of SSLv2

* changed log-level of SSL-related messages

* added SSL connections if server is compiled with OpenSSL support. Use --help-ssl

* INCOMPATIBLE CHANGE: removed startup option "--server.admin-port".
  The new endpoints feature (see --server.endpoint) allows opening multiple endpoints
  anyway, and the distinction between admin and "other" endpoints can be emulated
  later using privileges.

* INCOMPATIBLE CHANGE: removed startup options "--port", "--server.port", and
  "--server.http-port" for arangod.
  These options have been replaced by the new "--server.endpoint" parameter

* INCOMPATIBLE CHANGE: removed startup option "--server" for arangosh and arangoimp.
  These options have been replaced by the new "--server.endpoint" parameter

* Added "--server.endpoint" option to arangod, arangosh, and arangoimp.
  For arangod, this option allows specifying the bind endpoints for the server
  The server can be bound to one or multiple endpoints at once. For arangosh
  and arangoimp, the option specifies the server endpoint to connect to.
  The following endpoint syntax is currently supported:
  - tcp://host:port or http@tcp://host:port (HTTP over IPv4)
  - tcp://[host]:port or http@tcp://[host]:port (HTTP over IPv6)
  - ssl://host:port or http@tcp://host:port (HTTP over SSL-encrypted IPv4)
  - ssl://[host]:port or http@tcp://[host]:port (HTTP over SSL-encrypted IPv6)
  - unix:///path/to/socket or http@unix:///path/to/socket (HTTP over UNIX socket)

  If no port is specified, the default port of 8529 will be used.

* INCOMPATIBLE CHANGE: removed startup options "--server.require-keep-alive" and
  "--server.secure-require-keep-alive".
  The server will now behave as follows which should be more conforming to the
  HTTP standard:
  * if a client sends a "Connection: close" header, the server will close the
    connection
  * if a client sends a "Connection: keep-alive" header, the server will not
    close the connection
  * if a client does not send any "Connection" header, the server will assume
    "keep-alive" if the request was an HTTP/1.1 request, and "close" if the
    request was an HTTP/1.0 request

* (minimal) internal optimizations for HTTP request parsing and response header
  handling

* fixed Unicode unescaping bugs for \f and surrogate pairs in BasicsC/strings.c

* changed implementation of TRI_BlockCrc32 algorithm to use 8 bytes at a time

* fixed issue #122: arangod doesn't start if <log.file> cannot be created

* fixed issue #121: wrong collection size reported

* fixed issue #98: Unable to change journalSize

* fixed issue #88: fds not closed

* fixed escaping of document data in HTML admin front end

* added HTTP basic authentication, this is always turned on

* added server startup option --server.disable-admin-interface to turn off the
  HTML admin interface

* honor server startup option --database.maximal-journal-size when creating new
  collections without specific journalsize setting. Previously, these
  collections were always created with journal file sizes of 32 MB and the
  --database.maximal-journal-size setting was ignored

* added server startup option --database.wait-for-sync to control the default
  behavior

* renamed "--unit-tests" to "--javascript.unit-tests"


v1.0.alpha3 (2012-06-30)
------------------------

* fixed issue #116: createCollection=create option doesn't work

* fixed issue #115: Compilation issue under OSX 10.7 Lion & 10.8 Mountain Lion
  (homebrew)

* fixed issue #114: image not found

* fixed issue #111: crash during "make unittests"

* fixed issue #104: client.js -> ARANGO_QUIET is not defined


v1.0.alpha2 (2012-06-24)
------------------------

* fixed issue #112: do not accept document with duplicate attribute names

* fixed issue #103: Should we cleanup the directory structure

* fixed issue #100: "count" attribute exists in cursor response with "count:
  false"

* fixed issue #84 explain command

* added new MRuby version (2012-06-02)

* added --log.filter

* cleanup of command line options:
** --startup.directory => --javascript.startup-directory
** --quite => --quiet
** --gc.interval => --javascript.gc-interval
** --startup.modules-path => --javascript.modules-path
** --action.system-directory => --javascript.action-directory
** --javascript.action-threads => removed (is now the same pool as --server.threads)

* various bug-fixes

* support for import

* added option SKIP_RANGES=1 for make unittests

* fixed several range-related assertion failures in the AQL query optimizer

* fixed AQL query optimizations for some edge cases (e.g. nested subqueries with
  invalid constant filter expressions)


v1.0.alpha1 (2012-05-28)
------------------------

Alpha Release of ArangoDB 1.0<|MERGE_RESOLUTION|>--- conflicted
+++ resolved
@@ -1,11 +1,9 @@
 devel
 -----
 
-<<<<<<< HEAD
 * fixed issue #2876: wrong skiplist index usage in edge collection
-=======
+
 * fixed issue #2868: cname missing from logger-follow results in rocksdb
->>>>>>> beea9033
 
 * fixed issue #2889: Traversal query using incorrect collection id
 
