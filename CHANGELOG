--- conflicted
+++ resolved
@@ -1,7 +1,6 @@
 v3.4.0-rc.3 (XXXX-XX-XX)
 ------------------------
 
-<<<<<<< HEAD
 * include forward-ported diagnostic options for debugging LDAP connections
 
 * fix variable replacements by the AQL query optimizer in arangosearch view 
@@ -11,10 +10,9 @@
   search conditions could have failed with error messages such as
 
   "missing variable #3 (a) for node #7 (EnumerateViewNode) while planning registers"
-=======
+
 * fixed internal issue #1983: the Web UI was showing a deletion confirmation
   multiple times.
->>>>>>> 4c6eb2c6
 
 * support installation of ArangoDB on Windows into directories with multibyte
   character filenames on Windows platforms that used a non-UTF8-codepage
