--- conflicted
+++ resolved
@@ -1,4 +1,3 @@
-<<<<<<< HEAD
 v3.3.0 (XXXX-XX-XX)
 -------------------
 
@@ -6,7 +5,8 @@
   usage in some cases
   When the optimization is applied, this especially speeds up fulltext index 
   queries in the cluster
-=======
+
+
 v3.3.rc8 (2017-XX-XX)
 ---------------------
 
@@ -14,7 +14,6 @@
   success function
 
 * UI: coordinators and db servers are now in sorted order (ascending)
->>>>>>> b4d27b38
 
 
 v3.3.rc7 (2017-12-07)
