devel
-----

<<<<<<< HEAD
* RocksDB primary index can now be used by the optimizer to optimize queries
  that use `_key` or `_id` in SORT and FILTER conditions.

  An exception in the front-end that treated keys representing numbers
  differently for sorting has been removed ("10" will be less than "9").
=======
* fix issue #7900: Bind values of `null` are not replaced by
  empty string anymore, when toggling between json and table
  view in the web-ui.
>>>>>>> 7e0a79b5

* Use base64url to encode and decode JWT parts.

* updated bundled curl library to version 7.63

* Added --server.jwt-secret-keyfile option.

* speed up data-modification operations in exclusive transactions in the RocksDB
  storage engine

* An AQL query that uses the edge index only and returns the opposite side of
  the edge can now be executed in a more optimized way, e.g.

    FOR edge IN edgeCollection FILTER edge._from == "v/1" RETURN edge._to

  is fully covered by RocksDB edge index. For MMFiles this rule does not apply.

* reverted accidental change to error handling in geo index

  In previous versions, if non-valid geo coordinates were contained in the
  indexed field of a document, the document was simply ignored an not indexed.
  In 3.4.0, this was accidentally changed to generate an error, which caused
  the upgrade procedure to break in some cases.

* fixed TypeError being thrown instead of validation errors when Foxx manifest
  validation fails

* fix internal issue #2786: improved confirmation dialog when clicking the
  Truncate button in the Web UI

* make `--help-all` now also show all hidden program options

  Previously hidden program options were only returned when invoking arangod or
  a client tool with the cryptic `--help-.` option. Now `--help-all` simply
  retuns them as well.

  The program options JSON description returned by `--dump-options` was also
  improved as follows:

  - the new boolean attribute "dynamic" indicates whether the option has a dynamic
    default value, i.e. a value that depends on the target host capabilities or
    configuration

  - the new boolean attribute "requiresValue" indicates whether a boolean option
    requires a value of "true" or "false" when specified. If "requiresValue" is
    false, then the option can be specified without a boolean value following it,
    and the option will still be set to true, e.g. `--server.authentication` is
    identical to `--server.authentication true`.

  - the new "category" attribute will contain a value of "command" for command-like
    options, such as `--version`, `--dump-options`, `--dump-dependencies` etc.,
    and "option" for all others.

* fixed issue #7586: a running query within the user interface was not shown
  if the active view was `Running Queries` or `Slow Query History`.

* fixed issue #7743: Query processing discrepancy between Rocks and MMFiles databases

  this change enforces the invalidation of variables in AQL queries after usage of
  a COLLECT statement as documented. The documentation for variable invalidation claims
  that

      The COLLECT statement will eliminate all local variables in the current scope.
      After COLLECT only the variables introduced by COLLECT itself are available.

  However, the described behavior was not enforced when a COLLECT was preceded by a
  FOR loop that was itself preceded by a COLLECT. In the following query the final
  RETURN statement accesses variable `key1` though the variable should have been
  invalidated by the COLLECT directly before it:

      FOR x1 IN 1..2
        COLLECT key1 = x1
        FOR x2 IN 1..2
          COLLECT key2 = x2
          RETURN [key2, key1]

  In previous releases, this query was
  parsed ok, but the contents of variable `key1` in the final RETURN statement were
  undefined.

  This change is about making queries as the above fail with a parse error, as an
  unknown variable `key1` is accessed here, avoiding the undefined behavior. This is
  also in line with what the documentation states about variable invalidation.

* fixed issue #7763: Collect after update does not execute updates

* fixed issue #7749: AQL query result changed for COLLECT used on empty data/array

* fixed issue #7757: Using multiple filters on nested objects produces wrong results

* fixed a rare thread local dead lock situation in replication:
  If a follower tries to get in sync in the last steps it requires
  a lock on the leader. If the follower cancels the lock before the leader
  has succeeded with locking we can end up with one thread being deadlocked.

* allow usage of floating point values in AQL without leading zeros, e.g.
  `.1234`. Previous versions of ArangoDB required a leading zero in front of
  the decimal separator, i.e `0.1234`.

* Foxx `req.makeAbsolute` now will return meaningful values when ArangoDB is using
  a unix socket endpoint. URLs generated when using a unix socket follow the format
  http://unix:<socket-path>:<url-path> used by other JS tooling.

* Updated joi library (Web UI), improved foxx mount path validation

* do not create `_routing` collection for new installations/new databases,
  as it is not needed anymore. Redirects to the web interface's login screen, which
  were previously handled by entries in the `_routing` collection are now handled
  from the responsible REST action handler directly

  Existing `_routing` collections will not be touched as they may contain other
  entries as well, and will continue to work.

* do not create `_modules` collection for new databases/installations

  `_modules` is only needed for custom modules, and in case a custom
  module is defined via `defineModule`, the _modules collection will
  be created lazily automatically.

  Existing modules in existing `_modules` collections will remain
  functional even after this change

* disable in-memory cache for edge and traversal data on agency nodes, as it
  is not needed there

* removed bundled Valgrind headers, removed JavaScript variable `valgrind`
  from the `internal` module

* upgraded JEMalloc version to 5.1.0

* use `-std=c++14` for ArangoDB compilation


v3.4.1 (XXXX-XX-XX)
-------------------

* fix thread shutdown in _WIN32 builds

  Previous versions used a wrong comparison logic to determine the current
  thread id when shutting down a thread, leading to threads hanging in their
  destructors on thread shutdown

* reverted accidental change to error handling in geo index

  In previous versions, if non-valid geo coordinates were contained in the
  indexed field of a document, the document was simply ignored an not indexed.
  In 3.4.0, this was accidentally changed to generate an error, which caused
  the upgrade procedure to break in some cases.

* fixed TypeError being thrown instead of validation errors when Foxx manifest
  validation fails

* make AQL REMOVE operations use less memory with the RocksDB storage engine

  the previous implementation of batch removals read everything to remove into
  memory first before carrying out the first remove operation. The new version
  will only read in about 1000 documents each time and then remove these. Queries
  such as

      FOR doc IN collection FILTER ... REMOVE doc IN collection

  will benefit from this change in terms of memory usage.

* make `--help-all` now also show all hidden program options

  Previously hidden program options were only returned when invoking arangod or
  a client tool with the cryptic `--help-.` option. Now `--help-all` simply
  retuns them as well.

  The program options JSON description returned by `--dump-options` was also
  improved as follows:

  - the new boolean attribute "dynamic" indicates whether the option has a dynamic
    default value, i.e. a value that depends on the target host capabilities or
    configuration

  - the new boolean attribute "requiresValue" indicates whether a boolean option
    requires a value of "true" or "false" when specified. If "requiresValue" is
    false, then the option can be specified without a boolean value following it,
    and the option will still be set to true, e.g. `--server.authentication` is
    identical to `--server.authentication true`.

  - the new "category" attribute will contain a value of "command" for command-like
    options, such as `--version`, `--dump-options`, `--dump-dependencies` etc.,
    and "option" for all others.


v3.4.0 (2018-12-06)
-------------------

* Add license key checking to enterprise version in Docker containers.


v3.4.0-rc.5 (2018-11-29)
------------------------

* Persist and check default language (locale) selection.
  Previously we would not check if the language (`--default-language`) had changed
  when the server was restarted. This could cause issues with indexes over text fields,
  as it will resulted in undefined behavior within RocksDB (potentially missing entries,
  corruption, etc.). Now if the language is changed, ArangoDB will print out an error
  message on startup and abort.

* fixed issue #7522: FILTER logic totally broke for my query in 3.4-rc4

* export version and storage engine in `_admin/cluster/health` for Coordinators
  and DBServers.

* restrict the total amount of data to build up in all in-memory RocksDB write buffers
  by default to a certain fraction of the available physical RAM. This helps restricting
  memory usage for the arangod process, but may have an effect on the RocksDB storage
  engine's write performance.

  In ArangoDB 3.3 the governing configuration option `--rocksdb.total-write-buffer-size`
  had a default value of `0`, which meant that the memory usage was not limited. ArangoDB
  3.4 now changes the default value to about 50% of available physical RAM, and 512MiB
  for setups with less than 4GiB of RAM.

* lower default value for `--cache.size` startup option from about 30% of physical RAM to
  about 25% percent of physical RAM.

* fix internal issue #2786: improved confirmation dialog when clicking the truncate
  button in the web UI

* Updated joi library (web UI), improved Foxx mount path validation

* disable startup warning for Linux kernel variable `vm.overcommit_memory` settings
  values of 0 or 1.
  Effectively `overcommit_memory` settings value of 0 or 1 fix two memory-allocation
  related issues with the default memory allocator used in ArangoDB release builds on
  64bit Linux.
  The issues will remain when running with an `overcommit_memory` settings value of 2,
  so this is now discouraged.
  Setting `overcommit_memory` to 0 or 1 (0 is the Linux kernel's default) fixes issues
  with increasing numbers of memory mappings for the arangod process (which may lead
  to an out-of-memory situation if the kernel's maximum number of mappings threshold
  is hit) and an increasing amount of memory that the kernel counts as "committed".
  With an `overcommit_memory` setting of 0 or 1, an arangod process may either be
  killed by the kernel's OOM killer or will die with a segfault when accessing memory
  it has allocated before but the kernel could not provide later on. This is still
  more acceptable than the kernel not providing any more memory to the process when
  there is still physical memory left, which may have occurred with an `overcommit_memory`
  setting of 2 after the arangod process had done lots of allocations.

  In summary, the recommendation for the `overcommit_memory` setting is now to set it
  to 0 or 1 (0 is kernel default) and not use 2.

* fixed Foxx complaining about valid `$schema` value in manifest.json

* fix for supervision, which started failing servers using old transient store

* fixed a bug where indexes are used in the cluster while still being
  built on the db servers

* fix move leader shard: wait until all but the old leader are in sync.
  This fixes some unstable tests.

* cluster health features more elaborate agent records

* agency's supervision edited for advertised endpoints


v3.4.0-rc.4 (2018-11-04)
------------------------

* fixed Foxx queues not retrying jobs with infinite `maxFailures`

* increase AQL query string parsing performance for queries with many (100K+) string
  values contained in the query string

* increase timeouts for inter-node communication in the cluster

* fixed undefined behavior in `/_api/import` when importing a single document went
  wrong

* replication bugfixes

* stop printing `connection class corrupted` in arangosh

 when just starting the arangosh without a connection to a server and running
 code such as `require("internal")`, the shell always printed "connection class
 corrupted", which was somewhat misleading.

* add separate option `--query.slow-streaming-threshold` for tracking slow
  streaming queries with a different timeout value

* increase maximum number of collections/shards in an AQL query from 256 to 2048

* don't rely on `_modules` collection being present and usable for arangod startup

* force connection timeout to be 7 seconds to allow libcurl time to retry lost DNS
  queries.

* fixes a routing issue within the web ui after the use of views

* fixes some graph data parsing issues in the ui, e.g. cleaning up duplicate
  edges inside the graph viewer.

* in a cluster environment, the arangod process now exits if wrong credentials
  are used during the startup process.

* added option `--rocksdb.total-write-buffer-size` to limit total memory usage
  across all RocksDB in-memory write buffers

* suppress warnings from statistics background threads such as
  `WARNING caught exception during statistics processing: Expecting Object`
  during version upgrade


v3.4.0-rc.3 (2018-10-23)
------------------------

* fixed handling of broken Foxx services

  Installation now also fails when the service encounters an error when
  executed. Upgrading or replacing with a broken service will still result
  in the broken services being installed.

* restored error pages for broken Foxx services

  Services that could not be executed will now show an error page (with helpful
  information if development mode is enabled) instead of a generic 404 response.
  Requests to the service that do not prefer HTML (i.e. not a browser window)
  will receive a JSON formatted 503 error response instead.

* added support for `force` flag when upgrading Foxx services

  Using the `force` flag when upgrading or replacing a service falls back to
  installing the service if it does not already exist.

* The order of JSON object attribute keys in JSON return values will now be
  "random" in more cases. In JSON, there is no defined order for object attribute
  keys anyway, so ArangoDB is taking the freedom to return the attribute keys in
  a non-deterministic, seemingly unordered way.

* Fixed an AQL bug where the `optimize-traversals` rule was falsely applied to
  extensions with inline expressions and thereby ignoring them

* fix side-effects of sorting larger arrays (>= 16 members) of constant literal
  values in AQL, when the array was used not only for IN-value filtering but also
  later in the query.
  The array values were sorted so the IN-value lookup could use a binary search
  instead of a linear search, but this did not take into account that the array
  could have been used elsewhere in the query, e.g. as a return value. The fix
  will create a copy of the array and sort the copy, leaving the original array
  untouched.

* disallow empty LDAP password

* fixes validation of allowed or not allowed foxx service mount paths within
  the Web UI

* The single database or single coordinator statistics in a cluster
  environment within the Web UI sometimes got called way too often.
  This caused artifacts in the graphs, which is now fixed.

* An aardvark statistics route could not collect and sum up the statistics of
  all coordinators if one of them was ahead and had more results than the others

* Web UI now checks if server statistics are enabled before it sends its first
  request to the statistics API

* fix internal issue #486: immediate deletion (right after creation) of
  a view with a link to one collection and indexed data reports failure
  but removes the link

* fix internal issue #480: link to a collection is not added to a view
  if it was already added to other view

* fix internal issues #407, #445: limit ArangoSearch memory consumption
  so that it won't cause OOM while indexing large collections

* upgraded arangodb starter version to 0.13.5

* removed undocumented `db.<view>.toArray()` function from ArangoShell

* prevent creation of collections and views with the same in cluster setups

* fixed issue #6770: document update: ignoreRevs parameter ignored

* added AQL query optimizer rules `simplify-conditions` and `fuse-filters`

* improve inter-server communication performance:
  - move all response processing off Communicator's socket management thread
  - create multiple Communicator objects with ClusterComm, route via round robin
  - adjust Scheduler threads to always be active, and have designated priorities.

* fix internal issue #2770: the Query Profiling modal dialog in the Web UI
  was slightly malformed.

* fix internal issue #2035: the Web UI now updates its indices view to check
  whether new indices exist or not.

* fix internal issue #6808: newly created databases within the Web UI did not
  appear when used Internet Explorer 11 as a browser.

* fix internal issue #2957: the Web UI was not able to display more than 1000
  documents, even when it was set to a higher amount.

* fix internal issue #2688: the Web UI's graph viewer created malformed node
  labels if a node was expanded multiple times.

* fix internal issue #2785: web ui's sort dialog sometimes got rendered, even
  if it should not.

* fix internal issue #2764: the waitForSync property of a satellite collection
  could not be changed via the Web UI

* dynamically manage libcurl's number of open connections to increase performance
  by reducing the number of socket close and then reopen cycles

* recover short server id from agency after a restart of a cluster node

  this fixes problems with short server ids being set to 0 after a node restart,
  which then prevented cursor result load-forwarding between multiple coordinators
  to work properly

  this should fix arangojs#573

* increased default timeouts in replication

  this decreases the chances of followers not getting in sync with leaders because
  of replication operations timing out

* include forward-ported diagnostic options for debugging LDAP connections

* fixed internal issue #3065: fix variable replacements by the AQL query
  optimizer in arangosearch view search conditions

  The consequence of the missing replacements was that some queries using view
  search conditions could have failed with error messages such as

  "missing variable #3 (a) for node #7 (EnumerateViewNode) while planning registers"

* fixed internal issue #1983: the Web UI was showing a deletion confirmation
  multiple times.

* Restricted usage of views in AQL, they will throw an error now
  (e.g. "FOR v, e, p IN 1 OUTBOUND @start edgeCollection, view")
  instead of failing the server.

* Allow VIEWs within the AQL "WITH" statement in cluster environment.
  This will now prepare the query for all collections linked within a view.
  (e.g. "WITH view FOR v, e, p IN OUTBOUND 'collectionInView/123' edgeCollection"
  will now be executed properly and not fail with unregistered collection any more)

* Properly check permissions for all collections linked to a view when
  instantiating an AQL query in cluster environment

* support installation of ArangoDB on Windows into directories with multibyte
  character filenames on Windows platforms that used a non-UTF8-codepage

  This was supported on other platforms before, but never worked for ArangoDB's
  Windows version

* display shard synchronization progress for collections outside of the
  `_system` database

* change memory protection settings for memory given back to by the bundled
  JEMalloc memory allocator. This avoids splitting of existing memory mappings
  due to changes of the protection settings

* added missing implementation for `DeleteRangeCF` in RocksDB WAL tailing handler

* fixed agents busy looping gossip

* handle missing `_frontend` collections gracefully

  the `_frontend` system collection is not required for normal ArangoDB operations,
  so if it is missing for whatever reason, ensure that normal operations can go
  on.


v3.4.0-rc.2 (2018-09-30)
------------------------

* upgraded arangosync version to 0.6.0

* upgraded arangodb starter version to 0.13.3

* fixed issue #6611: Properly display JSON properties of user defined foxx services
  configuration within the web UI

* improved shards display in web UI: included arrows to better visualize that
  collection name sections can be expanded and collapsed

* added nesting support for `aql` template strings

* added support for `undefined` and AQL literals to `aql.literal`

* added `aql.join` function

* fixed issue #6583: Agency node segfaults if sent an authenticated HTTP
  request is sent to its port

* fixed issue #6601: Context cancelled (never ending query)

* added more AQL query results cache inspection and control functionality

* fixed undefined behavior in AQL query result cache

* the query editor within the web UI is now catching HTTP 501 responses
  properly

* added AQL VERSION function to return the server version as a string

* added startup parameter `--cluster.advertised-endpoints`

* AQL query optimizer now makes better choices regarding indexes to use in a
  query when there are multiple competing indexes and some of them are prefixes
  of others

  In this case, the optimizer could have preferred indexes that covered less
  attributes, but it should rather pick the indexes that covered more attributes.

  For example, if there was an index on ["a"] and another index on ["a", "b"], then
  previously the optimizer may have picked the index on just ["a"] instead the
  index on ["a", "b"] for queries that used all index attributes but did range
  queries on them (e.g. `FILTER doc.a == @val1 && doc.b >= @val2`).

* Added compression for the AQL intermediate results transfer in the cluster,
  leading to less data being transferred between coordinator and database servers
  in many cases

* forward-ported a bugfix from RocksDB (https://github.com/facebook/rocksdb/pull/4386)
  that fixes range deletions (used internally in ArangoDB when dropping or truncating
  collections)

  The non-working range deletes could have triggered errors such as
  `deletion check in index drop failed - not all documents in the index have been deleted.`
  when dropping or truncating collections

* improve error messages in Windows installer

* allow retrying installation in Windows installer in case an existing database is still
  running and needs to be manually shut down before continuing with the installation

* fix database backup functionality in Windows installer

* fixed memory leak in `/_api/batch` REST handler

* `db._profileQuery()` now also tracks operations triggered when using `LIMIT`
  clauses in a query

* added proper error messages when using views as an argument to AQL functions
  (doing so triggered an `internal error` before)

* fixed return value encoding for collection ids ("cid" attribute") in REST API
  `/_api/replication/logger-follow`

* fixed dumping and restoring of views with arangodump and arangorestore

* fix replication from 3.3 to 3.4

* fixed some TLS errors that occurred when combining HTTPS/TLS transport with the
  VelocyStream protocol (VST)

  That combination could have led to spurious errors such as "TLS padding error"
  or "Tag mismatch" and connections being closed

* make synchronous replication detect more error cases when followers cannot
  apply the changes from the leader

* fixed issue #6379: RocksDB arangorestore time degeneration on dead documents

* fixed issue #6495: Document not found when removing records

* fixed undefined behavior in cluster plan-loading procedure that may have
  unintentionally modified a shared structure

* reduce overhead of function initialization in AQL COLLECT aggregate functions,
  for functions COUNT/LENGTH, SUM and AVG

  this optimization will only be noticable when the COLLECT produces many groups
  and the "hash" COLLECT variant is used

* fixed potential out-of-bounds access in admin log REST handler `/_admin/log`,
  which could have led to the server returning an HTTP 500 error

* catch more exceptions in replication and handle them appropriately

* agency endpoint updates now go through RAFT

* fixed a cleanup issue in Current when a follower was removed from Plan

* catch exceptions in MaintenanceWorker thread

* fixed a bug in cleanOutServer which could lead to a cleaned out server
  still being a follower for some shard

v3.4.0-rc.1 (2018-09-06)
------------------------

* Release Candidate for 3.4.0, please check the `ReleaseNotes/KnownIssues34.md`
  file for a list of known issues.

* upgraded bundled RocksDB version to 5.16.0

* upgraded bundled Snappy compression library to 1.1.7

* fixed issue #5941: if using breadth first search in traversals uniqueness checks
  on path (vertices and edges) have not been applied. In SmartGraphs the checks
  have been executed properly.

* added more detailed progress output to arangorestore, showing the percentage of
  how much data is restored for bigger collections plus a set of overview statistics
  after each processed collection

* added option `--rocksdb.use-file-logging` to enable writing of RocksDB's own
  informational LOG files into RocksDB's database directory.

  This option is turned off by default, but can be enabled for debugging RocksDB
  internals and performance.

* improved error messages when managing Foxx services

  Install/replace/upgrade will now provide additional information when an error
  is encountered during setup. Errors encountered during a `require` call will
  also include information about the underlying cause in the error message.

* fixed some Foxx script names being displayed incorrectly in web UI and Foxx CLI

* major revision of the maintenance feature

* added `uuidv4` and `genRandomBytes` methods to crypto module

* added `hexSlice` methods `hexWrite` to JS Buffer type

* added `Buffer.from`, `Buffer.of`, `Buffer.alloc` and `Buffer.allocUnsafe`
  for improved compatibility with Node.js

* Foxx HTTP API errors now log stacktraces

* fixed issue #5831: custom queries in the ui could not be loaded if the user
  only has read access to the _system database.

* fixed issue #6128: ArangoDb Cluster: Task moved from DBS to Coordinator

* fixed some web ui action events related to Running Queries view and Slow
  Queries History view

* fixed internal issue #2566: corrected web UI alignment of the nodes table

* fixed issue #5736: Foxx HTTP API responds with 500 error when request body
  is too short

* fixed issue #6106: Arithmetic operator type casting documentation incorrect

* The arangosh now supports the velocystream transport protocol via the schemas
  "vst+tcp://", "vst+ssl://", "vst+unix://" schemes.

* The server will no longer lowercase the input in --server.endpoint. This means
  Unix domain socket paths will now  be treated as specified, previously they were lowercased

* fixed logging of requests. A wrong log level was used

* fixed issue #5943: misplaced database ui icon and wrong cursor type were used

* fixed issue #5354: updated the web UI JSON editor, improved usability

* fixed issue #5648: fixed error message when saving unsupported document types

* fixed internal issue #2812: Cluster fails to create many indexes in parallel

* Added C++ implementation, load balancer support, and user restriction to Pregel API.

  If an execution is accessed on a different coordinator than where it was
  created, the request(s) will be forwarded to the correct coordinator. If an
  execution is accessed by a different user than the one who created it, the
  request will be denied.

* the AQL editor in the web UI now supports detailed AQL query profiling

* fixed issue #5884: Subquery nodes are no longer created on DBServers

* intermediate commits in the RocksDB engine are now only enabled in standalone AQL queries

  (not within a JS transaction), standalone truncate as well as for the "import" API

* the AQL editor in the web UI now supports GeoJSON types and is able to render them.

* fixed issue #5035: fixed a vulnerability issue within the web ui's index view

* PR #5552: add "--latency true" option to arangoimport.  Lists microsecond latency

* added `"pbkdf2"` method to `@arangodb/foxx/auth` module

* the `@arangodb/foxx/auth` module now uses a different method to generate salts,
  so salts are no longer guaranteed to be alphanumeric

* fixed internal issue #2567: the Web UI was showing the possibility to move a shard
  from a follower to the current leader

* Renamed RocksDB engine-specific statistics figure `rocksdb.block-cache-used`
  to `rocksdb.block-cache-usage` in output of `db._engineStats()`

  The new figure name is in line with the statistics that the RocksDB library
  provides in its new versions.

* Added RocksDB engine-specific statistics figures `rocksdb.block-cache-capacity`,
  `rocksdb.block-cache-pinned-usage` as well as level-specific figures
  `rocksdb.num-files-at-level` and `rocksdb.compression-ratio-at-level` in
  output of `db._engineStats()`

* Added RocksDB-engine configuration option `--rocksdb.block-align-data-blocks`

  If set to true, data blocks are aligned on lesser of page size and block size,
  which may waste some memory but may reduce the number of cross-page I/Os operations.

* Usage RocksDB format version 3 for new block-based tables

* Bugfix: The AQL syntax variants `UPDATE/REPLACE k WITH d` now correctly take
  _rev from k instead of d (when ignoreRevs is false) and ignore d._rev.

* Added C++ implementation, load balancer support, and user restriction to tasks API

  If a task is accessed on a different coordinator than where it was created,
  the request(s) will be forwarded to the correct coordinator. If a
  task is accessed by a different user than the one who created it, the request
  will be denied.

* Added load balancer support and user-restriction to async jobs API.

  If an async job is accessed on a different coordinator than where it was
  created, the request(s) will be forwarded to the correct coordinator. If a
  job is accessed by a different user than the one who created it, the request
  will be denied.

* switch default storage engine from MMFiles to RocksDB

  In ArangoDB 3.4, the default storage engine for new installations is the RocksDB
  engine. This differs to previous versions (3.2 and 3.3), in which the default
  storage engine was the MMFiles engine.

  The MMFiles engine can still be explicitly selected as the storage engine for
  all new installations. It's only that the "auto" setting for selecting the storage
  engine will now use the RocksDB engine instead of MMFiles engine.

  In the following scenarios, the effectively selected storage engine for new
  installations will be RocksDB:

  * `--server.storage-engine rocksdb`
  * `--server.storage-engine auto`
  * `--server.storage-engine` option not specified

  The MMFiles storage engine will be selected for new installations only when
  explicitly selected:

  * `--server.storage-engine mmfiles`

  On upgrade, any existing ArangoDB installation will keep its previously selected
  storage engine. The change of the default storage engine is thus only relevant
  for new ArangoDB installations and/or existing cluster setups for which new server
  nodes get added later. All server nodes in a cluster setup should use the same
  storage engine to work reliably. Using different storage engines in a cluster is
  unsupported.

* added collection.indexes() as an alias for collection.getIndexes()

* disable V8 engine and JavaScript APIs for agency nodes

* renamed MMFiles engine compactor thread from "Compactor" to "MMFilesCompactor".

  This change will be visible only on systems which allow assigning names to
  threads.

* added configuration option `--rocksdb.sync-interval`

  This option specifies interval (in milliseconds) that ArangoDB will use to
  automatically synchronize data in RocksDB's write-ahead log (WAL) files to
  disk. Automatic syncs will only be performed for not-yet synchronized data,
  and only for operations that have been executed without the *waitForSync*
  attribute.

  Automatic synchronization is performed by a background thread. The default
  sync interval is 100 milliseconds.

  Note: this option is not supported on Windows platforms. Setting the sync
  interval to a value greater 0 will produce a startup warning.

* added AQL functions `TO_BASE64`, `TO_HEX`, `ENCODE_URI_COMPONENT` and `SOUNDEX`

* PR #5857: RocksDB engine would frequently request a new DelayToken.  This caused
  excessive write delay on the next Put() call.  Alternate approach taken.

* changed the thread handling in the scheduler. `--server.maximal-threads` will be
  the maximum number of threads for the scheduler.

* The option `--server.threads` is now obsolete.

* use sparse indexes in more cases now, when it is clear that the index attribute
  value cannot be null

* introduce SingleRemoteOperationNode via "optimize-cluster-single-document-operations"
  optimizer rule, which triggers single document operations directly from the coordinator
  instead of using a full-featured AQL setup. This saves cluster roundtrips.

  Queries directly referencing the document key benefit from this:

      UPDATE {_key: '1'} WITH {foo: 'bar'} IN collection RETURN OLD

* Added load balancer support and user-restriction to cursor API.

  If a cursor is accessed on a different coordinator than where it was created,
  the requests will be forwarded to the correct coordinator. If a cursor is
  accessed by a different user than the one who created it, the request will
  be denied.

* if authentication is turned on requests to databases by users with insufficient rights
 will be answered with the HTTP forbidden (401) response.

* upgraded bundled RocksDB library version to 5.15

* added key generators `uuid` and `padded`

  The `uuid` key generator generates universally unique 128 bit keys, which are
  stored in hexadecimal human-readable format.
  The `padded` key generator generates keys of a fixed length (16 bytes) in
  ascending lexicographical sort order.

* The REST API of `/_admin/status` added: "operationMode" filed with same meaning as
  the "mode" field and field "readOnly" that has the inverted meaning of the field
  "writeOpsEnabled". The old field names will be deprecated in upcoming versions.

* added `COUNT_DISTINCT` AQL function

* make AQL optimizer rule `collect-in-cluster` optimize aggregation functions
  `AVERAGE`, `VARIANCE`, `STDDEV`, `UNIQUE`, `SORTED_UNIQUE` and `COUNT_DISTINCT`
  in a cluster by pushing parts of the aggregation onto the DB servers and only
  doing the total aggregation on the coordinator

* replace JavaScript functions FULLTEXT, NEAR, WITHIN and WITHIN_RECTANGLE with
  regular AQL subqueries via a new optimizer rule "replace-function-with-index".

* the existing "fulltext-index-optimizer" optimizer rule has been removed because its
  duty is now handled by the "replace-function-with-index" rule.

* added option "--latency true" option to arangoimport. Lists microsecond latency
  statistics on 10 second intervals.

* fixed internal issue #2256: ui, document id not showing up when deleting a document

* fixed internal issue #2163: wrong labels within foxx validation of service
  input parameters

* fixed internal issue #2160: fixed misplaced tooltips in indices view

* Added exclusive option for rocksdb collections. Modifying AQL queries can
  now set the exclusive option as well as it can be set on JavaScript transactions.

* added optimizer rule "optimize-subqueries", which makes qualifying subqueries
  return less data

  The rule fires in the following situations:
  * in case only a few results are used from a non-modifying subquery, the rule
    will add a LIMIT statement into the subquery. For example

        LET docs = (
          FOR doc IN collection
            FILTER ...
            RETURN doc
        )
        RETURN docs[0]

    will be turned into

        LET docs = (
          FOR doc IN collection
            FILTER ...
            LIMIT 1
            RETURN doc
        )
        RETURN docs[0]

    Another optimization performed by this rule is to modify the result value
    of subqueries in case only the number of results is checked later. For example

        RETURN LENGTH(
          FOR doc IN collection
            FILTER ...
            RETURN doc
        )

    will be turned into

        RETURN LENGTH(
          FOR doc IN collection
            FILTER ...
            RETURN true
        )

  This saves copying the document data from the subquery to the outer scope and may
  enable follow-up optimizations.

* fixed Foxx queues bug when queues are created in a request handler with an
  ArangoDB authentication header

* abort startup when using SSLv2 for a server endpoint, or when connecting with
  a client tool via an SSLv2 connection.

  SSLv2 has been disabled in the OpenSSL library by default in recent versions
  because of security vulnerabilities inherent in this protocol.

  As it is not safe at all to use this protocol, the support for it has also
  been stopped in ArangoDB. End users that use SSLv2 for connecting to ArangoDB
  should change the protocol from SSLv2 to TLSv12 if possible, by adjusting
  the value of the `--ssl.protocol` startup option.

* added `overwrite` option to document insert operations to allow for easier syncing.

  This implements almost the much inquired UPSERT. In reality it is a REPSERT
  (replace/insert) because only replacement and not modification of documents
  is possible. The option does not work in cluster collections with custom
  sharding.

* added startup option `--log.escape`

  This option toggles the escaping of log output.

  If set to `true` (which is the default value), then the logging will work
  as before, and the following characters in the log output are escaped:

  * the carriage return character (hex 0d)
  * the newline character (hex 0a)
  * the tabstop character (hex 09)
  * any other characters with an ordinal value less than hex 20

  If the option is set to `false`, no characters are escaped. Characters with
  an ordinal value less than hex 20 will not be printed in this mode but will
  be replaced with a space character (hex 20).

  A side effect of turning off the escaping is that it will reduce the CPU
  overhead for the logging. However, this will only be noticable when logging
  is set to a very verbose level (e.g. debug or trace).

* increased the default values for the startup options `--javascript.gc-interval`
  from every 1000 to every 2000 requests, and for `--javascript.gc-frequency` from
  30 to 60 seconds

  This will make the V8 garbage collection run less often by default than in previous
  versions, reducing CPU load a bit and leaving more contexts available on average.

* added `/_admin/repair/distributeShardsLike` that repairs collections with
  distributeShardsLike where the shards aren't actually distributed like in the
  prototype collection, as could happen due to internal issue #1770

* Fixed issue #4271: Change the behavior of the `fullCount` option for AQL query
  cursors so that it will only take into account `LIMIT` statements on the top level
  of the query.

  `LIMIT` statements in subqueries will not have any effect on the `fullCount` results
  any more.

* We added a new geo-spatial index implementation. On the RocksDB storage engine all
  installations will need to be upgraded with `--database.auto-upgrade true`. New geo
  indexes will now only report with the type `geo` instead of `geo1` or `geo2`.
  The index types `geo1` and `geo2` are now deprecated.
  Additionally we removed the deprecated flags `constraint` and `ignoreNull` from geo
  index definitions, these fields were initially deprecated in ArangoDB 2.5

* Add revision id to RocksDB values in primary indexes to speed up replication (~10x).

* PR #5238: Create a default pacing algorithm for arangoimport to avoid TimeoutErrors
  on VMs with limited disk throughput

* Starting a cluster with coordinators and DB servers using different storage engines
  is unsupported. Doing it anyway will now produce a warning on startup

* fixed issue #4919: C++ implementation of LIKE function now matches the old and correct
  behaviour of the javascript implementation.

* added `--json` option to arangovpack, allowing to treat its input as plain JSON data
  make arangovpack work without any configuration file

* added experimental arangodb startup option `--javascript.enabled` to enable/disable the
  initialization of the V8 JavaScript engine. Only expected to work on single-servers and
  agency deployments

* pull request #5201: eliminate race scenario where handlePlanChange could run infinite times
  after an execution exceeded 7.4 second time span

* UI: fixed an unreasonable event bug within the modal view engine

* pull request #5114: detect shutdown more quickly on heartbeat thread of coordinator and
  DB servers

* fixed issue #3811: gharial api is now checking existence of `_from` and `_to` vertices
  during edge creation

* There is a new method `_profileQuery` on the database object to execute a query and
  print an explain with annotated runtime information.

* Query cursors can now be created with option `profile`, with a value of 0, 1 or 2.
  This will cause queries to include more statistics in their results and will allow tracing
  of queries.

* fixed internal issue #2147: fixed database filter in UI

* fixed internal issue #2149: number of documents in the UI is not adjusted after moving them

* fixed internal issue #2150: UI - loading a saved query does not update the list of bind
  parameters

* removed option `--cluster.my-local-info` in favor of persisted server UUIDs

  The option `--cluster.my-local-info` was deprecated since ArangoDB 3.3.

* added new collection property `cacheEnabled` which enables in-memory caching for
  documents and primary index entries. Available only when using RocksDB

* arangodump now supports `--threads` option to dump collections in parallel

* arangorestore now supports `--threads` option to restore collections in parallel

* Improvement: The AQL query planner in cluster is now a bit more clever and
  can prepare AQL queries with less network overhead.

  This should speed up simple queries in cluster mode, on complex queries it
  will most likely not show any performance effect.
  It will especially show effects on collections with a very high amount of Shards.

* removed remainders of dysfunctional `/_admin/cluster-test` and `/_admin/clusterCheckPort`
  API endpoints and removed them from documentation

* added new query option `stream` to enable streaming query execution via the
  `POST /_api/cursor` rest interface.

* fixed issue #4698: databases within the UI are now displayed in a sorted order.

* Behavior of permissions for databases and collections changed:
  The new fallback rule for databases for which an access level is not explicitly specified:
  Choose the higher access level of:
    * A wildcard database grant
    * A database grant on the `_system` database
  The new fallback rule for collections for which an access level is not explicitly specified:
  Choose the higher access level of:
    * Any wildcard access grant in the same database, or on "*/*"
    * The access level for the current database
    * The access level for the `_system` database

* fixed issue #4583: add AQL ASSERT and AQL WARN

* renamed startup option `--replication.automatic-failover` to
  `--replication.active-failover`
  using the old option name will still work in ArangoDB 3.4, but the old option
  will be removed afterwards

* index selectivity estimates for RocksDB engine are now eventually consistent

  This change addresses a previous issue where some index updates could be
  "lost" from the view of the internal selectivity estimate, leading to
  inaccurate estimates. The issue is solved now, but there can be up to a second
  or so delay before updates are reflected in the estimates.

* support `returnOld` and `returnNew` attributes for in the following HTTP REST
  APIs:

  * /_api/gharial/<graph>/vertex/<collection>
  * /_api/gharial/<graph>/edge/<collection>

  The exception from this is that the HTTP DELETE verb for these APIs does not
  support `returnOld` because that would make the existing API incompatible

* fixed internal issue #478: remove unused and undocumented REST API endpoints
  _admin/statistics/short and _admin/statistics/long

  These APIs were available in ArangoDB's REST API, but have not been called by
  ArangoDB itself nor have they been part of the documented API. They have been
  superseded by other REST APIs and were partially dysfunctional. Therefore
  these two endpoints have been removed entirely.

* fixed issue #1532: reload users on restore

* fixed internal issue #1475: when restoring a cluster dump to a single server
  ignore indexes of type primary and edge since we mustn't create them here.

* fixed internal issue #1439: improve performance of any-iterator for RocksDB

* issue #1190: added option `--create-database` for arangoimport

* UI: updated dygraph js library to version 2.1.0

* renamed arangoimp to arangoimport for consistency
  Release packages will still install arangoimp as a symlink so user scripts
  invoking arangoimp do not need to be changed

* UI: Shard distribution view now has an accordion view instead of displaying
  all shards of all collections at once.

* fixed issue #4393: broken handling of unix domain sockets in JS_Download

* added AQL function `IS_KEY`
  this function checks if the value passed to it can be used as a document key,
  i.e. as the value of the `_key` attribute

* added AQL functions `SORTED` and `SORTED_UNIQUE`

  `SORTED` will return a sorted version of the input array using AQL's internal
  comparison order
  `SORTED_UNIQUE` will do the same, but additionally removes duplicates.

* added C++ implementation for AQL functions `DATE_NOW`, `DATE_ISO8601`,
  `DATE_TIMESTAMP`, `IS_DATESTRING`, `DATE_DAYOFWEEK`, `DATE_YEAR`,
  `DATE_MONTH`, `DATE_DAY`, `DATE_HOUR`, `DATE_MINUTE`, `DATE_SECOND`,
  `DATE_MILLISECOND`, `DATE_DAYOFYEAR`, `DATE_ISOWEEK`, `DATE_LEAPYEAR`,
  `DATE_QUARTER`, `DATE_DAYS_IN_MONTH`, `DATE_ADD`, `DATE_SUBTRACT`,
  `DATE_DIFF`, `DATE_COMPARE`, `TRANSLATE` and `SHA512`

* fixed a bug where clusterinfo missed changes to plan after agency
  callback is registred for create collection

* Foxx manifest.json files can now contain a $schema key with the value
  of "http://json.schemastore.org/foxx-manifest" to improve tooling support.

* fixed agency restart from compaction without data

* fixed agency's log compaction for internal issue #2249

* only load Plan and Current from agency when actually needed


v3.3.21 (XXXX-XX-XX)
--------------------

* fixed TypeError being thrown instead of validation errors when Foxx manifest
  validation fails

* fixed issue #7586: a running query within the user interface was not shown
  if the active view was `Running Queries` or `Slow Query History`.

* improve Windows installer error messages, fix Windows installer backup routine
  and exit code handling

* make AQL REMOVE operations use less memory with the RocksDB storage engine

  the previous implementation of batch removals read everything to remove into
  memory first before carrying out the first remove operation. The new version
  will only read in about 1000 documents each time and then remove these. Queries
  such as

      FOR doc IN collection FILTER ... REMOVE doc IN collection

  will benefit from this change in terms of memory usage.


v3.3.20 (2018-11-28)
--------------------

* upgraded arangodb starter version to 0.13.9

* Added RocksDB option `--rocksdb.total-write-buffer-size` to limit total memory
  usage across all RocksDB in-memory write buffers

  The total amount of data to build up in all in-memory buffers (backed by log
  files). This option, together with the block cache size configuration option,
  can be used to limit memory usage. If set to 0, the memory usage is not limited.
  This is the default setting in 3.3. The default setting may be adjusted in
  future versions of ArangoDB.

  If set to a value greater than 0, this will cap the memory usage for write buffers,
  but may have an effect on write performance.

* Added RocksDB configuration option `--rocksdb.enforce-block-cache-size-limit`

  Whether or not the maximum size of the RocksDB block cache is strictly enforced.
  This option can be set to limit the memory usage of the block cache to at most the
  specified size. If then inserting a data block into the cache would exceed the
  cache's capacity, the data block will not be inserted. If the flag is not set,
  a data block may still get inserted into the cache. It is evicted later, but the
  cache may temporarily grow beyond its capacity limit.

* Export version and storage engine in cluster health

* Potential fix for issue #7407: arangorestore very slow converting from
  mmfiles to rocksdb

* Updated joi library (Web UI), improved foxx mount path validation

* fix internal issue #2786: improved confirmation dialog when clicking the
  Truncate button in the Web UI

* fix for supervision, which started failing servers using old transient store

* fixed Foxx queues not retrying jobs with infinite `maxFailures`

* Fixed a race condition in a coordinator, it could happen in rare cases and
  only with the maintainer mode enabled if the creation of a collection is in
  progress and at the same time a deletion is forced.

* disable startup warning for Linux kernel variable `vm.overcommit_memory` settings
  values of 0 or 1.
  Effectively `overcommit_memory` settings value of 0 or 1 fix two memory-allocation
  related issues with the default memory allocator used in ArangoDB release builds on
  64bit Linux.
  The issues will remain when running with an `overcommit_memory` settings value of 2,
  so this is now discouraged.
  Setting `overcommit_memory` to 0 or 1 (0 is the Linux kernel's default) fixes issues
  with increasing numbers of memory mappings for the arangod process (which may lead
  to an out-of-memory situation if the kernel's maximum number of mappings threshold
  is hit) and an increasing amount of memory that the kernel counts as "committed".
  With an `overcommit_memory` setting of 0 or 1, an arangod process may either be
  killed by the kernel's OOM killer or will die with a segfault when accessing memory
  it has allocated before but the kernel could not provide later on. This is still
  more acceptable than the kernel not providing any more memory to the process when
  there is still physical memory left, which may have occurred with an `overcommit_memory`
  setting of 2 after the arangod process had done lots of allocations.

  In summary, the recommendation for the `overcommit_memory` setting is now to set it
  to 0 or 1 (0 is kernel default) and not use 2.

* force connection timeout to be 7 seconds to allow libcurl time to retry lost DNS
  queries.

* increase maximum number of collections/shards in an AQL query from 256 to 2048

* don't rely on `_modules` collection being present and usable for arangod startup

* optimizes the web ui's routing which could possibly led to unwanted events.

* fixes some graph data parsing issues in the ui, e.g. cleaning up duplicate
  edges inside the graph viewer.

* in a cluster environment, the arangod process now exits if wrong credentials
  are used during the startup process.

* Fixed an AQL bug where the optimize-traversals rule was falsely applied to
  extensions with inline expressions and thereby ignoring them

* fix side-effects of sorting larger arrays (>= 16 members) of constant literal
  values in AQL, when the array was not used only for IN-value filtering but also
  later in the query.
  The array values were sorted so the IN-value lookup could use a binary search
  instead of a linear search, but this did not take into account that the array
  could have been used elsewhere in the query, e.g. as a return value. The fix
  will create a copy of the array and sort the copy, leaving the original array
  untouched.

* fixed a bug when cluster indexes were usable for queries, while
  still being built on db servers

* fix move leader shard: wait until all but the old leader are in sync.
  This fixes some unstable tests.

* cluster health features more elaborate agent records


v3.3.19 (2018-10-20)
--------------------

* fixes validation of allowed or not allowed foxx service mount paths within
  the Web UI

* The single database or single coordinator statistics in a cluster
  environment within the Web UI sometimes got called way too often.
  This caused artifacts in the graphs, which is now fixed.

* An aardvark statistics route could not collect and sum up the statistics of
  all coordinators if one of them was ahead and had more results than the others

* upgraded arangodb starter version to 0.13.6

* turn on intermediate commits in replication applier in order to decrease
  the size of transactional operations on replication (issue #6821)

* fixed issue #6770: document update: ignoreRevs parameter ignored

* when returning memory to the OS, use the same memory protection flags as
  when initializing the memory

  this prevents "hole punching" and keeps the OS from splitting one memory
  mapping into multiple mappings with different memory protection settings

* fix internal issue #2770: the Query Profiling modal dialog in the Web UI
  was slightly malformed.

* fix internal issue #2035: the Web UI now updates its indices view to check
  whether new indices exist or not.

* fix internal issue #6808: newly created databases within the Web UI did not
  appear when used Internet Explorer 11 as a browser.

* fix internal issue #2688: the Web UI's graph viewer created malformed node
  labels if a node was expanded multiple times.

* fix internal issue #2957: the Web UI was not able to display more than 1000
  documents, even when it was set to a higher amount.

* fix internal issue #2785: web ui's sort dialog sometimes got rendered, even
  if it should not.

* fix internal issue #2764: the waitForSync property of a satellite collection
  could not be changed via the Web UI

* improved logging in case of replication errors

* recover short server id from agency after a restart of a cluster node

  this fixes problems with short server ids being set to 0 after a node restart,
  which then prevented cursor result load-forwarding between multiple coordinators
  to work properly

  this should fix arangojs#573

* increased default timeouts in replication

  this decreases the chances of followers not getting in sync with leaders because
  of replication operations timing out

* fixed internal issue #1983: the Web UI was showing a deletion confirmation
  multiple times.

* fixed agents busy looping gossip

* handle missing `_frontend` collections gracefully

  the `_frontend` system collection is not required for normal ArangoDB operations,
  so if it is missing for whatever reason, ensure that normal operations can go
  on.


v3.3.18
-------

* not released


v3.3.17 (2018-10-04)
--------------------

* upgraded arangosync version to 0.6.0

* added several advanced options for configuring and debugging LDAP connections.
  Please note that some of the following options are platform-specific and may not
  work on all platforms or with all LDAP servers reliably:

  - `--ldap.serialized`: whether or not calls into the underlying LDAP library
    should be serialized.
    This option can be used to work around thread-unsafe LDAP library functionality.
  - `--ldap.serialize-timeout`: sets the timeout value that is used when waiting to
    enter the LDAP library call serialization lock. This is only meaningful when
    `--ldap.serialized` has been set to `true`.
  - `--ldap.retries`: number of tries to attempt a connection. Setting this to values
    greater than one will make ArangoDB retry to contact the LDAP server in case no
    connection can be made initially.
  - `--ldap.restart`: whether or not the LDAP library should implicitly restart
    connections
  - `--ldap.referrals`: whether or not the LDAP library should implicitly chase
    referrals
  - `--ldap.debug`: turn on internal OpenLDAP library output (warning: will print
    to stdout).
  - `--ldap.timeout`: timeout value (in seconds) for synchronous LDAP API calls
    (a value of 0 means default timeout).
  - `--ldap.network-timeout`: timeout value (in seconds) after which network operations
    following the initial connection return in case of no activity (a value of 0 means
    default timeout).
  - `--ldap.async-connect`: whether or not the connection to the LDAP library will
    be done asynchronously.

* fixed a shutdown race in ArangoDB's logger, which could have led to some buffered
  log messages being discarded on shutdown

* display shard synchronization progress for collections outside of the
  `_system` database

* fixed issue #6611: Properly display JSON properties of user defined foxx services
  configuration within the web UI

* fixed issue #6583: Agency node segfaults if sent an authenticated HTTP request is sent to its port

* when cleaning out a leader it could happen that it became follower instead of
  being removed completely

* make synchronous replication detect more error cases when followers cannot
  apply the changes from the leader

* fix some TLS errors that occurred when combining HTTPS/TLS transport with the
  VelocyStream protocol (VST)

  That combination could have led to spurious errors such as "TLS padding error"
  or "Tag mismatch" and connections being closed

* agency endpoint updates now go through RAFT


v3.3.16 (2018-09-19)
--------------------

* fix undefined behavior in AQL query result cache

* the query editor within the web ui is now catching http 501 responses
  properly

* fixed issue #6495 (Document not found when removing records)

* fixed undefined behavior in cluster plan-loading procedure that may have
  unintentionally modified a shared structure

* reduce overhead of function initialization in AQL COLLECT aggregate functions,
  for functions COUNT/LENGTH, SUM and AVG

  this optimization will only be noticable when the COLLECT produces many groups
  and the "hash" COLLECT variant is used

* fixed potential out-of-bounds access in admin log REST handler /_admin/log,
  which could have led to the server returning an HTTP 500 error

* catch more exceptions in replication and handle them appropriately


v3.3.15 (2018-09-10)
--------------------

* fixed an issue in the "sorted" AQL COLLECT variant, that may have led to producing
  an incorrect number of results

* upgraded arangodb starter version to 0.13.3

* fixed issue #5941 if using breadth-first search in traversals uniqueness checks
  on path (vertices and edges) have not been applied. In SmartGraphs the checks
  have been executed properly.

* added more detailed progress output to arangorestore, showing the percentage of
  how much data is restored for bigger collections plus a set of overview statistics
  after each processed collection

* added option `--rocksdb.use-file-logging` to enable writing of RocksDB's own
  informational LOG files into RocksDB's database directory.

  This option is turned off by default, but can be enabled for debugging RocksDB
  internals and performance.

* improved error messages when managing Foxx services

  Install/replace/upgrade will now provide additional information when an error
  is encountered during setup. Errors encountered during a `require` call will
  also include information about the underlying cause in the error message.

* fixed some Foxx script names being displayed incorrectly in web UI and Foxx CLI

* added startup option `--query.optimizer-max-plans value`

  This option allows limiting the number of query execution plans created by the
  AQL optimizer for any incoming queries. The default value is `128`.

  By adjusting this value it can be controlled how many different query execution
  plans the AQL query optimizer will generate at most for any given AQL query.
  Normally the AQL query optimizer will generate a single execution plan per AQL query,
  but there are some cases in which it creates multiple competing plans. More plans
  can lead to better optimized queries, however, plan creation has its costs. The
  more plans are created and shipped through the optimization pipeline, the more time
  will be spent in the optimizer.

  Lowering this option's value will make the optimizer stop creating additional plans
  when it has already created enough plans.

  Note that this setting controls the default maximum number of plans to create. The
  value can still be adjusted on a per-query basis by setting the *maxNumberOfPlans*
  attribute when running a query.

  This change also lowers the default maximum number of query plans from 192 to 128.

* bug fix: facilitate faster shutdown of coordinators and db servers

* cluster nodes should retry registering in agency until successful

* fixed some web ui action events related to Running Queries view and Slow
  Queries History view

* Create a default pacing algorithm for arangoimport to avoid TimeoutErrors
  on VMs with limited disk throughput

* backport PR 6150: establish unique function to indicate when
  application is terminating and therefore network retries should not occur

* backport PR #5201: eliminate race scenario where handlePlanChange
  could run infinite times after an execution exceeded 7.4 second time span


v3.3.14 (2018-08-15)
--------------------

* upgraded arangodb starter version to 0.13.1

* Foxx HTTP API errors now log stacktraces

* fixed issue #5736: Foxx HTTP API responds with 500 error when request body
  is too short

* fixed issue #5831: custom queries in the ui could not be loaded if the user
  only has read access to the _system database.

* fixed internal issue #2566: corrected web UI alignment of the nodes table

* fixed internal issue #2869: when attaching a follower with global applier to an
  authenticated leader already existing users have not been replicated, all users
  created/modified later are replicated.

* fixed internal issue #2865: dumping from an authenticated arangodb the users have
  not been included

* fixed issue #5943: misplaced database ui icon and wrong cursor type were used

* fixed issue #5354: updated the web UI JSON editor, improved usability

* fixed issue #5648: fixed error message when saving unsupported document types

* fixed issue #6076: Segmentation fault after AQL query

  This also fixes issues #6131 and #6174

* fixed issue #5884: Subquery nodes are no longer created on DBServers

* fixed issue #6031: Broken LIMIT in nested list iterations

* fixed internal issue #2812: Cluster fails to create many indexes in parallel

* intermediate commits in the RocksDB engine are now only enabled in standalone AQL
  queries (not within a JS transaction), standalone truncate as well as for the
  "import" API

* Bug fix: race condition could request data from Agency registry that did not
  exist yet.  This caused a throw that would end the Supervision thread.
  All registry query APIs no longer throw exceptions.


v3.3.13 (2018-07-26)
--------------------

* fixed internal issue #2567: the Web UI was showing the possibility to move a
  shard from a follower to the current leader

* fixed issue #5977: Unexpected execution plan when subquery contains COLLECT

* Bugfix: The AQL syntax variants `UPDATE/REPLACE k WITH d` now correctly take
  _rev from k instead of d (when ignoreRevs is false) and ignore d._rev.

* put an upper bound on the number of documents to be scanned when using
  `db.<collection>.any()` in the RocksDB storage engine

  previous versions of ArangoDB did a scan of a random amount of documents in
  the collection, up to the total number of documents available. this produced
  a random selection with a good quality, but needed to scan half the number
  of documents in the collection on average.

  The new version will only scan up to 500 documents, so it produces a less
  random result, but will be a lot faster especially for large collections.

  The implementation of `any()` for the MMFiles engine remains unchanged. The
  MMFiles engine will pick a random document from the entire range of the
  in-memory primary index without performing scans.

* return an empty result set instead of an "out of memory" exception when
  querying the geo index with invalid (out of range) coordinates

* added load balancer support and user-restriction to cursor API.

  If a cursor is accessed on a different coordinator than where it was created,
  the requests will be forwarded to the correct coordinator. If a cursor is
  accessed by a different user than the one who created it, the request will
  be denied.

* keep failed follower in followers list in Plan.

  This increases the changes of a failed follower getting back into sync if the
  follower comes back after a short time. In this case the follower can try to
  get in sync again, which normally takes less time than seeding a completely
  new follower.

* fix assertion failure and undefined behavior in Unix domain socket connections,
  introduced by 3.3.12

* added configuration option `--rocksdb.sync-interval`

  This option specifies interval (in milliseconds) that ArangoDB will use to
  automatically synchronize data in RocksDB's write-ahead log (WAL) files to
  disk. Automatic syncs will only be performed for not-yet synchronized data,
  and only for operations that have been executed without the *waitForSync*
  attribute.

  Automatic synchronization is performed by a background thread. The default
  sync interval is 0, meaning the automatic background syncing is turned off.
  Background syncing in 3.3 is opt-in, whereas in ArangoDB 3.4 the default sync
  interval will be 100 milliseconds.

  Note: this option is not supported on Windows platforms. Setting the sync
  interval to a value greater 0 will produce a startup warning.

* fixed graph creation sometimes failing with 'edge collection
  already used in edge def' when the edge definition contained multiple vertex
  collections, despite the edge definitions being identical

* inception could get caught in a trap, where agent configuration
  version and timeout multiplier lead to incapacitated agency

* fixed issue #5827: Batch request handling incompatible with .NET's default
  ContentType format

* fixed agency's log compaction for internal issue #2249

* inspector collects additionally disk data size and storage engine statistics


v3.3.12 (2018-07-12)
--------------------

* issue #5854: RocksDB engine would frequently request a new DelayToken.  This caused
  excessive write delay on the next Put() call.  Alternate approach taken.

* fixed graph creation under some circumstances failing with 'edge collection
  already used in edge def' despite the edge definitions being identical

* fixed issue #5727: Edge document with user provided key is inserted as many
  times as the number of shards, violating the primary index

* fixed internal issue #2658: AQL modification queries did not allow `_rev`
  checking. There is now a new option `ignoreRevs` which can be set to `false`
  in order to force AQL modification queries to match revision ids before
  doing any modifications

* fixed issue #5679: Replication applier restrictions will crash synchronisation
  after initial sync

* fixed potential issue in RETURN DISTINCT CollectBlock implementation
  that led to the block producing an empty result

* changed communication tasks to use boost strands instead of locks,
  this fixes a race condition with parallel VST communication over
  SSL

* fixed agency restart from compaction without data

* fixed for agent coming back to agency with changed endpoint and
  total data loss

* more patient agency tests to allow for ASAN tests to successfully finish


v3.3.11 (2018-06-26)
--------------------

* upgraded arangosync version to 0.5.3

* upgraded arangodb starter version to 0.12.0

* fixed internal issue #2559: "unexpected document key" error when custom
  shard keys are used and the "allowUserKeys" key generator option is set
  to false

* fixed AQL DOCUMENT lookup function for documents for sharded collections with
  more than a single shard and using a custom shard key (i.e. some shard
  key attribute other than `_key`).
  The previous implementation of DOCUMENT restricted to lookup to a single
  shard in all cases, though this restriction was invalid. That lead to
  `DOCUMENT` not finding documents in cases the wrong shard was contacted. The
  fixed implementation in 3.3.11 will reach out to all shards to find the
  document, meaning it will produce the correct result, but will cause more
  cluster-internal traffic. This increase in traffic may be high if the number
  of shards is also high, because each invocation of `DOCUMENT` will have to
  contact all shards.
  There will be no performance difference for non-sharded collections or
  collections that are sharded by `_key` or that only have a single shard.

* reimplemented replication view in web UI

* fixed internal issue #2256: ui, document id not showing up when deleting a document

* fixed internal issue #2163: wrong labels within foxx validation of service
  input parameters

* fixed internal issue #2160: fixed misplaced tooltips in indices view

* added new arangoinspect client tool, to help users and customers easily collect
  information of any ArangoDB server setup, and facilitate troubleshooting for the
  ArangoDB Support Team


v3.3.10 (2018-06-04)
--------------------

* make optimizer rule "remove-filter-covered-by-index" not stop after removing
  a sub-condition from a FILTER statement, but pass the optimized FILTER
  statement again into the optimizer rule for further optimizations.
  This allows optimizing away some more FILTER conditions than before.

* allow accessing /_admin/status URL on followers too in active failover setup

* fix cluster COLLECT optimization for attributes that were in "sorted" variant of
  COLLECT and that were provided by a sorted index on the collected attribute

* apply fulltext index optimization rule for multiple fulltext searches in
  the same query

  this fixes https://stackoverflow.com/questions/50496274/two-fulltext-searches-on-arangodb-cluster-v8-is-involved

* validate `_from` and `_to` values of edges on updates consistently

* fixed issue #5400: Unexpected AQL Result

* fixed issue #5429: Frequent 'updated local foxx repository' messages

* fixed issue #5252: Empty result if FULLTEXT() is used together with LIMIT offset

* fixed issue #5035: fixed a vulnerability issue within the web ui's index view

* inception was ignoring leader's configuration


v3.3.9 (2018-05-17)
-------------------

* added `/_admin/repair/distributeShardsLike` that repairs collections with
  distributeShardsLike where the shards aren't actually distributed like in the
  prototype collection, as could happen due to internal issue #1770

* fixed Foxx queues bug when queues are created in a request handler with an
  ArangoDB authentication header

* upgraded arangosync version to 0.5.1

* upgraded arangodb starter version to 0.11.3

* fix cluster upgrading issue introduced in 3.3.8

  the issue made arangod crash when starting a DB server with option
  `--database.auto-upgrade true`

* fix C++ implementation of AQL ZIP function to return each distinct attribute
  name only once. The previous implementation added non-unique attribute names
  multiple times, which led to follow-up issues.
  Now if an attribute name occurs multiple times in the input list of attribute
  names, it will only be incorporated once into the result object, with the
  value that corresponds to the first occurrence.
  This fix also changes the V8 implementation of the ZIP function, which now
  will always return the first value for non-unique attribute names and not the
  last occurring value.

* self heal during a Foxx service install, upgrade or replace no longer breaks
  the respective operation

* make /_api/index, /_api/database and /_api/user REST handlers use the scheduler's
  internal queue, so they do not run in an I/O handling thread

* fixed issue #4919: C++ implementation of LIKE function now matches the old and
  correct behavior of the JavaScript implementation.

* added REST API endpoint /_admin/server/availability for monitoring purposes

* UI: fixed an unreasonable event bug within the modal view engine

* fixed issue #3811: gharial api is now checking existence of _from and _to vertices
  during edge creation

* fixed internal issue #2149: number of documents in the UI is not adjusted after
  moving them

* fixed internal issue #2150: UI - loading a saved query does not update the list
  of bind parameters

* fixed internal issue #2147 - fixed database filter in UI

* fixed issue #4934: Wrong used GeoIndex depending on FILTER order

* added `query` and `aql.literal` helpers to `@arangodb` module.

* remove post-sort from GatherNode in cluster AQL queries that do use indexes
  for filtering but that do not require a sorted result

  This optimization can speed up gathering data from multiple shards, because
  it allows to remove a merge sort of the individual shards' results.

* extend the already existing "reduce-extraction-to-projection" AQL optimizer
  rule for RocksDB to provide projections of up to 5 document attributes. The
  previous implementation only supported a projection for a single document
  attribute. The new implementation will extract up to 5 document attributes from
  a document while scanning a collection via an EnumerateCollectionNode.
  Additionally the new version of the optimizer rule can also produce projections
  when scanning an index via an IndexNode.
  The optimization is benefial especially for huge documents because it will copy
  out only the projected attributes from the document instead of copying the entire
  document data from the storage engine.

  When applied, the explainer will show the projected attributes in a `projections`
  remark for an EnumerateCollectionNode or IndexNode. The optimization is limited
  to the RocksDB storage engine.

* added index-only optimization for AQL queries that can satisfy the retrieval of
  all required document attributes directly from an index.

  This optimization will be triggered for the RocksDB engine if an index is used
  that covers all required attributes of the document used later on in the query.
  If applied, it will save retrieving the actual document data (which would require
  an extra lookup in RocksDB), but will instead build the document data solely
  from the index values found. It will only be applied when using up to 5 attributes
  from the document, and only if the rest of the document data is not used later
  on in the query.

  The optimization is currently available for the RocksDB engine for the index types
  primary, edge, hash, skiplist and persistent.

  If the optimization is applied, it will show up as "index only" in an AQL
  query's execution plan for an IndexNode.

* added scan-only optimization for AQL queries that iterate over collections or
  indexes and that do not need to return the actual document values.

  Not fetching the document values from the storage engine will provide a
  considerable speedup when using the RocksDB engine, but may also help a bit
  in case of the MMFiles engine. The optimization will only be applied when
  full-scanning or index-scanning a collection without refering to any of its
  documents later on, and, for an IndexNode, if all filter conditions for the
  documents of the collection are covered by the index.

  If the optimization is applied, it will show up as "scan only" in an AQL
  query's execution plan for an EnumerateCollectionNode or an IndexNode.

* extend existing "collect-in-cluster" optimizer rule to run grouping, counting
  and deduplication on the DB servers in several cases, so that the coordinator
  will only need to sum up the potentially smaller results from the individual shards.

  The following types of COLLECT queries are covered now:
  - RETURN DISTINCT expr
  - COLLECT WITH COUNT INTO ...
  - COLLECT var1 = expr1, ..., varn = exprn (WITH COUNT INTO ...), without INTO or KEEP
  - COLLECT var1 = expr1, ..., varn = exprn AGGREGATE ..., without INTO or KEEP, for
    aggregate functions COUNT/LENGTH, SUM, MIN and MAX.

* honor specified COLLECT method in AQL COLLECT options

  for example, when the user explicitly asks for the COLLECT method
  to be `sorted`, the optimizer will now not produce an alternative
  version of the plan using the hash method.

  additionally, if the user explcitly asks for the COLLECT method to
  be `hash`, the optimizer will now change the existing plan to use
  the hash method if possible instead of just creating an alternative
  plan.

  `COLLECT ... OPTIONS { method: 'sorted' }` => always use sorted method
  `COLLECT ... OPTIONS { method: 'hash' }`   => use hash if this is technically possible
  `COLLECT ...` (no options)                 => create a plan using sorted, and another plan using hash method

* added bulk document lookups for MMFiles engine, which will improve the performance
  of document lookups from an inside an index in case the index lookup produces many
  documents


v3.3.8 (2018-04-24)
-------------------

* included version of ArangoDB Starter (`arangodb` binary) updated to v0.10.11,
  see [Starter changelog](https://github.com/arangodb-helper/arangodb/blob/master/CHANGELOG.md)

* added arangod startup option `--dump-options` to print all configuration parameters
  as a JSON object

* fixed: (Enterprise only) If you restore a SmartGraph where the collections
  are still existing and are supposed to be dropped on restore we ended up in
  duplicate name error. This is now gone and the SmartGraph is correctly restored.

* fix lookups by `_id` in smart graph edge collections

* improve startup resilience in case there are datafile errors (MMFiles)

  also allow repairing broken VERSION files automatically on startup by
  specifying the option `--database.ignore-datafile-errors true`

* fix issue #4582: UI query editor now supports usage of empty string as bind parameter value

* fixed internal issue #2148: Number of documents found by filter is misleading in web UI

* added startup option `--database.required-directory-state`

  using this option it is possible to require the database directory to be
  in a specific state on startup. the options for this value are:

  - non-existing: database directory must not exist
  - existing: database directory must exist
  - empty: database directory must exist but be empty
  - populated: database directory must exist and contain specific files already
  - any: any state allowed

* field "$schema" in Foxx manifest.json files no longer produce warnings

* added `@arangodb/locals` module to expose the Foxx service context as an
  alternative to using `module.context` directly.

* `db._executeTransaction` now accepts collection objects as collections.

* supervision can be put into maintenance mode


v3.3.7 (2018-04-11)
-------------------

* added hidden option `--query.registry-ttl` to control the lifetime of cluster AQL
  query parts

* fixed internal issue #2237: AQL queries on collections with replicationFactor:
  "satellite" crashed arangod in single server mode

* fixed restore of satellite collections: replicationFactor was set to 1 during
  restore

* fixed dump and restore of smart graphs:
  a) The dump will not include the hidden shadow collections anymore, they were dumped
     accidentially and only contain duplicated data.
  b) Restore will now ignore hidden shadow collections as all data is contained
     in the smart-edge collection. You can manually include these collections from an
     old dump (3.3.5 or earlier) by using `--force`.
  c) Restore of a smart-graph will now create smart collections properly instead
     of getting into `TIMEOUT_IN_CLUSTER_OPERATION`

* fixed issue in AQL query optimizer rule "restrict-to-single-shard", which
  may have sent documents to a wrong shard in AQL INSERT queries that specified
  the value for `_key` using an expression (and not a constant value)
  Important: if you were affected by this bug in v3.3.5 it is required that you
  recreate your dataset in v3.3.6 (i.e. dumping and restoring) instead of doing
  a simple binary upgrade

* added /_admin/status HTTP API for debugging purposes

* added ArangoShell helper function for packaging all information about an
  AQL query so it can be run and analyzed elsewhere:

  query = "FOR doc IN mycollection FILTER doc.value > 42 RETURN doc";
  require("@arangodb/aql/explainer").debugDump("/tmp/query-debug-info", query);

  Entitled users can send the generated file to the ArangoDB support to facilitate
  reproduction and debugging.

* added hidden option `--server.ask-jwt-secret`. This is an internal option
  for debugging and should not be exposed to end-users.

* fix for internal issue #2215. supervision will now wait for agent to
  fully prepare before adding 10 second grace period after leadership change

* fixed internal issue #2215's FailedLeader timeout bug

v3.3.5 (2018-03-28)
-------------------

* fixed issue #4934: Wrong used GeoIndex depending on FILTER order

* make build id appear in startup log message alongside with other version info

* make AQL data modification operations that are sent to all shards and that are
  supposed to return values (i.e. `RETURN OLD` or `RETURN NEW`) not return fake
  empty result rows if the document to be updated/replaced/removed was not present
  on the target shard

* added AQL optimizer rule `restrict-to-single-shard`

  This rule will kick in if a collection operation (index lookup or data
  modification operation) will only affect a single shard, and the operation can be
  restricted to the single shard and is not applied for all shards. This optimization
  can be applied for queries that access a collection only once in the query, and that
  do not use traversals, shortest path queries and that do not access collection data
  dynamically using the `DOCUMENT`, `FULLTEXT`, `NEAR` or `WITHIN` AQL functions.
  Additionally, the optimizer will only pull off this optimization if can safely
  determine the values of all the collection's shard keys from the query, and when the
  shard keys are covered by a single index (this is always true if the shard key is
  the default `_key`)

* display missing attributes of GatherNodes in AQL explain output

* make AQL optimizer rule `undistribute-remove-after-enum-coll` fire in a few
  more cases in which it is possible

* slightly improve index selection for the RocksDB engine when there are multiple
  competing indexes with the same attribute prefixes, but different amount of
  attributes covered. In this case, the more specialized index will be preferred
  now

* fix issue #4924: removeFollower now prefers to remove the last follower(s)

* added "collect-in-cluster" optimizer rule to have COLLECT WITH COUNT queries
  without grouping being executed on the DB servers and the coordinator only summing
  up the counts from the individual shards

* fixed issue #4900: Nested FOR query uses index but ignores other filters

* properly exit v8::Context in one place where it was missing before

* added hidden option `--cluster.index-create-timeout` for controlling the
  default value of the index creation timeout in cluster
  under normal circumstances, this option does not need to be adjusted

* increase default timeout for index creation in cluster to 3600s

* fixed issue #4843: Query-Result has more Docs than the Collection itself

* fixed the behavior of ClusterInfo when waiting for current to catch
  up with plan in create collection.

* fixed issue #4827: COLLECT on edge _to field doesn't group distinct values as expected (MMFiles)


v3.3.4 (2018-03-01)
-------------------

* fix AQL `fullCount` result value in some cluster cases when it was off a bit

* fix issue #4651: Simple query taking forever until a request timeout error

* fix issue #4657: fixed incomplete content type header

* Vastly improved the Foxx Store UI

* fix issue #4677: AQL WITH with bind parameters results in "access after data-modification"
  for two independent UPSERTs

* remove unused startup option `--ldap.permissions-attribute-name`

* fix issue #4457: create /var/tmp/arangod with correct user in supervisor mode

* remove long disfunctional admin/long_echo handler

* fixed Foxx API:

  * PUT /_api/foxx/service: Respect force flag
  * PATCH /_api/foxx/service: Check whether a service under given mount exists

* internal issue #1726: supervision failed to remove multiple servers
  from health monitoring at once.

* more information from inception, why agent is activated

* fixed a bug where supervision tried to deal with shards of virtual collections

* fix internal issue #1770: collection creation using distributeShardsLike yields
  errors and did not distribute shards correctly in the following cases:
  1. If numberOfShards * replicationFactor % nrDBServers != 0
     (shards * replication is not divisible by DBServers).
  2. If there was failover / move shard case on the leading collection
     and creating the follower collection afterwards.

* fix timeout issues in replication client expiration

* added missing edge filter to neighbors-only traversals
  in case a filter condition was moved into the traverser and the traversal was
  executed in breadth-first mode and was returning each visited vertex exactly
  once, and there was a filter on the edges of the path and the resulting vertices
  and edges were not used later, the edge filter was not applied

* fixed issue #4160: Run arangod with "--database.auto-upgrade" option always crash silently without error log

* fix internal issue #1848: AQL optimizer was trying to resolve attribute accesses
  to attributes of constant object values at query compile time, but only did so far
  the very first attribute in each object

  this fixes https://stackoverflow.com/questions/48648737/beginner-bug-in-for-loops-from-objects

* fix inconvenience: If we want to start server with a non-existing
  --javascript.app-path it will now be created (if possible)

* fixed: REST API `POST _api/foxx` now returns HTTP code 201 on success, as documented.
         returned 200 before.

* fixed: REST API `PATCH _api/foxx/dependencies` now updates the existing dependencies
         instead of replacing them.

* fixed: Foxx upload of single javascript file. You now can upload via http-url pointing
         to a javascript file.

* fixed issue #4395: If your foxx app includes an `APP` folder it got
         accidently removed by selfhealing this is not the case anymore.

* fixed internal issue #1969 - command apt-get purge/remove arangodb3e was failing


v3.3.3 (2018-01-16)
-------------------

* fix issue #4272: VERSION file keeps disappearing

* fix internal issue #81: quotation marks disappeared when switching table/json
  editor in the query editor ui

* added option `--rocksdb.throttle` to control whether write-throttling is enabled
  Write-throttling is turned on by default, to reduce chances of compactions getting
  too far behind and blocking incoming writes.

* fixed issue #4308: Crash when getter for error.name throws an error (on Windows)

* UI: fixed a query editor caching and parsing issue

* Fixed internal issue #1683: fixes an UI issue where a collection name gets wrongly cached
  within the documents overview of a collection.

* Fixed an issue with the index estimates in RocksDB in the case a transaction is aborted.
  Former the index estimates were modified if the transaction commited or not.
  Now they will only be modified if the transaction commited successfully.

* UI: optimized login view for very small screen sizes

* Truncate in RocksDB will now do intermediate commits every 10.000 documents
  if truncate fails or the server crashes during this operation all deletes
  that have been commited so far are persisted.

* make the default value of `--rocksdb.block-cache-shard-bits` use the RocksDB
  default value. This will mostly mean the default number block cache shard
  bits is lower than before, allowing each shard to store more data and cause
  less evictions from block cache

* issue #4222: Permission error preventing AQL query import / export on webui

* UI: optimized error messages for invalid query bind parameter

* UI: upgraded swagger ui to version 3.9.0

* issue #3504: added option `--force-same-database` for arangorestore

  with this option set to true, it is possible to make any arangorestore attempt
  fail if the specified target database does not match the database name
  specified in the source dump's "dump.json" file. it can thus be used to
  prevent restoring data into the "wrong" database

  The option is set to `false` by default to ensure backwards-compatibility

* make the default value of `--rocksdb.block-cache-shard-bits` use the RocksDB
  default value. This will mostly mean the default number block cache shard
  bits is lower than before, allowing each shard to store more data and cause
  less evictions from block cache

* fixed issue #4255: AQL SORT consuming too much memory

* fixed incorrect persistence of RAFT vote and term


v3.3.2 (2018-01-04)
-------------------

* fixed issue #4199: Internal failure: JavaScript exception in file 'arangosh.js'
  at 98,7: ArangoError 4: Expecting type String

* fixed issue in agency supervision with a good server being left in
  failedServers

* distinguish isReady and allInSync in clusterInventory

* fixed issue #4197: AQL statement not working in 3.3.1 when upgraded from 3.2.10

* do not reuse collection ids when restoring collections from a dump, but assign new collection ids, this should prevent collection id conflicts


v3.3.1 (2017-12-28)
-------------------

* UI: displayed wrong wfs property for a collection when using RocksDB as
  storage engine

* added `--ignore-missing` option to arangoimp
  this option allows importing lines with less fields than specified in the CSV
  header line

* changed misleading error message from "no leader" to "not a leader"

* optimize usage of AQL FULLTEXT index function to a FOR loop with index
  usage in some cases
  When the optimization is applied, this especially speeds up fulltext index
  queries in the cluster

* UI: improved the behavior during collection creation in a cluster environment

* Agency lockup fixes for very small machines.

* Agency performance improvement by finer grained locking.

* Use steady_clock in agency whereever possible.

* Agency prevent Supervision thread crash.

* Fix agency integer overflow in timeout calculation.


v3.3.0 (2017-12-14)
-------------------

* release version

* added a missing try/catch block in the supervision thread


v3.3.rc8 (2017-12-12)
---------------------

* UI: fixed broken Foxx configuration keys. Some valid configuration values
  could not be edited via the ui.

* UI: pressing the return key inside a select2 box no longer triggers the modal's
  success function

* UI: coordinators and db servers are now in sorted order (ascending)


v3.3.rc7 (2017-12-07)
---------------------

* fixed issue #3741: fix terminal color output in Windows

* UI: fixed issue #3822: disabled name input field for system collections

* fixed issue #3640: limit in subquery

* fixed issue #3745: Invalid result when using OLD object with array attribute in UPSERT statement

* UI: edge collections were wrongly added to from and to vertices select box during graph creation

* UI: added not found views for documents and collections

* UI: using default user database api during database creation now

* UI: the graph viewer backend now picks one random start vertex of the
  first 1000 documents instead of calling any(). The implementation of
  "any" is known to scale bad on huge collections with RocksDB.

* UI: fixed disappearing of the navigation label in some case special case

* UI: the graph viewer now displays updated label values correctly.
  Additionally the included node/edge editor now closes automatically
  after a successful node/edge update.

* fixed issue #3917: traversals with high maximal depth take extremely long
  in planning phase.


v3.3.rc4 (2017-11-28)
---------------------

* minor bug-fixes


v3.3.rc3 (2017-11-24)
---------------------

* bug-fixes


v3.3.rc2 (2017-11-22)
---------------------

* UI: document/edge editor now remembering their modes (e.g. code or tree)

* UI: optimized error messages for invalid graph definitions. Also fixed a
  graph renderer cleanup error.

* UI: added a delay within the graph viewer while changing the colors of the
  graph. Necessary due different browser behaviour.

* added options `--encryption.keyfile` and `--encryption.key-generator` to arangodump
  and arangorestore

* UI: the graph viewer now displays updated label values correctly.
  Additionally the included node/edge editor now closes automatically
  after a successful node/edge update.

* removed `--recycle-ids` option for arangorestore

  using that option could have led to problems on the restore, with potential
  id conflicts between the originating server (the source dump server) and the
  target server (the restore server)


v3.3.rc1 (2017-11-17)
---------------------

* add readonly mode REST API

* allow compilation of ArangoDB source code with g++ 7

* upgrade minimum required g++ compiler version to g++ 5.4
  That means ArangoDB source code will not compile with g++ 4.x or g++ < 5.4 anymore.

* AQL: during a traversal if a vertex is not found. It will not print an ERROR to the log and continue
  with a NULL value, but will register a warning at the query and continue with a NULL value.
  The situation is not desired as an ERROR as ArangoDB can store edges pointing to non-existing
  vertex which is perfectly valid, but it may be a n issue on the data model, so users
  can directly see it on the query now and do not "by accident" have to check the LOG output.

* introduce `enforceReplicationFactor` attribute for creating collections:
  this optional parameter controls if the coordinator should bail out during collection
  creation if there are not enough DBServers available for the desired `replicationFactor`.

* fixed issue #3516: Show execution time in arangosh

  this change adds more dynamic prompt components for arangosh
  The following components are now available for dynamic prompts,
  settable via the `--console.prompt` option in arangosh:

  - '%t': current time as timestamp
  - '%a': elpased time since ArangoShell start in seconds
  - '%p': duration of last command in seconds
  - '%d': name of current database
  - '%e': current endpoint
  - '%E': current endpoint without protocol
  - '%u': current user

  The time a command takes can be displayed easily by starting arangosh with `--console.prompt "%p> "`.

* make the ArangoShell refill its collection cache when a yet-unknown collection
  is first accessed. This fixes the following problem:

      arangosh1> db._collections();  // shell1 lists all collections
      arangosh2> db._create("test"); // shell2 now creates a new collection 'test'
      arangosh1> db.test.insert({}); // shell1 is not aware of the collection created
                                     // in shell2, so the insert will fail

* make AQL `DISTINCT` not change the order of the results it is applied on

* incremental transfer of initial collection data now can handle partial
  responses for a chunk, allowing the leader/master to send smaller chunks
  (in terms of HTTP response size) and limit memory usage

  this optimization is only active if client applications send the "offset" parameter
  in their requests to PUT `/_api/replication/keys/<id>?type=docs`

* initial creation of shards for cluster collections is now faster with
  `replicationFactor` values bigger than 1. this is achieved by an optimization
  for the case when the collection on the leader is still empty

* potential fix for issue #3517: several "filesystem full" errors in logs
  while there's a lot of disk space

* added C++ implementations for AQL function `SUBSTRING()`, `LEFT()`, `RIGHT()` and `TRIM()`

* show C++ function name of call site in ArangoDB log output

  this requires option `--log.line-number` to be set to *true*

* UI: added word wrapping to query editor

* UI: fixed wrong user attribute name validation, issue #3228

* make AQL return a proper error message in case of a unique key constraint
  violation. previously it only returned the generic "unique constraint violated"
  error message but omitted the details about which index caused the problem.

  This addresses https://stackoverflow.com/questions/46427126/arangodb-3-2-unique-constraint-violation-id-or-key

* added option `--server.local-authentication`

* UI: added user roles

* added config option `--log.color` to toggle colorful logging to terminal

* added config option `--log.thread-name` to additionally log thread names

* usernames must not start with `:role:`, added new options:
    --server.authentication-timeout
    --ldap.roles-attribute-name
    --ldap.roles-transformation
    --ldap.roles-search
    --ldap.superuser-role
    --ldap.roles-include
    --ldap.roles-exclude

* performance improvements for full collection scans and a few other operations
  in MMFiles engine

* added `--rocksdb.encryption-key-generator` for enterprise

* removed `--compat28` parameter from arangodump and replication API

  older ArangoDB versions will no longer be supported by these tools.

* increase the recommended value for `/proc/sys/vm/max_map_count` to a value
  eight times as high as the previous recommended value. Increasing the
  values helps to prevent an ArangoDB server from running out of memory mappings.

  The raised minimum recommended value may lead to ArangoDB showing some startup
  warnings as follows:

      WARNING {memory} maximum number of memory mappings per process is 65530, which seems too low. it is recommended to set it to at least 512000
      WARNING {memory} execute 'sudo sysctl -w "vm.max_map_count=512000"'

* Foxx now warns about malformed configuration/dependency names and aliases in the manifest.


v3.2.17 (XXXX-XX-XX)
--------------------

* added missing virtual destructor for MMFiles transaction data context object

* make synchronous replication detect more error cases when followers cannot
  apply the changes from the leader

* fixed undefined behavior in cluster plan-loading procedure that may have
  unintentionally modified a shared structure

* cluster nodes should retry registering in agency until successful

* fixed issue #5354: updated the ui json editor, improved usability

* fixed issue #5648: fixed error message when saving unsupported document
  types

* fixed issue #5943: misplaced database ui icon and wrong cursor type were used


v3.2.16 (2018-07-12)
--------------------

* upgraded arangodb starter version to 0.12.0

* make edge cache initialization and invalidation more portable by avoiding memset
  on non-POD types

* fixed internal issue #2256: ui, document id not showing up when deleting a document

* fixed issue #5400: Unexpected AQL Result

* Fixed issue #5035: fixed a vulnerability issue within the web ui's index view

* issue one HTTP call less per cluster AQL query

* self heal during a Foxx service install, upgrade or replace no longer breaks
  the respective operation

* inception was ignoring leader's configuration

* inception could get caught in a trap, where agent configuration
  version and timeout multiplier lead to incapacitated agency

* more patient agency tests to allow for ASAN tests to successfully finish

* fixed for agent coming back to agency with changed endpoint and
  total data loss

* fixed agency restart from compaction without data


v3.2.15 (2018-05-13)
--------------------

* upgraded arangodb starter version to 0.11.2

* make /_api/index and /_api/database REST handlers use the scheduler's internal
  queue, so they do not run in an I/O handling thread

* fixed issue #3811: gharial api is now checking existence of _from and _to vertices
  during edge creation


v3.2.14 (2018-04-20)
--------------------

* field "$schema" in Foxx manifest.json files no longer produce warnings

* added `@arangodb/locals` module to expose the Foxx service context as an
  alternative to using `module.context` directly.

* the internal implementation of REST API `/_api/simple/by-example` now uses
  C++ instead of JavaScript

* supervision can be switched to maintenance mode f.e. for rolling upgrades


v3.2.13 (2018-04-13)
--------------------

* improve startup resilience in case there are datafile errors (MMFiles)

  also allow repairing broken VERSION files automatically on startup by
  specifying the option `--database.ignore-datafile-errors true`

* fix issue #4582: UI query editor now supports usage of empty string as bind parameter value

* fix issue #4924: removeFollower now prefers to remove the last follower(s)

* fixed issue #4934: Wrong used GeoIndex depending on FILTER order

* fixed the behavior of clusterinfo when waiting for current to catch
  up with plan in create collection.

* fix for internal issue #2215. supervision will now wait for agent to
  fully prepare before adding 10 second grace period after leadership change

* fixed interal issue #2215 FailedLeader timeout bug


v3.2.12 (2018-02-27)
--------------------

* remove long disfunctional admin/long_echo handler

* fixed Foxx API:

  * PUT /_api/foxx/service: Respect force flag
  * PATCH /_api/foxx/service: Check whether a service under given mount exists

* fix issue #4457: create /var/tmp/arangod with correct user in supervisor mode

* fix internal issue #1848

  AQL optimizer was trying to resolve attribute accesses
  to attributes of constant object values at query compile time, but only did so far
  the very first attribute in each object

  this fixes https://stackoverflow.com/questions/48648737/beginner-bug-in-for-loops-from-objects

* fix inconvenience: If we want to start server with a non-existing
  --javascript.app-path it will now be created (if possible)

* fixed: REST API `POST _api/foxx` now returns HTTP code 201 on success, as documented.
         returned 200 before.

* fixed: REST API `PATCH _api/foxx/dependencies` now updates the existing dependencies
         instead of replacing them.

* fixed: Foxx upload of single javascript file. You now can upload via http-url pointing
         to a javascript file.

* fixed issue #4395: If your foxx app includes an `APP` folder it got accidently removed by selfhealing
         this is not the case anymore.

* fix internal issue 1770: collection creation using distributeShardsLike yields
  errors and did not distribute shards correctly in the following cases:
  1. If numberOfShards * replicationFactor % nrDBServers != 0
     (shards * replication is not divisible by DBServers).
  2. If there was failover / move shard case on the leading collection
     and creating the follower collection afterwards.

* fix timeout issues in replication client expiration

+ fix some inconsistencies in replication for RocksDB engine that could have led
  to some operations not being shipped from master to slave servers

* fix issue #4272: VERSION file keeps disappearing

* fix internal issue #81: quotation marks disappeared when switching table/json
  editor in the query editor ui

* make the default value of `--rocksdb.block-cache-shard-bits` use the RocksDB
  default value. This will mostly mean the default number block cache shard
  bits is lower than before, allowing each shard to store more data and cause
  less evictions from block cache

* fix issue #4393: broken handling of unix domain sockets in
  JS_Download

* fix internal bug #1726: supervision failed to remove multiple
  removed servers from health UI

* fixed internal issue #1969 - command apt-get purge/remove arangodb3e was failing

* fixed a bug where supervision tried to deal with shards of virtual collections


v3.2.11 (2018-01-17)
--------------------

* Fixed an issue with the index estimates in RocksDB in the case a transaction is aborted.
  Former the index estimates were modified if the transaction commited or not.
  Now they will only be modified if the transaction commited successfully.

* Truncate in RocksDB will now do intermediate commits every 10.000 documents
  if truncate fails or the server crashes during this operation all deletes
  that have been commited so far are persisted.

* fixed issue #4308: Crash when getter for error.name throws an error (on Windows)

* UI: fixed a query editor caching and parsing issue for arrays and objects

* Fixed internal issue #1684: Web UI: saving arrays/objects as bind parameters faulty

* Fixed internal issue #1683: fixes an UI issue where a collection name gets wrongly cached
  within the documents overview of a collection.

* issue #4222: Permission error preventing AQL query import / export on webui

* UI: optimized login view for very small screen sizes

* UI: Shard distribution view now has an accordion view instead of displaying
  all shards of all collections at once.

* UI: optimized error messages for invalid query bind parameter

* fixed missing transaction events in RocksDB asynchronous replication

* fixed issue #4255: AQL SORT consuming too much memory

* fixed issue #4199: Internal failure: JavaScript exception in file 'arangosh.js'
  at 98,7: ArangoError 4: Expecting type String

* fixed issue #3818: Foxx configuration keys cannot contain spaces (will not save)

* UI: displayed wrong "waitForSync" property for a collection when
  using RocksDB as storage engine

* prevent binding to the same combination of IP and port on Windows

* fixed incorrect persistence of RAFT vote and term


v3.2.10 (2017-12-22)
--------------------

* replication: more robust initial sync

* fixed a bug in the RocksDB engine that would prevent recalculated
  collection counts to be actually stored

* fixed issue #4095: Inconsistent query execution plan

* fixed issue #4056: Executing empty query causes crash

* fixed issue #4045: Out of memory in `arangorestore` when no access
  rights to dump files

* fixed issue #3031: New Graph: Edge definitions with edges in
  fromCollections and toCollections

* fixed issue #2668: UI: when following wrong link from edge to vertex in
  nonexisting collection misleading error is printed

* UI: improved the behavior during collection creation in a cluster environment

* UI: the graph viewer backend now picks one random start vertex of the
  first 1000 documents instead of calling any(). The implementation of
  any is known to scale bad on huge collections with rocksdb.

* fixed snapshots becoming potentially invalid after intermediate commits in
  the RocksDB engine

* backport agency inquire API changes

* fixed issue #3822: Field validation error in ArangoDB UI - Minor

* UI: fixed disappearing of the navigation label in some cases

* UI: fixed broken foxx configuration keys. Some valid configuration values
  could not be edited via the ui.

* fixed issue #3640: limit in subquery

* UI: edge collections were wrongly added to from and to vertices select
  box during graph creation

* fixed issue #3741: fix terminal color output in Windows

* fixed issue #3917: traversals with high maximal depth take extremely long
  in planning phase.

* fix equality comparison for MMFiles documents in AQL functions UNIQUE
  and UNION_DISTINCT


v3.2.9 (2017-12-04)
-------------------

* under certain conditions, replication could stop. Now fixed by adding an
  equality check for requireFromPresent tick value

* fixed locking for replication context info in RocksDB engine
  this fixes undefined behavior when parallel requests are made to the
  same replication context

* UI: added not found views for documents and collections

* fixed issue #3858: Foxx queues stuck in 'progress' status

* allow compilation of ArangoDB source code with g++ 7

* fixed issue #3224: Issue in the Foxx microservices examples

* fixed a deadlock in user privilege/permission change routine

* fixed a deadlock on server shutdown

* fixed some collection locking issues in MMFiles engine

* properly report commit errors in AQL write queries to the caller for the
  RocksDB engine

* UI: optimized error messages for invalid graph definitions. Also fixed a
  graph renderer cleanrenderer cleanup error.

* UI: document/edge editor now remembering their modes (e.g. code or tree)

* UI: added a delay within the graph viewer while changing the colors of the
  graph. Necessary due different browser behaviour.

* fix removal of failed cluster nodes via web interface

* back port of ClusterComm::wait fix in devel
  among other things this fixes too eager dropping of other followers in case
  one of the followers does not respond in time

* transact interface in agency should not be inquired as of now

* inquiry tests and blocking of inquiry on AgencyGeneralTransaction

v3.2.8 (2017-11-18)
-------------------

* fixed a race condition occuring when upgrading via linux package manager

* fixed authentication issue during replication


v3.2.7 (2017-11-13)
-------------------

* Cluster customers, which have upgraded from 3.1 to 3.2 need to upgrade
  to 3.2.7. The cluster supervision is otherwise not operational.

* Fixed issue #3597: AQL with path filters returns unexpected results
  In some cases breadth first search in combination with vertex filters
  yields wrong result, the filter was not applied correctly.

* fixed some undefined behavior in some internal value caches for AQL GatherNodes
  and SortNodes, which could have led to sorted results being effectively not
  correctly sorted.

* make the replication applier for the RocksDB engine start automatically after a
  restart of the server if the applier was configured with its `autoStart` property
  set to `true`. previously the replication appliers were only automatically restarted
  at server start for the MMFiles engine.

* fixed arangodump batch size adaptivity in cluster mode and upped default batch size
  for arangodump

  these changes speed up arangodump in cluster context

* smart graphs now return a proper inventory in response to replication inventory
  requests

* fixed issue #3618: Inconsistent behavior of OR statement with object bind parameters

* only users with read/write rights on the "_system" database can now execute
  "_admin/shutdown" as well as modify properties of the write-ahead log (WAL)

* increase default maximum number of V8 contexts to at least 16 if not explicitly
  configured otherwise.
  the procedure for determining the actual maximum value of V8 contexts is unchanged
  apart from the value `16` and works as follows:
  - if explicitly set, the value of the configuration option `--javascript.v8-contexts`
    is used as the maximum number of V8 contexts
  - when the option is not set, the maximum number of V8 contexts is determined
    by the configuration option `--server.threads` if that option is set. if
    `--server.threads` is not set, then the maximum number of V8 contexts is the
    server's reported hardware concurrency (number of processors visible
    to the arangod process). if that would result in a maximum value of less than 16
    in any of these two cases, then the maximum value will be increased to 16.

* fixed issue #3447: ArangoError 1202: AQL: NotFound: (while executing) when
  updating collection

* potential fix for issue #3581: Unexpected "rocksdb unique constraint
  violated" with unique hash index

* fixed geo index optimizer rule for geo indexes with a single (array of coordinates)
  attribute.

* improved the speed of the shards overview in cluster (API endpoint /_api/cluster/shardDistribution API)
  It is now guaranteed to return after ~2 seconds even if the entire cluster is unresponsive.

* fix agency precondition check for complex objects
  this fixes issues with several CAS operations in the agency

* several fixes for agency restart and shutdown

* the cluster-internal representation of planned collection objects is now more
  lightweight than before, using less memory and not allocating any cache for indexes
  etc.

* fixed issue #3403: How to kill long running AQL queries with the browser console's
  AQL (display issue)

* fixed issue #3549: server reading ENGINE config file fails on common standard
  newline character

* UI: fixed error notifications for collection modifications

* several improvements for the truncate operation on collections:

  * the timeout for the truncate operation was increased in cluster mode in
    order to prevent too frequent "could not truncate collection" errors

  * after a truncate operation, collections in MMFiles still used disk space.
    to reclaim disk space used by truncated collection, the truncate actions
    in the web interface and from the ArangoShell now issue an extra WAL flush
    command (in cluster mode, this command is also propagated to all servers).
    the WAL flush allows all servers to write out any pending operations into the
    datafiles of the truncated collection. afterwards, a final journal rotate
    command is sent, which enables the compaction to entirely remove all datafiles
    and journals for the truncated collection, so that all disk space can be
    reclaimed

  * for MMFiles a special method will be called after a truncate operation so that
    all indexes of the collection can free most of their memory. previously some
    indexes (hash and skiplist indexes) partially kept already allocated memory
    in order to avoid future memory allocations

  * after a truncate operation in the RocksDB engine, an additional compaction
    will be triggered for the truncated collection. this compaction removes all
    deletions from the key space so that follow-up scans over the collection's key
    range do not have to filter out lots of already-removed values

  These changes make truncate operations potentially more time-consuming than before,
  but allow for memory/disk space savings afterwards.

* enable JEMalloc background threads for purging and returning unused memory
  back to the operating system (Linux only)

  JEMalloc will create its background threads on demand. The number of background
  threads is capped by the number of CPUs or active arenas. The background threads run
  periodically and purge unused memory pages, allowing memory to be returned to the
  operating system.

  This change will make the arangod process create several additional threads.
  It is accompanied by an increased `TasksMax` value in the systemd service configuration
  file for the arangodb3 service.

* upgraded bundled V8 engine to bugfix version v5.7.492.77

  this upgrade fixes a memory leak in upstream V8 described in
  https://bugs.chromium.org/p/v8/issues/detail?id=5945 that will result in memory
  chunks only getting uncommitted but not unmapped


v3.2.6 (2017-10-26)
-------------------

* UI: fixed event cleanup in cluster shards view

* UI: reduced cluster dashboard api calls

* fixed a permission problem that prevented collection contents to be displayed
  in the web interface

* removed posix_fadvise call from RocksDB's PosixSequentialFile::Read(). This is
  consistent with Facebook PR 2573 (#3505)

  this fix should improve the performance of the replication with the RocksDB
  storage engine

* allow changing of collection replication factor for existing collections

* UI: replicationFactor of a collection is now changeable in a cluster
  environment

* several fixes for the cluster agency

* fixed undefined behavior in the RocksDB-based geo index

* fixed Foxxmaster failover

* purging or removing the Debian/Ubuntu arangodb3 packages now properly stops
  the arangod instance before actuallying purging or removing


v3.2.5 (2017-10-16)
-------------------

* general-graph module and _api/gharial now accept cluster options
  for collection creation. It is now possible to set replicationFactor and
  numberOfShards for all collections created via this graph object.
  So adding a new collection will not result in a singleShard and
  no replication anymore.

* fixed issue #3408: Hard crash in query for pagination

* minimum number of V8 contexts in console mode must be 2, not 1. this is
  required to ensure the console gets one dedicated V8 context and all other
  operations have at least one extra context. This requirement was not enforced
  anymore.

* fixed issue #3395: AQL: cannot instantiate CollectBlock with undetermined
  aggregation method

* UI: fixed wrong user attribute name validation, issue #3228

* fix potential overflow in CRC marker check when a corrupted CRC marker
  is found at the very beginning of an MMFiles datafile

* UI: fixed unresponsive events in cluster shards view

* Add statistics about the V8 context counts and number of available/active/busy
  threads we expose through the server statistics interface.


v3.2.4 (2017-09-26)
-------------------

* UI: no default index selected during index creation

* UI: added replicationFactor option during SmartGraph creation

* make the MMFiles compactor perform less writes during normal compaction
  operation

  This partially fixes issue #3144

* make the MMFiles compactor configurable

  The following options have been added:

* `--compaction.db-sleep-time`: sleep interval between two compaction runs
    (in s)
  * `--compaction.min-interval"`: minimum sleep time between two compaction
     runs (in s)
  * `--compaction.min-small-data-file-size`: minimal filesize threshold
    original datafiles have to be below for a compaction
  * `--compaction.dead-documents-threshold`: minimum unused count of documents
    in a datafile
  * `--compaction.dead-size-threshold`: how many bytes of the source data file
    are allowed to be unused at most
  * `--compaction.dead-size-percent-threshold`: how many percent of the source
    datafile should be unused at least
  * `--compaction.max-files`: Maximum number of files to merge to one file
  * `--compaction.max-result-file-size`: how large may the compaction result
    file become (in bytes)
  * `--compaction.max-file-size-factor`: how large the resulting file may
    be in comparison to the collection's `--database.maximal-journal-size' setting`

* fix downwards-incompatibility in /_api/explain REST handler

* fix Windows implementation for fs.getTempPath() to also create a
  sub-directory as we do on linux

* fixed a multi-threading issue in cluster-internal communication

* performance improvements for traversals and edge lookups

* removed internal memory zone handling code. the memory zones were a leftover
  from the early ArangoDB days and did not provide any value in the current
  implementation.

* (Enterprise only) added `skipInaccessibleCollections` option for AQL queries:
  if set, AQL queries (especially graph traversals) will treat collections to
  which a user has no access rights to as if these collections were empty.

* adjusted scheduler thread handling to start and stop less threads in
  normal operations

* leader-follower replication catchup code has been rewritten in C++

* early stage AQL optimization now also uses the C++ implementations of
  AQL functions if present. Previously it always referred to the JavaScript
  implementations and ignored the C++ implementations. This change gives
  more flexibility to the AQL optimizer.

* ArangoDB tty log output is now colored for log messages with levels
  FATAL, ERR and WARN.

* changed the return values of AQL functions `REGEX_TEST` and `REGEX_REPLACE`
  to `null` when the input regex is invalid. Previous versions of ArangoDB
  partly returned `false` for invalid regexes and partly `null`.

* added `--log.role` option for arangod

  When set to `true`, this option will make the ArangoDB logger print a single
  character with the server's role into each logged message. The roles are:

  - U: undefined/unclear (used at startup)
  - S: single server
  - C: coordinator
  - P: primary
  - A: agent

  The default value for this option is `false`, so no roles will be logged.


v3.2.3 (2017-09-07)
-------------------

* fixed issue #3106: orphan collections could not be registered in general-graph module

* fixed wrong selection of the database inside the internal cluster js api

* added startup option `--server.check-max-memory-mappings` to make arangod check
  the number of memory mappings currently used by the process and compare it with
  the maximum number of allowed mappings as determined by /proc/sys/vm/max_map_count

  The default value is `true`, so the checks will be performed. When the current
  number of mappings exceeds 90% of the maximum number of mappings, the creation
  of further V8 contexts will be deferred.

  Note that this option is effective on Linux systems only.

* arangoimp now has a `--remove-attribute` option

* added V8 context lifetime control options
  `--javascript.v8-contexts-max-invocations` and `--javascript.v8-contexts-max-age`

  These options allow specifying after how many invocations a used V8 context is
  disposed, or after what time a V8 context is disposed automatically after its
  creation. If either of the two thresholds is reached, an idl V8 context will be
  disposed.

  The default value of `--javascript.v8-contexts-max-invocations` is 0, meaning that
  the maximum number of invocations per context is unlimited. The default value
  for `--javascript.v8-contexts-max-age` is 60 seconds.

* fixed wrong UI cluster health information

* fixed issue #3070: Add index in _jobs collection

* fixed issue #3125: HTTP Foxx API JSON parsing

* fixed issue #3120: Foxx queue: job isn't running when server.authentication = true

* fixed supervision failure detection and handling, which happened with simultaneous
  agency leadership change


v3.2.2 (2017-08-23)
-------------------

* make "Rebalance shards" button work in selected database only, and not make
  it rebalance the shards of all databases

* fixed issue #2847: adjust the response of the DELETE `/_api/users/database/*` calls

* fixed issue #3075: Error when upgrading arangoDB on linux ubuntu 16.04

* fixed a buffer overrun in linenoise console input library for long input strings

* increase size of the linenoise input buffer to 8 KB

* abort compilation if the detected GCC or CLANG isn't in the range of compilers
  we support

* fixed spurious cluster hangups by always sending AQL-query related requests
  to the correct servers, even after failover or when a follower drops

  The problem with the previous shard-based approach was that responsibilities
  for shards may change from one server to another at runtime, after the query
  was already instanciated. The coordinator and other parts of the query then
  sent further requests for the query to the servers now responsible for the
  shards.
  However, an AQL query must send all further requests to the same servers on
  which the query was originally instanciated, even in case of failover.
  Otherwise this would potentially send requests to servers that do not know
  about the query, and would also send query shutdown requests to the wrong
  servers, leading to abandoned queries piling up and using resources until
  they automatically time out.

* fixed issue with RocksDB engine acquiring the collection count values too
  early, leading to the collection count values potentially being slightly off
  even in exclusive transactions (for which the exclusive access should provide
  an always-correct count value)

* fixed some issues in leader-follower catch-up code, specifically for the
  RocksDB engine

* make V8 log fatal errors to syslog before it terminates the process.
  This change is effective on Linux only.

* fixed issue with MMFiles engine creating superfluous collection journals
  on shutdown

* fixed issue #3067: Upgrade from 3.2 to 3.2.1 reset autoincrement keys

* fixed issue #3044: ArangoDB server shutdown unexpectedly

* fixed issue #3039: Incorrect filter interpretation

* fixed issue #3037: Foxx, internal server error when I try to add a new service

* improved MMFiles fulltext index document removal performance
  and fulltext index query performance for bigger result sets

* ui: fixed a display bug within the slow and running queries view

* ui: fixed a bug when success event triggers twice in a modal

* ui: fixed the appearance of the documents filter

* ui: graph vertex collections not restricted to 10 anymore

* fixed issue #2835: UI detection of JWT token in case of server restart or upgrade

* upgrade jemalloc version to 5.0.1

  This fixes problems with the memory allocator returing "out of memory" when
  calling munmap to free memory in order to return it to the OS.

  It seems that calling munmap on Linux can increase the number of mappings, at least
  when a region is partially unmapped. This can lead to the process exceeding its
  maximum number of mappings, and munmap and future calls to mmap returning errors.

  jemalloc version 5.0.1 does not have the `--enable-munmap` configure option anymore,
  so the problem is avoided. To return memory to the OS eventually, jemalloc 5's
  background purge threads are used on Linux.

* fixed issue #2978: log something more obvious when you log a Buffer

* fixed issue #2982: AQL parse error?

* fixed issue #3125: HTTP Foxx API Json parsing

v3.2.1 (2017-08-09)
-------------------

* added C++ implementations for AQL functions `LEFT()`, `RIGHT()` and `TRIM()`

* fixed docs for issue #2968: Collection _key autoincrement value increases on error

* fixed issue #3011: Optimizer rule reduce-extraction-to-projection breaks queries

* Now allowing to restore users in a sharded environment as well
  It is still not possible to restore collections that are sharded
  differently than by _key.

* fixed an issue with restoring of system collections and user rights.
  It was not possible to restore users into an authenticated server.

* fixed issue #2977: Documentation for db._createDatabase is wrong

* ui: added bind parameters to slow query history view

* fixed issue #1751: Slow Query API should provide bind parameters, webui should display them

* ui: fixed a bug when moving multiple documents was not possible

* fixed docs for issue #2968: Collection _key autoincrement value increases on error

* AQL CHAR_LENGTH(null) returns now 0. Since AQL TO_STRING(null) is '' (string of length 0)

* ui: now supports single js file upload for Foxx services in addition to zip files

* fixed a multi-threading issue in the agency when callElection was called
  while the Supervision was calling updateSnapshot

* added startup option `--query.tracking-with-bindvars`

  This option controls whether the list of currently running queries
  and the list of slow queries should contain the bind variables used
  in the queries or not.

  The option can be changed at runtime using the commands

      // enables tracking of bind variables
      // set to false to turn tracking of bind variables off
      var value = true;
      require("@arangodb/aql/queries").properties({
        trackBindVars: value
      });

* index selectivity estimates are now available in the cluster as well

* fixed issue #2943: loadIndexesIntoMemory not returning the same structure
  as the rest of the collection APIs

* fixed issue #2949: ArangoError 1208: illegal name

* fixed issue #2874: Collection properties do not return `isVolatile`
  attribute

* potential fix for issue #2939: Segmentation fault when starting
  coordinator node

* fixed issue #2810: out of memory error when running UPDATE/REPLACE
  on medium-size collection

* fix potential deadlock errors in collector thread

* disallow the usage of volatile collections in the RocksDB engine
  by throwing an error when a collection is created with attribute
  `isVolatile` set to `true`.
  Volatile collections are unsupported by the RocksDB engine, so
  creating them should not succeed and silently create a non-volatile
  collection

* prevent V8 from issuing SIGILL instructions when it runs out of memory

  Now arangod will attempt to log a FATAL error into its logfile in case V8
  runs out of memory. In case V8 runs out of memory, it will still terminate the
  entire process. But at least there should be something in the ArangoDB logs
  indicating what the problem was. Apart from that, the arangod process should
  now be exited with SIGABRT rather than SIGILL as it shouldn't return into the
  V8 code that aborted the process with `__builtin_trap`.

  this potentially fixes issue #2920: DBServer crashing automatically post upgrade to 3.2

* Foxx queues and tasks now ensure that the scripts in them run with the same
  permissions as the Foxx code who started the task / queue

* fixed issue #2928: Offset problems

* fixed issue #2876: wrong skiplist index usage in edge collection

* fixed issue #2868: cname missing from logger-follow results in rocksdb

* fixed issue #2889: Traversal query using incorrect collection id

* fixed issue #2884: AQL traversal uniqueness constraints "propagating" to other traversals? Weird results

* arangoexport: added `--query` option for passing an AQL query to export the result

* fixed issue #2879: No result when querying for the last record of a query

* ui: allows now to edit default access level for collections in database
  _system for all users except the root user.

* The _users collection is no longer accessible outside the arngod process, _queues is always read-only

* added new option "--rocksdb.max-background-jobs"

* removed options "--rocksdb.max-background-compactions", "--rocksdb.base-background-compactions" and "--rocksdb.max-background-flushes"

* option "--rocksdb.compaction-read-ahead-size" now defaults to 2MB

* change Windows build so that RocksDB doesn't enforce AVX optimizations by default
  This fixes startup crashes on servers that do not have AVX CPU extensions

* speed up RocksDB secondary index creation and dropping

* removed RocksDB note in Geo index docs


v3.2.0 (2017-07-20)
-------------------

* fixed UI issues

* fixed multi-threading issues in Pregel

* fixed Foxx resilience

* added command-line option `--javascript.allow-admin-execute`

  This option can be used to control whether user-defined JavaScript code
  is allowed to be executed on server by sending via HTTP to the API endpoint
  `/_admin/execute`  with an authenticated user account.
  The default value is `false`, which disables the execution of user-defined
  code. This is also the recommended setting for production. In test environments,
  it may be convenient to turn the option on in order to send arbitrary setup
  or teardown commands for execution on the server.


v3.2.beta6 (2017-07-18)
-----------------------

* various bugfixes


v3.2.beta5 (2017-07-16)
-----------------------

* numerous bugfixes


v3.2.beta4 (2017-07-04)
-----------------------

* ui: fixed document view _from and _to linking issue for special characters

* added function `db._parse(query)` for parsing an AQL query and returning information about it

* fixed one medium priority and two low priority security user interface
  issues found by owasp zap.

* ui: added index deduplicate options

* ui: fixed renaming of collections for the rocksdb storage engine

* documentation and js fixes for secondaries

* RocksDB storage format was changed, users of the previous beta/alpha versions
  must delete the database directory and re-import their data

* enabled permissions on database and collection level

* added and changed some user related REST APIs
    * added `PUT /_api/user/{user}/database/{database}/{collection}` to change collection permission
    * added `GET /_api/user/{user}/database/{database}/{collection}`
    * added optional `full` parameter to the `GET /_api/user/{user}/database/` REST call

* added user functions in the arangoshell `@arangodb/users` module
    * added `grantCollection` and `revokeCollection` functions
    * added `permission(user, database, collection)` to retrieve collection specific rights

* added "deduplicate" attribute for array indexes, which controls whether inserting
  duplicate index values from the same document into a unique array index will lead to
  an error or not:

      // with deduplicate = true, which is the default value:
      db._create("test");
      db.test.ensureIndex({ type: "hash", fields: ["tags[*]"], deduplicate: true });
      db.test.insert({ tags: ["a", "b"] });
      db.test.insert({ tags: ["c", "d", "c"] }); // will work, because deduplicate = true
      db.test.insert({ tags: ["a"] }); // will fail

      // with deduplicate = false
      db._create("test");
      db.test.ensureIndex({ type: "hash", fields: ["tags[*]"], deduplicate: false });
      db.test.insert({ tags: ["a", "b"] });
      db.test.insert({ tags: ["c", "d", "c"] }); // will not work, because deduplicate = false
      db.test.insert({ tags: ["a"] }); // will fail

  The "deduplicate" attribute is now also accepted by the index creation HTTP
  API endpoint POST /_api/index and is returned by GET /_api/index.

* added optimizer rule "remove-filters-covered-by-traversal"

* Debian/Ubuntu installer: make messages about future package upgrades more clear

* fix a hangup in VST

  The problem happened when the two first chunks of a VST message arrived
  together on a connection that was newly switched to VST.

* fix deletion of outdated WAL files in RocksDB engine

* make use of selectivity estimates in hash, skiplist and persistent indexes
  in RocksDB engine

* changed VM overcommit recommendation for user-friendliness

* fix a shutdown bug in the cluster: a destroyed query could still be active

* do not terminate the entire server process if a temp file cannot be created
  (Windows only)

* fix log output in the front-end, it stopped in case of too many messages


v3.2.beta3 (2017-06-27)
-----------------------

* numerous bugfixes


v3.2.beta2 (2017-06-20)
-----------------------

* potentially fixed issue #2559: Duplicate _key generated on insertion

* fix invalid results (too many) when a skipping LIMIT was used for a
  traversal. `LIMIT x` or `LIMIT 0, x` were not affected, but `LIMIT s, x`
  may have returned too many results

* fix races in SSL communication code

* fix invalid locking in JWT authentication cache, which could have
  crashed the server

* fix invalid first group results for sorted AQL COLLECT when LIMIT
  was used

* fix potential race, which could make arangod hang on startup

* removed `exception` field from transaction error result; users should throw
  explicit `Error` instances to return custom exceptions (addresses issue #2561)

* fixed issue #2613: Reduce log level when Foxx manager tries to self heal missing database

* add a read only mode for users and collection level authorization

* removed `exception` field from transaction error result; users should throw
  explicit `Error` instances to return custom exceptions (addresses issue #2561)

* fixed issue #2677: Foxx disabling development mode creates non-deterministic service bundle

* fixed issue #2684: Legacy service UI not working


v3.2.beta1 (2017-06-12)
-----------------------

* provide more context for index errors (addresses issue #342)

* arangod now validates several OS/environment settings on startup and warns if
  the settings are non-ideal. Most of the checks are executed on Linux systems only.

* fixed issue #2515: The replace-or-with-in optimization rule might prevent use of indexes

* added `REGEX_REPLACE` AQL function

* the RocksDB storage format was changed, users of the previous alpha versions
  must delete the database directory and re-import their data

* added server startup option `--query.fail-on-warning`

  setting this option to `true` will abort any AQL query with an exception if
  it causes a warning at runtime. The value can be overridden per query by
  setting the `failOnWarning` attribute in a query's options.

* added --rocksdb.num-uncompressed-levels to adjust number of non-compressed levels

* added checks for memory managment and warn (i. e. if hugepages are enabled)

* set default SSL cipher suite string to "HIGH:!EXPORT:!aNULL@STRENGTH"

* fixed issue #2469: Authentication = true does not protect foxx-routes

* fixed issue #2459: compile success but can not run with rocksdb

* `--server.maximal-queue-size` is now an absolute maximum. If the queue is
  full, then 503 is returned. Setting it to 0 means "no limit".

* (Enterprise only) added authentication against an LDAP server

* fixed issue #2083: Foxx services aren't distributed to all coordinators

* fixed issue #2384: new coordinators don't pick up existing Foxx services

* fixed issue #2408: Foxx service validation causes unintended side-effects

* extended HTTP API with routes for managing Foxx services

* added distinction between hasUser and authorized within Foxx
  (cluster internal requests are authorized requests but don't have a user)

* arangoimp now has a `--threads` option to enable parallel imports of data

* PR #2514: Foxx services that can't be fixed by self-healing now serve a 503 error

* added `time` function to `@arangodb` module


v3.2.alpha4 (2017-04-25)
------------------------

* fixed issue #2450: Bad optimization plan on simple query

* fixed issue #2448: ArangoDB Web UI takes no action when Delete button is clicked

* fixed issue #2442: Frontend shows already deleted databases during login

* added 'x-content-type-options: nosniff' to avoid MSIE bug

* set default value for `--ssl.protocol` from TLSv1 to TLSv1.2.

* AQL breaking change in cluster:
  The SHORTEST_PATH statement using edge-collection names instead
  of a graph name now requires to explicitly name the vertex-collection names
  within the AQL query in the cluster. It can be done by adding `WITH <name>`
  at the beginning of the query.

  Example:
  ```
  FOR v,e IN OUTBOUND SHORTEST_PATH @start TO @target edges [...]
  ```

  Now has to be:

  ```
  WITH vertices
  FOR v,e IN OUTBOUND SHORTEST_PATH @start TO @target edges [...]
  ```

  This change is due to avoid dead-lock sitations in clustered case.
  An error stating the above is included.

* add implicit use of geo indexes when using SORT/FILTER in AQL, without
  the need to use the special-purpose geo AQL functions `NEAR` or `WITHIN`.

  the special purpose `NEAR` AQL function can now be substituted with the
  following AQL (provided there is a geo index present on the `doc.latitude`
  and `doc.longitude` attributes):

      FOR doc in geoSort
        SORT DISTANCE(doc.latitude, doc.longitude, 0, 0)
        LIMIT 5
        RETURN doc

  `WITHIN` can be substituted with the following AQL:

      FOR doc in geoFilter
        FILTER DISTANCE(doc.latitude, doc.longitude, 0, 0) < 2000
        RETURN doc

  Compared to using the special purpose AQL functions this approach has the
  advantage that it is more composable, and will also honor any `LIMIT` values
  used in the AQL query.

* potential fix for shutdown hangs on OSX

* added KB, MB, GB prefix for integer parameters, % for integer parameters
  with a base value

* added JEMALLOC 4.5.0

* added `--vm.resident-limit` and `--vm.path` for file-backed memory mapping
  after reaching a configurable maximum RAM size

* try recommended limit for file descriptors in case of unlimited
  hard limit

* issue #2413: improve logging in case of lock timeout and deadlocks

* added log topic attribute to /_admin/log api

* removed internal build option `USE_DEV_TIMERS`

  Enabling this option activated some proprietary timers for only selected
  events in arangod. Instead better use `perf` to gather timings.


v3.2.alpha3 (2017-03-22)
------------------------

* increase default collection lock timeout from 30 to 900 seconds

* added function `db._engine()` for retrieval of storage engine information at
  server runtime

  There is also an HTTP REST handler at GET /_api/engine that returns engine
  information.

* require at least cmake 3.2 for building ArangoDB

* make arangod start with less V8 JavaScript contexts

  This speeds up the server start (a little bit) and makes it use less memory.
  Whenever a V8 context is needed by a Foxx action or some other operation and
  there is no usable V8 context, a new one will be created dynamically now.

  Up to `--javascript.v8-contexts` V8 contexts will be created, so this option
  will change its meaning. Previously as many V8 contexts as specified by this
  option were created at server start, and the number of V8 contexts did not
  change at runtime. Now up to this number of V8 contexts will be in use at the
  same time, but the actual number of V8 contexts is dynamic.

  The garbage collector thread will automatically delete unused V8 contexts after
  a while. The number of spare contexts will go down to as few as configured in
  the new option `--javascript.v8-contexts-minimum`. Actually that many V8 contexts
  are also created at server start.

  The first few requests in new V8 contexts will take longer than in contexts
  that have been there already. Performance may therefore suffer a bit for the
  initial requests sent to ArangoDB or when there are only few but performance-
  critical situations in which new V8 contexts will be created. If this is a
  concern, it can easily be fixed by setting `--javascipt.v8-contexts-minimum`
  and `--javascript.v8-contexts` to a relatively high value, which will guarantee
  that many number of V8 contexts to be created at startup and kept around even
  when unused.

  Waiting for an unused V8 context will now also abort if no V8 context can be
  acquired/created after 120 seconds.

* improved diagnostic messages written to logfiles by supervisor process

* fixed issue #2367

* added "bindVars" to attributes of currently running and slow queries

* added "jsonl" as input file type for arangoimp

* upgraded version of bundled zlib library from 1.2.8 to 1.2.11

* added input file type `auto` for arangoimp so it can automatically detect the
  type of the input file from the filename extension

* fixed variables parsing in GraphQL

* added `--translate` option for arangoimp to translate attribute names from
  the input files to attriubte names expected by ArangoDB

  The `--translate` option can be specified multiple times (once per translation
  to be executed). The following example renames the "id" column from the input
  file to "_key", and the "from" column to "_from", and the "to" column to "_to":

      arangoimp --type csv --file data.csv --translate "id=_key" --translate "from=_from" --translate "to=_to"

  `--translate` works for CSV and TSV inputs only.

* changed default value for `--server.max-packet-size` from 128 MB to 256 MB

* fixed issue #2350

* fixed issue #2349

* fixed issue #2346

* fixed issue #2342

* change default string truncation length from 80 characters to 256 characters for
  `print`/`printShell` functions in ArangoShell and arangod. This will emit longer
  prefixes of string values before truncating them with `...`, which is helpful
  for debugging.

* always validate incoming JSON HTTP requests for duplicate attribute names

  Incoming JSON data with duplicate attribute names will now be rejected as
  invalid. Previous versions of ArangoDB only validated the uniqueness of
  attribute names inside incoming JSON for some API endpoints, but not
  consistently for all APIs.

* don't let read-only transactions block the WAL collector

* allow passing own `graphql-sync` module instance to Foxx GraphQL router

* arangoexport can now export to csv format

* arangoimp: fixed issue #2214

* Foxx: automatically add CORS response headers

* added "OPTIONS" to CORS `access-control-allow-methods` header

* Foxx: Fix arangoUser sometimes not being set correctly

* fixed issue #1974


v3.2.alpha2 (2017-02-20)
------------------------

* ui: fixed issue #2065

* ui: fixed a dashboard related memory issue

* Internal javascript rest actions will now hide their stack traces to the client
  unless maintainer mode is activated. Instead they will always log to the logfile

* Removed undocumented internal HTTP API:
  * PUT _api/edges

  The documented GET _api/edges and the undocumented POST _api/edges remains unmodified.

* updated V8 version to 5.7.0.0

* change undocumented behaviour in case of invalid revision ids in
  If-Match and If-None-Match headers from 400 (BAD) to 412 (PRECONDITION
  FAILED).

* change undocumented behaviour in case of invalid revision ids in
  JavaScript document operations from 1239 ("illegal document revision")
  to 1200 ("conflict").

* added data export tool, arangoexport.

  arangoexport can be used to export collections to json, jsonl or xml
  and export a graph or collections to xgmml.

* fixed a race condition when closing a connection

* raised default hard limit on threads for very small to 64

* fixed negative counting of http connection in UI


v3.2.alpha1 (2017-02-05)
------------------------

* added figure `httpRequests` to AQL query statistics

* removed revisions cache intermediate layer implementation

* obsoleted startup options `--database.revision-cache-chunk-size` and
  `--database.revision-cache-target-size`

* fix potential port number over-/underruns

* added startup option `--log.shorten-filenames` for controlling whether filenames
  in log messages should be shortened to just the filename with the absolute path

* removed IndexThreadFeature, made `--database.index-threads` option obsolete

* changed index filling to make it more parallel, dispatch tasks to boost::asio

* more detailed stacktraces in Foxx apps

* generated Foxx services now use swagger tags


v3.1.24 (XXXX-XX-XX)
--------------------

* fixed one more LIMIT issue in traversals


v3.1.23 (2017-06-19)
--------------------

* potentially fixed issue #2559: Duplicate _key generated on insertion

* fix races in SSL communication code

* fix invalid results (too many) when a skipping LIMIT was used for a
  traversal. `LIMIT x` or `LIMIT 0, x` were not affected, but `LIMIT s, x`
  may have returned too many results

* fix invalid first group results for sorted AQL COLLECT when LIMIT
  was used

* fix invalid locking in JWT authentication cache, which could have
  crashed the server

* fix undefined behavior in traverser when traversals were used inside
  a FOR loop


v3.1.22 (2017-06-07)
--------------------

* fixed issue #2505: Problem with export + report of a bug

* documented changed behavior of WITH

* fixed ui glitch in aardvark

* avoid agency compaction bug

* fixed issue #2283: disabled proxy communication internally


v3.1.21 (2017-05-22)
--------------------

* fixed issue #2488:  AQL operator IN error when data use base64 chars

* more randomness in seeding RNG

v3.1.20 (2016-05-16)
--------------------

* fixed incorrect sorting for distributeShardsLike

* improve reliability of AgencyComm communication with Agency

* fixed shard numbering bug, where ids were erouneously incremented by 1

* remove an unnecessary precondition in createCollectionCoordinator

* funny fail rotation fix

* fix in SimpleHttpClient for correct advancement of readBufferOffset

* forward SIG_HUP in supervisor process to the server process to fix logrotaion
  You need to stop the remaining arangod server process manually for the upgrade to work.


v3.1.19 (2017-04-28)
--------------------

* Fixed a StackOverflow issue in Traversal and ShortestPath. Occured if many (>1000) input
  values in a row do not return any result. Fixes issue: #2445

* fixed issue #2448

* fixed issue #2442

* added 'x-content-type-options: nosniff' to avoid MSIE bug

* fixed issue #2441

* fixed issue #2440

* Fixed a StackOverflow issue in Traversal and ShortestPath. Occured if many (>1000) input
  values in a row do not return any result. Fixes issue: #2445

* fix occasional hanging shutdowns on OS X


v3.1.18 (2017-04-18)
--------------------

* fixed error in continuous synchronization of collections

* fixed spurious hangs on server shutdown

* better error messages during restore collection

* completely overhaul supervision. More detailed tests

* Fixed a dead-lock situation in cluster traversers, it could happen in
  rare cases if the computation on one DBServer could be completed much earlier
  than the other server. It could also be restricted to SmartGraphs only.

* (Enterprise only) Fixed a bug in SmartGraph DepthFirstSearch. In some
  more complicated queries, the maxDepth limit of 1 was not considered strictly
  enough, causing the traverser to do unlimited depth searches.

* fixed issue #2415

* fixed issue #2422

* fixed issue #1974


v3.1.17 (2017-04-04)
--------------------

* (Enterprise only) fixed a bug where replicationFactor was not correctly
  forwarded in SmartGraph creation.

* fixed issue #2404

* fixed issue #2397

* ui - fixed smart graph option not appearing

* fixed issue #2389

* fixed issue #2400


v3.1.16 (2017-03-27)
--------------------

* fixed issue #2392

* try to raise file descriptors to at least 8192, warn otherwise

* ui - aql editor improvements + updated ace editor version (memory leak)

* fixed lost HTTP requests

* ui - fixed some event issues

* avoid name resolution when given connection string is a valid ip address

* helps with issue #1842, bug in COLLECT statement in connection with LIMIT.

* fix locking bug in cluster traversals

* increase lock timeout defaults

* increase various cluster timeouts

* limit default target size for revision cache to 1GB, which is better for
  tight RAM situations (used to be 40% of (totalRAM - 1GB), use
  --database.revision-cache-target-size <VALUEINBYTES> to get back the
  old behaviour

* fixed a bug with restarted servers indicating status as "STARTUP"
  rather that "SERVING" in Nodes UI.


v3.1.15 (2017-03-20)
--------------------

* add logrotate configuration as requested in #2355

* fixed issue #2376

* ui - changed document api due a chrome bug

* ui - fixed a submenu bug

* added endpoint /_api/cluster/endpoints in cluster case to get all
  coordinator endpoints

* fix documentation of /_api/endpoint, declaring this API obsolete.

* Foxx response objects now have a `type` method for manipulating the content-type header

* Foxx tests now support `xunit` and `tap` reporters


v3.1.14 (2017-03-13)
--------------------

* ui - added feature request (multiple start nodes within graph viewer) #2317

* added missing locks to authentication cache methods

* ui - added feature request (multiple start nodes within graph viewer) #2317

* ui - fixed wrong merge of statistics information from different coordinators

* ui - fixed issue #2316

* ui - fixed wrong protocol usage within encrypted environment

* fixed compile error on Mac Yosemite

* minor UI fixes


v3.1.13 (2017-03-06)
--------------------

* fixed variables parsing in GraphQL

* fixed issue #2214

* fixed issue #2342

* changed thread handling to queue only user requests on coordinator

* use exponential backoff when waiting for collection locks

* repair short name server lookup in cluster in the case of a removed
  server


v3.1.12 (2017-02-28)
--------------------

* disable shell color escape sequences on Windows

* fixed issue #2326

* fixed issue #2320

* fixed issue #2315

* fixed a race condition when closing a connection

* raised default hard limit on threads for very small to 64

* fixed negative counting of http connection in UI

* fixed a race when renaming collections

* fixed a race when dropping databases


v3.1.11 (2017-02-17)
--------------------

* fixed a race between connection closing and sending out last chunks of data to clients
  when the "Connection: close" HTTP header was set in requests

* ui: optimized smart graph creation usability

* ui: fixed #2308

* fixed a race in async task cancellation via `require("@arangodb/tasks").unregisterTask()`

* fixed spuriously hanging threads in cluster AQL that could sit idle for a few minutes

* fixed potential numeric overflow for big index ids in index deletion API

* fixed sort issue in cluster, occurring when one of the local sort buffers of a
  GatherNode was empty

* reduce number of HTTP requests made for certain kinds of join queries in cluster,
  leading to speedup of some join queries

* supervision deals with demised coordinators correctly again

* implement a timeout in TraverserEngineRegistry

* agent communication reduced in large batches of append entries RPCs

* inception no longer estimates RAFT timings

* compaction in agents has been moved to a separate thread

* replicated logs hold local timestamps

* supervision jobs failed leader and failed follower revisited for
  function in precarious stability situations

* fixed bug in random number generator for 64bit int


v3.1.10 (2017-02-02)
--------------------

* updated versions of bundled node modules:
  - joi: from 8.4.2 to 9.2.0
  - joi-to-json-schema: from 2.2.0 to 2.3.0
  - sinon: from 1.17.4 to 1.17.6
  - lodash: from 4.13.1 to 4.16.6

* added shortcut for AQL ternary operator
  instead of `condition ? true-part : false-part` it is now possible to also use a
  shortcut variant `condition ? : false-part`, e.g.

      FOR doc IN docs RETURN doc.value ?: 'not present'

  instead of

      FOR doc IN docs RETURN doc.value ? doc.value : 'not present'

* fixed wrong sorting order in cluster, if an index was used to sort with many
  shards.

* added --replication-factor, --number-of-shards and --wait-for-sync to arangobench

* turn on UTF-8 string validation for VelocyPack values received via VST connections

* fixed issue #2257

* upgraded Boost version to 1.62.0

* added optional detail flag for db.<collection>.count()
  setting the flag to `true` will make the count operation returned the per-shard
  counts for the collection:

      db._create("test", { numberOfShards: 10 });
      for (i = 0; i < 1000; ++i) {
        db.test.insert({value: i});
      }
      db.test.count(true);

      {
        "s100058" : 99,
        "s100057" : 103,
        "s100056" : 100,
        "s100050" : 94,
        "s100055" : 90,
        "s100054" : 122,
        "s100051" : 109,
        "s100059" : 99,
        "s100053" : 95,
        "s100052" : 89
      }

* added optional memory limit for AQL queries:

      db._query("FOR i IN 1..100000 SORT i RETURN i", {}, { options: { memoryLimit: 100000 } });

  This option limits the default maximum amount of memory (in bytes) that a single
  AQL query can use.
  When a single AQL query reaches the specified limit value, the query will be
  aborted with a *resource limit exceeded* exception. In a cluster, the memory
  accounting is done per shard, so the limit value is effectively a memory limit per
  query per shard.

  The global limit value can be overriden per query by setting the *memoryLimit*
  option value for individual queries when running an AQL query.

* added server startup option `--query.memory-limit`

* added convenience function to create vertex-centric indexes.

  Usage: `db.collection.ensureVertexCentricIndex("label", {type: "hash", direction: "outbound"})`
  That will create an index that can be used on OUTBOUND with filtering on the
  edge attribute `label`.

* change default log output for tools to stdout (instead of stderr)

* added option -D to define a configuration file environment key=value

* changed encoding behavior for URLs encoded in the C++ code of ArangoDB:
  previously the special characters `-`, `_`, `~` and `.` were returned as-is
  after URL-encoding, now `.` will be encoded to be `%2e`.
  This also changes the behavior of how incoming URIs are processed: previously
  occurrences of `..` in incoming request URIs were collapsed (e.g. `a/../b/` was
  collapsed to a plain `b/`). Now `..` in incoming request URIs are not collapsed.

* Foxx request URL suffix is no longer unescaped

* @arangodb/request option json now defaults to `true` if the response body is not empty and encoding is not explicitly set to `null` (binary).
  The option can still be set to `false` to avoid unnecessary attempts at parsing the response as JSON.

* Foxx configuration values for unknown options will be discarded when saving the configuration in production mode using the web interface

* module.context.dependencies is now immutable

* process.stdout.isTTY now returns `true` in arangosh and when running arangod with the `--console` flag

* add support for Swagger tags in Foxx


v3.1.9 (XXXX-XX-XX)
-------------------

* macos CLI package: store databases and apps in the users home directory

* ui: fixed re-login issue within a non system db, when tab was closed

* fixed a race in the VelocyStream Commtask implementation

* fixed issue #2256


v3.1.8 (2017-01-09)
-------------------

* add Windows silent installer

* add handling of debug symbols during Linux & windows release builds.

* fixed issue #2181

* fixed issue #2248: reduce V8 max old space size from 3 GB to 1 GB on 32 bit systems

* upgraded Boost version to 1.62.0

* fixed issue #2238

* fixed issue #2234

* agents announce new endpoints in inception phase to leader

* agency leadership accepts updatet endpoints to given uuid

* unified endpoints replace localhost with 127.0.0.1

* fix several problems within an authenticated cluster


v3.1.7 (2016-12-29)
-------------------

* fixed one too many elections in RAFT

* new agency comm backported from devel


v3.1.6 (2016-12-20)
-------------------

* fixed issue #2227

* fixed issue #2220

* agency constituent/agent bug fixes in race conditions picking up
  leadership

* supervision does not need waking up anymore as it is running
  regardless

* agents challenge their leadership more rigorously


v3.1.5 (2016-12-16)
-------------------

* lowered default value of `--database.revision-cache-target-size` from 75% of
  RAM to less than 40% of RAM

* fixed issue #2218

* fixed issue #2217

* Foxx router.get/post/etc handler argument can no longer accidentally omitted

* fixed issue #2223


v3.1.4 (2016-12-08)
-------------------

* fixed issue #2211

* fixed issue #2204

* at cluster start, coordinators wait until at least one DBserver is there,
  and either at least two DBservers are there or 15s have passed, before they
  initiate the bootstrap of system collections.

* more robust agency startup from devel

* supervision's AddFollower adds many followers at once

* supervision has new FailedFollower job

* agency's Node has new method getArray

* agency RAFT timing estimates more conservative in waitForSync
  scenario

* agency RAFT timing estimates capped at maximum 2.0/10.0 for low/high


v3.1.3 (2016-12-02)
-------------------

* fix a traversal bug when using skiplist indexes:
  if we have a skiplist of ["a", "unused", "_from"] and a traversal like:
  FOR v,e,p IN OUTBOUND @start @@edges
    FILTER p.edges[0].a == 'foo'
    RETURN v
  And the above index applied on "a" is considered better than EdgeIndex, than
  the executor got into undefined behaviour.

* fix endless loop when trying to create a collection with replicationFactor: -1


v3.1.2 (2016-11-24)
-------------------

* added support for descriptions field in Foxx dependencies

* (Enterprise only) fixed a bug in the statistic report for SmartGraph traversals.
Now they state correctly how many documents were fetched from the index and how many
have been filtered.

* Prevent uniform shard distribution when replicationFactor == numServers

v3.1.1 (2016-11-15)
-------------------

* fixed issue #2176

* fixed issue #2168

* display index usage of traversals in AQL explainer output (previously missing)

* fixed issue #2163

* preserve last-used HLC value across server starts

* allow more control over handling of pre-3.1 _rev values

  this changes the server startup option `--database.check-30-revisions` from a boolean (true/false)
  parameter to a string parameter with the following possible values:

  - "fail":
    will validate _rev values of 3.0 collections on collection loading and throw an exception when invalid _rev values are found.
    in this case collections with invalid _rev values are marked as corrupted and cannot be used in the ArangoDB 3.1 instance.
    the fix procedure for such collections is to export the collections from 3.0 database with arangodump and restore them in 3.1 with arangorestore.
    collections that do not contain invalid _rev values are marked as ok and will not be re-checked on following loads.
    collections that contain invalid _rev values will be re-checked on following loads.

  - "true":
    will validate _rev values of 3.0 collections on collection loading and print a warning when invalid _rev values are found.
    in this case collections with invalid _rev values can be used in the ArangoDB 3.1 instance.
    however, subsequent operations on documents with invalid _rev values may silently fail or fail with explicit errors.
    the fix procedure for such collections is to export the collections from 3.0 database with arangodump and restore them in 3.1 with arangorestore.
    collections that do not contain invalid _rev values are marked as ok and will not be re-checked on following loads.
    collections that contain invalid _rev values will be re-checked on following loads.

  - "false":
    will not validate _rev values on collection loading and not print warnings.
    no hint is given when invalid _rev values are found.
    subsequent operations on documents with invalid _rev values may silently fail or fail with explicit errors.
    this setting does not affect whether collections are re-checked later.
    collections will be re-checked on following loads if `--database.check-30-revisions` is later set to either `true` or `fail`.

  The change also suppresses warnings that were printed when collections were restored using arangorestore, and the restore
  data contained invalid _rev values. Now these warnings are suppressed, and new HLC _rev values are generated for these documents
  as before.

* added missing functions to AQL syntax highlighter in web interface

* fixed display of `ANY` direction in traversal explainer output (direction `ANY` was shown as either
  `INBOUND` or `OUTBOUND`)

* changed behavior of toJSON() function when serializing an object before saving it in the database

  if an object provides a toJSON() function, this function is still called for serializing it.
  the change is that the result of toJSON() is not stringified anymore, but saved as is. previous
  versions of ArangoDB called toJSON() and after that additionally stringified its result.

  This change will affect the saving of JS Buffer objects, which will now be saved as arrays of
  bytes instead of a comma-separated string of the Buffer's byte contents.

* allow creating unique indexes on more attributes than present in shardKeys

  The following combinations of shardKeys and indexKeys are allowed/not allowed:

  shardKeys     indexKeys
      a             a        ok
      a             b    not ok
      a           a b        ok
    a b             a    not ok
    a b             b    not ok
    a b           a b        ok
    a b         a b c        ok
  a b c           a b    not ok
  a b c         a b c        ok

* fixed wrong version in web interface login screen (EE only)

* make web interface not display an exclamation mark next to ArangoDB version number 3.1

* fixed search for arbitrary document attributes in web interface in case multiple
  search values were used on different attribute names. in this case, the search always
  produced an empty result

* disallow updating `_from` and `_to` values of edges in Smart Graphs. Updating these
  attributes would lead to potential redistribution of edges to other shards, which must be
  avoided.

* fixed issue #2148

* updated graphql-sync dependency to 0.6.2

* fixed issue #2156

* fixed CRC4 assembly linkage


v3.1.0 (2016-10-29)
-------------------

* AQL breaking change in cluster:

  from ArangoDB 3.1 onwards `WITH` is required for traversals in a
  clustered environment in order to avoid deadlocks.

  Note that for queries that access only a single collection or that have all
  collection names specified somewhere else in the query string, there is no
  need to use *WITH*. *WITH* is only useful when the AQL query parser cannot
  automatically figure out which collections are going to be used by the query.
  *WITH* is only useful for queries that dynamically access collections, e.g.
  via traversals, shortest path operations or the *DOCUMENT()* function.

  more info can be found [here](https://github.com/arangodb/arangodb/blob/devel/Documentation/Books/AQL/Operations/With.md)

* added AQL function `DISTANCE` to calculate the distance between two arbitrary
  coordinates (haversine formula)

* fixed issue #2110

* added Auto-aptation of RAFT timings as calculations only


v3.1.rc2 (2016-10-10)
---------------------

* second release candidate


v3.1.rc1 (2016-09-30)
---------------------

* first release candidate


v3.1.alpha2 (2016-09-01)
------------------------

* added module.context.createDocumentationRouter to replace module.context.apiDocumentation

* bug in RAFT implementation of reads. dethroned leader still answered requests in isolation

* ui: added new graph viewer

* ui: aql-editor added tabular & graph display

* ui: aql-editor improved usability

* ui: aql-editor: query profiling support

* fixed issue #2109

* fixed issue #2111

* fixed issue #2075

* added AQL function `DISTANCE` to calculate the distance between two arbitrary
  coordinates (haversine formula)

* rewrote scheduler and dispatcher based on boost::asio

  parameters changed:
    `--scheduler.threads` and `--server.threads` are now merged into a single one: `--server.threads`

    hidden `--server.extra-threads` has been removed

    hidden `--server.aql-threads` has been removed

    hidden `--server.backend` has been removed

    hidden `--server.show-backends` has been removed

    hidden `--server.thread-affinity` has been removed

* fixed issue #2086

* fixed issue #2079

* fixed issue #2071

  make the AQL query optimizer inject filter condition expressions referred to
  by variables during filter condition aggregation.
  For example, in the following query

      FOR doc IN collection
        LET cond1 = (doc.value == 1)
        LET cond2 = (doc.value == 2)
        FILTER cond1 || cond2
        RETURN { doc, cond1, cond2 }

  the optimizer will now inject the conditions for `cond1` and `cond2` into the filter
  condition `cond1 || cond2`, expanding it to `(doc.value == 1) || (doc.value == 2)`
  and making these conditions available for index searching.

  Note that the optimizer previously already injected some conditions into other
  conditions, but only if the variable that defined the condition was not used
  elsewhere. For example, the filter condition in the query

      FOR doc IN collection
        LET cond = (doc.value == 1)
        FILTER cond
        RETURN { doc }

  already got optimized before because `cond` was only used once in the query and
  the optimizer decided to inject it into the place where it was used.

  This only worked for variables that were referred to once in the query.
  When a variable was used multiple times, the condition was not injected as
  in the following query:

      FOR doc IN collection
        LET cond = (doc.value == 1)
        FILTER cond
        RETURN { doc, cond }

  The fix for #2070 now will enable this optimization so that the query can
  use an index on `doc.value` if available.

* changed behavior of AQL array comparison operators for empty arrays:
  * `ALL` and `ANY` now always return `false` when the left-hand operand is an
    empty array. The behavior for non-empty arrays does not change:
    * `[] ALL == 1` will return `false`
    * `[1] ALL == 1` will return `true`
    * `[1, 2] ALL == 1` will return `false`
    * `[2, 2] ALL == 1` will return `false`
    * `[] ANY == 1` will return `false`
    * `[1] ANY == 1` will return `true`
    * `[1, 2] ANY == 1` will return `true`
    * `[2, 2] ANY == 1` will return `false`
  * `NONE` now always returns `true` when the left-hand operand is an empty array.
    The behavior for non-empty arrays does not change:
    * `[] NONE == 1` will return `true`
    * `[1] NONE == 1` will return `false`
    * `[1, 2] NONE == 1` will return `false`
    * `[2, 2] NONE == 1` will return `true`

* added experimental AQL functions `JSON_STRINGIFY` and `JSON_PARSE`

* added experimental support for incoming gzip-compressed requests

* added HTTP REST APIs for online log level adjustments:

  - GET `/_admin/log/level` returns the current log level settings
  - PUT `/_admin/log/level` modifies the current log level settings

* PATCH /_api/gharial/{graph-name}/vertex/{collection-name}/{vertex-key}
  - changed default value for keepNull to true

* PATCH /_api/gharial/{graph-name}/edge/{collection-name}/{edge-key}
  - changed default value for keepNull to true

* renamed `maximalSize` attribute in parameter.json files to `journalSize`

  The `maximalSize` attribute will still be picked up from collections that
  have not been adjusted. Responses from the replication API will now also use
  `journalSize` instead of `maximalSize`.

* added `--cluster.system-replication-factor` in order to adjust the
  replication factor for new system collections

* fixed issue #2012

* added a memory expection in case V8 memory gets too low

* added Optimizer Rule for other indexes in Traversals
  this allows AQL traversals to use other indexes than the edge index.
  So traversals with filters on edges can now make use of more specific
  indexes, e.g.

      FOR v, e, p IN 2 OUTBOUND @start @@edge FILTER p.edges[0].foo == "bar"

  will prefer a Hash Index on [_from, foo] above the EdgeIndex.

* fixed epoch computation in hybrid logical clock

* fixed thread affinity

* replaced require("internal").db by require("@arangodb").db

* added option `--skip-lines` for arangoimp
  this allows skipping the first few lines from the import file in case the
  CSV or TSV import are used

* fixed periodic jobs: there should be only one instance running - even if it
  runs longer than the period

* improved performance of primary index and edge index lookups

* optimizations for AQL `[*]` operator in case no filter, no projection and
  no offset/limit are used

* added AQL function `OUTERSECTION` to return the symmetric difference of its
  input arguments

* Foxx manifests of installed services are now saved to disk with indentation

* Foxx tests and scripts in development mode should now always respect updated
  files instead of loading stale modules

* When disabling Foxx development mode the setup script is now re-run

* Foxx now provides an easy way to directly serve GraphQL requests using the
  `@arangodb/foxx/graphql` module and the bundled `graphql-sync` dependency

* Foxx OAuth2 module now correctly passes the `access_token` to the OAuth2 server

* added iconv-lite and timezone modules

* web interface now allows installing GitHub and zip services in legacy mode

* added module.context.createDocumentationRouter to replace module.context.apiDocumentation

* bug in RAFT implementation of reads. dethroned leader still answered
  requests in isolation

* all lambdas in ClusterInfo might have been left with dangling references.

* Agency bug fix for handling of empty json objects as values.

* Foxx tests no longer support the Mocha QUnit interface as this resulted in weird
  inconsistencies in the BDD and TDD interfaces. This fixes the TDD interface
  as well as out-of-sequence problems when using the BDD before/after functions.

* updated bundled JavaScript modules to latest versions; joi has been updated from 8.4 to 9.2
  (see [joi 9.0.0 release notes](https://github.com/hapijs/joi/issues/920) for information on
  breaking changes and new features)

* fixed issue #2139

* updated graphql-sync dependency to 0.6.2

* fixed issue #2156


v3.0.13 (XXXX-XX-XX)
--------------------

* fixed issue #2315

* fixed issue #2210


v3.0.12 (2016-11-23)
--------------------

* fixed issue #2176

* fixed issue #2168

* fixed issues #2149, #2159

* fixed error reporting for issue #2158

* fixed assembly linkage bug in CRC4 module

* added support for descriptions field in Foxx dependencies


v3.0.11 (2016-11-08)
--------------------

* fixed issue #2140: supervisor dies instead of respawning child

* fixed issue #2131: use shard key value entered by user in web interface

* fixed issue #2129: cannot kill a long-run query

* fixed issue #2110

* fixed issue #2081

* fixed issue #2038

* changes to Foxx service configuration or dependencies should now be
  stored correctly when options are cleared or omitted

* Foxx tests no longer support the Mocha QUnit interface as this resulted in weird
  inconsistencies in the BDD and TDD interfaces. This fixes the TDD interface
  as well as out-of-sequence problems when using the BDD before/after functions.

* fixed issue #2148


v3.0.10 (2016-09-26)
--------------------

* fixed issue #2072

* fixed issue #2070

* fixed slow cluster starup issues. supervision will demonstrate more
  patience with db servers


v3.0.9 (2016-09-21)
-------------------

* fixed issue #2064

* fixed issue #2060

* speed up `collection.any()` and skiplist index creation

* fixed multiple issues where ClusterInfo bug hung agency in limbo
  timeouting on multiple collection and database callbacks


v3.0.8 (2016-09-14)
-------------------

* fixed issue #2052

* fixed issue #2005

* fixed issue #2039

* fixed multiple issues where ClusterInfo bug hung agency in limbo
  timeouting on multiple collection and database callbacks


v3.0.7 (2016-09-05)
-------------------

* new supervision job handles db server failure during collection creation.


v3.0.6 (2016-09-02)
-------------------

* fixed issue #2026

* slightly better error diagnostics for AQL query compilation and replication

* fixed issue #2018

* fixed issue #2015

* fixed issue #2012

* fixed wrong default value for arangoimp's `--on-duplicate` value

* fix execution of AQL traversal expressions when there are multiple
  conditions that refer to variables set outside the traversal

* properly return HTTP 503 in JS actions when backend is gone

* supervision creates new key in agency for failed servers

* new shards will not be allocated on failed or cleaned servers


v3.0.5 (2016-08-18)
-------------------

* execute AQL ternary operator via C++ if possible

* fixed issue #1977

* fixed extraction of _id attribute in AQL traversal conditions

* fix SSL agency endpoint

* Minimum RAFT timeout was one order of magnitude to short.

* Optimized RAFT RPCs from leader to followers for efficiency.

* Optimized RAFT RPC handling on followers with respect to compaction.

* Fixed bug in handling of duplicates and overlapping logs

* Fixed bug in supervision take over after leadership change.

v3.0.4 (2016-08-01)
-------------------

* added missing lock for periodic jobs access

* fix multiple Foxx related cluster issues

* fix handling of empty AQL query strings

* fixed issue in `INTERSECTION` AQL function with duplicate elements
  in the source arrays

* fixed issue #1970

* fixed issue #1968

* fixed issue #1967

* fixed issue #1962

* fixed issue #1959

* replaced require("internal").db by require("@arangodb").db

* fixed issue #1954

* fixed issue #1953

* fixed issue #1950

* fixed issue #1949

* fixed issue #1943

* fixed segfault in V8, by backporting https://bugs.chromium.org/p/v8/issues/detail?id=5033

* Foxx OAuth2 module now correctly passes the `access_token` to the OAuth2 server

* fixed credentialed CORS requests properly respecting --http.trusted-origin

* fixed a crash in V8Periodic task (forgotten lock)

* fixed two bugs in synchronous replication (syncCollectionFinalize)


v3.0.3 (2016-07-17)
-------------------

* fixed issue #1942

* fixed issue #1941

* fixed array index batch insertion issues for hash indexes that caused problems when
  no elements remained for insertion

* fixed AQL MERGE() function with External objects originating from traversals

* fixed some logfile recovery errors with error message "document not found"

* fixed issue #1937

* fixed issue #1936

* improved performance of arangorestore in clusters with synchronous
  replication

* Foxx tests and scripts in development mode should now always respect updated
  files instead of loading stale modules

* When disabling Foxx development mode the setup script is now re-run

* Foxx manifests of installed services are now saved to disk with indentation


v3.0.2 (2016-07-09)
-------------------

* fixed assertion failure in case multiple remove operations were used in the same query

* fixed upsert behavior in case upsert was used in a loop with the same document example

* fixed issue #1930

* don't expose local file paths in Foxx error messages.

* fixed issue #1929

* make arangodump dump the attribute `isSystem` when dumping the structure
  of a collection, additionally make arangorestore not fail when the attribute
  is missing

* fixed "Could not extract custom attribute" issue when using COLLECT with
  MIN/MAX functions in some contexts

* honor presence of persistent index for sorting

* make AQL query optimizer not skip "use-indexes-rule", even if enough
  plans have been created already

* make AQL optimizer not skip "use-indexes-rule", even if enough execution plans
  have been created already

* fix double precision value loss in VelocyPack JSON parser

* added missing SSL support for arangorestore

* improved cluster import performance

* fix Foxx thumbnails on DC/OS

* fix Foxx configuration not being saved

* fix Foxx app access from within the frontend on DC/OS

* add option --default-replication-factor to arangorestore and simplify
  the control over the number of shards when restoring

* fix a bug in the VPack -> V8 conversion if special attributes _key,
  _id, _rev, _from and _to had non-string values, which is allowed
  below the top level

* fix malloc_usable_size for darwin


v3.0.1 (2016-06-30)
-------------------

* fixed periodic jobs: there should be only one instance running - even if it
  runs longer than the period

* increase max. number of collections in AQL queries from 32 to 256

* fixed issue #1916: header "authorization" is required" when opening
  services page

* fixed issue #1915: Explain: member out of range

* fixed issue #1914: fix unterminated buffer

* don't remove lockfile if we are the same (now stale) pid
  fixes docker setups (our pid will always be 1)

* do not use revision id comparisons in compaction for determining whether a
  revision is obsolete, but marker memory addresses
  this ensures revision ids don't matter when compacting documents

* escape Unicode characters in JSON HTTP responses
  this converts UTF-8 characters in HTTP responses of arangod into `\uXXXX`
  escape sequences. This makes the HTTP responses fit into the 7 bit ASCII
  character range, which speeds up HTTP response parsing for some clients,
  namely node.js/v8

* add write before read collections when starting a user transaction
  this allows specifying the same collection in both read and write mode without
  unintended side effects

* fixed buffer overrun that occurred when building very large result sets

* index lookup optimizations for primary index and edge index

* fixed "collection is a nullptr" issue when starting a traversal from a transaction

* enable /_api/import on coordinator servers


v3.0.0 (2016-06-22)
-------------------

* minor GUI fixxes

* fix for replication and nonces


v3.0.0-rc3 (2016-06-19)
-----------------------

* renamed various Foxx errors to no longer refer to Foxx services as apps

* adjusted various error messages in Foxx to be more informative

* specifying "files" in a Foxx manifest to be mounted at the service root
  no longer results in 404s when trying to access non-file routes

* undeclared path parameters in Foxx no longer break the service

* trusted reverse proxy support is now handled more consistently

* ArangoDB request compatibility and user are now exposed in Foxx

* all bundled NPM modules have been upgraded to their latest versions


v3.0.0-rc2 (2016-06-12)
-----------------------

* added option `--server.max-packet-size` for client tools

* renamed option `--server.ssl-protocol` to `--ssl.protocol` in client tools
  (was already done for arangod, but overlooked for client tools)

* fix handling of `--ssl.protocol` value 5 (TLS v1.2) in client tools, which
  claimed to support it but didn't

* config file can use '@include' to include a different config file as base


v3.0.0-rc1 (2016-06-10)
-----------------------

* the user management has changed: it now has users that are independent of
  databases. A user can have one or more database assigned to the user.

* forward ported V8 Comparator bugfix for inline heuristics from
  https://github.com/v8/v8/commit/5ff7901e24c2c6029114567de5a08ed0f1494c81

* changed to-string conversion for AQL objects and arrays, used by the AQL
  function `TO_STRING()` and implicit to-string casts in AQL

  - arrays are now converted into their JSON-stringify equivalents, e.g.

    - `[ ]` is now converted to `[]`
    - `[ 1, 2, 3 ]` is now converted to `[1,2,3]`
    - `[ "test", 1, 2 ] is now converted to `["test",1,2]`

    Previous versions of ArangoDB converted arrays with no members into the
    empty string, and non-empty arrays into a comma-separated list of member
    values, without the surrounding angular brackets. Additionally, string
    array members were not enclosed in quotes in the result string:

    - `[ ]` was converted to ``
    - `[ 1, 2, 3 ]` was converted to `1,2,3`
    - `[ "test", 1, 2 ] was converted to `test,1,2`

  - objects are now converted to their JSON-stringify equivalents, e.g.

    - `{ }` is converted to `{}`
    - `{ a: 1, b: 2 }` is converted to `{"a":1,"b":2}`
    - `{ "test" : "foobar" }` is converted to `{"test":"foobar"}`

    Previous versions of ArangoDB always converted objects into the string
    `[object Object]`

  This change affects also the AQL functions `CONCAT()` and `CONCAT_SEPARATOR()`
  which treated array values differently in previous versions. Previous versions
  of ArangoDB automatically flattened array values on the first level of the array,
  e.g. `CONCAT([1, 2, 3, [ 4, 5, 6 ]])` produced `1,2,3,4,5,6`. Now this will produce
  `[1,2,3,[4,5,6]]`. To flatten array members on the top level, you can now use
  the more explicit `CONCAT(FLATTEN([1, 2, 3, [4, 5, 6]], 1))`.

* added C++ implementations for AQL functions `SLICE()`, `CONTAINS()` and
  `RANDOM_TOKEN()`

* as a consequence of the upgrade to V8 version 5, the implementation of the
  JavaScript `Buffer` object had to be changed. JavaScript `Buffer` objects in
  ArangoDB now always store their data on the heap. There is no shared pool
  for small Buffer values, and no pointing into existing Buffer data when
  extracting slices. This change may increase the cost of creating Buffers with
  short contents or when peeking into existing Buffers, but was required for
  safer memory management and to prevent leaks.

* the `db` object's function `_listDatabases()` was renamed to just `_databases()`
  in order to make it more consistent with the existing `_collections()` function.
  Additionally the `db` object's `_listEndpoints()` function was renamed to just
  `_endpoints()`.

* changed default value of `--server.authentication` from `false` to `true` in
  configuration files etc/relative/arangod.conf and etc/arangodb/arangod.conf.in.
  This means the server will be started with authentication enabled by default,
  requiring all client connections to provide authentication data when connecting
  to ArangoDB. Authentication can still be turned off via setting the value of
  `--server.authentication` to `false` in ArangoDB's configuration files or by
  specifying the option on the command-line.

* Changed result format for querying all collections via the API GET `/_api/collection`.

  Previous versions of ArangoDB returned an object with an attribute named `collections`
  and an attribute named `names`. Both contained all available collections, but
  `collections` contained the collections as an array, and `names` contained the
  collections again, contained in an object in which the attribute names were the
  collection names, e.g.

  ```
  {
    "collections": [
      {"id":"5874437","name":"test","isSystem":false,"status":3,"type":2},
      {"id":"17343237","name":"something","isSystem":false,"status":3,"type":2},
      ...
    ],
    "names": {
      "test": {"id":"5874437","name":"test","isSystem":false,"status":3,"type":2},
      "something": {"id":"17343237","name":"something","isSystem":false,"status":3,"type":2},
      ...
    }
  }
  ```
  This result structure was redundant, and therefore has been simplified to just

  ```
  {
    "result": [
      {"id":"5874437","name":"test","isSystem":false,"status":3,"type":2},
      {"id":"17343237","name":"something","isSystem":false,"status":3,"type":2},
      ...
    ]
  }
  ```

  in ArangoDB 3.0.

* added AQL functions `TYPENAME()` and `HASH()`

* renamed arangob tool to arangobench

* added AQL string comparison operator `LIKE`

  The operator can be used to compare strings like this:

      value LIKE search

  The operator is currently implemented by calling the already existing AQL
  function `LIKE`.

  This change also makes `LIKE` an AQL keyword. Using `LIKE` in either case as
  an attribute or collection name in AQL thus requires quoting.

* make AQL optimizer rule "remove-unnecessary-calculations" fire in more cases

  The rule will now remove calculations that are used exactly once in other
  expressions (e.g. `LET a = doc RETURN a.value`) and calculations,
  or calculations that are just references (e.g. `LET a = b`).

* renamed AQL optimizer rule "merge-traversal-filter" to "optimize-traversals"
  Additionally, the optimizer rule will remove unused edge and path result variables
  from the traversal in case they are specified in the `FOR` section of the traversal,
  but not referenced later in the query. This saves constructing edges and paths
  results.

* added AQL optimizer rule "inline-subqueries"

  This rule can pull out certain subqueries that are used as an operand to a `FOR`
  loop one level higher, eliminating the subquery completely. For example, the query

      FOR i IN (FOR j IN [1,2,3] RETURN j) RETURN i

  will be transformed by the rule to:

      FOR i IN [1,2,3] RETURN i

  The query

      FOR name IN (FOR doc IN _users FILTER doc.status == 1 RETURN doc.name) LIMIT 2 RETURN name

  will be transformed into

      FOR tmp IN _users FILTER tmp.status == 1 LIMIT 2 RETURN tmp.name

  The rule will only fire when the subquery is used as an operand to a `FOR` loop, and
  if the subquery does not contain a `COLLECT` with an `INTO` variable.

* added new endpoint "srv://" for DNS service records

* The result order of the AQL functions VALUES and ATTRIBUTES has never been
  guaranteed and it only had the "correct" ordering by accident when iterating
  over objects that were not loaded from the database. This accidental behavior
  is now changed by introduction of VelocyPack. No ordering is guaranteed unless
  you specify the sort parameter.

* removed configure option `--enable-logger`

* added AQL array comparison operators

  All AQL comparison operators now also exist in an array variant. In the
  array variant, the operator is preceded with one of the keywords *ALL*, *ANY*
  or *NONE*. Using one of these keywords changes the operator behavior to
  execute the comparison operation for all, any, or none of its left hand
  argument values. It is therefore expected that the left hand argument
  of an array operator is an array.

  Examples:

      [ 1, 2, 3 ] ALL IN [ 2, 3, 4 ]   // false
      [ 1, 2, 3 ] ALL IN [ 1, 2, 3 ]   // true
      [ 1, 2, 3 ] NONE IN [ 3 ]        // false
      [ 1, 2, 3 ] NONE IN [ 23, 42 ]   // true
      [ 1, 2, 3 ] ANY IN [ 4, 5, 6 ]   // false
      [ 1, 2, 3 ] ANY IN [ 1, 42 ]     // true
      [ 1, 2, 3 ] ANY == 2             // true
      [ 1, 2, 3 ] ANY == 4             // false
      [ 1, 2, 3 ] ANY > 0              // true
      [ 1, 2, 3 ] ANY <= 1             // true
      [ 1, 2, 3 ] NONE < 99            // false
      [ 1, 2, 3 ] NONE > 10            // true
      [ 1, 2, 3 ] ALL > 2              // false
      [ 1, 2, 3 ] ALL > 0              // true
      [ 1, 2, 3 ] ALL >= 3             // false
      ["foo", "bar"] ALL != "moo"      // true
      ["foo", "bar"] NONE == "bar"     // false
      ["foo", "bar"] ANY == "foo"      // true

* improved AQL optimizer to remove unnecessary sort operations in more cases

* allow enclosing AQL identifiers in forward ticks in addition to using
  backward ticks

  This allows for convenient writing of AQL queries in JavaScript template strings
  (which are delimited with backticks themselves), e.g.

      var q = `FOR doc IN ´collection´ RETURN doc.´name´`;

* allow to set `print.limitString` to configure the number of characters
  to output before truncating

* make logging configurable per log "topic"

  `--log.level <level>` sets the global log level to <level>, e.g. `info`,
  `debug`, `trace`.

  `--log.level topic=<level>` sets the log level for a specific topic.
  Currently, the following topics exist: `collector`, `compactor`, `mmap`,
  `performance`, `queries`, and `requests`. `performance` and `requests` are
  set to FATAL by default. `queries` is set to info. All others are
  set to the global level by default.

  The new log option `--log.output <definition>` allows directing the global
  or per-topic log output to different outputs. The output definition
  "<definition>" can be one of

    "-" for stdin
    "+" for stderr
    "syslog://<syslog-facility>"
    "syslog://<syslog-facility>/<application-name>"
    "file://<relative-path>"

  The option can be specified multiple times in order to configure the output
  for different log topics. To set up a per-topic output configuration, use
  `--log.output <topic>=<definition>`, e.g.

    queries=file://queries.txt

  logs all queries to the file "queries.txt".

* the option `--log.requests-file` is now deprecated. Instead use

    `--log.level requests=info`
    `--log.output requests=file://requests.txt`

* the option `--log.facility` is now deprecated. Instead use

    `--log.output requests=syslog://facility`

* the option `--log.performance` is now deprecated. Instead use

    `--log.level performance=trace`

* removed option `--log.source-filter`

* removed configure option `--enable-logger`

* change collection directory names to include a random id component at the end

  The new pattern is `collection-<id>-<random>`, where `<id>` is the collection
  id and `<random>` is a random number. Previous versions of ArangoDB used a
  pattern `collection-<id>` without the random number.

  ArangoDB 3.0 understands both the old and name directory name patterns.

* removed mostly unused internal spin-lock implementation

* removed support for pre-Windows 7-style locks. This removes compatibility for
  Windows versions older than Windows 7 (e.g. Windows Vista, Windows XP) and
  Windows 2008R2 (e.g. Windows 2008).

* changed names of sub-threads started by arangod

* added option `--default-number-of-shards` to arangorestore, allowing creating
  collections with a specifiable number of shards from a non-cluster dump

* removed support for CoffeeScript source files

* removed undocumented SleepAndRequeue

* added WorkMonitor to inspect server threads

* when downloading a Foxx service from the web interface the suggested filename
  is now based on the service's mount path instead of simply "app.zip"

* the `@arangodb/request` response object now stores the parsed JSON response
  body in a property `json` instead of `body` when the request was made using the
  `json` option. The `body` instead contains the response body as a string.

* the Foxx API has changed significantly, 2.8 services are still supported
  using a backwards-compatible "legacy mode"


v2.8.12 (XXXX-XX-XX)
--------------------

* issue #2091: decrease connect timeout to 5 seconds on startup

* fixed issue #2072

* slightly better error diagnostics for some replication errors

* fixed issue #1977

* fixed issue in `INTERSECTION` AQL function with duplicate elements
  in the source arrays

* fixed issue #1962

* fixed issue #1959

* export aqlQuery template handler as require('org/arangodb').aql for forwards-compatibility


v2.8.11 (2016-07-13)
--------------------

* fixed array index batch insertion issues for hash indexes that caused problems when
  no elements remained for insertion

* fixed issue #1937


v2.8.10 (2016-07-01)
--------------------

* make sure next local _rev value used for a document is at least as high as the
  _rev value supplied by external sources such as replication

* make adding a collection in both read- and write-mode to a transaction behave as
  expected (write includes read). This prevents the `unregister collection used in
  transaction` error

* fixed sometimes invalid result for `byExample(...).count()` when an index plus
  post-filtering was used

* fixed "collection is a nullptr" issue when starting a traversal from a transaction

* honor the value of startup option `--database.wait-for-sync` (that is used to control
  whether new collections are created with `waitForSync` set to `true` by default) also
  when creating collections via the HTTP API (and thus the ArangoShell). When creating
  a collection via these mechanisms, the option was ignored so far, which was inconsistent.

* fixed issue #1826: arangosh --javascript.execute: internal error (geo index issue)

* fixed issue #1823: Arango crashed hard executing very simple query on windows


v2.8.9 (2016-05-13)
-------------------

* fixed escaping and quoting of extra parameters for executables in Mac OS X App

* added "waiting for" status variable to web interface collection figures view

* fixed undefined behavior in query cache invaldation

* fixed access to /_admin/statistics API in case statistics are disable via option
  `--server.disable-statistics`

* Foxx manager will no longer fail hard when Foxx store is unreachable unless installing
  a service from the Foxx store (e.g. when behind a firewall or GitHub is unreachable).


v2.8.8 (2016-04-19)
-------------------

* fixed issue #1805: Query: internal error (location: arangod/Aql/AqlValue.cpp:182).
  Please report this error to arangodb.com (while executing)

* allow specifying collection name prefixes for `_from` and `_to` in arangoimp:

  To avoid specifying complete document ids (consisting of collection names and document
  keys) for *_from* and *_to* values when importing edges with arangoimp, there are now
  the options *--from-collection-prefix* and *--to-collection-prefix*.

  If specified, these values will be automatically prepended to each value in *_from*
  (or *_to* resp.). This allows specifying only document keys inside *_from* and/or *_to*.

  *Example*

      > arangoimp --from-collection-prefix users --to-collection-prefix products ...

  Importing the following document will then create an edge between *users/1234* and
  *products/4321*:

  ```js
  { "_from" : "1234", "_to" : "4321", "desc" : "users/1234 is connected to products/4321" }
  ```

* requests made with the interactive system API documentation in the web interface
  (Swagger) will now respect the active database instead of always using `_system`


v2.8.7 (2016-04-07)
-------------------

* optimized primary=>secondary failover

* fix to-boolean conversion for documents in AQL

* expose the User-Agent HTTP header from the ArangoShell since Github seems to
  require it now, and we use the ArangoShell for fetching Foxx repositories from Github

* work with http servers that only send

* fixed potential race condition between compactor and collector threads

* fix removal of temporary directories on arangosh exit

* javadoc-style comments in Foxx services are no longer interpreted as
  Foxx comments outside of controller/script/exports files (#1748)

* removed remaining references to class syntax for Foxx Model and Repository
  from the documentation

* added a safe-guard for corrupted master-pointer


v2.8.6 (2016-03-23)
-------------------

* arangosh can now execute JavaScript script files that contain a shebang
  in the first line of the file. This allows executing script files directly.

  Provided there is a script file `/path/to/script.js` with the shebang
  `#!arangosh --javascript.execute`:

      > cat /path/to/script.js
      #!arangosh --javascript.execute
      print("hello from script.js");

  If the script file is made executable

      > chmod a+x /path/to/script.js

  it can be invoked on the shell directly and use arangosh for its execution:

      > /path/to/script.js
      hello from script.js

  This did not work in previous versions of ArangoDB, as the whole script contents
  (including the shebang) were treated as JavaScript code.
  Now shebangs in script files will now be ignored for all files passed to arangosh's
  `--javascript.execute` parameter.

  The alternative way of executing a JavaScript file with arangosh still works:

      > arangosh --javascript.execute /path/to/script.js
      hello from script.js

* added missing reset of traversal state for nested traversals.
  The state of nested traversals (a traversal in an AQL query that was
  located in a repeatedly executed subquery or inside another FOR loop)
  was not reset properly, so that multiple invocations of the same nested
  traversal with different start vertices led to the nested traversal
  always using the start vertex provided on the first invocation.

* fixed issue #1781: ArangoDB startup time increased tremendously

* fixed issue #1783: SIGHUP should rotate the log


v2.8.5 (2016-03-11)
-------------------

* Add OpenSSL handler for TLS V1.2 as sugested by kurtkincaid in #1771

* fixed issue #1765 (The webinterface should display the correct query time)
  and #1770 (Display ACTUAL query time in aardvark's AQL editor)

* Windows: the unhandled exception handler now calls the windows logging
  facilities directly without locks.
  This fixes lockups on crashes from the logging framework.

* improve nullptr handling in logger.

* added new endpoint "srv://" for DNS service records

* `org/arangodb/request` no longer sets the content-type header to the
  string "undefined" when no content-type header should be sent (issue #1776)


v2.8.4 (2016-03-01)
-------------------

* global modules are no longer incorrectly resolved outside the ArangoDB
  JavaScript directory or the Foxx service's root directory (issue #1577)

* improved error messages from Foxx and JavaScript (issues #1564, #1565, #1744)


v2.8.3 (2016-02-22)
-------------------

* fixed AQL filter condition collapsing for deeply-nested cases, potentially
  enabling usage of indexes in some dedicated cases

* added parentheses in AQL explain command output to correctly display precedence
  of logical and arithmetic operators

* Foxx Model event listeners defined on the model are now correctly invoked by
  the Repository methods (issue #1665)

* Deleting a Foxx service in the frontend should now always succeed even if the
  files no longer exist on the file system (issue #1358)

* Routing actions loaded from the database no longer throw exceptions when
  trying to load other modules using "require"

* The `org/arangodb/request` response object now sets a property `json` to the
  parsed JSON response body in addition to overwriting the `body` property when
  the request was made using the `json` option.

* Improved Windows stability

* Fixed a bug in the interactive API documentation that would escape slashes
  in document-handle fields. Document handles are now provided as separate
  fields for collection name and document key.


v2.8.2 (2016-02-09)
-------------------

* the continuous replication applier will now prevent the master's WAL logfiles
  from being removed if they are still needed by the applier on the slave. This
  should help slaves that suffered from masters garbage collection WAL logfiles
  which would have been needed by the slave later.

  The initial synchronization will block removal of still needed WAL logfiles
  on the master for 10 minutes initially, and will extend this period when further
  requests are made to the master. Initial synchronization hands over its handle
  for blocking logfile removal to the continuous replication when started via
  the *setupReplication* function. In this case, continuous replication will
  extend the logfile removal blocking period for the required WAL logfiles when
  the slave makes additional requests.

  All handles that block logfile removal will time out automatically after at
  most 5 minutes should a master not be contacted by the slave anymore (e.g. in
  case the slave's replication is turned off, the slaves loses the connection
  to the master or the slave goes down).

* added all-in-one function *setupReplication* to synchronize data from master
  to slave and start the continuous replication:

      require("@arangodb/replication").setupReplication(configuration);

  The command will return when the initial synchronization is finished and the
  continuous replication has been started, or in case the initial synchronization
  has failed.

  If the initial synchronization is successful, the command will store the given
  configuration on the slave. It also configures the continuous replication to start
  automatically if the slave is restarted, i.e. *autoStart* is set to *true*.

  If the command is run while the slave's replication applier is already running,
  it will first stop the running applier, drop its configuration and do a
  resynchronization of data with the master. It will then use the provided configration,
  overwriting any previously existing replication configuration on the slave.

  The following example demonstrates how to use the command for setting up replication
  for the *_system* database. Note that it should be run on the slave and not the
  master:

      db._useDatabase("_system");
      require("@arangodb/replication").setupReplication({
        endpoint: "tcp://master.domain.org:8529",
        username: "myuser",
        password: "mypasswd",
        verbose: false,
        includeSystem: false,
        incremental: true,
        autoResync: true
      });

* the *sync* and *syncCollection* functions now always start the data synchronization
  as an asynchronous server job. The call to *sync* or *syncCollection* will block
  until synchronization is either complete or has failed with an error. The functions
  will automatically poll the slave periodically for status updates.

  The main benefit is that the connection to the slave does not need to stay open
  permanently and is thus not affected by timeout issues. Additionally the caller does
  not need to query the synchronization status from the slave manually as this is
  now performed automatically by these functions.

* fixed undefined behavior when explaining some types of AQL traversals, fixed
  display of some types of traversals in AQL explain output


v2.8.1 (2016-01-29)
-------------------

* Improved AQL Pattern matching by allowing to specify a different traversal
  direction for one or many of the edge collections.

      FOR v, e, p IN OUTBOUND @start @@ec1, INBOUND @@ec2, @@ec3

  will traverse *ec1* and *ec3* in the OUTBOUND direction and for *ec2* it will use
  the INBOUND direction. These directions can be combined in arbitrary ways, the
  direction defined after *IN [steps]* will we used as default direction and can
  be overriden for specific collections.
  This feature is only available for collection lists, it is not possible to
  combine it with graph names.

* detect more types of transaction deadlocks early

* fixed display of relational operators in traversal explain output

* fixed undefined behavior in AQL function `PARSE_IDENTIFIER`

* added "engines" field to Foxx services generated in the admin interface

* added AQL function `IS_SAME_COLLECTION`:

  *IS_SAME_COLLECTION(collection, document)*: Return true if *document* has the same
  collection id as the collection specified in *collection*. *document* can either be
  a [document handle](../Glossary/README.md#document-handle) string, or a document with
  an *_id* attribute. The function does not validate whether the collection actually
  contains the specified document, but only compares the name of the specified collection
  with the collection name part of the specified document.
  If *document* is neither an object with an *id* attribute nor a *string* value,
  the function will return *null* and raise a warning.

      /* true */
      IS_SAME_COLLECTION('_users', '_users/my-user')
      IS_SAME_COLLECTION('_users', { _id: '_users/my-user' })

      /* false */
      IS_SAME_COLLECTION('_users', 'foobar/baz')
      IS_SAME_COLLECTION('_users', { _id: 'something/else' })


v2.8.0 (2016-01-25)
-------------------

* avoid recursive locking


v2.8.0-beta8 (2016-01-19)
-------------------------

* improved internal datafile statistics for compaction and compaction triggering
  conditions, preventing excessive growth of collection datafiles under some
  workloads. This should also fix issue #1596.

* renamed AQL optimizer rule `remove-collect-into` to `remove-collect-variables`

* fixed primary and edge index lookups prematurely aborting searches when the
  specified id search value contained a different collection than the collection
  the index was created for


v2.8.0-beta7 (2016-01-06)
-------------------------

* added vm.runInThisContext

* added AQL keyword `AGGREGATE` for use in AQL `COLLECT` statement

  Using `AGGREGATE` allows more efficient aggregation (incrementally while building
  the groups) than previous versions of AQL, which built group aggregates afterwards
  from the total of all group values.

  `AGGREGATE` can be used inside a `COLLECT` statement only. If used, it must follow
  the declaration of grouping keys:

      FOR doc IN collection
        COLLECT gender = doc.gender AGGREGATE minAge = MIN(doc.age), maxAge = MAX(doc.age)
        RETURN { gender, minAge, maxAge }

  or, if no grouping keys are used, it can follow the `COLLECT` keyword:

      FOR doc IN collection
        COLLECT AGGREGATE minAge = MIN(doc.age), maxAge = MAX(doc.age)
        RETURN {
  minAge, maxAge
}

  Only specific expressions are allowed on the right-hand side of each `AGGREGATE`
  assignment:

  - on the top level the expression must be a call to one of the supported aggregation
    functions `LENGTH`, `MIN`, `MAX`, `SUM`, `AVERAGE`, `STDDEV_POPULATION`, `STDDEV_SAMPLE`,
    `VARIANCE_POPULATION`, or `VARIANCE_SAMPLE`

  - the expression must not refer to variables introduced in the `COLLECT` itself

* Foxx: mocha test paths with wildcard characters (asterisks) now work on Windows

* reserved AQL keyword `NONE` for future use

* web interface: fixed a graph display bug concerning dashboard view

* web interface: fixed several bugs during the dashboard initialize process

* web interface: included several bugfixes: #1597, #1611, #1623

* AQL query optimizer now converts `LENGTH(collection-name)` to an optimized
  expression that returns the number of documents in a collection

* adjusted the behavior of the expansion (`[*]`) operator in AQL for non-array values

  In ArangoDB 2.8, calling the expansion operator on a non-array value will always
  return an empty array. Previous versions of ArangoDB expanded non-array values by
  calling the `TO_ARRAY()` function for the value, which for example returned an
  array with a single value for boolean, numeric and string input values, and an array
  with the object's values for an object input value. This behavior was inconsistent
  with how the expansion operator works for the array indexes in 2.8, so the behavior
  is now unified:

  - if the left-hand side operand of `[*]` is an array, the array will be returned as
    is when calling `[*]` on it
  - if the left-hand side operand of `[*]` is not an array, an empty array will be
    returned by `[*]`

  AQL queries that rely on the old behavior can be changed by either calling `TO_ARRAY`
  explicitly or by using the `[*]` at the correct position.

  The following example query will change its result in 2.8 compared to 2.7:

      LET values = "foo" RETURN values[*]

  In 2.7 the query has returned the array `[ "foo" ]`, but in 2.8 it will return an
  empty array `[ ]`. To make it return the array `[ "foo" ]` again, an explicit
  `TO_ARRAY` function call is needed in 2.8 (which in this case allows the removal
  of the `[*]` operator altogether). This also works in 2.7:

      LET values = "foo" RETURN TO_ARRAY(values)

  Another example:

      LET values = [ { name: "foo" }, { name: "bar" } ]
      RETURN values[*].name[*]

  The above returned `[ [ "foo" ], [ "bar" ] ] in 2.7. In 2.8 it will return
  `[ [ ], [ ] ]`, because the value of `name` is not an array. To change the results
  to the 2.7 style, the query can be changed to

      LET values = [ { name: "foo" }, { name: "bar" } ]
      RETURN values[* RETURN TO_ARRAY(CURRENT.name)]

  The above also works in 2.7.
  The following types of queries won't change:

      LET values = [ 1, 2, 3 ] RETURN values[*]
      LET values = [ { name: "foo" }, { name: "bar" } ] RETURN values[*].name
      LET values = [ { names: [ "foo", "bar" ] }, { names: [ "baz" ] } ] RETURN values[*].names[*]
      LET values = [ { names: [ "foo", "bar" ] }, { names: [ "baz" ] } ] RETURN values[*].names[**]

* slightly adjusted V8 garbage collection strategy so that collection eventually
  happens in all contexts that hold V8 external references to documents and
  collections.

  also adjusted default value of `--javascript.gc-frequency` from 10 seconds to
  15 seconds, as less internal operations are carried out in JavaScript.

* fixes for AQL optimizer and traversal

* added `--create-collection-type` option to arangoimp

  This allows specifying the type of the collection to be created when
  `--create-collection` is set to `true`.

* Foxx export cache should no longer break if a broken app is loaded in the
  web admin interface.


v2.8.0-beta2 (2015-12-16)
-------------------------

* added AQL query optimizer rule "sort-in-values"

  This rule pre-sorts the right-hand side operand of the `IN` and `NOT IN`
  operators so the operation can use a binary search with logarithmic complexity
  instead of a linear search. The rule is applied when the right-hand side
  operand of an `IN` or `NOT IN` operator in a filter condition is a variable that
  is defined in a different loop/scope than the operator itself. Additionally,
  the filter condition must consist of solely the `IN` or `NOT IN` operation
  in order to avoid any side-effects.

* changed collection status terminology in web interface for collections for
  which an unload request has been issued from `in the process of being unloaded`
  to `will be unloaded`.

* unloading a collection via the web interface will now trigger garbage collection
  in all v8 contexts and force a WAL flush. This increases the chances of perfoming
  the unload faster.

* added the following attributes to the result of `collection.figures()` and the
  corresponding HTTP API at `PUT /_api/collection/<name>/figures`:

  - `documentReferences`: The number of references to documents in datafiles
    that JavaScript code currently holds. This information can be used for
    debugging compaction and unload issues.
  - `waitingFor`: An optional string value that contains information about
    which object type is at the head of the collection's cleanup queue. This
    information can be used for debugging compaction and unload issues.
  - `compactionStatus.time`: The point in time the compaction for the collection
    was last executed. This information can be used for debugging compaction
    issues.
  - `compactionStatus.message`: The action that was performed when the compaction
    was last run for the collection. This information can be used for debugging
    compaction issues.

  Note: `waitingFor` and `compactionStatus` may be empty when called on a coordinator
  in a cluster.

* the compaction will now provide queryable status info that can be used to track
  its progress. The compaction status is displayed in the web interface, too.

* better error reporting for arangodump and arangorestore

* arangodump will now fail by default when trying to dump edges that
  refer to already dropped collections. This can be circumvented by
  specifying the option `--force true` when invoking arangodump

* fixed cluster upgrade procedure

* the AQL functions `NEAR` and `WITHIN` now have stricter validations
  for their input parameters `limit`, `radius` and `distance`. They may now throw
  exceptions when invalid parameters are passed that may have not led
  to exceptions in previous versions.

* deprecation warnings now log stack traces

* Foxx: improved backwards compatibility with 2.5 and 2.6

  - reverted Model and Repository back to non-ES6 "classes" because of
    compatibility issues when using the extend method with a constructor

  - removed deprecation warnings for extend and controller.del

  - restored deprecated method Model.toJSONSchema

  - restored deprecated `type`, `jwt` and `sessionStorageApp` options
    in Controller#activateSessions

* Fixed a deadlock problem in the cluster


v2.8.0-beta1 (2015-12-06)
-------------------------

* added AQL function `IS_DATESTRING(value)`

  Returns true if *value* is a string that can be used in a date function.
  This includes partial dates such as *2015* or *2015-10* and strings containing
  invalid dates such as *2015-02-31*. The function will return false for all
  non-string values, even if some of them may be usable in date functions.


v2.8.0-alpha1 (2015-12-03)
--------------------------

* added AQL keywords `GRAPH`, `OUTBOUND`, `INBOUND` and `ANY` for use in graph
  traversals, reserved AQL keyword `ALL` for future use

  Usage of these keywords as collection names, variable names or attribute names
  in AQL queries will not be possible without quoting. For example, the following
  AQL query will still work as it uses a quoted collection name and a quoted
  attribute name:

      FOR doc IN `OUTBOUND`
        RETURN doc.`any`

* issue #1593: added AQL `POW` function for exponentation

* added cluster execution site info in explain output for AQL queries

* replication improvements:

  - added `autoResync` configuration parameter for continuous replication.

    When set to `true`, a replication slave will automatically trigger a full data
    re-synchronization with the master when the master cannot provide the log data
    the slave had asked for. Note that `autoResync` will only work when the option
    `requireFromPresent` is also set to `true` for the continuous replication, or
    when the continuous syncer is started and detects that no start tick is present.

    Automatic re-synchronization may transfer a lot of data from the master to the
    slave and may be expensive. It is therefore turned off by default.
    When turned off, the slave will never perform an automatic re-synchronization
    with the master.

  - added `idleMinWaitTime` and `idleMaxWaitTime` configuration parameters for
    continuous replication.

    These parameters can be used to control the minimum and maximum wait time the
    slave will (intentionally) idle and not poll for master log changes in case the
    master had sent the full logs already.
    The `idleMaxWaitTime` value will only be used when `adapativePolling` is set
    to `true`. When `adaptivePolling` is disable, only `idleMinWaitTime` will be
    used as a constant time span in which the slave will not poll the master for
    further changes. The default values are 0.5 seconds for `idleMinWaitTime` and
    2.5 seconds for `idleMaxWaitTime`, which correspond to the hard-coded values
    used in previous versions of ArangoDB.

  - added `initialSyncMaxWaitTime` configuration parameter for initial and continuous
    replication

    This option controls the maximum wait time (in seconds) that the initial
    synchronization will wait for a response from the master when fetching initial
    collection data. If no response is received within this time period, the initial
    synchronization will give up and fail. This option is also relevant for
    continuous replication in case *autoResync* is set to *true*, as then the
    continuous replication may trigger a full data re-synchronization in case
    the master cannot the log data the slave had asked for.

  - HTTP requests sent from the slave to the master during initial synchronization
    will now be retried if they fail with connection problems.

  - the initial synchronization now logs its progress so it can be queried using
    the regular replication status check APIs.

  - added `async` attribute for `sync` and `syncCollection` operations called from
    the ArangoShell. Setthing this attribute to `true` will make the synchronization
    job on the server go into the background, so that the shell does not block. The
    status of the started asynchronous synchronization job can be queried from the
    ArangoShell like this:

        /* starts initial synchronization */
        var replication = require("@arangodb/replication");
        var id = replication.sync({
          endpoint: "tcp://master.domain.org:8529",
          username: "myuser",
          password: "mypasswd",
          async: true
       });

       /* now query the id of the returned async job and print the status */
       print(replication.getSyncResult(id));

    The result of `getSyncResult()` will be `false` while the server-side job
    has not completed, and different to `false` if it has completed. When it has
    completed, all job result details will be returned by the call to `getSyncResult()`.


* fixed non-deterministic query results in some cluster queries

* fixed issue #1589

* return HTTP status code 410 (gone) instead of HTTP 408 (request timeout) for
  server-side operations that are canceled / killed. Sending 410 instead of 408
  prevents clients from re-starting the same (canceled) operation. Google Chrome
  for example sends the HTTP request again in case it is responded with an HTTP
  408, and this is exactly the opposite of the desired behavior when an operation
  is canceled / killed by the user.

* web interface: queries in AQL editor now cancelable

* web interface: dashboard - added replication information

* web interface: AQL editor now supports bind parameters

* added startup option `--server.hide-product-header` to make the server not send
  the HTTP response header `"Server: ArangoDB"` in its HTTP responses. By default,
  the option is turned off so the header is still sent as usual.

* added new AQL function `UNSET_RECURSIVE` to recursively unset attritutes from
  objects/documents

* switched command-line editor in ArangoShell and arangod to linenoise-ng

* added automatic deadlock detection for transactions

  In case a deadlock is detected, a multi-collection operation may be rolled back
  automatically and fail with error 29 (`deadlock detected`). Client code for
  operations containing more than one collection should be aware of this potential
  error and handle it accordingly, either by giving up or retrying the transaction.

* Added C++ implementations for the AQL arithmetic operations and the following
  AQL functions:
  - ABS
  - APPEND
  - COLLECTIONS
  - CURRENT_DATABASE
  - DOCUMENT
  - EDGES
  - FIRST
  - FIRST_DOCUMENT
  - FIRST_LIST
  - FLATTEN
  - FLOOR
  - FULLTEXT
  - LAST
  - MEDIAN
  - MERGE_RECURSIVE
  - MINUS
  - NEAR
  - NOT_NULL
  - NTH
  - PARSE_IDENTIFIER
  - PERCENTILE
  - POP
  - POSITION
  - PUSH
  - RAND
  - RANGE
  - REMOVE_NTH
  - REMOVE_VALUE
  - REMOVE_VALUES
  - ROUND
  - SHIFT
  - SQRT
  - STDDEV_POPULATION
  - STDDEV_SAMPLE
  - UNSHIFT
  - VARIANCE_POPULATION
  - VARIANCE_SAMPLE
  - WITHIN
  - ZIP

* improved performance of skipping over many documents in an AQL query when no
  indexes and no filters are used, e.g.

      FOR doc IN collection
        LIMIT 1000000, 10
        RETURN doc

* Added array indexes

  Hash indexes and skiplist indexes can now optionally be defined for array values
  so they index individual array members.

  To define an index for array values, the attribute name is extended with the
  expansion operator `[*]` in the index definition:

      arangosh> db.colName.ensureHashIndex("tags[*]");

  When given the following document

      { tags: [ "AQL", "ArangoDB", "Index" ] }

  the index will now contain the individual values `"AQL"`, `"ArangoDB"` and `"Index"`.

  Now the index can be used for finding all documents having `"ArangoDB"` somewhere in their
  tags array using the following AQL query:

      FOR doc IN colName
        FILTER "ArangoDB" IN doc.tags[*]
        RETURN doc

* rewrote AQL query optimizer rule `use-index-range` and renamed it to `use-indexes`.
  The name change affects rule names in the optimizer's output.

* rewrote AQL execution node `IndexRangeNode` and renamed it to `IndexNode`. The name
  change affects node names in the optimizer's explain output.

* added convenience function `db._explain(query)` for human-readable explanation
  of AQL queries

* module resolution as used by `require` now behaves more like in node.js

* the `org/arangodb/request` module now returns response bodies for error responses
  by default. The old behavior of not returning bodies for error responses can be
  re-enabled by explicitly setting the option `returnBodyOnError` to `false` (#1437)


v2.7.6 (2016-01-30)
-------------------

* detect more types of transaction deadlocks early


v2.7.5 (2016-01-22)
-------------------

* backported added automatic deadlock detection for transactions

  In case a deadlock is detected, a multi-collection operation may be rolled back
  automatically and fail with error 29 (`deadlock detected`). Client code for
  operations containing more than one collection should be aware of this potential
  error and handle it accordingly, either by giving up or retrying the transaction.

* improved internal datafile statistics for compaction and compaction triggering
  conditions, preventing excessive growth of collection datafiles under some
  workloads. This should also fix issue #1596.

* Foxx export cache should no longer break if a broken app is loaded in the
  web admin interface.

* Foxx: removed some incorrect deprecation warnings.

* Foxx: mocha test paths with wildcard characters (asterisks) now work on Windows


v2.7.4 (2015-12-21)
-------------------

* slightly adjusted V8 garbage collection strategy so that collection eventually
  happens in all contexts that hold V8 external references to documents and
  collections.

* added the following attributes to the result of `collection.figures()` and the
  corresponding HTTP API at `PUT /_api/collection/<name>/figures`:

  - `documentReferences`: The number of references to documents in datafiles
    that JavaScript code currently holds. This information can be used for
    debugging compaction and unload issues.
  - `waitingFor`: An optional string value that contains information about
    which object type is at the head of the collection's cleanup queue. This
    information can be used for debugging compaction and unload issues.
  - `compactionStatus.time`: The point in time the compaction for the collection
    was last executed. This information can be used for debugging compaction
    issues.
  - `compactionStatus.message`: The action that was performed when the compaction
    was last run for the collection. This information can be used for debugging
    compaction issues.

  Note: `waitingFor` and `compactionStatus` may be empty when called on a coordinator
  in a cluster.

* the compaction will now provide queryable status info that can be used to track
  its progress. The compaction status is displayed in the web interface, too.


v2.7.3 (2015-12-17)
-------------------

* fixed some replication value conversion issues when replication applier properties
  were set via ArangoShell

* fixed disappearing of documents for collections transferred via `sync` or
  `syncCollection` if the collection was dropped right before synchronization
  and drop and (re-)create collection markers were located in the same WAL file

* fixed an issue where overwriting the system sessions collection would break
  the web interface when authentication is enabled


v2.7.2 (2015-12-01)
-------------------

* replication improvements:

  - added `autoResync` configuration parameter for continuous replication.

    When set to `true`, a replication slave will automatically trigger a full data
    re-synchronization with the master when the master cannot provide the log data
    the slave had asked for. Note that `autoResync` will only work when the option
    `requireFromPresent` is also set to `true` for the continuous replication, or
    when the continuous syncer is started and detects that no start tick is present.

    Automatic re-synchronization may transfer a lot of data from the master to the
    slave and may be expensive. It is therefore turned off by default.
    When turned off, the slave will never perform an automatic re-synchronization
    with the master.

  - added `idleMinWaitTime` and `idleMaxWaitTime` configuration parameters for
    continuous replication.

    These parameters can be used to control the minimum and maximum wait time the
    slave will (intentionally) idle and not poll for master log changes in case the
    master had sent the full logs already.
    The `idleMaxWaitTime` value will only be used when `adapativePolling` is set
    to `true`. When `adaptivePolling` is disable, only `idleMinWaitTime` will be
    used as a constant time span in which the slave will not poll the master for
    further changes. The default values are 0.5 seconds for `idleMinWaitTime` and
    2.5 seconds for `idleMaxWaitTime`, which correspond to the hard-coded values
    used in previous versions of ArangoDB.

  - added `initialSyncMaxWaitTime` configuration parameter for initial and continuous
    replication

    This option controls the maximum wait time (in seconds) that the initial
    synchronization will wait for a response from the master when fetching initial
    collection data. If no response is received within this time period, the initial
    synchronization will give up and fail. This option is also relevant for
    continuous replication in case *autoResync* is set to *true*, as then the
    continuous replication may trigger a full data re-synchronization in case
    the master cannot the log data the slave had asked for.

  - HTTP requests sent from the slave to the master during initial synchronization
    will now be retried if they fail with connection problems.

  - the initial synchronization now logs its progress so it can be queried using
    the regular replication status check APIs.

* fixed non-deterministic query results in some cluster queries

* added missing lock instruction for primary index in compactor size calculation

* fixed issue #1589

* fixed issue #1583

* fixed undefined behavior when accessing the top level of a document with the `[*]`
  operator

* fixed potentially invalid pointer access in shaper when the currently accessed
  document got re-located by the WAL collector at the very same time

* Foxx: optional configuration options no longer log validation errors when assigned
  empty values (#1495)

* Foxx: constructors provided to Repository and Model sub-classes via extend are
  now correctly called (#1592)


v2.7.1 (2015-11-07)
-------------------

* switch to linenoise next generation

* exclude `_apps` collection from replication

  The slave has its own `_apps` collection which it populates on server start.
  When replicating data from the master to the slave, the data from the master may
  clash with the slave's own data in the `_apps` collection. Excluding the `_apps`
  collection from replication avoids this.

* disable replication appliers when starting in modes `--upgrade`, `--no-server`
  and `--check-upgrade`

* more detailed output in arango-dfdb

* fixed "no start tick" issue in replication applier

  This error could occur after restarting a slave server after a shutdown
  when no data was ever transferred from the master to the slave via the
  continuous replication

* fixed problem during SSL client connection abort that led to scheduler thread
  staying at 100% CPU saturation

* fixed potential segfault in AQL `NEIGHBORS` function implementation when C++ function
  variant was used and collection names were passed as strings

* removed duplicate target for some frontend JavaScript files from the Makefile

* make AQL function `MERGE()` work on a single array parameter, too.
  This allows combining the attributes of multiple objects from an array into
  a single object, e.g.

      RETURN MERGE([
        { foo: 'bar' },
        { quux: 'quetzalcoatl', ruled: true },
        { bar: 'baz', foo: 'done' }
      ])

  will now return:

      {
        "foo": "done",
        "quux": "quetzalcoatl",
        "ruled": true,
        "bar": "baz"
      }

* fixed potential deadlock in collection status changing on Windows

* fixed hard-coded `incremental` parameter in shell implementation of
  `syncCollection` function in replication module

* fix for GCC5: added check for '-stdlib' option


v2.7.0 (2015-10-09)
-------------------

* fixed request statistics aggregation
  When arangod was started in supervisor mode, the request statistics always showed
  0 requests, as the statistics aggregation thread did not run then.

* read server configuration files before dropping privileges. this ensures that
  the SSL keyfile specified in the configuration can be read with the server's start
  privileges (i.e. root when using a standard ArangoDB package).

* fixed replication with a 2.6 replication configuration and issues with a 2.6 master

* raised default value of `--server.descriptors-minimum` to 1024

* allow Foxx apps to be installed underneath URL path `/_open/`, so they can be
  (intentionally) accessed without authentication.

* added *allowImplicit* sub-attribute in collections declaration of transactions.
  The *allowImplicit* attributes allows making transactions fail should they
  read-access a collection that was not explicitly declared in the *collections*
  array of the transaction.

* added "special" password ARANGODB_DEFAULT_ROOT_PASSWORD. If you pass
  ARANGODB_DEFAULT_ROOT_PASSWORD as password, it will read the password
  from the environment variable ARANGODB_DEFAULT_ROOT_PASSWORD


v2.7.0-rc2 (2015-09-22)
-----------------------

* fix over-eager datafile compaction

  This should reduce the need to compact directly after loading a collection when a
  collection datafile contained many insertions and updates for the same documents. It
  should also prevent from re-compacting already merged datafiles in case not many
  changes were made. Compaction will also make fewer index lookups than before.

* added `syncCollection()` function in module `org/arangodb/replication`

  This allows synchronizing the data of a single collection from a master to a slave
  server. Synchronization can either restore the whole collection by transferring all
  documents from the master to the slave, or incrementally by only transferring documents
  that differ. This is done by partitioning the collection's entire key space into smaller
  chunks and comparing the data chunk-wise between master and slave. Only chunks that are
  different will be re-transferred.

  The `syncCollection()` function can be used as follows:

      require("org/arangodb/replication").syncCollection(collectionName, options);

  e.g.

      require("org/arangodb/replication").syncCollection("myCollection", {
        endpoint: "tcp://127.0.0.1:8529",  /* master */
        username: "root",                  /* username for master */
        password: "secret",                /* password for master */
        incremental: true                  /* use incremental mode */
      });


* additionally allow the following characters in document keys:

  `(` `)` `+` `,` `=` `;` `$` `!` `*` `'` `%`


v2.7.0-rc1 (2015-09-17)
-----------------------

* removed undocumented server-side-only collection functions:
  * collection.OFFSET()
  * collection.NTH()
  * collection.NTH2()
  * collection.NTH3()

* upgraded Swagger to version 2.0 for the Documentation

  This gives the user better prepared test request structures.
  More conversions will follow so finally client libraries can be auto-generated.

* added extra AQL functions for date and time calculation and manipulation.
  These functions were contributed by GitHub users @CoDEmanX and @friday.
  A big thanks for their work!

  The following extra date functions are available from 2.7 on:

  * `DATE_DAYOFYEAR(date)`: Returns the day of year number of *date*.
    The return values range from 1 to 365, or 366 in a leap year respectively.

  * `DATE_ISOWEEK(date)`: Returns the ISO week date of *date*.
    The return values range from 1 to 53. Monday is considered the first day of the week.
    There are no fractional weeks, thus the last days in December may belong to the first
    week of the next year, and the first days in January may be part of the previous year's
    last week.

  * `DATE_LEAPYEAR(date)`: Returns whether the year of *date* is a leap year.

  * `DATE_QUARTER(date)`: Returns the quarter of the given date (1-based):
    * 1: January, February, March
    * 2: April, May, June
    * 3: July, August, September
    * 4: October, November, December

  - *DATE_DAYS_IN_MONTH(date)*: Returns the number of days in *date*'s month (28..31).

  * `DATE_ADD(date, amount, unit)`: Adds *amount* given in *unit* to *date* and
    returns the calculated date.

    *unit* can be either of the following to specify the time unit to add or
    subtract (case-insensitive):
    - y, year, years
    - m, month, months
    - w, week, weeks
    - d, day, days
    - h, hour, hours
    - i, minute, minutes
    - s, second, seconds
    - f, millisecond, milliseconds

    *amount* is the number of *unit*s to add (positive value) or subtract
    (negative value).

  * `DATE_SUBTRACT(date, amount, unit)`: Subtracts *amount* given in *unit* from
    *date* and returns the calculated date.

    It works the same as `DATE_ADD()`, except that it subtracts. It is equivalent
    to calling `DATE_ADD()` with a negative amount, except that `DATE_SUBTRACT()`
    can also subtract ISO durations. Note that negative ISO durations are not
    supported (i.e. starting with `-P`, like `-P1Y`).

  * `DATE_DIFF(date1, date2, unit, asFloat)`: Calculate the difference
    between two dates in given time *unit*, optionally with decimal places.
    Returns a negative value if *date1* is greater than *date2*.

  * `DATE_COMPARE(date1, date2, unitRangeStart, unitRangeEnd)`: Compare two
    partial dates and return true if they match, false otherwise. The parts to
    compare are defined by a range of time units.

    The full range is: years, months, days, hours, minutes, seconds, milliseconds.
    Pass the unit to start from as *unitRangeStart*, and the unit to end with as
    *unitRangeEnd*. All units in between will be compared. Leave out *unitRangeEnd*
    to only compare *unitRangeStart*.

  * `DATE_FORMAT(date, format)`: Format a date according to the given format string.
    It supports the following placeholders (case-insensitive):
    - %t: timestamp, in milliseconds since midnight 1970-01-01
    - %z: ISO date (0000-00-00T00:00:00.000Z)
    - %w: day of week (0..6)
    - %y: year (0..9999)
    - %yy: year (00..99), abbreviated (last two digits)
    - %yyyy: year (0000..9999), padded to length of 4
    - %yyyyyy: year (-009999 .. +009999), with sign prefix and padded to length of 6
    - %m: month (1..12)
    - %mm: month (01..12), padded to length of 2
    - %d: day (1..31)
    - %dd: day (01..31), padded to length of 2
    - %h: hour (0..23)
    - %hh: hour (00..23), padded to length of 2
    - %i: minute (0..59)
    - %ii: minute (00..59), padded to length of 2
    - %s: second (0..59)
    - %ss: second (00..59), padded to length of 2
    - %f: millisecond (0..999)
    - %fff: millisecond (000..999), padded to length of 3
    - %x: day of year (1..366)
    - %xxx: day of year (001..366), padded to length of 3
    - %k: ISO week date (1..53)
    - %kk: ISO week date (01..53), padded to length of 2
    - %l: leap year (0 or 1)
    - %q: quarter (1..4)
    - %a: days in month (28..31)
    - %mmm: abbreviated English name of month (Jan..Dec)
    - %mmmm: English name of month (January..December)
    - %www: abbreviated English name of weekday (Sun..Sat)
    - %wwww: English name of weekday (Sunday..Saturday)
    - %&: special escape sequence for rare occasions
    - %%: literal %
    - %: ignored

* new WAL logfiles and datafiles are now created non-sparse

  This prevents SIGBUS signals being raised when memory of a sparse datafile is accessed
  and the disk is full and the accessed file part is not actually disk-backed. In
  this case the mapped memory region is not necessarily backed by physical memory, and
  accessing the memory may raise SIGBUS and crash arangod.

* the `internal.download()` function and the module `org/arangodb/request` used some
  internal library function that handled the sending of HTTP requests from inside of
  ArangoDB. This library unconditionally set an HTTP header `Accept-Encoding: gzip`
  in all outgoing HTTP requests.

  This has been fixed in 2.7, so `Accept-Encoding: gzip` is not set automatically anymore.
  Additionally, the header `User-Agent: ArangoDB` is not set automatically either. If
  client applications desire to send these headers, they are free to add it when
  constructing the requests using the `download` function or the request module.

* fixed issue #1436: org/arangodb/request advertises deflate without supporting it

* added template string generator function `aqlQuery` for generating AQL queries

  This can be used to generate safe AQL queries with JavaScript parameter
  variables or expressions easily:

      var name = 'test';
      var attributeName = '_key';
      var query = aqlQuery`FOR u IN users FILTER u.name == ${name} RETURN u.${attributeName}`;
      db._query(query);

* report memory usage for document header data (revision id, pointer to data etc.)
  in `db.collection.figures()`. The memory used for document headers will now
  show up in the already existing attribute `indexes.size`. Due to that, the index
  sizes reported by `figures()` in 2.7 will be higher than those reported by 2.6,
  but the 2.7 values are more accurate.

* IMPORTANT CHANGE: the filenames in dumps created by arangodump now contain
  not only the name of the dumped collection, but also an additional 32-digit hash
  value. This is done to prevent overwriting dump files in case-insensitive file
  systems when there exist multiple collections with the same name (but with
  different cases).

  For example, if a database has two collections: `test` and `Test`, previous
  versions of ArangoDB created the files

  * `test.structure.json` and `test.data.json` for collection `test`
  * `Test.structure.json` and `Test.data.json` for collection `Test`

  This did not work for case-insensitive filesystems, because the files for the
  second collection would have overwritten the files of the first. arangodump in
  2.7 will create the following filenames instead:

  * `test_098f6bcd4621d373cade4e832627b4f6.structure.json` and `test_098f6bcd4621d373cade4e832627b4f6.data.json`
  * `Test_0cbc6611f5540bd0809a388dc95a615b.structure.json` and `Test_0cbc6611f5540bd0809a388dc95a615b.data.json`

  These filenames will be unambiguous even in case-insensitive filesystems.

* IMPORTANT CHANGE: make arangod actually close lingering client connections
  when idle for at least the duration specified via `--server.keep-alive-timeout`.
  In previous versions of ArangoDB, connections were not closed by the server
  when the timeout was reached and the client was still connected. Now the
  connection is properly closed by the server in case of timeout. Client
  applications relying on the old behavior may now need to reconnect to the
  server when their idle connections time out and get closed (note: connections
  being idle for a long time may be closed by the OS or firewalls anyway -
  client applications should be aware of that and try to reconnect).

* IMPORTANT CHANGE: when starting arangod, the server will drop the process
  privileges to the specified values in options `--server.uid` and `--server.gid`
  instantly after parsing the startup options.

  That means when either `--server.uid` or `--server.gid` are set, the privilege
  change will happen earlier. This may prevent binding the server to an endpoint
  with a port number lower than 1024 if the arangodb user has no privileges
  for that. Previous versions of ArangoDB changed the privileges later, so some
  startup actions were still carried out under the invoking user (i.e. likely
  *root* when started via init.d or system scripts) and especially binding to
  low port numbers was still possible there.

  The default privileges for user *arangodb* will not be sufficient for binding
  to port numbers lower than 1024. To have an ArangoDB 2.7 bind to a port number
  lower than 1024, it needs to be started with either a different privileged user,
  or the privileges of the *arangodb* user have to raised manually beforehand.

* added AQL optimizer rule `patch-update-statements`

* Linux startup scripts and systemd configuration for arangod now try to
  adjust the NOFILE (number of open files) limits for the process. The limit
  value is set to 131072 (128k) when ArangoDB is started via start/stop
  commands

* When ArangoDB is started/stopped manually via the start/stop commands, the
  main process will wait for up to 10 seconds after it forks the supervisor
  and arangod child processes. If the startup fails within that period, the
  start/stop script will fail with an exit code other than zero. If the
  startup of the supervisor or arangod is still ongoing after 10 seconds,
  the main program will still return with exit code 0. The limit of 10 seconds
  is arbitrary because the time required for a startup is not known in advance.

* added startup option `--database.throw-collection-not-loaded-error`

  Accessing a not-yet loaded collection will automatically load a collection
  on first access. This flag controls what happens in case an operation
  would need to wait for another thread to finalize loading a collection. If
  set to *true*, then the first operation that accesses an unloaded collection
  will load it. Further threads that try to access the same collection while
  it is still loading immediately fail with an error (1238, *collection not loaded*).
  This is to prevent all server threads from being blocked while waiting on the
  same collection to finish loading. When the first thread has completed loading
  the collection, the collection becomes regularly available, and all operations
  from that point on can be carried out normally, and error 1238 will not be
  thrown anymore for that collection.

  If set to *false*, the first thread that accesses a not-yet loaded collection
  will still load it. Other threads that try to access the collection while
  loading will not fail with error 1238 but instead block until the collection
  is fully loaded. This configuration might lead to all server threads being
  blocked because they are all waiting for the same collection to complete
  loading. Setting the option to *true* will prevent this from happening, but
  requires clients to catch error 1238 and react on it (maybe by scheduling
  a retry for later).

  The default value is *false*.

* added better control-C support in arangosh

  When CTRL-C is pressed in arangosh, it will now print a `^C` first. Pressing
  CTRL-C again will reset the prompt if something was entered before, or quit
  arangosh if no command was entered directly before.

  This affects the arangosh version build with Readline-support only (Linux
  and MacOS).

  The MacOS version of ArangoDB for Homebrew now depends on Readline, too. The
  Homebrew formula has been changed accordingly.
  When self-compiling ArangoDB on MacOS without Homebrew, Readline now is a
  prerequisite.

* increased default value for collection-specific `indexBuckets` value from 1 to 8

  Collections created from 2.7 on will use the new default value of `8` if not
  overridden on collection creation or later using
  `collection.properties({ indexBuckets: ... })`.

  The `indexBuckets` value determines the number of buckets to use for indexes of
  type `primary`, `hash` and `edge`. Having multiple index buckets allows splitting
  an index into smaller components, which can be filled in parallel when a collection
  is loading. Additionally, resizing and reallocation of indexes are faster and
  less intrusive if the index uses multiple buckets, because resize and reallocation
  will affect only data in a single bucket instead of all index values.

  The index buckets will be filled in parallel when loading a collection if the collection
  has an `indexBuckets` value greater than 1 and the collection contains a significant
  amount of documents/edges (the current threshold is 256K documents but this value
  may change in future versions of ArangoDB).

* changed HTTP client to use poll instead of select on Linux and MacOS

  This affects the ArangoShell and user-defined JavaScript code running inside
  arangod that initiates its own HTTP calls.

  Using poll instead of select allows using arbitrary high file descriptors
  (bigger than the compiled in FD_SETSIZE). Server connections are still handled using
  epoll, which has never been affected by FD_SETSIZE.

* implemented AQL `LIKE` function using ICU regexes

* added `RETURN DISTINCT` for AQL queries to return unique results:

      FOR doc IN collection
        RETURN DISTINCT doc.status

  This change also introduces `DISTINCT` as an AQL keyword.

* removed `createNamedQueue()` and `addJob()` functions from org/arangodb/tasks

* use less locks and more atomic variables in the internal dispatcher
  and V8 context handling implementations. This leads to improved throughput in
  some ArangoDB internals and allows for higher HTTP request throughput for
  many operations.

  A short overview of the improvements can be found here:

  https://www.arangodb.com/2015/08/throughput-enhancements/

* added shorthand notation for attribute names in AQL object literals:

      LET name = "Peter"
      LET age = 42
      RETURN { name, age }

  The above is the shorthand equivalent of the generic form

      LET name = "Peter"
      LET age = 42
      RETURN { name : name, age : age }

* removed configure option `--enable-timings`

  This option did not have any effect.

* removed configure option `--enable-figures`

  This option previously controlled whether HTTP request statistics code was
  compiled into ArangoDB or not. The previous default value was `true` so
  statistics code was available in official packages. Setting the option to
  `false` led to compile errors so it is doubtful the default value was
  ever changed. By removing the option some internal statistics code was also
  simplified.

* removed run-time manipulation methods for server endpoints:

  * `db._removeEndpoint()`
  * `db._configureEndpoint()`
  * HTTP POST `/_api/endpoint`
  * HTTP DELETE `/_api/endpoint`

* AQL query result cache

  The query result cache can optionally cache the complete results of all or selected AQL queries.
  It can be operated in the following modes:

  * `off`: the cache is disabled. No query results will be stored
  * `on`: the cache will store the results of all AQL queries unless their `cache`
    attribute flag is set to `false`
  * `demand`: the cache will store the results of AQL queries that have their
    `cache` attribute set to `true`, but will ignore all others

  The mode can be set at server startup using the `--database.query-cache-mode` configuration
  option and later changed at runtime.

  The following HTTP REST APIs have been added for controlling the query cache:

  * HTTP GET `/_api/query-cache/properties`: returns the global query cache configuration
  * HTTP PUT `/_api/query-cache/properties`: modifies the global query cache configuration
  * HTTP DELETE `/_api/query-cache`: invalidates all results in the query cache

  The following JavaScript functions have been added for controlling the query cache:

  * `require("org/arangodb/aql/cache").properties()`: returns the global query cache configuration
  * `require("org/arangodb/aql/cache").properties(properties)`: modifies the global query cache configuration
  * `require("org/arangodb/aql/cache").clear()`: invalidates all results in the query cache

* do not link arangoimp against V8

* AQL function call arguments optimization

  This will lead to arguments in function calls inside AQL queries not being copied but passed
  by reference. This may speed up calls to functions with bigger argument values or queries that
  call functions a lot of times.

* upgraded V8 version to 4.3.61

* removed deprecated AQL `SKIPLIST` function.

  This function was introduced in older versions of ArangoDB with a less powerful query optimizer to
  retrieve data from a skiplist index using a `LIMIT` clause. It was marked as deprecated in ArangoDB
  2.6.

  Since ArangoDB 2.3 the behavior of the `SKIPLIST` function can be emulated using regular AQL
  constructs, e.g.

      FOR doc IN @@collection
        FILTER doc.value >= @value
        SORT doc.value DESC
        LIMIT 1
        RETURN doc

* the `skip()` function for simple queries does not accept negative input any longer.
  This feature was deprecated in 2.6.0.

* fix exception handling

  In some cases JavaScript exceptions would re-throw without information of the original problem.
  Now the original exception is logged for failure analysis.

* based REST API method PUT `/_api/simple/all` on the cursor API and make it use AQL internally.

  The change speeds up this REST API method and will lead to additional query information being
  returned by the REST API. Clients can use this extra information or ignore it.

* Foxx Queue job success/failure handlers arguments have changed from `(jobId, jobData, result, jobFailures)` to `(result, jobData, job)`.

* added Foxx Queue job options `repeatTimes`, `repeatUntil` and `repeatDelay` to automatically re-schedule jobs when they are completed.

* added Foxx manifest configuration type `password` to mask values in the web interface.

* fixed default values in Foxx manifest configurations sometimes not being used as defaults.

* fixed optional parameters in Foxx manifest configurations sometimes not being cleared correctly.

* Foxx dependencies can now be marked as optional using a slightly more verbose syntax in your manifest file.

* converted Foxx constructors to ES6 classes so you can extend them using class syntax.

* updated aqb to 2.0.

* updated chai to 3.0.

* Use more madvise calls to speed up things when memory is tight, in particular
  at load time but also for random accesses later.

* Overhauled web interface

  The web interface now has a new design.

  The API documentation for ArangoDB has been moved from "Tools" to "Links" in the web interface.

  The "Applications" tab in the web interfaces has been renamed to "Services".


v2.6.12 (2015-12-02)
--------------------

* fixed disappearing of documents for collections transferred via `sync` if the
  the collection was dropped right before synchronization and drop and (re-)create
  collection markers were located in the same WAL file

* added missing lock instruction for primary index in compactor size calculation

* fixed issue #1589

* fixed issue #1583

* Foxx: optional configuration options no longer log validation errors when assigned
  empty values (#1495)


v2.6.11 (2015-11-18)
--------------------

* fixed potentially invalid pointer access in shaper when the currently accessed
  document got re-located by the WAL collector at the very same time


v2.6.10 (2015-11-10)
--------------------

* disable replication appliers when starting in modes `--upgrade`, `--no-server`
  and `--check-upgrade`

* more detailed output in arango-dfdb

* fixed potential deadlock in collection status changing on Windows

* issue #1521: Can't dump/restore with user and password


v2.6.9 (2015-09-29)
-------------------

* added "special" password ARANGODB_DEFAULT_ROOT_PASSWORD. If you pass
  ARANGODB_DEFAULT_ROOT_PASSWORD as password, it will read the password
  from the environment variable ARANGODB_DEFAULT_ROOT_PASSWORD

* fixed failing AQL skiplist, sort and limit combination

  When using a Skiplist index on an attribute (say "a") and then using sort
  and skip on this attribute caused the result to be empty e.g.:

    require("internal").db.test.ensureSkiplist("a");
    require("internal").db._query("FOR x IN test SORT x.a LIMIT 10, 10");

  Was always empty no matter how many documents are stored in test.
  This is now fixed.

v2.6.8 (2015-09-09)
-------------------

* ARM only:

  The ArangoDB packages for ARM require the kernel to allow unaligned memory access.
  How the kernel handles unaligned memory access is configurable at runtime by
  checking and adjusting the contents `/proc/cpu/alignment`.

  In order to operate on ARM, ArangoDB requires the bit 1 to be set. This will
  make the kernel trap and adjust unaligned memory accesses. If this bit is not
  set, the kernel may send a SIGBUS signal to ArangoDB and terminate it.

  To set bit 1 in `/proc/cpu/alignment` use the following command as a privileged
  user (e.g. root):

      echo "2" > /proc/cpu/alignment

  Note that this setting affects all user processes and not just ArangoDB. Setting
  the alignment with the above command will also not make the setting permanent,
  so it will be lost after a restart of the system. In order to make the setting
  permanent, it should be executed during system startup or before starting arangod.

  The ArangoDB start/stop scripts do not adjust the alignment setting, but rely on
  the environment to have the correct alignment setting already. The reason for this
  is that the alignment settings also affect all other user processes (which ArangoDB
  is not aware of) and thus may have side-effects outside of ArangoDB. It is therefore
  more reasonable to have the system administrator carry out the change.


v2.6.7 (2015-08-25)
-------------------

* improved AssocMulti index performance when resizing.

  This makes the edge index perform less I/O when under memory pressure.


v2.6.6 (2015-08-23)
-------------------

* added startup option `--server.additional-threads` to create separate queues
  for slow requests.


v2.6.5 (2015-08-17)
-------------------

* added startup option `--database.throw-collection-not-loaded-error`

  Accessing a not-yet loaded collection will automatically load a collection
  on first access. This flag controls what happens in case an operation
  would need to wait for another thread to finalize loading a collection. If
  set to *true*, then the first operation that accesses an unloaded collection
  will load it. Further threads that try to access the same collection while
  it is still loading immediately fail with an error (1238, *collection not loaded*).
  This is to prevent all server threads from being blocked while waiting on the
  same collection to finish loading. When the first thread has completed loading
  the collection, the collection becomes regularly available, and all operations
  from that point on can be carried out normally, and error 1238 will not be
  thrown anymore for that collection.

  If set to *false*, the first thread that accesses a not-yet loaded collection
  will still load it. Other threads that try to access the collection while
  loading will not fail with error 1238 but instead block until the collection
  is fully loaded. This configuration might lead to all server threads being
  blocked because they are all waiting for the same collection to complete
  loading. Setting the option to *true* will prevent this from happening, but
  requires clients to catch error 1238 and react on it (maybe by scheduling
  a retry for later).

  The default value is *false*.

* fixed busy wait loop in scheduler threads that sometimes consumed 100% CPU while
  waiting for events on connections closed unexpectedly by the client side

* handle attribute `indexBuckets` when restoring collections via arangorestore.
  Previously the `indexBuckets` attribute value from the dump was ignored, and the
   server default value for `indexBuckets` was used when restoring a collection.

* fixed "EscapeValue already set error" crash in V8 actions that might have occurred when
  canceling V8-based operations.


v2.6.4 (2015-08-01)
-------------------

* V8: Upgrade to version 4.1.0.27 - this is intended to be the stable V8 version.

* fixed issue #1424: Arango shell should not processing arrows pushing on keyboard


v2.6.3 (2015-07-21)
-------------------

* issue #1409: Document values with null character truncated


v2.6.2 (2015-07-04)
-------------------

* fixed issue #1383: bindVars for HTTP API doesn't work with empty string

* fixed handling of default values in Foxx manifest configurations

* fixed handling of optional parameters in Foxx manifest configurations

* fixed a reference error being thrown in Foxx queues when a function-based job type is used that is not available and no options object is passed to queue.push


v2.6.1 (2015-06-24)
-------------------

* Add missing swagger files to cmake build. fixes #1368

* fixed documentation errors


v2.6.0 (2015-06-20)
-------------------

* using negative values for `SimpleQuery.skip()` is deprecated.
  This functionality will be removed in future versions of ArangoDB.

* The following simple query functions are now deprecated:

  * collection.near
  * collection.within
  * collection.geo
  * collection.fulltext
  * collection.range
  * collection.closedRange

  This also lead to the following REST API methods being deprecated from now on:

  * PUT /_api/simple/near
  * PUT /_api/simple/within
  * PUT /_api/simple/fulltext
  * PUT /_api/simple/range

  It is recommended to replace calls to these functions or APIs with equivalent AQL queries,
  which are more flexible because they can be combined with other operations:

      FOR doc IN NEAR(@@collection, @latitude, @longitude, @limit)
        RETURN doc

      FOR doc IN WITHIN(@@collection, @latitude, @longitude, @radius, @distanceAttributeName)
        RETURN doc

      FOR doc IN FULLTEXT(@@collection, @attributeName, @queryString, @limit)
        RETURN doc

      FOR doc IN @@collection
        FILTER doc.value >= @left && doc.value < @right
        LIMIT @skip, @limit
        RETURN doc`

  The above simple query functions and REST API methods may be removed in future versions
  of ArangoDB.

* deprecated now-obsolete AQL `SKIPLIST` function

  The function was introduced in older versions of ArangoDB with a less powerful query optimizer to
  retrieve data from a skiplist index using a `LIMIT` clause.

  Since 2.3 the same goal can be achieved by using regular AQL constructs, e.g.

      FOR doc IN collection FILTER doc.value >= @value SORT doc.value DESC LIMIT 1 RETURN doc

* fixed issues when switching the database inside tasks and during shutdown of database cursors

  These features were added during 2.6 alpha stage so the fixes affect devel/2.6-alpha builds only

* issue #1360: improved foxx-manager help

* added `--enable-tcmalloc` configure option.

  When this option is set, arangod and the client tools will be linked against tcmalloc, which replaces
  the system allocator. When the option is set, a tcmalloc library must be present on the system under
  one of the names `libtcmalloc`, `libtcmalloc_minimal` or `libtcmalloc_debug`.

  As this is a configure option, it is supported for manual builds on Linux-like systems only. tcmalloc
  support is currently experimental.

* issue #1353: Windows: HTTP API - incorrect path in errorMessage

* issue #1347: added option `--create-database` for arangorestore.

  Setting this option to `true` will now create the target database if it does not exist. When creating
  the target database, the username and passwords passed to arangorestore will be used to create an
  initial user for the new database.

* issue #1345: advanced debug information for User Functions

* issue #1341: Can't use bindvars in UPSERT

* fixed vulnerability in JWT implementation.

* changed default value of option `--database.ignore-datafile-errors` from `true` to `false`

  If the new default value of `false` is used, then arangod will refuse loading collections that contain
  datafiles with CRC mismatches or other errors. A collection with datafile errors will then become
  unavailable. This prevents follow up errors from happening.

  The only way to access such collection is to use the datafile debugger (arango-dfdb) and try to repair
  or truncate the datafile with it.

  If `--database.ignore-datafile-errors` is set to `true`, then collections will become available
  even if parts of their data cannot be loaded. This helps availability, but may cause (partial) data
  loss and follow up errors.

* added server startup option `--server.session-timeout` for controlling the timeout of user sessions
  in the web interface

* add sessions and cookie authentication for ArangoDB's web interface

  ArangoDB's built-in web interface now uses sessions. Session information ids are stored in cookies,
  so clients using the web interface must accept cookies in order to use it

* web interface: display query execution time in AQL editor

* web interface: renamed AQL query *submit* button to *execute*

* web interface: added query explain feature in AQL editor

* web interface: demo page added. only working if demo data is available, hidden otherwise

* web interface: added support for custom app scripts with optional arguments and results

* web interface: mounted apps that need to be configured are now indicated in the app overview

* web interface: added button for running tests to app details

* web interface: added button for configuring app dependencies to app details

* web interface: upgraded API documentation to use Swagger 2

* INCOMPATIBLE CHANGE

  removed startup option `--log.severity`

  The docs for `--log.severity` mentioned lots of severities (e.g. `exception`, `technical`, `functional`, `development`)
  but only a few severities (e.g. `all`, `human`) were actually used, with `human` being the default and `all` enabling the
  additional logging of requests. So the option pretended to control a lot of things which it actually didn't. Additionally,
  the option `--log.requests-file` was around for a long time already, also controlling request logging.

  Because the `--log.severity` option effectively did not control that much, it was removed. A side effect of removing the
  option is that 2.5 installations which used `--log.severity all` will not log requests after the upgrade to 2.6. This can
  be adjusted by setting the `--log.requests-file` option.

* add backtrace to fatal log events

* added optional `limit` parameter for AQL function `FULLTEXT`

* make fulltext index also index text values contained in direct sub-objects of the indexed
  attribute.

  Previous versions of ArangoDB only indexed the attribute value if it was a string. Sub-attributes
  of the index attribute were ignored when fulltext indexing.

  Now, if the index attribute value is an object, the object's values will each be included in the
  fulltext index if they are strings. If the index attribute value is an array, the array's values
  will each be included in the fulltext index if they are strings.

  For example, with a fulltext index present on the `translations` attribute, the following text
  values will now be indexed:

      var c = db._create("example");
      c.ensureFulltextIndex("translations");
      c.insert({ translations: { en: "fox", de: "Fuchs", fr: "renard", ru: "лиса" } });
      c.insert({ translations: "Fox is the English translation of the German word Fuchs" });
      c.insert({ translations: [ "ArangoDB", "document", "database", "Foxx" ] });

      c.fulltext("translations", "лиса").toArray();       // returns only first document
      c.fulltext("translations", "Fox").toArray();        // returns first and second documents
      c.fulltext("translations", "prefix:Fox").toArray(); // returns all three documents

* added batch document removal and lookup commands:

      collection.lookupByKeys(keys)
      collection.removeByKeys(keys)

  These commands can be used to perform multi-document lookup and removal operations efficiently
  from the ArangoShell. The argument to these operations is an array of document keys.

  Also added HTTP APIs for batch document commands:

  * PUT /_api/simple/lookup-by-keys
  * PUT /_api/simple/remove-by-keys

* properly prefix document address URLs with the current database name for calls to the REST
  API method GET `/_api/document?collection=...` (that method will return partial URLs to all
  documents in the collection).

  Previous versions of ArangoDB returned the URLs starting with `/_api/` but without the current
  database name, e.g. `/_api/document/mycollection/mykey`. Starting with 2.6, the response URLs
  will include the database name as well, e.g. `/_db/_system/_api/document/mycollection/mykey`.

* added dedicated collection export HTTP REST API

  ArangoDB now provides a dedicated collection export API, which can take snapshots of entire
  collections more efficiently than the general-purpose cursor API. The export API is useful
  to transfer the contents of an entire collection to a client application. It provides optional
  filtering on specific attributes.

  The export API is available at endpoint `POST /_api/export?collection=...`. The API has the
  same return value structure as the already established cursor API (`POST /_api/cursor`).

  An introduction to the export API is given in this blog post:
  http://jsteemann.github.io/blog/2015/04/04/more-efficient-data-exports/

* subquery optimizations for AQL queries

  This optimization avoids copying intermediate results into subqueries that are not required
  by the subquery.

  A brief description can be found here:
  http://jsteemann.github.io/blog/2015/05/04/subquery-optimizations/

* return value optimization for AQL queries

  This optimization avoids copying the final query result inside the query's main `ReturnNode`.

  A brief description can be found here:
  http://jsteemann.github.io/blog/2015/05/04/return-value-optimization-for-aql/

* speed up AQL queries containing big `IN` lists for index lookups

  `IN` lists used for index lookups had performance issues in previous versions of ArangoDB.
  These issues have been addressed in 2.6 so using bigger `IN` lists for filtering is much
  faster.

  A brief description can be found here:
  http://jsteemann.github.io/blog/2015/05/07/in-list-improvements/

* allow `@` and `.` characters in document keys, too

  This change also leads to document keys being URL-encoded when returned in HTTP `location`
  response headers.

* added alternative implementation for AQL COLLECT

  The alternative method uses a hash table for grouping and does not require its input elements
  to be sorted. It will be taken into account by the optimizer for `COLLECT` statements that do
  not use an `INTO` clause.

  In case a `COLLECT` statement can use the hash table variant, the optimizer will create an extra
  plan for it at the beginning of the planning phase. In this plan, no extra `SORT` node will be
  added in front of the `COLLECT` because the hash table variant of `COLLECT` does not require
  sorted input. Instead, a `SORT` node will be added after it to sort its output. This `SORT` node
  may be optimized away again in later stages. If the sort order of the result is irrelevant to
  the user, adding an extra `SORT null` after a hash `COLLECT` operation will allow the optimizer to
  remove the sorts altogether.

  In addition to the hash table variant of `COLLECT`, the optimizer will modify the original plan
  to use the regular `COLLECT` implementation. As this implementation requires sorted input, the
  optimizer will insert a `SORT` node in front of the `COLLECT`. This `SORT` node may be optimized
  away in later stages.

  The created plans will then be shipped through the regular optimization pipeline. In the end,
  the optimizer will pick the plan with the lowest estimated total cost as usual. The hash table
  variant does not require an up-front sort of the input, and will thus be preferred over the
  regular `COLLECT` if the optimizer estimates many input elements for the `COLLECT` node and
  cannot use an index to sort them.

  The optimizer can be explicitly told to use the regular *sorted* variant of `COLLECT` by
  suffixing a `COLLECT` statement with `OPTIONS { "method" : "sorted" }`. This will override the
  optimizer guesswork and only produce the *sorted* variant of `COLLECT`.

  A blog post on the new `COLLECT` implementation can be found here:
  http://jsteemann.github.io/blog/2015/04/22/collecting-with-a-hash-table/

* refactored HTTP REST API for cursors

  The HTTP REST API for cursors (`/_api/cursor`) has been refactored to improve its performance
  and use less memory.

  A post showing some of the performance improvements can be found here:
  http://jsteemann.github.io/blog/2015/04/01/improvements-for-the-cursor-api/

* simplified return value syntax for data-modification AQL queries

  ArangoDB 2.4 since version allows to return results from data-modification AQL queries. The
  syntax for this was quite limited and verbose:

      FOR i IN 1..10
        INSERT { value: i } IN test
        LET inserted = NEW
        RETURN inserted

  The `LET inserted = NEW RETURN inserted` was required literally to return the inserted
  documents. No calculations could be made using the inserted documents.

  This is now more flexible. After a data-modification clause (e.g. `INSERT`, `UPDATE`, `REPLACE`,
  `REMOVE`, `UPSERT`) there can follow any number of `LET` calculations. These calculations can
  refer to the pseudo-values `OLD` and `NEW` that are created by the data-modification statements.

  This allows returning projections of inserted or updated documents, e.g.:

      FOR i IN 1..10
        INSERT { value: i } IN test
        RETURN { _key: NEW._key, value: i }

  Still not every construct is allowed after a data-modification clause. For example, no functions
  can be called that may access documents.

  More information can be found here:
  http://jsteemann.github.io/blog/2015/03/27/improvements-for-data-modification-queries/

* added AQL `UPSERT` statement

  This adds an `UPSERT` statement to AQL that is a combination of both `INSERT` and `UPDATE` /
  `REPLACE`. The `UPSERT` will search for a matching document using a user-provided example.
  If no document matches the example, the *insert* part of the `UPSERT` statement will be
  executed. If there is a match, the *update* / *replace* part will be carried out:

      UPSERT { page: 'index.html' }                 /* search example */
        INSERT { page: 'index.html', pageViews: 1 } /* insert part */
        UPDATE { pageViews: OLD.pageViews + 1 }     /* update part */
        IN pageViews

  `UPSERT` can be used with an `UPDATE` or `REPLACE` clause. The `UPDATE` clause will perform
  a partial update of the found document, whereas the `REPLACE` clause will replace the found
  document entirely. The `UPDATE` or `REPLACE` parts can refer to the pseudo-value `OLD`, which
  contains all attributes of the found document.

  `UPSERT` statements can optionally return values. In the following query, the return
  attribute `found` will return the found document before the `UPDATE` was applied. If no
  document was found, `found` will contain a value of `null`. The `updated` result attribute will
  contain the inserted / updated document:

      UPSERT { page: 'index.html' }                 /* search example */
        INSERT { page: 'index.html', pageViews: 1 } /* insert part */
        UPDATE { pageViews: OLD.pageViews + 1 }     /* update part */
        IN pageViews
        RETURN { found: OLD, updated: NEW }

  A more detailed description of `UPSERT` can be found here:
  http://jsteemann.github.io/blog/2015/03/27/preview-of-the-upsert-command/

* adjusted default configuration value for `--server.backlog-size` from 10 to 64.

* issue #1231: bug xor feature in AQL: LENGTH(null) == 4

  This changes the behavior of the AQL `LENGTH` function as follows:

  - if the single argument to `LENGTH()` is `null`, then the result will now be `0`. In previous
    versions of ArangoDB, the result of `LENGTH(null)` was `4`.

  - if the single argument to `LENGTH()` is `true`, then the result will now be `1`. In previous
    versions of ArangoDB, the result of `LENGTH(true)` was `4`.

  - if the single argument to `LENGTH()` is `false`, then the result will now be `0`. In previous
    versions of ArangoDB, the result of `LENGTH(false)` was `5`.

  The results of `LENGTH()` with string, numeric, array object argument values do not change.

* issue #1298: Bulk import if data already exists (#1298)

  This change extends the HTTP REST API for bulk imports as follows:

  When documents are imported and the `_key` attribute is specified for them, the import can be
  used for inserting and updating/replacing documents. Previously, the import could be used for
  inserting new documents only, and re-inserting a document with an existing key would have failed
  with a *unique key constraint violated* error.

  The above behavior is still the default. However, the API now allows controlling the behavior
  in case of a unique key constraint error via the optional URL parameter `onDuplicate`.

  This parameter can have one of the following values:

  - `error`: when a unique key constraint error occurs, do not import or update the document but
    report an error. This is the default.

  - `update`: when a unique key constraint error occurs, try to (partially) update the existing
    document with the data specified in the import. This may still fail if the document would
    violate secondary unique indexes. Only the attributes present in the import data will be
    updated and other attributes already present will be preserved. The number of updated documents
    will be reported in the `updated` attribute of the HTTP API result.

  - `replace`: when a unique key constraint error occurs, try to fully replace the existing
    document with the data specified in the import. This may still fail if the document would
    violate secondary unique indexes. The number of replaced documents will be reported in the
    `updated` attribute of the HTTP API result.

  - `ignore`: when a unique key constraint error occurs, ignore this error. There will be no
    insert, update or replace for the particular document. Ignored documents will be reported
    separately in the `ignored` attribute of the HTTP API result.

  The result of the HTTP import API will now contain the attributes `ignored` and `updated`, which
  contain the number of ignored and updated documents respectively. These attributes will contain a
  value of zero unless the `onDuplicate` URL parameter is set to either `update` or `replace`
  (in this case the `updated` attribute may contain non-zero values) or `ignore` (in this case the
  `ignored` attribute may contain a non-zero value).

  To support the feature, arangoimp also has a new command line option `--on-duplicate` which can
  have one of the values `error`, `update`, `replace`, `ignore`. The default value is `error`.

  A few examples for using arangoimp with the `--on-duplicate` option can be found here:
  http://jsteemann.github.io/blog/2015/04/14/updating-documents-with-arangoimp/

* changed behavior of `db._query()` in the ArangoShell:

  if the command's result is printed in the shell, the first 10 results will be printed. Previously
  only a basic description of the underlying query result cursor was printed. Additionally, if the
  cursor result contains more than 10 results, the cursor is assigned to a global variable `more`,
  which can be used to iterate over the cursor result.

  Example:

      arangosh [_system]> db._query("FOR i IN 1..15 RETURN i")
      [object ArangoQueryCursor, count: 15, hasMore: true]

      [
        1,
        2,
        3,
        4,
        5,
        6,
        7,
        8,
        9,
        10
      ]

      type 'more' to show more documents


      arangosh [_system]> more
      [object ArangoQueryCursor, count: 15, hasMore: false]

      [
        11,
        12,
        13,
        14,
        15
      ]

* Disallow batchSize value 0 in HTTP `POST /_api/cursor`:

  The HTTP REST API `POST /_api/cursor` does not accept a `batchSize` parameter value of
  `0` any longer. A batch size of 0 never made much sense, but previous versions of ArangoDB
  did not check for this value. Now creating a cursor using a `batchSize` value 0 will
  result in an HTTP 400 error response

* REST Server: fix memory leaks when failing to add jobs

* 'EDGES' AQL Function

  The AQL function `EDGES` got a new fifth option parameter.
  Right now only one option is available: 'includeVertices'. This is a boolean parameter
  that allows to modify the result of the `EDGES` function.
  Default is 'includeVertices: false' which does not have any effect.
  'includeVertices: true' modifies the result, such that
  {vertex: <vertexDocument>, edge: <edgeDocument>} is returned.

* INCOMPATIBLE CHANGE:

  The result format of the AQL function `NEIGHBORS` has been changed.
  Before it has returned an array of objects containing 'vertex' and 'edge'.
  Now it will only contain the vertex directly.
  Also an additional option 'includeData' has been added.
  This is used to define if only the 'vertex._id' value should be returned (false, default),
  or if the vertex should be looked up in the collection and the complete JSON should be returned
  (true).
  Using only the id values can lead to significantly improved performance if this is the only information
  required.

  In order to get the old result format prior to ArangoDB 2.6, please use the function EDGES instead.
  Edges allows for a new option 'includeVertices' which, set to true, returns exactly the format of NEIGHBORS.
  Example:

      NEIGHBORS(<vertexCollection>, <edgeCollection>, <vertex>, <direction>, <example>)

  This can now be achieved by:

      EDGES(<edgeCollection>, <vertex>, <direction>, <example>, {includeVertices: true})

  If you are nesting several NEIGHBORS steps you can speed up their performance in the following way:

  Old Example:

  FOR va IN NEIGHBORS(Users, relations, 'Users/123', 'outbound') FOR vc IN NEIGHBORS(Products, relations, va.vertex._id, 'outbound') RETURN vc

  This can now be achieved by:

  FOR va IN NEIGHBORS(Users, relations, 'Users/123', 'outbound') FOR vc IN NEIGHBORS(Products, relations, va, 'outbound', null, {includeData: true}) RETURN vc
                                                                                                          ^^^^                  ^^^^^^^^^^^^^^^^^^^
                                                                                                  Use intermediate directly     include Data for final

* INCOMPATIBLE CHANGE:

  The AQL function `GRAPH_NEIGHBORS` now provides an additional option `includeData`.
  This option allows controlling whether the function should return the complete vertices
  or just their IDs. Returning only the IDs instead of the full vertices can lead to
  improved performance .

  If provided, `includeData` is set to `true`, all vertices in the result will be returned
  with all their attributes. The default value of `includeData` is `false`.
  This makes the default function results incompatible with previous versions of ArangoDB.

  To get the old result style in ArangoDB 2.6, please set the options as follows in calls
  to `GRAPH_NEIGHBORS`:

      GRAPH_NEIGHBORS(<graph>, <vertex>, { includeData: true })

* INCOMPATIBLE CHANGE:

  The AQL function `GRAPH_COMMON_NEIGHBORS` now provides an additional option `includeData`.
  This option allows controlling whether the function should return the complete vertices
  or just their IDs. Returning only the IDs instead of the full vertices can lead to
  improved performance .

  If provided, `includeData` is set to `true`, all vertices in the result will be returned
  with all their attributes. The default value of `includeData` is `false`.
  This makes the default function results incompatible with previous versions of ArangoDB.

  To get the old result style in ArangoDB 2.6, please set the options as follows in calls
  to `GRAPH_COMMON_NEIGHBORS`:

      GRAPH_COMMON_NEIGHBORS(<graph>, <vertexExamples1>, <vertexExamples2>, { includeData: true }, { includeData: true })

* INCOMPATIBLE CHANGE:

  The AQL function `GRAPH_SHORTEST_PATH` now provides an additional option `includeData`.
  This option allows controlling whether the function should return the complete vertices
  and edges or just their IDs. Returning only the IDs instead of full vertices and edges
  can lead to improved performance .

  If provided, `includeData` is set to `true`, all vertices and edges in the result will
  be returned with all their attributes. There is also an optional parameter `includePath` of
  type object.
  It has two optional sub-attributes `vertices` and `edges`, both of type boolean.
  Both can be set individually and the result will include all vertices on the path if
  `includePath.vertices == true` and all edges if `includePath.edges == true` respectively.

  The default value of `includeData` is `false`, and paths are now excluded by default.
  This makes the default function results incompatible with previous versions of ArangoDB.

  To get the old result style in ArangoDB 2.6, please set the options as follows in calls
  to `GRAPH_SHORTEST_PATH`:

      GRAPH_SHORTEST_PATH(<graph>, <source>, <target>, { includeData: true, includePath: { edges: true, vertices: true } })

  The attributes `startVertex` and `vertex` that were present in the results of `GRAPH_SHORTEST_PATH`
  in previous versions of ArangoDB will not be produced in 2.6. To calculate these attributes in 2.6,
  please extract the first and last elements from the `vertices` result attribute.

* INCOMPATIBLE CHANGE:

  The AQL function `GRAPH_DISTANCE_TO` will now return only the id the destination vertex
  in the `vertex` attribute, and not the full vertex data with all vertex attributes.

* INCOMPATIBLE CHANGE:

  All graph measurements functions in JavaScript module `general-graph` that calculated a
  single figure previously returned an array containing just the figure. Now these functions
  will return the figure directly and not put it inside an array.

  The affected functions are:

  * `graph._absoluteEccentricity`
  * `graph._eccentricity`
  * `graph._absoluteCloseness`
  * `graph._closeness`
  * `graph._absoluteBetweenness`
  * `graph._betweenness`
  * `graph._radius`
  * `graph._diameter`

* Create the `_graphs` collection in new databases with `waitForSync` attribute set to `false`

  The previous `waitForSync` value was `true`, so default the behavior when creating and dropping
  graphs via the HTTP REST API changes as follows if the new settings are in effect:

  * `POST /_api/graph` by default returns `HTTP 202` instead of `HTTP 201`
  * `DELETE /_api/graph/graph-name` by default returns `HTTP 202` instead of `HTTP 201`

  If the `_graphs` collection still has its `waitForSync` value set to `true`, then the HTTP status
  code will not change.

* Upgraded ICU to version 54; this increases performance in many places.
  based on https://code.google.com/p/chromium/issues/detail?id=428145

* added support for HTTP push aka chunked encoding

* issue #1051: add info whether server is running in service or user mode?

  This will add a "mode" attribute to the result of the result of HTTP GET `/_api/version?details=true`

  "mode" can have the following values:

  - `standalone`: server was started manually (e.g. on command-line)
  - `service`: service is running as Windows service, in daemon mode or under the supervisor

* improve system error messages in Windows port

* increased default value of `--server.request-timeout` from 300 to 1200 seconds for client tools
  (arangosh, arangoimp, arangodump, arangorestore)

* increased default value of `--server.connect-timeout` from 3 to 5 seconds for client tools
  (arangosh, arangoimp, arangodump, arangorestore)

* added startup option `--server.foxx-queues-poll-interval`

  This startup option controls the frequency with which the Foxx queues manager is checking
  the queue (or queues) for jobs to be executed.

  The default value is `1` second. Lowering this value will result in the queue manager waking
  up and checking the queues more frequently, which may increase CPU usage of the server.
  When not using Foxx queues, this value can be raised to save some CPU time.

* added startup option `--server.foxx-queues`

  This startup option controls whether the Foxx queue manager will check queue and job entries.
  Disabling this option can reduce server load but will prevent jobs added to Foxx queues from
  being processed at all.

  The default value is `true`, enabling the Foxx queues feature.

* make Foxx queues really database-specific.

  Foxx queues were and are stored in a database-specific collection `_queues`. However, a global
  cache variable for the queues led to the queue names being treated database-independently, which
  was wrong.

  Since 2.6, Foxx queues names are truly database-specific, so the same queue name can be used in
  two different databases for two different queues. Until then, it is advisable to think of queues
  as already being database-specific, and using the database name as a queue name prefix to be
  avoid name conflicts, e.g.:

      var queueName = "myQueue";
      var Foxx = require("org/arangodb/foxx");
      Foxx.queues.create(db._name() + ":" + queueName);

* added support for Foxx queue job types defined as app scripts.

  The old job types introduced in 2.4 are still supported but are known to cause issues in 2.5
  and later when the server is restarted or the job types are not defined in every thread.

  The new job types avoid this issue by storing an explicit mount path and script name rather
  than an assuming the job type is defined globally. It is strongly recommended to convert your
  job types to the new script-based system.

* renamed Foxx sessions option "sessionStorageApp" to "sessionStorage". The option now also accepts session storages directly.

* Added the following JavaScript methods for file access:
  * fs.copyFile() to copy single files
  * fs.copyRecursive() to copy directory trees
  * fs.chmod() to set the file permissions (non-Windows only)

* Added process.env for accessing the process environment from JavaScript code

* Cluster: kickstarter shutdown routines will more precisely follow the shutdown of its nodes.

* Cluster: don't delete agency connection objects that are currently in use.

* Cluster: improve passing along of HTTP errors

* fixed issue #1247: debian init script problems

* multi-threaded index creation on collection load

  When a collection contains more than one secondary index, they can be built in memory in
  parallel when the collection is loaded. How many threads are used for parallel index creation
  is determined by the new configuration parameter `--database.index-threads`. If this is set
  to 0, indexes are built by the opening thread only and sequentially. This is equivalent to
  the behavior in 2.5 and before.

* speed up building up primary index when loading collections

* added `count` attribute to `parameters.json` files of collections. This attribute indicates
  the number of live documents in the collection on unload. It is read when the collection is
  (re)loaded to determine the initial size for the collection's primary index

* removed remainders of MRuby integration, removed arangoirb

* simplified `controllers` property in Foxx manifests. You can now specify a filename directly
  if you only want to use a single file mounted at the base URL of your Foxx app.

* simplified `exports` property in Foxx manifests. You can now specify a filename directly if
  you only want to export variables from a single file in your Foxx app.

* added support for node.js-style exports in Foxx exports. Your Foxx exports file can now export
  arbitrary values using the `module.exports` property instead of adding properties to the
  `exports` object.

* added `scripts` property to Foxx manifests. You should now specify the `setup` and `teardown`
  files as properties of the `scripts` object in your manifests and can define custom,
  app-specific scripts that can be executed from the web interface or the CLI.

* added `tests` property to Foxx manifests. You can now define test cases using the `mocha`
  framework which can then be executed inside ArangoDB.

* updated `joi` package to 6.0.8.

* added `extendible` package.

* added Foxx model lifecycle events to repositories. See #1257.

* speed up resizing of edge index.

* allow to split an edge index into buckets which are resized individually.
  This is controlled by the `indexBuckets` attribute in the `properties`
  of the collection.

* fix a cluster deadlock bug in larger clusters by marking a thread waiting
  for a lock on a DBserver as blocked


v2.5.7 (2015-08-02)
-------------------

* V8: Upgrade to version 4.1.0.27 - this is intended to be the stable V8 version.


v2.5.6 (2015-07-21)
-------------------

* alter Windows build infrastructure so we can properly store pdb files.

* potentially fixed issue #1313: Wrong metric calculation at dashboard

  Escape whitespace in process name when scanning /proc/pid/stats

  This fixes statistics values read from that file

* Fixed variable naming in AQL `COLLECT INTO` results in case the COLLECT is placed
  in a subquery which itself is followed by other constructs that require variables


v2.5.5 (2015-05-29)
-------------------

* fixed vulnerability in JWT implementation.

* fixed format string for reading /proc/pid/stat

* take into account barriers used in different V8 contexts


v2.5.4 (2015-05-14)
-------------------

* added startup option `--log.performance`: specifying this option at startup will log
  performance-related info messages, mainly timings via the regular logging mechanisms

* cluster fixes

* fix for recursive copy under Windows


v2.5.3 (2015-04-29)
-------------------

* Fix fs.move to work across filesystem borders; Fixes Foxx app installation problems;
  issue #1292.

* Fix Foxx app install when installed on a different drive on Windows

* issue #1322: strange AQL result

* issue #1318: Inconsistent db._create() syntax

* issue #1315: queries to a collection fail with an empty response if the
  collection contains specific JSON data

* issue #1300: Make arangodump not fail if target directory exists but is empty

* allow specifying higher values than SOMAXCONN for `--server.backlog-size`

  Previously, arangod would not start when a `--server.backlog-size` value was
  specified that was higher than the platform's SOMAXCONN header value.

  Now, arangod will use the user-provided value for `--server.backlog-size` and
  pass it to the listen system call even if the value is higher than SOMAXCONN.
  If the user-provided value is higher than SOMAXCONN, arangod will log a warning
  on startup.

* Fixed a cluster deadlock bug. Mark a thread that is in a RemoteBlock as
  blocked to allow for additional dispatcher threads to be started.

* Fix locking in cluster by using another ReadWriteLock class for collections.

* Add a second DispatcherQueue for AQL in the cluster. This fixes a
  cluster-AQL thread explosion bug.


v2.5.2 (2015-04-11)
-------------------

* modules stored in _modules are automatically flushed when changed

* added missing query-id parameter in documentation of HTTP DELETE `/_api/query` endpoint

* added iterator for edge index in AQL queries

  this change may lead to less edges being read when used together with a LIMIT clause

* make graph viewer in web interface issue less expensive queries for determining
  a random vertex from the graph, and for determining vertex attributes

* issue #1285: syntax error, unexpected $undefined near '@_to RETURN obj

  this allows AQL bind parameter names to also start with underscores

* moved /_api/query to C++

* issue #1289: Foxx models created from database documents expose an internal method

* added `Foxx.Repository#exists`

* parallelize initialization of V8 context in multiple threads

* fixed a possible crash when the debug-level was TRACE

* cluster: do not initialize statistics collection on each
  coordinator, this fixes a race condition at startup

* cluster: fix a startup race w.r.t. the _configuration collection

* search for db:// JavaScript modules only after all local files have been
  considered, this speeds up the require command in a cluster considerably

* general cluster speedup in certain areas


v2.5.1 (2015-03-19)
-------------------

* fixed bug that caused undefined behavior when an AQL query was killed inside
  a calculation block

* fixed memleaks in AQL query cleanup in case out-of-memory errors are thrown

* by default, Debian and RedHat packages are built with debug symbols

* added option `--database.ignore-logfile-errors`

  This option controls how collection datafiles with a CRC mismatch are treated.

  If set to `false`, CRC mismatch errors in collection datafiles will lead
  to a collection not being loaded at all. If a collection needs to be loaded
  during WAL recovery, the WAL recovery will also abort (if not forced with
  `--wal.ignore-recovery-errors true`). Setting this flag to `false` protects
  users from unintentionally using a collection with corrupted datafiles, from
  which only a subset of the original data can be recovered.

  If set to `true`, CRC mismatch errors in collection datafiles will lead to
  the datafile being partially loaded. All data up to until the mismatch will
  be loaded. This will enable users to continue with collection datafiles
  that are corrupted, but will result in only a partial load of the data.
  The WAL recovery will still abort when encountering a collection with a
  corrupted datafile, at least if `--wal.ignore-recovery-errors` is not set to
  `true`.

  The default value is *true*, so for collections with corrupted datafiles
  there might be partial data loads once the WAL recovery has finished. If
  the WAL recovery will need to load a collection with a corrupted datafile,
  it will still stop when using the default values.

* INCOMPATIBLE CHANGE:

  make the arangod server refuse to start if during startup it finds a non-readable
  `parameter.json` file for a database or a collection.

  Stopping the startup process in this case requires manual intervention (fixing
  the unreadable files), but prevents follow-up errors due to ignored databases or
  collections from happening.

* datafiles and `parameter.json` files written by arangod are now created with read and write
  privileges for the arangod process user, and with read and write privileges for the arangod
  process group.

  Previously, these files were created with user read and write permissions only.

* INCOMPATIBLE CHANGE:

  abort WAL recovery if one of the collection's datafiles cannot be opened

* INCOMPATIBLE CHANGE:

  never try to raise the privileges after dropping them, this can lead to a race condition while
  running the recovery

  If you require to run ArangoDB on a port lower than 1024, you must run ArangoDB as root.

* fixed inefficiencies in `remove` methods of general-graph module

* added option `--database.slow-query-threshold` for controlling the default AQL slow query
  threshold value on server start

* add system error strings for Windows on many places

* rework service startup so we announce 'RUNNING' only when we're finished starting.

* use the Windows eventlog for FATAL and ERROR - log messages

* fix service handling in NSIS Windows installer, specify human readable name

* add the ICU_DATA environment variable to the fatal error messages

* fixed issue #1265: arangod crashed with SIGSEGV

* fixed issue #1241: Wildcards in examples


v2.5.0 (2015-03-09)
-------------------

* installer fixes for Windows

* fix for downloading Foxx

* fixed issue #1258: http pipelining not working?


v2.5.0-beta4 (2015-03-05)
-------------------------

* fixed issue #1247: debian init script problems


v2.5.0-beta3 (2015-02-27)
-------------------------

* fix Windows install path calculation in arango

* fix Windows logging of long strings

* fix possible undefinedness of const strings in Windows


v2.5.0-beta2 (2015-02-23)
-------------------------

* fixed issue #1256: agency binary not found #1256

* fixed issue #1230: API: document/col-name/_key and cursor return different floats

* front-end: dashboard tries not to (re)load statistics if user has no access

* V8: Upgrade to version 3.31.74.1

* etcd: Upgrade to version 2.0 - This requires go 1.3 to compile at least.

* refuse to startup if ICU wasn't initialized, this will i.e. prevent errors from being printed,
  and libraries from being loaded.

* front-end: unwanted removal of index table header after creating new index

* fixed issue #1248: chrome: applications filtering not working

* fixed issue #1198: queries remain in aql editor (front-end) if you navigate through different tabs

* Simplify usage of Foxx

  Thanks to our user feedback we learned that Foxx is a powerful, yet rather complicated concept.
  With this release we tried to make it less complicated while keeping all its strength.
  That includes a rewrite of the documentation as well as some code changes as listed below:

  * Moved Foxx applications to a different folder.

    The naming convention now is: <app-path>/_db/<dbname>/<mountpoint>/APP
    Before it was: <app-path>/databases/<dbname>/<appname>:<appversion>
    This caused some trouble as apps where cached based on name and version and updates did not apply.
    Hence the path on filesystem and the app's access URL had no relation to one another.
    Now the path on filesystem is identical to the URL (except for slashes and the appended APP)

  * Rewrite of Foxx routing

    The routing of Foxx has been exposed to major internal changes we adjusted because of user feedback.
    This allows us to set the development mode per mount point without having to change paths and hold
    apps at separate locations.

  * Foxx Development mode

    The development mode used until 2.4 is gone. It has been replaced by a much more mature version.
    This includes the deprecation of the javascript.dev-app-path parameter, which is useless since 2.5.
    Instead of having two separate app directories for production and development, apps now reside in
    one place, which is used for production as well as for development.
    Apps can still be put into development mode, changing their behavior compared to production mode.
    Development mode apps are still reread from disk at every request, and still they ship more debug
    output.

    This change has also made the startup options `--javascript.frontend-development-mode` and
    `--javascript.dev-app-path` obsolete. The former option will not have any effect when set, and the
    latter option is only read and used during the upgrade to 2.5 and does not have any effects later.

  * Foxx install process

    Installing Foxx apps has been a two step process: import them into ArangoDB and mount them at a
    specific mount point. These operations have been joined together. You can install an app at one
    mount point, that's it. No fetch, mount, unmount, purge cycle anymore. The commands have been
    simplified to just:

    * install: get your Foxx app up and running
    * uninstall: shut it down and erase it from disk

  * Foxx error output

    Until 2.4 the errors produced by Foxx were not optimal. Often, the error message was just
    `unable to parse manifest` and contained only an internal stack trace.
    In 2.5 we made major improvements there, including a much more fine-grained error output that
    helps you debug your Foxx apps. The error message printed is now much closer to its source and
    should help you track it down.

    Also we added the default handlers for unhandled errors in Foxx apps:

    * You will get a nice internal error page whenever your Foxx app is called but was not installed
      due to any error
    * You will get a proper error message when having an uncaught error appears in any app route

    In production mode the messages above will NOT contain any information about your Foxx internals
    and are safe to be exposed to third party users.
    In development mode the messages above will contain the stacktrace (if available), making it easier for
    your in-house devs to track down errors in the application.

* added `console` object to Foxx apps. All Foxx apps now have a console object implementing
  the familiar Console API in their global scope, which can be used to log diagnostic
  messages to the database.

* added `org/arangodb/request` module, which provides a simple API for making HTTP requests
  to external services.

* added optimizer rule `propagate-constant-attributes`

  This rule will look inside `FILTER` conditions for constant value equality comparisons,
  and insert the constant values in other places in `FILTER`s. For example, the rule will
  insert `42` instead of `i.value` in the second `FILTER` of the following query:

      FOR i IN c1 FOR j IN c2 FILTER i.value == 42 FILTER j.value == i.value RETURN 1

* added `filtered` value to AQL query execution statistics

  This value indicates how many documents were filtered by `FilterNode`s in the AQL query.
  Note that `IndexRangeNode`s can also filter documents by selecting only the required ranges
  from the index. The `filtered` value will not include the work done by `IndexRangeNode`s,
  but only the work performed by `FilterNode`s.

* added support for sparse hash and skiplist indexes

  Hash and skiplist indexes can optionally be made sparse. Sparse indexes exclude documents
  in which at least one of the index attributes is either not set or has a value of `null`.

  As such documents are excluded from sparse indexes, they may contain fewer documents than
  their non-sparse counterparts. This enables faster indexing and can lead to reduced memory
  usage in case the indexed attribute does occur only in some, but not all documents of the
  collection. Sparse indexes will also reduce the number of collisions in non-unique hash
  indexes in case non-existing or optional attributes are indexed.

  In order to create a sparse index, an object with the attribute `sparse` can be added to
  the index creation commands:

      db.collection.ensureHashIndex(attributeName, { sparse: true });
      db.collection.ensureHashIndex(attributeName1, attributeName2, { sparse: true });
      db.collection.ensureUniqueConstraint(attributeName, { sparse: true });
      db.collection.ensureUniqueConstraint(attributeName1, attributeName2, { sparse: true });

      db.collection.ensureSkiplist(attributeName, { sparse: true });
      db.collection.ensureSkiplist(attributeName1, attributeName2, { sparse: true });
      db.collection.ensureUniqueSkiplist(attributeName, { sparse: true });
      db.collection.ensureUniqueSkiplist(attributeName1, attributeName2, { sparse: true });

  Note that in place of the above specialized index creation commands, it is recommended to use
  the more general index creation command `ensureIndex`:

  ```js
  db.collection.ensureIndex({ type: "hash", sparse: true, unique: true, fields: [ attributeName ] });
  db.collection.ensureIndex({ type: "skiplist", sparse: false, unique: false, fields: [ "a", "b" ] });
  ```

  When not explicitly set, the `sparse` attribute defaults to `false` for new indexes.

  This causes a change in behavior when creating a unique hash index without specifying the
  sparse flag: in 2.4, unique hash indexes were implicitly sparse, always excluding `null` values.
  There was no option to control this behavior, and sparsity was neither supported for non-unique
  hash indexes nor skiplists in 2.4. This implicit sparsity of unique hash indexes was considered
  an inconsistency, and therefore the behavior was cleaned up in 2.5. As of 2.5, indexes will
  only be created sparse if sparsity is explicitly requested. Existing unique hash indexes from 2.4
  or before will automatically be migrated so they are still sparse after the upgrade to 2.5.

  Geo indexes are implicitly sparse, meaning documents without the indexed location attribute or
  containing invalid location coordinate values will be excluded from the index automatically. This
  is also a change when compared to pre-2.5 behavior, when documents with missing or invalid
  coordinate values may have caused errors on insertion when the geo index' `unique` flag was set
  and its `ignoreNull` flag was not.

  This was confusing and has been rectified in 2.5. The method `ensureGeoConstaint()` now does the
  same as `ensureGeoIndex()`. Furthermore, the attributes `constraint`, `unique`, `ignoreNull` and
  `sparse` flags are now completely ignored when creating geo indexes.

  The same is true for fulltext indexes. There is no need to specify non-uniqueness or sparsity for
  geo or fulltext indexes. They will always be non-unique and sparse.

  As sparse indexes may exclude some documents, they cannot be used for every type of query.
  Sparse hash indexes cannot be used to find documents for which at least one of the indexed
  attributes has a value of `null`. For example, the following AQL query cannot use a sparse
  index, even if one was created on attribute `attr`:

      FOR doc In collection
        FILTER doc.attr == null
        RETURN doc

  If the lookup value is non-constant, a sparse index may or may not be used, depending on
  the other types of conditions in the query. If the optimizer can safely determine that
  the lookup value cannot be `null`, a sparse index may be used. When uncertain, the optimizer
  will not make use of a sparse index in a query in order to produce correct results.

  For example, the following queries cannot use a sparse index on `attr` because the optimizer
  will not know beforehand whether the comparison values for `doc.attr` will include `null`:

      FOR doc In collection
        FILTER doc.attr == SOME_FUNCTION(...)
        RETURN doc

      FOR other IN otherCollection
        FOR doc In collection
          FILTER doc.attr == other.attr
          RETURN doc

  Sparse skiplist indexes can be used for sorting if the optimizer can safely detect that the
  index range does not include `null` for any of the index attributes.

* inspection of AQL data-modification queries will now detect if the data-modification part
  of the query can run in lockstep with the data retrieval part of the query, or if the data
  retrieval part must be executed before the data modification can start.

  Executing the two in lockstep allows using much smaller buffers for intermediate results
  and starts the actual data-modification operations much earlier than if the two phases
  were executed separately.

* Allow dynamic attribute names in AQL object literals

  This allows using arbitrary expressions to construct attribute names in object
  literals specified in AQL queries. To disambiguate expressions and other unquoted
  attribute names, dynamic attribute names need to be enclosed in brackets (`[` and `]`).
  Example:

      FOR i IN 1..100
        RETURN { [ CONCAT('value-of-', i) ] : i }

* make AQL optimizer rule "use-index-for-sort" remove sort also in case a non-sorted
  index (e.g. a hash index) is used for only equality lookups and all sort attributes
  are covered by the index.

  Example that does not require an extra sort (needs hash index on `value`):

      FOR doc IN collection FILTER doc.value == 1 SORT doc.value RETURN doc

  Another example that does not require an extra sort (with hash index on `value1`, `value2`):

      FOR doc IN collection FILTER doc.value1 == 1 && doc.value2 == 2 SORT doc.value1, doc.value2 RETURN doc

* make AQL optimizer rule "use-index-for-sort" remove sort also in case the sort criteria
  excludes the left-most index attributes, but the left-most index attributes are used
  by the index for equality-only lookups.

  Example that can use the index for sorting (needs skiplist index on `value1`, `value2`):

      FOR doc IN collection FILTER doc.value1 == 1 SORT doc.value2 RETURN doc

* added selectivity estimates for primary index, edge index, and hash index

  The selectivity estimates are returned by the `GET /_api/index` REST API method
  in a sub-attribute `selectivityEstimate` for each index that supports it. This
  attribute will be omitted for indexes that do not provide selectivity estimates.
  If provided, the selectivity estimate will be a numeric value between 0 and 1.

  Selectivity estimates will also be reported in the result of `collection.getIndexes()`
  for all indexes that support this. If no selectivity estimate can be determined for
  an index, the attribute `selectivityEstimate` will be omitted here, too.

  The web interface also shows selectivity estimates for each index that supports this.

  Currently the following index types can provide selectivity estimates:
  - primary index
  - edge index
  - hash index (unique and non-unique)

  No selectivity estimates will be provided when running in cluster mode.

* fixed issue #1226: arangod log issues

* added additional logger if arangod is started in foreground mode on a tty

* added AQL optimizer rule "move-calculations-down"

* use exclusive native SRWLocks on Windows instead of native mutexes

* added AQL functions `MD5`, `SHA1`, and `RANDOM_TOKEN`.

* reduced number of string allocations when parsing certain AQL queries

  parsing numbers (integers or doubles) does not require a string allocation
  per number anymore

* RequestContext#bodyParam now accepts arbitrary joi schemas and rejects invalid (but well-formed) request bodies.

* enforce that AQL user functions are wrapped inside JavaScript function () declarations

  AQL user functions were always expected to be wrapped inside a JavaScript function, but previously
  this was not enforced when registering a user function. Enforcing the AQL user functions to be contained
  inside functions prevents functions from doing some unexpected things that may have led to undefined
  behavior.

* Windows service uninstalling: only remove service if it points to the currently running binary,
  or --force was specified.

* Windows (debug only): print stacktraces on crash and run minidump

* Windows (cygwin): if you run arangosh in a cygwin shell or via ssh we will detect this and use
  the appropriate output functions.

* Windows: improve process management

* fix IPv6 reverse ip lookups - so far we only did IPv4 addresses.

* improve join documentation, add outer join example

* run jslint for unit tests too, to prevent "memory leaks" by global js objects with native code.

* fix error logging for exceptions - we wouldn't log the exception message itself so far.

* improve error reporting in the http client (Windows & *nix)

* improve error reports in cluster

* Standard errors can now contain custom messages.


v2.4.7 (XXXX-XX-XX)
-------------------

* fixed issue #1282: Geo WITHIN_RECTANGLE for nested lat/lng


v2.4.6 (2015-03-18)
-------------------

* added option `--database.ignore-logfile-errors`

  This option controls how collection datafiles with a CRC mismatch are treated.

  If set to `false`, CRC mismatch errors in collection datafiles will lead
  to a collection not being loaded at all. If a collection needs to be loaded
  during WAL recovery, the WAL recovery will also abort (if not forced with
  `--wal.ignore-recovery-errors true`). Setting this flag to `false` protects
  users from unintentionally using a collection with corrupted datafiles, from
  which only a subset of the original data can be recovered.

  If set to `true`, CRC mismatch errors in collection datafiles will lead to
  the datafile being partially loaded. All data up to until the mismatch will
  be loaded. This will enable users to continue with a collection datafiles
  that are corrupted, but will result in only a partial load of the data.
  The WAL recovery will still abort when encountering a collection with a
  corrupted datafile, at least if `--wal.ignore-recovery-errors` is not set to
  `true`.

  The default value is *true*, so for collections with corrupted datafiles
  there might be partial data loads once the WAL recovery has finished. If
  the WAL recovery will need to load a collection with a corrupted datafile,
  it will still stop when using the default values.

* INCOMPATIBLE CHANGE:

  make the arangod server refuse to start if during startup it finds a non-readable
  `parameter.json` file for a database or a collection.

  Stopping the startup process in this case requires manual intervention (fixing
  the unreadable files), but prevents follow-up errors due to ignored databases or
  collections from happening.

* datafiles and `parameter.json` files written by arangod are now created with read and write
  privileges for the arangod process user, and with read and write privileges for the arangod
  process group.

  Previously, these files were created with user read and write permissions only.

* INCOMPATIBLE CHANGE:

  abort WAL recovery if one of the collection's datafiles cannot be opened

* INCOMPATIBLE CHANGE:

  never try to raise the privileges after dropping them, this can lead to a race condition while
  running the recovery

  If you require to run ArangoDB on a port lower than 1024, you must run ArangoDB as root.

* fixed inefficiencies in `remove` methods of general-graph module

* added option `--database.slow-query-threshold` for controlling the default AQL slow query
  threshold value on server start


v2.4.5 (2015-03-16)
-------------------

* added elapsed time to HTTP request logging output (`--log.requests-file`)

* added AQL current and slow query tracking, killing of AQL queries

  This change enables retrieving the list of currently running AQL queries inside the selected database.
  AQL queries with an execution time beyond a certain threshold can be moved to a "slow query" facility
  and retrieved from there. Queries can also be killed by specifying the query id.

  This change adds the following HTTP REST APIs:

  - `GET /_api/query/current`: for retrieving the list of currently running queries
  - `GET /_api/query/slow`: for retrieving the list of slow queries
  - `DELETE /_api/query/slow`: for clearing the list of slow queries
  - `GET /_api/query/properties`: for retrieving the properties for query tracking
  - `PUT /_api/query/properties`: for adjusting the properties for query tracking
  - `DELETE /_api/query/<id>`: for killing an AQL query

  The following JavaScript APIs have been added:

  - require("org/arangodb/aql/queries").current();
  - require("org/arangodb/aql/queries").slow();
  - require("org/arangodb/aql/queries").clearSlow();
  - require("org/arangodb/aql/queries").properties();
  - require("org/arangodb/aql/queries").kill();

* fixed issue #1265: arangod crashed with SIGSEGV

* fixed issue #1241: Wildcards in examples

* fixed comment parsing in Foxx controllers


v2.4.4 (2015-02-24)
-------------------

* fixed the generation template for foxx apps. It now does not create deprecated functions anymore

* add custom visitor functionality for `GRAPH_NEIGHBORS` function, too

* increased default value of traversal option *maxIterations* to 100 times of its previous
  default value


v2.4.3 (2015-02-06)
-------------------

* fix multi-threading with openssl when running under Windows

* fix timeout on socket operations when running under Windows

* Fixed an error in Foxx routing which caused some apps that worked in 2.4.1 to fail with status 500: `undefined is not a function` errors in 2.4.2
  This error was occurring due to seldom internal rerouting introduced by the malformed application handler.


v2.4.2 (2015-01-30)
-------------------

* added custom visitor functionality for AQL traversals

  This allows more complex result processing in traversals triggered by AQL. A few examples
  are shown in [this article](http://jsteemann.github.io/blog/2015/01/28/using-custom-visitors-in-aql-graph-traversals/).

* improved number of results estimated for nodes of type EnumerateListNode and SubqueryNode
  in AQL explain output

* added AQL explain helper to explain arbitrary AQL queries

  The helper function prints the query execution plan and the indexes to be used in the
  query. It can be invoked from the ArangoShell or the web interface as follows:

      require("org/arangodb/aql/explainer").explain(query);

* enable use of indexes for certain AQL conditions with non-equality predicates, in
  case the condition(s) also refer to indexed attributes

  The following queries will now be able to use indexes:

      FILTER a.indexed == ... && a.indexed != ...
      FILTER a.indexed == ... && a.nonIndexed != ...
      FILTER a.indexed == ... && ! (a.indexed == ...)
      FILTER a.indexed == ... && ! (a.nonIndexed == ...)
      FILTER a.indexed == ... && ! (a.indexed != ...)
      FILTER a.indexed == ... && ! (a.nonIndexed != ...)
      FILTER (a.indexed == ... && a.nonIndexed == ...) || (a.indexed == ... && a.nonIndexed == ...)
      FILTER (a.indexed == ... && a.nonIndexed != ...) || (a.indexed == ... && a.nonIndexed != ...)

* Fixed spuriously occurring "collection not found" errors when running queries on local
  collections on a cluster DB server

* Fixed upload of Foxx applications to the server for apps exceeding approx. 1 MB zipped.

* Malformed Foxx applications will now return a more useful error when any route is requested.

  In Production a Foxx app mounted on /app will display an html page on /app/* stating a 503 Service temporarily not available.
  It will not state any information about your Application.
  Before it was a 404 Not Found without any information and not distinguishable from a correct not found on your route.

  In Development Mode the html page also contains information about the error occurred.

* Unhandled errors thrown in Foxx routes are now handled by the Foxx framework itself.

  In Production the route will return a status 500 with a body {error: "Error statement"}.
  In Development the route will return a status 500 with a body {error: "Error statement", stack: "..."}

  Before, it was status 500 with a plain text stack including ArangoDB internal routing information.

* The Applications tab in web interface will now request development apps more often.
  So if you have a fixed a syntax error in your app it should always be visible after reload.


v2.4.1 (2015-01-19)
-------------------

* improved WAL recovery output

* fixed certain OR optimizations in AQL optimizer

* better diagnostics for arangoimp

* fixed invalid result of HTTP REST API method `/_admin/foxx/rescan`

* fixed possible segmentation fault when passing a Buffer object into a V8 function
  as a parameter

* updated AQB module to 1.8.0.


v2.4.0 (2015-01-13)
-------------------

* updated AQB module to 1.7.0.

* fixed V8 integration-related crashes

* make `fs.move(src, dest)` also fail when both `src` and `dest` are
  existing directories. This ensures the same behavior of the move operation
  on different platforms.

* fixed AQL insert operation for multi-shard collections in cluster

* added optional return value for AQL data-modification queries.
  This allows returning the documents inserted, removed or updated with the query, e.g.

      FOR doc IN docs REMOVE doc._key IN docs LET removed = OLD RETURN removed
      FOR doc IN docs INSERT { } IN docs LET inserted = NEW RETURN inserted
      FOR doc IN docs UPDATE doc._key WITH { } IN docs LET previous = OLD RETURN previous
      FOR doc IN docs UPDATE doc._key WITH { } IN docs LET updated = NEW RETURN updated

  The variables `OLD` and `NEW` are automatically available when a `REMOVE`, `INSERT`,
  `UPDATE` or `REPLACE` statement is immediately followed by a `LET` statement.
  Note that the `LET` and `RETURN` statements in data-modification queries are not as
  flexible as the general versions of `LET` and `RETURN`. When returning documents from
  data-modification operations, only a single variable can be assigned using `LET`, and
  the assignment can only be either `OLD` or `NEW`, but not an arbitrary expression. The
  `RETURN` statement also allows using the just-created variable only, and no arbitrary
  expressions.


v2.4.0-beta1 (2014-12-26)
--------------------------

* fixed superstates in FoxxGenerator

* fixed issue #1065: Aardvark: added creation of documents and edges with _key property

* fixed issue #1198: Aardvark: current AQL editor query is now cached

* Upgraded V8 version from 3.16.14 to 3.29.59

  The built-in version of V8 has been upgraded from 3.16.14 to 3.29.59.
  This activates several ES6 (also dubbed *Harmony* or *ES.next*) features in
  ArangoDB, both in the ArangoShell and the ArangoDB server. They can be
  used for scripting and in server-side actions such as Foxx routes, traversals
  etc.

  The following ES6 features are available in ArangoDB 2.4 by default:

  * iterators
  * the `of` operator
  * symbols
  * predefined collections types (Map, Set etc.)
  * typed arrays

  Many other ES6 features are disabled by default, but can be made available by
  starting arangod or arangosh with the appropriate options:

  * arrow functions
  * proxies
  * generators
  * String, Array, and Number enhancements
  * constants
  * enhanced object and numeric literals

  To activate all these ES6 features in arangod or arangosh, start it with
  the following options:

      arangosh --javascript.v8-options="--harmony --harmony_generators"

  More details on the available ES6 features can be found in
  [this blog](https://jsteemann.github.io/blog/2014/12/19/using-es6-features-in-arangodb/).

* Added Foxx generator for building Hypermedia APIs

  A more detailed description is [here](https://www.arangodb.com/2014/12/08/building-hypermedia-apis-foxxgenerator)

* New `Applications` tab in web interface:

  The `applications` tab got a complete redesign.
  It will now only show applications that are currently running on ArangoDB.
  For a selected application, a new detailed view has been created.
  This view provides a better overview of the app:
  * author
  * license
  * version
  * contributors
  * download links
  * API documentation

  To install a new application, a new dialog is now available.
  It provides the features already available in the console application `foxx-manager` plus some more:
  * install an application from Github
  * install an application from a zip file
  * install an application from ArangoDB's application store
  * create a new application from scratch: this feature uses a generator to
    create a Foxx application with pre-defined CRUD methods for a given list
    of collections. The generated Foxx app can either be downloaded as a zip file or
    be installed on the server. Starting with a new Foxx app has never been easier.

* fixed issue #1102: Aardvark: Layout bug in documents overview

  The documents overview was entirely destroyed in some situations on Firefox.
  We replaced the plugin we used there.

* fixed issue #1168: Aardvark: pagination buttons jumping

* fixed issue #1161: Aardvark: Click on Import JSON imports previously uploaded file

* removed configure options `--enable-all-in-one-v8`, `--enable-all-in-one-icu`,
  and `--enable-all-in-one-libev`.

* global internal rename to fix naming incompatibilities with JSON:

  Internal functions with names containing `array` have been renamed to `object`,
  internal functions with names containing `list` have been renamed to `array`.
  The renaming was mainly done in the C++ parts. The documentation has also been
  adjusted so that the correct JSON type names are used in most places.

  The change also led to the addition of a few function aliases in AQL:

  * `TO_LIST` now is an alias of the new `TO_ARRAY`
  * `IS_LIST` now is an alias of the new `IS_ARRAY`
  * `IS_DOCUMENT` now is an alias of the new `IS_OBJECT`

  The changed also renamed the option `mergeArrays` to `mergeObjects` for AQL
  data-modification query options and HTTP document modification API

* AQL: added optimizer rule "remove-filter-covered-by-index"

  This rule removes FilterNodes and CalculationNodes from an execution plan if the
  filter is already covered by a previous IndexRangeNode. Removing the CalculationNode
  and the FilterNode will speed up query execution because the query requires less
  computation.

* AQL: added optimizer rule "remove-sort-rand"

  This rule removes a `SORT RAND()` expression from a query and moves the random
  iteration into the appropriate `EnumerateCollectionNode`. This is more efficient
  than individually enumerating and then sorting randomly.

* AQL: range optimizations for IN and OR

  This change enables usage of indexes for several additional cases. Filters containing
  the `IN` operator can now make use of indexes, and multiple OR- or AND-combined filter
  conditions can now also use indexes if the filters are accessing the same indexed
  attribute.

  Here are a few examples of queries that can now use indexes but couldn't before:

    FOR doc IN collection
      FILTER doc.indexedAttribute == 1 || doc.indexedAttribute > 99
      RETURN doc

    FOR doc IN collection
      FILTER doc.indexedAttribute IN [ 3, 42 ] || doc.indexedAttribute > 99
      RETURN doc

    FOR doc IN collection
      FILTER (doc.indexedAttribute > 2 && doc.indexedAttribute < 10) ||
             (doc.indexedAttribute > 23 && doc.indexedAttribute < 42)
      RETURN doc

* fixed issue #500: AQL parentheses issue

  This change allows passing subqueries as AQL function parameters without using
  duplicate brackets (e.g. `FUNC(query)` instead of `FUNC((query))`

* added optional `COUNT` clause to AQL `COLLECT`

  This allows more efficient group count calculation queries, e.g.

      FOR doc IN collection
        COLLECT age = doc.age WITH COUNT INTO length
        RETURN { age: age, count: length }

  A count-only query is also possible:

      FOR doc IN collection
        COLLECT WITH COUNT INTO length
        RETURN length

* fixed missing makeDirectory when fetching a Foxx application from a zip file

* fixed issue #1134: Change the default endpoint to localhost

  This change will modify the IP address ArangoDB listens on to 127.0.0.1 by default.
  This will make new ArangoDB installations unaccessible from clients other than
  localhost unless changed. This is a security feature.

  To make ArangoDB accessible from any client, change the server's configuration
  (`--server.endpoint`) to either `tcp://0.0.0.0:8529` or the server's publicly
  visible IP address.

* deprecated `Repository#modelPrototype`. Use `Repository#model` instead.

* IMPORTANT CHANGE: by default, system collections are included in replication and all
  replication API return values. This will lead to user accounts and credentials
  data being replicated from master to slave servers. This may overwrite
  slave-specific database users.

  If this is undesired, the `_users` collection can be excluded from replication
  easily by setting the `includeSystem` attribute to `false` in the following commands:

  * replication.sync({ includeSystem: false });
  * replication.applier.properties({ includeSystem: false });

  This will exclude all system collections (including `_aqlfunctions`, `_graphs` etc.)
  from the initial synchronization and the continuous replication.

  If this is also undesired, it is also possible to specify a list of collections to
  exclude from the initial synchronization and the continuous replication using the
  `restrictCollections` attribute, e.g.:

      replication.applier.properties({
        includeSystem: true,
        restrictType: "exclude",
        restrictCollections: [ "_users", "_graphs", "foo" ]
      });

  The HTTP API methods for fetching the replication inventory and for dumping collections
  also support the `includeSystem` control flag via a URL parameter.

* removed DEPRECATED replication methods:
  * `replication.logger.start()`
  * `replication.logger.stop()`
  * `replication.logger.properties()`
  * HTTP PUT `/_api/replication/logger-start`
  * HTTP PUT `/_api/replication/logger-stop`
  * HTTP GET `/_api/replication/logger-config`
  * HTTP PUT `/_api/replication/logger-config`

* fixed issue #1174, which was due to locking problems in distributed
  AQL execution

* improved cluster locking for AQL avoiding deadlocks

* use DistributeNode for modifying queries with REPLACE and UPDATE, if
  possible


v2.3.6 (2015-XX-XX)
-------------------

* fixed AQL subquery optimization that produced wrong result when multiple subqueries
  directly followed each other and and a directly following `LET` statement did refer
  to any but the first subquery.


v2.3.5 (2015-01-16)
-------------------

* fixed intermittent 404 errors in Foxx apps after mounting or unmounting apps

* fixed issue #1200: Expansion operator results in "Cannot call method 'forEach' of null"

* fixed issue #1199: Cannot unlink root node of plan


v2.3.4 (2014-12-23)
-------------------

* fixed cerberus path for MyArangoDB


v2.3.3 (2014-12-17)
-------------------

* fixed error handling in instantiation of distributed AQL queries, this
  also fixes a bug in cluster startup with many servers

* issue #1185: parse non-fractional JSON numbers with exponent (e.g. `4e-261`)

* issue #1159: allow --server.request-timeout and --server.connect-timeout of 0


v2.3.2 (2014-12-09)
-------------------

* fixed issue #1177: Fix bug in the user app's storage

* fixed issue #1173: AQL Editor "Save current query" resets user password

* fixed missing makeDirectory when fetching a Foxx application from a zip file

* put in warning about default changed: fixed issue #1134: Change the default endpoint to localhost

* fixed issue #1163: invalid fullCount value returned from AQL

* fixed range operator precedence

* limit default maximum number of plans created by AQL optimizer to 256 (from 1024)

* make AQL optimizer not generate an extra plan if an index can be used, but modify
  existing plans in place

* fixed AQL cursor ttl (time-to-live) issue

  Any user-specified cursor ttl value was not honored since 2.3.0.

* fixed segfault in AQL query hash index setup with unknown shapes

* fixed memleaks

* added AQL optimizer rule for removing `INTO` from a `COLLECT` statement if not needed

* fixed issue #1131

  This change provides the `KEEP` clause for `COLLECT ... INTO`. The `KEEP` clause
  allows controlling which variables will be kept in the variable created by `INTO`.

* fixed issue #1147, must protect dispatcher ID for etcd

v2.3.1 (2014-11-28)
-------------------

* recreate password if missing during upgrade

* fixed issue #1126

* fixed non-working subquery index optimizations

* do not restrict summary of Foxx applications to 60 characters

* fixed display of "required" path parameters in Foxx application documentation

* added more optimizations of constants values in AQL FILTER conditions

* fixed invalid or-to-in optimization for FILTERs containing comparisons
  with boolean values

* fixed replication of `_graphs` collection

* added AQL list functions `PUSH`, `POP`, `UNSHIFT`, `SHIFT`, `REMOVE_VALUES`,
  `REMOVE_VALUE`, `REMOVE_NTH` and `APPEND`

* added AQL functions `CALL` and `APPLY` to dynamically call other functions

* fixed AQL optimizer cost estimation for LIMIT node

* prevent Foxx queues from permanently writing to the journal even when
  server is idle

* fixed AQL COLLECT statement with INTO clause, which copied more variables
  than v2.2 and thus lead to too much memory consumption.
  This deals with #1107.

* fixed AQL COLLECT statement, this concerned every COLLECT statement,
  only the first group had access to the values of the variables before
  the COLLECT statement. This deals with #1127.

* fixed some AQL internals, where sometimes too many items were
  fetched from upstream in the presence of a LIMIT clause. This should
  generally improve performance.


v2.3.0 (2014-11-18)
-------------------

* fixed syslog flags. `--log.syslog` is deprecated and setting it has no effect,
  `--log.facility` now works as described. Application name has been changed from
  `triagens` to `arangod`. It can be changed using `--log.application`. The syslog
  will only contain the actual log message. The datetime prefix is omitted.

* fixed deflate in SimpleHttpClient

* fixed issue #1104: edgeExamples broken or changed

* fixed issue #1103: Error while importing user queries

* fixed issue #1100: AQL: HAS() fails on doc[attribute_name]

* fixed issue #1098: runtime error when creating graph vertex

* hide system applications in **Applications** tab by default

  Display of system applications can be toggled by using the *system applications*
  toggle in the UI.

* added HTTP REST API for managing tasks (`/_api/tasks`)

* allow passing character lists as optional parameter to AQL functions `TRIM`,
  `LTRIM` and `RTRIM`

  These functions now support trimming using custom character lists. If no character
  lists are specified, all whitespace characters will be removed as previously:

      TRIM("  foobar\t \r\n ")         // "foobar"
      TRIM(";foo;bar;baz, ", "; ")     // "foo;bar;baz"

* added AQL string functions `LTRIM`, `RTRIM`, `FIND_FIRST`, `FIND_LAST`, `SPLIT`,
  `SUBSTITUTE`

* added AQL functions `ZIP`, `VALUES` and `PERCENTILE`

* made AQL functions `CONCAT` and `CONCAT_SEPARATOR` work with list arguments

* dynamically create extra dispatcher threads if required

* fixed issue #1097: schemas in the API docs no longer show required properties as optional


v2.3.0-beta2 (2014-11-08)
-------------------------

* front-end: new icons for uploading and downloading JSON documents into a collection

* front-end: fixed documents pagination css display error

* front-end: fixed flickering of the progress view

* front-end: fixed missing event for documents filter function

* front-end: jsoneditor: added CMD+Return (Mac) CTRL+Return (Linux/Win) shortkey for
  saving a document

* front-end: added information tooltip for uploading json documents.

* front-end: added database management view to the collapsed navigation menu

* front-end: added collection truncation feature

* fixed issue #1086: arangoimp: Odd errors if arguments are not given properly

* performance improvements for AQL queries that use JavaScript-based expressions
  internally

* added AQL geo functions `WITHIN_RECTANGLE` and `IS_IN_POLYGON`

* fixed non-working query results download in AQL editor of web interface

* removed debug print message in AQL editor query export routine

* fixed issue #1075: Aardvark: user name required even if auth is off #1075

  The fix for this prefills the username input field with the current user's
  account name if any and `root` (the default username) otherwise. Additionally,
  the tooltip text has been slightly adjusted.

* fixed issue #1069: Add 'raw' link to swagger ui so that the raw swagger
  json can easily be retrieved

  This adds a link to the Swagger API docs to an application's detail view in
  the **Applications** tab of the web interface. The link produces the Swagger
  JSON directly. If authentication is turned on, the link requires authentication,
  too.

* documentation updates


v2.3.0-beta1 (2014-11-01)
-------------------------

* added dedicated `NOT IN` operator for AQL

  Previously, a `NOT IN` was only achievable by writing a negated `IN` condition:

      FOR i IN ... FILTER ! (i IN [ 23, 42 ]) ...

  This can now alternatively be expressed more intuitively as follows:

      FOR i IN ... FILTER i NOT IN [ 23, 42 ] ...

* added alternative logical operator syntax for AQL

  Previously, the logical operators in AQL could only be written as:
  - `&&`: logical and
  - `||`: logical or
  - `!`: negation

  ArangoDB 2.3 introduces the alternative variants for these operators:
  - `AND`: logical and
  - `OR`: logical or
  - `NOT`: negation

  The new syntax is just an alternative to the old syntax, allowing easier
  migration from SQL. The old syntax is still fully supported and will be.

* improved output of `ArangoStatement.parse()` and POST `/_api/query`

  If an AQL query can be parsed without problems, The return value of
  `ArangoStatement.parse()` now contains an attribute `ast` with the abstract
  syntax tree of the query (before optimizations). Though this is an internal
  representation of the query and is subject to change, it can be used to inspect
  how ArangoDB interprets a given query.

* improved `ArangoStatement.explain()` and POST `/_api/explain`

  The commands for explaining AQL queries have been improved.

* added command-line option `--javascript.v8-contexts` to control the number of
  V8 contexts created in arangod.

  Previously, the number of V8 contexts was equal to the number of server threads
  (as specified by option `--server.threads`).

  However, it may be sensible to create different amounts of threads and V8
  contexts. If the option is not specified, the number of V8 contexts created
  will be equal to the number of server threads. Thus no change in configuration
  is required to keep the old behavior.

  If you are using the default config files or merge them with your local config
  files, please review if the default number of server threads is okay in your
  environment. Additionally you should verify that the number of V8 contexts
  created (as specified in option `--javascript.v8-contexts`) is okay.

* the number of server.threads specified is now the minimum of threads
  started. There are situation in which threads are waiting for results of
  distributed database servers. In this case the number of threads is
  dynamically increased.

* removed index type "bitarray"

  Bitarray indexes were only half-way documented and integrated in previous versions
  of ArangoDB so their benefit was limited. The support for bitarray indexes has
  thus been removed in ArangoDB 2.3. It is not possible to create indexes of type
  "bitarray" with ArangoDB 2.3.

  When a collection is opened that contains a bitarray index definition created
  with a previous version of ArangoDB, ArangoDB will ignore it and log the following
  warning:

      index type 'bitarray' is not supported in this version of ArangoDB and is ignored

  Future versions of ArangoDB may automatically remove such index definitions so the
  warnings will eventually disappear.

* removed internal "_admin/modules/flush" in order to fix requireApp

* added basic support for handling binary data in Foxx

  Requests with binary payload can be processed in Foxx applications by
  using the new method `res.rawBodyBuffer()`. This will return the unparsed request
  body as a Buffer object.

  There is now also the method `req.requestParts()` available in Foxx to retrieve
  the individual components of a multipart HTTP request.

  Buffer objects can now be used when setting the response body of any Foxx action.
  Additionally, `res.send()` has been added as a convenience method for returning
  strings, JSON objects or buffers from a Foxx action:

      res.send("<p>some HTML</p>");
      res.send({ success: true });
      res.send(new Buffer("some binary data"));

  The convenience method `res.sendFile()` can now be used to easily return the
  contents of a file from a Foxx action:

      res.sendFile(applicationContext.foxxFilename("image.png"));

  `fs.write` now accepts not only strings but also Buffer objects as second parameter:

      fs.write(filename, "some data");
      fs.write(filename, new Buffer("some binary data"));

  `fs.readBuffer` can be used to return the contents of a file in a Buffer object.

* improved performance of insertion into non-unique hash indexes significantly in case
  many duplicate keys are used in the index

* issue #1042: set time zone in log output

  the command-line option `--log.use-local-time` was added to print dates and times in
  the server-local timezone instead of UTC

* command-line options that require a boolean value now validate the
  value given on the command-line

  This prevents issues if no value is specified for an option that
  requires a boolean value. For example, the following command-line would
  have caused trouble in 2.2, because `--server.endpoint` would have been
  used as the value for the `--server.disable-authentication` options
  (which requires a boolean value):

      arangod --server.disable-authentication --server.endpoint tcp://127.0.0.1:8529 data

  In 2.3, running this command will fail with an error and requires to
  be modified to:

      arangod --server.disable-authentication true --server.endpoint tcp://127.0.0.1:8529 data

* improved performance of CSV import in arangoimp

* fixed issue #1027: Stack traces are off-by-one

* fixed issue #1026: Modules loaded in different files within the same app
  should refer to the same module

* fixed issue #1025: Traversal not as expected in undirected graph

* added a _relation function in the general-graph module.

  This deprecated _directedRelation and _undirectedRelation.
  ArangoDB does not offer any constraints for undirected edges
  which caused some confusion of users how undirected relations
  have to be handled. Relation now only supports directed relations
  and the user can actively simulate undirected relations.

* changed return value of Foxx.applicationContext#collectionName:

  Previously, the function could return invalid collection names because
  invalid characters were not replaced in the application name prefix, only
  in the collection name passed.

  Now, the function replaces invalid characters also in the application name
  prefix, which might to slightly different results for application names that
  contained any characters outside the ranges [a-z], [A-Z] and [0-9].

* prevent XSS in AQL editor and logs view

* integrated tutorial into ArangoShell and web interface

* added option `--backslash-escape` for arangoimp when running CSV file imports

* front-end: added download feature for (filtered) documents

* front-end: added download feature for the results of a user query

* front-end: added function to move documents to another collection

* front-end: added sort-by attribute to the documents filter

* front-end: added sorting feature to database, graph management and user management view.

* issue #989: front-end: Databases view not refreshing after deleting a database

* issue #991: front-end: Database search broken

* front-end: added infobox which shows more information about a document (_id, _rev, _key) or
  an edge (_id, _rev, _key, _from, _to). The from and to attributes are clickable and redirect
  to their document location.

* front-end: added edit-mode for deleting multiple documents at the same time.

* front-end: added delete button to the detailed document/edge view.

* front-end: added visual feedback for saving documents/edges inside the editor (error/success).

* front-end: added auto-focusing for the first input field in a modal.

* front-end: added validation for user input in a modal.

* front-end: user defined queries are now stored inside the database and are bound to the current
  user, instead of using the local storage functionality of the browsers. The outcome of this is
  that user defined queries are now independently usable from any device. Also queries can now be
  edited through the standard document editor of the front-end through the _users collection.

* front-end: added import and export functionality for user defined queries.

* front-end: added new keywords and functions to the aql-editor theme

* front-end: applied tile-style to the graph view

* front-end: now using the new graph api including multi-collection support

* front-end: foxx apps are now deletable

* front-end: foxx apps are now installable and updateable through github, if github is their
  origin.

* front-end: added foxx app version control. Multiple versions of a single foxx app are now
  installable and easy to manage and are also arranged in groups.

* front-end: the user-set filter of a collection is now stored until the user navigates to
  another collection.

* front-end: fetching and filtering of documents, statistics, and query operations are now
  handled with asynchronous ajax calls.

* front-end: added progress indicator if the front-end is waiting for a server operation.

* front-end: fixed wrong count of documents in the documents view of a collection.

* front-end: fixed unexpected styling of the manage db view and navigation.

* front-end: fixed wrong handling of select fields in a modal view.

* front-end: fixed wrong positioning of some tooltips.

* automatically call `toJSON` function of JavaScript objects (if present)
  when serializing them into database documents. This change allows
  storing JavaScript date objects in the database in a sensible manner.


v2.2.7 (2014-11-19)
-------------------

* fixed issue #998: Incorrect application URL for non-system Foxx apps

* fixed issue #1079: AQL editor: keyword WITH in UPDATE query is not highlighted

* fix memory leak in cluster nodes

* fixed registration of AQL user-defined functions in Web UI (JS shell)

* fixed error display in Web UI for certain errors
  (now error message is printed instead of 'undefined')

* fixed issue #1059: bug in js module console

* fixed issue #1056: "fs": zip functions fail with passwords

* fixed issue #1063: Docs: measuring unit of --wal.logfile-size?

* fixed issue #1062: Docs: typo in 14.2 Example data


v2.2.6 (2014-10-20)
-------------------

* fixed issue #972: Compilation Issue

* fixed issue #743: temporary directories are now unique and one can read
  off the tool that created them, if empty, they are removed atexit

* Highly improved performance of all AQL GRAPH_* functions.

* Orphan collections in general graphs can now be found via GRAPH_VERTICES
  if either "any" or no direction is defined

* Fixed documentation for AQL function GRAPH_NEIGHBORS.
  The option "vertexCollectionRestriction" is meant to filter the target
  vertices only, and should not filter the path.

* Fixed a bug in GRAPH_NEIGHBORS which enforced only empty results
  under certain conditions


v2.2.5 (2014-10-09)
-------------------

* fixed issue #961: allow non-JSON values in undocument request bodies

* fixed issue 1028: libicu is now statically linked

* fixed cached lookups of collections on the server, which may have caused spurious
  problems after collection rename operations


v2.2.4 (2014-10-01)
-------------------

* fixed accessing `_from` and `_to` attributes in `collection.byExample` and
  `collection.firstExample`

  These internal attributes were not handled properly in the mentioned functions, so
  searching for them did not always produce documents

* fixed issue #1030: arangoimp 2.2.3 crashing, not logging on large Windows CSV file

* fixed issue #1025: Traversal not as expected in undirected graph

* fixed issue #1020

  This requires re-introducing the startup option `--database.force-sync-properties`.

  This option can again be used to force fsyncs of collection, index and database properties
  stored as JSON strings on disk in files named `parameter.json`. Syncing these files after
  a write may be necessary if the underlying storage does not sync file contents by itself
  in a "sensible" amount of time after a file has been written and closed.

  The default value is `true` so collection, index and database properties will always be
  synced to disk immediately. This affects creating, renaming and dropping collections as
  well as creating and dropping databases and indexes. Each of these operations will perform
  an additional fsync on the `parameter.json` file if the option is set to `true`.

  It might be sensible to set this option to `false` for workloads that create and drop a
  lot of collections (e.g. test runs).

  Document operations such as creating, updating and dropping documents are not affected
  by this option.

* fixed issue #1016: AQL editor bug

* fixed issue #1014: WITHIN function returns wrong distance

* fixed AQL shortest path calculation in function `GRAPH_SHORTEST_PATH` to return
  complete vertex objects instead of just vertex ids

* allow changing of attributes of documents stored in server-side JavaScript variables

  Previously, the following did not work:

      var doc = db.collection.document(key);
      doc._key = "abc"; // overwriting internal attributes not supported
      doc.value = 123;  // overwriting existing attributes not supported

  Now, modifying documents stored in server-side variables (e.g. `doc` in the above case)
  is supported. Modifying the variables will not update the documents in the database,
  but will modify the JavaScript object (which can be written back to the database using
  `db.collection.update` or `db.collection.replace`)

* fixed issue #997: arangoimp apparently doesn't support files >2gig on Windows

  large file support (requires using `_stat64` instead of `stat`) is now supported on
  Windows


v2.2.3 (2014-09-02)
-------------------

* added `around` for Foxx controller

* added `type` option for HTTP API `GET /_api/document?collection=...`

  This allows controlling the type of results to be returned. By default, paths to
  documents will be returned, e.g.

      [
        `/_api/document/test/mykey1`,
        `/_api/document/test/mykey2`,
        ...
      ]

  To return a list of document ids instead of paths, the `type` URL parameter can be
  set to `id`:

      [
        `test/mykey1`,
        `test/mykey2`,
        ...
      ]

  To return a list of document keys only, the `type` URL parameter can be set to `key`:

      [
        `mykey1`,
        `mykey2`,
        ...
      ]


* properly capitalize HTTP response header field names in case the `x-arango-async`
  HTTP header was used in a request.

* fixed several documentation issues

* speedup for several general-graph functions, AQL functions starting with `GRAPH_`
  and traversals


v2.2.2 (2014-08-08)
-------------------

* allow storing non-reserved attribute names starting with an underscore

  Previous versions of ArangoDB parsed away all attribute names that started with an
  underscore (e.g. `_test', '_foo', `_bar`) on all levels of a document (root level
  and sub-attribute levels). While this behavior was documented, it was unintuitive and
  prevented storing documents inside other documents, e.g.:

      {
        "_key" : "foo",
        "_type" : "mydoc",
        "references" : [
          {
            "_key" : "something",
            "_rev" : "...",
            "value" : 1
          },
          {
            "_key" : "something else",
            "_rev" : "...",
            "value" : 2
          }
        ]
      }

  In the above example, previous versions of ArangoDB removed all attributes and
  sub-attributes that started with underscores, meaning the embedded documents would lose
  some of their attributes. 2.2.2 should preserve such attributes, and will also allow
  storing user-defined attribute names on the top-level even if they start with underscores
  (such as `_type` in the above example).

* fix conversion of JavaScript String, Number and Boolean objects to JSON.

  Objects created in JavaScript using `new Number(...)`, `new String(...)`, or
  `new Boolean(...)` were not converted to JSON correctly.

* fixed a race condition on task registration (i.e. `require("org/arangodb/tasks").register()`)

  this race condition led to undefined behavior when a just-created task with no offset and
  no period was instantly executed and deleted by the task scheduler, before the `register`
  function returned to the caller.

* changed run-tests.sh to execute all suitable tests.

* switch to new version of gyp

* fixed upgrade button


v2.2.1 (2014-07-24)
-------------------

* fixed hanging write-ahead log recovery for certain cases that involved dropping
  databases

* fixed issue with --check-version: when creating a new database the check failed

* issue #947 Foxx applicationContext missing some properties

* fixed issue with --check-version: when creating a new database the check failed

* added startup option `--wal.suppress-shape-information`

  Setting this option to `true` will reduce memory and disk space usage and require
  less CPU time when modifying documents or edges. It should therefore be turned on
  for standalone ArangoDB servers. However, for servers that are used as replication
  masters, setting this option to `true` will effectively disable the usage of the
  write-ahead log for replication, so it should be set to `false` for any replication
  master servers.

  The default value for this option is `false`.

* added optional `ttl` attribute to specify result cursor expiration for HTTP API method
  `POST /_api/cursor`

  The `ttl` attribute can be used to prevent cursor results from timing out too early.

* issue #947: Foxx applicationContext missing some properties

* (reported by Christian Neubauer):

  The problem was that in Google's V8, signed and unsigned chars are not always declared cleanly.
  so we need to force v8 to compile with forced signed chars which is done by the Flag:
    -fsigned-char
  at least it is enough to follow the instructions of compiling arango on rasperry
  and add "CFLAGS='-fsigned-char'" to the make command of V8 and remove the armv7=0

* Fixed a bug with the replication client. In the case of single document
  transactions the collection was not write locked.


v2.2.0 (2014-07-10)
-------------------

* The replication methods `logger.start`, `logger.stop` and `logger.properties` are
  no-ops in ArangoDB 2.2 as there is no separate replication logger anymore. Data changes
  are logged into the write-ahead log in ArangoDB 2.2, and not separately by the
  replication logger. The replication logger object is still there in ArangoDB 2.2 to
  ensure backwards-compatibility, however, logging cannot be started, stopped or
  configured anymore. Using any of these methods will do nothing.

  This also affects the following HTTP API methods:
  - `PUT /_api/replication/logger-start`
  - `PUT /_api/replication/logger-stop`
  - `GET /_api/replication/logger-config`
  - `PUT /_api/replication/logger-config`

  Using any of these methods is discouraged from now on as they will be removed in
  future versions of ArangoDB.

* INCOMPATIBLE CHANGE: replication of transactions has changed. Previously, transactions
  were logged on a master in one big block and shipped to a slave in one block, too.
  Now transactions will be logged and replicated as separate entries, allowing transactions
  to be bigger and also ensure replication progress.

  This change also affects the behavior of the `stop` method of the replication applier.
  If the replication applier is now stopped manually using the `stop` method and later
  restarted using the `start` method, any transactions that were unfinished at the
  point of stopping will be aborted on a slave, even if they later commit on the master.

  In ArangoDB 2.2, stopping the replication applier manually should be avoided unless the
  goal is to stop replication permanently or to do a full resync with the master anyway.
  If the replication applier still must be stopped, it should be made sure that the
  slave has fetched and applied all pending operations from a master, and that no
  extra transactions are started on the master before the `stop` command on the slave
  is executed.

  Replication of transactions in ArangoDB 2.2 might also lock the involved collections on
  the slave while a transaction is either committed or aborted on the master and the
  change has been replicated to the slave. This change in behavior may be important for
  slave servers that are used for read-scaling. In order to avoid long lasting collection
  locks on the slave, transactions should be kept small.

  The `_replication` system collection is not used anymore in ArangoDB 2.2 and its usage is
  discouraged.

* INCOMPATIBLE CHANGE: the figures reported by the `collection.figures` method
  now only reflect documents and data contained in the journals and datafiles of
  collections. Documents or deletions contained only in the write-ahead log will
  not influence collection figures until the write-ahead log garbage collection
  kicks in. The figures for a collection might therefore underreport the total
  resource usage of a collection.

  Additionally, the attributes `lastTick` and `uncollectedLogfileEntries` have been
  added to the result of the `figures` operation and the HTTP API method
  `PUT /_api/collection/figures`

* added `insert` method as an alias for `save`. Documents can now be inserted into
  a collection using either method:

      db.test.save({ foo: "bar" });
      db.test.insert({ foo: "bar" });

* added support for data-modification AQL queries

* added AQL keywords `INSERT`, `UPDATE`, `REPLACE` and `REMOVE` (and `WITH`) to
  support data-modification AQL queries.

  Unquoted usage of these keywords for attribute names in AQL queries will likely
  fail in ArangoDB 2.2. If any such attribute name needs to be used in a query, it
  should be enclosed in backticks to indicate the usage of a literal attribute
  name.

  For example, the following query will fail in ArangoDB 2.2 with a parse error:

      FOR i IN foo RETURN i.remove

  and needs to be rewritten like this:

      FOR i IN foo RETURN i.`remove`

* disallow storing of JavaScript objects that contain JavaScript native objects
  of type `Date`, `Function`, `RegExp` or `External`, e.g.

      db.test.save({ foo: /bar/ });
      db.test.save({ foo: new Date() });

  will now print

      Error: <data> cannot be converted into JSON shape: could not shape document

  Previously, objects of these types were silently converted into an empty object
  (i.e. `{ }`).

  To store such objects in a collection, explicitly convert them into strings
  like this:

      db.test.save({ foo: String(/bar/) });
      db.test.save({ foo: String(new Date()) });

* The replication methods `logger.start`, `logger.stop` and `logger.properties` are
  no-ops in ArangoDB 2.2 as there is no separate replication logger anymore. Data changes
  are logged into the write-ahead log in ArangoDB 2.2, and not separately by the
  replication logger. The replication logger object is still there in ArangoDB 2.2 to
  ensure backwards-compatibility, however, logging cannot be started, stopped or
  configured anymore. Using any of these methods will do nothing.

  This also affects the following HTTP API methods:
  - `PUT /_api/replication/logger-start`
  - `PUT /_api/replication/logger-stop`
  - `GET /_api/replication/logger-config`
  - `PUT /_api/replication/logger-config`

  Using any of these methods is discouraged from now on as they will be removed in
  future versions of ArangoDB.

* INCOMPATIBLE CHANGE: replication of transactions has changed. Previously, transactions
  were logged on a master in one big block and shipped to a slave in one block, too.
  Now transactions will be logged and replicated as separate entries, allowing transactions
  to be bigger and also ensure replication progress.

  This change also affects the behavior of the `stop` method of the replication applier.
  If the replication applier is now stopped manually using the `stop` method and later
  restarted using the `start` method, any transactions that were unfinished at the
  point of stopping will be aborted on a slave, even if they later commit on the master.

  In ArangoDB 2.2, stopping the replication applier manually should be avoided unless the
  goal is to stop replication permanently or to do a full resync with the master anyway.
  If the replication applier still must be stopped, it should be made sure that the
  slave has fetched and applied all pending operations from a master, and that no
  extra transactions are started on the master before the `stop` command on the slave
  is executed.

  Replication of transactions in ArangoDB 2.2 might also lock the involved collections on
  the slave while a transaction is either committed or aborted on the master and the
  change has been replicated to the slave. This change in behavior may be important for
  slave servers that are used for read-scaling. In order to avoid long lasting collection
  locks on the slave, transactions should be kept small.

  The `_replication` system collection is not used anymore in ArangoDB 2.2 and its usage is
  discouraged.

* INCOMPATIBLE CHANGE: the figures reported by the `collection.figures` method
  now only reflect documents and data contained in the journals and datafiles of
  collections. Documents or deletions contained only in the write-ahead log will
  not influence collection figures until the write-ahead log garbage collection
  kicks in. The figures for a collection might therefore underreport the total
  resource usage of a collection.

  Additionally, the attributes `lastTick` and `uncollectedLogfileEntries` have been
  added to the result of the `figures` operation and the HTTP API method
  `PUT /_api/collection/figures`

* added `insert` method as an alias for `save`. Documents can now be inserted into
  a collection using either method:

      db.test.save({ foo: "bar" });
      db.test.insert({ foo: "bar" });

* added support for data-modification AQL queries

* added AQL keywords `INSERT`, `UPDATE`, `REPLACE` and `REMOVE` (and `WITH`) to
  support data-modification AQL queries.

  Unquoted usage of these keywords for attribute names in AQL queries will likely
  fail in ArangoDB 2.2. If any such attribute name needs to be used in a query, it
  should be enclosed in backticks to indicate the usage of a literal attribute
  name.

  For example, the following query will fail in ArangoDB 2.2 with a parse error:

      FOR i IN foo RETURN i.remove

  and needs to be rewritten like this:

      FOR i IN foo RETURN i.`remove`

* disallow storing of JavaScript objects that contain JavaScript native objects
  of type `Date`, `Function`, `RegExp` or `External`, e.g.

      db.test.save({ foo: /bar/ });
      db.test.save({ foo: new Date() });

  will now print

      Error: <data> cannot be converted into JSON shape: could not shape document

  Previously, objects of these types were silently converted into an empty object
  (i.e. `{ }`).

  To store such objects in a collection, explicitly convert them into strings
  like this:

      db.test.save({ foo: String(/bar/) });
      db.test.save({ foo: String(new Date()) });

* honor startup option `--server.disable-statistics` when deciding whether or not
  to start periodic statistics collection jobs

  Previously, the statistics collection jobs were started even if the server was
  started with the `--server.disable-statistics` flag being set to `true`

* removed startup option `--random.no-seed`

  This option had no effect in previous versions of ArangoDB and was thus removed.

* removed startup option `--database.remove-on-drop`

  This option was used for debugging only.

* removed startup option `--database.force-sync-properties`

  This option is now superfluous as collection properties are now stored in the
  write-ahead log.

* introduced write-ahead log

  All write operations in an ArangoDB server instance are automatically logged
  to the server's write-ahead log. The write-ahead log is a set of append-only
  logfiles, and it is used in case of a crash recovery and for replication.
  Data from the write-ahead log will eventually be moved into the journals or
  datafiles of collections, allowing the server to remove older write-ahead log
  logfiles. Figures of collections will be updated when data are moved from the
  write-ahead log into the journals or datafiles of collections.

  Cross-collection transactions in ArangoDB should benefit considerably by this
  change, as less writes than in previous versions are required to ensure the data
  of multiple collections are atomically and durably committed. All data-modifying
  operations inside transactions (insert, update, remove) will write their
  operations into the write-ahead log directly, making transactions with multiple
  operations also require less physical memory than in previous versions of ArangoDB,
  that required all transaction data to fit into RAM.

  The `_trx` system collection is not used anymore in ArangoDB 2.2 and its usage is
  discouraged.

  The data in the write-ahead log can also be used in the replication context.
  The `_replication` collection that was used in previous versions of ArangoDB to
  store all changes on the server is not used anymore in ArangoDB 2.2. Instead,
  slaves can read from a master's write-ahead log to get informed about most
  recent changes. This removes the need to store data-modifying operations in
  both the actual place and the `_replication` collection.

* removed startup option `--server.disable-replication-logger`

  This option is superfluous in ArangoDB 2.2. There is no dedicated replication
  logger in ArangoDB 2.2. There is now always the write-ahead log, and it is also
  used as the server's replication log. Specifying the startup option
  `--server.disable-replication-logger` will do nothing in ArangoDB 2.2, but the
  option should not be used anymore as it might be removed in a future version.

* changed behavior of replication logger

  There is no dedicated replication logger in ArangoDB 2.2 as there is the
  write-ahead log now. The existing APIs for starting and stopping the replication
  logger still exist in ArangoDB 2.2 for downwards-compatibility, but calling
  the start or stop operations are no-ops in ArangoDB 2.2. When querying the
  replication logger status via the API, the server will always report that the
  replication logger is running. Configuring the replication logger is a no-op
  in ArangoDB 2.2, too. Changing the replication logger configuration has no
  effect. Instead, the write-ahead log configuration can be changed.

* removed MRuby integration for arangod

  ArangoDB had an experimental MRuby integration in some of the publish builds.
  This wasn't continuously developed, and so it has been removed in ArangoDB 2.2.

  This change has led to the following startup options being superfluous:

  - `--ruby.gc-interval`
  - `--ruby.action-directory`
  - `--ruby.modules-path`
  - `--ruby.startup-directory`

  Specifying these startup options will do nothing in ArangoDB 2.2, but the
  options should be avoided from now on as they might be removed in future versions.

* reclaim index memory when last document in collection is deleted

  Previously, deleting documents from a collection did not lead to index sizes being
  reduced. Instead, the already allocated index memory was re-used when a collection
  was refilled.

  Now, index memory for primary indexes and hash indexes is reclaimed instantly when
  the last document from a collection is removed.

* inlined and optimized functions in hash indexes

* added AQL TRANSLATE function

  This function can be used to perform lookups from static lists, e.g.

      LET countryNames = { US: "United States", UK: "United Kingdom", FR: "France" }
      RETURN TRANSLATE("FR", countryNames)

* fixed datafile debugger

* fixed check-version for empty directory

* moved try/catch block to the top of routing chain

* added mountedApp function for foxx-manager

* fixed issue #883: arango 2.1 - when starting multi-machine cluster, UI web
  does not change to cluster overview

* fixed dfdb: should not start any other V8 threads

* cleanup of version-check, added module org/arangodb/database-version,
  added --check-version option

* fixed issue #881: [2.1.0] Bombarded (every 10 sec or so) with
  "WARNING format string is corrupt" when in non-system DB Dashboard

* specialized primary index implementation to allow faster hash table
  rebuilding and reduce lookups in datafiles for the actual value of `_key`.

* issue #862: added `--overwrite` option to arangoimp

* removed number of property lookups for documents during AQL queries that
  access documents

* prevent buffering of long print results in arangosh's and arangod's print
  command

  this change will emit buffered intermediate print results and discard the
  output buffer to quickly deliver print results to the user, and to prevent
  constructing very large buffers for large results

* removed sorting of attribute names for use in a collection's shaper

  sorting attribute names was done on document insert to keep attributes
  of a collection in sorted order for faster comparisons. The sort order
  of attributes was only used in one particular and unlikely case, so it
  was removed. Collections with many different attribute names should
  benefit from this change by faster inserts and slightly less memory usage.

* fixed a bug in arangodump which got the collection name in _from and _to
  attributes of edges wrong (all were "_unknown")

* fixed a bug in arangorestore which did not recognize wrong _from and _to
  attributes of edges

* improved error detection and reporting in arangorestore


v2.1.1 (2014-06-06)
-------------------

* fixed dfdb: should not start any other V8 threads

* signature for collection functions was modified

  The basic change was the substitution of the input parameter of the
  function by an generic options object which can contain multiple
  option parameter of the function.
  Following functions were modified
  remove
  removeBySample
  replace
  replaceBySample
  update
  updateBySample

  Old signature is yet supported but it will be removed in future versions

v2.1.0 (2014-05-29)
-------------------

* implemented upgrade procedure for clusters

* fixed communication issue with agency which prevented reconnect
  after an agent failure

* fixed cluster dashboard in the case that one but not all servers
  in the cluster are down

* fixed a bug with coordinators creating local database objects
  in the wrong order (_system needs to be done first)

* improved cluster dashboard


v2.1.0-rc2 (2014-05-25)
-----------------------

* fixed issue #864: Inconsistent behavior of AQL REVERSE(list) function


v2.1.0-rc1 (XXXX-XX-XX)
-----------------------

* added server-side periodic task management functions:

  - require("org/arangodb/tasks").register(): registers a periodic task
  - require("org/arangodb/tasks").unregister(): unregisters and removes a
    periodic task
  - require("org/arangodb/tasks").get(): retrieves a specific tasks or all
    existing tasks

  the previous undocumented function `internal.definePeriodic` is now
  deprecated and will be removed in a future release.

* decrease the size of some seldom used system collections on creation.

  This will make these collections use less disk space and mapped memory.

* added AQL date functions

* added AQL FLATTEN() list function

* added index memory statistics to `db.<collection>.figures()` function

  The `figures` function will now return a sub-document `indexes`, which lists
  the number of indexes in the `count` sub-attribute, and the total memory
  usage of the indexes in bytes in the `size` sub-attribute.

* added AQL CURRENT_DATABASE() function

  This function returns the current database's name.

* added AQL CURRENT_USER() function

  This function returns the current user from an AQL query. The current user is the
  username that was specified in the `Authorization` HTTP header of the request. If
  authentication is turned off or the query was executed outside a request context,
  the function will return `null`.

* fixed issue #796: Searching with newline chars broken?

  fixed slightly different handling of backslash escape characters in a few
  AQL functions. Now handling of escape sequences should be consistent, and
  searching for newline characters should work the same everywhere

* added OpenSSL version check for configure

  It will report all OpenSSL versions < 1.0.1g as being too old.
  `configure` will only complain about an outdated OpenSSL version but not stop.

* require C++ compiler support (requires g++ 4.8, clang++ 3.4 or Visual Studio 13)

* less string copying returning JSONified documents from ArangoDB, e.g. via
  HTTP GET `/_api/document/<collection>/<document>`

* issue #798: Lower case http headers from arango

  This change allows returning capitalized HTTP headers, e.g.
  `Content-Length` instead of `content-length`.
  The HTTP spec says that headers are case-insensitive, but
  in fact several clients rely on a specific case in response
  headers.
  This change will capitalize HTTP headers if the `X-Arango-Version`
  request header is sent by the client and contains a value of at
  least `20100` (for version 2.1). The default value for the
  compatibility can also be set at server start, using the
  `--server.default-api-compatibility` option.

* simplified usage of `db._createStatement()`

  Previously, the function could not be called with a query string parameter as
  follows:

      db._createStatement(queryString);

  Calling it as above resulted in an error because the function expected an
  object as its parameter. From now on, it's possible to call the function with
  just the query string.

* make ArangoDB not send back a `WWW-Authenticate` header to a client in case the
  client sends the `X-Omit-WWW-Authenticate` HTTP header.

  This is done to prevent browsers from showing their built-in HTTP authentication
  dialog for AJAX requests that require authentication.
  ArangoDB will still return an HTTP 401 (Unauthorized) if the request doesn't
  contain valid credentials, but it will omit the `WWW-Authenticate` header,
  allowing clients to bypass the browser's authentication dialog.

* added REST API method HTTP GET `/_api/job/job-id` to query the status of an
  async job without potentially fetching it from the list of done jobs

* fixed non-intuitive behavior in jobs API: previously, querying the status
  of an async job via the API HTTP PUT `/_api/job/job-id` removed a currently
  executing async job from the list of queryable jobs on the server.
  Now, when querying the result of an async job that is still executing,
  the job is kept in the list of queryable jobs so its result can be fetched
  by a subsequent request.

* use a new data structure for the edge index of an edge collection. This
  improves the performance for the creation of the edge index and in
  particular speeds up removal of edges in graphs. Note however that
  this change might change the order in which edges starting at
  or ending in a vertex are returned. However, this order was never
  guaranteed anyway and it is not sensible to guarantee any particular
  order.

* provide a size hint to edge and hash indexes when initially filling them
  this will lead to less re-allocations when populating these indexes

  this may speed up building indexes when opening an existing collection

* don't requeue identical context methods in V8 threads in case a method is
  already registered

* removed arangod command line option `--database.remove-on-compacted`

* export the sort attribute for graph traversals to the HTTP interface

* add support for arangodump/arangorestore for clusters


v2.0.8 (XXXX-XX-XX)
-------------------

* fixed too-busy iteration over skiplists

  Even when a skiplist query was restricted by a limit clause, the skiplist
  index was queried without the limit. this led to slower-than-necessary
  execution times.

* fixed timeout overflows on 32 bit systems

  this bug has led to problems when select was called with a high timeout
  value (2000+ seconds) on 32bit systems that don't have a forgiving select
  implementation. when the call was made on these systems, select failed
  so no data would be read or sent over the connection

  this might have affected some cluster-internal operations.

* fixed ETCD issues on 32 bit systems

  ETCD was non-functional on 32 bit systems at all. The first call to the
  watch API crashed it. This was because atomic operations worked on data
  structures that were not properly aligned on 32 bit systems.

* fixed issue #848: db.someEdgeCollection.inEdge does not return correct
  value when called the 2nd time after a .save to the edge collection


v2.0.7 (2014-05-05)
-------------------

* issue #839: Foxx Manager missing "unfetch"

* fixed a race condition at startup

  this fixes undefined behavior in case the logger was involved directly at
  startup, before the logger initialization code was called. This should have
  occurred only for code that was executed before the invocation of main(),
  e.g. during ctor calls of statically defined objects.


v2.0.6 (2014-04-22)
-------------------

* fixed issue #835: arangosh doesn't show correct database name



v2.0.5 (2014-04-21)
-------------------

* Fixed a caching problem in IE JS Shell

* added cancelation for async jobs

* upgraded to new gyp for V8

* new Windows installer


v2.0.4 (2014-04-14)
-------------------

* fixed cluster authentication front-end issues for Firefox and IE, there are
  still problems with Chrome


v2.0.3 (2014-04-14)
-------------------

* fixed AQL optimizer bug

* fixed front-end issues

* added password change dialog


v2.0.2 (2014-04-06)
-------------------

* during cluster startup, do not log (somewhat expected) connection errors with
  log level error, but with log level info

* fixed dashboard modals

* fixed connection check for cluster planning front end: firefox does
  not support async:false

* document how to persist a cluster plan in order to relaunch an existing
  cluster later


v2.0.1 (2014-03-31)
-------------------

* make ArangoDB not send back a `WWW-Authenticate` header to a client in case the
  client sends the `X-Omit-WWW-Authenticate` HTTP header.

  This is done to prevent browsers from showing their built-in HTTP authentication
  dialog for AJAX requests that require authentication.
  ArangoDB will still return an HTTP 401 (Unauthorized) if the request doesn't
  contain valid credentials, but it will omit the `WWW-Authenticate` header,
  allowing clients to bypass the browser's authentication dialog.

* fixed isses in arango-dfdb:

  the dfdb was not able to unload certain system collections, so these couldn't be
  inspected with the dfdb sometimes. Additionally, it did not truncate corrupt
  markers from datafiles under some circumstances

* added `changePassword` attribute for users

* fixed non-working "save" button in collection edit view of web interface
  clicking the save button did nothing. one had to press enter in one of the input
  fields to send modified form data

* fixed V8 compile error on MacOS X

* prevent `body length: -9223372036854775808` being logged in development mode for
  some Foxx HTTP responses

* fixed several bugs in web interface dashboard

* fixed issue #783: coffee script not working in manifest file

* fixed issue #783: coffee script not working in manifest file

* fixed issue #781: Cant save current query from AQL editor ui

* bumped version in `X-Arango-Version` compatibility header sent by arangosh and other
  client tools from `1.5` to `2.0`.

* fixed startup options for arango-dfdb, added details option for arango-dfdb

* fixed display of missing error messages and codes in arangosh

* when creating a collection via the web interface, the collection type was always
  "document", regardless of the user's choice


v2.0.0 (2014-03-10)
-------------------

* first 2.0 release


v2.0.0-rc2 (2014-03-07)
-----------------------

* fixed cluster authorization


v2.0.0-rc1 (2014-02-28)
-----------------------

* added sharding :-)

* added collection._dbName attribute to query the name of the database from a collection

  more detailed documentation on the sharding and cluster features can be found in the user
  manual, section **Sharding**

* INCOMPATIBLE CHANGE: using complex values in AQL filter conditions with operators other
  than equality (e.g. >=, >, <=, <) will disable usage of skiplist indexes for filter
  evaluation.

  For example, the following queries will be affected by change:

      FOR doc IN docs FILTER doc.value < { foo: "bar" } RETURN doc
      FOR doc IN docs FILTER doc.value >= [ 1, 2, 3 ] RETURN doc

  The following queries will not be affected by the change:

      FOR doc IN docs FILTER doc.value == 1 RETURN doc
      FOR doc IN docs FILTER doc.value == "foo" RETURN doc
      FOR doc IN docs FILTER doc.value == [ 1, 2, 3 ] RETURN doc
      FOR doc IN docs FILTER doc.value == { foo: "bar" } RETURN doc

* INCOMPATIBLE CHANGE: removed undocumented method `collection.saveOrReplace`

  this feature was never advertised nor documented nor tested.

* INCOMPATIBLE CHANGE: removed undocumented REST API method `/_api/simple/BY-EXAMPLE-HASH`

  this feature was never advertised nor documented nor tested.

* added explicit startup parameter `--server.reuse-address`

  This flag can be used to control whether sockets should be acquired with the SO_REUSEADDR
  flag.

  Regardless of this setting, sockets on Windows are always acquired using the
  SO_EXCLUSIVEADDRUSE flag.

* removed undocumented REST API method GET `/_admin/database-name`

* added user validation API at POST `/_api/user/<username>`

* slightly improved users management API in `/_api/user`:

  Previously, when creating a new user via HTTP POST, the username needed to be
  passed in an attribute `username`. When users were returned via this API,
  the usernames were returned in an attribute named `user`. This was slightly
  confusing and was changed in 2.0 as follows:

  - when adding a user via HTTP POST, the username can be specified in an attribute
  `user`. If this attribute is not used, the API will look into the attribute `username`
  as before and use that value.
  - when users are returned via HTTP GET, the usernames are still returned in an
    attribute `user`.

  This change should be fully downwards-compatible with the previous version of the API.

* added AQL SLICE function to extract slices from lists

* made module loader more node compatible

* the startup option `--javascript.package-path` for arangosh is now deprecated and does
  nothing. Using it will not cause an error, but the option is ignored.

* added coffee script support

* Several UI improvements.

* Exchanged icons in the graphviewer toolbar

* always start networking and HTTP listeners when starting the server (even in
  console mode)

* allow vertex and edge filtering with user-defined functions in TRAVERSAL,
  TRAVERSAL_TREE and SHORTEST_PATH AQL functions:

      // using user-defined AQL functions for edge and vertex filtering
      RETURN TRAVERSAL(friends, friendrelations, "friends/john", "outbound", {
        followEdges: "myfunctions::checkedge",
        filterVertices: "myfunctions::checkvertex"
      })

      // using the following custom filter functions
      var aqlfunctions = require("org/arangodb/aql/functions");
      aqlfunctions.register("myfunctions::checkedge", function (config, vertex, edge, path) {
        return (edge.type !== 'dislikes'); // don't follow these edges
      }, false);

      aqlfunctions.register("myfunctions::checkvertex", function (config, vertex, path) {
        if (vertex.isDeleted || ! vertex.isActive) {
          return [ "prune", "exclude" ]; // exclude these and don't follow them
        }
        return [ ]; // include everything else
      }, false);

* fail if invalid `strategy`, `order` or `itemOrder` attribute values
  are passed to the AQL TRAVERSAL function. Omitting these attributes
  is not considered an error, but specifying an invalid value for any
  of these attributes will make an AQL query fail.

* issue #751: Create database through API should return HTTP status code 201

  By default, the server now returns HTTP 201 (created) when creating a new
  database successfully. To keep compatibility with older ArangoDB versions, the
  startup parameter `--server.default-api-compatibility` can be set to a value
  of `10400` to indicate API compatibility with ArangoDB 1.4. The compatibility
  can also be enforced by setting the `X-Arango-Version` HTTP header in a
  client request to this API on a per-request basis.

* allow direct access from the `db` object to collections whose names start
  with an underscore (e.g. db._users).

  Previously, access to such collections via the `db` object was possible from
  arangosh, but not from arangod (and thus Foxx and actions). The only way
  to access such collections from these places was via the `db._collection(<name>)`
  workaround.

* allow `\n` (as well as `\r\n`) as line terminator in batch requests sent to
  `/_api/batch` HTTP API.

* use `--data-binary` instead of `--data` parameter in generated cURL examples

* issue #703: Also show path of logfile for fm.config()

* issue #675: Dropping a collection used in "graph" module breaks the graph

* added "static" Graph.drop() method for graphs API

* fixed issue #695: arangosh server.password error

* use pretty-printing in `--console` mode by default

* simplified ArangoDB startup options

  Some startup options are now superfluous or their usage is simplified. The
  following options have been changed:

  * `--javascript.modules-path`: this option has been removed. The modules paths
    are determined by arangod and arangosh automatically based on the value of
    `--javascript.startup-directory`.

    If the option is set on startup, it is ignored so startup will not abort with
    an error `unrecognized option`.

  * `--javascript.action-directory`: this option has been removed. The actions
    directory is determined by arangod automatically based on the value of
    `--javascript.startup-directory`.

    If the option is set on startup, it is ignored so startup will not abort with
    an error `unrecognized option`.

  * `--javascript.package-path`: this option is still available but it is not
    required anymore to set the standard package paths (e.g. `js/npm`). arangod
    will automatically use this standard package path regardless of whether it
    was specified via the options.

    It is possible to use this option to add additional package paths to the
    standard value.

  Configuration files included with arangod are adjusted accordingly.

* layout of the graphs tab adapted to better fit with the other tabs

* database selection is moved to the bottom right corner of the web interface

* removed priority queue index type

  this feature was never advertised nor documented nor tested.

* display internal attributes in document source view of web interface

* removed separate shape collections

  When upgrading to ArangoDB 2.0, existing collections will be converted to include
  shapes and attribute markers in the datafiles instead of using separate files for
  shapes.

  When a collection is converted, existing shapes from the SHAPES directory will
  be written to a new datafile in the collection directory, and the SHAPES directory
  will be removed afterwards.

  This saves up to 2 MB of memory and disk space for each collection
  (savings are higher, the less different shapes there are in a collection).
  Additionally, one less file descriptor per opened collection will be used.

  When creating a new collection, the amount of sync calls may be reduced. The same
  may be true for documents with yet-unknown shapes. This may help performance
  in these cases.

* added AQL functions `NTH` and `POSITION`

* added signal handler for arangosh to save last command in more cases

* added extra prompt placeholders for arangosh:
  - `%e`: current endpoint
  - `%u`: current user

* added arangosh option `--javascript.gc-interval` to control amount of
  garbage collection performed by arangosh

* fixed issue #651: Allow addEdge() to take vertex ids in the JS library

* removed command-line option `--log.format`

  In previous versions, this option did not have an effect for most log messages, so
  it got removed.

* removed C++ logger implementation

  Logging inside ArangoDB is now done using the LOG_XXX() macros. The LOGGER_XXX()
  macros are gone.

* added collection status "loading"


v1.4.16 (XXXX-XX-XX)
--------------------

* fixed too eager datafile deletion

  this issue could have caused a crash when the compaction had marked datafiles as obsolete
  and they were removed while "old" temporary query results still pointed to the old datafile
  positions

* fixed issue #826: Replication fails when a collection's configuration changes


v1.4.15 (2014-04-19)
--------------------

* bugfix for AQL query optimizer

  the following type of query was too eagerly optimized, leading to errors in code-generation:

      LET a = (FOR i IN [] RETURN i) LET b = (FOR i IN [] RETURN i) RETURN 1

  the problem occurred when both lists in the subqueries were empty. In this case invalid code
  was generated and the query couldn't be executed.


v1.4.14 (2014-04-05)
--------------------

* fixed race conditions during shape / attribute insertion

  A race condition could have led to spurious `cannot find attribute #xx` or
  `cannot find shape #xx` (where xx is a number) warning messages being logged
  by the server. This happened when a new attribute was inserted and at the same
  time was queried by another thread.

  Also fixed a race condition that may have occurred when a thread tried to
  access the shapes / attributes hash tables while they were resized. In this
  cases, the shape / attribute may have been hashed to a wrong slot.

* fixed a memory barrier / cpu synchronization problem with libev, affecting
  Windows with Visual Studio 2013 (probably earlier versions are affected, too)

  The issue is described in detail here:
  http://lists.schmorp.de/pipermail/libev/2014q1/002318.html


v1.4.13 (2014-03-14)
--------------------

* added diagnostic output for Foxx application upload

* allow dump & restore from ArangoDB 1.4 with an ArangoDB 2.0 server

* allow startup options `temp-path` and `default-language` to be specified from the arangod
  configuration file and not only from the command line

* fixed too eager compaction

  The compaction will now wait for several seconds before trying to re-compact the same
  collection. Additionally, some other limits have been introduced for the compaction.


v1.4.12 (2014-03-05)
--------------------

* fixed display bug in web interface which caused the following problems:
  - documents were displayed in web interface as being empty
  - document attributes view displayed many attributes with content "undefined"
  - document source view displayed many attributes with name "TYPEOF" and value "undefined"
  - an alert popping up in the browser with message "Datatables warning..."

* re-introduced old-style read-write locks to supports Windows versions older than
  Windows 2008R2 and Windows 7. This should re-enable support for Windows Vista and
  Windows 2008.


v1.4.11 (2014-02-27)
--------------------

* added SHORTEST_PATH AQL function

  this calculates the shortest paths between two vertices, using the Dijkstra
  algorithm, employing a min-heap

  By default, ArangoDB does not know the distance between any two vertices and
  will use a default distance of 1. A custom distance function can be registered
  as an AQL user function to make the distance calculation use any document
  attributes or custom logic:

      RETURN SHORTEST_PATH(cities, motorways, "cities/CGN", "cities/MUC", "outbound", {
        paths: true,
        distance: "myfunctions::citydistance"
      })

      // using the following custom distance function
      var aqlfunctions = require("org/arangodb/aql/functions");
      aqlfunctions.register("myfunctions::distance", function (config, vertex1, vertex2, edge) {
        return Math.sqrt(Math.pow(vertex1.x - vertex2.x) + Math.pow(vertex1.y - vertex2.y));
      }, false);

* fixed bug in Graph.pathTo function

* fixed small memleak in AQL optimizer

* fixed access to potentially uninitialized variable when collection had a cap constraint


v1.4.10 (2014-02-21)
--------------------

* fixed graph constructor to allow graph with some parameter to be used

* added node.js "events" and "stream"

* updated npm packages

* added loading of .json file

* Fixed http return code in graph api with waitForSync parameter.

* Fixed documentation in graph, simple and index api.

* removed 2 tests due to change in ruby library.

* issue #756: set access-control-expose-headers on CORS response

  the following headers are now whitelisted by ArangoDB in CORS responses:
  - etag
  - content-encoding
  - content-length
  - location
  - server
  - x-arango-errors
  - x-arango-async-id


v1.4.9 (2014-02-07)
-------------------

* return a document's current etag in response header for HTTP HEAD requests on
  documents that return an HTTP 412 (precondition failed) error. This allows
  retrieving the document's current revision easily.

* added AQL function `SKIPLIST` to directly access skiplist indexes from AQL

  This is a shortcut method to use a skiplist index for retrieving specific documents in
  indexed order. The function capability is rather limited, but it may be used
  for several cases to speed up queries. The documents are returned in index order if
  only one condition is used.

      /* return all documents with mycollection.created > 12345678 */
      FOR doc IN SKIPLIST(mycollection, { created: [[ '>', 12345678 ]] })
        RETURN doc

      /* return first document with mycollection.created > 12345678 */
      FOR doc IN SKIPLIST(mycollection, { created: [[ '>', 12345678 ]] }, 0, 1)
        RETURN doc

      /* return all documents with mycollection.created between 12345678 and 123456790 */
      FOR doc IN SKIPLIST(mycollection, { created: [[ '>', 12345678 ], [ '<=', 123456790 ]] })
        RETURN doc

      /* return all documents with mycollection.a equal 1 and .b equal 2 */
      FOR doc IN SKIPLIST(mycollection, { a: [[ '==', 1 ]], b: [[ '==', 2 ]] })
        RETURN doc

  The function requires a skiplist index with the exact same attributes to
  be present on the specified collection. All attributes present in the skiplist
  index must be specified in the conditions specified for the `SKIPLIST` function.
  Attribute declaration order is important, too: attributes must be specified in the
  same order in the condition as they have been declared in the skiplist index.

* added command-line option `--server.disable-authentication-unix-sockets`

  with this option, authentication can be disabled for all requests coming
  in via UNIX domain sockets, enabling clients located on the same host as
  the ArangoDB server to connect without authentication.
  Other connections (e.g. TCP/IP) are not affected by this option.

  The default value for this option is `false`.
  Note: this option is only supported on platforms that support Unix domain
  sockets.

* call global arangod instance destructor on shutdown

* issue #755: TRAVERSAL does not use strategy, order and itemOrder options

  these options were not honored when configuring a traversal via the AQL
  TRAVERSAL function. Now, these options are used if specified.

* allow vertex and edge filtering with user-defined functions in TRAVERSAL,
  TRAVERSAL_TREE and SHORTEST_PATH AQL functions:

      // using user-defined AQL functions for edge and vertex filtering
      RETURN TRAVERSAL(friends, friendrelations, "friends/john", "outbound", {
        followEdges: "myfunctions::checkedge",
        filterVertices: "myfunctions::checkvertex"
      })

      // using the following custom filter functions
      var aqlfunctions = require("org/arangodb/aql/functions");
      aqlfunctions.register("myfunctions::checkedge", function (config, vertex, edge, path) {
        return (edge.type !== 'dislikes'); // don't follow these edges
      }, false);

      aqlfunctions.register("myfunctions::checkvertex", function (config, vertex, path) {
        if (vertex.isDeleted || ! vertex.isActive) {
          return [ "prune", "exclude" ]; // exclude these and don't follow them
        }
        return [ ]; // include everything else
      }, false);

* issue #748: add vertex filtering to AQL's TRAVERSAL[_TREE]() function


v1.4.8 (2014-01-31)
-------------------

* install foxx apps in the web interface

* fixed a segfault in the import API


v1.4.7 (2014-01-23)
-------------------

* issue #744: Add usage example arangoimp from Command line

* issue #738: added __dirname, __filename pseudo-globals. Fixes #733. (@by pluma)

* mount all Foxx applications in system apps directory on startup


v1.4.6 (2014-01-20)
-------------------

* issue #736: AQL function to parse collection and key from document handle

* added fm.rescan() method for Foxx-Manager

* fixed issue #734: foxx cookie and route problem

* added method `fm.configJson` for arangosh

* include `startupPath` in result of API `/_api/foxx/config`


v1.4.5 (2014-01-15)
-------------------

* fixed issue #726: Alternate Windows Install Method

* fixed issue #716: dpkg -P doesn't remove everything

* fixed bugs in description of HTTP API `_api/index`

* fixed issue #732: Rest API GET revision number

* added missing documentation for several methods in HTTP API `/_api/edge/...`

* fixed typos in description of HTTP API `_api/document`

* defer evaluation of AQL subqueries and logical operators (lazy evaluation)

* Updated font in WebFrontend, it now contains a version that renders properly on Windows

* generally allow function return values as call parameters to AQL functions

* fixed potential deadlock in global context method execution

* added override file "arangod.conf.local" (and co)


v1.4.4 (2013-12-24)
-------------------

* uid and gid are now set in the scripts, there is no longer a separate config file for
  arangod when started from a script

* foxx-manager is now an alias for arangosh

* arango-dfdb is now an alias for arangod, moved from bin to sbin

* changed from readline to linenoise for Windows

* added --install-service and --uninstall-service for Windows

* removed --daemon and --supervisor for Windows

* arangosh and arangod now uses the config-file which maps the binary name, i. e. if you
  rename arangosh to foxx-manager it will use the config file foxx-manager.conf

* fixed lock file for Windows

* fixed issue #711, #687: foxx-manager throws internal errors

* added `--server.ssl-protocol` option for client tools
  this allows connecting from arangosh, arangoimp, arangoimp etc. to an ArangoDB
  server that uses a non-default value for `--server.ssl-protocol`. The default
  value for the SSL protocol is 4 (TLSv1). If the server is configured to use a
  different protocol, it was not possible to connect to it with the client tools.

* added more detailed request statistics

  This adds the number of async-executed HTTP requests plus the number of HTTP
  requests per individual HTTP method type.

* added `--force` option for arangorestore
  this option allows continuing a restore operation even if the server reports errors
  in the middle of the restore operation

* better error reporting for arangorestore
  in case the server returned an HTTP error, arangorestore previously reported this
  error as `internal error` without any details only. Now server-side errors are
  reported by arangorestore with the server's error message

* include more system collections in dumps produced by arangodump
  previously some system collections were intentionally excluded from dumps, even if the
  dump was run with `--include-system-collections`. for example, the collections `_aal`,
  `_modules`, `_routing`, and `_users` were excluded. This makes sense in a replication
  context but not always in a dump context.
  When specifying `--include-system-collections`, arangodump will now include the above-
  mentioned collections in the dump, too. Some other system collections are still excluded
  even when the dump is run with `--include-system-collections`, for example `_replication`
  and `_trx`.

* fixed issue #701: ArangoStatement undefined in arangosh

* fixed typos in configuration files


v1.4.3 (2013-11-25)
-------------------

* fixed a segfault in the AQL optimizer, occurring when a constant non-list value was
  used on the right-hand side of an IN operator that had a collection attribute on the
  left-hand side

* issue #662:

  Fixed access violation errors (crashes) in the Windows version, occurring under some
  circumstances when accessing databases with multiple clients in parallel

* fixed issue #681: Problem with ArchLinux PKGBUILD configuration


v1.4.2 (2013-11-20)
-------------------

* fixed issue #669: Tiny documentation update

* ported Windows version to use native Windows API SRWLocks (slim read-write locks)
  and condition variables instead of homemade versions

  MSDN states the following about the compatibility of SRWLocks and Condition Variables:

      Minimum supported client:
      Windows Server 2008 [desktop apps | Windows Store apps]

      Minimum supported server:
      Windows Vista [desktop apps | Windows Store apps]

* fixed issue #662: ArangoDB on Windows hanging

  This fixes a deadlock issue that occurred on Windows when documents were written to
  a collection at the same time when some other thread tried to drop the collection.

* fixed file-based logging in Windows

  the logger complained on startup if the specified log file already existed

* fixed startup of server in daemon mode (`--daemon` startup option)

* fixed a segfault in the AQL optimizer

* issue #671: Method graph.measurement does not exist

* changed Windows condition variable implementation to use Windows native
  condition variables

  This is an attempt to fix spurious Windows hangs as described in issue #662.

* added documentation for JavaScript traversals

* added --code-page command-line option for Windows version of arangosh

* fixed a problem when creating edges via the web interface.

  The problem only occurred if a collection was created with type "document
  collection" via the web interface, and afterwards was dropped and re-created
  with type "edge collection". If the web interface page was not reloaded,
  the old collection type (document) was cached, making the subsequent creation
  of edges into the (seeming-to-be-document) collection fail.

  The fix is to not cache the collection type in the web interface. Users of
  an older version of the web interface can reload the collections page if they
  are affected.

* fixed a caching problem in arangosh: if a collection was created using the web
  interface, and then removed via arangosh, arangosh did not actually drop the
  collection due to caching.

  Because the `drop` operation was not carried out, this caused misleading error
  messages when trying to re-create the collection (e.g. `cannot create collection:
  duplicate name`).

* fixed ALT-introduced characters for arangosh console input on Windows

  The Windows readline port was not able to handle characters that are built
  using CTRL or ALT keys. Regular characters entered using the CTRL or ALT keys
  were silently swallowed and not passed to the terminal input handler.

  This did not seem to cause problems for the US keyboard layout, but was a
  severe issue for keyboard layouts that require the ALT (or ALT-GR) key to
  construct characters. For example, entering the character `{` with a German
  keyboard layout requires pressing ALT-GR + 9.

* fixed issue #665: Hash/skiplist combo madness bit my ass

  this fixes a problem with missing/non-deterministic rollbacks of inserts in
  case of a unique constraint violation into a collection with multiple secondary
  indexes (with at least one of them unique)

* fixed issue #664: ArangoDB installer on Windows requires drive c:

* partly fixed issue #662: ArangoDB on Windows hanging

  This fixes dropping databases on Windows. In previous 1.4 versions on Windows,
  one shape collection file was not unloaded and removed when dropping a database,
  leaving one directory and one shape collection file in the otherwise-dropped
  database directory.

* fixed issue #660: updated documentation on indexes


v1.4.1 (2013-11-08)
-------------------

* performance improvements for skip-list deletes


v1.4.1-rc1 (2013-11-07)
-----------------------

* fixed issue #635: Web-Interface should have a "Databases" Menu for Management

* fixed issue #624: Web-Interface is missing a Database selector

* fixed segfault in bitarray query

* fixed issue #656: Cannot create unique index through web interface

* fixed issue #654: bitarray index makes server down

* fixed issue #653: Slow query

* fixed issue #650: Randomness of any() should be improved

* made AQL `DOCUMENT()` function polymorphic and work with just one parameter.

  This allows using the `DOCUMENT` function like this:

      DOCUMENT('users/john')
      DOCUMENT([ 'users/john', 'users/amy' ])

  in addition to the existing use cases:

      DOCUMENT(users, 'users/john')
      DOCUMENT(users, 'john')
      DOCUMENT(users, [ 'users/john' ])
      DOCUMENT(users, [ 'users/john', 'users/amy' ])
      DOCUMENT(users, [ 'john', 'amy' ])

* simplified usage of ArangoDB batch API

  It is not necessary anymore to send the batch boundary in the HTTP `Content-Type`
  header. Previously, the batch API expected the client to send a Content-Type header
  of`multipart/form-data; boundary=<some boundary value>`. This is still supported in
  ArangoDB 2.0, but clients can now also omit this header. If the header is not
  present in a client request, ArangoDB will ignore the request content type and
  read the MIME boundary from the beginning of the request body.

  This also allows using the batch API with the Swagger "Try it out" feature (which is
  not too good at sending a different or even dynamic content-type request header).

* added API method GET `/_api/database/user`

  This returns the list of databases a specific user can see without changing the
  username/passwd.

* issue #424: Documentation about IDs needs to be upgraded


v1.4.0 (2013-10-29)
-------------------

* fixed issue #648: /batch API is missing from Web Interface API Documentation (Swagger)

* fixed issue #647: Icon tooltips missing

* fixed issue #646: index creation in web interface

* fixed issue #645: Allow jumping from edge to linked vertices

* merged PR for issue #643: Some minor corrections and a link to "Downloads"

* fixed issue #642: Completion of error handling

* fixed issue #639: compiling v1.4 on maverick produces warnings on -Wstrict-null-sentinel

* fixed issue #634: Web interface bug: Escape does not always propagate

* fixed issue #620: added startup option `--server.default-api-compatibility`

  This adds the following changes to the ArangoDB server and clients:
  - the server provides a new startup option `--server.default-api-compatibility`.
    This option can be used to determine the compatibility of (some) server API
    return values. The value for this parameter is a server version number,
    calculated as follows: `10000 * major + 100 * minor` (e.g. `10400` for ArangoDB
    1.3). The default value is `10400` (1.4), the minimum allowed value is `10300`
    (1.3).

    When setting this option to a value lower than the current server version,
    the server might respond with old-style results to "old" clients, increasing
    compatibility with "old" (non-up-to-date) clients.

  - the server will on each incoming request check for an HTTP header
    `x-arango-version`. Clients can optionally set this header to the API
    version number they support. For example, if a client sends the HTTP header
    `x-arango-version: 10300`, the server will pick this up and might send ArangoDB
    1.3-style responses in some situations.

    Setting either the startup parameter or using the HTTP header (or both) allows
    running "old" clients with newer versions of ArangoDB, without having to adjust
    the clients too much.

  - the `location` headers returned by the server for the APIs `/_api/document/...`
    and `/_api/collection/...` will have different values depending on the used API
    version. If the API compatibility is `10300`, the `location` headers returned
    will look like this:

        location: /_api/document/....

    whereas when an API compatibility of `10400` or higher is used, the `location`
    headers will look like this:

        location: /_db/<database name>/_api/document/...

  Please note that even in the presence of this, old API versions still may not
  be supported forever by the server.

* fixed issue #643: Some minor corrections and a link to "Downloads" by @frankmayer

* started issue #642: Completion of error handling

* fixed issue #639: compiling v1.4 on maverick produces warnings on
  -Wstrict-null-sentinel

* fixed issue #621: Standard Config needs to be fixed

* added function to manage indexes (web interface)

* improved server shutdown time by signaling shutdown to applicationserver,
  logging, cleanup and compactor threads

* added foxx-manager `replace` command

* added foxx-manager `installed` command (a more intuitive alias for `list`)

* fixed issue #617: Swagger API is missing '/_api/version'

* fixed issue #615: Swagger API: Some commands have no parameter entry forms

* fixed issue #614: API : Typo in : Request URL /_api/database/current

* fixed issue #609: Graph viz tool - different background color

* fixed issue #608: arangosh config files - eventually missing in the manual

* fixed issue #607: Admin interface: no core documentation

* fixed issue #603: Aardvark Foxx App Manager

* fixed a bug in type-mapping between AQL user functions and the AQL layer

  The bug caused errors like the following when working with collection documents
  in an AQL user function:

      TypeError: Cannot assign to read only property '_id' of #<ShapedJson>

* create less system collections when creating a new database

  This is achieved by deferring collection creation until the collections are actually
  needed by ArangoDB. The following collections are affected by the change:
  - `_fishbowl`
  - `_structures`


v1.4.0-beta2 (2013-10-14)
-------------------------

* fixed compaction on Windows

  The compaction on Windows did not ftruncate the cleaned datafiles to a smaller size.
  This has been fixed so not only the content of the files is cleaned but also files
  are re-created with potentially smaller sizes.

* only the following system collections will be excluded from replication from now on:
  - `_replication`
  - `_trx`
  - `_users`
  - `_aal`
  - `_fishbowl`
  - `_modules`
  - `_routing`

  Especially the following system collections will now be included in replication:
  - `_aqlfunctions`
  - `_graphs`

  In previous versions of ArangoDB, all system collections were excluded from the
  replication.

  The change also caused a change in the replication logger and applier:
  in previous versions of ArangoDB, only a collection's id was logged for an operation.
  This has not caused problems for non-system collections but for system collections
  there ids might differ. In addition to a collection id ArangoDB will now also log the
  name of a collection for each replication event.

  The replication applier will now look for the collection name attribute in logged
  events preferably.

* added database selection to arango-dfdb

* provide foxx-manager, arangodump, and arangorestore in Windows build

* ArangoDB 1.4 will refuse to start if option `--javascript.app-path` is not set.

* added startup option `--server.allow-method-override`

  This option can be set to allow overriding the HTTP request method in a request using
  one of the following custom headers:

  - x-http-method-override
  - x-http-method
  - x-method-override

  This allows bypassing proxies and tools that would otherwise just let certain types of
  requests pass. Enabling this option may impose a security risk, so it should only be
  used in very controlled environments.

  The default value for this option is `false` (no method overriding allowed).

* added "details" URL parameter for bulk import API

  Setting the `details` URL parameter to `true` in a call to POST `/_api/import` will make
  the import return details about non-imported documents in the `details` attribute. If
  `details` is `false` or omitted, no `details` attribute will be present in the response.
  This is the same behavior that previous ArangoDB versions exposed.

* added "complete" option for bulk import API

  Setting the `complete` URL parameter to `true` in a call to POST `/_api/import` will make
  the import completely fail if at least one of documents cannot be imported successfully.

  It defaults to `false`, which will make ArangoDB continue importing the other documents
  from the import even if some documents cannot be imported. This is the same behavior that
  previous ArangoDB versions exposed.

* added missing swagger documentation for `/_api/log`

* calling `/_api/logs` (or `/_admin/logs`) is only permitted from the `_system` database now.

  Calling this API method for/from other database will result in an HTTP 400.

' ported fix from https://github.com/novus/nvd3/commit/0894152def263b8dee60192f75f66700cea532cc

  This prevents JavaScript errors from occurring in Chrome when in the admin interface,
  section "Dashboard".

* show current database name in web interface (bottom right corner)

* added missing documentation for /_api/import in swagger API docs

* allow specification of database name for replication sync command replication applier

  This allows syncing from a master database with a different name than the slave database.

* issue #601: Show DB in prompt

  arangosh now displays the database name as part of the prompt by default.

  Can change the prompt by using the `--prompt` option, e.g.

      > arangosh --prompt "my db is named \"%d\"> "


v1.4.0-beta1 (2013-10-01)
-------------------------

* make the Foxx manager use per-database app directories

  Each database now has its own subdirectory for Foxx applications. Each database
  can thus use different Foxx applications if required. A Foxx app for a specific
  database resides in `<app-path>/databases/<database-name>/<app-name>`.

  System apps are shared between all databases. They reside in `<app-path>/system/<app-name>`.

* only trigger an engine reset in development mode for URLs starting with `/dev/`

  This prevents ArangoDB from reloading all Foxx applications when it is not
  actually necessary.

* changed error code from 10 (bad parameter) to 1232 (invalid key generator) for
  errors that are due to an invalid key generator specification when creating a new
  collection

* automatic detection of content-type / mime-type for Foxx assets based on filenames,
  added possibility to override auto detection

* added endpoint management API at `/_api/endpoint`

* changed HTTP return code of PUT `/_api/cursor` from 400 to 404 in case a
  non-existing cursor is referred to

* issue #360: added support for asynchronous requests

  Incoming HTTP requests with the headers `x-arango-async: true` or
  `x-arango-async: store` will be answered by the server instantly with a generic
  HTTP 202 (Accepted) response.

  The actual requests will be queued and processed by the server asynchronously,
  allowing the client to continue sending other requests without waiting for the
  server to process the actually requested operation.

  The exact point in time when a queued request is executed is undefined. If an
  error occurs during execution of an asynchronous request, the client will not
  be notified by the server.

  The maximum size of the asynchronous task queue can be controlled using the new
  option `--scheduler.maximal-queue-size`. If the queue contains this many number of
  tasks and a new asynchronous request comes in, the server will reject it with an
  HTTP 500 (internal server error) response.

  Results of incoming requests marked with header `x-arango-async: true` will be
  discarded by the server immediately. Clients have no way of accessing the result
  of such asynchronously executed request. This is just _fire and forget_.

  To later retrieve the result of an asynchronously executed request, clients can
  mark a request with the header `x-arango-async: keep`. This makes the server
  store the result of the request in memory until explicitly fetched by a client
  via the `/_api/job` API. The `/_api/job` API also provides methods for basic
  inspection of which pending or already finished requests there are on the server,
  plus ways for garbage collecting unneeded results.

* Added new option `--scheduler.maximal-queue-size`.

* issue #590: Manifest Lint

* added data dump and restore tools, arangodump and arangorestore.

  arangodump can be used to create a logical dump of an ArangoDB database, or
  just dedicated collections. It can be used to dump both a collection's structure
  (properties and indexes) and data (documents).

  arangorestore can be used to restore data from a dump created with arangodump.
  arangorestore currently does not re-create any indexes, and doesn't yet handle
  referenced documents in edges properly when doing just partial restores.
  This will be fixed until 1.4 stable.

* introduced `--server.database` option for arangosh, arangoimp, and arangob.

  The option allows these client tools to use a certain database for their actions.
  In arangosh, the current database can be switched at any time using the command

      db._useDatabase(<name>);

  When no database is specified, all client tools will assume they should use the
  default database `_system`. This is done for downwards-compatibility reasons.

* added basic multi database support (alpha)

  New databases can be created using the REST API POST `/_api/database` and the
  shell command `db._createDatabase(<name>)`.

  The default database in ArangoDB is called `_system`. This database is always
  present and cannot be deleted by the user. When an older version of ArangoDB is
  upgraded to 1.4, the previously only database will automatically become the
  `_system` database.

  New databases can be created with the above commands, and can be deleted with the
  REST API DELETE `/_api/database/<name>` or the shell command `db._dropDatabase(<name>);`.

  Deleting databases is still unstable in ArangoDB 1.4 alpha and might crash the
  server. This will be fixed until 1.4 stable.

  To access a specific database via the HTTP REST API, the `/_db/<name>/` prefix
  can be used in all URLs. ArangoDB will check if an incoming request starts with
  this prefix, and will automatically pick the database name from it. If the prefix
  is not there, ArangoDB will assume the request is made for the default database
  (`_system`). This is done for downwards-compatibility reasons.

  That means, the following URL pathnames are logically identical:

      /_api/document/mycollection/1234
      /_db/_system/document/mycollection/1234

  To access a different database (e.g. `test`), the URL pathname would look like this:

      /_db/test/document/mycollection/1234

  New databases can also be created and existing databases can only be dropped from
  within the default database (`_system`). It is not possible to drop the `_system`
  database itself.

  Cross-database operations are unintended and unsupported. The intention of the
  multi-database feature is to have the possibility to have a few databases managed
  by ArangoDB in parallel, but to only access one database at a time from a connection
  or a request.

  When accessing the web interface via the URL pathname `/_admin/html/` or `/_admin/aardvark`,
  the web interface for the default database (`_system`) will be displayed.
  To access the web interface for a different database, the database name can be
  put into the URLs as a prefix, e.g. `/_db/test/_admin/html` or
  `/_db/test/_admin/aardvark`.

  All internal request handlers and also all user-defined request handlers and actions
  (including Foxx) will only get to see the unprefixed URL pathnames (i.e. excluding
  any database name prefix). This is to ensure downwards-compatibility.

  To access the name of the requested database from any action (including Foxx), use
  use `req.database`.

  For example, when calling the URL `/myapp/myaction`, the content of `req.database`
  will be `_system` (the default database because no database got specified) and the
  content of `req.url` will be `/myapp/myaction`.

  When calling the URL `/_db/test/myapp/myaction`, the content of `req.database` will be
  `test`, and the content of `req.url` will still be `/myapp/myaction`.

* Foxx now excludes files starting with . (dot) when bundling assets

  This mitigates problems with editor swap files etc.

* made the web interface a Foxx application

  This change caused the files for the web interface to be moved from `html/admin` to
  `js/apps/aardvark` in the file system.

  The base URL for the admin interface changed from `_admin/html/index.html` to
  `_admin/aardvark/index.html`.

  The "old" redirection to `_admin/html/index.html` will now produce a 404 error.

  When starting ArangoDB with the `--upgrade` option, this will automatically be remedied
  by putting in a redirection from `/` to `/_admin/aardvark/index.html`, and from
  `/_admin/html/index.html` to `/_admin/aardvark/index.html`.

  This also obsoletes the following configuration (command-line) options:
  - `--server.admin-directory`
  - `--server.disable-admin-interface`

  when using these now obsolete options when the server is started, no error is produced
  for downwards-compatibility.

* changed User-Agent value sent by arangoimp, arangosh, and arangod from "VOC-Agent" to
  "ArangoDB"

* changed journal file creation behavior as follows:

  Previously, a journal file for a collection was always created when a collection was
  created. When a journal filled up and became full, the current journal was made a
  datafile, and a new (empty) journal was created automatically. There weren't many
  intended situations when a collection did not have at least one journal.

  This is changed now as follows:
  - when a collection is created, no journal file will be created automatically
  - when there is a write into a collection without a journal, the journal will be
    created lazily
  - when there is a write into a collection with a full journal, a new journal will
    be created automatically

  From the end user perspective, nothing should have changed, except that there is now
  less disk usage for empty collections. Disk usage of infrequently updated collections
  might also be reduced significantly by running the `rotate()` method of a collection,
  and not writing into a collection subsequently.

* added method `collection.rotate()`

  This allows premature rotation of a collection's current journal file into a (read-only)
  datafile. The purpose of using `rotate()` is to prematurely allow compaction (which is
  performed on datafiles only) on data, even if the journal was not filled up completely.

  Using `rotate()` may make sense in the following scenario:

      c = db._create("test");
      for (i = 0; i < 1000; ++i) {
        c.save(...); // insert lots of data here
      }

      ...
      c.truncate(); // collection is now empty
      // only data in datafiles will be compacted by following compaction runs
      // all data in the current journal would not be compacted

      // calling rotate will make the current journal a datafile, and thus make it
      // eligible for compaction
      c.rotate();

  Using `rotate()` may also be useful when data in a collection is known to not change
  in the immediate future. After having completed all write operations on a collection,
  performing a `rotate()` will reduce the size of the current journal to the actually
  required size (remember that journals are pre-allocated with a specific size) before
  making the journal a datafile. Thus `rotate()` may cause disk space savings, even if
  the datafiles does not qualify for compaction after rotation.

  Note: rotating the journal is asynchronous, so that the actual rotation may be executed
  after `rotate()` returns to the caller.

* changed compaction to merge small datafiles together (up to 3 datafiles are merged in
  a compaction run)

  In the regular case, this should leave less small datafiles stay around on disk and allow
  using less file descriptors in total.

* added AQL MINUS function

* added AQL UNION_DISTINCT function (more efficient than combination of `UNIQUE(UNION())`)

* updated mruby to 2013-08-22

* issue #587: Add db._create() in help for startup arangosh

* issue #586: Share a link on installation instructions in the User Manual

* issue #585: Bison 2.4 missing on Mac for custom build

* issue #584: Web interface images broken in devel

* issue #583: Small documentation update

* issue #581: Parameter binding for attributes

* issue #580: Small improvements (by @guidoreina)

* issue #577: Missing documentation for collection figures in implementor manual

* issue #576: Get disk usage for collections and graphs

  This extends the result of the REST API for /_api/collection/figures with
  the attributes `compactors.count`, `compactors.fileSize`, `shapefiles.count`,
  and `shapefiles.fileSize`.

* issue #575: installing devel version on mac (low prio)

* issue #574: Documentation (POST /_admin/routing/reload)

* issue #558: HTTP cursors, allow count to ignore LIMIT


v1.4.0-alpha1 (2013-08-02)
--------------------------

* added replication. check online manual for details.

* added server startup options `--server.disable-replication-logger` and
  `--server.disable-replication-applier`

* removed action deployment tool, this now handled with Foxx and its manager or
  by kaerus node utility

* fixed a server crash when using byExample / firstExample inside a transaction
  and the collection contained a usable hash/skiplist index for the example

* defineHttp now only expects a single context

* added collection detail dialog (web interface)

  Shows collection properties, figures (datafiles, journals, attributes, etc.)
  and indexes.

* added documents filter (web interface)

  Allows searching for documents based on attribute values. One or many filter
  conditions can be defined, using comparison operators such as '==', '<=', etc.

* improved AQL editor (web interface)

  Editor supports keyboard shortcuts (Submit, Undo, Redo, Select).
  Editor allows saving and reusing of user-defined queries.
  Added example queries to AQL editor.
  Added comment button.

* added document import (web interface)

  Allows upload of JSON-data from files. Files must have an extension of .json.

* added dashboard (web interface)

  Shows the status of replication and multiple system charts, e.g.
  Virtual Memory Size, Request Time, HTTP Connections etc.

* added API method `/_api/graph` to query all graphs with all properties.

* added example queries in web interface AQL editor

* added arango.reconnect(<host>) method for arangosh to dynamically switch server or
  user name

* added AQL range operator `..`

  The `..` operator can be used to easily iterate over a sequence of numeric
  values. It will produce a list of values in the defined range, with both bounding
  values included.

  Example:

      2010..2013

  will produce the following result:

      [ 2010, 2011, 2012, 2013 ]

* added AQL RANGE function

* added collection.first(count) and collection.last(count) document access functions

  These functions allow accessing the first or last n documents in a collection. The order
  is determined by document insertion/update time.

* added AQL INTERSECTION function

* INCOMPATIBLE CHANGE: changed AQL user function namespace resolution operator from `:` to `::`

  AQL user-defined functions were introduced in ArangoDB 1.3, and the namespace resolution
  operator for them was the single colon (`:`). A function call looked like this:

      RETURN mygroup:myfunc()

  The single colon caused an ambiguity in the AQL grammar, making it indistinguishable from
  named attributes or the ternary operator in some cases, e.g.

      { mygroup:myfunc ? mygroup:myfunc }

  The change of the namespace resolution operator from `:` to `::` fixes this ambiguity.

  Existing user functions in the database will be automatically fixed when starting ArangoDB
  1.4 with the `--upgrade` option. However, queries using user-defined functions need to be
  adjusted on the client side to use the new operator.

* allow multiple AQL LET declarations separated by comma, e.g.
  LET a = 1, b = 2, c = 3

* more useful AQL error messages

  The error position (line/column) is more clearly indicated for parse errors.
  Additionally, if a query references a collection that cannot be found, the error
  message will give a hint on the collection name

* changed return value for AQL `DOCUMENT` function in case document is not found

  Previously, when the AQL `DOCUMENT` function was called with the id of a document and
  the document could not be found, it returned `undefined`. This value is not part of the
  JSON type system and this has caused some problems.
  Starting with ArangoDB 1.4, the `DOCUMENT` function will return `null` if the document
  looked for cannot be found.

  In case the function is called with a list of documents, it will continue to return all
  found documents, and will not return `null` for non-found documents. This has not changed.

* added single line comments for AQL

  Single line comments can be started with a double forward slash: `//`.
  They end at the end of the line, or the end of the query string, whichever is first.

* fixed documentation issues #567, #568, #571.

* added collection.checksum(<withData>) method to calculate CRC checksums for
  collections

  This can be used to
  - check if data in a collection has changed
  - compare the contents of two collections on different ArangoDB instances

* issue #565: add description line to aal.listAvailable()

* fixed several out-of-memory situations when double freeing or invalid memory
  accesses could happen

* less msyncing during the creation of collections

  This is achieved by not syncing the initial (standard) markers in shapes collections.
  After all standard markers are written, the shapes collection will get synced.

* renamed command-line option `--log.filter` to `--log.source-filter` to avoid
  misunderstandings

* introduced new command-line option `--log.content-filter` to optionally restrict
  logging to just specific log messages (containing the filter string, case-sensitive).

  For example, to filter on just log entries which contain `ArangoDB`, use:

      --log.content-filter "ArangoDB"

* added optional command-line option `--log.requests-file` to log incoming HTTP
  requests to a file.

  When used, all HTTP requests will be logged to the specified file, containing the
  client IP address, HTTP method, requests URL, HTTP response code, and size of the
  response body.

* added a signal handler for SIGUSR1 signal:

  when ArangoDB receives this signal, it will respond all further incoming requests
  with an HTTP 503 (Service Unavailable) error. This will be the case until another
  SIGUSR1 signal is caught. This will make ArangoDB start serving requests regularly
  again. Note: this is not implemented on Windows.

* limited maximum request URI length to 16384 bytes:

  Incoming requests with longer request URIs will be responded to with an HTTP
  414 (Request-URI Too Long) error.

* require version 1.0 or 1.1 in HTTP version signature of requests sent by clients:

  Clients sending requests with a non-HTTP 1.0 or non-HTTP 1.1 version number will
  be served with an HTTP 505 (HTTP Version Not Supported) error.

* updated manual on indexes:

  using system attributes such as `_id`, `_key`, `_from`, `_to`, `_rev` in indexes is
  disallowed and will be rejected by the server. This was the case since ArangoDB 1.3,
  but was not properly documented.

* issue #563: can aal become a default object?

  aal is now a prefab object in arangosh

* prevent certain system collections from being renamed, dropped, or even unloaded.

  Which restrictions there are for which system collections may vary from release to
  release, but users should in general not try to modify system collections directly
  anyway.

  Note: there are no such restrictions for user-created collections.

* issue #559: added Foxx documentation to user manual

* added server startup option `--server.authenticate-system-only`. This option can be
  used to restrict the need for HTTP authentication to internal functionality and APIs,
  such as `/_api/*` and `/_admin/*`.
  Setting this option to `true` will thus force authentication for the ArangoDB APIs
  and the web interface, but allow unauthenticated requests for other URLs (including
  user defined actions and Foxx applications).
  The default value of this option is `false`, meaning that if authentication is turned
  on, authentication is still required for *all* incoming requests. Only by setting the
  option to `true` this restriction is lifted and authentication becomes required for
  URLs starting with `/_` only.

  Please note that authentication still needs to be enabled regularly by setting the
  `--server.disable-authentication` parameter to `false`. Otherwise no authentication
  will be required for any URLs as before.

* protect collections against unloading when there are still document barriers around.

* extended cap constraints to optionally limit the active data size in a collection to
  a specific number of bytes.

  The arguments for creating a cap constraint are now:
  `collection.ensureCapConstraint(<count>, <byteSize>);`

  It is supported to specify just a count as in ArangoDB 1.3 and before, to specify
  just a fileSize, or both. The first met constraint will trigger the automated
  document removal.

* added `db._exists(doc)` and `collection.exists(doc)` for easy document existence checks

* added API `/_api/current-database` to retrieve information about the database the
  client is currently connected to (note: the API `/_api/current-database` has been
  removed in the meantime. The functionality is accessible via `/_api/database/current`
  now).

* ensure a proper order of tick values in datafiles/journals/compactors.
  any new files written will have the _tick values of their markers in order. for
  older files, there are edge cases at the beginning and end of the datafiles when
  _tick values are not properly in order.

* prevent caching of static pages in PathHandler.
  whenever a static page is requested that is served by the general PathHandler, the
  server will respond to HTTP GET requests with a "Cache-Control: max-age=86400" header.

* added "doCompact" attribute when creating collections and to collection.properties().
  The attribute controls whether collection datafiles are compacted.

* changed the HTTP return code from 400 to 404 for some cases when there is a referral
  to a non-existing collection or document.

* introduced error code 1909 `too many iterations` that is thrown when graph traversals
  hit the `maxIterations` threshold.

* optionally limit traversals to a certain number of iterations
  the limitation can be achieved via the traversal API by setting the `maxIterations`
  attribute, and also via the AQL `TRAVERSAL` and `TRAVERSAL_TREE` functions by setting
  the same attribute. If traversals are not limited by the end user, a server-defined
  limit for `maxIterations` may be used to prevent server-side traversals from running
  endlessly.

* added graph traversal API at `/_api/traversal`

* added "API" link in web interface, pointing to REST API generated with Swagger

* moved "About" link in web interface into "links" menu

* allow incremental access to the documents in a collection from out of AQL
  this allows reading documents from a collection chunks when a full collection scan
  is required. memory usage might be must lower in this case and queries might finish
  earlier if there is an additional LIMIT statement

* changed AQL COLLECT to use a stable sort, so any previous SORT order is preserved

* issue #547: Javascript error in the web interface

* issue #550: Make AQL graph functions support key in addition to id

* issue #526: Unable to escape when an errorneous command is entered into the js shell

* issue #523: Graph and vertex methods for the javascript api

* issue #517: Foxx: Route parameters with capital letters fail

* issue #512: Binded Parameters for LIMIT


v1.3.3 (2013-08-01)
-------------------

* issue #570: updateFishbowl() fails once

* updated and fixed generated examples

* issue #559: added Foxx documentation to user manual

* added missing error reporting for errors that happened during import of edges


v1.3.2 (2013-06-21)
-------------------

* fixed memleak in internal.download()

* made the shape-collection journal size adaptive:
  if too big shapes come in, a shape journal will be created with a big-enough size
  automatically. the maximum size of a shape journal is still restricted, but to a
  very big value that should never be reached in practice.

* fixed a segfault that occurred when inserting documents with a shape size bigger
  than the default shape journal size (2MB)

* fixed a locking issue in collection.truncate()

* fixed value overflow in accumulated filesizes reported by collection.figures()

* issue #545: AQL FILTER unnecessary (?) loop

* issue #549: wrong return code with --daemon


v1.3.1 (2013-05-24)
-------------------

* removed currently unused _ids collection

* fixed usage of --temp-path in aranogd and arangosh

* issue #540: suppress return of temporary internal variables in AQL

* issue #530: ReferenceError: ArangoError is not a constructor

* issue #535: Problem with AQL user functions javascript API

* set --javascript.app-path for test execution to prevent startup error

* issue #532: Graph _edgesCache returns invalid data?

* issue #531: Arangod errors

* issue #529: Really weird transaction issue

* fixed usage of --temp-path in aranogd and arangosh


v1.3.0 (2013-05-10)
-------------------

* fixed problem on restart ("datafile-xxx is not sealed") when server was killed
  during a compaction run

* fixed leak when using cursors with very small batchSize

* issue #508: `unregistergroup` function not mentioned in http interface docs

* issue #507: GET /_api/aqlfunction returns code inside parentheses

* fixed issue #489: Bug in aal.install

* fixed issue 505: statistics not populated on MacOS


v1.3.0-rc1 (2013-04-24)
-----------------------

* updated documentation for 1.3.0

* added node modules and npm packages

* changed compaction to only compact datafiles with more at least 10% of dead
  documents (byte size-wise)

* issue #498: fixed reload of authentication info when using
  `require("org/arangodb/users").reload()`

* issue #495: Passing an empty array to create a document results in a
  "phantom" document

* added more precision for requests statistics figures

* added "sum" attribute for individual statistics results in statistics API
  at /_admin/statistics

* made "limit" an optional parameter in AQL function NEAR().
  limit can now be either omitted completely, or set to 0. If so, an internal
  default value (currently 100) will be applied for the limit.

* issue #481

* added "attributes.count" to output of `collection.figures()`
  this also affects the REST API /_api/collection/<name>/figures

* added IndexedPropertyGetter for ShapedJson objects

* added API for user-defined AQL functions

* issue #475: A better error message for deleting a non-existent graph

* issue #474: Web interface problems with the JS Shell

* added missing documentation for AQL UNION function

* added transaction support.
  This provides ACID transactions for ArangoDB. Transactions can be invoked
  using the `db._executeTransaction()` function, or the `/_api/transaction`
  REST API.

* switched to semantic versioning (at least for alpha & alpha naming)

* added saveOrReplace() for server-side JS

v1.3.alpha1 (2013-04-05)
------------------------

* cleanup of Module, Package, ArangoApp and modules "internal", "fs", "console"

* use Error instead of string in throw to allow stack-trace

* issue #454: error while creation of Collection

* make `collection.count()` not recalculate the number of documents on the fly, but
  use some internal document counters.

* issue #457: invalid string value in web interface

* make datafile id (datafile->_fid) identical to the numeric part of the filename.
  E.g. the datafile `journal-123456.db` will now have a datafile marker with the same
  fid (i.e. `123456`) instead of a different value. This change will only affect
  datafiles that are created with 1.3 and not any older files.
  The intention behind this change is to make datafile debugging easier.

* consistently discard document attributes with reserved names (system attributes)
  but without any known meaning, for example `_test`, `_foo`, ...

  Previously, these attributes were saved with the document regularly in some cases,
  but were discarded in other cases.
  Now these attributes are discarded consistently. "Real" system attributes such as
  `_key`, `_from`, `_to` are not affected and will work as before.

  Additionally, attributes with an empty name (``) are discarded when documents are
  saved.

  Though using reserved or empty attribute names in documents was not really and
  consistently supported in previous versions of ArangoDB, this change might cause
  an incompatibility for clients that rely on this feature.

* added server startup flag `--database.force-sync-properties` to force syncing of
  collection properties on collection creation, deletion and on property update.
  The default value is true to mimic the behavior of previous versions of ArangoDB.
  If set to false, collection properties are written to disk but no call to sync()
  is made.

* added detailed output of server version and components for REST APIs
  `/_admin/version` and `/_api/version`. To retrieve this extended information,
  call the REST APIs with URL parameter `details=true`.

* issue #443: For git-based builds include commit hash in version

* adjust startup log output to be more compact, less verbose

* set the required minimum number of file descriptors to 256.
  On server start, this number is enforced on systems that have rlimit. If the limit
  cannot be enforced, starting the server will fail.
  Note: 256 is considered to be the absolute minimum value. Depending on the use case
  for ArangoDB, a much higher number of file descriptors should be used.

  To avoid checking & potentially changing the number of maximum open files, use the
  startup option `--server.descriptors-minimum 0`

* fixed shapedjson to json conversion for special numeric values (NaN, +inf, -inf).
  Before, "NaN", "inf", or "-inf" were written into the JSONified output, but these
  values are not allowed in JSON. Now, "null" is written to the JSONified output as
  required.

* added AQL functions VARIANCE_POPULATION(), VARIANCE_SAMPLE(), STDDEV_POPULATION(),
  STDDEV_SAMPLE(), AVERAGE(), MEDIAN() to calculate statistical values for lists

* added AQL SQRT() function

* added AQL TRIM(), LEFT() and RIGHT() string functions

* fixed issue #436: GET /_api/document on edge

* make AQL REVERSE() and LENGTH() functions work on strings, too

* disabled DOT generation in `make doxygen`. this speeds up docs generation

* renamed startup option `--dispatcher.report-intervall` to `--dispatcher.report-interval`

* renamed startup option `--scheduler.report-intervall` to `--scheduler.report-interval`

* slightly changed output of REST API method /_admin/log.
  Previously, the log messages returned also contained the date and log level, now
  they will only contain the log message, and no date and log level information.
  This information can be re-created by API users from the `timestamp` and `level`
  attributes of the result.

* removed configure option `--enable-zone-debug`
  memory zone debugging is now automatically turned on when compiling with ArangoDB
  `--enable-maintainer-mode`

* removed configure option `--enable-arangob`
  arangob is now always included in the build


v1.2.3 (XXXX-XX-XX)
-------------------

* added optional parameter `edgexamples` for AQL function EDGES() and NEIGHBORS()

* added AQL function NEIGHBORS()

* added freebsd support

* fixed firstExample() query with `_id` and `_key` attributes

* issue triAGENS/ArangoDB-PHP#55: AQL optimizer may have mis-optimized duplicate
  filter statements with limit


v1.2.2 (2013-03-26)
-------------------

* fixed save of objects with common sub-objects

* issue #459: fulltext internal memory allocation didn't scale well
  This fix improves loading times for collections with fulltext indexes that have
  lots of equal words indexed.

* issue #212: auto-increment support

  The feature can be used by creating a collection with the extra `keyOptions`
  attribute as follows:

      db._create("mycollection", { keyOptions: { type: "autoincrement", offset: 1, increment: 10, allowUserKeys: true } });

  The `type` attribute will make sure the keys will be auto-generated if no
  `_key` attribute is specified for a document.

  The `allowUserKeys` attribute determines whether users might still supply own
  `_key` values with documents or if this is considered an error.

  The `increment` value determines the actual increment value, whereas the `offset`
  value can be used to seed to value sequence with a specific starting value.
  This will be useful later in a multi-master setup, when multiple servers can use
  different auto-increment seed values and thus generate non-conflicting auto-increment values.

  The default values currently are:

  - `allowUserKeys`: `true`
  - `offset`: `0`
  - `increment`: `1`

  The only other available key generator type currently is `traditional`.
  The `traditional` key generator will auto-generate keys in a fashion as ArangoDB
  always did (some increasing integer value, with a more or less unpredictable
  increment value).

  Note that for the `traditional` key generator there is only the option to disallow
  user-supplied keys and give the server the sole responsibility for key generation.
  This can be achieved by setting the `allowUserKeys` property to `false`.

  This change also introduces the following errors that API implementors may want to check
  the return values for:

  - 1222: `document key unexpected`: will be raised when a document is created with
    a `_key` attribute, but the underlying collection was set up with the `keyOptions`
    attribute `allowUserKeys: false`.

  - 1225: `out of keys`: will be raised when the auto-increment key generator runs
    out of keys. This may happen when the next key to be generated is 2^64 or higher.
    In practice, this will only happen if the values for `increment` or `offset` are
    not set appropriately, or if users are allowed to supply own keys, those keys
    are near the 2^64 threshold, and later the auto-increment feature kicks in and
    generates keys that cross that threshold.

    In practice it should not occur with proper configuration and proper usage of the
    collections.

  This change may also affect the following REST APIs:
  - POST `/_api/collection`: the server does now accept the optional `keyOptions`
    attribute in the second parameter
  - GET `/_api/collection/properties`: will return the `keyOptions` attribute as part
    of the collection's properties. The previous optional attribute `createOptions`
    is now gone.

* fixed `ArangoStatement.explain()` method with bind variables

* fixed misleading "cursor not found" error message in arangosh that occurred when
  `count()` was called for client-side cursors

* fixed handling of empty attribute names, which may have crashed the server under
  certain circumstances before

* fixed usage of invalid pointer in error message output when index description could
  not be opened


v1.2.1 (2013-03-14)
-------------------

* issue #444: please darken light color in arangosh

* issue #442: pls update post install info on osx

* fixed conversion of special double values (NaN, -inf, +inf) when converting from
  shapedjson to JSON

* fixed compaction of markers (location of _key was not updated correctly in memory,
  leading to _keys pointing to undefined memory after datafile rotation)

* fixed edge index key pointers to use document master pointer plus offset instead
  of direct _key address

* fixed case when server could not create any more journal or compactor files.
  Previously a wrong status code may have been returned, and not being able to create
  a new compactor file may have led to an infinite loop with error message
  "could not create compactor".

* fixed value truncation for numeric filename parts when renaming datafiles/journals


v1.2.0 (2013-03-01)
-------------------

* by default statistics are now switch off; in order to enable comment out
  the "disable-statistics = yes" line in "arangod.conf"

* fixed issue #435: csv parser skips data at buffer border

* added server startup option `--server.disable-statistics` to turn off statistics
  gathering without recompilation of ArangoDB.
  This partly addresses issue #432.

* fixed dropping of indexes without collection name, e.g.
  `db.xxx.dropIndex("123456");`
  Dropping an index like this failed with an assertion error.

* fixed issue #426: arangoimp should be able to import edges into edge collections

* fixed issue #425: In case of conflict ArangoDB returns HTTP 400 Bad request
  (with 1207 Error) instead of HTTP 409 Conflict

* fixed too greedy token consumption in AQL for negative values:
  e.g. in the statement `RETURN { a: 1 -2 }` the minus token was consumed as part
  of the value `-2`, and not interpreted as the binary arithmetic operator


v1.2.beta3 (2013-02-22)
-----------------------

* issue #427: ArangoDB Importer Manual has no navigation links (previous|home|next)

* issue #319: Documentation missing for Emergency console and incomplete for datafile debugger.

* issue #370: add documentation for reloadRouting and flushServerModules

* issue #393: added REST API for user management at /_api/user

* issue #393, #128: added simple cryptographic functions for user actions in module "crypto":
  * require("org/arangodb/crypto").md5()
  * require("org/arangodb/crypto").sha256()
  * require("org/arangodb/crypto").rand()

* added replaceByExample() Javascript and REST API method

* added updateByExample() Javascript and REST API method

* added optional "limit" parameter for removeByExample() Javascript and REST API method

* fixed issue #413

* updated bundled V8 version from 3.9.4 to 3.16.14.1
  Note: the Windows version used a more recent version (3.14.0.1) and was not updated.

* fixed issue #404: keep original request url in request object


v1.2.beta2 (2013-02-15)
-----------------------

* fixed issue #405: 1.2 compile warnings

* fixed issue #333: [debian] Group "arangodb" is not used when starting vie init.d script

* added optional parameter 'excludeSystem' to GET /_api/collection
  This parameter can be used to disable returning system collections in the list
  of all collections.

* added AQL functions KEEP() and UNSET()

* fixed issue #348: "HTTP Interface for Administration and Monitoring"
  documentation errors.

* fix stringification of specific positive int64 values. Stringification of int64
  values with the upper 32 bits cleared and the 33rd bit set were broken.

* issue #395:  Collection properties() function should return 'isSystem' for
  Javascript and REST API

* make server stop after upgrade procedure when invoked with `--upgrade option`.
  When started with the `--upgrade` option, the server will perfom
  the upgrade, and then exit with a status code indicating the result of the
  upgrade (0 = success, 1 = failure). To start the server regularly in either
  daemon or console mode, the `--upgrade` option must not be specified.
  This change was introduced to allow init.d scripts check the result of
  the upgrade procedure, even in case an upgrade was successful.
  this was introduced as part of issue #391.

* added AQL function EDGES()

* added more crash-protection when reading corrupted collections at startup

* added documentation for AQL function CONTAINS()

* added AQL function LIKE()

* replaced redundant error return code 1520 (Unable to open collection) with error code
  1203 (Collection not found). These error codes have the same meanings, but one of
  them was returned from AQL queries only, the other got thrown by other parts of
  ArangoDB. Now, error 1203 (Collection not found) is used in AQL too in case a
  non-existing collection is used.

v1.2.beta1 (2013-02-01)
-----------------------

* fixed issue #382: [Documentation error] Maschine... should be Machine...

* unified history file locations for arangod, arangosh, and arangoirb.
  - The readline history for arangod (emergency console) is now stored in file
    $HOME/.arangod. It was stored in $HOME/.arango before.
  - The readline history for arangosh is still stored in $HOME/.arangosh.
  - The readline history for arangoirb is now stored in $HOME/.arangoirb. It was
    stored in $HOME/.arango-mrb before.

* fixed issue #381: _users user should have a unique constraint

* allow negative list indexes in AQL to access elements from the end of a list,
  e.g. ```RETURN values[-1]``` will return the last element of the `values` list.

* collection ids, index ids, cursor ids, and document revision ids created and
  returned by ArangoDB are now returned as strings with numeric content inside.
  This is done to prevent some value overrun/truncation in any part of the
  complete client/server workflow.
  In ArangoDB 1.1 and before, these values were previously returned as
  (potentially very big) integer values. This may cause problems (clipping, overrun,
  precision loss) for clients that do not support big integers natively and store
  such values in IEEE754 doubles internally. This type loses precision after about
  52 bits and is thus not safe to hold an id.
  Javascript and 32 bit-PHP are examples for clients that may cause such problems.
  Therefore, ids are now returned by ArangoDB as strings, with the string
  content being the integer value as before.

  Example for documents ("_rev" attribute):
  - Document returned by ArangoDB 1.1: { "_rev": 1234, ... }
  - Document returned by ArangoDB 1.2: { "_rev": "1234", ... }

  Example for collections ("id" attribute / "_id" property):
  - Collection returned by ArangoDB 1.1: { "id": 9327643, "name": "test", ... }
  - Collection returned by ArangoDB 1.2: { "id": "9327643", "name": "test", ... }

  Example for cursors ("id" attribute):
  - Collection returned by ArangoDB 1.1: { "id": 11734292, "hasMore": true, ... }
  - Collection returned by ArangoDB 1.2: { "id": "11734292", "hasMore": true, ... }

* global variables are not automatically available anymore when starting the
  arangod Javascript emergency console (i.e. ```arangod --console```).

  Especially, the variables `db`, `edges`, and `internal` are not available
  anymore. `db` and `internal` can be made available in 1.2 by
  ```var db = require("org/arangodb").db;``` and
  ```var internal = require("internal");```, respectively.
  The reason for this change is to get rid of global variables in the server
  because this will allow more specific inclusion of functionality.

  For convenience, the global variable `db` is still available by default in
  arangosh. The global variable `edges`, which since ArangoDB 1.1 was kind of
  a redundant wrapper of `db`, has been removed in 1.2 completely.
  Please use `db` instead, and if creating an edge collection, use the explicit
  ```db._createEdgeCollection()``` command.

* issue #374: prevent endless redirects when calling admin interface with
  unexpected URLs

* issue #373: TRAVERSAL() `trackPaths` option does not work. Instead `paths` does work

* issue #358: added support for CORS

* honor optional waitForSync property for document removal, replace, update, and
  save operations in arangosh. The waitForSync parameter for these operations
  was previously honored by the REST API and on the server-side, but not when
  the waitForSync parameter was specified for a document operation in arangosh.

* calls to db.collection.figures() and /_api/collection/<collection>/figures now
  additionally return the number of shapes used in the collection in the
  extra attribute "shapes.count"

* added AQL TRAVERSAL_TREE() function to return a hierarchical result from a traversal

* added AQL TRAVERSAL() function to return the results from a traversal

* added AQL function ATTRIBUTES() to return the attribute names of a document

* removed internal server-side AQL functions from global scope.

  Now the AQL internal functions can only be accessed via the exports of the
  ahuacatl module, which can be included via ```require("org/arangodb/ahuacatl")```.
  It shouldn't be necessary for clients to access this module at all, but
  internal code may use this module.

  The previously global AQL-related server-side functions were moved to the
  internal namespace. This produced the following function name changes on
  the server:

     old name              new name
     ------------------------------------------------------
     AHUACATL_RUN       => require("internal").AQL_QUERY
     AHUACATL_EXPLAIN   => require("internal").AQL_EXPLAIN
     AHUACATL_PARSE     => require("internal").AQL_PARSE

  Again, clients shouldn't have used these functions at all as there is the
  ArangoStatement object to execute AQL queries.

* fixed issue #366: Edges index returns strange description

* added AQL function MATCHES() to check a document against a list of examples

* added documentation and tests for db.collection.removeByExample

* added --progress option for arangoimp. This will show the percentage of the input
  file that has been processed by arangoimp while the import is still running. It can
  be used as a rough indicator of progress for the entire import.

* make the server log documents that cannot be imported via /_api/import into the
  logfile using the warning log level. This may help finding illegal documents in big
  import runs.

* check on server startup whether the database directory and all collection directories
  are writable. if not, the server startup will be aborted. this prevents serious
  problems with collections being non-writable and this being detected at some pointer
  after the server has been started

* allow the following AQL constructs: FUNC(...)[...], FUNC(...).attribute

* fixed issue #361: Bug in Admin Interface. Header disappears when clicking new collection

* Added in-memory only collections

  Added collection creation parameter "isVolatile":
  if set to true, the collection is created as an in-memory only collection,
  meaning that all document data of that collection will reside in memory only,
  and will not be stored permanently to disk.
  This means that all collection data will be lost when the collection is unloaded
  or the server is shut down.
  As this collection type does not have datafile disk overhead for the regular
  document operations, it may be faster than normal disk-backed collections. The
  actual performance gains strongly depend on the underlying OS, filesystem, and
  settings though.
  This collection type should be used for caches only and not for any sensible data
  that cannot be re-created otherwise.
  Some platforms, namely Windows, currently do not support this collection type.
  When creating an in-memory collection on such platform, an error message will be
  returned by ArangoDB telling the user the platform does not support it.

  Note: in-memory collections are an experimental feature. The feature might
  change drastically or even be removed altogether in a future version of ArangoDB.

* fixed issue #353: Please include "pretty print" in Emergency Console

* fixed issue #352: "pretty print" console.log
  This was achieved by adding the dump() function for the "internal" object

* reduced insertion time for edges index
  Inserting into the edges index now avoids costly comparisons in case of a hash
  collision, reducing the prefilling/loading timer for bigger edge collections

* added fulltext queries to AQL via FULLTEXT() function. This allows search
  fulltext indexes from an AQL query to find matching documents

* added fulltext index type. This index type allows indexing words and prefixes of
  words from a specific document attribute. The index can be queries using a
  SimpleQueryFull object, the HTTP REST API at /_api/simple/fulltext, or via AQL

* added collection.revision() method to determine whether a collection has changed.
  The revision method returns a revision string that can be used by client programs
  for equality/inequality comparisons. The value returned by the revision method
  should be treated by clients as an opaque string and clients should not try to
  figure out the sense of the revision id. This is still useful enough to check
  whether data in a collection has changed.

* issue #346: adaptively determine NUMBER_HEADERS_PER_BLOCK

* issue #338: arangosh cursor positioning problems

* issue #326: use limit optimization with filters

* issue #325: use index to avoid sorting

* issue #324: add limit optimization to AQL

* removed arango-password script and added Javascript functionality to add/delete
  users instead. The functionality is contained in module `users` and can be invoked
  as follows from arangosh and arangod:
  * require("users").save("name", "passwd");
  * require("users").replace("name", "newPasswd");
  * require("users").remove("name");
  * require("users").reload();
  These functions are intentionally not offered via the web interface.
  This also addresses issue #313

* changed print output in arangosh and the web interface for JSON objects.
  Previously, printing a JSON object in arangosh resulted in the attribute values
  being printed as proper JSON, but attribute names were printed unquoted and
  unescaped. This was fine for the purpose of arangosh, but lead to invalid
  JSON being produced. Now, arangosh will produce valid JSON that can be used
  to send it back to ArangoDB or use it with arangoimp etc.

* fixed issue #300: allow importing documents via the REST /_api/import API
  from a JSON list, too.
  So far, the API only supported importing from a format that had one JSON object
  on each line. This is sometimes inconvenient, e.g. when the result of an AQL
  query or any other list is to be imported. This list is a JSON list and does not
  necessary have a document per line if pretty-printed.
  arangoimp now supports the JSON list format, too. However, the format requires
  arangoimp and the server to read the entire dataset at once. If the dataset is
  too big (bigger than --max-upload-size) then the import will be rejected. Even if
  increased, the entire list must fit in memory on both the client and the server,
  and this may be more resource-intensive than importing individual lines in chunks.

* removed unused parameter --reuse-ids for arangoimp. This parameter did not have
  any effect in 1.2, was never publicly announced and did evil (TM) things.

* fixed issue #297 (partly): added whitespace between command line and
  command result in arangosh, added shell colors for better usability

* fixed issue #296: system collections not usable from AQL

* fixed issue #295: deadlock on shutdown

* fixed issue #293: AQL queries should exploit edges index

* fixed issue #292: use index when filtering on _key in AQL

* allow user-definable document keys
  users can now define their own document keys by using the _key attribute
  when creating new documents or edges. Once specified, the value of _key is
  immutable.
  The restrictions for user-defined key values are:
  * the key must be at most 254 bytes long
  * it must consist of the letters a-z (lower or upper case), the digits 0-9,
    the underscore (_) or dash (-) characters only
  * any other characters, especially multi-byte sequences, whitespace or
    punctuation characters cannot be used inside key values

  Specifying a document key is optional when creating new documents. If no
  document key is specified, ArangoDB will create a document key itself.
  There are no guarantees about the format and pattern of auto-generated document
  keys other than the above restrictions.
  Clients should therefore treat auto-generated document keys as opaque values.
  Keys can be used to look up and reference documents, e.g.:
  * saving a document: `db.users.save({ "_key": "fred", ... })`
  * looking up a document: `db.users.document("fred")`
  * referencing other documents: `edges.relations.save("users/fred", "users/john", ...)`

  This change is downwards-compatible to ArangoDB 1.1 because in ArangoDB 1.1
  users were not able to define their own keys. If the user does not supply a _key
  attribute when creating a document, ArangoDB 1.2 will still generate a key of
  its own as ArangoDB 1.1 did. However, all documents returned by ArangoDB 1.2 will
  include a _key attribute and clients should be able to handle that (e.g. by
  ignoring it if not needed). Documents returned will still include the _id attribute
  as in ArangoDB 1.1.

* require collection names everywhere where a collection id was allowed in
  ArangoDB 1.1 & 1.0
  This change requires clients to use a collection name in place of a collection id
  at all places the client deals with collections.
  Examples:
  * creating edges: the _from and _to attributes must now contain collection names instead
    of collection ids: `edges.relations.save("test/my-key1", "test/my-key2", ...)`
  * retrieving edges: the returned _from and _to attributes now will contain collection
    names instead of ids, too: _from: `test/fred` instead of `1234/3455`
  * looking up documents: db.users.document("fred") or db._document("users/fred")

  Collection names must be used in REST API calls instead of collection ids, too.
  This change is thus not completely downwards-compatible to ArangoDB 1.1. ArangoDB 1.1
  required users to use collection ids in many places instead of collection names.
  This was unintuitive and caused overhead in cases when just the collection name was
  known on client-side but not its id. This overhead can now be avoided so clients can
  work with the collection names directly. There is no need to work with collection ids
  on the client side anymore.
  This change will likely require adjustments to API calls issued by clients, and also
  requires a change in how clients handle the _id value of returned documents. Previously,
  the _id value of returned documents contained the collection id, a slash separator and
  the document number. Since 1.2, _id will contain the collection name, a slash separator
  and the document key. The same applies to the _from and _to attribute values of edges
  that are returned by ArangoDB.

  Also removed (now unnecessary) location header in responses of the collections REST API.
  The location header was previously returned because it was necessary for clients.
  When clients created a collection, they specified the collection name. The collection
  id was generated on the server, but the client needed to use the server-generated
  collection id for further API calls, e.g. when creating edges etc. Therefore, the
  full collection URL, also containing the collection id, was returned by the server in
  responses to the collection API, in the HTTP location header.
  Returning the location header has become unnecessary in ArangoDB 1.2 because users
  can access collections by name and do not need to care about collection ids.


v1.1.3 (2013-XX-XX)
-------------------

* fix case when an error message was looked up for an error code but no error
  message was found. In this case a NULL ptr was returned and not checked everywhere.
  The place this error popped up was when inserting into a non-unique hash index
  failed with a specific, invalid error code.

* fixed issue #381:  db._collection("_users").getIndexes();

* fixed issue #379: arango-password fatal issue javscript.startup-directory

* fixed issue #372: Command-Line Options for the Authentication and Authorization


v1.1.2 (2013-01-20)
-------------------

* upgraded to mruby 2013-01-20 583983385b81c21f82704b116eab52d606a609f4

* fixed issue #357: Some spelling and grammar errors

* fixed issue #355: fix quotes in pdf manual

* fixed issue #351: Strange arangosh error message for long running query

* fixed randomly hanging connections in arangosh on MacOS

* added "any" query method: this returns a random document from a collection. It
  is also available via REST HTTP at /_api/simple/any.

* added deployment tool

* added getPeerVertex

* small fix for logging of long messages: the last character of log messages longer
  than 256 bytes was not logged.

* fixed truncation of human-readable log messages for web interface: the trailing \0
  byte was not appended for messages longer than 256 bytes

* fixed issue #341: ArangoDB crashes when stressed with Batch jobs
  Contrary to the issue title, this did not have anything to do with batch jobs but
  with too high memory usage. The memory usage of ArangoDB is now reduced for cases
   when there are lots of small collections with few documents each

* started with issue #317: Feature Request (from Google Groups): DATE handling

* backported issue #300: Extend arangoImp to Allow importing result set-like
  (list of documents) formatted files

* fixed issue #337: "WaitForSync" on new collection does not work on Win/X64

* fixed issue #336: Collections REST API docs

* fixed issue #335: mmap errors due to wrong memory address calculation

* fixed issue #332: arangoimp --use-ids parameter seems to have no impact

* added option '--server.disable-authentication' for arangosh as well. No more passwd
  prompts if not needed

* fixed issue #330: session logging for arangosh

* fixed issue #329: Allow passing script file(s) as parameters for arangosh to run

* fixed issue #328: 1.1 compile warnings

* fixed issue #327: Javascript parse errors in front end


v1.1.1 (2012-12-18)
-------------------

* fixed issue #339: DELETE /_api/cursor/cursor-identifier return incollect errorNum

  The fix for this has led to a signature change of the function actions.resultNotFound().
  The meaning of parameter #3 for This function has changed from the error message string
  to the error code. The error message string is now parameter #4.
  Any client code that uses this function in custom actions must be adjusted.

* fixed issue #321: Problem upgrading arangodb 1.0.4 to 1.1.0 with Homebrew (OSX 10.8.2)

* fixed issue #230: add navigation and search for online documentation

* fixed issue #315: Strange result in PATH

* fixed issue #323: Wrong function returned in error message of AQL CHAR_LENGTH()

* fixed some log errors on startup / shutdown due to pid file handling and changing
  of directories


v1.1.0 (2012-12-05)
-------------------

* WARNING:
  arangod now performs a database version check at startup. It will look for a file
  named "VERSION" in its database directory. If the file is not present, arangod will
  perform an automatic upgrade of the database directory. This should be the normal
  case when upgrading from ArangoDB 1.0 to ArangoDB 1.1.

  If the VERSION file is present but is from an older version of ArangoDB, arangod
  will refuse to start and ask the user to run a manual upgrade first. A manual upgrade
  can be performed by starting arangod with the option `--upgrade`.

  This upgrade procedure shall ensure that users have full control over when they
  perform any updates/upgrades of their data, and can plan backups accordingly. The
  procedure also guarantees that the server is not run without any required system
  collections or with in incompatible data state.

* added AQL function DOCUMENT() to retrieve a document by its _id value

* fixed issue #311: fixed segfault on unload

* fixed issue #309: renamed stub "import" button from web interface

* fixed issue #307: added WaitForSync column in collections list in in web interface

* fixed issue #306: naming in web interface

* fixed issue #304: do not clear AQL query text input when switching tabs in
  web interface

* fixed issue #303: added documentation about usage of var keyword in web interface

* fixed issue #301: PATCH does not work in web interface

# fixed issue #269: fix make distclean & clean

* fixed issue #296: system collections not usable from AQL

* fixed issue #295: deadlock on shutdown

* added collection type label to web interface

* fixed issue #290: the web interface now disallows creating non-edges in edge collections
  when creating collections via the web interface, the collection type must also be
  specified (default is document collection)

* fixed issue #289: tab-completion does not insert any spaces

* fixed issue #282: fix escaping in web interface

* made AQL function NOT_NULL take any number of arguments. Will now return its
  first argument that is not null, or null if all arguments are null. This is downwards
  compatible.

* changed misleading AQL function name NOT_LIST() to FIRST_LIST() and slightly changed
  the behavior. The function will now return its first argument that is a list, or null
  if none of the arguments are lists.
  This is mostly downwards-compatible. The only change to the previous implementation in
  1.1-beta will happen if two arguments were passed and the 1st and 2nd arguments were
  both no lists. In previous 1.1, the 2nd argument was returned as is, but now null
  will be returned.

* add AQL function FIRST_DOCUMENT(), with same behavior as FIRST_LIST(), but working
  with documents instead of lists.

* added UPGRADING help text

* fixed issue #284: fixed Javascript errors when adding edges/vertices without own
  attributes

* fixed issue #283: AQL LENGTH() now works on documents, too

* fixed issue #281: documentation for skip lists shows wrong example

* fixed AQL optimizer bug, related to OR-combined conditions that filtered on the
  same attribute but with different conditions

* fixed issue #277: allow usage of collection names when creating edges
  the fix of this issue also implies validation of collection names / ids passed to
  the REST edge create method. edges with invalid collection ids or names in the
  "from" or "to" values will be rejected and not saved


v1.1.beta2 (2012-11-13)
-----------------------

* fixed arangoirb compilation

* fixed doxygen


v1.1.beta1 (2012-10-24)
-----------------------

* fixed AQL optimizer bug

* WARNING:
  - the user has changed from "arango" to "arangodb", the start script has changed from
    "arangod" to "arangodb", the database directory has changed from "/var/arangodb" to
    "/var/lib/arangodb" to be compliant with various Linux policies

  - In 1.1, we have introduced types for collections: regular documents go into document
    collections, and edges go into edge collections. The prefixing (db.xxx vs. edges.xxx)
    works slightly different in 1.1: edges.xxx can still be used to access collections,
    however, it will not determine the type of existing collections anymore. To create an
    edge collection 1.1, you can use db._createEdgeCollection() or edges._create().
    And there's of course also db._createDocumentCollection().
    db._create() is also still there and will create a document collection by default,
    whereas edges._create() will create an edge collection.

  - the admin web interface that was previously available via the simple URL suffix /
    is now available via a dedicated URL suffix only: /_admin/html
    The reason for this is that routing and URLs are now subject to changes by the end user,
    and only URLs parts prefixed with underscores (e.g. /_admin or /_api) are reserved
    for ArangoDB's internal usage.

* the server now handles requests with invalid Content-Length header values as follows:
  - if Content-Length is negative, the server will respond instantly with HTTP 411
    (length required)

  - if Content-Length is positive but shorter than the supplied body, the server will
    respond with HTTP 400 (bad request)

  - if Content-Length is positive but longer than the supplied body, the server will
    wait for the client to send the missing bytes. The server allows 90 seconds for this
    and will close the connection if the client does not send the remaining data

  - if Content-Length is bigger than the maximum allowed size (512 MB), the server will
    fail with HTTP 413 (request entity too large).

  - if the length of the HTTP headers is greater than the maximum allowed size (1 MB),
    the server will fail with HTTP 431 (request header fields too large)

* issue #265: allow optional base64 encoding/decoding of action response data

* issue #252: create _modules collection using arango-upgrade (note: arango-upgrade was
  finally replaced by the `--upgrade` option for arangod)

* issue #251: allow passing arbitrary options to V8 engine using new command line option:
  --javascript.v8-options. Using this option, the Harmony features or other settings in
  v8 can be enabled if the end user requires them

* issue #248: allow AQL optimizer to pull out completely uncorrelated subqueries to the
  top level, resulting in less repeated evaluation of the subquery

* upgraded to Doxygen 1.8.0

* issue #247: added AQL function MERGE_RECURSIVE

* issue #246: added clear() function in arangosh

* issue #245: Documentation: Central place for naming rules/limits inside ArangoDB

* reduced size of hash index elements by 50 %, allowing more index elements to fit in
  memory

* issue #235: GUI Shell throws Error:ReferenceError: db is not defined

* issue #229: methods marked as "under construction"

* issue #228: remove unfinished APIs (/_admin/config/*)

* having the OpenSSL library installed is now a prerequisite to compiling ArangoDB
  Also removed the --enable-ssl configure option because ssl is always required.

* added AQL functions TO_LIST, NOT_LIST

* issue #224: add optional Content-Id for batch requests

* issue #221: more documentation on AQL explain functionality. Also added
  ArangoStatement.explain() client method

* added db._createStatement() method on server as well (was previously available
  on the client only)

* issue #219: continue in case of "document not found" error in PATHS() function

* issue #213: make waitForSync overridable on specific actions

* changed AQL optimizer to use indexes in more cases. Previously, indexes might
  not have been used when in a reference expression the inner collection was
  specified last. Example: FOR u1 IN users FOR u2 IN users FILTER u1._id == u2._id
  Previously, this only checked whether an index could be used for u2._id (not
  possible). It was not checked whether an index on u1._id could be used (possible).
  Now, for expressions that have references/attribute names on both sides of the
  above as above, indexes are checked for both sides.

* issue #204: extend the CSV import by TSV and by user configurable
  separator character(s)

* issue #180: added support for batch operations

* added startup option --server.backlog-size
  this allows setting the value of the backlog for the listen() system call.
  the default value is 10, the maximum value is platform-dependent

* introduced new configure option "--enable-maintainer-mode" for
  ArangoDB maintainers. this option replaces the previous compile switches
  --with-boost-test, --enable-bison, --enable-flex and --enable-errors-dependency
  the individual configure options have been removed. --enable-maintainer-mode
  turns them all on.

* removed potentially unused configure option --enable-memfail

* fixed issue #197: HTML web interface calls /_admin/user-manager/session

* fixed issue #195: VERSION file in database directory

* fixed issue #193: REST API HEAD request returns a message body on 404

* fixed issue #188: intermittent issues with 1.0.0
  (server-side cursors not cleaned up in all cases, pthreads deadlock issue)

* issue #189: key store should use ISO datetime format bug

* issue #187: run arango-upgrade on server start (note: arango-upgrade was finally
  replaced by the `--upgrade` option for arangod)n

* fixed issue #183: strange unittest error

* fixed issue #182: manual pages

* fixed issue #181: use getaddrinfo

* moved default database directory to "/var/lib/arangodb" in accordance with
  http://www.pathname.com/fhs/pub/fhs-2.3.html

* fixed issue #179: strange text in import manual

* fixed issue #178: test for aragoimp is missing

* fixed issue #177: a misleading error message was returned if unknown variables
  were used in certain positions in an AQL query.

* fixed issue #176: explain how to use AQL from the arangosh

* issue #175: re-added hidden (and deprecated) option --server.http-port. This
  option is only there to be downwards-compatible to Arango 1.0.

* fixed issue #174: missing Documentation for `within`

* fixed issue #170: add db.<coll_name>.all().toArray() to arangosh help screen

* fixed issue #169: missing argument in Simple Queries

* added program arango-upgrade. This program must be run after installing ArangoDB
  and after upgrading from a previous version of ArangoDB. The arango-upgrade script
  will ensure all system collections are created and present in the correct state.
  It will also perform any necessary data updates.
  Note: arango-upgrade was finally replaced by the `--upgrade` option for arangod.

* issue #153: edge collection should be a flag for a collection
  collections now have a type so that the distinction between document and edge
  collections can now be done at runtime using a collection's type value.
  A collection's type can be queried in Javascript using the <collection>.type() method.

  When new collections are created using db._create(), they will be document
  collections by default. When edge._create() is called, an edge collection will be created.
  To explicitly create a collection of a specific/different type, use the methods
  _createDocumentCollection() or _createEdgeCollection(), which are available for
  both the db and the edges object.
  The Javascript objects ArangoEdges and ArangoEdgesCollection have been removed
  completely.
  All internal and test code has been adjusted for this, and client code
  that uses edges.* should also still work because edges is still there and creates
  edge collections when _create() is called.

  INCOMPATIBLE CHANGE: Client code might still need to be changed in the following aspect:
  Previously, collections did not have a type so documents and edges could be inserted
  in the same collection. This is now disallowed. Edges can only be inserted into
  edge collections now. As there were no collection types in 1.0, ArangoDB will perform
  an automatic upgrade when migrating from 1.0 to 1.1.
  The automatic upgrade will check every collection and determine its type as follows:
  - if among the first 50 documents in the collection there are documents with
    attributes "_from" and "_to", the collection is typed as an edge collection
  - if among the first 50 documents in the collection there are no documents with
    attributes "_from" and "_to", the collection is made as a document collection

* issue #150: call V8 garbage collection on server periodically

* issue #110: added support for partial updates

  The REST API for documents now offers an HTTP PATCH method to partially update
  documents. Overwriting/replacing documents is still available via the HTTP PUT method
  as before. The Javascript API in the shell also offers a new update() method in extension to
  the previously existing replace() method.


v1.0.4 (2012-11-12)
-------------------

* issue #275: strange error message in arangosh 1.0.3 at startup


v1.0.3 (2012-11-08)
-------------------

* fixed AQL optimizer bug

* issue #273: fixed segfault in arangosh on HTTP 40x

* issue #265: allow optional base64 encoding/decoding of action response data

* issue #252: _modules collection not created automatically


v1.0.2 (2012-10-22)
-------------------

* repository CentOS-X.Y moved to CentOS-X, same for Debian

* bugfix for rollback from edges

* bugfix for hash indexes

* bugfix for StringBuffer::erase_front

* added autoload for modules

* added AQL function TO_LIST


v1.0.1 (2012-09-30)
-------------------

* draft for issue #165: front-end application howto

* updated mruby to cf8fdea4a6598aa470e698e8cbc9b9b492319d

* fix for issue #190: install doesn't create log directory

* fix for issue #194: potential race condition between creating and dropping collections

* fix for issue #193: REST API HEAD request returns a message body on 404

* fix for issue #188: intermittent issues with 1.0.0

* fix for issue #163: server cannot create collection because of abandoned files

* fix for issue #150: call V8 garbage collection on server periodically


v1.0.0 (2012-08-17)
-------------------

* fix for issue #157: check for readline and ncurses headers, not only libraries


v1.0.beta4 (2012-08-15)
-----------------------

* fix for issue #152: fix memleak for barriers


v1.0.beta3 (2012-08-10)
-----------------------

* fix for issue #151: Memleak, collection data not removed

* fix for issue #149: Inconsistent port for admin interface

* fix for issue #163: server cannot create collection because of abandoned files

* fix for issue #157: check for readline and ncurses headers, not only libraries

* fix for issue #108: db.<collection>.truncate() inefficient

* fix for issue #109: added startup note about cached collection names and how to
  refresh them

* fix for issue #156: fixed memleaks in /_api/import

* fix for issue #59: added tests for /_api/import

* modified return value for calls to /_api/import: now, the attribute "empty" is
  returned as well, stating the number of empty lines in the input. Also changed the
  return value of the error code attribute ("errorNum") from 1100 ("corrupted datafile")
  to 400 ("bad request") in case invalid/unexpected JSON data was sent to the server.
  This error code is more appropriate as no datafile is broken but just input data is
  incorrect.

* fix for issue #152: Memleak for barriers

* fix for issue #151: Memleak, collection data not removed

* value of --database.maximal-journal-size parameter is now validated on startup. If
  value is smaller than the minimum value (currently 1048576), an error is thrown and
  the server will not start. Before this change, the global value of maximal journal
  size was not validated at server start, but only on collection level

* increased sleep value in statistics creation loop from 10 to 500 microseconds. This
  reduces accuracy of statistics values somewhere after the decimal points but saves
  CPU time.

* avoid additional sync() calls when writing partial shape data (attribute name data)
  to disk. sync() will still be called when the shape marker (will be written after
  the attributes) is written to disk

* issue #147: added flag --database.force-sync-shapes to force synching of shape data
  to disk. The default value is true so it is the same behavior as in version 1.0.
  if set to false, shape data is synched to disk if waitForSync for the collection is
  set to true, otherwise, shape data is not synched.

* fix for issue #145: strange issue on Travis: added epsilon for numeric comparison in
  geo index

* fix for issue #136: adjusted message during indexing

* issue #131: added timeout for HTTP keep-alive connections. The default value is 300
  seconds. There is a startup parameter server.keep-alive-timeout to configure the value.
  Setting it to 0 will disable keep-alive entirely on the server.

* fix for issue #137: AQL optimizer should use indexes for ref accesses with
  2 named attributes


v1.0.beta2 (2012-08-03)
-----------------------

* fix for issue #134: improvements for centos RPM

* fixed problem with disable-admin-interface in config file


v1.0.beta1 (2012-07-29)
-----------------------

* fixed issue #118: We need a collection "debugger"

* fixed issue #126: Access-Shaper must be cached

* INCOMPATIBLE CHANGE: renamed parameters "connect-timeout" and "request-timeout"
  for arangosh and arangoimp to "--server.connect-timeout" and "--server.request-timeout"

* INCOMPATIBLE CHANGE: authorization is now required on the server side
  Clients sending requests without HTTP authorization will be rejected with HTTP 401
  To allow backwards compatibility, the server can be started with the option
  "--server.disable-authentication"

* added options "--server.username" and "--server.password" for arangosh and arangoimp
  These parameters must be used to specify the user and password to be used when
  connecting to the server. If no password is given on the command line, arangosh/
  arangoimp will interactively prompt for a password.
  If no user name is specified on the command line, the default user "root" will be
  used.

* added startup option "--server.ssl-cipher-list" to determine which ciphers to
  use in SSL context. also added SSL_OP_CIPHER_SERVER_PREFERENCE to SSL default
  options so ciphers are tried in server and not in client order

* changed default SSL protocol to TLSv1 instead of SSLv2

* changed log-level of SSL-related messages

* added SSL connections if server is compiled with OpenSSL support. Use --help-ssl

* INCOMPATIBLE CHANGE: removed startup option "--server.admin-port".
  The new endpoints feature (see --server.endpoint) allows opening multiple endpoints
  anyway, and the distinction between admin and "other" endpoints can be emulated
  later using privileges.

* INCOMPATIBLE CHANGE: removed startup options "--port", "--server.port", and
  "--server.http-port" for arangod.
  These options have been replaced by the new "--server.endpoint" parameter

* INCOMPATIBLE CHANGE: removed startup option "--server" for arangosh and arangoimp.
  These options have been replaced by the new "--server.endpoint" parameter

* Added "--server.endpoint" option to arangod, arangosh, and arangoimp.
  For arangod, this option allows specifying the bind endpoints for the server
  The server can be bound to one or multiple endpoints at once. For arangosh
  and arangoimp, the option specifies the server endpoint to connect to.
  The following endpoint syntax is currently supported:
  - tcp://host:port or http@tcp://host:port (HTTP over IPv4)
  - tcp://[host]:port or http@tcp://[host]:port (HTTP over IPv6)
  - ssl://host:port or http@tcp://host:port (HTTP over SSL-encrypted IPv4)
  - ssl://[host]:port or http@tcp://[host]:port (HTTP over SSL-encrypted IPv6)
  - unix:///path/to/socket or http@unix:///path/to/socket (HTTP over UNIX socket)

  If no port is specified, the default port of 8529 will be used.

* INCOMPATIBLE CHANGE: removed startup options "--server.require-keep-alive" and
  "--server.secure-require-keep-alive".
  The server will now behave as follows which should be more conforming to the
  HTTP standard:
  * if a client sends a "Connection: close" header, the server will close the
    connection
  * if a client sends a "Connection: keep-alive" header, the server will not
    close the connection
  * if a client does not send any "Connection" header, the server will assume
    "keep-alive" if the request was an HTTP/1.1 request, and "close" if the
    request was an HTTP/1.0 request

* (minimal) internal optimizations for HTTP request parsing and response header
  handling

* fixed Unicode unescaping bugs for \f and surrogate pairs in BasicsC/strings.c

* changed implementation of TRI_BlockCrc32 algorithm to use 8 bytes at a time

* fixed issue #122: arangod doesn't start if <log.file> cannot be created

* fixed issue #121: wrong collection size reported

* fixed issue #98: Unable to change journalSize

* fixed issue #88: fds not closed

* fixed escaping of document data in HTML admin front end

* added HTTP basic authentication, this is always turned on

* added server startup option --server.disable-admin-interface to turn off the
  HTML admin interface

* honor server startup option --database.maximal-journal-size when creating new
  collections without specific journalsize setting. Previously, these
  collections were always created with journal file sizes of 32 MB and the
  --database.maximal-journal-size setting was ignored

* added server startup option --database.wait-for-sync to control the default
  behavior

* renamed "--unit-tests" to "--javascript.unit-tests"


v1.0.alpha3 (2012-06-30)
------------------------

* fixed issue #116: createCollection=create option doesn't work

* fixed issue #115: Compilation issue under OSX 10.7 Lion & 10.8 Mountain Lion
  (homebrew)

* fixed issue #114: image not found

* fixed issue #111: crash during "make unittests"

* fixed issue #104: client.js -> ARANGO_QUIET is not defined


v1.0.alpha2 (2012-06-24)
------------------------

* fixed issue #112: do not accept document with duplicate attribute names

* fixed issue #103: Should we cleanup the directory structure

* fixed issue #100: "count" attribute exists in cursor response with "count:
  false"

* fixed issue #84 explain command

* added new MRuby version (2012-06-02)

* added --log.filter

* cleanup of command line options:
** --startup.directory => --javascript.startup-directory
** --quite => --quiet
** --gc.interval => --javascript.gc-interval
** --startup.modules-path => --javascript.modules-path
** --action.system-directory => --javascript.action-directory
** --javascript.action-threads => removed (is now the same pool as --server.threads)

* various bug-fixes

* support for import

* added option SKIP_RANGES=1 for make unittests

* fixed several range-related assertion failures in the AQL query optimizer

* fixed AQL query optimizations for some edge cases (e.g. nested subqueries with
  invalid constant filter expressions)


v1.0.alpha1 (2012-05-28)
------------------------

Alpha Release of ArangoDB 1.0<|MERGE_RESOLUTION|>--- conflicted
+++ resolved
@@ -1,17 +1,15 @@
 devel
 -----
 
-<<<<<<< HEAD
 * RocksDB primary index can now be used by the optimizer to optimize queries
   that use `_key` or `_id` in SORT and FILTER conditions.
 
   An exception in the front-end that treated keys representing numbers
   differently for sorting has been removed ("10" will be less than "9").
-=======
+
 * fix issue #7900: Bind values of `null` are not replaced by
   empty string anymore, when toggling between json and table
   view in the web-ui.
->>>>>>> 7e0a79b5
 
 * Use base64url to encode and decode JWT parts.
 
