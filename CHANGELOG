--- conflicted
+++ resolved
@@ -1,15 +1,12 @@
 v3.3.6 (XXXX-XX-XX)
 -------------------
 
-<<<<<<< HEAD
 * fixed issue in AQL query optimizer rule "restrict-to-single-shard", which
   may have sent documents to a wrong shard in AQL INSERT queries that specified
   the value for `_key` using an expression (and not a constant value)
   
-=======
 * fix restoring of smart graph edge collections (may have run into timeout before)
 
->>>>>>> 4a624d52
 * added ArangoShell helper function for packaging all information about an
   AQL query so it can be run and analyzed elsewhere:
 
