devel
-----

<<<<<<< HEAD
* UI: optimized error messages for invalid graph definitions. Also fixed a
  graph renderer cleanrenderer cleanup error.
=======
* added options `--encryption.keyfile` and `--encryption.key-generator` to arangodump
  and arangorestore
>>>>>>> 7f9bd1ba

* removed `--recycle-ids` option for arangorestore

  using that option could have led to problems on the restore, with potential
  id conflicts between the originating server (the source dump server) and the
  target server (the restore server)

* add readonly mode REST API

* allow compilation of ArangoDB source code with g++7

* AQL: during a traversal if a vertex is not found. It will not print an ERROR to the log and continue
  with a NULL value, but will register a warning at the query and continue with a NULL value.
  The situation is not desired as an ERROR as ArangoDB can store edges pointing to non-existing
  vertex which is perfectly valid, but it may be a n issue on the data model, so users
  can directly see it on the query now and do not "by accident" have to check the LOG output.

* potential fix for issue #3562: Document WITHIN_RECTANGLE not found

* introduce `enforceReplicationFactor` attribute for creating collections:
  this optional parameter controls if the coordinator should bail out during collection
  creation if there are not enough DBServers available for the desired `replicationFactor`.

* fixed issue #3516: Show execution time in arangosh

  this change adds more dynamic prompt components for arangosh
  The following components are now available for dynamic prompts,
  settable via the `--console.prompt` option in arangosh:

  - '%t': current time as timestamp
  - '%p': duration of last command in seconds
  - '%d': name of current database
  - '%e': current endpoint
  - '%E': current endpoint without protocol
  - '%u': current user

  The time a command takes can be displayed easily by starting arangosh with `--console.prompt "%p> "`.

* make the ArangoShell refill its collection cache when a yet-unknown collection
  is first accessed. This fixes the following problem:

      arangosh1> db._collections();  // shell1 lists all collections
      arangosh2> db._create("test"); // shell2 now creates a new collection 'test'
      arangosh1> db.test.insert({}); // shell1 is not aware of the collection created
                                     // in shell2, so the insert will fail

* make AQL `DISTINCT` not change the order of the results it is applied on

* incremental transfer of initial collection data now can handle partial
  responses for a chunk, allowing the leader/master to send smaller chunks
  (in terms of HTTP response size) and limit memory usage

  this optimization is only active if client applications send the "offset" parameter
  in their requests to PUT `/_api/replication/keys/<id>?type=docs`

* initial creation of shards for cluster collections is now faster with
  `replicationFactor` values bigger than 1. this is achieved by an optimization
  for the case when the collection on the leader is still empty

* potential fix for issue #3517: several "filesystem full" errors in logs
  while there's a lot of disk space

* added C++ implementations for AQL function `SUBSTRING()`, `LEFT()`, `RIGHT()` and `TRIM()`

* show C++ function name of call site in ArangoDB log output

  this requires option `--log.line-number` to be set to *true*

* UI: added word wrapping to query editor

* UI: fixed wrong user attribute name validation, issue #3228

* make AQL return a proper error message in case of a unique key constraint
  violation. previously it only returned the generic "unique constraint violated"
  error message but omitted the details about which index caused the problem.

  This addresses https://stackoverflow.com/questions/46427126/arangodb-3-2-unique-constraint-violation-id-or-key

* added option `--server.local-authentication`

* UI: added user roles

* added config option `--log.color` to toggle colorful logging to terminal

* added config option `--log.thread-name` to additionally log thread names

* usernames must not start with `:role:`, added new options:
    --server.authentication-timeout
    --ldap.roles-attribute-name
    --ldap.roles-transformation
    --ldap.roles-search
    --ldap.superuser-role
    --ldap.roles-include
    --ldap.roles-exclude

* performance improvements for full collection scans and a few other operations
  in MMFiles engine

* added `--rocksdb.encryption-key-generator` for enterprise

* removed `--compat28` parameter from arangodump and replication API

  older ArangoDB versions will no longer be supported by these tools.

* increase the recommended value for `/proc/sys/vm/max_map_count` to a value
  eight times as high as the previous recommended value. Increasing the
  values helps to prevent an ArangoDB server from running out of memory mappings.

  The raised minimum recommended value may lead to ArangoDB showing some startup
  warnings as follows:

      WARNING {memory} maximum number of memory mappings per process is 65530, which seems too low. it is recommended to set it to at least 512000
      WARNING {memory} execute 'sudo sysctl -w "vm.max_map_count=512000"'


v3.2.7 (2017-11-13)
-------------------

* Cluster customers, which have upgraded from 3.1 to 3.2 need to upgrade
  to 3.2.7. The cluster supervision is otherwise not operational.

* Fixed issue #3597: AQL with path filters returns unexpected results
  In some cases breadth first search in combination with vertex filters
  yields wrong result, the filter was not applied correctly.

* fixed some undefined behavior in some internal value caches for AQL GatherNodes
  and SortNodes, which could have led to sorted results being effectively not
  correctly sorted.

* make the replication applier for the RocksDB engine start automatically after a
  restart of the server if the applier was configured with its `autoStart` property
  set to `true`. previously the replication appliers were only automatically restarted
  at server start for the MMFiles engine.

* fixed arangodump batch size adaptivity in cluster mode and upped default batch size
  for arangodump

  these changes speed up arangodump in cluster context

* smart graphs now return a proper inventory in response to replication inventory
  requests

* fixed issue #3618: Inconsistent behavior of OR statement with object bind parameters

* only users with read/write rights on the "_system" database can now execute
  "_admin/shutdown" as well as modify properties of the write-ahead log (WAL)

* increase default maximum number of V8 contexts to at least 16 if not explicitly
  configured otherwise.
  the procedure for determining the actual maximum value of V8 contexts is unchanged
  apart from the value `16` and works as follows:
  - if explicitly set, the value of the configuration option `--javascript.v8-contexts`
    is used as the maximum number of V8 contexts
  - when the option is not set, the maximum number of V8 contexts is determined
    by the configuration option `--server.threads` if that option is set. if
    `--server.threads` is not set, then the maximum number of V8 contexts is the
    server's reported hardware concurrency (number of processors visible
    to the arangod process). if that would result in a maximum value of less than 16
    in any of these two cases, then the maximum value will be increased to 16.

* fixed issue #3447: ArangoError 1202: AQL: NotFound: (while executing) when
  updating collection

* potential fix for issue #3581: Unexpected "rocksdb unique constraint
  violated" with unique hash index

* fixed geo index optimizer rule for geo indexes with a single (array of coordinates)
  attribute.

* improved the speed of the shards overview in cluster (API endpoint /_api/cluster/shardDistribution API)
  It is now guaranteed to return after ~2 seconds even if the entire cluster is unresponsive.

* fix agency precondition check for complex objects
  this fixes issues with several CAS operations in the agency

* several fixes for agency restart and shutdown

* the cluster-internal representation of planned collection objects is now more
  lightweight than before, using less memory and not allocating any cache for indexes
  etc.

* fixed issue #3403: How to kill long running AQL queries with the browser console's
  AQL (display issue)

* fixed issue #3549: server reading ENGINE config file fails on common standard
  newline character

* UI: fixed error notifications for collection modifications

* several improvements for the truncate operation on collections:

  * the timeout for the truncate operation was increased in cluster mode in
    order to prevent too frequent "could not truncate collection" errors

  * after a truncate operation, collections in MMFiles still used disk space.
    to reclaim disk space used by truncated collection, the truncate actions
    in the web interface and from the ArangoShell now issue an extra WAL flush
    command (in cluster mode, this command is also propagated to all servers).
    the WAL flush allows all servers to write out any pending operations into the
    datafiles of the truncated collection. afterwards, a final journal rotate
    command is sent, which enables the compaction to entirely remove all datafiles
    and journals for the truncated collection, so that all disk space can be
    reclaimed

  * for MMFiles a special method will be called after a truncate operation so that
    all indexes of the collection can free most of their memory. previously some
    indexes (hash and skiplist indexes) partially kept already allocated memory
    in order to avoid future memory allocations

  * after a truncate operation in the RocksDB engine, an additional compaction
    will be triggered for the truncated collection. this compaction removes all
    deletions from the key space so that follow-up scans over the collection's key
    range do not have to filter out lots of already-removed values

  These changes make truncate operations potentially more time-consuming than before,
  but allow for memory/disk space savings afterwards.

* enable JEMalloc background threads for purging and returning unused memory
  back to the operating system (Linux only)

  JEMalloc will create its background threads on demand. The number of background
  threads is capped by the number of CPUs or active arenas. The background threads run
  periodically and purge unused memory pages, allowing memory to be returned to the
  operating system.

  This change will make the arangod process create several additional threads.
  It is accompanied by an increased `TasksMax` value in the systemd service configuration
  file for the arangodb3 service.

* upgraded bundled V8 engine to bugfix version v5.7.492.77

  this upgrade fixes a memory leak in upstream V8 described in
  https://bugs.chromium.org/p/v8/issues/detail?id=5945 that will result in memory
  chunks only getting uncommitted but not unmapped


v3.2.6 (2017-10-26)
-------------------

* UI: fixed event cleanup in cluster shards view

* UI: reduced cluster dashboard api calls

* fixed a permission problem that prevented collection contents to be displayed
  in the web interface

* removed posix_fadvise call from RocksDB's PosixSequentialFile::Read(). This is
  consistent with Facebook PR 2573 (#3505)

  this fix should improve the performance of the replication with the RocksDB
  storage engine

* allow changing of collection replication factor for existing collections

* UI: replicationFactor of a collection is now changeable in a cluster
  environment

* several fixes for the cluster agency

* fixed undefined behavior in the RocksDB-based geo index

* fixed Foxxmaster failover

* purging or removing the Debian/Ubuntu arangodb3 packages now properly stops
  the arangod instance before actuallying purging or removing


v3.2.5 (2017-10-16)
-------------------

* general-graph module and _api/gharial now accept cluster options
  for collection creation. It is now possible to set replicationFactor and
  numberOfShards for all collections created via this graph object.
  So adding a new collection will not result in a singleShard and
  no replication anymore.

* fixed issue #3408: Hard crash in query for pagination

* minimum number of V8 contexts in console mode must be 2, not 1. this is
  required to ensure the console gets one dedicated V8 context and all other
  operations have at least one extra context. This requirement was not enforced
  anymore.

* fixed issue #3395: AQL: cannot instantiate CollectBlock with undetermined
  aggregation method

* UI: fixed wrong user attribute name validation, issue #3228

* fix potential overflow in CRC marker check when a corrupted CRC marker
  is found at the very beginning of an MMFiles datafile

* UI: fixed unresponsive events in cluster shards view

* Add statistics about the V8 context counts and number of available/active/busy
  threads we expose through the server statistics interface.


v3.2.4 (2017-09-26)
-------------------

* UI: no default index selected during index creation

* UI: added replicationFactor option during SmartGraph creation

* make the MMFiles compactor perform less writes during normal compaction
  operation

  This partially fixes issue #3144

* make the MMFiles compactor configurable

  The following options have been added:

* `--compaction.db-sleep-time`: sleep interval between two compaction runs
    (in s)
  * `--compaction.min-interval"`: minimum sleep time between two compaction
     runs (in s)
  * `--compaction.min-small-data-file-size`: minimal filesize threshold
    original datafiles have to be below for a compaction
  * `--compaction.dead-documents-threshold`: minimum unused count of documents
    in a datafile
  * `--compaction.dead-size-threshold`: how many bytes of the source data file
    are allowed to be unused at most
  * `--compaction.dead-size-percent-threshold`: how many percent of the source
    datafile should be unused at least
  * `--compaction.max-files`: Maximum number of files to merge to one file
  * `--compaction.max-result-file-size`: how large may the compaction result
    file become (in bytes)
  * `--compaction.max-file-size-factor`: how large the resulting file may
    be in comparison to the collection's `--database.maximal-journal-size' setting`

* fix downwards-incompatibility in /_api/explain REST handler

* fix Windows implementation for fs.getTempPath() to also create a
  sub-directory as we do on linux

* fixed a multi-threading issue in cluster-internal communication

* performance improvements for traversals and edge lookups

* removed internal memory zone handling code. the memory zones were a leftover
  from the early ArangoDB days and did not provide any value in the current
  implementation.

* (Enterprise only) added `skipInaccessibleCollections` option for AQL queries:
  if set, AQL queries (especially graph traversals) will treat collections to
  which a user has no access rights to as if these collections were empty.

* adjusted scheduler thread handling to start and stop less threads in
  normal operations

* leader-follower replication catchup code has been rewritten in C++

* early stage AQL optimization now also uses the C++ implementations of
  AQL functions if present. Previously it always referred to the JavaScript
  implementations and ignored the C++ implementations. This change gives
  more flexibility to the AQL optimizer.

* ArangoDB tty log output is now colored for log messages with levels
  FATAL, ERR and WARN.

* changed the return values of AQL functions `REGEX_TEST` and `REGEX_REPLACE`
  to `null` when the input regex is invalid. Previous versions of ArangoDB
  partly returned `false` for invalid regexes and partly `null`.

* added `--log.role` option for arangod

  When set to `true`, this option will make the ArangoDB logger print a single
  character with the server's role into each logged message. The roles are:

  - U: undefined/unclear (used at startup)
  - S: single server
  - C: coordinator
  - P: primary
  - A: agent

  The default value for this option is `false`, so no roles will be logged.


v3.2.3 (2017-09-07)
-------------------

* fixed issue #3106: orphan collections could not be registered in general-graph module

* fixed wrong selection of the database inside the internal cluster js api

* added startup option `--server.check-max-memory-mappings` to make arangod check
  the number of memory mappings currently used by the process and compare it with
  the maximum number of allowed mappings as determined by /proc/sys/vm/max_map_count

  The default value is `true`, so the checks will be performed. When the current
  number of mappings exceeds 90% of the maximum number of mappings, the creation
  of further V8 contexts will be deferred.

  Note that this option is effective on Linux systems only.

* arangoimp now has a `--remove-attribute` option

* added V8 context lifetime control options
  `--javascript.v8-contexts-max-invocations` and `--javascript.v8-contexts-max-age`

  These options allow specifying after how many invocations a used V8 context is
  disposed, or after what time a V8 context is disposed automatically after its
  creation. If either of the two thresholds is reached, an idl V8 context will be
  disposed.

  The default value of `--javascript.v8-contexts-max-invocations` is 0, meaning that
  the maximum number of invocations per context is unlimited. The default value
  for `--javascript.v8-contexts-max-age` is 60 seconds.

* fixed wrong UI cluster health information

* fixed issue #3070: Add index in _jobs collection

* fixed issue #3125: HTTP Foxx API JSON parsing

* fixed issue #3120: Foxx queue: job isn't running when server.authentication = true

* fixed supervision failure detection and handling, which happened with simultaneous
  agency leadership change


v3.2.2 (2017-08-23)
-------------------

* make "Rebalance shards" button work in selected database only, and not make
  it rebalance the shards of all databases

* fixed issue #2847: adjust the response of the DELETE `/_api/users/database/*` calls

* fixed issue #3075: Error when upgrading arangoDB on linux ubuntu 16.04

* fixed a buffer overrun in linenoise console input library for long input strings

* increase size of the linenoise input buffer to 8 KB

* abort compilation if the detected GCC or CLANG isn't in the range of compilers
  we support

* fixed spurious cluster hangups by always sending AQL-query related requests
  to the correct servers, even after failover or when a follower drops

  The problem with the previous shard-based approach was that responsibilities
  for shards may change from one server to another at runtime, after the query
  was already instanciated. The coordinator and other parts of the query then
  sent further requests for the query to the servers now responsible for the
  shards.
  However, an AQL query must send all further requests to the same servers on
  which the query was originally instanciated, even in case of failover.
  Otherwise this would potentially send requests to servers that do not know
  about the query, and would also send query shutdown requests to the wrong
  servers, leading to abandoned queries piling up and using resources until
  they automatically time out.

* fixed issue with RocksDB engine acquiring the collection count values too
  early, leading to the collection count values potentially being slightly off
  even in exclusive transactions (for which the exclusive access should provide
  an always-correct count value)

* fixed some issues in leader-follower catch-up code, specifically for the
  RocksDB engine

* make V8 log fatal errors to syslog before it terminates the process.
  This change is effective on Linux only.

* fixed issue with MMFiles engine creating superfluous collection journals
  on shutdown

* fixed issue #3067: Upgrade from 3.2 to 3.2.1 reset autoincrement keys

* fixed issue #3044: ArangoDB server shutdown unexpectedly

* fixed issue #3039: Incorrect filter interpretation

* fixed issue #3037: Foxx, internal server error when I try to add a new service

* improved MMFiles fulltext index document removal performance
  and fulltext index query performance for bigger result sets

* ui: fixed a display bug within the slow and running queries view

* ui: fixed a bug when success event triggers twice in a modal

* ui: fixed the appearance of the documents filter

* ui: graph vertex collections not restricted to 10 anymore

* fixed issue #2835: UI detection of JWT token in case of server restart or upgrade

* upgrade jemalloc version to 5.0.1

  This fixes problems with the memory allocator returing "out of memory" when
  calling munmap to free memory in order to return it to the OS.

  It seems that calling munmap on Linux can increase the number of mappings, at least
  when a region is partially unmapped. This can lead to the process exceeding its
  maximum number of mappings, and munmap and future calls to mmap returning errors.

  jemalloc version 5.0.1 does not have the `--enable-munmap` configure option anymore,
  so the problem is avoided. To return memory to the OS eventually, jemalloc 5's
  background purge threads are used on Linux.

* fixed issue #2978: log something more obvious when you log a Buffer

* fixed issue #2982: AQL parse error?

* fixed issue #3125: HTTP Foxx API Json parsing

v3.2.1 (2017-08-09)
-------------------

* added C++ implementations for AQL functions `LEFT()`, `RIGHT()` and `TRIM()`

* fixed docs for issue #2968: Collection _key autoincrement value increases on error

* fixed issue #3011: Optimizer rule reduce-extraction-to-projection breaks queries

* Now allowing to restore users in a sharded environment as well
  It is still not possible to restore collections that are sharded
  differently than by _key.

* fixed an issue with restoring of system collections and user rights.
  It was not possible to restore users into an authenticated server.

* fixed issue #2977: Documentation for db._createDatabase is wrong

* ui: added bind parameters to slow query history view

* fixed issue #1751: Slow Query API should provide bind parameters, webui should display them

* ui: fixed a bug when moving multiple documents was not possible

* fixed docs for issue #2968: Collection _key autoincrement value increases on error

* AQL CHAR_LENGTH(null) returns now 0. Since AQL TO_STRING(null) is '' (string of length 0)

* ui: now supports single js file upload for Foxx services in addition to zip files

* fixed a multi-threading issue in the agency when callElection was called
  while the Supervision was calling updateSnapshot

* added startup option `--query.tracking-with-bindvars`

  This option controls whether the list of currently running queries
  and the list of slow queries should contain the bind variables used
  in the queries or not.

  The option can be changed at runtime using the commands

      // enables tracking of bind variables
      // set to false to turn tracking of bind variables off
      var value = true;
      require("@arangodb/aql/queries").properties({
        trackBindVars: value
      });

* index selectivity estimates are now available in the cluster as well

* fixed issue #2943: loadIndexesIntoMemory not returning the same structure
  as the rest of the collection APIs

* fixed issue #2949: ArangoError 1208: illegal name

* fixed issue #2874: Collection properties do not return `isVolatile`
  attribute

* potential fix for issue #2939: Segmentation fault when starting
  coordinator node

* fixed issue #2810: out of memory error when running UPDATE/REPLACE
  on medium-size collection

* fix potential deadlock errors in collector thread

* disallow the usage of volatile collections in the RocksDB engine
  by throwing an error when a collection is created with attribute
  `isVolatile` set to `true`.
  Volatile collections are unsupported by the RocksDB engine, so
  creating them should not succeed and silently create a non-volatile
  collection

* prevent V8 from issuing SIGILL instructions when it runs out of memory

  Now arangod will attempt to log a FATAL error into its logfile in case V8
  runs out of memory. In case V8 runs out of memory, it will still terminate the
  entire process. But at least there should be something in the ArangoDB logs
  indicating what the problem was. Apart from that, the arangod process should
  now be exited with SIGABRT rather than SIGILL as it shouldn't return into the
  V8 code that aborted the process with `__builtin_trap`.

  this potentially fixes issue #2920: DBServer crashing automatically post upgrade to 3.2

* Foxx queues and tasks now ensure that the scripts in them run with the same
  permissions as the Foxx code who started the task / queue

* fixed issue #2928: Offset problems

* fixed issue #2876: wrong skiplist index usage in edge collection

* fixed issue #2868: cname missing from logger-follow results in rocksdb

* fixed issue #2889: Traversal query using incorrect collection id

* fixed issue #2884: AQL traversal uniqueness constraints "propagating" to other traversals? Weird results

* arangoexport: added `--query` option for passing an AQL query to export the result

* fixed issue #2879: No result when querying for the last record of a query

* ui: allows now to edit default access level for collections in database
  _system for all users except the root user.

* The _users collection is no longer accessible outside the arngod process, _queues is always read-only

* added new option "--rocksdb.max-background-jobs"

* removed options "--rocksdb.max-background-compactions", "--rocksdb.base-background-compactions" and "--rocksdb.max-background-flushes"

* option "--rocksdb.compaction-read-ahead-size" now defaults to 2MB

* change Windows build so that RocksDB doesn't enforce AVX optimizations by default
  This fixes startup crashes on servers that do not have AVX CPU extensions

* speed up RocksDB secondary index creation and dropping

* removed RocksDB note in Geo index docs


v3.2.0 (2017-07-20)
-------------------

* fixed UI issues

* fixed multi-threading issues in Pregel

* fixed Foxx resilience

* added command-line option `--javascript.allow-admin-execute`

  This option can be used to control whether user-defined JavaScript code
  is allowed to be executed on server by sending via HTTP to the API endpoint
  `/_admin/execute`  with an authenticated user account.
  The default value is `false`, which disables the execution of user-defined
  code. This is also the recommended setting for production. In test environments,
  it may be convenient to turn the option on in order to send arbitrary setup
  or teardown commands for execution on the server.


v3.2.beta6 (2017-07-18)
-----------------------

* various bugfixes


v3.2.beta5 (2017-07-16)
-----------------------

* numerous bugfixes


v3.2.beta4 (2017-07-04)
-----------------------

* ui: fixed document view _from and _to linking issue for special characters

* added function `db._parse(query)` for parsing an AQL query and returning information about it

* fixed one medium priority and two low priority security user interface
  issues found by owasp zap.

* ui: added index deduplicate options

* ui: fixed renaming of collections for the rocksdb storage engine

* documentation and js fixes for secondaries

* RocksDB storage format was changed, users of the previous beta/alpha versions
  must delete the database directory and re-import their data

* enabled permissions on database and collection level

* added and changed some user related REST APIs
    * added `PUT /_api/user/{user}/database/{database}/{collection}` to change collection permission
    * added `GET /_api/user/{user}/database/{database}/{collection}`
    * added optional `full` parameter to the `GET /_api/user/{user}/database/` REST call

* added user functions in the arangoshell `@arangodb/users` module
    * added `grantCollection` and `revokeCollection` functions
    * added `permission(user, database, collection)` to retrieve collection specific rights

* added "deduplicate" attribute for array indexes, which controls whether inserting
  duplicate index values from the same document into a unique array index will lead to
  an error or not:

      // with deduplicate = true, which is the default value:
      db._create("test");
      db.test.ensureIndex({ type: "hash", fields: ["tags[*]"], deduplicate: true });
      db.test.insert({ tags: ["a", "b"] });
      db.test.insert({ tags: ["c", "d", "c"] }); // will work, because deduplicate = true
      db.test.insert({ tags: ["a"] }); // will fail

      // with deduplicate = false
      db._create("test");
      db.test.ensureIndex({ type: "hash", fields: ["tags[*]"], deduplicate: false });
      db.test.insert({ tags: ["a", "b"] });
      db.test.insert({ tags: ["c", "d", "c"] }); // will not work, because deduplicate = false
      db.test.insert({ tags: ["a"] }); // will fail

  The "deduplicate" attribute is now also accepted by the index creation HTTP
  API endpoint POST /_api/index and is returned by GET /_api/index.

* added optimizer rule "remove-filters-covered-by-traversal"

* Debian/Ubuntu installer: make messages about future package upgrades more clear

* fix a hangup in VST

  The problem happened when the two first chunks of a VST message arrived
  together on a connection that was newly switched to VST.

* fix deletion of outdated WAL files in RocksDB engine

* make use of selectivity estimates in hash, skiplist and persistent indexes
  in RocksDB engine

* changed VM overcommit recommendation for user-friendliness

* fix a shutdown bug in the cluster: a destroyed query could still be active

* do not terminate the entire server process if a temp file cannot be created
  (Windows only)

* fix log output in the front-end, it stopped in case of too many messages


v3.2.beta3 (2017-06-27)
-----------------------

* numerous bugfixes


v3.2.beta2 (2017-06-20)
-----------------------

* potentially fixed issue #2559: Duplicate _key generated on insertion

* fix invalid results (too many) when a skipping LIMIT was used for a
  traversal. `LIMIT x` or `LIMIT 0, x` were not affected, but `LIMIT s, x`
  may have returned too many results

* fix races in SSL communication code

* fix invalid locking in JWT authentication cache, which could have
  crashed the server

* fix invalid first group results for sorted AQL COLLECT when LIMIT
  was used

* fix potential race, which could make arangod hang on startup

* removed `exception` field from transaction error result; users should throw
  explicit `Error` instances to return custom exceptions (addresses issue #2561)

* fixed issue #2613: Reduce log level when Foxx manager tries to self heal missing database

* add a read only mode for users and collection level authorization

* removed `exception` field from transaction error result; users should throw
  explicit `Error` instances to return custom exceptions (addresses issue #2561)

* fixed issue #2677: Foxx disabling development mode creates non-deterministic service bundle

* fixed issue #2684: Legacy service UI not working


v3.2.beta1 (2017-06-12)
-----------------------

* provide more context for index errors (addresses issue #342)

* arangod now validates several OS/environment settings on startup and warns if
  the settings are non-ideal. Most of the checks are executed on Linux systems only.

* fixed issue #2515: The replace-or-with-in optimization rule might prevent use of indexes

* added `REGEX_REPLACE` AQL function

* the RocksDB storage format was changed, users of the previous alpha versions
  must delete the database directory and re-import their data

* added server startup option `--query.fail-on-warning`

  setting this option to `true` will abort any AQL query with an exception if
  it causes a warning at runtime. The value can be overridden per query by
  setting the `failOnWarning` attribute in a query's options.

* added --rocksdb.num-uncompressed-levels to adjust number of non-compressed levels

* added checks for memory managment and warn (i. e. if hugepages are enabled)

* set default SSL cipher suite string to "HIGH:!EXPORT:!aNULL@STRENGTH"

* fixed issue #2469: Authentication = true does not protect foxx-routes

* fixed issue #2459: compile success but can not run with rocksdb

* `--server.maximal-queue-size` is now an absolute maximum. If the queue is
  full, then 503 is returned. Setting it to 0 means "no limit".

* (Enterprise only) added authentication against an LDAP server

* fixed issue #2083: Foxx services aren't distributed to all coordinators

* fixed issue #2384: new coordinators don't pick up existing Foxx services

* fixed issue #2408: Foxx service validation causes unintended side-effects

* extended HTTP API with routes for managing Foxx services

* added distinction between hasUser and authorized within Foxx
  (cluster internal requests are authorized requests but don't have a user)

* arangoimp now has a `--threads` option to enable parallel imports of data

* PR #2514: Foxx services that can't be fixed by self-healing now serve a 503 error

* added `time` function to `@arangodb` module


v3.2.alpha4 (2017-04-25)
------------------------

* fixed issue #2450: Bad optimization plan on simple query

* fixed issue #2448: ArangoDB Web UI takes no action when Delete button is clicked

* fixed issue #2442: Frontend shows already deleted databases during login

* added 'x-content-type-options: nosniff' to avoid MSIE bug

* set default value for `--ssl.protocol` from TLSv1 to TLSv1.2.

* AQL breaking change in cluster:
  The SHORTEST_PATH statement using edge-collection names instead
  of a graph name now requires to explicitly name the vertex-collection names
  within the AQL query in the cluster. It can be done by adding `WITH <name>`
  at the beginning of the query.

  Example:
  ```
  FOR v,e IN OUTBOUND SHORTEST_PATH @start TO @target edges [...]
  ```

  Now has to be:

  ```
  WITH vertices
  FOR v,e IN OUTBOUND SHORTEST_PATH @start TO @target edges [...]
  ```

  This change is due to avoid dead-lock sitations in clustered case.
  An error stating the above is included.

* add implicit use of geo indexes when using SORT/FILTER in AQL, without
  the need to use the special-purpose geo AQL functions `NEAR` or `WITHIN`.

  the special purpose `NEAR` AQL function can now be substituted with the
  following AQL (provided there is a geo index present on the `doc.latitude`
  and `doc.longitude` attributes):

      FOR doc in geoSort
        SORT DISTANCE(doc.latitude, doc.longitude, 0, 0)
        LIMIT 5
        RETURN doc

  `WITHIN` can be substituted with the following AQL:

      FOR doc in geoFilter
        FILTER DISTANCE(doc.latitude, doc.longitude, 0, 0) < 2000
        RETURN doc

  Compared to using the special purpose AQL functions this approach has the
  advantage that it is more composable, and will also honor any `LIMIT` values
  used in the AQL query.

* potential fix for shutdown hangs on OSX

* added KB, MB, GB prefix for integer parameters, % for integer parameters
  with a base value

* added JEMALLOC 4.5.0

* added `--vm.resident-limit` and `--vm.path` for file-backed memory mapping
  after reaching a configurable maximum RAM size

* try recommended limit for file descriptors in case of unlimited
  hard limit

* issue #2413: improve logging in case of lock timeout and deadlocks

* added log topic attribute to /_admin/log api

* removed internal build option `USE_DEV_TIMERS`

  Enabling this option activated some proprietary timers for only selected
  events in arangod. Instead better use `perf` to gather timings.


v3.2.alpha3 (2017-03-22)
------------------------

* increase default collection lock timeout from 30 to 900 seconds

* added function `db._engine()` for retrieval of storage engine information at
  server runtime

  There is also an HTTP REST handler at GET /_api/engine that returns engine
  information.

* require at least cmake 3.2 for building ArangoDB

* make arangod start with less V8 JavaScript contexts

  This speeds up the server start (a little bit) and makes it use less memory.
  Whenever a V8 context is needed by a Foxx action or some other operation and
  there is no usable V8 context, a new one will be created dynamically now.

  Up to `--javascript.v8-contexts` V8 contexts will be created, so this option
  will change its meaning. Previously as many V8 contexts as specified by this
  option were created at server start, and the number of V8 contexts did not
  change at runtime. Now up to this number of V8 contexts will be in use at the
  same time, but the actual number of V8 contexts is dynamic.

  The garbage collector thread will automatically delete unused V8 contexts after
  a while. The number of spare contexts will go down to as few as configured in
  the new option `--javascript.v8-contexts-minimum`. Actually that many V8 contexts
  are also created at server start.

  The first few requests in new V8 contexts will take longer than in contexts
  that have been there already. Performance may therefore suffer a bit for the
  initial requests sent to ArangoDB or when there are only few but performance-
  critical situations in which new V8 contexts will be created. If this is a
  concern, it can easily be fixed by setting `--javascipt.v8-contexts-minimum`
  and `--javascript.v8-contexts` to a relatively high value, which will guarantee
  that many number of V8 contexts to be created at startup and kept around even
  when unused.

  Waiting for an unused V8 context will now also abort if no V8 context can be
  acquired/created after 120 seconds.

* improved diagnostic messages written to logfiles by supervisor process

* fixed issue #2367

* added "bindVars" to attributes of currently running and slow queries

* added "jsonl" as input file type for arangoimp

* upgraded version of bundled zlib library from 1.2.8 to 1.2.11

* added input file type `auto` for arangoimp so it can automatically detect the
  type of the input file from the filename extension

* fixed variables parsing in GraphQL

* added `--translate` option for arangoimp to translate attribute names from
  the input files to attriubte names expected by ArangoDB

  The `--translate` option can be specified multiple times (once per translation
  to be executed). The following example renames the "id" column from the input
  file to "_key", and the "from" column to "_from", and the "to" column to "_to":

      arangoimp --type csv --file data.csv --translate "id=_key" --translate "from=_from" --translate "to=_to"

  `--translate` works for CSV and TSV inputs only.

* changed default value for `--server.max-packet-size` from 128 MB to 256 MB

* fixed issue #2350

* fixed issue #2349

* fixed issue #2346

* fixed issue #2342

* change default string truncation length from 80 characters to 256 characters for
  `print`/`printShell` functions in ArangoShell and arangod. This will emit longer
  prefixes of string values before truncating them with `...`, which is helpful
  for debugging.

* always validate incoming JSON HTTP requests for duplicate attribute names

  Incoming JSON data with duplicate attribute names will now be rejected as
  invalid. Previous versions of ArangoDB only validated the uniqueness of
  attribute names inside incoming JSON for some API endpoints, but not
  consistently for all APIs.

* don't let read-only transactions block the WAL collector

* allow passing own `graphql-sync` module instance to Foxx GraphQL router

* arangoexport can now export to csv format

* arangoimp: fixed issue #2214

* Foxx: automatically add CORS response headers

* added "OPTIONS" to CORS `access-control-allow-methods` header

* Foxx: Fix arangoUser sometimes not being set correctly

* fixed issue #1974


v3.2.alpha2 (2017-02-20)
------------------------

* ui: fixed issue #2065

* ui: fixed a dashboard related memory issue

* Internal javascript rest actions will now hide their stack traces to the client
  unless maintainer mode is activated. Instead they will always log to the logfile

* Removed undocumented internal HTTP API:
  * PUT _api/edges

  The documented GET _api/edges and the undocumented POST _api/edges remains unmodified.

* updated V8 version to 5.7.0.0

* change undocumented behaviour in case of invalid revision ids in
  If-Match and If-None-Match headers from 400 (BAD) to 412 (PRECONDITION
  FAILED).

* change undocumented behaviour in case of invalid revision ids in
  JavaScript document operations from 1239 ("illegal document revision")
  to 1200 ("conflict").

* added data export tool, arangoexport.

  arangoexport can be used to export collections to json, jsonl or xml
  and export a graph or collections to xgmml.

* fixed a race condition when closing a connection

* raised default hard limit on threads for very small to 64

* fixed negative counting of http connection in UI


v3.2.alpha1 (2017-02-05)
------------------------

* added figure `httpRequests` to AQL query statistics

* removed revisions cache intermediate layer implementation

* obsoleted startup options `--database.revision-cache-chunk-size` and
  `--database.revision-cache-target-size`

* fix potential port number over-/underruns

* added startup option `--log.shorten-filenames` for controlling whether filenames
  in log messages should be shortened to just the filename with the absolute path

* removed IndexThreadFeature, made `--database.index-threads` option obsolete

* changed index filling to make it more parallel, dispatch tasks to boost::asio

* more detailed stacktraces in Foxx apps

* generated Foxx services now use swagger tags


v3.1.24 (XXXX-XX-XX)
--------------------

* fixed one more LIMIT issue in traversals


v3.1.23 (2017-06-19)
--------------------

* potentially fixed issue #2559: Duplicate _key generated on insertion

* fix races in SSL communication code

* fix invalid results (too many) when a skipping LIMIT was used for a
  traversal. `LIMIT x` or `LIMIT 0, x` were not affected, but `LIMIT s, x`
  may have returned too many results

* fix invalid first group results for sorted AQL COLLECT when LIMIT
  was used

* fix invalid locking in JWT authentication cache, which could have
  crashed the server

* fix undefined behavior in traverser when traversals were used inside
  a FOR loop


v3.1.22 (2017-06-07)
--------------------

* fixed issue #2505: Problem with export + report of a bug

* documented changed behavior of WITH

* fixed ui glitch in aardvark

* avoid agency compaction bug

* fixed issue #2283: disabled proxy communication internally


v3.1.21 (2017-05-22)
--------------------

* fixed issue #2488:  AQL operator IN error when data use base64 chars

* more randomness in seeding RNG

v3.1.20 (2016-05-16)
--------------------

* fixed incorrect sorting for distributeShardsLike

* improve reliability of AgencyComm communication with Agency

* fixed shard numbering bug, where ids were erouneously incremented by 1

* remove an unnecessary precondition in createCollectionCoordinator

* funny fail rotation fix

* fix in SimpleHttpClient for correct advancement of readBufferOffset

* forward SIG_HUP in supervisor process to the server process to fix logrotaion
  You need to stop the remaining arangod server process manually for the upgrade to work.


v3.1.19 (2017-04-28)
--------------------

* Fixed a StackOverflow issue in Traversal and ShortestPath. Occured if many (>1000) input
  values in a row do not return any result. Fixes issue: #2445

* fixed issue #2448

* fixed issue #2442

* added 'x-content-type-options: nosniff' to avoid MSIE bug

* fixed issue #2441

* fixed issue #2440

* Fixed a StackOverflow issue in Traversal and ShortestPath. Occured if many (>1000) input
  values in a row do not return any result. Fixes issue: #2445

* fix occasional hanging shutdowns on OS X


v3.1.18 (2017-04-18)
--------------------

* fixed error in continuous synchronization of collections

* fixed spurious hangs on server shutdown

* better error messages during restore collection

* completely overhaul supervision. More detailed tests

* Fixed a dead-lock situation in cluster traversers, it could happen in
  rare cases if the computation on one DBServer could be completed much earlier
  than the other server. It could also be restricted to SmartGraphs only.

* (Enterprise only) Fixed a bug in SmartGraph DepthFirstSearch. In some
  more complicated queries, the maxDepth limit of 1 was not considered strictly
  enough, causing the traverser to do unlimited depth searches.

* fixed issue #2415

* fixed issue #2422

* fixed issue #1974


v3.1.17 (2017-04-04)
--------------------

* (Enterprise only) fixed a bug where replicationFactor was not correctly
  forwarded in SmartGraph creation.

* fixed issue #2404

* fixed issue #2397

* ui - fixed smart graph option not appearing

* fixed issue #2389

* fixed issue #2400


v3.1.16 (2017-03-27)
--------------------

* fixed issue #2392

* try to raise file descriptors to at least 8192, warn otherwise

* ui - aql editor improvements + updated ace editor version (memory leak)

* fixed lost HTTP requests

* ui - fixed some event issues

* avoid name resolution when given connection string is a valid ip address

* helps with issue #1842, bug in COLLECT statement in connection with LIMIT.

* fix locking bug in cluster traversals

* increase lock timeout defaults

* increase various cluster timeouts

* limit default target size for revision cache to 1GB, which is better for
  tight RAM situations (used to be 40% of (totalRAM - 1GB), use
  --database.revision-cache-target-size <VALUEINBYTES> to get back the
  old behaviour

* fixed a bug with restarted servers indicating status as "STARTUP"
  rather that "SERVING" in Nodes UI.


v3.1.15 (2017-03-20)
--------------------

* add logrotate configuration as requested in #2355

* fixed issue #2376

* ui - changed document api due a chrome bug

* ui - fixed a submenu bug

* added endpoint /_api/cluster/endpoints in cluster case to get all
  coordinator endpoints

* fix documentation of /_api/endpoint, declaring this API obsolete.

* Foxx response objects now have a `type` method for manipulating the content-type header

* Foxx tests now support `xunit` and `tap` reporters


v3.1.14 (2017-03-13)
--------------------

* ui - added feature request (multiple start nodes within graph viewer) #2317

* added missing locks to authentication cache methods

* ui - added feature request (multiple start nodes within graph viewer) #2317

* ui - fixed wrong merge of statistics information from different coordinators

* ui - fixed issue #2316

* ui - fixed wrong protocol usage within encrypted environment

* fixed compile error on Mac Yosemite

* minor UI fixes


v3.1.13 (2017-03-06)
--------------------

* fixed variables parsing in GraphQL

* fixed issue #2214

* fixed issue #2342

* changed thread handling to queue only user requests on coordinator

* use exponential backoff when waiting for collection locks

* repair short name server lookup in cluster in the case of a removed
  server


v3.1.12 (2017-02-28)
--------------------

* disable shell color escape sequences on Windows

* fixed issue #2326

* fixed issue #2320

* fixed issue #2315

* fixed a race condition when closing a connection

* raised default hard limit on threads for very small to 64

* fixed negative counting of http connection in UI

* fixed a race when renaming collections

* fixed a race when dropping databases


v3.1.11 (2017-02-17)
--------------------

* fixed a race between connection closing and sending out last chunks of data to clients
  when the "Connection: close" HTTP header was set in requests

* ui: optimized smart graph creation usability

* ui: fixed #2308

* fixed a race in async task cancellation via `require("@arangodb/tasks").unregisterTask()`

* fixed spuriously hanging threads in cluster AQL that could sit idle for a few minutes

* fixed potential numeric overflow for big index ids in index deletion API

* fixed sort issue in cluster, occurring when one of the local sort buffers of a
  GatherNode was empty

* reduce number of HTTP requests made for certain kinds of join queries in cluster,
  leading to speedup of some join queries

* supervision deals with demised coordinators correctly again

* implement a timeout in TraverserEngineRegistry

* agent communication reduced in large batches of append entries RPCs

* inception no longer estimates RAFT timings

* compaction in agents has been moved to a separate thread

* replicated logs hold local timestamps

* supervision jobs failed leader and failed follower revisited for
  function in precarious stability situations

* fixed bug in random number generator for 64bit int


v3.1.10 (2017-02-02)
--------------------

* updated versions of bundled node modules:
  - joi: from 8.4.2 to 9.2.0
  - joi-to-json-schema: from 2.2.0 to 2.3.0
  - sinon: from 1.17.4 to 1.17.6
  - lodash: from 4.13.1 to 4.16.6

* added shortcut for AQL ternary operator
  instead of `condition ? true-part : false-part` it is now possible to also use a
  shortcut variant `condition ? : false-part`, e.g.

      FOR doc IN docs RETURN doc.value ?: 'not present'

  instead of

      FOR doc IN docs RETURN doc.value ? doc.value : 'not present'

* fixed wrong sorting order in cluster, if an index was used to sort with many
  shards.

* added --replication-factor, --number-of-shards and --wait-for-sync to arangobench

* turn on UTF-8 string validation for VelocyPack values received via VST connections

* fixed issue #2257

* upgraded Boost version to 1.62.0

* added optional detail flag for db.<collection>.count()
  setting the flag to `true` will make the count operation returned the per-shard
  counts for the collection:

      db._create("test", { numberOfShards: 10 });
      for (i = 0; i < 1000; ++i) {
        db.test.insert({value: i});
      }
      db.test.count(true);

      {
        "s100058" : 99,
        "s100057" : 103,
        "s100056" : 100,
        "s100050" : 94,
        "s100055" : 90,
        "s100054" : 122,
        "s100051" : 109,
        "s100059" : 99,
        "s100053" : 95,
        "s100052" : 89
      }

* added optional memory limit for AQL queries:

      db._query("FOR i IN 1..100000 SORT i RETURN i", {}, { options: { memoryLimit: 100000 } });

  This option limits the default maximum amount of memory (in bytes) that a single
  AQL query can use.
  When a single AQL query reaches the specified limit value, the query will be
  aborted with a *resource limit exceeded* exception. In a cluster, the memory
  accounting is done per shard, so the limit value is effectively a memory limit per
  query per shard.

  The global limit value can be overriden per query by setting the *memoryLimit*
  option value for individual queries when running an AQL query.

* added server startup option `--query.memory-limit`

* added convenience function to create vertex-centric indexes.

  Usage: `db.collection.ensureVertexCentricIndex("label", {type: "hash", direction: "outbound"})`
  That will create an index that can be used on OUTBOUND with filtering on the
  edge attribute `label`.

* change default log output for tools to stdout (instead of stderr)

* added option -D to define a configuration file environment key=value

* changed encoding behavior for URLs encoded in the C++ code of ArangoDB:
  previously the special characters `-`, `_`, `~` and `.` were returned as-is
  after URL-encoding, now `.` will be encoded to be `%2e`.
  This also changes the behavior of how incoming URIs are processed: previously
  occurrences of `..` in incoming request URIs were collapsed (e.g. `a/../b/` was
  collapsed to a plain `b/`). Now `..` in incoming request URIs are not collapsed.

* Foxx request URL suffix is no longer unescaped

* @arangodb/request option json now defaults to `true` if the response body is not empty and encoding is not explicitly set to `null` (binary).
  The option can still be set to `false` to avoid unnecessary attempts at parsing the response as JSON.

* Foxx configuration values for unknown options will be discarded when saving the configuration in production mode using the web interface

* module.context.dependencies is now immutable

* process.stdout.isTTY now returns `true` in arangosh and when running arangod with the `--console` flag

* add support for Swagger tags in Foxx


v3.1.9 (XXXX-XX-XX)
-------------------

* macos CLI package: store databases and apps in the users home directory

* ui: fixed re-login issue within a non system db, when tab was closed

* fixed a race in the VelocyStream Commtask implementation

* fixed issue #2256


v3.1.8 (2017-01-09)
-------------------

* add Windows silent installer

* add handling of debug symbols during Linux & windows release builds.

* fixed issue #2181

* fixed issue #2248: reduce V8 max old space size from 3 GB to 1 GB on 32 bit systems

* upgraded Boost version to 1.62.0

* fixed issue #2238

* fixed issue #2234

* agents announce new endpoints in inception phase to leader

* agency leadership accepts updatet endpoints to given uuid

* unified endpoints replace localhost with 127.0.0.1

* fix several problems within an authenticated cluster


v3.1.7 (2016-12-29)
-------------------

* fixed one too many elections in RAFT

* new agency comm backported from devel


v3.1.6 (2016-12-20)
-------------------

* fixed issue #2227

* fixed issue #2220

* agency constituent/agent bug fixes in race conditions picking up
  leadership

* supervision does not need waking up anymore as it is running
  regardless

* agents challenge their leadership more rigorously


v3.1.5 (2016-12-16)
-------------------

* lowered default value of `--database.revision-cache-target-size` from 75% of
  RAM to less than 40% of RAM

* fixed issue #2218

* fixed issue #2217

* Foxx router.get/post/etc handler argument can no longer accidentally omitted

* fixed issue #2223


v3.1.4 (2016-12-08)
-------------------

* fixed issue #2211

* fixed issue #2204

* at cluster start, coordinators wait until at least one DBserver is there,
  and either at least two DBservers are there or 15s have passed, before they
  initiate the bootstrap of system collections.

* more robust agency startup from devel

* supervision's AddFollower adds many followers at once

* supervision has new FailedFollower job

* agency's Node has new method getArray

* agency RAFT timing estimates more conservative in waitForSync
  scenario

* agency RAFT timing estimates capped at maximum 2.0/10.0 for low/high


v3.1.3 (2016-12-02)
-------------------

* fix a traversal bug when using skiplist indexes:
  if we have a skiplist of ["a", "unused", "_from"] and a traversal like:
  FOR v,e,p IN OUTBOUND @start @@edges
    FILTER p.edges[0].a == 'foo'
    RETURN v
  And the above index applied on "a" is considered better than EdgeIndex, than
  the executor got into undefined behaviour.

* fix endless loop when trying to create a collection with replicationFactor: -1


v3.1.2 (2016-11-24)
-------------------

* added support for descriptions field in Foxx dependencies

* (Enterprise only) fixed a bug in the statistic report for SmartGraph traversals.
Now they state correctly how many documents were fetched from the index and how many
have been filtered.

* Prevent uniform shard distribution when replicationFactor == numServers

v3.1.1 (2016-11-15)
-------------------

* fixed issue #2176

* fixed issue #2168

* display index usage of traversals in AQL explainer output (previously missing)

* fixed issue #2163

* preserve last-used HLC value across server starts

* allow more control over handling of pre-3.1 _rev values

  this changes the server startup option `--database.check-30-revisions` from a boolean (true/false)
  parameter to a string parameter with the following possible values:

  - "fail":
    will validate _rev values of 3.0 collections on collection loading and throw an exception when invalid _rev values are found.
    in this case collections with invalid _rev values are marked as corrupted and cannot be used in the ArangoDB 3.1 instance.
    the fix procedure for such collections is to export the collections from 3.0 database with arangodump and restore them in 3.1 with arangorestore.
    collections that do not contain invalid _rev values are marked as ok and will not be re-checked on following loads.
    collections that contain invalid _rev values will be re-checked on following loads.

  - "true":
    will validate _rev values of 3.0 collections on collection loading and print a warning when invalid _rev values are found.
    in this case collections with invalid _rev values can be used in the ArangoDB 3.1 instance.
    however, subsequent operations on documents with invalid _rev values may silently fail or fail with explicit errors.
    the fix procedure for such collections is to export the collections from 3.0 database with arangodump and restore them in 3.1 with arangorestore.
    collections that do not contain invalid _rev values are marked as ok and will not be re-checked on following loads.
    collections that contain invalid _rev values will be re-checked on following loads.

  - "false":
    will not validate _rev values on collection loading and not print warnings.
    no hint is given when invalid _rev values are found.
    subsequent operations on documents with invalid _rev values may silently fail or fail with explicit errors.
    this setting does not affect whether collections are re-checked later.
    collections will be re-checked on following loads if `--database.check-30-revisions` is later set to either `true` or `fail`.

  The change also suppresses warnings that were printed when collections were restored using arangorestore, and the restore
  data contained invalid _rev values. Now these warnings are suppressed, and new HLC _rev values are generated for these documents
  as before.

* added missing functions to AQL syntax highlighter in web interface

* fixed display of `ANY` direction in traversal explainer output (direction `ANY` was shown as either
  `INBOUND` or `OUTBOUND`)

* changed behavior of toJSON() function when serializing an object before saving it in the database

  if an object provides a toJSON() function, this function is still called for serializing it.
  the change is that the result of toJSON() is not stringified anymore, but saved as is. previous
  versions of ArangoDB called toJSON() and after that additionally stringified its result.

  This change will affect the saving of JS Buffer objects, which will now be saved as arrays of
  bytes instead of a comma-separated string of the Buffer's byte contents.

* allow creating unique indexes on more attributes than present in shardKeys

  The following combinations of shardKeys and indexKeys are allowed/not allowed:

  shardKeys     indexKeys
      a             a        ok
      a             b    not ok
      a           a b        ok
    a b             a    not ok
    a b             b    not ok
    a b           a b        ok
    a b         a b c        ok
  a b c           a b    not ok
  a b c         a b c        ok

* fixed wrong version in web interface login screen (EE only)

* make web interface not display an exclamation mark next to ArangoDB version number 3.1

* fixed search for arbitrary document attributes in web interface in case multiple
  search values were used on different attribute names. in this case, the search always
  produced an empty result

* disallow updating `_from` and `_to` values of edges in Smart Graphs. Updating these
  attributes would lead to potential redistribution of edges to other shards, which must be
  avoided.

* fixed issue #2148

* updated graphql-sync dependency to 0.6.2

* fixed issue #2156

* fixed CRC4 assembly linkage


v3.1.0 (2016-10-29)
-------------------

* AQL breaking change in cluster:

  from ArangoDB 3.1 onwards `WITH` is required for traversals in a
  clustered environment in order to avoid deadlocks.

  Note that for queries that access only a single collection or that have all
  collection names specified somewhere else in the query string, there is no
  need to use *WITH*. *WITH* is only useful when the AQL query parser cannot
  automatically figure out which collections are going to be used by the query.
  *WITH* is only useful for queries that dynamically access collections, e.g.
  via traversals, shortest path operations or the *DOCUMENT()* function.

  more info can be found [here](https://github.com/arangodb/arangodb/blob/devel/Documentation/Books/AQL/Operations/With.md)

* added AQL function `DISTANCE` to calculate the distance between two arbitrary
  coordinates (haversine formula)

* fixed issue #2110

* added Auto-aptation of RAFT timings as calculations only


v3.1.rc2 (2016-10-10)
---------------------

* second release candidate


v3.1.rc1 (2016-09-30)
---------------------

* first release candidate


v3.1.alpha2 (2016-09-01)
------------------------

* added module.context.createDocumentationRouter to replace module.context.apiDocumentation

* bug in RAFT implementation of reads. dethroned leader still answered requests in isolation

* ui: added new graph viewer

* ui: aql-editor added tabular & graph display

* ui: aql-editor improved usability

* ui: aql-editor: query profiling support

* fixed issue #2109

* fixed issue #2111

* fixed issue #2075

* added AQL function `DISTANCE` to calculate the distance between two arbitrary
  coordinates (haversine formula)

* rewrote scheduler and dispatcher based on boost::asio

  parameters changed:
    `--scheduler.threads` and `--server.threads` are now merged into a single one: `--server.threads`

    hidden `--server.extra-threads` has been removed

    hidden `--server.aql-threads` has been removed

    hidden `--server.backend` has been removed

    hidden `--server.show-backends` has been removed

    hidden `--server.thread-affinity` has been removed

* fixed issue #2086

* fixed issue #2079

* fixed issue #2071

  make the AQL query optimizer inject filter condition expressions referred to
  by variables during filter condition aggregation.
  For example, in the following query

      FOR doc IN collection
        LET cond1 = (doc.value == 1)
        LET cond2 = (doc.value == 2)
        FILTER cond1 || cond2
        RETURN { doc, cond1, cond2 }

  the optimizer will now inject the conditions for `cond1` and `cond2` into the filter
  condition `cond1 || cond2`, expanding it to `(doc.value == 1) || (doc.value == 2)`
  and making these conditions available for index searching.

  Note that the optimizer previously already injected some conditions into other
  conditions, but only if the variable that defined the condition was not used
  elsewhere. For example, the filter condition in the query

      FOR doc IN collection
        LET cond = (doc.value == 1)
        FILTER cond
        RETURN { doc }

  already got optimized before because `cond` was only used once in the query and
  the optimizer decided to inject it into the place where it was used.

  This only worked for variables that were referred to once in the query.
  When a variable was used multiple times, the condition was not injected as
  in the following query:

      FOR doc IN collection
        LET cond = (doc.value == 1)
        FILTER cond
        RETURN { doc, cond }

  The fix for #2070 now will enable this optimization so that the query can
  use an index on `doc.value` if available.

* changed behavior of AQL array comparison operators for empty arrays:
  * `ALL` and `ANY` now always return `false` when the left-hand operand is an
    empty array. The behavior for non-empty arrays does not change:
    * `[] ALL == 1` will return `false`
    * `[1] ALL == 1` will return `true`
    * `[1, 2] ALL == 1` will return `false`
    * `[2, 2] ALL == 1` will return `false`
    * `[] ANY == 1` will return `false`
    * `[1] ANY == 1` will return `true`
    * `[1, 2] ANY == 1` will return `true`
    * `[2, 2] ANY == 1` will return `false`
  * `NONE` now always returns `true` when the left-hand operand is an empty array.
    The behavior for non-empty arrays does not change:
    * `[] NONE == 1` will return `true`
    * `[1] NONE == 1` will return `false`
    * `[1, 2] NONE == 1` will return `false`
    * `[2, 2] NONE == 1` will return `true`

* added experimental AQL functions `JSON_STRINGIFY` and `JSON_PARSE`

* added experimental support for incoming gzip-compressed requests

* added HTTP REST APIs for online loglevel adjustments:

  - GET `/_admin/log/level` returns the current loglevel settings
  - PUT `/_admin/log/level` modifies the current loglevel settings

* PATCH /_api/gharial/{graph-name}/vertex/{collection-name}/{vertex-key}
  - changed default value for keepNull to true

* PATCH /_api/gharial/{graph-name}/edge/{collection-name}/{edge-key}
  - changed default value for keepNull to true

* renamed `maximalSize` attribute in parameter.json files to `journalSize`

  The `maximalSize` attribute will still be picked up from collections that
  have not been adjusted. Responses from the replication API will now also use
  `journalSize` instead of `maximalSize`.

* added `--cluster.system-replication-factor` in order to adjust the
  replication factor for new system collections

* fixed issue #2012

* added a memory expection in case V8 memory gets too low

* added Optimizer Rule for other indexes in Traversals
  this allows AQL traversals to use other indexes than the edge index.
  So traversals with filters on edges can now make use of more specific
  indexes, e.g.

      FOR v, e, p IN 2 OUTBOUND @start @@edge FILTER p.edges[0].foo == "bar"

  will prefer a Hash Index on [_from, foo] above the EdgeIndex.

* fixed epoch computation in hybrid logical clock

* fixed thread affinity

* replaced require("internal").db by require("@arangodb").db

* added option `--skip-lines` for arangoimp
  this allows skipping the first few lines from the import file in case the
  CSV or TSV import are used

* fixed periodic jobs: there should be only one instance running - even if it
  runs longer than the period

* improved performance of primary index and edge index lookups

* optimizations for AQL `[*]` operator in case no filter, no projection and
  no offset/limit are used

* added AQL function `OUTERSECTION` to return the symmetric difference of its
  input arguments

* Foxx manifests of installed services are now saved to disk with indentation

* Foxx tests and scripts in development mode should now always respect updated
  files instead of loading stale modules

* When disabling Foxx development mode the setup script is now re-run

* Foxx now provides an easy way to directly serve GraphQL requests using the
  `@arangodb/foxx/graphql` module and the bundled `graphql-sync` dependency

* Foxx OAuth2 module now correctly passes the `access_token` to the OAuth2 server

* added iconv-lite and timezone modules

* web interface now allows installing GitHub and zip services in legacy mode

* added module.context.createDocumentationRouter to replace module.context.apiDocumentation

* bug in RAFT implementation of reads. dethroned leader still answered
  requests in isolation

* all lambdas in ClusterInfo might have been left with dangling references.

* Agency bug fix for handling of empty json objects as values.

* Foxx tests no longer support the Mocha QUnit interface as this resulted in weird
  inconsistencies in the BDD and TDD interfaces. This fixes the TDD interface
  as well as out-of-sequence problems when using the BDD before/after functions.

* updated bundled JavaScript modules to latest versions; joi has been updated from 8.4 to 9.2
  (see [joi 9.0.0 release notes](https://github.com/hapijs/joi/issues/920) for information on
  breaking changes and new features)

* fixed issue #2139

* updated graphql-sync dependency to 0.6.2

* fixed issue #2156


v3.0.13 (XXXX-XX-XX)
--------------------

* fixed issue #2315

* fixed issue #2210


v3.0.12 (2016-11-23)
--------------------

* fixed issue #2176

* fixed issue #2168

* fixed issues #2149, #2159

* fixed error reporting for issue #2158

* fixed assembly linkage bug in CRC4 module

* added support for descriptions field in Foxx dependencies


v3.0.11 (2016-11-08)
--------------------

* fixed issue #2140: supervisor dies instead of respawning child

* fixed issue #2131: use shard key value entered by user in web interface

* fixed issue #2129: cannot kill a long-run query

* fixed issue #2110

* fixed issue #2081

* fixed issue #2038

* changes to Foxx service configuration or dependencies should now be
  stored correctly when options are cleared or omitted

* Foxx tests no longer support the Mocha QUnit interface as this resulted in weird
  inconsistencies in the BDD and TDD interfaces. This fixes the TDD interface
  as well as out-of-sequence problems when using the BDD before/after functions.

* fixed issue #2148


v3.0.10 (2016-09-26)
--------------------

* fixed issue #2072

* fixed issue #2070

* fixed slow cluster starup issues. supervision will demonstrate more
  patience with db servers


v3.0.9 (2016-09-21)
-------------------

* fixed issue #2064

* fixed issue #2060

* speed up `collection.any()` and skiplist index creation

* fixed multiple issues where ClusterInfo bug hung agency in limbo
  timeouting on multiple collection and database callbacks


v3.0.8 (2016-09-14)
-------------------

* fixed issue #2052

* fixed issue #2005

* fixed issue #2039

* fixed multiple issues where ClusterInfo bug hung agency in limbo
  timeouting on multiple collection and database callbacks


v3.0.7 (2016-09-05)
-------------------

* new supervision job handles db server failure during collection creation.


v3.0.6 (2016-09-02)
-------------------

* fixed issue #2026

* slightly better error diagnostics for AQL query compilation and replication

* fixed issue #2018

* fixed issue #2015

* fixed issue #2012

* fixed wrong default value for arangoimp's `--on-duplicate` value

* fix execution of AQL traversal expressions when there are multiple
  conditions that refer to variables set outside the traversal

* properly return HTTP 503 in JS actions when backend is gone

* supervision creates new key in agency for failed servers

* new shards will not be allocated on failed or cleaned servers


v3.0.5 (2016-08-18)
-------------------

* execute AQL ternary operator via C++ if possible

* fixed issue #1977

* fixed extraction of _id attribute in AQL traversal conditions

* fix SSL agency endpoint

* Minimum RAFT timeout was one order of magnitude to short.

* Optimized RAFT RPCs from leader to followers for efficiency.

* Optimized RAFT RPC handling on followers with respect to compaction.

* Fixed bug in handling of duplicates and overlapping logs

* Fixed bug in supervision take over after leadership change.

v3.0.4 (2016-08-01)
-------------------

* added missing lock for periodic jobs access

* fix multiple foxx related cluster issues

* fix handling of empty AQL query strings

* fixed issue in `INTERSECTION` AQL function with duplicate elements
  in the source arrays

* fixed issue #1970

* fixed issue #1968

* fixed issue #1967

* fixed issue #1962

* fixed issue #1959

* replaced require("internal").db by require("@arangodb").db

* fixed issue #1954

* fixed issue #1953

* fixed issue #1950

* fixed issue #1949

* fixed issue #1943

* fixed segfault in V8, by backporting https://bugs.chromium.org/p/v8/issues/detail?id=5033

* Foxx OAuth2 module now correctly passes the `access_token` to the OAuth2 server

* fixed credentialed CORS requests properly respecting --http.trusted-origin

* fixed a crash in V8Periodic task (forgotten lock)

* fixed two bugs in synchronous replication (syncCollectionFinalize)


v3.0.3 (2016-07-17)
-------------------

* fixed issue #1942

* fixed issue #1941

* fixed array index batch insertion issues for hash indexes that caused problems when
  no elements remained for insertion

* fixed AQL MERGE() function with External objects originating from traversals

* fixed some logfile recovery errors with error message "document not found"

* fixed issue #1937

* fixed issue #1936

* improved performance of arangorestore in clusters with synchronous
  replication

* Foxx tests and scripts in development mode should now always respect updated
  files instead of loading stale modules

* When disabling Foxx development mode the setup script is now re-run

* Foxx manifests of installed services are now saved to disk with indentation


v3.0.2 (2016-07-09)
-------------------

* fixed assertion failure in case multiple remove operations were used in the same query

* fixed upsert behavior in case upsert was used in a loop with the same document example

* fixed issue #1930

* don't expose local file paths in Foxx error messages.

* fixed issue #1929

* make arangodump dump the attribute `isSystem` when dumping the structure
  of a collection, additionally make arangorestore not fail when the attribute
  is missing

* fixed "Could not extract custom attribute" issue when using COLLECT with
  MIN/MAX functions in some contexts

* honor presence of persistent index for sorting

* make AQL query optimizer not skip "use-indexes-rule", even if enough
  plans have been created already

* make AQL optimizer not skip "use-indexes-rule", even if enough execution plans
  have been created already

* fix double precision value loss in VelocyPack JSON parser

* added missing SSL support for arangorestore

* improved cluster import performance

* fix Foxx thumbnails on DC/OS

* fix Foxx configuration not being saved

* fix Foxx app access from within the frontend on DC/OS

* add option --default-replication-factor to arangorestore and simplify
  the control over the number of shards when restoring

* fix a bug in the VPack -> V8 conversion if special attributes _key,
  _id, _rev, _from and _to had non-string values, which is allowed
  below the top level

* fix malloc_usable_size for darwin


v3.0.1 (2016-06-30)
-------------------

* fixed periodic jobs: there should be only one instance running - even if it
  runs longer than the period

* increase max. number of collections in AQL queries from 32 to 256

* fixed issue #1916: header "authorization" is required" when opening
  services page

* fixed issue #1915: Explain: member out of range

* fixed issue #1914: fix unterminated buffer

* don't remove lockfile if we are the same (now stale) pid
  fixes docker setups (our pid will always be 1)

* do not use revision id comparisons in compaction for determining whether a
  revision is obsolete, but marker memory addresses
  this ensures revision ids don't matter when compacting documents

* escape Unicode characters in JSON HTTP responses
  this converts UTF-8 characters in HTTP responses of arangod into `\uXXXX`
  escape sequences. This makes the HTTP responses fit into the 7 bit ASCII
  character range, which speeds up HTTP response parsing for some clients,
  namely node.js/v8

* add write before read collections when starting a user transaction
  this allows specifying the same collection in both read and write mode without
  unintended side effects

* fixed buffer overrun that occurred when building very large result sets

* index lookup optimizations for primary index and edge index

* fixed "collection is a nullptr" issue when starting a traversal from a transaction

* enable /_api/import on coordinator servers


v3.0.0 (2016-06-22)
-------------------

* minor GUI fixxes

* fix for replication and nonces


v3.0.0-rc3 (2016-06-19)
-----------------------

* renamed various Foxx errors to no longer refer to Foxx services as apps

* adjusted various error messages in Foxx to be more informative

* specifying "files" in a Foxx manifest to be mounted at the service root
  no longer results in 404s when trying to access non-file routes

* undeclared path parameters in Foxx no longer break the service

* trusted reverse proxy support is now handled more consistently

* ArangoDB request compatibility and user are now exposed in Foxx

* all bundled NPM modules have been upgraded to their latest versions


v3.0.0-rc2 (2016-06-12)
-----------------------

* added option `--server.max-packet-size` for client tools

* renamed option `--server.ssl-protocol` to `--ssl.protocol` in client tools
  (was already done for arangod, but overlooked for client tools)

* fix handling of `--ssl.protocol` value 5 (TLS v1.2) in client tools, which
  claimed to support it but didn't

* config file can use '@include' to include a different config file as base


v3.0.0-rc1 (2016-06-10)
-----------------------

* the user management has changed: it now has users that are independent of
  databases. A user can have one or more database assigned to the user.

* forward ported V8 Comparator bugfix for inline heuristics from
  https://github.com/v8/v8/commit/5ff7901e24c2c6029114567de5a08ed0f1494c81

* changed to-string conversion for AQL objects and arrays, used by the AQL
  function `TO_STRING()` and implicit to-string casts in AQL

  - arrays are now converted into their JSON-stringify equivalents, e.g.

    - `[ ]` is now converted to `[]`
    - `[ 1, 2, 3 ]` is now converted to `[1,2,3]`
    - `[ "test", 1, 2 ] is now converted to `["test",1,2]`

    Previous versions of ArangoDB converted arrays with no members into the
    empty string, and non-empty arrays into a comma-separated list of member
    values, without the surrounding angular brackets. Additionally, string
    array members were not enclosed in quotes in the result string:

    - `[ ]` was converted to ``
    - `[ 1, 2, 3 ]` was converted to `1,2,3`
    - `[ "test", 1, 2 ] was converted to `test,1,2`

  - objects are now converted to their JSON-stringify equivalents, e.g.

    - `{ }` is converted to `{}`
    - `{ a: 1, b: 2 }` is converted to `{"a":1,"b":2}`
    - `{ "test" : "foobar" }` is converted to `{"test":"foobar"}`

    Previous versions of ArangoDB always converted objects into the string
    `[object Object]`

  This change affects also the AQL functions `CONCAT()` and `CONCAT_SEPARATOR()`
  which treated array values differently in previous versions. Previous versions
  of ArangoDB automatically flattened array values on the first level of the array,
  e.g. `CONCAT([1, 2, 3, [ 4, 5, 6 ]])` produced `1,2,3,4,5,6`. Now this will produce
  `[1,2,3,[4,5,6]]`. To flatten array members on the top level, you can now use
  the more explicit `CONCAT(FLATTEN([1, 2, 3, [4, 5, 6]], 1))`.

* added C++ implementations for AQL functions `SLICE()`, `CONTAINS()` and
  `RANDOM_TOKEN()`

* as a consequence of the upgrade to V8 version 5, the implementation of the
  JavaScript `Buffer` object had to be changed. JavaScript `Buffer` objects in
  ArangoDB now always store their data on the heap. There is no shared pool
  for small Buffer values, and no pointing into existing Buffer data when
  extracting slices. This change may increase the cost of creating Buffers with
  short contents or when peeking into existing Buffers, but was required for
  safer memory management and to prevent leaks.

* the `db` object's function `_listDatabases()` was renamed to just `_databases()`
  in order to make it more consistent with the existing `_collections()` function.
  Additionally the `db` object's `_listEndpoints()` function was renamed to just
  `_endpoints()`.

* changed default value of `--server.authentication` from `false` to `true` in
  configuration files etc/relative/arangod.conf and etc/arangodb/arangod.conf.in.
  This means the server will be started with authentication enabled by default,
  requiring all client connections to provide authentication data when connecting
  to ArangoDB. Authentication can still be turned off via setting the value of
  `--server.authentication` to `false` in ArangoDB's configuration files or by
  specifying the option on the command-line.

* Changed result format for querying all collections via the API GET `/_api/collection`.

  Previous versions of ArangoDB returned an object with an attribute named `collections`
  and an attribute named `names`. Both contained all available collections, but
  `collections` contained the collections as an array, and `names` contained the
  collections again, contained in an object in which the attribute names were the
  collection names, e.g.

  ```
  {
    "collections": [
      {"id":"5874437","name":"test","isSystem":false,"status":3,"type":2},
      {"id":"17343237","name":"something","isSystem":false,"status":3,"type":2},
      ...
    ],
    "names": {
      "test": {"id":"5874437","name":"test","isSystem":false,"status":3,"type":2},
      "something": {"id":"17343237","name":"something","isSystem":false,"status":3,"type":2},
      ...
    }
  }
  ```
  This result structure was redundant, and therefore has been simplified to just

  ```
  {
    "result": [
      {"id":"5874437","name":"test","isSystem":false,"status":3,"type":2},
      {"id":"17343237","name":"something","isSystem":false,"status":3,"type":2},
      ...
    ]
  }
  ```

  in ArangoDB 3.0.

* added AQL functions `TYPENAME()` and `HASH()`

* renamed arangob tool to arangobench

* added AQL string comparison operator `LIKE`

  The operator can be used to compare strings like this:

      value LIKE search

  The operator is currently implemented by calling the already existing AQL
  function `LIKE`.

  This change also makes `LIKE` an AQL keyword. Using `LIKE` in either case as
  an attribute or collection name in AQL thus requires quoting.

* make AQL optimizer rule "remove-unnecessary-calculations" fire in more cases

  The rule will now remove calculations that are used exactly once in other
  expressions (e.g. `LET a = doc RETURN a.value`) and calculations,
  or calculations that are just references (e.g. `LET a = b`).

* renamed AQL optimizer rule "merge-traversal-filter" to "optimize-traversals"
  Additionally, the optimizer rule will remove unused edge and path result variables
  from the traversal in case they are specified in the `FOR` section of the traversal,
  but not referenced later in the query. This saves constructing edges and paths
  results.

* added AQL optimizer rule "inline-subqueries"

  This rule can pull out certain subqueries that are used as an operand to a `FOR`
  loop one level higher, eliminating the subquery completely. For example, the query

      FOR i IN (FOR j IN [1,2,3] RETURN j) RETURN i

  will be transformed by the rule to:

      FOR i IN [1,2,3] RETURN i

  The query

      FOR name IN (FOR doc IN _users FILTER doc.status == 1 RETURN doc.name) LIMIT 2 RETURN name

  will be transformed into

      FOR tmp IN _users FILTER tmp.status == 1 LIMIT 2 RETURN tmp.name

  The rule will only fire when the subquery is used as an operand to a `FOR` loop, and
  if the subquery does not contain a `COLLECT` with an `INTO` variable.

* added new endpoint "srv://" for DNS service records

* The result order of the AQL functions VALUES and ATTRIBUTES has never been
  guaranteed and it only had the "correct" ordering by accident when iterating
  over objects that were not loaded from the database. This accidental behavior
  is now changed by introduction of VelocyPack. No ordering is guaranteed unless
  you specify the sort parameter.

* removed configure option `--enable-logger`

* added AQL array comparison operators

  All AQL comparison operators now also exist in an array variant. In the
  array variant, the operator is preceded with one of the keywords *ALL*, *ANY*
  or *NONE*. Using one of these keywords changes the operator behavior to
  execute the comparison operation for all, any, or none of its left hand
  argument values. It is therefore expected that the left hand argument
  of an array operator is an array.

  Examples:

      [ 1, 2, 3 ] ALL IN [ 2, 3, 4 ]   // false
      [ 1, 2, 3 ] ALL IN [ 1, 2, 3 ]   // true
      [ 1, 2, 3 ] NONE IN [ 3 ]        // false
      [ 1, 2, 3 ] NONE IN [ 23, 42 ]   // true
      [ 1, 2, 3 ] ANY IN [ 4, 5, 6 ]   // false
      [ 1, 2, 3 ] ANY IN [ 1, 42 ]     // true
      [ 1, 2, 3 ] ANY == 2             // true
      [ 1, 2, 3 ] ANY == 4             // false
      [ 1, 2, 3 ] ANY > 0              // true
      [ 1, 2, 3 ] ANY <= 1             // true
      [ 1, 2, 3 ] NONE < 99            // false
      [ 1, 2, 3 ] NONE > 10            // true
      [ 1, 2, 3 ] ALL > 2              // false
      [ 1, 2, 3 ] ALL > 0              // true
      [ 1, 2, 3 ] ALL >= 3             // false
      ["foo", "bar"] ALL != "moo"      // true
      ["foo", "bar"] NONE == "bar"     // false
      ["foo", "bar"] ANY == "foo"      // true

* improved AQL optimizer to remove unnecessary sort operations in more cases

* allow enclosing AQL identifiers in forward ticks in addition to using
  backward ticks

  This allows for convenient writing of AQL queries in JavaScript template strings
  (which are delimited with backticks themselves), e.g.

      var q = `FOR doc IN ´collection´ RETURN doc.´name´`;

* allow to set `print.limitString` to configure the number of characters
  to output before truncating

* make logging configurable per log "topic"

  `--log.level <level>` sets the global log level to <level>, e.g. `info`,
  `debug`, `trace`.

  `--log.level topic=<level>` sets the log level for a specific topic.
  Currently, the following topics exist: `collector`, `compactor`, `mmap`,
  `performance`, `queries`, and `requests`. `performance` and `requests` are
  set to FATAL by default. `queries` is set to info. All others are
  set to the global level by default.

  The new log option `--log.output <definition>` allows directing the global
  or per-topic log output to different outputs. The output definition
  "<definition>" can be one of

    "-" for stdin
    "+" for stderr
    "syslog://<syslog-facility>"
    "syslog://<syslog-facility>/<application-name>"
    "file://<relative-path>"

  The option can be specified multiple times in order to configure the output
  for different log topics. To set up a per-topic output configuration, use
  `--log.output <topic>=<definition>`, e.g.

    queries=file://queries.txt

  logs all queries to the file "queries.txt".

* the option `--log.requests-file` is now deprecated. Instead use

    `--log.level requests=info`
    `--log.output requests=file://requests.txt`

* the option `--log.facility` is now deprecated. Instead use

    `--log.output requests=syslog://facility`

* the option `--log.performance` is now deprecated. Instead use

    `--log.level performance=trace`

* removed option `--log.source-filter`

* removed configure option `--enable-logger`

* change collection directory names to include a random id component at the end

  The new pattern is `collection-<id>-<random>`, where `<id>` is the collection
  id and `<random>` is a random number. Previous versions of ArangoDB used a
  pattern `collection-<id>` without the random number.

  ArangoDB 3.0 understands both the old and name directory name patterns.

* removed mostly unused internal spin-lock implementation

* removed support for pre-Windows 7-style locks. This removes compatibility for
  Windows versions older than Windows 7 (e.g. Windows Vista, Windows XP) and
  Windows 2008R2 (e.g. Windows 2008).

* changed names of sub-threads started by arangod

* added option `--default-number-of-shards` to arangorestore, allowing creating
  collections with a specifiable number of shards from a non-cluster dump

* removed support for CoffeeScript source files

* removed undocumented SleepAndRequeue

* added WorkMonitor to inspect server threads

* when downloading a Foxx service from the web interface the suggested filename
  is now based on the service's mount path instead of simply "app.zip"

* the `@arangodb/request` response object now stores the parsed JSON response
  body in a property `json` instead of `body` when the request was made using the
  `json` option. The `body` instead contains the response body as a string.

* the Foxx API has changed significantly, 2.8 services are still supported
  using a backwards-compatible "legacy mode"


v2.8.12 (XXXX-XX-XX)
--------------------

* issue #2091: decrease connect timeout to 5 seconds on startup

* fixed issue #2072

* slightly better error diagnostics for some replication errors

* fixed issue #1977

* fixed issue in `INTERSECTION` AQL function with duplicate elements
  in the source arrays

* fixed issue #1962

* fixed issue #1959

* export aqlQuery template handler as require('org/arangodb').aql for forwards-compatibility


v2.8.11 (2016-07-13)
--------------------

* fixed array index batch insertion issues for hash indexes that caused problems when
  no elements remained for insertion

* fixed issue #1937


v2.8.10 (2016-07-01)
--------------------

* make sure next local _rev value used for a document is at least as high as the
  _rev value supplied by external sources such as replication

* make adding a collection in both read- and write-mode to a transaction behave as
  expected (write includes read). This prevents the `unregister collection used in
  transaction` error

* fixed sometimes invalid result for `byExample(...).count()` when an index plus
  post-filtering was used

* fixed "collection is a nullptr" issue when starting a traversal from a transaction

* honor the value of startup option `--database.wait-for-sync` (that is used to control
  whether new collections are created with `waitForSync` set to `true` by default) also
  when creating collections via the HTTP API (and thus the ArangoShell). When creating
  a collection via these mechanisms, the option was ignored so far, which was inconsistent.

* fixed issue #1826: arangosh --javascript.execute: internal error (geo index issue)

* fixed issue #1823: Arango crashed hard executing very simple query on windows


v2.8.9 (2016-05-13)
-------------------

* fixed escaping and quoting of extra parameters for executables in Mac OS X App

* added "waiting for" status variable to web interface collection figures view

* fixed undefined behavior in query cache invaldation

* fixed access to /_admin/statistics API in case statistics are disable via option
  `--server.disable-statistics`

* Foxx manager will no longer fail hard when Foxx store is unreachable unless installing
  a service from the Foxx store (e.g. when behind a firewall or GitHub is unreachable).


v2.8.8 (2016-04-19)
-------------------

* fixed issue #1805: Query: internal error (location: arangod/Aql/AqlValue.cpp:182).
  Please report this error to arangodb.com (while executing)

* allow specifying collection name prefixes for `_from` and `_to` in arangoimp:

  To avoid specifying complete document ids (consisting of collection names and document
  keys) for *_from* and *_to* values when importing edges with arangoimp, there are now
  the options *--from-collection-prefix* and *--to-collection-prefix*.

  If specified, these values will be automatically prepended to each value in *_from*
  (or *_to* resp.). This allows specifying only document keys inside *_from* and/or *_to*.

  *Example*

      > arangoimp --from-collection-prefix users --to-collection-prefix products ...

  Importing the following document will then create an edge between *users/1234* and
  *products/4321*:

  ```js
  { "_from" : "1234", "_to" : "4321", "desc" : "users/1234 is connected to products/4321" }
  ```

* requests made with the interactive system API documentation in the web interface
  (Swagger) will now respect the active database instead of always using `_system`


v2.8.7 (2016-04-07)
-------------------

* optimized primary=>secondary failover

* fix to-boolean conversion for documents in AQL

* expose the User-Agent HTTP header from the ArangoShell since Github seems to
  require it now, and we use the ArangoShell for fetching Foxx repositories from Github

* work with http servers that only send

* fixed potential race condition between compactor and collector threads

* fix removal of temporary directories on arangosh exit

* javadoc-style comments in Foxx services are no longer interpreted as
  Foxx comments outside of controller/script/exports files (#1748)

* removed remaining references to class syntax for Foxx Model and Repository
  from the documentation

* added a safe-guard for corrupted master-pointer


v2.8.6 (2016-03-23)
-------------------

* arangosh can now execute JavaScript script files that contain a shebang
  in the first line of the file. This allows executing script files directly.

  Provided there is a script file `/path/to/script.js` with the shebang
  `#!arangosh --javascript.execute`:

      > cat /path/to/script.js
      #!arangosh --javascript.execute
      print("hello from script.js");

  If the script file is made executable

      > chmod a+x /path/to/script.js

  it can be invoked on the shell directly and use arangosh for its execution:

      > /path/to/script.js
      hello from script.js

  This did not work in previous versions of ArangoDB, as the whole script contents
  (including the shebang) were treated as JavaScript code.
  Now shebangs in script files will now be ignored for all files passed to arangosh's
  `--javascript.execute` parameter.

  The alternative way of executing a JavaScript file with arangosh still works:

      > arangosh --javascript.execute /path/to/script.js
      hello from script.js

* added missing reset of traversal state for nested traversals.
  The state of nested traversals (a traversal in an AQL query that was
  located in a repeatedly executed subquery or inside another FOR loop)
  was not reset properly, so that multiple invocations of the same nested
  traversal with different start vertices led to the nested traversal
  always using the start vertex provided on the first invocation.

* fixed issue #1781: ArangoDB startup time increased tremendously

* fixed issue #1783: SIGHUP should rotate the log


v2.8.5 (2016-03-11)
-------------------

* Add OpenSSL handler for TLS V1.2 as sugested by kurtkincaid in #1771

* fixed issue #1765 (The webinterface should display the correct query time)
  and #1770 (Display ACTUAL query time in aardvark's AQL editor)

* Windows: the unhandled exception handler now calls the windows logging
  facilities directly without locks.
  This fixes lockups on crashes from the logging framework.

* improve nullptr handling in logger.

* added new endpoint "srv://" for DNS service records

* `org/arangodb/request` no longer sets the content-type header to the
  string "undefined" when no content-type header should be sent (issue #1776)


v2.8.4 (2016-03-01)
-------------------

* global modules are no longer incorrectly resolved outside the ArangoDB
  JavaScript directory or the Foxx service's root directory (issue #1577)

* improved error messages from Foxx and JavaScript (issues #1564, #1565, #1744)


v2.8.3 (2016-02-22)
-------------------

* fixed AQL filter condition collapsing for deeply-nested cases, potentially
  enabling usage of indexes in some dedicated cases

* added parentheses in AQL explain command output to correctly display precedence
  of logical and arithmetic operators

* Foxx Model event listeners defined on the model are now correctly invoked by
  the Repository methods (issue #1665)

* Deleting a Foxx service in the frontend should now always succeed even if the
  files no longer exist on the file system (issue #1358)

* Routing actions loaded from the database no longer throw exceptions when
  trying to load other modules using "require"

* The `org/arangodb/request` response object now sets a property `json` to the
  parsed JSON response body in addition to overwriting the `body` property when
  the request was made using the `json` option.

* Improved Windows stability

* Fixed a bug in the interactive API documentation that would escape slashes
  in document-handle fields. Document handles are now provided as separate
  fields for collection name and document key.


v2.8.2 (2016-02-09)
-------------------

* the continuous replication applier will now prevent the master's WAL logfiles
  from being removed if they are still needed by the applier on the slave. This
  should help slaves that suffered from masters garbage collection WAL logfiles
  which would have been needed by the slave later.

  The initial synchronization will block removal of still needed WAL logfiles
  on the master for 10 minutes initially, and will extend this period when further
  requests are made to the master. Initial synchronization hands over its handle
  for blocking logfile removal to the continuous replication when started via
  the *setupReplication* function. In this case, continuous replication will
  extend the logfile removal blocking period for the required WAL logfiles when
  the slave makes additional requests.

  All handles that block logfile removal will time out automatically after at
  most 5 minutes should a master not be contacted by the slave anymore (e.g. in
  case the slave's replication is turned off, the slaves loses the connection
  to the master or the slave goes down).

* added all-in-one function *setupReplication* to synchronize data from master
  to slave and start the continuous replication:

      require("@arangodb/replication").setupReplication(configuration);

  The command will return when the initial synchronization is finished and the
  continuous replication has been started, or in case the initial synchronization
  has failed.

  If the initial synchronization is successful, the command will store the given
  configuration on the slave. It also configures the continuous replication to start
  automatically if the slave is restarted, i.e. *autoStart* is set to *true*.

  If the command is run while the slave's replication applier is already running,
  it will first stop the running applier, drop its configuration and do a
  resynchronization of data with the master. It will then use the provided configration,
  overwriting any previously existing replication configuration on the slave.

  The following example demonstrates how to use the command for setting up replication
  for the *_system* database. Note that it should be run on the slave and not the
  master:

      db._useDatabase("_system");
      require("@arangodb/replication").setupReplication({
        endpoint: "tcp://master.domain.org:8529",
        username: "myuser",
        password: "mypasswd",
        verbose: false,
        includeSystem: false,
        incremental: true,
        autoResync: true
      });

* the *sync* and *syncCollection* functions now always start the data synchronization
  as an asynchronous server job. The call to *sync* or *syncCollection* will block
  until synchronization is either complete or has failed with an error. The functions
  will automatically poll the slave periodically for status updates.

  The main benefit is that the connection to the slave does not need to stay open
  permanently and is thus not affected by timeout issues. Additionally the caller does
  not need to query the synchronization status from the slave manually as this is
  now performed automatically by these functions.

* fixed undefined behavior when explaining some types of AQL traversals, fixed
  display of some types of traversals in AQL explain output


v2.8.1 (2016-01-29)
-------------------

* Improved AQL Pattern matching by allowing to specify a different traversal
  direction for one or many of the edge collections.

      FOR v, e, p IN OUTBOUND @start @@ec1, INBOUND @@ec2, @@ec3

  will traverse *ec1* and *ec3* in the OUTBOUND direction and for *ec2* it will use
  the INBOUND direction. These directions can be combined in arbitrary ways, the
  direction defined after *IN [steps]* will we used as default direction and can
  be overriden for specific collections.
  This feature is only available for collection lists, it is not possible to
  combine it with graph names.

* detect more types of transaction deadlocks early

* fixed display of relational operators in traversal explain output

* fixed undefined behavior in AQL function `PARSE_IDENTIFIER`

* added "engines" field to Foxx services generated in the admin interface

* added AQL function `IS_SAME_COLLECTION`:

  *IS_SAME_COLLECTION(collection, document)*: Return true if *document* has the same
  collection id as the collection specified in *collection*. *document* can either be
  a [document handle](../Glossary/README.md#document-handle) string, or a document with
  an *_id* attribute. The function does not validate whether the collection actually
  contains the specified document, but only compares the name of the specified collection
  with the collection name part of the specified document.
  If *document* is neither an object with an *id* attribute nor a *string* value,
  the function will return *null* and raise a warning.

      /* true */
      IS_SAME_COLLECTION('_users', '_users/my-user')
      IS_SAME_COLLECTION('_users', { _id: '_users/my-user' })

      /* false */
      IS_SAME_COLLECTION('_users', 'foobar/baz')
      IS_SAME_COLLECTION('_users', { _id: 'something/else' })


v2.8.0 (2016-01-25)
-------------------

* avoid recursive locking


v2.8.0-beta8 (2016-01-19)
-------------------------

* improved internal datafile statistics for compaction and compaction triggering
  conditions, preventing excessive growth of collection datafiles under some
  workloads. This should also fix issue #1596.

* renamed AQL optimizer rule `remove-collect-into` to `remove-collect-variables`

* fixed primary and edge index lookups prematurely aborting searches when the
  specified id search value contained a different collection than the collection
  the index was created for


v2.8.0-beta7 (2016-01-06)
-------------------------

* added vm.runInThisContext

* added AQL keyword `AGGREGATE` for use in AQL `COLLECT` statement

  Using `AGGREGATE` allows more efficient aggregation (incrementally while building
  the groups) than previous versions of AQL, which built group aggregates afterwards
  from the total of all group values.

  `AGGREGATE` can be used inside a `COLLECT` statement only. If used, it must follow
  the declaration of grouping keys:

      FOR doc IN collection
        COLLECT gender = doc.gender AGGREGATE minAge = MIN(doc.age), maxAge = MAX(doc.age)
        RETURN { gender, minAge, maxAge }

  or, if no grouping keys are used, it can follow the `COLLECT` keyword:

      FOR doc IN collection
        COLLECT AGGREGATE minAge = MIN(doc.age), maxAge = MAX(doc.age)
        RETURN {
  minAge, maxAge
}

  Only specific expressions are allowed on the right-hand side of each `AGGREGATE`
  assignment:

  - on the top level the expression must be a call to one of the supported aggregation
    functions `LENGTH`, `MIN`, `MAX`, `SUM`, `AVERAGE`, `STDDEV_POPULATION`, `STDDEV_SAMPLE`,
    `VARIANCE_POPULATION`, or `VARIANCE_SAMPLE`

  - the expression must not refer to variables introduced in the `COLLECT` itself

* Foxx: mocha test paths with wildcard characters (asterisks) now work on Windows

* reserved AQL keyword `NONE` for future use

* web interface: fixed a graph display bug concerning dashboard view

* web interface: fixed several bugs during the dashboard initialize process

* web interface: included several bugfixes: #1597, #1611, #1623

* AQL query optimizer now converts `LENGTH(collection-name)` to an optimized
  expression that returns the number of documents in a collection

* adjusted the behavior of the expansion (`[*]`) operator in AQL for non-array values

  In ArangoDB 2.8, calling the expansion operator on a non-array value will always
  return an empty array. Previous versions of ArangoDB expanded non-array values by
  calling the `TO_ARRAY()` function for the value, which for example returned an
  array with a single value for boolean, numeric and string input values, and an array
  with the object's values for an object input value. This behavior was inconsistent
  with how the expansion operator works for the array indexes in 2.8, so the behavior
  is now unified:

  - if the left-hand side operand of `[*]` is an array, the array will be returned as
    is when calling `[*]` on it
  - if the left-hand side operand of `[*]` is not an array, an empty array will be
    returned by `[*]`

  AQL queries that rely on the old behavior can be changed by either calling `TO_ARRAY`
  explicitly or by using the `[*]` at the correct position.

  The following example query will change its result in 2.8 compared to 2.7:

      LET values = "foo" RETURN values[*]

  In 2.7 the query has returned the array `[ "foo" ]`, but in 2.8 it will return an
  empty array `[ ]`. To make it return the array `[ "foo" ]` again, an explicit
  `TO_ARRAY` function call is needed in 2.8 (which in this case allows the removal
  of the `[*]` operator altogether). This also works in 2.7:

      LET values = "foo" RETURN TO_ARRAY(values)

  Another example:

      LET values = [ { name: "foo" }, { name: "bar" } ]
      RETURN values[*].name[*]

  The above returned `[ [ "foo" ], [ "bar" ] ] in 2.7. In 2.8 it will return
  `[ [ ], [ ] ]`, because the value of `name` is not an array. To change the results
  to the 2.7 style, the query can be changed to

      LET values = [ { name: "foo" }, { name: "bar" } ]
      RETURN values[* RETURN TO_ARRAY(CURRENT.name)]

  The above also works in 2.7.
  The following types of queries won't change:

      LET values = [ 1, 2, 3 ] RETURN values[*]
      LET values = [ { name: "foo" }, { name: "bar" } ] RETURN values[*].name
      LET values = [ { names: [ "foo", "bar" ] }, { names: [ "baz" ] } ] RETURN values[*].names[*]
      LET values = [ { names: [ "foo", "bar" ] }, { names: [ "baz" ] } ] RETURN values[*].names[**]

* slightly adjusted V8 garbage collection strategy so that collection eventually
  happens in all contexts that hold V8 external references to documents and
  collections.

  also adjusted default value of `--javascript.gc-frequency` from 10 seconds to
  15 seconds, as less internal operations are carried out in JavaScript.

* fixes for AQL optimizer and traversal

* added `--create-collection-type` option to arangoimp

  This allows specifying the type of the collection to be created when
  `--create-collection` is set to `true`.

* Foxx export cache should no longer break if a broken app is loaded in the
  web admin interface.


v2.8.0-beta2 (2015-12-16)
-------------------------

* added AQL query optimizer rule "sort-in-values"

  This rule pre-sorts the right-hand side operand of the `IN` and `NOT IN`
  operators so the operation can use a binary search with logarithmic complexity
  instead of a linear search. The rule is applied when the right-hand side
  operand of an `IN` or `NOT IN` operator in a filter condition is a variable that
  is defined in a different loop/scope than the operator itself. Additionally,
  the filter condition must consist of solely the `IN` or `NOT IN` operation
  in order to avoid any side-effects.

* changed collection status terminology in web interface for collections for
  which an unload request has been issued from `in the process of being unloaded`
  to `will be unloaded`.

* unloading a collection via the web interface will now trigger garbage collection
  in all v8 contexts and force a WAL flush. This increases the chances of perfoming
  the unload faster.

* added the following attributes to the result of `collection.figures()` and the
  corresponding HTTP API at `PUT /_api/collection/<name>/figures`:

  - `documentReferences`: The number of references to documents in datafiles
    that JavaScript code currently holds. This information can be used for
    debugging compaction and unload issues.
  - `waitingFor`: An optional string value that contains information about
    which object type is at the head of the collection's cleanup queue. This
    information can be used for debugging compaction and unload issues.
  - `compactionStatus.time`: The point in time the compaction for the collection
    was last executed. This information can be used for debugging compaction
    issues.
  - `compactionStatus.message`: The action that was performed when the compaction
    was last run for the collection. This information can be used for debugging
    compaction issues.

  Note: `waitingFor` and `compactionStatus` may be empty when called on a coordinator
  in a cluster.

* the compaction will now provide queryable status info that can be used to track
  its progress. The compaction status is displayed in the web interface, too.

* better error reporting for arangodump and arangorestore

* arangodump will now fail by default when trying to dump edges that
  refer to already dropped collections. This can be circumvented by
  specifying the option `--force true` when invoking arangodump

* fixed cluster upgrade procedure

* the AQL functions `NEAR` and `WITHIN` now have stricter validations
  for their input parameters `limit`, `radius` and `distance`. They may now throw
  exceptions when invalid parameters are passed that may have not led
  to exceptions in previous versions.

* deprecation warnings now log stack traces

* Foxx: improved backwards compatibility with 2.5 and 2.6

  - reverted Model and Repository back to non-ES6 "classes" because of
    compatibility issues when using the extend method with a constructor

  - removed deprecation warnings for extend and controller.del

  - restored deprecated method Model.toJSONSchema

  - restored deprecated `type`, `jwt` and `sessionStorageApp` options
    in Controller#activateSessions

* Fixed a deadlock problem in the cluster


v2.8.0-beta1 (2015-12-06)
-------------------------

* added AQL function `IS_DATESTRING(value)`

  Returns true if *value* is a string that can be used in a date function.
  This includes partial dates such as *2015* or *2015-10* and strings containing
  invalid dates such as *2015-02-31*. The function will return false for all
  non-string values, even if some of them may be usable in date functions.


v2.8.0-alpha1 (2015-12-03)
--------------------------

* added AQL keywords `GRAPH`, `OUTBOUND`, `INBOUND` and `ANY` for use in graph
  traversals, reserved AQL keyword `ALL` for future use

  Usage of these keywords as collection names, variable names or attribute names
  in AQL queries will not be possible without quoting. For example, the following
  AQL query will still work as it uses a quoted collection name and a quoted
  attribute name:

      FOR doc IN `OUTBOUND`
        RETURN doc.`any`

* issue #1593: added AQL `POW` function for exponentation

* added cluster execution site info in explain output for AQL queries

* replication improvements:

  - added `autoResync` configuration parameter for continuous replication.

    When set to `true`, a replication slave will automatically trigger a full data
    re-synchronization with the master when the master cannot provide the log data
    the slave had asked for. Note that `autoResync` will only work when the option
    `requireFromPresent` is also set to `true` for the continuous replication, or
    when the continuous syncer is started and detects that no start tick is present.

    Automatic re-synchronization may transfer a lot of data from the master to the
    slave and may be expensive. It is therefore turned off by default.
    When turned off, the slave will never perform an automatic re-synchronization
    with the master.

  - added `idleMinWaitTime` and `idleMaxWaitTime` configuration parameters for
    continuous replication.

    These parameters can be used to control the minimum and maximum wait time the
    slave will (intentionally) idle and not poll for master log changes in case the
    master had sent the full logs already.
    The `idleMaxWaitTime` value will only be used when `adapativePolling` is set
    to `true`. When `adaptivePolling` is disable, only `idleMinWaitTime` will be
    used as a constant time span in which the slave will not poll the master for
    further changes. The default values are 0.5 seconds for `idleMinWaitTime` and
    2.5 seconds for `idleMaxWaitTime`, which correspond to the hard-coded values
    used in previous versions of ArangoDB.

  - added `initialSyncMaxWaitTime` configuration parameter for initial and continuous
    replication

    This option controls the maximum wait time (in seconds) that the initial
    synchronization will wait for a response from the master when fetching initial
    collection data. If no response is received within this time period, the initial
    synchronization will give up and fail. This option is also relevant for
    continuous replication in case *autoResync* is set to *true*, as then the
    continuous replication may trigger a full data re-synchronization in case
    the master cannot the log data the slave had asked for.

  - HTTP requests sent from the slave to the master during initial synchronization
    will now be retried if they fail with connection problems.

  - the initial synchronization now logs its progress so it can be queried using
    the regular replication status check APIs.

  - added `async` attribute for `sync` and `syncCollection` operations called from
    the ArangoShell. Setthing this attribute to `true` will make the synchronization
    job on the server go into the background, so that the shell does not block. The
    status of the started asynchronous synchronization job can be queried from the
    ArangoShell like this:

        /* starts initial synchronization */
        var replication = require("@arangodb/replication");
        var id = replication.sync({
          endpoint: "tcp://master.domain.org:8529",
          username: "myuser",
          password: "mypasswd",
          async: true
       });

       /* now query the id of the returned async job and print the status */
       print(replication.getSyncResult(id));

    The result of `getSyncResult()` will be `false` while the server-side job
    has not completed, and different to `false` if it has completed. When it has
    completed, all job result details will be returned by the call to `getSyncResult()`.


* fixed non-deterministic query results in some cluster queries

* fixed issue #1589

* return HTTP status code 410 (gone) instead of HTTP 408 (request timeout) for
  server-side operations that are canceled / killed. Sending 410 instead of 408
  prevents clients from re-starting the same (canceled) operation. Google Chrome
  for example sends the HTTP request again in case it is responded with an HTTP
  408, and this is exactly the opposite of the desired behavior when an operation
  is canceled / killed by the user.

* web interface: queries in AQL editor now cancelable

* web interface: dashboard - added replication information

* web interface: AQL editor now supports bind parameters

* added startup option `--server.hide-product-header` to make the server not send
  the HTTP response header `"Server: ArangoDB"` in its HTTP responses. By default,
  the option is turned off so the header is still sent as usual.

* added new AQL function `UNSET_RECURSIVE` to recursively unset attritutes from
  objects/documents

* switched command-line editor in ArangoShell and arangod to linenoise-ng

* added automatic deadlock detection for transactions

  In case a deadlock is detected, a multi-collection operation may be rolled back
  automatically and fail with error 29 (`deadlock detected`). Client code for
  operations containing more than one collection should be aware of this potential
  error and handle it accordingly, either by giving up or retrying the transaction.

* Added C++ implementations for the AQL arithmetic operations and the following
  AQL functions:
  - ABS
  - APPEND
  - COLLECTIONS
  - CURRENT_DATABASE
  - DOCUMENT
  - EDGES
  - FIRST
  - FIRST_DOCUMENT
  - FIRST_LIST
  - FLATTEN
  - FLOOR
  - FULLTEXT
  - LAST
  - MEDIAN
  - MERGE_RECURSIVE
  - MINUS
  - NEAR
  - NOT_NULL
  - NTH
  - PARSE_IDENTIFIER
  - PERCENTILE
  - POP
  - POSITION
  - PUSH
  - RAND
  - RANGE
  - REMOVE_NTH
  - REMOVE_VALUE
  - REMOVE_VALUES
  - ROUND
  - SHIFT
  - SQRT
  - STDDEV_POPULATION
  - STDDEV_SAMPLE
  - UNSHIFT
  - VARIANCE_POPULATION
  - VARIANCE_SAMPLE
  - WITHIN
  - ZIP

* improved performance of skipping over many documents in an AQL query when no
  indexes and no filters are used, e.g.

      FOR doc IN collection
        LIMIT 1000000, 10
        RETURN doc

* Added array indexes

  Hash indexes and skiplist indexes can now optionally be defined for array values
  so they index individual array members.

  To define an index for array values, the attribute name is extended with the
  expansion operator `[*]` in the index definition:

      arangosh> db.colName.ensureHashIndex("tags[*]");

  When given the following document

      { tags: [ "AQL", "ArangoDB", "Index" ] }

  the index will now contain the individual values `"AQL"`, `"ArangoDB"` and `"Index"`.

  Now the index can be used for finding all documents having `"ArangoDB"` somewhere in their
  tags array using the following AQL query:

      FOR doc IN colName
        FILTER "ArangoDB" IN doc.tags[*]
        RETURN doc

* rewrote AQL query optimizer rule `use-index-range` and renamed it to `use-indexes`.
  The name change affects rule names in the optimizer's output.

* rewrote AQL execution node `IndexRangeNode` and renamed it to `IndexNode`. The name
  change affects node names in the optimizer's explain output.

* added convenience function `db._explain(query)` for human-readable explanation
  of AQL queries

* module resolution as used by `require` now behaves more like in node.js

* the `org/arangodb/request` module now returns response bodies for error responses
  by default. The old behavior of not returning bodies for error responses can be
  re-enabled by explicitly setting the option `returnBodyOnError` to `false` (#1437)


v2.7.6 (2016-01-30)
-------------------

* detect more types of transaction deadlocks early


v2.7.5 (2016-01-22)
-------------------

* backported added automatic deadlock detection for transactions

  In case a deadlock is detected, a multi-collection operation may be rolled back
  automatically and fail with error 29 (`deadlock detected`). Client code for
  operations containing more than one collection should be aware of this potential
  error and handle it accordingly, either by giving up or retrying the transaction.

* improved internal datafile statistics for compaction and compaction triggering
  conditions, preventing excessive growth of collection datafiles under some
  workloads. This should also fix issue #1596.

* Foxx export cache should no longer break if a broken app is loaded in the
  web admin interface.

* Foxx: removed some incorrect deprecation warnings.

* Foxx: mocha test paths with wildcard characters (asterisks) now work on Windows


v2.7.4 (2015-12-21)
-------------------

* slightly adjusted V8 garbage collection strategy so that collection eventually
  happens in all contexts that hold V8 external references to documents and
  collections.

* added the following attributes to the result of `collection.figures()` and the
  corresponding HTTP API at `PUT /_api/collection/<name>/figures`:

  - `documentReferences`: The number of references to documents in datafiles
    that JavaScript code currently holds. This information can be used for
    debugging compaction and unload issues.
  - `waitingFor`: An optional string value that contains information about
    which object type is at the head of the collection's cleanup queue. This
    information can be used for debugging compaction and unload issues.
  - `compactionStatus.time`: The point in time the compaction for the collection
    was last executed. This information can be used for debugging compaction
    issues.
  - `compactionStatus.message`: The action that was performed when the compaction
    was last run for the collection. This information can be used for debugging
    compaction issues.

  Note: `waitingFor` and `compactionStatus` may be empty when called on a coordinator
  in a cluster.

* the compaction will now provide queryable status info that can be used to track
  its progress. The compaction status is displayed in the web interface, too.


v2.7.3 (2015-12-17)
-------------------

* fixed some replication value conversion issues when replication applier properties
  were set via ArangoShell

* fixed disappearing of documents for collections transferred via `sync` or
  `syncCollection` if the collection was dropped right before synchronization
  and drop and (re-)create collection markers were located in the same WAL file


* fixed an issue where overwriting the system sessions collection would break
  the web interface when authentication is enabled

v2.7.2 (2015-12-01)
-------------------

* replication improvements:

  - added `autoResync` configuration parameter for continuous replication.

    When set to `true`, a replication slave will automatically trigger a full data
    re-synchronization with the master when the master cannot provide the log data
    the slave had asked for. Note that `autoResync` will only work when the option
    `requireFromPresent` is also set to `true` for the continuous replication, or
    when the continuous syncer is started and detects that no start tick is present.

    Automatic re-synchronization may transfer a lot of data from the master to the
    slave and may be expensive. It is therefore turned off by default.
    When turned off, the slave will never perform an automatic re-synchronization
    with the master.

  - added `idleMinWaitTime` and `idleMaxWaitTime` configuration parameters for
    continuous replication.

    These parameters can be used to control the minimum and maximum wait time the
    slave will (intentionally) idle and not poll for master log changes in case the
    master had sent the full logs already.
    The `idleMaxWaitTime` value will only be used when `adapativePolling` is set
    to `true`. When `adaptivePolling` is disable, only `idleMinWaitTime` will be
    used as a constant time span in which the slave will not poll the master for
    further changes. The default values are 0.5 seconds for `idleMinWaitTime` and
    2.5 seconds for `idleMaxWaitTime`, which correspond to the hard-coded values
    used in previous versions of ArangoDB.

  - added `initialSyncMaxWaitTime` configuration parameter for initial and continuous
    replication

    This option controls the maximum wait time (in seconds) that the initial
    synchronization will wait for a response from the master when fetching initial
    collection data. If no response is received within this time period, the initial
    synchronization will give up and fail. This option is also relevant for
    continuous replication in case *autoResync* is set to *true*, as then the
    continuous replication may trigger a full data re-synchronization in case
    the master cannot the log data the slave had asked for.

  - HTTP requests sent from the slave to the master during initial synchronization
    will now be retried if they fail with connection problems.

  - the initial synchronization now logs its progress so it can be queried using
    the regular replication status check APIs.

* fixed non-deterministic query results in some cluster queries

* added missing lock instruction for primary index in compactor size calculation

* fixed issue #1589

* fixed issue #1583

* fixed undefined behavior when accessing the top level of a document with the `[*]`
  operator

* fixed potentially invalid pointer access in shaper when the currently accessed
  document got re-located by the WAL collector at the very same time

* Foxx: optional configuration options no longer log validation errors when assigned
  empty values (#1495)

* Foxx: constructors provided to Repository and Model sub-classes via extend are
  now correctly called (#1592)


v2.7.1 (2015-11-07)
-------------------

* switch to linenoise next generation

* exclude `_apps` collection from replication

  The slave has its own `_apps` collection which it populates on server start.
  When replicating data from the master to the slave, the data from the master may
  clash with the slave's own data in the `_apps` collection. Excluding the `_apps`
  collection from replication avoids this.

* disable replication appliers when starting in modes `--upgrade`, `--no-server`
  and `--check-upgrade`

* more detailed output in arango-dfdb

* fixed "no start tick" issue in replication applier

  This error could occur after restarting a slave server after a shutdown
  when no data was ever transferred from the master to the slave via the
  continuous replication

* fixed problem during SSL client connection abort that led to scheduler thread
  staying at 100% CPU saturation

* fixed potential segfault in AQL `NEIGHBORS` function implementation when C++ function
  variant was used and collection names were passed as strings

* removed duplicate target for some frontend JavaScript files from the Makefile

* make AQL function `MERGE()` work on a single array parameter, too.
  This allows combining the attributes of multiple objects from an array into
  a single object, e.g.

      RETURN MERGE([
        { foo: 'bar' },
        { quux: 'quetzalcoatl', ruled: true },
        { bar: 'baz', foo: 'done' }
      ])

  will now return:

      {
        "foo": "done",
        "quux": "quetzalcoatl",
        "ruled": true,
        "bar": "baz"
      }

* fixed potential deadlock in collection status changing on Windows

* fixed hard-coded `incremental` parameter in shell implementation of
  `syncCollection` function in replication module

* fix for GCC5: added check for '-stdlib' option


v2.7.0 (2015-10-09)
-------------------

* fixed request statistics aggregation
  When arangod was started in supervisor mode, the request statistics always showed
  0 requests, as the statistics aggregation thread did not run then.

* read server configuration files before dropping privileges. this ensures that
  the SSL keyfile specified in the configuration can be read with the server's start
  privileges (i.e. root when using a standard ArangoDB package).

* fixed replication with a 2.6 replication configuration and issues with a 2.6 master

* raised default value of `--server.descriptors-minimum` to 1024

* allow Foxx apps to be installed underneath URL path `/_open/`, so they can be
  (intentionally) accessed without authentication.

* added *allowImplicit* sub-attribute in collections declaration of transactions.
  The *allowImplicit* attributes allows making transactions fail should they
  read-access a collection that was not explicitly declared in the *collections*
  array of the transaction.

* added "special" password ARANGODB_DEFAULT_ROOT_PASSWORD. If you pass
  ARANGODB_DEFAULT_ROOT_PASSWORD as password, it will read the password
  from the environment variable ARANGODB_DEFAULT_ROOT_PASSWORD


v2.7.0-rc2 (2015-09-22)
-----------------------

* fix over-eager datafile compaction

  This should reduce the need to compact directly after loading a collection when a
  collection datafile contained many insertions and updates for the same documents. It
  should also prevent from re-compacting already merged datafiles in case not many
  changes were made. Compaction will also make fewer index lookups than before.

* added `syncCollection()` function in module `org/arangodb/replication`

  This allows synchronizing the data of a single collection from a master to a slave
  server. Synchronization can either restore the whole collection by transferring all
  documents from the master to the slave, or incrementally by only transferring documents
  that differ. This is done by partitioning the collection's entire key space into smaller
  chunks and comparing the data chunk-wise between master and slave. Only chunks that are
  different will be re-transferred.

  The `syncCollection()` function can be used as follows:

      require("org/arangodb/replication").syncCollection(collectionName, options);

  e.g.

      require("org/arangodb/replication").syncCollection("myCollection", {
        endpoint: "tcp://127.0.0.1:8529",  /* master */
        username: "root",                  /* username for master */
        password: "secret",                /* password for master */
        incremental: true                  /* use incremental mode */
      });


* additionally allow the following characters in document keys:

  `(` `)` `+` `,` `=` `;` `$` `!` `*` `'` `%`


v2.7.0-rc1 (2015-09-17)
-----------------------

* removed undocumented server-side-only collection functions:
  * collection.OFFSET()
  * collection.NTH()
  * collection.NTH2()
  * collection.NTH3()

* upgraded Swagger to version 2.0 for the Documentation

  This gives the user better prepared test request structures.
  More conversions will follow so finally client libraries can be auto-generated.

* added extra AQL functions for date and time calculation and manipulation.
  These functions were contributed by GitHub users @CoDEmanX and @friday.
  A big thanks for their work!

  The following extra date functions are available from 2.7 on:

  * `DATE_DAYOFYEAR(date)`: Returns the day of year number of *date*.
    The return values range from 1 to 365, or 366 in a leap year respectively.

  * `DATE_ISOWEEK(date)`: Returns the ISO week date of *date*.
    The return values range from 1 to 53. Monday is considered the first day of the week.
    There are no fractional weeks, thus the last days in December may belong to the first
    week of the next year, and the first days in January may be part of the previous year's
    last week.

  * `DATE_LEAPYEAR(date)`: Returns whether the year of *date* is a leap year.

  * `DATE_QUARTER(date)`: Returns the quarter of the given date (1-based):
    * 1: January, February, March
    * 2: April, May, June
    * 3: July, August, September
    * 4: October, November, December

  - *DATE_DAYS_IN_MONTH(date)*: Returns the number of days in *date*'s month (28..31).

  * `DATE_ADD(date, amount, unit)`: Adds *amount* given in *unit* to *date* and
    returns the calculated date.

    *unit* can be either of the following to specify the time unit to add or
    subtract (case-insensitive):
    - y, year, years
    - m, month, months
    - w, week, weeks
    - d, day, days
    - h, hour, hours
    - i, minute, minutes
    - s, second, seconds
    - f, millisecond, milliseconds

    *amount* is the number of *unit*s to add (positive value) or subtract
    (negative value).

  * `DATE_SUBTRACT(date, amount, unit)`: Subtracts *amount* given in *unit* from
    *date* and returns the calculated date.

    It works the same as `DATE_ADD()`, except that it subtracts. It is equivalent
    to calling `DATE_ADD()` with a negative amount, except that `DATE_SUBTRACT()`
    can also subtract ISO durations. Note that negative ISO durations are not
    supported (i.e. starting with `-P`, like `-P1Y`).

  * `DATE_DIFF(date1, date2, unit, asFloat)`: Calculate the difference
    between two dates in given time *unit*, optionally with decimal places.
    Returns a negative value if *date1* is greater than *date2*.

  * `DATE_COMPARE(date1, date2, unitRangeStart, unitRangeEnd)`: Compare two
    partial dates and return true if they match, false otherwise. The parts to
    compare are defined by a range of time units.

    The full range is: years, months, days, hours, minutes, seconds, milliseconds.
    Pass the unit to start from as *unitRangeStart*, and the unit to end with as
    *unitRangeEnd*. All units in between will be compared. Leave out *unitRangeEnd*
    to only compare *unitRangeStart*.

  * `DATE_FORMAT(date, format)`: Format a date according to the given format string.
    It supports the following placeholders (case-insensitive):
    - %t: timestamp, in milliseconds since midnight 1970-01-01
    - %z: ISO date (0000-00-00T00:00:00.000Z)
    - %w: day of week (0..6)
    - %y: year (0..9999)
    - %yy: year (00..99), abbreviated (last two digits)
    - %yyyy: year (0000..9999), padded to length of 4
    - %yyyyyy: year (-009999 .. +009999), with sign prefix and padded to length of 6
    - %m: month (1..12)
    - %mm: month (01..12), padded to length of 2
    - %d: day (1..31)
    - %dd: day (01..31), padded to length of 2
    - %h: hour (0..23)
    - %hh: hour (00..23), padded to length of 2
    - %i: minute (0..59)
    - %ii: minute (00..59), padded to length of 2
    - %s: second (0..59)
    - %ss: second (00..59), padded to length of 2
    - %f: millisecond (0..999)
    - %fff: millisecond (000..999), padded to length of 3
    - %x: day of year (1..366)
    - %xxx: day of year (001..366), padded to length of 3
    - %k: ISO week date (1..53)
    - %kk: ISO week date (01..53), padded to length of 2
    - %l: leap year (0 or 1)
    - %q: quarter (1..4)
    - %a: days in month (28..31)
    - %mmm: abbreviated English name of month (Jan..Dec)
    - %mmmm: English name of month (January..December)
    - %www: abbreviated English name of weekday (Sun..Sat)
    - %wwww: English name of weekday (Sunday..Saturday)
    - %&: special escape sequence for rare occasions
    - %%: literal %
    - %: ignored

* new WAL logfiles and datafiles are now created non-sparse

  This prevents SIGBUS signals being raised when memory of a sparse datafile is accessed
  and the disk is full and the accessed file part is not actually disk-backed. In
  this case the mapped memory region is not necessarily backed by physical memory, and
  accessing the memory may raise SIGBUS and crash arangod.

* the `internal.download()` function and the module `org/arangodb/request` used some
  internal library function that handled the sending of HTTP requests from inside of
  ArangoDB. This library unconditionally set an HTTP header `Accept-Encoding: gzip`
  in all outgoing HTTP requests.

  This has been fixed in 2.7, so `Accept-Encoding: gzip` is not set automatically anymore.
  Additionally, the header `User-Agent: ArangoDB` is not set automatically either. If
  client applications desire to send these headers, they are free to add it when
  constructing the requests using the `download` function or the request module.

* fixed issue #1436: org/arangodb/request advertises deflate without supporting it

* added template string generator function `aqlQuery` for generating AQL queries

  This can be used to generate safe AQL queries with JavaScript parameter
  variables or expressions easily:

      var name = 'test';
      var attributeName = '_key';
      var query = aqlQuery`FOR u IN users FILTER u.name == ${name} RETURN u.${attributeName}`;
      db._query(query);

* report memory usage for document header data (revision id, pointer to data etc.)
  in `db.collection.figures()`. The memory used for document headers will now
  show up in the already existing attribute `indexes.size`. Due to that, the index
  sizes reported by `figures()` in 2.7 will be higher than those reported by 2.6,
  but the 2.7 values are more accurate.

* IMPORTANT CHANGE: the filenames in dumps created by arangodump now contain
  not only the name of the dumped collection, but also an additional 32-digit hash
  value. This is done to prevent overwriting dump files in case-insensitive file
  systems when there exist multiple collections with the same name (but with
  different cases).

  For example, if a database has two collections: `test` and `Test`, previous
  versions of ArangoDB created the files

  * `test.structure.json` and `test.data.json` for collection `test`
  * `Test.structure.json` and `Test.data.json` for collection `Test`

  This did not work for case-insensitive filesystems, because the files for the
  second collection would have overwritten the files of the first. arangodump in
  2.7 will create the following filenames instead:

  * `test_098f6bcd4621d373cade4e832627b4f6.structure.json` and `test_098f6bcd4621d373cade4e832627b4f6.data.json`
  * `Test_0cbc6611f5540bd0809a388dc95a615b.structure.json` and `Test_0cbc6611f5540bd0809a388dc95a615b.data.json`

  These filenames will be unambiguous even in case-insensitive filesystems.

* IMPORTANT CHANGE: make arangod actually close lingering client connections
  when idle for at least the duration specified via `--server.keep-alive-timeout`.
  In previous versions of ArangoDB, connections were not closed by the server
  when the timeout was reached and the client was still connected. Now the
  connection is properly closed by the server in case of timeout. Client
  applications relying on the old behavior may now need to reconnect to the
  server when their idle connections time out and get closed (note: connections
  being idle for a long time may be closed by the OS or firewalls anyway -
  client applications should be aware of that and try to reconnect).

* IMPORTANT CHANGE: when starting arangod, the server will drop the process
  privileges to the specified values in options `--server.uid` and `--server.gid`
  instantly after parsing the startup options.

  That means when either `--server.uid` or `--server.gid` are set, the privilege
  change will happen earlier. This may prevent binding the server to an endpoint
  with a port number lower than 1024 if the arangodb user has no privileges
  for that. Previous versions of ArangoDB changed the privileges later, so some
  startup actions were still carried out under the invoking user (i.e. likely
  *root* when started via init.d or system scripts) and especially binding to
  low port numbers was still possible there.

  The default privileges for user *arangodb* will not be sufficient for binding
  to port numbers lower than 1024. To have an ArangoDB 2.7 bind to a port number
  lower than 1024, it needs to be started with either a different privileged user,
  or the privileges of the *arangodb* user have to raised manually beforehand.

* added AQL optimizer rule `patch-update-statements`

* Linux startup scripts and systemd configuration for arangod now try to
  adjust the NOFILE (number of open files) limits for the process. The limit
  value is set to 131072 (128k) when ArangoDB is started via start/stop
  commands

* When ArangoDB is started/stopped manually via the start/stop commands, the
  main process will wait for up to 10 seconds after it forks the supervisor
  and arangod child processes. If the startup fails within that period, the
  start/stop script will fail with an exit code other than zero. If the
  startup of the supervisor or arangod is still ongoing after 10 seconds,
  the main program will still return with exit code 0. The limit of 10 seconds
  is arbitrary because the time required for a startup is not known in advance.

* added startup option `--database.throw-collection-not-loaded-error`

  Accessing a not-yet loaded collection will automatically load a collection
  on first access. This flag controls what happens in case an operation
  would need to wait for another thread to finalize loading a collection. If
  set to *true*, then the first operation that accesses an unloaded collection
  will load it. Further threads that try to access the same collection while
  it is still loading immediately fail with an error (1238, *collection not loaded*).
  This is to prevent all server threads from being blocked while waiting on the
  same collection to finish loading. When the first thread has completed loading
  the collection, the collection becomes regularly available, and all operations
  from that point on can be carried out normally, and error 1238 will not be
  thrown anymore for that collection.

  If set to *false*, the first thread that accesses a not-yet loaded collection
  will still load it. Other threads that try to access the collection while
  loading will not fail with error 1238 but instead block until the collection
  is fully loaded. This configuration might lead to all server threads being
  blocked because they are all waiting for the same collection to complete
  loading. Setting the option to *true* will prevent this from happening, but
  requires clients to catch error 1238 and react on it (maybe by scheduling
  a retry for later).

  The default value is *false*.

* added better control-C support in arangosh

  When CTRL-C is pressed in arangosh, it will now print a `^C` first. Pressing
  CTRL-C again will reset the prompt if something was entered before, or quit
  arangosh if no command was entered directly before.

  This affects the arangosh version build with Readline-support only (Linux
  and MacOS).

  The MacOS version of ArangoDB for Homebrew now depends on Readline, too. The
  Homebrew formula has been changed accordingly.
  When self-compiling ArangoDB on MacOS without Homebrew, Readline now is a
  prerequisite.

* increased default value for collection-specific `indexBuckets` value from 1 to 8

  Collections created from 2.7 on will use the new default value of `8` if not
  overridden on collection creation or later using
  `collection.properties({ indexBuckets: ... })`.

  The `indexBuckets` value determines the number of buckets to use for indexes of
  type `primary`, `hash` and `edge`. Having multiple index buckets allows splitting
  an index into smaller components, which can be filled in parallel when a collection
  is loading. Additionally, resizing and reallocation of indexes are faster and
  less intrusive if the index uses multiple buckets, because resize and reallocation
  will affect only data in a single bucket instead of all index values.

  The index buckets will be filled in parallel when loading a collection if the collection
  has an `indexBuckets` value greater than 1 and the collection contains a significant
  amount of documents/edges (the current threshold is 256K documents but this value
  may change in future versions of ArangoDB).

* changed HTTP client to use poll instead of select on Linux and MacOS

  This affects the ArangoShell and user-defined JavaScript code running inside
  arangod that initiates its own HTTP calls.

  Using poll instead of select allows using arbitrary high file descriptors
  (bigger than the compiled in FD_SETSIZE). Server connections are still handled using
  epoll, which has never been affected by FD_SETSIZE.

* implemented AQL `LIKE` function using ICU regexes

* added `RETURN DISTINCT` for AQL queries to return unique results:

      FOR doc IN collection
        RETURN DISTINCT doc.status

  This change also introduces `DISTINCT` as an AQL keyword.

* removed `createNamedQueue()` and `addJob()` functions from org/arangodb/tasks

* use less locks and more atomic variables in the internal dispatcher
  and V8 context handling implementations. This leads to improved throughput in
  some ArangoDB internals and allows for higher HTTP request throughput for
  many operations.

  A short overview of the improvements can be found here:

  https://www.arangodb.com/2015/08/throughput-enhancements/

* added shorthand notation for attribute names in AQL object literals:

      LET name = "Peter"
      LET age = 42
      RETURN { name, age }

  The above is the shorthand equivalent of the generic form

      LET name = "Peter"
      LET age = 42
      RETURN { name : name, age : age }

* removed configure option `--enable-timings`

  This option did not have any effect.

* removed configure option `--enable-figures`

  This option previously controlled whether HTTP request statistics code was
  compiled into ArangoDB or not. The previous default value was `true` so
  statistics code was available in official packages. Setting the option to
  `false` led to compile errors so it is doubtful the default value was
  ever changed. By removing the option some internal statistics code was also
  simplified.

* removed run-time manipulation methods for server endpoints:

  * `db._removeEndpoint()`
  * `db._configureEndpoint()`
  * HTTP POST `/_api/endpoint`
  * HTTP DELETE `/_api/endpoint`

* AQL query result cache

  The query result cache can optionally cache the complete results of all or selected AQL queries.
  It can be operated in the following modes:

  * `off`: the cache is disabled. No query results will be stored
  * `on`: the cache will store the results of all AQL queries unless their `cache`
    attribute flag is set to `false`
  * `demand`: the cache will store the results of AQL queries that have their
    `cache` attribute set to `true`, but will ignore all others

  The mode can be set at server startup using the `--database.query-cache-mode` configuration
  option and later changed at runtime.

  The following HTTP REST APIs have been added for controlling the query cache:

  * HTTP GET `/_api/query-cache/properties`: returns the global query cache configuration
  * HTTP PUT `/_api/query-cache/properties`: modifies the global query cache configuration
  * HTTP DELETE `/_api/query-cache`: invalidates all results in the query cache

  The following JavaScript functions have been added for controlling the query cache:

  * `require("org/arangodb/aql/cache").properties()`: returns the global query cache configuration
  * `require("org/arangodb/aql/cache").properties(properties)`: modifies the global query cache configuration
  * `require("org/arangodb/aql/cache").clear()`: invalidates all results in the query cache

* do not link arangoimp against V8

* AQL function call arguments optimization

  This will lead to arguments in function calls inside AQL queries not being copied but passed
  by reference. This may speed up calls to functions with bigger argument values or queries that
  call functions a lot of times.

* upgraded V8 version to 4.3.61

* removed deprecated AQL `SKIPLIST` function.

  This function was introduced in older versions of ArangoDB with a less powerful query optimizer to
  retrieve data from a skiplist index using a `LIMIT` clause. It was marked as deprecated in ArangoDB
  2.6.

  Since ArangoDB 2.3 the behavior of the `SKIPLIST` function can be emulated using regular AQL
  constructs, e.g.

      FOR doc IN @@collection
        FILTER doc.value >= @value
        SORT doc.value DESC
        LIMIT 1
        RETURN doc

* the `skip()` function for simple queries does not accept negative input any longer.
  This feature was deprecated in 2.6.0.

* fix exception handling

  In some cases JavaScript exceptions would re-throw without information of the original problem.
  Now the original exception is logged for failure analysis.

* based REST API method PUT `/_api/simple/all` on the cursor API and make it use AQL internally.

  The change speeds up this REST API method and will lead to additional query information being
  returned by the REST API. Clients can use this extra information or ignore it.

* Foxx Queue job success/failure handlers arguments have changed from `(jobId, jobData, result, jobFailures)` to `(result, jobData, job)`.

* added Foxx Queue job options `repeatTimes`, `repeatUntil` and `repeatDelay` to automatically re-schedule jobs when they are completed.

* added Foxx manifest configuration type `password` to mask values in the web interface.

* fixed default values in Foxx manifest configurations sometimes not being used as defaults.

* fixed optional parameters in Foxx manifest configurations sometimes not being cleared correctly.

* Foxx dependencies can now be marked as optional using a slightly more verbose syntax in your manifest file.

* converted Foxx constructors to ES6 classes so you can extend them using class syntax.

* updated aqb to 2.0.

* updated chai to 3.0.

* Use more madvise calls to speed up things when memory is tight, in particular
  at load time but also for random accesses later.

* Overhauled web interface

  The web interface now has a new design.

  The API documentation for ArangoDB has been moved from "Tools" to "Links" in the web interface.

  The "Applications" tab in the web interfaces has been renamed to "Services".


v2.6.12 (2015-12-02)
--------------------

* fixed disappearing of documents for collections transferred via `sync` if the
  the collection was dropped right before synchronization and drop and (re-)create
  collection markers were located in the same WAL file

* added missing lock instruction for primary index in compactor size calculation

* fixed issue #1589

* fixed issue #1583

* Foxx: optional configuration options no longer log validation errors when assigned
  empty values (#1495)


v2.6.11 (2015-11-18)
--------------------

* fixed potentially invalid pointer access in shaper when the currently accessed
  document got re-located by the WAL collector at the very same time


v2.6.10 (2015-11-10)
--------------------

* disable replication appliers when starting in modes `--upgrade`, `--no-server`
  and `--check-upgrade`

* more detailed output in arango-dfdb

* fixed potential deadlock in collection status changing on Windows

* issue #1521: Can't dump/restore with user and password


v2.6.9 (2015-09-29)
-------------------

* added "special" password ARANGODB_DEFAULT_ROOT_PASSWORD. If you pass
  ARANGODB_DEFAULT_ROOT_PASSWORD as password, it will read the password
  from the environment variable ARANGODB_DEFAULT_ROOT_PASSWORD

* fixed failing AQL skiplist, sort and limit combination

  When using a Skiplist index on an attribute (say "a") and then using sort
  and skip on this attribute caused the result to be empty e.g.:

    require("internal").db.test.ensureSkiplist("a");
    require("internal").db._query("FOR x IN test SORT x.a LIMIT 10, 10");

  Was always empty no matter how many documents are stored in test.
  This is now fixed.

v2.6.8 (2015-09-09)
-------------------

* ARM only:

  The ArangoDB packages for ARM require the kernel to allow unaligned memory access.
  How the kernel handles unaligned memory access is configurable at runtime by
  checking and adjusting the contents `/proc/cpu/alignment`.

  In order to operate on ARM, ArangoDB requires the bit 1 to be set. This will
  make the kernel trap and adjust unaligned memory accesses. If this bit is not
  set, the kernel may send a SIGBUS signal to ArangoDB and terminate it.

  To set bit 1 in `/proc/cpu/alignment` use the following command as a privileged
  user (e.g. root):

      echo "2" > /proc/cpu/alignment

  Note that this setting affects all user processes and not just ArangoDB. Setting
  the alignment with the above command will also not make the setting permanent,
  so it will be lost after a restart of the system. In order to make the setting
  permanent, it should be executed during system startup or before starting arangod.

  The ArangoDB start/stop scripts do not adjust the alignment setting, but rely on
  the environment to have the correct alignment setting already. The reason for this
  is that the alignment settings also affect all other user processes (which ArangoDB
  is not aware of) and thus may have side-effects outside of ArangoDB. It is therefore
  more reasonable to have the system administrator carry out the change.


v2.6.7 (2015-08-25)
-------------------

* improved AssocMulti index performance when resizing.

  This makes the edge index perform less I/O when under memory pressure.


v2.6.6 (2015-08-23)
-------------------

* added startup option `--server.additional-threads` to create separate queues
  for slow requests.


v2.6.5 (2015-08-17)
-------------------

* added startup option `--database.throw-collection-not-loaded-error`

  Accessing a not-yet loaded collection will automatically load a collection
  on first access. This flag controls what happens in case an operation
  would need to wait for another thread to finalize loading a collection. If
  set to *true*, then the first operation that accesses an unloaded collection
  will load it. Further threads that try to access the same collection while
  it is still loading immediately fail with an error (1238, *collection not loaded*).
  This is to prevent all server threads from being blocked while waiting on the
  same collection to finish loading. When the first thread has completed loading
  the collection, the collection becomes regularly available, and all operations
  from that point on can be carried out normally, and error 1238 will not be
  thrown anymore for that collection.

  If set to *false*, the first thread that accesses a not-yet loaded collection
  will still load it. Other threads that try to access the collection while
  loading will not fail with error 1238 but instead block until the collection
  is fully loaded. This configuration might lead to all server threads being
  blocked because they are all waiting for the same collection to complete
  loading. Setting the option to *true* will prevent this from happening, but
  requires clients to catch error 1238 and react on it (maybe by scheduling
  a retry for later).

  The default value is *false*.

* fixed busy wait loop in scheduler threads that sometimes consumed 100% CPU while
  waiting for events on connections closed unexpectedly by the client side

* handle attribute `indexBuckets` when restoring collections via arangorestore.
  Previously the `indexBuckets` attribute value from the dump was ignored, and the
   server default value for `indexBuckets` was used when restoring a collection.

* fixed "EscapeValue already set error" crash in V8 actions that might have occurred when
  canceling V8-based operations.


v2.6.4 (2015-08-01)
-------------------

* V8: Upgrade to version 4.1.0.27 - this is intended to be the stable V8 version.

* fixed issue #1424: Arango shell should not processing arrows pushing on keyboard


v2.6.3 (2015-07-21)
-------------------

* issue #1409: Document values with null character truncated


v2.6.2 (2015-07-04)
-------------------

* fixed issue #1383: bindVars for HTTP API doesn't work with empty string

* fixed handling of default values in Foxx manifest configurations

* fixed handling of optional parameters in Foxx manifest configurations

* fixed a reference error being thrown in Foxx queues when a function-based job type is used that is not available and no options object is passed to queue.push


v2.6.1 (2015-06-24)
-------------------

* Add missing swagger files to cmake build. fixes #1368

* fixed documentation errors


v2.6.0 (2015-06-20)
-------------------

* using negative values for `SimpleQuery.skip()` is deprecated.
  This functionality will be removed in future versions of ArangoDB.

* The following simple query functions are now deprecated:

  * collection.near
  * collection.within
  * collection.geo
  * collection.fulltext
  * collection.range
  * collection.closedRange

  This also lead to the following REST API methods being deprecated from now on:

  * PUT /_api/simple/near
  * PUT /_api/simple/within
  * PUT /_api/simple/fulltext
  * PUT /_api/simple/range

  It is recommended to replace calls to these functions or APIs with equivalent AQL queries,
  which are more flexible because they can be combined with other operations:

      FOR doc IN NEAR(@@collection, @latitude, @longitude, @limit)
        RETURN doc

      FOR doc IN WITHIN(@@collection, @latitude, @longitude, @radius, @distanceAttributeName)
        RETURN doc

      FOR doc IN FULLTEXT(@@collection, @attributeName, @queryString, @limit)
        RETURN doc

      FOR doc IN @@collection
        FILTER doc.value >= @left && doc.value < @right
        LIMIT @skip, @limit
        RETURN doc`

  The above simple query functions and REST API methods may be removed in future versions
  of ArangoDB.

* deprecated now-obsolete AQL `SKIPLIST` function

  The function was introduced in older versions of ArangoDB with a less powerful query optimizer to
  retrieve data from a skiplist index using a `LIMIT` clause.

  Since 2.3 the same goal can be achieved by using regular AQL constructs, e.g.

      FOR doc IN collection FILTER doc.value >= @value SORT doc.value DESC LIMIT 1 RETURN doc

* fixed issues when switching the database inside tasks and during shutdown of database cursors

  These features were added during 2.6 alpha stage so the fixes affect devel/2.6-alpha builds only

* issue #1360: improved foxx-manager help

* added `--enable-tcmalloc` configure option.

  When this option is set, arangod and the client tools will be linked against tcmalloc, which replaces
  the system allocator. When the option is set, a tcmalloc library must be present on the system under
  one of the names `libtcmalloc`, `libtcmalloc_minimal` or `libtcmalloc_debug`.

  As this is a configure option, it is supported for manual builds on Linux-like systems only. tcmalloc
  support is currently experimental.

* issue #1353: Windows: HTTP API - incorrect path in errorMessage

* issue #1347: added option `--create-database` for arangorestore.

  Setting this option to `true` will now create the target database if it does not exist. When creating
  the target database, the username and passwords passed to arangorestore will be used to create an
  initial user for the new database.

* issue #1345: advanced debug information for User Functions

* issue #1341: Can't use bindvars in UPSERT

* fixed vulnerability in JWT implementation.

* changed default value of option `--database.ignore-datafile-errors` from `true` to `false`

  If the new default value of `false` is used, then arangod will refuse loading collections that contain
  datafiles with CRC mismatches or other errors. A collection with datafile errors will then become
  unavailable. This prevents follow up errors from happening.

  The only way to access such collection is to use the datafile debugger (arango-dfdb) and try to repair
  or truncate the datafile with it.

  If `--database.ignore-datafile-errors` is set to `true`, then collections will become available
  even if parts of their data cannot be loaded. This helps availability, but may cause (partial) data
  loss and follow up errors.

* added server startup option `--server.session-timeout` for controlling the timeout of user sessions
  in the web interface

* add sessions and cookie authentication for ArangoDB's web interface

  ArangoDB's built-in web interface now uses sessions. Session information ids are stored in cookies,
  so clients using the web interface must accept cookies in order to use it

* web interface: display query execution time in AQL editor

* web interface: renamed AQL query *submit* button to *execute*

* web interface: added query explain feature in AQL editor

* web interface: demo page added. only working if demo data is available, hidden otherwise

* web interface: added support for custom app scripts with optional arguments and results

* web interface: mounted apps that need to be configured are now indicated in the app overview

* web interface: added button for running tests to app details

* web interface: added button for configuring app dependencies to app details

* web interface: upgraded API documentation to use Swagger 2

* INCOMPATIBLE CHANGE

  removed startup option `--log.severity`

  The docs for `--log.severity` mentioned lots of severities (e.g. `exception`, `technical`, `functional`, `development`)
  but only a few severities (e.g. `all`, `human`) were actually used, with `human` being the default and `all` enabling the
  additional logging of requests. So the option pretended to control a lot of things which it actually didn't. Additionally,
  the option `--log.requests-file` was around for a long time already, also controlling request logging.

  Because the `--log.severity` option effectively did not control that much, it was removed. A side effect of removing the
  option is that 2.5 installations which used `--log.severity all` will not log requests after the upgrade to 2.6. This can
  be adjusted by setting the `--log.requests-file` option.

* add backtrace to fatal log events

* added optional `limit` parameter for AQL function `FULLTEXT`

* make fulltext index also index text values contained in direct sub-objects of the indexed
  attribute.

  Previous versions of ArangoDB only indexed the attribute value if it was a string. Sub-attributes
  of the index attribute were ignored when fulltext indexing.

  Now, if the index attribute value is an object, the object's values will each be included in the
  fulltext index if they are strings. If the index attribute value is an array, the array's values
  will each be included in the fulltext index if they are strings.

  For example, with a fulltext index present on the `translations` attribute, the following text
  values will now be indexed:

      var c = db._create("example");
      c.ensureFulltextIndex("translations");
      c.insert({ translations: { en: "fox", de: "Fuchs", fr: "renard", ru: "лиса" } });
      c.insert({ translations: "Fox is the English translation of the German word Fuchs" });
      c.insert({ translations: [ "ArangoDB", "document", "database", "Foxx" ] });

      c.fulltext("translations", "лиса").toArray();       // returns only first document
      c.fulltext("translations", "Fox").toArray();        // returns first and second documents
      c.fulltext("translations", "prefix:Fox").toArray(); // returns all three documents

* added batch document removal and lookup commands:

      collection.lookupByKeys(keys)
      collection.removeByKeys(keys)

  These commands can be used to perform multi-document lookup and removal operations efficiently
  from the ArangoShell. The argument to these operations is an array of document keys.

  Also added HTTP APIs for batch document commands:

  * PUT /_api/simple/lookup-by-keys
  * PUT /_api/simple/remove-by-keys

* properly prefix document address URLs with the current database name for calls to the REST
  API method GET `/_api/document?collection=...` (that method will return partial URLs to all
  documents in the collection).

  Previous versions of ArangoDB returned the URLs starting with `/_api/` but without the current
  database name, e.g. `/_api/document/mycollection/mykey`. Starting with 2.6, the response URLs
  will include the database name as well, e.g. `/_db/_system/_api/document/mycollection/mykey`.

* added dedicated collection export HTTP REST API

  ArangoDB now provides a dedicated collection export API, which can take snapshots of entire
  collections more efficiently than the general-purpose cursor API. The export API is useful
  to transfer the contents of an entire collection to a client application. It provides optional
  filtering on specific attributes.

  The export API is available at endpoint `POST /_api/export?collection=...`. The API has the
  same return value structure as the already established cursor API (`POST /_api/cursor`).

  An introduction to the export API is given in this blog post:
  http://jsteemann.github.io/blog/2015/04/04/more-efficient-data-exports/

* subquery optimizations for AQL queries

  This optimization avoids copying intermediate results into subqueries that are not required
  by the subquery.

  A brief description can be found here:
  http://jsteemann.github.io/blog/2015/05/04/subquery-optimizations/

* return value optimization for AQL queries

  This optimization avoids copying the final query result inside the query's main `ReturnNode`.

  A brief description can be found here:
  http://jsteemann.github.io/blog/2015/05/04/return-value-optimization-for-aql/

* speed up AQL queries containing big `IN` lists for index lookups

  `IN` lists used for index lookups had performance issues in previous versions of ArangoDB.
  These issues have been addressed in 2.6 so using bigger `IN` lists for filtering is much
  faster.

  A brief description can be found here:
  http://jsteemann.github.io/blog/2015/05/07/in-list-improvements/

* allow `@` and `.` characters in document keys, too

  This change also leads to document keys being URL-encoded when returned in HTTP `location`
  response headers.

* added alternative implementation for AQL COLLECT

  The alternative method uses a hash table for grouping and does not require its input elements
  to be sorted. It will be taken into account by the optimizer for `COLLECT` statements that do
  not use an `INTO` clause.

  In case a `COLLECT` statement can use the hash table variant, the optimizer will create an extra
  plan for it at the beginning of the planning phase. In this plan, no extra `SORT` node will be
  added in front of the `COLLECT` because the hash table variant of `COLLECT` does not require
  sorted input. Instead, a `SORT` node will be added after it to sort its output. This `SORT` node
  may be optimized away again in later stages. If the sort order of the result is irrelevant to
  the user, adding an extra `SORT null` after a hash `COLLECT` operation will allow the optimizer to
  remove the sorts altogether.

  In addition to the hash table variant of `COLLECT`, the optimizer will modify the original plan
  to use the regular `COLLECT` implementation. As this implementation requires sorted input, the
  optimizer will insert a `SORT` node in front of the `COLLECT`. This `SORT` node may be optimized
  away in later stages.

  The created plans will then be shipped through the regular optimization pipeline. In the end,
  the optimizer will pick the plan with the lowest estimated total cost as usual. The hash table
  variant does not require an up-front sort of the input, and will thus be preferred over the
  regular `COLLECT` if the optimizer estimates many input elements for the `COLLECT` node and
  cannot use an index to sort them.

  The optimizer can be explicitly told to use the regular *sorted* variant of `COLLECT` by
  suffixing a `COLLECT` statement with `OPTIONS { "method" : "sorted" }`. This will override the
  optimizer guesswork and only produce the *sorted* variant of `COLLECT`.

  A blog post on the new `COLLECT` implementation can be found here:
  http://jsteemann.github.io/blog/2015/04/22/collecting-with-a-hash-table/

* refactored HTTP REST API for cursors

  The HTTP REST API for cursors (`/_api/cursor`) has been refactored to improve its performance
  and use less memory.

  A post showing some of the performance improvements can be found here:
  http://jsteemann.github.io/blog/2015/04/01/improvements-for-the-cursor-api/

* simplified return value syntax for data-modification AQL queries

  ArangoDB 2.4 since version allows to return results from data-modification AQL queries. The
  syntax for this was quite limited and verbose:

      FOR i IN 1..10
        INSERT { value: i } IN test
        LET inserted = NEW
        RETURN inserted

  The `LET inserted = NEW RETURN inserted` was required literally to return the inserted
  documents. No calculations could be made using the inserted documents.

  This is now more flexible. After a data-modification clause (e.g. `INSERT`, `UPDATE`, `REPLACE`,
  `REMOVE`, `UPSERT`) there can follow any number of `LET` calculations. These calculations can
  refer to the pseudo-values `OLD` and `NEW` that are created by the data-modification statements.

  This allows returning projections of inserted or updated documents, e.g.:

      FOR i IN 1..10
        INSERT { value: i } IN test
        RETURN { _key: NEW._key, value: i }

  Still not every construct is allowed after a data-modification clause. For example, no functions
  can be called that may access documents.

  More information can be found here:
  http://jsteemann.github.io/blog/2015/03/27/improvements-for-data-modification-queries/

* added AQL `UPSERT` statement

  This adds an `UPSERT` statement to AQL that is a combination of both `INSERT` and `UPDATE` /
  `REPLACE`. The `UPSERT` will search for a matching document using a user-provided example.
  If no document matches the example, the *insert* part of the `UPSERT` statement will be
  executed. If there is a match, the *update* / *replace* part will be carried out:

      UPSERT { page: 'index.html' }                 /* search example */
        INSERT { page: 'index.html', pageViews: 1 } /* insert part */
        UPDATE { pageViews: OLD.pageViews + 1 }     /* update part */
        IN pageViews

  `UPSERT` can be used with an `UPDATE` or `REPLACE` clause. The `UPDATE` clause will perform
  a partial update of the found document, whereas the `REPLACE` clause will replace the found
  document entirely. The `UPDATE` or `REPLACE` parts can refer to the pseudo-value `OLD`, which
  contains all attributes of the found document.

  `UPSERT` statements can optionally return values. In the following query, the return
  attribute `found` will return the found document before the `UPDATE` was applied. If no
  document was found, `found` will contain a value of `null`. The `updated` result attribute will
  contain the inserted / updated document:

      UPSERT { page: 'index.html' }                 /* search example */
        INSERT { page: 'index.html', pageViews: 1 } /* insert part */
        UPDATE { pageViews: OLD.pageViews + 1 }     /* update part */
        IN pageViews
        RETURN { found: OLD, updated: NEW }

  A more detailed description of `UPSERT` can be found here:
  http://jsteemann.github.io/blog/2015/03/27/preview-of-the-upsert-command/

* adjusted default configuration value for `--server.backlog-size` from 10 to 64.

* issue #1231: bug xor feature in AQL: LENGTH(null) == 4

  This changes the behavior of the AQL `LENGTH` function as follows:

  - if the single argument to `LENGTH()` is `null`, then the result will now be `0`. In previous
    versions of ArangoDB, the result of `LENGTH(null)` was `4`.

  - if the single argument to `LENGTH()` is `true`, then the result will now be `1`. In previous
    versions of ArangoDB, the result of `LENGTH(true)` was `4`.

  - if the single argument to `LENGTH()` is `false`, then the result will now be `0`. In previous
    versions of ArangoDB, the result of `LENGTH(false)` was `5`.

  The results of `LENGTH()` with string, numeric, array object argument values do not change.

* issue #1298: Bulk import if data already exists (#1298)

  This change extends the HTTP REST API for bulk imports as follows:

  When documents are imported and the `_key` attribute is specified for them, the import can be
  used for inserting and updating/replacing documents. Previously, the import could be used for
  inserting new documents only, and re-inserting a document with an existing key would have failed
  with a *unique key constraint violated* error.

  The above behavior is still the default. However, the API now allows controlling the behavior
  in case of a unique key constraint error via the optional URL parameter `onDuplicate`.

  This parameter can have one of the following values:

  - `error`: when a unique key constraint error occurs, do not import or update the document but
    report an error. This is the default.

  - `update`: when a unique key constraint error occurs, try to (partially) update the existing
    document with the data specified in the import. This may still fail if the document would
    violate secondary unique indexes. Only the attributes present in the import data will be
    updated and other attributes already present will be preserved. The number of updated documents
    will be reported in the `updated` attribute of the HTTP API result.

  - `replace`: when a unique key constraint error occurs, try to fully replace the existing
    document with the data specified in the import. This may still fail if the document would
    violate secondary unique indexes. The number of replaced documents will be reported in the
    `updated` attribute of the HTTP API result.

  - `ignore`: when a unique key constraint error occurs, ignore this error. There will be no
    insert, update or replace for the particular document. Ignored documents will be reported
    separately in the `ignored` attribute of the HTTP API result.

  The result of the HTTP import API will now contain the attributes `ignored` and `updated`, which
  contain the number of ignored and updated documents respectively. These attributes will contain a
  value of zero unless the `onDuplicate` URL parameter is set to either `update` or `replace`
  (in this case the `updated` attribute may contain non-zero values) or `ignore` (in this case the
  `ignored` attribute may contain a non-zero value).

  To support the feature, arangoimp also has a new command line option `--on-duplicate` which can
  have one of the values `error`, `update`, `replace`, `ignore`. The default value is `error`.

  A few examples for using arangoimp with the `--on-duplicate` option can be found here:
  http://jsteemann.github.io/blog/2015/04/14/updating-documents-with-arangoimp/

* changed behavior of `db._query()` in the ArangoShell:

  if the command's result is printed in the shell, the first 10 results will be printed. Previously
  only a basic description of the underlying query result cursor was printed. Additionally, if the
  cursor result contains more than 10 results, the cursor is assigned to a global variable `more`,
  which can be used to iterate over the cursor result.

  Example:

      arangosh [_system]> db._query("FOR i IN 1..15 RETURN i")
      [object ArangoQueryCursor, count: 15, hasMore: true]

      [
        1,
        2,
        3,
        4,
        5,
        6,
        7,
        8,
        9,
        10
      ]

      type 'more' to show more documents


      arangosh [_system]> more
      [object ArangoQueryCursor, count: 15, hasMore: false]

      [
        11,
        12,
        13,
        14,
        15
      ]

* Disallow batchSize value 0 in HTTP `POST /_api/cursor`:

  The HTTP REST API `POST /_api/cursor` does not accept a `batchSize` parameter value of
  `0` any longer. A batch size of 0 never made much sense, but previous versions of ArangoDB
  did not check for this value. Now creating a cursor using a `batchSize` value 0 will
  result in an HTTP 400 error response

* REST Server: fix memory leaks when failing to add jobs

* 'EDGES' AQL Function

  The AQL function `EDGES` got a new fifth option parameter.
  Right now only one option is available: 'includeVertices'. This is a boolean parameter
  that allows to modify the result of the `EDGES` function.
  Default is 'includeVertices: false' which does not have any effect.
  'includeVertices: true' modifies the result, such that
  {vertex: <vertexDocument>, edge: <edgeDocument>} is returned.

* INCOMPATIBLE CHANGE:

  The result format of the AQL function `NEIGHBORS` has been changed.
  Before it has returned an array of objects containing 'vertex' and 'edge'.
  Now it will only contain the vertex directly.
  Also an additional option 'includeData' has been added.
  This is used to define if only the 'vertex._id' value should be returned (false, default),
  or if the vertex should be looked up in the collection and the complete JSON should be returned
  (true).
  Using only the id values can lead to significantly improved performance if this is the only information
  required.

  In order to get the old result format prior to ArangoDB 2.6, please use the function EDGES instead.
  Edges allows for a new option 'includeVertices' which, set to true, returns exactly the format of NEIGHBORS.
  Example:

      NEIGHBORS(<vertexCollection>, <edgeCollection>, <vertex>, <direction>, <example>)

  This can now be achieved by:

      EDGES(<edgeCollection>, <vertex>, <direction>, <example>, {includeVertices: true})

  If you are nesting several NEIGHBORS steps you can speed up their performance in the following way:

  Old Example:

  FOR va IN NEIGHBORS(Users, relations, 'Users/123', 'outbound') FOR vc IN NEIGHBORS(Products, relations, va.vertex._id, 'outbound') RETURN vc

  This can now be achieved by:

  FOR va IN NEIGHBORS(Users, relations, 'Users/123', 'outbound') FOR vc IN NEIGHBORS(Products, relations, va, 'outbound', null, {includeData: true}) RETURN vc
                                                                                                          ^^^^                  ^^^^^^^^^^^^^^^^^^^
                                                                                                  Use intermediate directly     include Data for final

* INCOMPATIBLE CHANGE:

  The AQL function `GRAPH_NEIGHBORS` now provides an additional option `includeData`.
  This option allows controlling whether the function should return the complete vertices
  or just their IDs. Returning only the IDs instead of the full vertices can lead to
  improved performance .

  If provided, `includeData` is set to `true`, all vertices in the result will be returned
  with all their attributes. The default value of `includeData` is `false`.
  This makes the default function results incompatible with previous versions of ArangoDB.

  To get the old result style in ArangoDB 2.6, please set the options as follows in calls
  to `GRAPH_NEIGHBORS`:

      GRAPH_NEIGHBORS(<graph>, <vertex>, { includeData: true })

* INCOMPATIBLE CHANGE:

  The AQL function `GRAPH_COMMON_NEIGHBORS` now provides an additional option `includeData`.
  This option allows controlling whether the function should return the complete vertices
  or just their IDs. Returning only the IDs instead of the full vertices can lead to
  improved performance .

  If provided, `includeData` is set to `true`, all vertices in the result will be returned
  with all their attributes. The default value of `includeData` is `false`.
  This makes the default function results incompatible with previous versions of ArangoDB.

  To get the old result style in ArangoDB 2.6, please set the options as follows in calls
  to `GRAPH_COMMON_NEIGHBORS`:

      GRAPH_COMMON_NEIGHBORS(<graph>, <vertexExamples1>, <vertexExamples2>, { includeData: true }, { includeData: true })

* INCOMPATIBLE CHANGE:

  The AQL function `GRAPH_SHORTEST_PATH` now provides an additional option `includeData`.
  This option allows controlling whether the function should return the complete vertices
  and edges or just their IDs. Returning only the IDs instead of full vertices and edges
  can lead to improved performance .

  If provided, `includeData` is set to `true`, all vertices and edges in the result will
  be returned with all their attributes. There is also an optional parameter `includePath` of
  type object.
  It has two optional sub-attributes `vertices` and `edges`, both of type boolean.
  Both can be set individually and the result will include all vertices on the path if
  `includePath.vertices == true` and all edges if `includePath.edges == true` respectively.

  The default value of `includeData` is `false`, and paths are now excluded by default.
  This makes the default function results incompatible with previous versions of ArangoDB.

  To get the old result style in ArangoDB 2.6, please set the options as follows in calls
  to `GRAPH_SHORTEST_PATH`:

      GRAPH_SHORTEST_PATH(<graph>, <source>, <target>, { includeData: true, includePath: { edges: true, vertices: true } })

  The attributes `startVertex` and `vertex` that were present in the results of `GRAPH_SHORTEST_PATH`
  in previous versions of ArangoDB will not be produced in 2.6. To calculate these attributes in 2.6,
  please extract the first and last elements from the `vertices` result attribute.

* INCOMPATIBLE CHANGE:

  The AQL function `GRAPH_DISTANCE_TO` will now return only the id the destination vertex
  in the `vertex` attribute, and not the full vertex data with all vertex attributes.

* INCOMPATIBLE CHANGE:

  All graph measurements functions in JavaScript module `general-graph` that calculated a
  single figure previously returned an array containing just the figure. Now these functions
  will return the figure directly and not put it inside an array.

  The affected functions are:

  * `graph._absoluteEccentricity`
  * `graph._eccentricity`
  * `graph._absoluteCloseness`
  * `graph._closeness`
  * `graph._absoluteBetweenness`
  * `graph._betweenness`
  * `graph._radius`
  * `graph._diameter`

* Create the `_graphs` collection in new databases with `waitForSync` attribute set to `false`

  The previous `waitForSync` value was `true`, so default the behavior when creating and dropping
  graphs via the HTTP REST API changes as follows if the new settings are in effect:

  * `POST /_api/graph` by default returns `HTTP 202` instead of `HTTP 201`
  * `DELETE /_api/graph/graph-name` by default returns `HTTP 202` instead of `HTTP 201`

  If the `_graphs` collection still has its `waitForSync` value set to `true`, then the HTTP status
  code will not change.

* Upgraded ICU to version 54; this increases performance in many places.
  based on https://code.google.com/p/chromium/issues/detail?id=428145

* added support for HTTP push aka chunked encoding

* issue #1051: add info whether server is running in service or user mode?

  This will add a "mode" attribute to the result of the result of HTTP GET `/_api/version?details=true`

  "mode" can have the following values:

  - `standalone`: server was started manually (e.g. on command-line)
  - `service`: service is running as Windows service, in daemon mode or under the supervisor

* improve system error messages in Windows port

* increased default value of `--server.request-timeout` from 300 to 1200 seconds for client tools
  (arangosh, arangoimp, arangodump, arangorestore)

* increased default value of `--server.connect-timeout` from 3 to 5 seconds for client tools
  (arangosh, arangoimp, arangodump, arangorestore)

* added startup option `--server.foxx-queues-poll-interval`

  This startup option controls the frequency with which the Foxx queues manager is checking
  the queue (or queues) for jobs to be executed.

  The default value is `1` second. Lowering this value will result in the queue manager waking
  up and checking the queues more frequently, which may increase CPU usage of the server.
  When not using Foxx queues, this value can be raised to save some CPU time.

* added startup option `--server.foxx-queues`

  This startup option controls whether the Foxx queue manager will check queue and job entries.
  Disabling this option can reduce server load but will prevent jobs added to Foxx queues from
  being processed at all.

  The default value is `true`, enabling the Foxx queues feature.

* make Foxx queues really database-specific.

  Foxx queues were and are stored in a database-specific collection `_queues`. However, a global
  cache variable for the queues led to the queue names being treated database-independently, which
  was wrong.

  Since 2.6, Foxx queues names are truly database-specific, so the same queue name can be used in
  two different databases for two different queues. Until then, it is advisable to think of queues
  as already being database-specific, and using the database name as a queue name prefix to be
  avoid name conflicts, e.g.:

      var queueName = "myQueue";
      var Foxx = require("org/arangodb/foxx");
      Foxx.queues.create(db._name() + ":" + queueName);

* added support for Foxx queue job types defined as app scripts.

  The old job types introduced in 2.4 are still supported but are known to cause issues in 2.5
  and later when the server is restarted or the job types are not defined in every thread.

  The new job types avoid this issue by storing an explicit mount path and script name rather
  than an assuming the job type is defined globally. It is strongly recommended to convert your
  job types to the new script-based system.

* renamed Foxx sessions option "sessionStorageApp" to "sessionStorage". The option now also accepts session storages directly.

* Added the following JavaScript methods for file access:
  * fs.copyFile() to copy single files
  * fs.copyRecursive() to copy directory trees
  * fs.chmod() to set the file permissions (non-Windows only)

* Added process.env for accessing the process environment from JavaScript code

* Cluster: kickstarter shutdown routines will more precisely follow the shutdown of its nodes.

* Cluster: don't delete agency connection objects that are currently in use.

* Cluster: improve passing along of HTTP errors

* fixed issue #1247: debian init script problems

* multi-threaded index creation on collection load

  When a collection contains more than one secondary index, they can be built in memory in
  parallel when the collection is loaded. How many threads are used for parallel index creation
  is determined by the new configuration parameter `--database.index-threads`. If this is set
  to 0, indexes are built by the opening thread only and sequentially. This is equivalent to
  the behavior in 2.5 and before.

* speed up building up primary index when loading collections

* added `count` attribute to `parameters.json` files of collections. This attribute indicates
  the number of live documents in the collection on unload. It is read when the collection is
  (re)loaded to determine the initial size for the collection's primary index

* removed remainders of MRuby integration, removed arangoirb

* simplified `controllers` property in Foxx manifests. You can now specify a filename directly
  if you only want to use a single file mounted at the base URL of your Foxx app.

* simplified `exports` property in Foxx manifests. You can now specify a filename directly if
  you only want to export variables from a single file in your Foxx app.

* added support for node.js-style exports in Foxx exports. Your Foxx exports file can now export
  arbitrary values using the `module.exports` property instead of adding properties to the
  `exports` object.

* added `scripts` property to Foxx manifests. You should now specify the `setup` and `teardown`
  files as properties of the `scripts` object in your manifests and can define custom,
  app-specific scripts that can be executed from the web interface or the CLI.

* added `tests` property to Foxx manifests. You can now define test cases using the `mocha`
  framework which can then be executed inside ArangoDB.

* updated `joi` package to 6.0.8.

* added `extendible` package.

* added Foxx model lifecycle events to repositories. See #1257.

* speed up resizing of edge index.

* allow to split an edge index into buckets which are resized individually.
  This is controlled by the `indexBuckets` attribute in the `properties`
  of the collection.

* fix a cluster deadlock bug in larger clusters by marking a thread waiting
  for a lock on a DBserver as blocked


v2.5.7 (2015-08-02)
-------------------

* V8: Upgrade to version 4.1.0.27 - this is intended to be the stable V8 version.


v2.5.6 (2015-07-21)
-------------------

* alter Windows build infrastructure so we can properly store pdb files.

* potentially fixed issue #1313: Wrong metric calculation at dashboard

  Escape whitespace in process name when scanning /proc/pid/stats

  This fixes statistics values read from that file

* Fixed variable naming in AQL `COLLECT INTO` results in case the COLLECT is placed
  in a subquery which itself is followed by other constructs that require variables


v2.5.5 (2015-05-29)
-------------------

* fixed vulnerability in JWT implementation.

* fixed format string for reading /proc/pid/stat

* take into account barriers used in different V8 contexts


v2.5.4 (2015-05-14)
-------------------

* added startup option `--log.performance`: specifying this option at startup will log
  performance-related info messages, mainly timings via the regular logging mechanisms

* cluster fixes

* fix for recursive copy under Windows


v2.5.3 (2015-04-29)
-------------------

* Fix fs.move to work across filesystem borders; Fixes Foxx app installation problems;
  issue #1292.

* Fix Foxx app install when installed on a different drive on Windows

* issue #1322: strange AQL result

* issue #1318: Inconsistent db._create() syntax

* issue #1315: queries to a collection fail with an empty response if the
  collection contains specific JSON data

* issue #1300: Make arangodump not fail if target directory exists but is empty

* allow specifying higher values than SOMAXCONN for `--server.backlog-size`

  Previously, arangod would not start when a `--server.backlog-size` value was
  specified that was higher than the platform's SOMAXCONN header value.

  Now, arangod will use the user-provided value for `--server.backlog-size` and
  pass it to the listen system call even if the value is higher than SOMAXCONN.
  If the user-provided value is higher than SOMAXCONN, arangod will log a warning
  on startup.

* Fixed a cluster deadlock bug. Mark a thread that is in a RemoteBlock as
  blocked to allow for additional dispatcher threads to be started.

* Fix locking in cluster by using another ReadWriteLock class for collections.

* Add a second DispatcherQueue for AQL in the cluster. This fixes a
  cluster-AQL thread explosion bug.


v2.5.2 (2015-04-11)
-------------------

* modules stored in _modules are automatically flushed when changed

* added missing query-id parameter in documentation of HTTP DELETE `/_api/query` endpoint

* added iterator for edge index in AQL queries

  this change may lead to less edges being read when used together with a LIMIT clause

* make graph viewer in web interface issue less expensive queries for determining
  a random vertex from the graph, and for determining vertex attributes

* issue #1285: syntax error, unexpected $undefined near '@_to RETURN obj

  this allows AQL bind parameter names to also start with underscores

* moved /_api/query to C++

* issue #1289: Foxx models created from database documents expose an internal method

* added `Foxx.Repository#exists`

* parallelize initialization of V8 context in multiple threads

* fixed a possible crash when the debug-level was TRACE

* cluster: do not initialize statistics collection on each
  coordinator, this fixes a race condition at startup

* cluster: fix a startup race w.r.t. the _configuration collection

* search for db:// JavaScript modules only after all local files have been
  considered, this speeds up the require command in a cluster considerably

* general cluster speedup in certain areas


v2.5.1 (2015-03-19)
-------------------

* fixed bug that caused undefined behavior when an AQL query was killed inside
  a calculation block

* fixed memleaks in AQL query cleanup in case out-of-memory errors are thrown

* by default, Debian and RedHat packages are built with debug symbols

* added option `--database.ignore-logfile-errors`

  This option controls how collection datafiles with a CRC mismatch are treated.

  If set to `false`, CRC mismatch errors in collection datafiles will lead
  to a collection not being loaded at all. If a collection needs to be loaded
  during WAL recovery, the WAL recovery will also abort (if not forced with
  `--wal.ignore-recovery-errors true`). Setting this flag to `false` protects
  users from unintentionally using a collection with corrupted datafiles, from
  which only a subset of the original data can be recovered.

  If set to `true`, CRC mismatch errors in collection datafiles will lead to
  the datafile being partially loaded. All data up to until the mismatch will
  be loaded. This will enable users to continue with collection datafiles
  that are corrupted, but will result in only a partial load of the data.
  The WAL recovery will still abort when encountering a collection with a
  corrupted datafile, at least if `--wal.ignore-recovery-errors` is not set to
  `true`.

  The default value is *true*, so for collections with corrupted datafiles
  there might be partial data loads once the WAL recovery has finished. If
  the WAL recovery will need to load a collection with a corrupted datafile,
  it will still stop when using the default values.

* INCOMPATIBLE CHANGE:

  make the arangod server refuse to start if during startup it finds a non-readable
  `parameter.json` file for a database or a collection.

  Stopping the startup process in this case requires manual intervention (fixing
  the unreadable files), but prevents follow-up errors due to ignored databases or
  collections from happening.

* datafiles and `parameter.json` files written by arangod are now created with read and write
  privileges for the arangod process user, and with read and write privileges for the arangod
  process group.

  Previously, these files were created with user read and write permissions only.

* INCOMPATIBLE CHANGE:

  abort WAL recovery if one of the collection's datafiles cannot be opened

* INCOMPATIBLE CHANGE:

  never try to raise the privileges after dropping them, this can lead to a race condition while
  running the recovery

  If you require to run ArangoDB on a port lower than 1024, you must run ArangoDB as root.

* fixed inefficiencies in `remove` methods of general-graph module

* added option `--database.slow-query-threshold` for controlling the default AQL slow query
  threshold value on server start

* add system error strings for Windows on many places

* rework service startup so we announce 'RUNNING' only when we're finished starting.

* use the Windows eventlog for FATAL and ERROR - log messages

* fix service handling in NSIS Windows installer, specify human readable name

* add the ICU_DATA environment variable to the fatal error messages

* fixed issue #1265: arangod crashed with SIGSEGV

* fixed issue #1241: Wildcards in examples


v2.5.0 (2015-03-09)
-------------------

* installer fixes for Windows

* fix for downloading Foxx

* fixed issue #1258: http pipelining not working?


v2.5.0-beta4 (2015-03-05)
-------------------------

* fixed issue #1247: debian init script problems


v2.5.0-beta3 (2015-02-27)
-------------------------

* fix Windows install path calculation in arango

* fix Windows logging of long strings

* fix possible undefinedness of const strings in Windows


v2.5.0-beta2 (2015-02-23)
-------------------------

* fixed issue #1256: agency binary not found #1256

* fixed issue #1230: API: document/col-name/_key and cursor return different floats

* front-end: dashboard tries not to (re)load statistics if user has no access

* V8: Upgrade to version 3.31.74.1

* etcd: Upgrade to version 2.0 - This requires go 1.3 to compile at least.

* refuse to startup if ICU wasn't initialized, this will i.e. prevent errors from being printed,
  and libraries from being loaded.

* front-end: unwanted removal of index table header after creating new index

* fixed issue #1248: chrome: applications filtering not working

* fixed issue #1198: queries remain in aql editor (front-end) if you navigate through different tabs

* Simplify usage of Foxx

  Thanks to our user feedback we learned that Foxx is a powerful, yet rather complicated concept.
  With this release we tried to make it less complicated while keeping all its strength.
  That includes a rewrite of the documentation as well as some code changes as listed below:

  * Moved Foxx applications to a different folder.

    The naming convention now is: <app-path>/_db/<dbname>/<mountpoint>/APP
    Before it was: <app-path>/databases/<dbname>/<appname>:<appversion>
    This caused some trouble as apps where cached based on name and version and updates did not apply.
    Hence the path on filesystem and the app's access URL had no relation to one another.
    Now the path on filesystem is identical to the URL (except for slashes and the appended APP)

  * Rewrite of Foxx routing

    The routing of Foxx has been exposed to major internal changes we adjusted because of user feedback.
    This allows us to set the development mode per mountpoint without having to change paths and hold
    apps at separate locations.

  * Foxx Development mode

    The development mode used until 2.4 is gone. It has been replaced by a much more mature version.
    This includes the deprecation of the javascript.dev-app-path parameter, which is useless since 2.5.
    Instead of having two separate app directories for production and development, apps now reside in
    one place, which is used for production as well as for development.
    Apps can still be put into development mode, changing their behavior compared to production mode.
    Development mode apps are still reread from disk at every request, and still they ship more debug
    output.

    This change has also made the startup options `--javascript.frontend-development-mode` and
    `--javascript.dev-app-path` obsolete. The former option will not have any effect when set, and the
    latter option is only read and used during the upgrade to 2.5 and does not have any effects later.

  * Foxx install process

    Installing Foxx apps has been a two step process: import them into ArangoDB and mount them at a
    specific mountpoint. These operations have been joined together. You can install an app at one
    mountpoint, that's it. No fetch, mount, unmount, purge cycle anymore. The commands have been
    simplified to just:

    * install: get your Foxx app up and running
    * uninstall: shut it down and erase it from disk

  * Foxx error output

    Until 2.4 the errors produced by Foxx were not optimal. Often, the error message was just
    `unable to parse manifest` and contained only an internal stack trace.
    In 2.5 we made major improvements there, including a much more fine-grained error output that
    helps you debug your Foxx apps. The error message printed is now much closer to its source and
    should help you track it down.

    Also we added the default handlers for unhandled errors in Foxx apps:

    * You will get a nice internal error page whenever your Foxx app is called but was not installed
      due to any error
    * You will get a proper error message when having an uncaught error appears in any app route

    In production mode the messages above will NOT contain any information about your Foxx internals
    and are safe to be exposed to third party users.
    In development mode the messages above will contain the stacktrace (if available), making it easier for
    your in-house devs to track down errors in the application.

* added `console` object to Foxx apps. All Foxx apps now have a console object implementing
  the familiar Console API in their global scope, which can be used to log diagnostic
  messages to the database.

* added `org/arangodb/request` module, which provides a simple API for making HTTP requests
  to external services.

* added optimizer rule `propagate-constant-attributes`

  This rule will look inside `FILTER` conditions for constant value equality comparisons,
  and insert the constant values in other places in `FILTER`s. For example, the rule will
  insert `42` instead of `i.value` in the second `FILTER` of the following query:

      FOR i IN c1 FOR j IN c2 FILTER i.value == 42 FILTER j.value == i.value RETURN 1

* added `filtered` value to AQL query execution statistics

  This value indicates how many documents were filtered by `FilterNode`s in the AQL query.
  Note that `IndexRangeNode`s can also filter documents by selecting only the required ranges
  from the index. The `filtered` value will not include the work done by `IndexRangeNode`s,
  but only the work performed by `FilterNode`s.

* added support for sparse hash and skiplist indexes

  Hash and skiplist indexes can optionally be made sparse. Sparse indexes exclude documents
  in which at least one of the index attributes is either not set or has a value of `null`.

  As such documents are excluded from sparse indexes, they may contain fewer documents than
  their non-sparse counterparts. This enables faster indexing and can lead to reduced memory
  usage in case the indexed attribute does occur only in some, but not all documents of the
  collection. Sparse indexes will also reduce the number of collisions in non-unique hash
  indexes in case non-existing or optional attributes are indexed.

  In order to create a sparse index, an object with the attribute `sparse` can be added to
  the index creation commands:

      db.collection.ensureHashIndex(attributeName, { sparse: true });
      db.collection.ensureHashIndex(attributeName1, attributeName2, { sparse: true });
      db.collection.ensureUniqueConstraint(attributeName, { sparse: true });
      db.collection.ensureUniqueConstraint(attributeName1, attributeName2, { sparse: true });

      db.collection.ensureSkiplist(attributeName, { sparse: true });
      db.collection.ensureSkiplist(attributeName1, attributeName2, { sparse: true });
      db.collection.ensureUniqueSkiplist(attributeName, { sparse: true });
      db.collection.ensureUniqueSkiplist(attributeName1, attributeName2, { sparse: true });

  Note that in place of the above specialized index creation commands, it is recommended to use
  the more general index creation command `ensureIndex`:

  ```js
  db.collection.ensureIndex({ type: "hash", sparse: true, unique: true, fields: [ attributeName ] });
  db.collection.ensureIndex({ type: "skiplist", sparse: false, unique: false, fields: [ "a", "b" ] });
  ```

  When not explicitly set, the `sparse` attribute defaults to `false` for new indexes.

  This causes a change in behavior when creating a unique hash index without specifying the
  sparse flag: in 2.4, unique hash indexes were implicitly sparse, always excluding `null` values.
  There was no option to control this behavior, and sparsity was neither supported for non-unique
  hash indexes nor skiplists in 2.4. This implicit sparsity of unique hash indexes was considered
  an inconsistency, and therefore the behavior was cleaned up in 2.5. As of 2.5, indexes will
  only be created sparse if sparsity is explicitly requested. Existing unique hash indexes from 2.4
  or before will automatically be migrated so they are still sparse after the upgrade to 2.5.

  Geo indexes are implicitly sparse, meaning documents without the indexed location attribute or
  containing invalid location coordinate values will be excluded from the index automatically. This
  is also a change when compared to pre-2.5 behavior, when documents with missing or invalid
  coordinate values may have caused errors on insertion when the geo index' `unique` flag was set
  and its `ignoreNull` flag was not.

  This was confusing and has been rectified in 2.5. The method `ensureGeoConstaint()` now does the
  same as `ensureGeoIndex()`. Furthermore, the attributes `constraint`, `unique`, `ignoreNull` and
  `sparse` flags are now completely ignored when creating geo indexes.

  The same is true for fulltext indexes. There is no need to specify non-uniqueness or sparsity for
  geo or fulltext indexes. They will always be non-unique and sparse.

  As sparse indexes may exclude some documents, they cannot be used for every type of query.
  Sparse hash indexes cannot be used to find documents for which at least one of the indexed
  attributes has a value of `null`. For example, the following AQL query cannot use a sparse
  index, even if one was created on attribute `attr`:

      FOR doc In collection
        FILTER doc.attr == null
        RETURN doc

  If the lookup value is non-constant, a sparse index may or may not be used, depending on
  the other types of conditions in the query. If the optimizer can safely determine that
  the lookup value cannot be `null`, a sparse index may be used. When uncertain, the optimizer
  will not make use of a sparse index in a query in order to produce correct results.

  For example, the following queries cannot use a sparse index on `attr` because the optimizer
  will not know beforehand whether the comparison values for `doc.attr` will include `null`:

      FOR doc In collection
        FILTER doc.attr == SOME_FUNCTION(...)
        RETURN doc

      FOR other IN otherCollection
        FOR doc In collection
          FILTER doc.attr == other.attr
          RETURN doc

  Sparse skiplist indexes can be used for sorting if the optimizer can safely detect that the
  index range does not include `null` for any of the index attributes.

* inspection of AQL data-modification queries will now detect if the data-modification part
  of the query can run in lockstep with the data retrieval part of the query, or if the data
  retrieval part must be executed before the data modification can start.

  Executing the two in lockstep allows using much smaller buffers for intermediate results
  and starts the actual data-modification operations much earlier than if the two phases
  were executed separately.

* Allow dynamic attribute names in AQL object literals

  This allows using arbitrary expressions to construct attribute names in object
  literals specified in AQL queries. To disambiguate expressions and other unquoted
  attribute names, dynamic attribute names need to be enclosed in brackets (`[` and `]`).
  Example:

      FOR i IN 1..100
        RETURN { [ CONCAT('value-of-', i) ] : i }

* make AQL optimizer rule "use-index-for-sort" remove sort also in case a non-sorted
  index (e.g. a hash index) is used for only equality lookups and all sort attributes
  are covered by the index.

  Example that does not require an extra sort (needs hash index on `value`):

      FOR doc IN collection FILTER doc.value == 1 SORT doc.value RETURN doc

  Another example that does not require an extra sort (with hash index on `value1`, `value2`):

      FOR doc IN collection FILTER doc.value1 == 1 && doc.value2 == 2 SORT doc.value1, doc.value2 RETURN doc

* make AQL optimizer rule "use-index-for-sort" remove sort also in case the sort criteria
  excludes the left-most index attributes, but the left-most index attributes are used
  by the index for equality-only lookups.

  Example that can use the index for sorting (needs skiplist index on `value1`, `value2`):

      FOR doc IN collection FILTER doc.value1 == 1 SORT doc.value2 RETURN doc

* added selectivity estimates for primary index, edge index, and hash index

  The selectivity estimates are returned by the `GET /_api/index` REST API method
  in a sub-attribute `selectivityEstimate` for each index that supports it. This
  attribute will be omitted for indexes that do not provide selectivity estimates.
  If provided, the selectivity estimate will be a numeric value between 0 and 1.

  Selectivity estimates will also be reported in the result of `collection.getIndexes()`
  for all indexes that support this. If no selectivity estimate can be determined for
  an index, the attribute `selectivityEstimate` will be omitted here, too.

  The web interface also shows selectivity estimates for each index that supports this.

  Currently the following index types can provide selectivity estimates:
  - primary index
  - edge index
  - hash index (unique and non-unique)

  No selectivity estimates will be provided when running in cluster mode.

* fixed issue #1226: arangod log issues

* added additional logger if arangod is started in foreground mode on a tty

* added AQL optimizer rule "move-calculations-down"

* use exclusive native SRWLocks on Windows instead of native mutexes

* added AQL functions `MD5`, `SHA1`, and `RANDOM_TOKEN`.

* reduced number of string allocations when parsing certain AQL queries

  parsing numbers (integers or doubles) does not require a string allocation
  per number anymore

* RequestContext#bodyParam now accepts arbitrary joi schemas and rejects invalid (but well-formed) request bodies.

* enforce that AQL user functions are wrapped inside JavaScript function () declarations

  AQL user functions were always expected to be wrapped inside a JavaScript function, but previously
  this was not enforced when registering a user function. Enforcing the AQL user functions to be contained
  inside functions prevents functions from doing some unexpected things that may have led to undefined
  behavior.

* Windows service uninstalling: only remove service if it points to the currently running binary,
  or --force was specified.

* Windows (debug only): print stacktraces on crash and run minidump

* Windows (cygwin): if you run arangosh in a cygwin shell or via ssh we will detect this and use
  the appropriate output functions.

* Windows: improve process management

* fix IPv6 reverse ip lookups - so far we only did IPv4 addresses.

* improve join documentation, add outer join example

* run jslint for unit tests too, to prevent "memory leaks" by global js objects with native code.

* fix error logging for exceptions - we wouldn't log the exception message itself so far.

* improve error reporting in the http client (Windows & *nix)

* improve error reports in cluster

* Standard errors can now contain custom messages.


v2.4.7 (XXXX-XX-XX)
-------------------

* fixed issue #1282: Geo WITHIN_RECTANGLE for nested lat/lng


v2.4.6 (2015-03-18)
-------------------

* added option `--database.ignore-logfile-errors`

  This option controls how collection datafiles with a CRC mismatch are treated.

  If set to `false`, CRC mismatch errors in collection datafiles will lead
  to a collection not being loaded at all. If a collection needs to be loaded
  during WAL recovery, the WAL recovery will also abort (if not forced with
  `--wal.ignore-recovery-errors true`). Setting this flag to `false` protects
  users from unintentionally using a collection with corrupted datafiles, from
  which only a subset of the original data can be recovered.

  If set to `true`, CRC mismatch errors in collection datafiles will lead to
  the datafile being partially loaded. All data up to until the mismatch will
  be loaded. This will enable users to continue with a collection datafiles
  that are corrupted, but will result in only a partial load of the data.
  The WAL recovery will still abort when encountering a collection with a
  corrupted datafile, at least if `--wal.ignore-recovery-errors` is not set to
  `true`.

  The default value is *true*, so for collections with corrupted datafiles
  there might be partial data loads once the WAL recovery has finished. If
  the WAL recovery will need to load a collection with a corrupted datafile,
  it will still stop when using the default values.

* INCOMPATIBLE CHANGE:

  make the arangod server refuse to start if during startup it finds a non-readable
  `parameter.json` file for a database or a collection.

  Stopping the startup process in this case requires manual intervention (fixing
  the unreadable files), but prevents follow-up errors due to ignored databases or
  collections from happening.

* datafiles and `parameter.json` files written by arangod are now created with read and write
  privileges for the arangod process user, and with read and write privileges for the arangod
  process group.

  Previously, these files were created with user read and write permissions only.

* INCOMPATIBLE CHANGE:

  abort WAL recovery if one of the collection's datafiles cannot be opened

* INCOMPATIBLE CHANGE:

  never try to raise the privileges after dropping them, this can lead to a race condition while
  running the recovery

  If you require to run ArangoDB on a port lower than 1024, you must run ArangoDB as root.

* fixed inefficiencies in `remove` methods of general-graph module

* added option `--database.slow-query-threshold` for controlling the default AQL slow query
  threshold value on server start


v2.4.5 (2015-03-16)
-------------------

* added elapsed time to HTTP request logging output (`--log.requests-file`)

* added AQL current and slow query tracking, killing of AQL queries

  This change enables retrieving the list of currently running AQL queries inside the selected database.
  AQL queries with an execution time beyond a certain threshold can be moved to a "slow query" facility
  and retrieved from there. Queries can also be killed by specifying the query id.

  This change adds the following HTTP REST APIs:

  - `GET /_api/query/current`: for retrieving the list of currently running queries
  - `GET /_api/query/slow`: for retrieving the list of slow queries
  - `DELETE /_api/query/slow`: for clearing the list of slow queries
  - `GET /_api/query/properties`: for retrieving the properties for query tracking
  - `PUT /_api/query/properties`: for adjusting the properties for query tracking
  - `DELETE /_api/query/<id>`: for killing an AQL query

  The following JavaScript APIs have been added:

  - require("org/arangodb/aql/queries").current();
  - require("org/arangodb/aql/queries").slow();
  - require("org/arangodb/aql/queries").clearSlow();
  - require("org/arangodb/aql/queries").properties();
  - require("org/arangodb/aql/queries").kill();

* fixed issue #1265: arangod crashed with SIGSEGV

* fixed issue #1241: Wildcards in examples

* fixed comment parsing in Foxx controllers


v2.4.4 (2015-02-24)
-------------------

* fixed the generation template for foxx apps. It now does not create deprecated functions anymore

* add custom visitor functionality for `GRAPH_NEIGHBORS` function, too

* increased default value of traversal option *maxIterations* to 100 times of its previous
  default value


v2.4.3 (2015-02-06)
-------------------

* fix multi-threading with openssl when running under Windows

* fix timeout on socket operations when running under Windows

* Fixed an error in Foxx routing which caused some apps that worked in 2.4.1 to fail with status 500: `undefined is not a function` errors in 2.4.2
  This error was occurring due to seldom internal rerouting introduced by the malformed application handler.


v2.4.2 (2015-01-30)
-------------------

* added custom visitor functionality for AQL traversals

  This allows more complex result processing in traversals triggered by AQL. A few examples
  are shown in [this article](http://jsteemann.github.io/blog/2015/01/28/using-custom-visitors-in-aql-graph-traversals/).

* improved number of results estimated for nodes of type EnumerateListNode and SubqueryNode
  in AQL explain output

* added AQL explain helper to explain arbitrary AQL queries

  The helper function prints the query execution plan and the indexes to be used in the
  query. It can be invoked from the ArangoShell or the web interface as follows:

      require("org/arangodb/aql/explainer").explain(query);

* enable use of indexes for certain AQL conditions with non-equality predicates, in
  case the condition(s) also refer to indexed attributes

  The following queries will now be able to use indexes:

      FILTER a.indexed == ... && a.indexed != ...
      FILTER a.indexed == ... && a.nonIndexed != ...
      FILTER a.indexed == ... && ! (a.indexed == ...)
      FILTER a.indexed == ... && ! (a.nonIndexed == ...)
      FILTER a.indexed == ... && ! (a.indexed != ...)
      FILTER a.indexed == ... && ! (a.nonIndexed != ...)
      FILTER (a.indexed == ... && a.nonIndexed == ...) || (a.indexed == ... && a.nonIndexed == ...)
      FILTER (a.indexed == ... && a.nonIndexed != ...) || (a.indexed == ... && a.nonIndexed != ...)

* Fixed spuriously occurring "collection not found" errors when running queries on local
  collections on a cluster DB server

* Fixed upload of Foxx applications to the server for apps exceeding approx. 1 MB zipped.

* Malformed Foxx applications will now return a more useful error when any route is requested.

  In Production a Foxx app mounted on /app will display an html page on /app/* stating a 503 Service temporarily not available.
  It will not state any information about your Application.
  Before it was a 404 Not Found without any information and not distinguishable from a correct not found on your route.

  In Development Mode the html page also contains information about the error occurred.

* Unhandled errors thrown in Foxx routes are now handled by the Foxx framework itself.

  In Production the route will return a status 500 with a body {error: "Error statement"}.
  In Development the route will return a status 500 with a body {error: "Error statement", stack: "..."}

  Before, it was status 500 with a plain text stack including ArangoDB internal routing information.

* The Applications tab in web interface will now request development apps more often.
  So if you have a fixed a syntax error in your app it should always be visible after reload.


v2.4.1 (2015-01-19)
-------------------

* improved WAL recovery output

* fixed certain OR optimizations in AQL optimizer

* better diagnostics for arangoimp

* fixed invalid result of HTTP REST API method `/_admin/foxx/rescan`

* fixed possible segmentation fault when passing a Buffer object into a V8 function
  as a parameter

* updated AQB module to 1.8.0.


v2.4.0 (2015-01-13)
-------------------

* updated AQB module to 1.7.0.

* fixed V8 integration-related crashes

* make `fs.move(src, dest)` also fail when both `src` and `dest` are
  existing directories. This ensures the same behavior of the move operation
  on different platforms.

* fixed AQL insert operation for multi-shard collections in cluster

* added optional return value for AQL data-modification queries.
  This allows returning the documents inserted, removed or updated with the query, e.g.

      FOR doc IN docs REMOVE doc._key IN docs LET removed = OLD RETURN removed
      FOR doc IN docs INSERT { } IN docs LET inserted = NEW RETURN inserted
      FOR doc IN docs UPDATE doc._key WITH { } IN docs LET previous = OLD RETURN previous
      FOR doc IN docs UPDATE doc._key WITH { } IN docs LET updated = NEW RETURN updated

  The variables `OLD` and `NEW` are automatically available when a `REMOVE`, `INSERT`,
  `UPDATE` or `REPLACE` statement is immediately followed by a `LET` statement.
  Note that the `LET` and `RETURN` statements in data-modification queries are not as
  flexible as the general versions of `LET` and `RETURN`. When returning documents from
  data-modification operations, only a single variable can be assigned using `LET`, and
  the assignment can only be either `OLD` or `NEW`, but not an arbitrary expression. The
  `RETURN` statement also allows using the just-created variable only, and no arbitrary
  expressions.


v2.4.0-beta1 (2014-12-26)
--------------------------

* fixed superstates in FoxxGenerator

* fixed issue #1065: Aardvark: added creation of documents and edges with _key property

* fixed issue #1198: Aardvark: current AQL editor query is now cached

* Upgraded V8 version from 3.16.14 to 3.29.59

  The built-in version of V8 has been upgraded from 3.16.14 to 3.29.59.
  This activates several ES6 (also dubbed *Harmony* or *ES.next*) features in
  ArangoDB, both in the ArangoShell and the ArangoDB server. They can be
  used for scripting and in server-side actions such as Foxx routes, traversals
  etc.

  The following ES6 features are available in ArangoDB 2.4 by default:

  * iterators
  * the `of` operator
  * symbols
  * predefined collections types (Map, Set etc.)
  * typed arrays

  Many other ES6 features are disabled by default, but can be made available by
  starting arangod or arangosh with the appropriate options:

  * arrow functions
  * proxies
  * generators
  * String, Array, and Number enhancements
  * constants
  * enhanced object and numeric literals

  To activate all these ES6 features in arangod or arangosh, start it with
  the following options:

      arangosh --javascript.v8-options="--harmony --harmony_generators"

  More details on the available ES6 features can be found in
  [this blog](https://jsteemann.github.io/blog/2014/12/19/using-es6-features-in-arangodb/).

* Added Foxx generator for building Hypermedia APIs

  A more detailed description is [here](https://www.arangodb.com/2014/12/08/building-hypermedia-apis-foxxgenerator)

* New `Applications` tab in web interface:

  The `applications` tab got a complete redesign.
  It will now only show applications that are currently running on ArangoDB.
  For a selected application, a new detailed view has been created.
  This view provides a better overview of the app:
  * author
  * license
  * version
  * contributors
  * download links
  * API documentation

  To install a new application, a new dialog is now available.
  It provides the features already available in the console application `foxx-manager` plus some more:
  * install an application from Github
  * install an application from a zip file
  * install an application from ArangoDB's application store
  * create a new application from scratch: this feature uses a generator to
    create a Foxx application with pre-defined CRUD methods for a given list
    of collections. The generated Foxx app can either be downloaded as a zip file or
    be installed on the server. Starting with a new Foxx app has never been easier.

* fixed issue #1102: Aardvark: Layout bug in documents overview

  The documents overview was entirely destroyed in some situations on Firefox.
  We replaced the plugin we used there.

* fixed issue #1168: Aardvark: pagination buttons jumping

* fixed issue #1161: Aardvark: Click on Import JSON imports previously uploaded file

* removed configure options `--enable-all-in-one-v8`, `--enable-all-in-one-icu`,
  and `--enable-all-in-one-libev`.

* global internal rename to fix naming incompatibilities with JSON:

  Internal functions with names containing `array` have been renamed to `object`,
  internal functions with names containing `list` have been renamed to `array`.
  The renaming was mainly done in the C++ parts. The documentation has also been
  adjusted so that the correct JSON type names are used in most places.

  The change also led to the addition of a few function aliases in AQL:

  * `TO_LIST` now is an alias of the new `TO_ARRAY`
  * `IS_LIST` now is an alias of the new `IS_ARRAY`
  * `IS_DOCUMENT` now is an alias of the new `IS_OBJECT`

  The changed also renamed the option `mergeArrays` to `mergeObjects` for AQL
  data-modification query options and HTTP document modification API

* AQL: added optimizer rule "remove-filter-covered-by-index"

  This rule removes FilterNodes and CalculationNodes from an execution plan if the
  filter is already covered by a previous IndexRangeNode. Removing the CalculationNode
  and the FilterNode will speed up query execution because the query requires less
  computation.

* AQL: added optimizer rule "remove-sort-rand"

  This rule removes a `SORT RAND()` expression from a query and moves the random
  iteration into the appropriate `EnumerateCollectionNode`. This is more efficient
  than individually enumerating and then sorting randomly.

* AQL: range optimizations for IN and OR

  This change enables usage of indexes for several additional cases. Filters containing
  the `IN` operator can now make use of indexes, and multiple OR- or AND-combined filter
  conditions can now also use indexes if the filters are accessing the same indexed
  attribute.

  Here are a few examples of queries that can now use indexes but couldn't before:

    FOR doc IN collection
      FILTER doc.indexedAttribute == 1 || doc.indexedAttribute > 99
      RETURN doc

    FOR doc IN collection
      FILTER doc.indexedAttribute IN [ 3, 42 ] || doc.indexedAttribute > 99
      RETURN doc

    FOR doc IN collection
      FILTER (doc.indexedAttribute > 2 && doc.indexedAttribute < 10) ||
             (doc.indexedAttribute > 23 && doc.indexedAttribute < 42)
      RETURN doc

* fixed issue #500: AQL parentheses issue

  This change allows passing subqueries as AQL function parameters without using
  duplicate brackets (e.g. `FUNC(query)` instead of `FUNC((query))`

* added optional `COUNT` clause to AQL `COLLECT`

  This allows more efficient group count calculation queries, e.g.

      FOR doc IN collection
        COLLECT age = doc.age WITH COUNT INTO length
        RETURN { age: age, count: length }

  A count-only query is also possible:

      FOR doc IN collection
        COLLECT WITH COUNT INTO length
        RETURN length

* fixed missing makeDirectory when fetching a Foxx application from a zip file

* fixed issue #1134: Change the default endpoint to localhost

  This change will modify the IP address ArangoDB listens on to 127.0.0.1 by default.
  This will make new ArangoDB installations unaccessible from clients other than
  localhost unless changed. This is a security feature.

  To make ArangoDB accessible from any client, change the server's configuration
  (`--server.endpoint`) to either `tcp://0.0.0.0:8529` or the server's publicly
  visible IP address.

* deprecated `Repository#modelPrototype`. Use `Repository#model` instead.

* IMPORTANT CHANGE: by default, system collections are included in replication and all
  replication API return values. This will lead to user accounts and credentials
  data being replicated from master to slave servers. This may overwrite
  slave-specific database users.

  If this is undesired, the `_users` collection can be excluded from replication
  easily by setting the `includeSystem` attribute to `false` in the following commands:

  * replication.sync({ includeSystem: false });
  * replication.applier.properties({ includeSystem: false });

  This will exclude all system collections (including `_aqlfunctions`, `_graphs` etc.)
  from the initial synchronization and the continuous replication.

  If this is also undesired, it is also possible to specify a list of collections to
  exclude from the initial synchronization and the continuous replication using the
  `restrictCollections` attribute, e.g.:

      replication.applier.properties({
        includeSystem: true,
        restrictType: "exclude",
        restrictCollections: [ "_users", "_graphs", "foo" ]
      });

  The HTTP API methods for fetching the replication inventory and for dumping collections
  also support the `includeSystem` control flag via a URL parameter.

* removed DEPRECATED replication methods:
  * `replication.logger.start()`
  * `replication.logger.stop()`
  * `replication.logger.properties()`
  * HTTP PUT `/_api/replication/logger-start`
  * HTTP PUT `/_api/replication/logger-stop`
  * HTTP GET `/_api/replication/logger-config`
  * HTTP PUT `/_api/replication/logger-config`

* fixed issue #1174, which was due to locking problems in distributed
  AQL execution

* improved cluster locking for AQL avoiding deadlocks

* use DistributeNode for modifying queries with REPLACE and UPDATE, if
  possible


v2.3.6 (2015-XX-XX)
-------------------

* fixed AQL subquery optimization that produced wrong result when multiple subqueries
  directly followed each other and and a directly following `LET` statement did refer
  to any but the first subquery.


v2.3.5 (2015-01-16)
-------------------

* fixed intermittent 404 errors in Foxx apps after mounting or unmounting apps

* fixed issue #1200: Expansion operator results in "Cannot call method 'forEach' of null"

* fixed issue #1199: Cannot unlink root node of plan


v2.3.4 (2014-12-23)
-------------------

* fixed cerberus path for MyArangoDB


v2.3.3 (2014-12-17)
-------------------

* fixed error handling in instantiation of distributed AQL queries, this
  also fixes a bug in cluster startup with many servers

* issue #1185: parse non-fractional JSON numbers with exponent (e.g. `4e-261`)

* issue #1159: allow --server.request-timeout and --server.connect-timeout of 0


v2.3.2 (2014-12-09)
-------------------

* fixed issue #1177: Fix bug in the user app's storage

* fixed issue #1173: AQL Editor "Save current query" resets user password

* fixed missing makeDirectory when fetching a Foxx application from a zip file

* put in warning about default changed: fixed issue #1134: Change the default endpoint to localhost

* fixed issue #1163: invalid fullCount value returned from AQL

* fixed range operator precedence

* limit default maximum number of plans created by AQL optimizer to 256 (from 1024)

* make AQL optimizer not generate an extra plan if an index can be used, but modify
  existing plans in place

* fixed AQL cursor ttl (time-to-live) issue

  Any user-specified cursor ttl value was not honored since 2.3.0.

* fixed segfault in AQL query hash index setup with unknown shapes

* fixed memleaks

* added AQL optimizer rule for removing `INTO` from a `COLLECT` statement if not needed

* fixed issue #1131

  This change provides the `KEEP` clause for `COLLECT ... INTO`. The `KEEP` clause
  allows controlling which variables will be kept in the variable created by `INTO`.

* fixed issue #1147, must protect dispatcher ID for etcd

v2.3.1 (2014-11-28)
-------------------

* recreate password if missing during upgrade

* fixed issue #1126

* fixed non-working subquery index optimizations

* do not restrict summary of Foxx applications to 60 characters

* fixed display of "required" path parameters in Foxx application documentation

* added more optimizations of constants values in AQL FILTER conditions

* fixed invalid or-to-in optimization for FILTERs containing comparisons
  with boolean values

* fixed replication of `_graphs` collection

* added AQL list functions `PUSH`, `POP`, `UNSHIFT`, `SHIFT`, `REMOVE_VALUES`,
  `REMOVE_VALUE`, `REMOVE_NTH` and `APPEND`

* added AQL functions `CALL` and `APPLY` to dynamically call other functions

* fixed AQL optimizer cost estimation for LIMIT node

* prevent Foxx queues from permanently writing to the journal even when
  server is idle

* fixed AQL COLLECT statement with INTO clause, which copied more variables
  than v2.2 and thus lead to too much memory consumption.
  This deals with #1107.

* fixed AQL COLLECT statement, this concerned every COLLECT statement,
  only the first group had access to the values of the variables before
  the COLLECT statement. This deals with #1127.

* fixed some AQL internals, where sometimes too many items were
  fetched from upstream in the presence of a LIMIT clause. This should
  generally improve performance.


v2.3.0 (2014-11-18)
-------------------

* fixed syslog flags. `--log.syslog` is deprecated and setting it has no effect,
  `--log.facility` now works as described. Application name has been changed from
  `triagens` to `arangod`. It can be changed using `--log.application`. The syslog
  will only contain the actual log message. The datetime prefix is omitted.

* fixed deflate in SimpleHttpClient

* fixed issue #1104: edgeExamples broken or changed

* fixed issue #1103: Error while importing user queries

* fixed issue #1100: AQL: HAS() fails on doc[attribute_name]

* fixed issue #1098: runtime error when creating graph vertex

* hide system applications in **Applications** tab by default

  Display of system applications can be toggled by using the *system applications*
  toggle in the UI.

* added HTTP REST API for managing tasks (`/_api/tasks`)

* allow passing character lists as optional parameter to AQL functions `TRIM`,
  `LTRIM` and `RTRIM`

  These functions now support trimming using custom character lists. If no character
  lists are specified, all whitespace characters will be removed as previously:

      TRIM("  foobar\t \r\n ")         // "foobar"
      TRIM(";foo;bar;baz, ", "; ")     // "foo;bar;baz"

* added AQL string functions `LTRIM`, `RTRIM`, `FIND_FIRST`, `FIND_LAST`, `SPLIT`,
  `SUBSTITUTE`

* added AQL functions `ZIP`, `VALUES` and `PERCENTILE`

* made AQL functions `CONCAT` and `CONCAT_SEPARATOR` work with list arguments

* dynamically create extra dispatcher threads if required

* fixed issue #1097: schemas in the API docs no longer show required properties as optional


v2.3.0-beta2 (2014-11-08)
-------------------------

* front-end: new icons for uploading and downloading JSON documents into a collection

* front-end: fixed documents pagination css display error

* front-end: fixed flickering of the progress view

* front-end: fixed missing event for documents filter function

* front-end: jsoneditor: added CMD+Return (Mac) CTRL+Return (Linux/Win) shortkey for
  saving a document

* front-end: added information tooltip for uploading json documents.

* front-end: added database management view to the collapsed navigation menu

* front-end: added collection truncation feature

* fixed issue #1086: arangoimp: Odd errors if arguments are not given properly

* performance improvements for AQL queries that use JavaScript-based expressions
  internally

* added AQL geo functions `WITHIN_RECTANGLE` and `IS_IN_POLYGON`

* fixed non-working query results download in AQL editor of web interface

* removed debug print message in AQL editor query export routine

* fixed issue #1075: Aardvark: user name required even if auth is off #1075

  The fix for this prefills the username input field with the current user's
  account name if any and `root` (the default username) otherwise. Additionally,
  the tooltip text has been slightly adjusted.

* fixed issue #1069: Add 'raw' link to swagger ui so that the raw swagger
  json can easily be retrieved

  This adds a link to the Swagger API docs to an application's detail view in
  the **Applications** tab of the web interface. The link produces the Swagger
  JSON directly. If authentication is turned on, the link requires authentication,
  too.

* documentation updates


v2.3.0-beta1 (2014-11-01)
-------------------------

* added dedicated `NOT IN` operator for AQL

  Previously, a `NOT IN` was only achievable by writing a negated `IN` condition:

      FOR i IN ... FILTER ! (i IN [ 23, 42 ]) ...

  This can now alternatively be expressed more intuitively as follows:

      FOR i IN ... FILTER i NOT IN [ 23, 42 ] ...

* added alternative logical operator syntax for AQL

  Previously, the logical operators in AQL could only be written as:
  - `&&`: logical and
  - `||`: logical or
  - `!`: negation

  ArangoDB 2.3 introduces the alternative variants for these operators:
  - `AND`: logical and
  - `OR`: logical or
  - `NOT`: negation

  The new syntax is just an alternative to the old syntax, allowing easier
  migration from SQL. The old syntax is still fully supported and will be.

* improved output of `ArangoStatement.parse()` and POST `/_api/query`

  If an AQL query can be parsed without problems, The return value of
  `ArangoStatement.parse()` now contains an attribute `ast` with the abstract
  syntax tree of the query (before optimizations). Though this is an internal
  representation of the query and is subject to change, it can be used to inspect
  how ArangoDB interprets a given query.

* improved `ArangoStatement.explain()` and POST `/_api/explain`

  The commands for explaining AQL queries have been improved.

* added command-line option `--javascript.v8-contexts` to control the number of
  V8 contexts created in arangod.

  Previously, the number of V8 contexts was equal to the number of server threads
  (as specified by option `--server.threads`).

  However, it may be sensible to create different amounts of threads and V8
  contexts. If the option is not specified, the number of V8 contexts created
  will be equal to the number of server threads. Thus no change in configuration
  is required to keep the old behavior.

  If you are using the default config files or merge them with your local config
  files, please review if the default number of server threads is okay in your
  environment. Additionally you should verify that the number of V8 contexts
  created (as specified in option `--javascript.v8-contexts`) is okay.

* the number of server.threads specified is now the minimum of threads
  started. There are situation in which threads are waiting for results of
  distributed database servers. In this case the number of threads is
  dynamically increased.

* removed index type "bitarray"

  Bitarray indexes were only half-way documented and integrated in previous versions
  of ArangoDB so their benefit was limited. The support for bitarray indexes has
  thus been removed in ArangoDB 2.3. It is not possible to create indexes of type
  "bitarray" with ArangoDB 2.3.

  When a collection is opened that contains a bitarray index definition created
  with a previous version of ArangoDB, ArangoDB will ignore it and log the following
  warning:

      index type 'bitarray' is not supported in this version of ArangoDB and is ignored

  Future versions of ArangoDB may automatically remove such index definitions so the
  warnings will eventually disappear.

* removed internal "_admin/modules/flush" in order to fix requireApp

* added basic support for handling binary data in Foxx

  Requests with binary payload can be processed in Foxx applications by
  using the new method `res.rawBodyBuffer()`. This will return the unparsed request
  body as a Buffer object.

  There is now also the method `req.requestParts()` available in Foxx to retrieve
  the individual components of a multipart HTTP request.

  Buffer objects can now be used when setting the response body of any Foxx action.
  Additionally, `res.send()` has been added as a convenience method for returning
  strings, JSON objects or buffers from a Foxx action:

      res.send("<p>some HTML</p>");
      res.send({ success: true });
      res.send(new Buffer("some binary data"));

  The convenience method `res.sendFile()` can now be used to easily return the
  contents of a file from a Foxx action:

      res.sendFile(applicationContext.foxxFilename("image.png"));

  `fs.write` now accepts not only strings but also Buffer objects as second parameter:

      fs.write(filename, "some data");
      fs.write(filename, new Buffer("some binary data"));

  `fs.readBuffer` can be used to return the contents of a file in a Buffer object.

* improved performance of insertion into non-unique hash indexes significantly in case
  many duplicate keys are used in the index

* issue #1042: set time zone in log output

  the command-line option `--log.use-local-time` was added to print dates and times in
  the server-local timezone instead of UTC

* command-line options that require a boolean value now validate the
  value given on the command-line

  This prevents issues if no value is specified for an option that
  requires a boolean value. For example, the following command-line would
  have caused trouble in 2.2, because `--server.endpoint` would have been
  used as the value for the `--server.disable-authentication` options
  (which requires a boolean value):

      arangod --server.disable-authentication --server.endpoint tcp://127.0.0.1:8529 data

  In 2.3, running this command will fail with an error and requires to
  be modified to:

      arangod --server.disable-authentication true --server.endpoint tcp://127.0.0.1:8529 data

* improved performance of CSV import in arangoimp

* fixed issue #1027: Stack traces are off-by-one

* fixed issue #1026: Modules loaded in different files within the same app
  should refer to the same module

* fixed issue #1025: Traversal not as expected in undirected graph

* added a _relation function in the general-graph module.

  This deprecated _directedRelation and _undirectedRelation.
  ArangoDB does not offer any constraints for undirected edges
  which caused some confusion of users how undirected relations
  have to be handled. Relation now only supports directed relations
  and the user can actively simulate undirected relations.

* changed return value of Foxx.applicationContext#collectionName:

  Previously, the function could return invalid collection names because
  invalid characters were not replaced in the application name prefix, only
  in the collection name passed.

  Now, the function replaces invalid characters also in the application name
  prefix, which might to slightly different results for application names that
  contained any characters outside the ranges [a-z], [A-Z] and [0-9].

* prevent XSS in AQL editor and logs view

* integrated tutorial into ArangoShell and web interface

* added option `--backslash-escape` for arangoimp when running CSV file imports

* front-end: added download feature for (filtered) documents

* front-end: added download feature for the results of a user query

* front-end: added function to move documents to another collection

* front-end: added sort-by attribute to the documents filter

* front-end: added sorting feature to database, graph management and user management view.

* issue #989: front-end: Databases view not refreshing after deleting a database

* issue #991: front-end: Database search broken

* front-end: added infobox which shows more information about a document (_id, _rev, _key) or
  an edge (_id, _rev, _key, _from, _to). The from and to attributes are clickable and redirect
  to their document location.

* front-end: added edit-mode for deleting multiple documents at the same time.

* front-end: added delete button to the detailed document/edge view.

* front-end: added visual feedback for saving documents/edges inside the editor (error/success).

* front-end: added auto-focusing for the first input field in a modal.

* front-end: added validation for user input in a modal.

* front-end: user defined queries are now stored inside the database and are bound to the current
  user, instead of using the local storage functionality of the browsers. The outcome of this is
  that user defined queries are now independently usable from any device. Also queries can now be
  edited through the standard document editor of the front-end through the _users collection.

* front-end: added import and export functionality for user defined queries.

* front-end: added new keywords and functions to the aql-editor theme

* front-end: applied tile-style to the graph view

* front-end: now using the new graph api including multi-collection support

* front-end: foxx apps are now deletable

* front-end: foxx apps are now installable and updateable through github, if github is their
  origin.

* front-end: added foxx app version control. Multiple versions of a single foxx app are now
  installable and easy to manage and are also arranged in groups.

* front-end: the user-set filter of a collection is now stored until the user navigates to
  another collection.

* front-end: fetching and filtering of documents, statistics, and query operations are now
  handled with asynchronous ajax calls.

* front-end: added progress indicator if the front-end is waiting for a server operation.

* front-end: fixed wrong count of documents in the documents view of a collection.

* front-end: fixed unexpected styling of the manage db view and navigation.

* front-end: fixed wrong handling of select fields in a modal view.

* front-end: fixed wrong positioning of some tooltips.

* automatically call `toJSON` function of JavaScript objects (if present)
  when serializing them into database documents. This change allows
  storing JavaScript date objects in the database in a sensible manner.


v2.2.7 (2014-11-19)
-------------------

* fixed issue #998: Incorrect application URL for non-system Foxx apps

* fixed issue #1079: AQL editor: keyword WITH in UPDATE query is not highlighted

* fix memory leak in cluster nodes

* fixed registration of AQL user-defined functions in Web UI (JS shell)

* fixed error display in Web UI for certain errors
  (now error message is printed instead of 'undefined')

* fixed issue #1059: bug in js module console

* fixed issue #1056: "fs": zip functions fail with passwords

* fixed issue #1063: Docs: measuring unit of --wal.logfile-size?

* fixed issue #1062: Docs: typo in 14.2 Example data


v2.2.6 (2014-10-20)
-------------------

* fixed issue #972: Compilation Issue

* fixed issue #743: temporary directories are now unique and one can read
  off the tool that created them, if empty, they are removed atexit

* Highly improved performance of all AQL GRAPH_* functions.

* Orphan collections in general graphs can now be found via GRAPH_VERTICES
  if either "any" or no direction is defined

* Fixed documentation for AQL function GRAPH_NEIGHBORS.
  The option "vertexCollectionRestriction" is meant to filter the target
  vertices only, and should not filter the path.

* Fixed a bug in GRAPH_NEIGHBORS which enforced only empty results
  under certain conditions


v2.2.5 (2014-10-09)
-------------------

* fixed issue #961: allow non-JSON values in undocument request bodies

* fixed issue 1028: libicu is now statically linked

* fixed cached lookups of collections on the server, which may have caused spurious
  problems after collection rename operations


v2.2.4 (2014-10-01)
-------------------

* fixed accessing `_from` and `_to` attributes in `collection.byExample` and
  `collection.firstExample`

  These internal attributes were not handled properly in the mentioned functions, so
  searching for them did not always produce documents

* fixed issue #1030: arangoimp 2.2.3 crashing, not logging on large Windows CSV file

* fixed issue #1025: Traversal not as expected in undirected graph

* fixed issue #1020

  This requires re-introducing the startup option `--database.force-sync-properties`.

  This option can again be used to force fsyncs of collection, index and database properties
  stored as JSON strings on disk in files named `parameter.json`. Syncing these files after
  a write may be necessary if the underlying storage does not sync file contents by itself
  in a "sensible" amount of time after a file has been written and closed.

  The default value is `true` so collection, index and database properties will always be
  synced to disk immediately. This affects creating, renaming and dropping collections as
  well as creating and dropping databases and indexes. Each of these operations will perform
  an additional fsync on the `parameter.json` file if the option is set to `true`.

  It might be sensible to set this option to `false` for workloads that create and drop a
  lot of collections (e.g. test runs).

  Document operations such as creating, updating and dropping documents are not affected
  by this option.

* fixed issue #1016: AQL editor bug

* fixed issue #1014: WITHIN function returns wrong distance

* fixed AQL shortest path calculation in function `GRAPH_SHORTEST_PATH` to return
  complete vertex objects instead of just vertex ids

* allow changing of attributes of documents stored in server-side JavaScript variables

  Previously, the following did not work:

      var doc = db.collection.document(key);
      doc._key = "abc"; // overwriting internal attributes not supported
      doc.value = 123;  // overwriting existing attributes not supported

  Now, modifying documents stored in server-side variables (e.g. `doc` in the above case)
  is supported. Modifying the variables will not update the documents in the database,
  but will modify the JavaScript object (which can be written back to the database using
  `db.collection.update` or `db.collection.replace`)

* fixed issue #997: arangoimp apparently doesn't support files >2gig on Windows

  large file support (requires using `_stat64` instead of `stat`) is now supported on
  Windows


v2.2.3 (2014-09-02)
-------------------

* added `around` for Foxx controller

* added `type` option for HTTP API `GET /_api/document?collection=...`

  This allows controlling the type of results to be returned. By default, paths to
  documents will be returned, e.g.

      [
        `/_api/document/test/mykey1`,
        `/_api/document/test/mykey2`,
        ...
      ]

  To return a list of document ids instead of paths, the `type` URL parameter can be
  set to `id`:

      [
        `test/mykey1`,
        `test/mykey2`,
        ...
      ]

  To return a list of document keys only, the `type` URL parameter can be set to `key`:

      [
        `mykey1`,
        `mykey2`,
        ...
      ]


* properly capitalize HTTP response header field names in case the `x-arango-async`
  HTTP header was used in a request.

* fixed several documentation issues

* speedup for several general-graph functions, AQL functions starting with `GRAPH_`
  and traversals


v2.2.2 (2014-08-08)
-------------------

* allow storing non-reserved attribute names starting with an underscore

  Previous versions of ArangoDB parsed away all attribute names that started with an
  underscore (e.g. `_test', '_foo', `_bar`) on all levels of a document (root level
  and sub-attribute levels). While this behavior was documented, it was unintuitive and
  prevented storing documents inside other documents, e.g.:

      {
        "_key" : "foo",
        "_type" : "mydoc",
        "references" : [
          {
            "_key" : "something",
            "_rev" : "...",
            "value" : 1
          },
          {
            "_key" : "something else",
            "_rev" : "...",
            "value" : 2
          }
        ]
      }

  In the above example, previous versions of ArangoDB removed all attributes and
  sub-attributes that started with underscores, meaning the embedded documents would lose
  some of their attributes. 2.2.2 should preserve such attributes, and will also allow
  storing user-defined attribute names on the top-level even if they start with underscores
  (such as `_type` in the above example).

* fix conversion of JavaScript String, Number and Boolean objects to JSON.

  Objects created in JavaScript using `new Number(...)`, `new String(...)`, or
  `new Boolean(...)` were not converted to JSON correctly.

* fixed a race condition on task registration (i.e. `require("org/arangodb/tasks").register()`)

  this race condition led to undefined behavior when a just-created task with no offset and
  no period was instantly executed and deleted by the task scheduler, before the `register`
  function returned to the caller.

* changed run-tests.sh to execute all suitable tests.

* switch to new version of gyp

* fixed upgrade button


v2.2.1 (2014-07-24)
-------------------

* fixed hanging write-ahead log recovery for certain cases that involved dropping
  databases

* fixed issue with --check-version: when creating a new database the check failed

* issue #947 Foxx applicationContext missing some properties

* fixed issue with --check-version: when creating a new database the check failed

* added startup option `--wal.suppress-shape-information`

  Setting this option to `true` will reduce memory and disk space usage and require
  less CPU time when modifying documents or edges. It should therefore be turned on
  for standalone ArangoDB servers. However, for servers that are used as replication
  masters, setting this option to `true` will effectively disable the usage of the
  write-ahead log for replication, so it should be set to `false` for any replication
  master servers.

  The default value for this option is `false`.

* added optional `ttl` attribute to specify result cursor expiration for HTTP API method
  `POST /_api/cursor`

  The `ttl` attribute can be used to prevent cursor results from timing out too early.

* issue #947: Foxx applicationContext missing some properties

* (reported by Christian Neubauer):

  The problem was that in Google's V8, signed and unsigned chars are not always declared cleanly.
  so we need to force v8 to compile with forced signed chars which is done by the Flag:
    -fsigned-char
  at least it is enough to follow the instructions of compiling arango on rasperry
  and add "CFLAGS='-fsigned-char'" to the make command of V8 and remove the armv7=0

* Fixed a bug with the replication client. In the case of single document
  transactions the collection was not write locked.


v2.2.0 (2014-07-10)
-------------------

* The replication methods `logger.start`, `logger.stop` and `logger.properties` are
  no-ops in ArangoDB 2.2 as there is no separate replication logger anymore. Data changes
  are logged into the write-ahead log in ArangoDB 2.2, and not separately by the
  replication logger. The replication logger object is still there in ArangoDB 2.2 to
  ensure backwards-compatibility, however, logging cannot be started, stopped or
  configured anymore. Using any of these methods will do nothing.

  This also affects the following HTTP API methods:
  - `PUT /_api/replication/logger-start`
  - `PUT /_api/replication/logger-stop`
  - `GET /_api/replication/logger-config`
  - `PUT /_api/replication/logger-config`

  Using any of these methods is discouraged from now on as they will be removed in
  future versions of ArangoDB.

* INCOMPATIBLE CHANGE: replication of transactions has changed. Previously, transactions
  were logged on a master in one big block and shipped to a slave in one block, too.
  Now transactions will be logged and replicated as separate entries, allowing transactions
  to be bigger and also ensure replication progress.

  This change also affects the behavior of the `stop` method of the replication applier.
  If the replication applier is now stopped manually using the `stop` method and later
  restarted using the `start` method, any transactions that were unfinished at the
  point of stopping will be aborted on a slave, even if they later commit on the master.

  In ArangoDB 2.2, stopping the replication applier manually should be avoided unless the
  goal is to stop replication permanently or to do a full resync with the master anyway.
  If the replication applier still must be stopped, it should be made sure that the
  slave has fetched and applied all pending operations from a master, and that no
  extra transactions are started on the master before the `stop` command on the slave
  is executed.

  Replication of transactions in ArangoDB 2.2 might also lock the involved collections on
  the slave while a transaction is either committed or aborted on the master and the
  change has been replicated to the slave. This change in behavior may be important for
  slave servers that are used for read-scaling. In order to avoid long lasting collection
  locks on the slave, transactions should be kept small.

  The `_replication` system collection is not used anymore in ArangoDB 2.2 and its usage is
  discouraged.

* INCOMPATIBLE CHANGE: the figures reported by the `collection.figures` method
  now only reflect documents and data contained in the journals and datafiles of
  collections. Documents or deletions contained only in the write-ahead log will
  not influence collection figures until the write-ahead log garbage collection
  kicks in. The figures for a collection might therefore underreport the total
  resource usage of a collection.

  Additionally, the attributes `lastTick` and `uncollectedLogfileEntries` have been
  added to the result of the `figures` operation and the HTTP API method
  `PUT /_api/collection/figures`

* added `insert` method as an alias for `save`. Documents can now be inserted into
  a collection using either method:

      db.test.save({ foo: "bar" });
      db.test.insert({ foo: "bar" });

* added support for data-modification AQL queries

* added AQL keywords `INSERT`, `UPDATE`, `REPLACE` and `REMOVE` (and `WITH`) to
  support data-modification AQL queries.

  Unquoted usage of these keywords for attribute names in AQL queries will likely
  fail in ArangoDB 2.2. If any such attribute name needs to be used in a query, it
  should be enclosed in backticks to indicate the usage of a literal attribute
  name.

  For example, the following query will fail in ArangoDB 2.2 with a parse error:

      FOR i IN foo RETURN i.remove

  and needs to be rewritten like this:

      FOR i IN foo RETURN i.`remove`

* disallow storing of JavaScript objects that contain JavaScript native objects
  of type `Date`, `Function`, `RegExp` or `External`, e.g.

      db.test.save({ foo: /bar/ });
      db.test.save({ foo: new Date() });

  will now print

      Error: <data> cannot be converted into JSON shape: could not shape document

  Previously, objects of these types were silently converted into an empty object
  (i.e. `{ }`).

  To store such objects in a collection, explicitly convert them into strings
  like this:

      db.test.save({ foo: String(/bar/) });
      db.test.save({ foo: String(new Date()) });

* The replication methods `logger.start`, `logger.stop` and `logger.properties` are
  no-ops in ArangoDB 2.2 as there is no separate replication logger anymore. Data changes
  are logged into the write-ahead log in ArangoDB 2.2, and not separately by the
  replication logger. The replication logger object is still there in ArangoDB 2.2 to
  ensure backwards-compatibility, however, logging cannot be started, stopped or
  configured anymore. Using any of these methods will do nothing.

  This also affects the following HTTP API methods:
  - `PUT /_api/replication/logger-start`
  - `PUT /_api/replication/logger-stop`
  - `GET /_api/replication/logger-config`
  - `PUT /_api/replication/logger-config`

  Using any of these methods is discouraged from now on as they will be removed in
  future versions of ArangoDB.

* INCOMPATIBLE CHANGE: replication of transactions has changed. Previously, transactions
  were logged on a master in one big block and shipped to a slave in one block, too.
  Now transactions will be logged and replicated as separate entries, allowing transactions
  to be bigger and also ensure replication progress.

  This change also affects the behavior of the `stop` method of the replication applier.
  If the replication applier is now stopped manually using the `stop` method and later
  restarted using the `start` method, any transactions that were unfinished at the
  point of stopping will be aborted on a slave, even if they later commit on the master.

  In ArangoDB 2.2, stopping the replication applier manually should be avoided unless the
  goal is to stop replication permanently or to do a full resync with the master anyway.
  If the replication applier still must be stopped, it should be made sure that the
  slave has fetched and applied all pending operations from a master, and that no
  extra transactions are started on the master before the `stop` command on the slave
  is executed.

  Replication of transactions in ArangoDB 2.2 might also lock the involved collections on
  the slave while a transaction is either committed or aborted on the master and the
  change has been replicated to the slave. This change in behavior may be important for
  slave servers that are used for read-scaling. In order to avoid long lasting collection
  locks on the slave, transactions should be kept small.

  The `_replication` system collection is not used anymore in ArangoDB 2.2 and its usage is
  discouraged.

* INCOMPATIBLE CHANGE: the figures reported by the `collection.figures` method
  now only reflect documents and data contained in the journals and datafiles of
  collections. Documents or deletions contained only in the write-ahead log will
  not influence collection figures until the write-ahead log garbage collection
  kicks in. The figures for a collection might therefore underreport the total
  resource usage of a collection.

  Additionally, the attributes `lastTick` and `uncollectedLogfileEntries` have been
  added to the result of the `figures` operation and the HTTP API method
  `PUT /_api/collection/figures`

* added `insert` method as an alias for `save`. Documents can now be inserted into
  a collection using either method:

      db.test.save({ foo: "bar" });
      db.test.insert({ foo: "bar" });

* added support for data-modification AQL queries

* added AQL keywords `INSERT`, `UPDATE`, `REPLACE` and `REMOVE` (and `WITH`) to
  support data-modification AQL queries.

  Unquoted usage of these keywords for attribute names in AQL queries will likely
  fail in ArangoDB 2.2. If any such attribute name needs to be used in a query, it
  should be enclosed in backticks to indicate the usage of a literal attribute
  name.

  For example, the following query will fail in ArangoDB 2.2 with a parse error:

      FOR i IN foo RETURN i.remove

  and needs to be rewritten like this:

      FOR i IN foo RETURN i.`remove`

* disallow storing of JavaScript objects that contain JavaScript native objects
  of type `Date`, `Function`, `RegExp` or `External`, e.g.

      db.test.save({ foo: /bar/ });
      db.test.save({ foo: new Date() });

  will now print

      Error: <data> cannot be converted into JSON shape: could not shape document

  Previously, objects of these types were silently converted into an empty object
  (i.e. `{ }`).

  To store such objects in a collection, explicitly convert them into strings
  like this:

      db.test.save({ foo: String(/bar/) });
      db.test.save({ foo: String(new Date()) });

* honor startup option `--server.disable-statistics` when deciding whether or not
  to start periodic statistics collection jobs

  Previously, the statistics collection jobs were started even if the server was
  started with the `--server.disable-statistics` flag being set to `true`

* removed startup option `--random.no-seed`

  This option had no effect in previous versions of ArangoDB and was thus removed.

* removed startup option `--database.remove-on-drop`

  This option was used for debugging only.

* removed startup option `--database.force-sync-properties`

  This option is now superfluous as collection properties are now stored in the
  write-ahead log.

* introduced write-ahead log

  All write operations in an ArangoDB server instance are automatically logged
  to the server's write-ahead log. The write-ahead log is a set of append-only
  logfiles, and it is used in case of a crash recovery and for replication.
  Data from the write-ahead log will eventually be moved into the journals or
  datafiles of collections, allowing the server to remove older write-ahead log
  logfiles. Figures of collections will be updated when data are moved from the
  write-ahead log into the journals or datafiles of collections.

  Cross-collection transactions in ArangoDB should benefit considerably by this
  change, as less writes than in previous versions are required to ensure the data
  of multiple collections are atomically and durably committed. All data-modifying
  operations inside transactions (insert, update, remove) will write their
  operations into the write-ahead log directly, making transactions with multiple
  operations also require less physical memory than in previous versions of ArangoDB,
  that required all transaction data to fit into RAM.

  The `_trx` system collection is not used anymore in ArangoDB 2.2 and its usage is
  discouraged.

  The data in the write-ahead log can also be used in the replication context.
  The `_replication` collection that was used in previous versions of ArangoDB to
  store all changes on the server is not used anymore in ArangoDB 2.2. Instead,
  slaves can read from a master's write-ahead log to get informed about most
  recent changes. This removes the need to store data-modifying operations in
  both the actual place and the `_replication` collection.

* removed startup option `--server.disable-replication-logger`

  This option is superfluous in ArangoDB 2.2. There is no dedicated replication
  logger in ArangoDB 2.2. There is now always the write-ahead log, and it is also
  used as the server's replication log. Specifying the startup option
  `--server.disable-replication-logger` will do nothing in ArangoDB 2.2, but the
  option should not be used anymore as it might be removed in a future version.

* changed behavior of replication logger

  There is no dedicated replication logger in ArangoDB 2.2 as there is the
  write-ahead log now. The existing APIs for starting and stopping the replication
  logger still exist in ArangoDB 2.2 for downwards-compatibility, but calling
  the start or stop operations are no-ops in ArangoDB 2.2. When querying the
  replication logger status via the API, the server will always report that the
  replication logger is running. Configuring the replication logger is a no-op
  in ArangoDB 2.2, too. Changing the replication logger configuration has no
  effect. Instead, the write-ahead log configuration can be changed.

* removed MRuby integration for arangod

  ArangoDB had an experimental MRuby integration in some of the publish builds.
  This wasn't continuously developed, and so it has been removed in ArangoDB 2.2.

  This change has led to the following startup options being superfluous:

  - `--ruby.gc-interval`
  - `--ruby.action-directory`
  - `--ruby.modules-path`
  - `--ruby.startup-directory`

  Specifying these startup options will do nothing in ArangoDB 2.2, but the
  options should be avoided from now on as they might be removed in future versions.

* reclaim index memory when last document in collection is deleted

  Previously, deleting documents from a collection did not lead to index sizes being
  reduced. Instead, the already allocated index memory was re-used when a collection
  was refilled.

  Now, index memory for primary indexes and hash indexes is reclaimed instantly when
  the last document from a collection is removed.

* inlined and optimized functions in hash indexes

* added AQL TRANSLATE function

  This function can be used to perform lookups from static lists, e.g.

      LET countryNames = { US: "United States", UK: "United Kingdom", FR: "France" }
      RETURN TRANSLATE("FR", countryNames)

* fixed datafile debugger

* fixed check-version for empty directory

* moved try/catch block to the top of routing chain

* added mountedApp function for foxx-manager

* fixed issue #883: arango 2.1 - when starting multi-machine cluster, UI web
  does not change to cluster overview

* fixed dfdb: should not start any other V8 threads

* cleanup of version-check, added module org/arangodb/database-version,
  added --check-version option

* fixed issue #881: [2.1.0] Bombarded (every 10 sec or so) with
  "WARNING format string is corrupt" when in non-system DB Dashboard

* specialized primary index implementation to allow faster hash table
  rebuilding and reduce lookups in datafiles for the actual value of `_key`.

* issue #862: added `--overwrite` option to arangoimp

* removed number of property lookups for documents during AQL queries that
  access documents

* prevent buffering of long print results in arangosh's and arangod's print
  command

  this change will emit buffered intermediate print results and discard the
  output buffer to quickly deliver print results to the user, and to prevent
  constructing very large buffers for large results

* removed sorting of attribute names for use in a collection's shaper

  sorting attribute names was done on document insert to keep attributes
  of a collection in sorted order for faster comparisons. The sort order
  of attributes was only used in one particular and unlikely case, so it
  was removed. Collections with many different attribute names should
  benefit from this change by faster inserts and slightly less memory usage.

* fixed a bug in arangodump which got the collection name in _from and _to
  attributes of edges wrong (all were "_unknown")

* fixed a bug in arangorestore which did not recognize wrong _from and _to
  attributes of edges

* improved error detection and reporting in arangorestore


v2.1.1 (2014-06-06)
-------------------

* fixed dfdb: should not start any other V8 threads

* signature for collection functions was modified

  The basic change was the substitution of the input parameter of the
  function by an generic options object which can contain multiple
  option parameter of the function.
  Following functions were modified
  remove
  removeBySample
  replace
  replaceBySample
  update
  updateBySample

  Old signature is yet supported but it will be removed in future versions

v2.1.0 (2014-05-29)
-------------------

* implemented upgrade procedure for clusters

* fixed communication issue with agency which prevented reconnect
  after an agent failure

* fixed cluster dashboard in the case that one but not all servers
  in the cluster are down

* fixed a bug with coordinators creating local database objects
  in the wrong order (_system needs to be done first)

* improved cluster dashboard


v2.1.0-rc2 (2014-05-25)
-----------------------

* fixed issue #864: Inconsistent behavior of AQL REVERSE(list) function


v2.1.0-rc1 (XXXX-XX-XX)
-----------------------

* added server-side periodic task management functions:

  - require("org/arangodb/tasks").register(): registers a periodic task
  - require("org/arangodb/tasks").unregister(): unregisters and removes a
    periodic task
  - require("org/arangodb/tasks").get(): retrieves a specific tasks or all
    existing tasks

  the previous undocumented function `internal.definePeriodic` is now
  deprecated and will be removed in a future release.

* decrease the size of some seldom used system collections on creation.

  This will make these collections use less disk space and mapped memory.

* added AQL date functions

* added AQL FLATTEN() list function

* added index memory statistics to `db.<collection>.figures()` function

  The `figures` function will now return a sub-document `indexes`, which lists
  the number of indexes in the `count` sub-attribute, and the total memory
  usage of the indexes in bytes in the `size` sub-attribute.

* added AQL CURRENT_DATABASE() function

  This function returns the current database's name.

* added AQL CURRENT_USER() function

  This function returns the current user from an AQL query. The current user is the
  username that was specified in the `Authorization` HTTP header of the request. If
  authentication is turned off or the query was executed outside a request context,
  the function will return `null`.

* fixed issue #796: Searching with newline chars broken?

  fixed slightly different handling of backslash escape characters in a few
  AQL functions. Now handling of escape sequences should be consistent, and
  searching for newline characters should work the same everywhere

* added OpenSSL version check for configure

  It will report all OpenSSL versions < 1.0.1g as being too old.
  `configure` will only complain about an outdated OpenSSL version but not stop.

* require C++ compiler support (requires g++ 4.8, clang++ 3.4 or Visual Studio 13)

* less string copying returning JSONified documents from ArangoDB, e.g. via
  HTTP GET `/_api/document/<collection>/<document>`

* issue #798: Lower case http headers from arango

  This change allows returning capitalized HTTP headers, e.g.
  `Content-Length` instead of `content-length`.
  The HTTP spec says that headers are case-insensitive, but
  in fact several clients rely on a specific case in response
  headers.
  This change will capitalize HTTP headers if the `X-Arango-Version`
  request header is sent by the client and contains a value of at
  least `20100` (for version 2.1). The default value for the
  compatibility can also be set at server start, using the
  `--server.default-api-compatibility` option.

* simplified usage of `db._createStatement()`

  Previously, the function could not be called with a query string parameter as
  follows:

      db._createStatement(queryString);

  Calling it as above resulted in an error because the function expected an
  object as its parameter. From now on, it's possible to call the function with
  just the query string.

* make ArangoDB not send back a `WWW-Authenticate` header to a client in case the
  client sends the `X-Omit-WWW-Authenticate` HTTP header.

  This is done to prevent browsers from showing their built-in HTTP authentication
  dialog for AJAX requests that require authentication.
  ArangoDB will still return an HTTP 401 (Unauthorized) if the request doesn't
  contain valid credentials, but it will omit the `WWW-Authenticate` header,
  allowing clients to bypass the browser's authentication dialog.

* added REST API method HTTP GET `/_api/job/job-id` to query the status of an
  async job without potentially fetching it from the list of done jobs

* fixed non-intuitive behavior in jobs API: previously, querying the status
  of an async job via the API HTTP PUT `/_api/job/job-id` removed a currently
  executing async job from the list of queryable jobs on the server.
  Now, when querying the result of an async job that is still executing,
  the job is kept in the list of queryable jobs so its result can be fetched
  by a subsequent request.

* use a new data structure for the edge index of an edge collection. This
  improves the performance for the creation of the edge index and in
  particular speeds up removal of edges in graphs. Note however that
  this change might change the order in which edges starting at
  or ending in a vertex are returned. However, this order was never
  guaranteed anyway and it is not sensible to guarantee any particular
  order.

* provide a size hint to edge and hash indexes when initially filling them
  this will lead to less re-allocations when populating these indexes

  this may speed up building indexes when opening an existing collection

* don't requeue identical context methods in V8 threads in case a method is
  already registered

* removed arangod command line option `--database.remove-on-compacted`

* export the sort attribute for graph traversals to the HTTP interface

* add support for arangodump/arangorestore for clusters


v2.0.8 (XXXX-XX-XX)
-------------------

* fixed too-busy iteration over skiplists

  Even when a skiplist query was restricted by a limit clause, the skiplist
  index was queried without the limit. this led to slower-than-necessary
  execution times.

* fixed timeout overflows on 32 bit systems

  this bug has led to problems when select was called with a high timeout
  value (2000+ seconds) on 32bit systems that don't have a forgiving select
  implementation. when the call was made on these systems, select failed
  so no data would be read or sent over the connection

  this might have affected some cluster-internal operations.

* fixed ETCD issues on 32 bit systems

  ETCD was non-functional on 32 bit systems at all. The first call to the
  watch API crashed it. This was because atomic operations worked on data
  structures that were not properly aligned on 32 bit systems.

* fixed issue #848: db.someEdgeCollection.inEdge does not return correct
  value when called the 2nd time after a .save to the edge collection


v2.0.7 (2014-05-05)
-------------------

* issue #839: Foxx Manager missing "unfetch"

* fixed a race condition at startup

  this fixes undefined behavior in case the logger was involved directly at
  startup, before the logger initialization code was called. This should have
  occurred only for code that was executed before the invocation of main(),
  e.g. during ctor calls of statically defined objects.


v2.0.6 (2014-04-22)
-------------------

* fixed issue #835: arangosh doesn't show correct database name



v2.0.5 (2014-04-21)
-------------------

* Fixed a caching problem in IE JS Shell

* added cancelation for async jobs

* upgraded to new gyp for V8

* new Windows installer


v2.0.4 (2014-04-14)
-------------------

* fixed cluster authentication front-end issues for Firefox and IE, there are
  still problems with Chrome


v2.0.3 (2014-04-14)
-------------------

* fixed AQL optimizer bug

* fixed front-end issues

* added password change dialog


v2.0.2 (2014-04-06)
-------------------

* during cluster startup, do not log (somewhat expected) connection errors with
  log level error, but with log level info

* fixed dashboard modals

* fixed connection check for cluster planning front end: firefox does
  not support async:false

* document how to persist a cluster plan in order to relaunch an existing
  cluster later


v2.0.1 (2014-03-31)
-------------------

* make ArangoDB not send back a `WWW-Authenticate` header to a client in case the
  client sends the `X-Omit-WWW-Authenticate` HTTP header.

  This is done to prevent browsers from showing their built-in HTTP authentication
  dialog for AJAX requests that require authentication.
  ArangoDB will still return an HTTP 401 (Unauthorized) if the request doesn't
  contain valid credentials, but it will omit the `WWW-Authenticate` header,
  allowing clients to bypass the browser's authentication dialog.

* fixed isses in arango-dfdb:

  the dfdb was not able to unload certain system collections, so these couldn't be
  inspected with the dfdb sometimes. Additionally, it did not truncate corrupt
  markers from datafiles under some circumstances

* added `changePassword` attribute for users

* fixed non-working "save" button in collection edit view of web interface
  clicking the save button did nothing. one had to press enter in one of the input
  fields to send modified form data

* fixed V8 compile error on MacOS X

* prevent `body length: -9223372036854775808` being logged in development mode for
  some Foxx HTTP responses

* fixed several bugs in web interface dashboard

* fixed issue #783: coffee script not working in manifest file

* fixed issue #783: coffee script not working in manifest file

* fixed issue #781: Cant save current query from AQL editor ui

* bumped version in `X-Arango-Version` compatibility header sent by arangosh and other
  client tools from `1.5` to `2.0`.

* fixed startup options for arango-dfdb, added details option for arango-dfdb

* fixed display of missing error messages and codes in arangosh

* when creating a collection via the web interface, the collection type was always
  "document", regardless of the user's choice


v2.0.0 (2014-03-10)
-------------------

* first 2.0 release


v2.0.0-rc2 (2014-03-07)
-----------------------

* fixed cluster authorization


v2.0.0-rc1 (2014-02-28)
-----------------------

* added sharding :-)

* added collection._dbName attribute to query the name of the database from a collection

  more detailed documentation on the sharding and cluster features can be found in the user
  manual, section **Sharding**

* INCOMPATIBLE CHANGE: using complex values in AQL filter conditions with operators other
  than equality (e.g. >=, >, <=, <) will disable usage of skiplist indexes for filter
  evaluation.

  For example, the following queries will be affected by change:

      FOR doc IN docs FILTER doc.value < { foo: "bar" } RETURN doc
      FOR doc IN docs FILTER doc.value >= [ 1, 2, 3 ] RETURN doc

  The following queries will not be affected by the change:

      FOR doc IN docs FILTER doc.value == 1 RETURN doc
      FOR doc IN docs FILTER doc.value == "foo" RETURN doc
      FOR doc IN docs FILTER doc.value == [ 1, 2, 3 ] RETURN doc
      FOR doc IN docs FILTER doc.value == { foo: "bar" } RETURN doc

* INCOMPATIBLE CHANGE: removed undocumented method `collection.saveOrReplace`

  this feature was never advertised nor documented nor tested.

* INCOMPATIBLE CHANGE: removed undocumented REST API method `/_api/simple/BY-EXAMPLE-HASH`

  this feature was never advertised nor documented nor tested.

* added explicit startup parameter `--server.reuse-address`

  This flag can be used to control whether sockets should be acquired with the SO_REUSEADDR
  flag.

  Regardless of this setting, sockets on Windows are always acquired using the
  SO_EXCLUSIVEADDRUSE flag.

* removed undocumented REST API method GET `/_admin/database-name`

* added user validation API at POST `/_api/user/<username>`

* slightly improved users management API in `/_api/user`:

  Previously, when creating a new user via HTTP POST, the username needed to be
  passed in an attribute `username`. When users were returned via this API,
  the usernames were returned in an attribute named `user`. This was slightly
  confusing and was changed in 2.0 as follows:

  - when adding a user via HTTP POST, the username can be specified in an attribute
  `user`. If this attribute is not used, the API will look into the attribute `username`
  as before and use that value.
  - when users are returned via HTTP GET, the usernames are still returned in an
    attribute `user`.

  This change should be fully downwards-compatible with the previous version of the API.

* added AQL SLICE function to extract slices from lists

* made module loader more node compatible

* the startup option `--javascript.package-path` for arangosh is now deprecated and does
  nothing. Using it will not cause an error, but the option is ignored.

* added coffee script support

* Several UI improvements.

* Exchanged icons in the graphviewer toolbar

* always start networking and HTTP listeners when starting the server (even in
  console mode)

* allow vertex and edge filtering with user-defined functions in TRAVERSAL,
  TRAVERSAL_TREE and SHORTEST_PATH AQL functions:

      // using user-defined AQL functions for edge and vertex filtering
      RETURN TRAVERSAL(friends, friendrelations, "friends/john", "outbound", {
        followEdges: "myfunctions::checkedge",
        filterVertices: "myfunctions::checkvertex"
      })

      // using the following custom filter functions
      var aqlfunctions = require("org/arangodb/aql/functions");
      aqlfunctions.register("myfunctions::checkedge", function (config, vertex, edge, path) {
        return (edge.type !== 'dislikes'); // don't follow these edges
      }, false);

      aqlfunctions.register("myfunctions::checkvertex", function (config, vertex, path) {
        if (vertex.isDeleted || ! vertex.isActive) {
          return [ "prune", "exclude" ]; // exclude these and don't follow them
        }
        return [ ]; // include everything else
      }, false);

* fail if invalid `strategy`, `order` or `itemOrder` attribute values
  are passed to the AQL TRAVERSAL function. Omitting these attributes
  is not considered an error, but specifying an invalid value for any
  of these attributes will make an AQL query fail.

* issue #751: Create database through API should return HTTP status code 201

  By default, the server now returns HTTP 201 (created) when creating a new
  database successfully. To keep compatibility with older ArangoDB versions, the
  startup parameter `--server.default-api-compatibility` can be set to a value
  of `10400` to indicate API compatibility with ArangoDB 1.4. The compatibility
  can also be enforced by setting the `X-Arango-Version` HTTP header in a
  client request to this API on a per-request basis.

* allow direct access from the `db` object to collections whose names start
  with an underscore (e.g. db._users).

  Previously, access to such collections via the `db` object was possible from
  arangosh, but not from arangod (and thus Foxx and actions). The only way
  to access such collections from these places was via the `db._collection(<name>)`
  workaround.

* allow `\n` (as well as `\r\n`) as line terminator in batch requests sent to
  `/_api/batch` HTTP API.

* use `--data-binary` instead of `--data` parameter in generated cURL examples

* issue #703: Also show path of logfile for fm.config()

* issue #675: Dropping a collection used in "graph" module breaks the graph

* added "static" Graph.drop() method for graphs API

* fixed issue #695: arangosh server.password error

* use pretty-printing in `--console` mode by default

* simplified ArangoDB startup options

  Some startup options are now superfluous or their usage is simplified. The
  following options have been changed:

  * `--javascript.modules-path`: this option has been removed. The modules paths
    are determined by arangod and arangosh automatically based on the value of
    `--javascript.startup-directory`.

    If the option is set on startup, it is ignored so startup will not abort with
    an error `unrecognized option`.

  * `--javascript.action-directory`: this option has been removed. The actions
    directory is determined by arangod automatically based on the value of
    `--javascript.startup-directory`.

    If the option is set on startup, it is ignored so startup will not abort with
    an error `unrecognized option`.

  * `--javascript.package-path`: this option is still available but it is not
    required anymore to set the standard package paths (e.g. `js/npm`). arangod
    will automatically use this standard package path regardless of whether it
    was specified via the options.

    It is possible to use this option to add additional package paths to the
    standard value.

  Configuration files included with arangod are adjusted accordingly.

* layout of the graphs tab adapted to better fit with the other tabs

* database selection is moved to the bottom right corner of the web interface

* removed priority queue index type

  this feature was never advertised nor documented nor tested.

* display internal attributes in document source view of web interface

* removed separate shape collections

  When upgrading to ArangoDB 2.0, existing collections will be converted to include
  shapes and attribute markers in the datafiles instead of using separate files for
  shapes.

  When a collection is converted, existing shapes from the SHAPES directory will
  be written to a new datafile in the collection directory, and the SHAPES directory
  will be removed afterwards.

  This saves up to 2 MB of memory and disk space for each collection
  (savings are higher, the less different shapes there are in a collection).
  Additionally, one less file descriptor per opened collection will be used.

  When creating a new collection, the amount of sync calls may be reduced. The same
  may be true for documents with yet-unknown shapes. This may help performance
  in these cases.

* added AQL functions `NTH` and `POSITION`

* added signal handler for arangosh to save last command in more cases

* added extra prompt placeholders for arangosh:
  - `%e`: current endpoint
  - `%u`: current user

* added arangosh option `--javascript.gc-interval` to control amount of
  garbage collection performed by arangosh

* fixed issue #651: Allow addEdge() to take vertex ids in the JS library

* removed command-line option `--log.format`

  In previous versions, this option did not have an effect for most log messages, so
  it got removed.

* removed C++ logger implementation

  Logging inside ArangoDB is now done using the LOG_XXX() macros. The LOGGER_XXX()
  macros are gone.

* added collection status "loading"


v1.4.16 (XXXX-XX-XX)
--------------------

* fixed too eager datafile deletion

  this issue could have caused a crash when the compaction had marked datafiles as obsolete
  and they were removed while "old" temporary query results still pointed to the old datafile
  positions

* fixed issue #826: Replication fails when a collection's configuration changes


v1.4.15 (2014-04-19)
--------------------

* bugfix for AQL query optimizer

  the following type of query was too eagerly optimized, leading to errors in code-generation:

      LET a = (FOR i IN [] RETURN i) LET b = (FOR i IN [] RETURN i) RETURN 1

  the problem occurred when both lists in the subqueries were empty. In this case invalid code
  was generated and the query couldn't be executed.


v1.4.14 (2014-04-05)
--------------------

* fixed race conditions during shape / attribute insertion

  A race condition could have led to spurious `cannot find attribute #xx` or
  `cannot find shape #xx` (where xx is a number) warning messages being logged
  by the server. This happened when a new attribute was inserted and at the same
  time was queried by another thread.

  Also fixed a race condition that may have occurred when a thread tried to
  access the shapes / attributes hash tables while they were resized. In this
  cases, the shape / attribute may have been hashed to a wrong slot.

* fixed a memory barrier / cpu synchronization problem with libev, affecting
  Windows with Visual Studio 2013 (probably earlier versions are affected, too)

  The issue is described in detail here:
  http://lists.schmorp.de/pipermail/libev/2014q1/002318.html


v1.4.13 (2014-03-14)
--------------------

* added diagnostic output for Foxx application upload

* allow dump & restore from ArangoDB 1.4 with an ArangoDB 2.0 server

* allow startup options `temp-path` and `default-language` to be specified from the arangod
  configuration file and not only from the command line

* fixed too eager compaction

  The compaction will now wait for several seconds before trying to re-compact the same
  collection. Additionally, some other limits have been introduced for the compaction.


v1.4.12 (2014-03-05)
--------------------

* fixed display bug in web interface which caused the following problems:
  - documents were displayed in web interface as being empty
  - document attributes view displayed many attributes with content "undefined"
  - document source view displayed many attributes with name "TYPEOF" and value "undefined"
  - an alert popping up in the browser with message "Datatables warning..."

* re-introduced old-style read-write locks to supports Windows versions older than
  Windows 2008R2 and Windows 7. This should re-enable support for Windows Vista and
  Windows 2008.


v1.4.11 (2014-02-27)
--------------------

* added SHORTEST_PATH AQL function

  this calculates the shortest paths between two vertices, using the Dijkstra
  algorithm, employing a min-heap

  By default, ArangoDB does not know the distance between any two vertices and
  will use a default distance of 1. A custom distance function can be registered
  as an AQL user function to make the distance calculation use any document
  attributes or custom logic:

      RETURN SHORTEST_PATH(cities, motorways, "cities/CGN", "cities/MUC", "outbound", {
        paths: true,
        distance: "myfunctions::citydistance"
      })

      // using the following custom distance function
      var aqlfunctions = require("org/arangodb/aql/functions");
      aqlfunctions.register("myfunctions::distance", function (config, vertex1, vertex2, edge) {
        return Math.sqrt(Math.pow(vertex1.x - vertex2.x) + Math.pow(vertex1.y - vertex2.y));
      }, false);

* fixed bug in Graph.pathTo function

* fixed small memleak in AQL optimizer

* fixed access to potentially uninitialized variable when collection had a cap constraint


v1.4.10 (2014-02-21)
--------------------

* fixed graph constructor to allow graph with some parameter to be used

* added node.js "events" and "stream"

* updated npm packages

* added loading of .json file

* Fixed http return code in graph api with waitForSync parameter.

* Fixed documentation in graph, simple and index api.

* removed 2 tests due to change in ruby library.

* issue #756: set access-control-expose-headers on CORS response

  the following headers are now whitelisted by ArangoDB in CORS responses:
  - etag
  - content-encoding
  - content-length
  - location
  - server
  - x-arango-errors
  - x-arango-async-id


v1.4.9 (2014-02-07)
-------------------

* return a document's current etag in response header for HTTP HEAD requests on
  documents that return an HTTP 412 (precondition failed) error. This allows
  retrieving the document's current revision easily.

* added AQL function `SKIPLIST` to directly access skiplist indexes from AQL

  This is a shortcut method to use a skiplist index for retrieving specific documents in
  indexed order. The function capability is rather limited, but it may be used
  for several cases to speed up queries. The documents are returned in index order if
  only one condition is used.

      /* return all documents with mycollection.created > 12345678 */
      FOR doc IN SKIPLIST(mycollection, { created: [[ '>', 12345678 ]] })
        RETURN doc

      /* return first document with mycollection.created > 12345678 */
      FOR doc IN SKIPLIST(mycollection, { created: [[ '>', 12345678 ]] }, 0, 1)
        RETURN doc

      /* return all documents with mycollection.created between 12345678 and 123456790 */
      FOR doc IN SKIPLIST(mycollection, { created: [[ '>', 12345678 ], [ '<=', 123456790 ]] })
        RETURN doc

      /* return all documents with mycollection.a equal 1 and .b equal 2 */
      FOR doc IN SKIPLIST(mycollection, { a: [[ '==', 1 ]], b: [[ '==', 2 ]] })
        RETURN doc

  The function requires a skiplist index with the exact same attributes to
  be present on the specified collection. All attributes present in the skiplist
  index must be specified in the conditions specified for the `SKIPLIST` function.
  Attribute declaration order is important, too: attributes must be specified in the
  same order in the condition as they have been declared in the skiplist index.

* added command-line option `--server.disable-authentication-unix-sockets`

  with this option, authentication can be disabled for all requests coming
  in via UNIX domain sockets, enabling clients located on the same host as
  the ArangoDB server to connect without authentication.
  Other connections (e.g. TCP/IP) are not affected by this option.

  The default value for this option is `false`.
  Note: this option is only supported on platforms that support Unix domain
  sockets.

* call global arangod instance destructor on shutdown

* issue #755: TRAVERSAL does not use strategy, order and itemOrder options

  these options were not honored when configuring a traversal via the AQL
  TRAVERSAL function. Now, these options are used if specified.

* allow vertex and edge filtering with user-defined functions in TRAVERSAL,
  TRAVERSAL_TREE and SHORTEST_PATH AQL functions:

      // using user-defined AQL functions for edge and vertex filtering
      RETURN TRAVERSAL(friends, friendrelations, "friends/john", "outbound", {
        followEdges: "myfunctions::checkedge",
        filterVertices: "myfunctions::checkvertex"
      })

      // using the following custom filter functions
      var aqlfunctions = require("org/arangodb/aql/functions");
      aqlfunctions.register("myfunctions::checkedge", function (config, vertex, edge, path) {
        return (edge.type !== 'dislikes'); // don't follow these edges
      }, false);

      aqlfunctions.register("myfunctions::checkvertex", function (config, vertex, path) {
        if (vertex.isDeleted || ! vertex.isActive) {
          return [ "prune", "exclude" ]; // exclude these and don't follow them
        }
        return [ ]; // include everything else
      }, false);

* issue #748: add vertex filtering to AQL's TRAVERSAL[_TREE]() function


v1.4.8 (2014-01-31)
-------------------

* install foxx apps in the web interface

* fixed a segfault in the import API


v1.4.7 (2014-01-23)
-------------------

* issue #744: Add usage example arangoimp from Command line

* issue #738: added __dirname, __filename pseudo-globals. Fixes #733. (@by pluma)

* mount all Foxx applications in system apps directory on startup


v1.4.6 (2014-01-20)
-------------------

* issue #736: AQL function to parse collection and key from document handle

* added fm.rescan() method for Foxx-Manager

* fixed issue #734: foxx cookie and route problem

* added method `fm.configJson` for arangosh

* include `startupPath` in result of API `/_api/foxx/config`


v1.4.5 (2014-01-15)
-------------------

* fixed issue #726: Alternate Windows Install Method

* fixed issue #716: dpkg -P doesn't remove everything

* fixed bugs in description of HTTP API `_api/index`

* fixed issue #732: Rest API GET revision number

* added missing documentation for several methods in HTTP API `/_api/edge/...`

* fixed typos in description of HTTP API `_api/document`

* defer evaluation of AQL subqueries and logical operators (lazy evaluation)

* Updated font in WebFrontend, it now contains a version that renders properly on Windows

* generally allow function return values as call parameters to AQL functions

* fixed potential deadlock in global context method execution

* added override file "arangod.conf.local" (and co)


v1.4.4 (2013-12-24)
-------------------

* uid and gid are now set in the scripts, there is no longer a separate config file for
  arangod when started from a script

* foxx-manager is now an alias for arangosh

* arango-dfdb is now an alias for arangod, moved from bin to sbin

* changed from readline to linenoise for Windows

* added --install-service and --uninstall-service for Windows

* removed --daemon and --supervisor for Windows

* arangosh and arangod now uses the config-file which maps the binary name, i. e. if you
  rename arangosh to foxx-manager it will use the config file foxx-manager.conf

* fixed lock file for Windows

* fixed issue #711, #687: foxx-manager throws internal errors

* added `--server.ssl-protocol` option for client tools
  this allows connecting from arangosh, arangoimp, arangoimp etc. to an ArangoDB
  server that uses a non-default value for `--server.ssl-protocol`. The default
  value for the SSL protocol is 4 (TLSv1). If the server is configured to use a
  different protocol, it was not possible to connect to it with the client tools.

* added more detailed request statistics

  This adds the number of async-executed HTTP requests plus the number of HTTP
  requests per individual HTTP method type.

* added `--force` option for arangorestore
  this option allows continuing a restore operation even if the server reports errors
  in the middle of the restore operation

* better error reporting for arangorestore
  in case the server returned an HTTP error, arangorestore previously reported this
  error as `internal error` without any details only. Now server-side errors are
  reported by arangorestore with the server's error message

* include more system collections in dumps produced by arangodump
  previously some system collections were intentionally excluded from dumps, even if the
  dump was run with `--include-system-collections`. for example, the collections `_aal`,
  `_modules`, `_routing`, and `_users` were excluded. This makes sense in a replication
  context but not always in a dump context.
  When specifying `--include-system-collections`, arangodump will now include the above-
  mentioned collections in the dump, too. Some other system collections are still excluded
  even when the dump is run with `--include-system-collections`, for example `_replication`
  and `_trx`.

* fixed issue #701: ArangoStatement undefined in arangosh

* fixed typos in configuration files


v1.4.3 (2013-11-25)
-------------------

* fixed a segfault in the AQL optimizer, occurring when a constant non-list value was
  used on the right-hand side of an IN operator that had a collection attribute on the
  left-hand side

* issue #662:

  Fixed access violation errors (crashes) in the Windows version, occurring under some
  circumstances when accessing databases with multiple clients in parallel

* fixed issue #681: Problem with ArchLinux PKGBUILD configuration


v1.4.2 (2013-11-20)
-------------------

* fixed issue #669: Tiny documentation update

* ported Windows version to use native Windows API SRWLocks (slim read-write locks)
  and condition variables instead of homemade versions

  MSDN states the following about the compatibility of SRWLocks and Condition Variables:

      Minimum supported client:
      Windows Server 2008 [desktop apps | Windows Store apps]

      Minimum supported server:
      Windows Vista [desktop apps | Windows Store apps]

* fixed issue #662: ArangoDB on Windows hanging

  This fixes a deadlock issue that occurred on Windows when documents were written to
  a collection at the same time when some other thread tried to drop the collection.

* fixed file-based logging in Windows

  the logger complained on startup if the specified log file already existed

* fixed startup of server in daemon mode (`--daemon` startup option)

* fixed a segfault in the AQL optimizer

* issue #671: Method graph.measurement does not exist

* changed Windows condition variable implementation to use Windows native
  condition variables

  This is an attempt to fix spurious Windows hangs as described in issue #662.

* added documentation for JavaScript traversals

* added --code-page command-line option for Windows version of arangosh

* fixed a problem when creating edges via the web interface.

  The problem only occurred if a collection was created with type "document
  collection" via the web interface, and afterwards was dropped and re-created
  with type "edge collection". If the web interface page was not reloaded,
  the old collection type (document) was cached, making the subsequent creation
  of edges into the (seeming-to-be-document) collection fail.

  The fix is to not cache the collection type in the web interface. Users of
  an older version of the web interface can reload the collections page if they
  are affected.

* fixed a caching problem in arangosh: if a collection was created using the web
  interface, and then removed via arangosh, arangosh did not actually drop the
  collection due to caching.

  Because the `drop` operation was not carried out, this caused misleading error
  messages when trying to re-create the collection (e.g. `cannot create collection:
  duplicate name`).

* fixed ALT-introduced characters for arangosh console input on Windows

  The Windows readline port was not able to handle characters that are built
  using CTRL or ALT keys. Regular characters entered using the CTRL or ALT keys
  were silently swallowed and not passed to the terminal input handler.

  This did not seem to cause problems for the US keyboard layout, but was a
  severe issue for keyboard layouts that require the ALT (or ALT-GR) key to
  construct characters. For example, entering the character `{` with a German
  keyboard layout requires pressing ALT-GR + 9.

* fixed issue #665: Hash/skiplist combo madness bit my ass

  this fixes a problem with missing/non-deterministic rollbacks of inserts in
  case of a unique constraint violation into a collection with multiple secondary
  indexes (with at least one of them unique)

* fixed issue #664: ArangoDB installer on Windows requires drive c:

* partly fixed issue #662: ArangoDB on Windows hanging

  This fixes dropping databases on Windows. In previous 1.4 versions on Windows,
  one shape collection file was not unloaded and removed when dropping a database,
  leaving one directory and one shape collection file in the otherwise-dropped
  database directory.

* fixed issue #660: updated documentation on indexes


v1.4.1 (2013-11-08)
-------------------

* performance improvements for skip-list deletes


v1.4.1-rc1 (2013-11-07)
-----------------------

* fixed issue #635: Web-Interface should have a "Databases" Menu for Management

* fixed issue #624: Web-Interface is missing a Database selector

* fixed segfault in bitarray query

* fixed issue #656: Cannot create unique index through web interface

* fixed issue #654: bitarray index makes server down

* fixed issue #653: Slow query

* fixed issue #650: Randomness of any() should be improved

* made AQL `DOCUMENT()` function polymorphic and work with just one parameter.

  This allows using the `DOCUMENT` function like this:

      DOCUMENT('users/john')
      DOCUMENT([ 'users/john', 'users/amy' ])

  in addition to the existing use cases:

      DOCUMENT(users, 'users/john')
      DOCUMENT(users, 'john')
      DOCUMENT(users, [ 'users/john' ])
      DOCUMENT(users, [ 'users/john', 'users/amy' ])
      DOCUMENT(users, [ 'john', 'amy' ])

* simplified usage of ArangoDB batch API

  It is not necessary anymore to send the batch boundary in the HTTP `Content-Type`
  header. Previously, the batch API expected the client to send a Content-Type header
  of`multipart/form-data; boundary=<some boundary value>`. This is still supported in
  ArangoDB 2.0, but clients can now also omit this header. If the header is not
  present in a client request, ArangoDB will ignore the request content type and
  read the MIME boundary from the beginning of the request body.

  This also allows using the batch API with the Swagger "Try it out" feature (which is
  not too good at sending a different or even dynamic content-type request header).

* added API method GET `/_api/database/user`

  This returns the list of databases a specific user can see without changing the
  username/passwd.

* issue #424: Documentation about IDs needs to be upgraded


v1.4.0 (2013-10-29)
-------------------

* fixed issue #648: /batch API is missing from Web Interface API Documentation (Swagger)

* fixed issue #647: Icon tooltips missing

* fixed issue #646: index creation in web interface

* fixed issue #645: Allow jumping from edge to linked vertices

* merged PR for issue #643: Some minor corrections and a link to "Downloads"

* fixed issue #642: Completion of error handling

* fixed issue #639: compiling v1.4 on maverick produces warnings on -Wstrict-null-sentinel

* fixed issue #634: Web interface bug: Escape does not always propagate

* fixed issue #620: added startup option `--server.default-api-compatibility`

  This adds the following changes to the ArangoDB server and clients:
  - the server provides a new startup option `--server.default-api-compatibility`.
    This option can be used to determine the compatibility of (some) server API
    return values. The value for this parameter is a server version number,
    calculated as follows: `10000 * major + 100 * minor` (e.g. `10400` for ArangoDB
    1.3). The default value is `10400` (1.4), the minimum allowed value is `10300`
    (1.3).

    When setting this option to a value lower than the current server version,
    the server might respond with old-style results to "old" clients, increasing
    compatibility with "old" (non-up-to-date) clients.

  - the server will on each incoming request check for an HTTP header
    `x-arango-version`. Clients can optionally set this header to the API
    version number they support. For example, if a client sends the HTTP header
    `x-arango-version: 10300`, the server will pick this up and might send ArangoDB
    1.3-style responses in some situations.

    Setting either the startup parameter or using the HTTP header (or both) allows
    running "old" clients with newer versions of ArangoDB, without having to adjust
    the clients too much.

  - the `location` headers returned by the server for the APIs `/_api/document/...`
    and `/_api/collection/...` will have different values depending on the used API
    version. If the API compatibility is `10300`, the `location` headers returned
    will look like this:

        location: /_api/document/....

    whereas when an API compatibility of `10400` or higher is used, the `location`
    headers will look like this:

        location: /_db/<database name>/_api/document/...

  Please note that even in the presence of this, old API versions still may not
  be supported forever by the server.

* fixed issue #643: Some minor corrections and a link to "Downloads" by @frankmayer

* started issue #642: Completion of error handling

* fixed issue #639: compiling v1.4 on maverick produces warnings on
  -Wstrict-null-sentinel

* fixed issue #621: Standard Config needs to be fixed

* added function to manage indexes (web interface)

* improved server shutdown time by signaling shutdown to applicationserver,
  logging, cleanup and compactor threads

* added foxx-manager `replace` command

* added foxx-manager `installed` command (a more intuitive alias for `list`)

* fixed issue #617: Swagger API is missing '/_api/version'

* fixed issue #615: Swagger API: Some commands have no parameter entry forms

* fixed issue #614: API : Typo in : Request URL /_api/database/current

* fixed issue #609: Graph viz tool - different background color

* fixed issue #608: arangosh config files - eventually missing in the manual

* fixed issue #607: Admin interface: no core documentation

* fixed issue #603: Aardvark Foxx App Manager

* fixed a bug in type-mapping between AQL user functions and the AQL layer

  The bug caused errors like the following when working with collection documents
  in an AQL user function:

      TypeError: Cannot assign to read only property '_id' of #<ShapedJson>

* create less system collections when creating a new database

  This is achieved by deferring collection creation until the collections are actually
  needed by ArangoDB. The following collections are affected by the change:
  - `_fishbowl`
  - `_structures`


v1.4.0-beta2 (2013-10-14)
-------------------------

* fixed compaction on Windows

  The compaction on Windows did not ftruncate the cleaned datafiles to a smaller size.
  This has been fixed so not only the content of the files is cleaned but also files
  are re-created with potentially smaller sizes.

* only the following system collections will be excluded from replication from now on:
  - `_replication`
  - `_trx`
  - `_users`
  - `_aal`
  - `_fishbowl`
  - `_modules`
  - `_routing`

  Especially the following system collections will now be included in replication:
  - `_aqlfunctions`
  - `_graphs`

  In previous versions of ArangoDB, all system collections were excluded from the
  replication.

  The change also caused a change in the replication logger and applier:
  in previous versions of ArangoDB, only a collection's id was logged for an operation.
  This has not caused problems for non-system collections but for system collections
  there ids might differ. In addition to a collection id ArangoDB will now also log the
  name of a collection for each replication event.

  The replication applier will now look for the collection name attribute in logged
  events preferably.

* added database selection to arango-dfdb

* provide foxx-manager, arangodump, and arangorestore in Windows build

* ArangoDB 1.4 will refuse to start if option `--javascript.app-path` is not set.

* added startup option `--server.allow-method-override`

  This option can be set to allow overriding the HTTP request method in a request using
  one of the following custom headers:

  - x-http-method-override
  - x-http-method
  - x-method-override

  This allows bypassing proxies and tools that would otherwise just let certain types of
  requests pass. Enabling this option may impose a security risk, so it should only be
  used in very controlled environments.

  The default value for this option is `false` (no method overriding allowed).

* added "details" URL parameter for bulk import API

  Setting the `details` URL parameter to `true` in a call to POST `/_api/import` will make
  the import return details about non-imported documents in the `details` attribute. If
  `details` is `false` or omitted, no `details` attribute will be present in the response.
  This is the same behavior that previous ArangoDB versions exposed.

* added "complete" option for bulk import API

  Setting the `complete` URL parameter to `true` in a call to POST `/_api/import` will make
  the import completely fail if at least one of documents cannot be imported successfully.

  It defaults to `false`, which will make ArangoDB continue importing the other documents
  from the import even if some documents cannot be imported. This is the same behavior that
  previous ArangoDB versions exposed.

* added missing swagger documentation for `/_api/log`

* calling `/_api/logs` (or `/_admin/logs`) is only permitted from the `_system` database now.

  Calling this API method for/from other database will result in an HTTP 400.

' ported fix from https://github.com/novus/nvd3/commit/0894152def263b8dee60192f75f66700cea532cc

  This prevents JavaScript errors from occurring in Chrome when in the admin interface,
  section "Dashboard".

* show current database name in web interface (bottom right corner)

* added missing documentation for /_api/import in swagger API docs

* allow specification of database name for replication sync command replication applier

  This allows syncing from a master database with a different name than the slave database.

* issue #601: Show DB in prompt

  arangosh now displays the database name as part of the prompt by default.

  Can change the prompt by using the `--prompt` option, e.g.

      > arangosh --prompt "my db is named \"%d\"> "


v1.4.0-beta1 (2013-10-01)
-------------------------

* make the Foxx manager use per-database app directories

  Each database now has its own subdirectory for Foxx applications. Each database
  can thus use different Foxx applications if required. A Foxx app for a specific
  database resides in `<app-path>/databases/<database-name>/<app-name>`.

  System apps are shared between all databases. They reside in `<app-path>/system/<app-name>`.

* only trigger an engine reset in development mode for URLs starting with `/dev/`

  This prevents ArangoDB from reloading all Foxx applications when it is not
  actually necessary.

* changed error code from 10 (bad parameter) to 1232 (invalid key generator) for
  errors that are due to an invalid key generator specification when creating a new
  collection

* automatic detection of content-type / mime-type for Foxx assets based on filenames,
  added possibility to override auto detection

* added endpoint management API at `/_api/endpoint`

* changed HTTP return code of PUT `/_api/cursor` from 400 to 404 in case a
  non-existing cursor is referred to

* issue #360: added support for asynchronous requests

  Incoming HTTP requests with the headers `x-arango-async: true` or
  `x-arango-async: store` will be answered by the server instantly with a generic
  HTTP 202 (Accepted) response.

  The actual requests will be queued and processed by the server asynchronously,
  allowing the client to continue sending other requests without waiting for the
  server to process the actually requested operation.

  The exact point in time when a queued request is executed is undefined. If an
  error occurs during execution of an asynchronous request, the client will not
  be notified by the server.

  The maximum size of the asynchronous task queue can be controlled using the new
  option `--scheduler.maximal-queue-size`. If the queue contains this many number of
  tasks and a new asynchronous request comes in, the server will reject it with an
  HTTP 500 (internal server error) response.

  Results of incoming requests marked with header `x-arango-async: true` will be
  discarded by the server immediately. Clients have no way of accessing the result
  of such asynchronously executed request. This is just _fire and forget_.

  To later retrieve the result of an asynchronously executed request, clients can
  mark a request with the header `x-arango-async: keep`. This makes the server
  store the result of the request in memory until explicitly fetched by a client
  via the `/_api/job` API. The `/_api/job` API also provides methods for basic
  inspection of which pending or already finished requests there are on the server,
  plus ways for garbage collecting unneeded results.

* Added new option `--scheduler.maximal-queue-size`.

* issue #590: Manifest Lint

* added data dump and restore tools, arangodump and arangorestore.

  arangodump can be used to create a logical dump of an ArangoDB database, or
  just dedicated collections. It can be used to dump both a collection's structure
  (properties and indexes) and data (documents).

  arangorestore can be used to restore data from a dump created with arangodump.
  arangorestore currently does not re-create any indexes, and doesn't yet handle
  referenced documents in edges properly when doing just partial restores.
  This will be fixed until 1.4 stable.

* introduced `--server.database` option for arangosh, arangoimp, and arangob.

  The option allows these client tools to use a certain database for their actions.
  In arangosh, the current database can be switched at any time using the command

      db._useDatabase(<name>);

  When no database is specified, all client tools will assume they should use the
  default database `_system`. This is done for downwards-compatibility reasons.

* added basic multi database support (alpha)

  New databases can be created using the REST API POST `/_api/database` and the
  shell command `db._createDatabase(<name>)`.

  The default database in ArangoDB is called `_system`. This database is always
  present and cannot be deleted by the user. When an older version of ArangoDB is
  upgraded to 1.4, the previously only database will automatically become the
  `_system` database.

  New databases can be created with the above commands, and can be deleted with the
  REST API DELETE `/_api/database/<name>` or the shell command `db._dropDatabase(<name>);`.

  Deleting databases is still unstable in ArangoDB 1.4 alpha and might crash the
  server. This will be fixed until 1.4 stable.

  To access a specific database via the HTTP REST API, the `/_db/<name>/` prefix
  can be used in all URLs. ArangoDB will check if an incoming request starts with
  this prefix, and will automatically pick the database name from it. If the prefix
  is not there, ArangoDB will assume the request is made for the default database
  (`_system`). This is done for downwards-compatibility reasons.

  That means, the following URL pathnames are logically identical:

      /_api/document/mycollection/1234
      /_db/_system/document/mycollection/1234

  To access a different database (e.g. `test`), the URL pathname would look like this:

      /_db/test/document/mycollection/1234

  New databases can also be created and existing databases can only be dropped from
  within the default database (`_system`). It is not possible to drop the `_system`
  database itself.

  Cross-database operations are unintended and unsupported. The intention of the
  multi-database feature is to have the possibility to have a few databases managed
  by ArangoDB in parallel, but to only access one database at a time from a connection
  or a request.

  When accessing the web interface via the URL pathname `/_admin/html/` or `/_admin/aardvark`,
  the web interface for the default database (`_system`) will be displayed.
  To access the web interface for a different database, the database name can be
  put into the URLs as a prefix, e.g. `/_db/test/_admin/html` or
  `/_db/test/_admin/aardvark`.

  All internal request handlers and also all user-defined request handlers and actions
  (including Foxx) will only get to see the unprefixed URL pathnames (i.e. excluding
  any database name prefix). This is to ensure downwards-compatibility.

  To access the name of the requested database from any action (including Foxx), use
  use `req.database`.

  For example, when calling the URL `/myapp/myaction`, the content of `req.database`
  will be `_system` (the default database because no database got specified) and the
  content of `req.url` will be `/myapp/myaction`.

  When calling the URL `/_db/test/myapp/myaction`, the content of `req.database` will be
  `test`, and the content of `req.url` will still be `/myapp/myaction`.

* Foxx now excludes files starting with . (dot) when bundling assets

  This mitigates problems with editor swap files etc.

* made the web interface a Foxx application

  This change caused the files for the web interface to be moved from `html/admin` to
  `js/apps/aardvark` in the file system.

  The base URL for the admin interface changed from `_admin/html/index.html` to
  `_admin/aardvark/index.html`.

  The "old" redirection to `_admin/html/index.html` will now produce a 404 error.

  When starting ArangoDB with the `--upgrade` option, this will automatically be remedied
  by putting in a redirection from `/` to `/_admin/aardvark/index.html`, and from
  `/_admin/html/index.html` to `/_admin/aardvark/index.html`.

  This also obsoletes the following configuration (command-line) options:
  - `--server.admin-directory`
  - `--server.disable-admin-interface`

  when using these now obsolete options when the server is started, no error is produced
  for downwards-compatibility.

* changed User-Agent value sent by arangoimp, arangosh, and arangod from "VOC-Agent" to
  "ArangoDB"

* changed journal file creation behavior as follows:

  Previously, a journal file for a collection was always created when a collection was
  created. When a journal filled up and became full, the current journal was made a
  datafile, and a new (empty) journal was created automatically. There weren't many
  intended situations when a collection did not have at least one journal.

  This is changed now as follows:
  - when a collection is created, no journal file will be created automatically
  - when there is a write into a collection without a journal, the journal will be
    created lazily
  - when there is a write into a collection with a full journal, a new journal will
    be created automatically

  From the end user perspective, nothing should have changed, except that there is now
  less disk usage for empty collections. Disk usage of infrequently updated collections
  might also be reduced significantly by running the `rotate()` method of a collection,
  and not writing into a collection subsequently.

* added method `collection.rotate()`

  This allows premature rotation of a collection's current journal file into a (read-only)
  datafile. The purpose of using `rotate()` is to prematurely allow compaction (which is
  performed on datafiles only) on data, even if the journal was not filled up completely.

  Using `rotate()` may make sense in the following scenario:

      c = db._create("test");
      for (i = 0; i < 1000; ++i) {
        c.save(...); // insert lots of data here
      }

      ...
      c.truncate(); // collection is now empty
      // only data in datafiles will be compacted by following compaction runs
      // all data in the current journal would not be compacted

      // calling rotate will make the current journal a datafile, and thus make it
      // eligible for compaction
      c.rotate();

  Using `rotate()` may also be useful when data in a collection is known to not change
  in the immediate future. After having completed all write operations on a collection,
  performing a `rotate()` will reduce the size of the current journal to the actually
  required size (remember that journals are pre-allocated with a specific size) before
  making the journal a datafile. Thus `rotate()` may cause disk space savings, even if
  the datafiles does not qualify for compaction after rotation.

  Note: rotating the journal is asynchronous, so that the actual rotation may be executed
  after `rotate()` returns to the caller.

* changed compaction to merge small datafiles together (up to 3 datafiles are merged in
  a compaction run)

  In the regular case, this should leave less small datafiles stay around on disk and allow
  using less file descriptors in total.

* added AQL MINUS function

* added AQL UNION_DISTINCT function (more efficient than combination of `UNIQUE(UNION())`)

* updated mruby to 2013-08-22

* issue #587: Add db._create() in help for startup arangosh

* issue #586: Share a link on installation instructions in the User Manual

* issue #585: Bison 2.4 missing on Mac for custom build

* issue #584: Web interface images broken in devel

* issue #583: Small documentation update

* issue #581: Parameter binding for attributes

* issue #580: Small improvements (by @guidoreina)

* issue #577: Missing documentation for collection figures in implementor manual

* issue #576: Get disk usage for collections and graphs

  This extends the result of the REST API for /_api/collection/figures with
  the attributes `compactors.count`, `compactors.fileSize`, `shapefiles.count`,
  and `shapefiles.fileSize`.

* issue #575: installing devel version on mac (low prio)

* issue #574: Documentation (POST /_admin/routing/reload)

* issue #558: HTTP cursors, allow count to ignore LIMIT


v1.4.0-alpha1 (2013-08-02)
--------------------------

* added replication. check online manual for details.

* added server startup options `--server.disable-replication-logger` and
  `--server.disable-replication-applier`

* removed action deployment tool, this now handled with Foxx and its manager or
  by kaerus node utility

* fixed a server crash when using byExample / firstExample inside a transaction
  and the collection contained a usable hash/skiplist index for the example

* defineHttp now only expects a single context

* added collection detail dialog (web interface)

  Shows collection properties, figures (datafiles, journals, attributes, etc.)
  and indexes.

* added documents filter (web interface)

  Allows searching for documents based on attribute values. One or many filter
  conditions can be defined, using comparison operators such as '==', '<=', etc.

* improved AQL editor (web interface)

  Editor supports keyboard shortcuts (Submit, Undo, Redo, Select).
  Editor allows saving and reusing of user-defined queries.
  Added example queries to AQL editor.
  Added comment button.

* added document import (web interface)

  Allows upload of JSON-data from files. Files must have an extension of .json.

* added dashboard (web interface)

  Shows the status of replication and multiple system charts, e.g.
  Virtual Memory Size, Request Time, HTTP Connections etc.

* added API method `/_api/graph` to query all graphs with all properties.

* added example queries in web interface AQL editor

* added arango.reconnect(<host>) method for arangosh to dynamically switch server or
  user name

* added AQL range operator `..`

  The `..` operator can be used to easily iterate over a sequence of numeric
  values. It will produce a list of values in the defined range, with both bounding
  values included.

  Example:

      2010..2013

  will produce the following result:

      [ 2010, 2011, 2012, 2013 ]

* added AQL RANGE function

* added collection.first(count) and collection.last(count) document access functions

  These functions allow accessing the first or last n documents in a collection. The order
  is determined by document insertion/update time.

* added AQL INTERSECTION function

* INCOMPATIBLE CHANGE: changed AQL user function namespace resolution operator from `:` to `::`

  AQL user-defined functions were introduced in ArangoDB 1.3, and the namespace resolution
  operator for them was the single colon (`:`). A function call looked like this:

      RETURN mygroup:myfunc()

  The single colon caused an ambiguity in the AQL grammar, making it indistinguishable from
  named attributes or the ternary operator in some cases, e.g.

      { mygroup:myfunc ? mygroup:myfunc }

  The change of the namespace resolution operator from `:` to `::` fixes this ambiguity.

  Existing user functions in the database will be automatically fixed when starting ArangoDB
  1.4 with the `--upgrade` option. However, queries using user-defined functions need to be
  adjusted on the client side to use the new operator.

* allow multiple AQL LET declarations separated by comma, e.g.
  LET a = 1, b = 2, c = 3

* more useful AQL error messages

  The error position (line/column) is more clearly indicated for parse errors.
  Additionally, if a query references a collection that cannot be found, the error
  message will give a hint on the collection name

* changed return value for AQL `DOCUMENT` function in case document is not found

  Previously, when the AQL `DOCUMENT` function was called with the id of a document and
  the document could not be found, it returned `undefined`. This value is not part of the
  JSON type system and this has caused some problems.
  Starting with ArangoDB 1.4, the `DOCUMENT` function will return `null` if the document
  looked for cannot be found.

  In case the function is called with a list of documents, it will continue to return all
  found documents, and will not return `null` for non-found documents. This has not changed.

* added single line comments for AQL

  Single line comments can be started with a double forward slash: `//`.
  They end at the end of the line, or the end of the query string, whichever is first.

* fixed documentation issues #567, #568, #571.

* added collection.checksum(<withData>) method to calculate CRC checksums for
  collections

  This can be used to
  - check if data in a collection has changed
  - compare the contents of two collections on different ArangoDB instances

* issue #565: add description line to aal.listAvailable()

* fixed several out-of-memory situations when double freeing or invalid memory
  accesses could happen

* less msyncing during the creation of collections

  This is achieved by not syncing the initial (standard) markers in shapes collections.
  After all standard markers are written, the shapes collection will get synced.

* renamed command-line option `--log.filter` to `--log.source-filter` to avoid
  misunderstandings

* introduced new command-line option `--log.content-filter` to optionally restrict
  logging to just specific log messages (containing the filter string, case-sensitive).

  For example, to filter on just log entries which contain `ArangoDB`, use:

      --log.content-filter "ArangoDB"

* added optional command-line option `--log.requests-file` to log incoming HTTP
  requests to a file.

  When used, all HTTP requests will be logged to the specified file, containing the
  client IP address, HTTP method, requests URL, HTTP response code, and size of the
  response body.

* added a signal handler for SIGUSR1 signal:

  when ArangoDB receives this signal, it will respond all further incoming requests
  with an HTTP 503 (Service Unavailable) error. This will be the case until another
  SIGUSR1 signal is caught. This will make ArangoDB start serving requests regularly
  again. Note: this is not implemented on Windows.

* limited maximum request URI length to 16384 bytes:

  Incoming requests with longer request URIs will be responded to with an HTTP
  414 (Request-URI Too Long) error.

* require version 1.0 or 1.1 in HTTP version signature of requests sent by clients:

  Clients sending requests with a non-HTTP 1.0 or non-HTTP 1.1 version number will
  be served with an HTTP 505 (HTTP Version Not Supported) error.

* updated manual on indexes:

  using system attributes such as `_id`, `_key`, `_from`, `_to`, `_rev` in indexes is
  disallowed and will be rejected by the server. This was the case since ArangoDB 1.3,
  but was not properly documented.

* issue #563: can aal become a default object?

  aal is now a prefab object in arangosh

* prevent certain system collections from being renamed, dropped, or even unloaded.

  Which restrictions there are for which system collections may vary from release to
  release, but users should in general not try to modify system collections directly
  anyway.

  Note: there are no such restrictions for user-created collections.

* issue #559: added Foxx documentation to user manual

* added server startup option `--server.authenticate-system-only`. This option can be
  used to restrict the need for HTTP authentication to internal functionality and APIs,
  such as `/_api/*` and `/_admin/*`.
  Setting this option to `true` will thus force authentication for the ArangoDB APIs
  and the web interface, but allow unauthenticated requests for other URLs (including
  user defined actions and Foxx applications).
  The default value of this option is `false`, meaning that if authentication is turned
  on, authentication is still required for *all* incoming requests. Only by setting the
  option to `true` this restriction is lifted and authentication becomes required for
  URLs starting with `/_` only.

  Please note that authentication still needs to be enabled regularly by setting the
  `--server.disable-authentication` parameter to `false`. Otherwise no authentication
  will be required for any URLs as before.

* protect collections against unloading when there are still document barriers around.

* extended cap constraints to optionally limit the active data size in a collection to
  a specific number of bytes.

  The arguments for creating a cap constraint are now:
  `collection.ensureCapConstraint(<count>, <byteSize>);`

  It is supported to specify just a count as in ArangoDB 1.3 and before, to specify
  just a fileSize, or both. The first met constraint will trigger the automated
  document removal.

* added `db._exists(doc)` and `collection.exists(doc)` for easy document existence checks

* added API `/_api/current-database` to retrieve information about the database the
  client is currently connected to (note: the API `/_api/current-database` has been
  removed in the meantime. The functionality is accessible via `/_api/database/current`
  now).

* ensure a proper order of tick values in datafiles/journals/compactors.
  any new files written will have the _tick values of their markers in order. for
  older files, there are edge cases at the beginning and end of the datafiles when
  _tick values are not properly in order.

* prevent caching of static pages in PathHandler.
  whenever a static page is requested that is served by the general PathHandler, the
  server will respond to HTTP GET requests with a "Cache-Control: max-age=86400" header.

* added "doCompact" attribute when creating collections and to collection.properties().
  The attribute controls whether collection datafiles are compacted.

* changed the HTTP return code from 400 to 404 for some cases when there is a referral
  to a non-existing collection or document.

* introduced error code 1909 `too many iterations` that is thrown when graph traversals
  hit the `maxIterations` threshold.

* optionally limit traversals to a certain number of iterations
  the limitation can be achieved via the traversal API by setting the `maxIterations`
  attribute, and also via the AQL `TRAVERSAL` and `TRAVERSAL_TREE` functions by setting
  the same attribute. If traversals are not limited by the end user, a server-defined
  limit for `maxIterations` may be used to prevent server-side traversals from running
  endlessly.

* added graph traversal API at `/_api/traversal`

* added "API" link in web interface, pointing to REST API generated with Swagger

* moved "About" link in web interface into "links" menu

* allow incremental access to the documents in a collection from out of AQL
  this allows reading documents from a collection chunks when a full collection scan
  is required. memory usage might be must lower in this case and queries might finish
  earlier if there is an additional LIMIT statement

* changed AQL COLLECT to use a stable sort, so any previous SORT order is preserved

* issue #547: Javascript error in the web interface

* issue #550: Make AQL graph functions support key in addition to id

* issue #526: Unable to escape when an errorneous command is entered into the js shell

* issue #523: Graph and vertex methods for the javascript api

* issue #517: Foxx: Route parameters with capital letters fail

* issue #512: Binded Parameters for LIMIT


v1.3.3 (2013-08-01)
-------------------

* issue #570: updateFishbowl() fails once

* updated and fixed generated examples

* issue #559: added Foxx documentation to user manual

* added missing error reporting for errors that happened during import of edges


v1.3.2 (2013-06-21)
-------------------

* fixed memleak in internal.download()

* made the shape-collection journal size adaptive:
  if too big shapes come in, a shape journal will be created with a big-enough size
  automatically. the maximum size of a shape journal is still restricted, but to a
  very big value that should never be reached in practice.

* fixed a segfault that occurred when inserting documents with a shape size bigger
  than the default shape journal size (2MB)

* fixed a locking issue in collection.truncate()

* fixed value overflow in accumulated filesizes reported by collection.figures()

* issue #545: AQL FILTER unnecessary (?) loop

* issue #549: wrong return code with --daemon


v1.3.1 (2013-05-24)
-------------------

* removed currently unused _ids collection

* fixed usage of --temp-path in aranogd and arangosh

* issue #540: suppress return of temporary internal variables in AQL

* issue #530: ReferenceError: ArangoError is not a constructor

* issue #535: Problem with AQL user functions javascript API

* set --javascript.app-path for test execution to prevent startup error

* issue #532: Graph _edgesCache returns invalid data?

* issue #531: Arangod errors

* issue #529: Really weird transaction issue

* fixed usage of --temp-path in aranogd and arangosh


v1.3.0 (2013-05-10)
-------------------

* fixed problem on restart ("datafile-xxx is not sealed") when server was killed
  during a compaction run

* fixed leak when using cursors with very small batchSize

* issue #508: `unregistergroup` function not mentioned in http interface docs

* issue #507: GET /_api/aqlfunction returns code inside parentheses

* fixed issue #489: Bug in aal.install

* fixed issue 505: statistics not populated on MacOS


v1.3.0-rc1 (2013-04-24)
-----------------------

* updated documentation for 1.3.0

* added node modules and npm packages

* changed compaction to only compact datafiles with more at least 10% of dead
  documents (byte size-wise)

* issue #498: fixed reload of authentication info when using
  `require("org/arangodb/users").reload()`

* issue #495: Passing an empty array to create a document results in a
  "phantom" document

* added more precision for requests statistics figures

* added "sum" attribute for individual statistics results in statistics API
  at /_admin/statistics

* made "limit" an optional parameter in AQL function NEAR().
  limit can now be either omitted completely, or set to 0. If so, an internal
  default value (currently 100) will be applied for the limit.

* issue #481

* added "attributes.count" to output of `collection.figures()`
  this also affects the REST API /_api/collection/<name>/figures

* added IndexedPropertyGetter for ShapedJson objects

* added API for user-defined AQL functions

* issue #475: A better error message for deleting a non-existent graph

* issue #474: Web interface problems with the JS Shell

* added missing documentation for AQL UNION function

* added transaction support.
  This provides ACID transactions for ArangoDB. Transactions can be invoked
  using the `db._executeTransaction()` function, or the `/_api/transaction`
  REST API.

* switched to semantic versioning (at least for alpha & alpha naming)

* added saveOrReplace() for server-side JS

v1.3.alpha1 (2013-04-05)
------------------------

* cleanup of Module, Package, ArangoApp and modules "internal", "fs", "console"

* use Error instead of string in throw to allow stack-trace

* issue #454: error while creation of Collection

* make `collection.count()` not recalculate the number of documents on the fly, but
  use some internal document counters.

* issue #457: invalid string value in web interface

* make datafile id (datafile->_fid) identical to the numeric part of the filename.
  E.g. the datafile `journal-123456.db` will now have a datafile marker with the same
  fid (i.e. `123456`) instead of a different value. This change will only affect
  datafiles that are created with 1.3 and not any older files.
  The intention behind this change is to make datafile debugging easier.

* consistently discard document attributes with reserved names (system attributes)
  but without any known meaning, for example `_test`, `_foo`, ...

  Previously, these attributes were saved with the document regularly in some cases,
  but were discarded in other cases.
  Now these attributes are discarded consistently. "Real" system attributes such as
  `_key`, `_from`, `_to` are not affected and will work as before.

  Additionally, attributes with an empty name (``) are discarded when documents are
  saved.

  Though using reserved or empty attribute names in documents was not really and
  consistently supported in previous versions of ArangoDB, this change might cause
  an incompatibility for clients that rely on this feature.

* added server startup flag `--database.force-sync-properties` to force syncing of
  collection properties on collection creation, deletion and on property update.
  The default value is true to mimic the behavior of previous versions of ArangoDB.
  If set to false, collection properties are written to disk but no call to sync()
  is made.

* added detailed output of server version and components for REST APIs
  `/_admin/version` and `/_api/version`. To retrieve this extended information,
  call the REST APIs with URL parameter `details=true`.

* issue #443: For git-based builds include commit hash in version

* adjust startup log output to be more compact, less verbose

* set the required minimum number of file descriptors to 256.
  On server start, this number is enforced on systems that have rlimit. If the limit
  cannot be enforced, starting the server will fail.
  Note: 256 is considered to be the absolute minimum value. Depending on the use case
  for ArangoDB, a much higher number of file descriptors should be used.

  To avoid checking & potentially changing the number of maximum open files, use the
  startup option `--server.descriptors-minimum 0`

* fixed shapedjson to json conversion for special numeric values (NaN, +inf, -inf).
  Before, "NaN", "inf", or "-inf" were written into the JSONified output, but these
  values are not allowed in JSON. Now, "null" is written to the JSONified output as
  required.

* added AQL functions VARIANCE_POPULATION(), VARIANCE_SAMPLE(), STDDEV_POPULATION(),
  STDDEV_SAMPLE(), AVERAGE(), MEDIAN() to calculate statistical values for lists

* added AQL SQRT() function

* added AQL TRIM(), LEFT() and RIGHT() string functions

* fixed issue #436: GET /_api/document on edge

* make AQL REVERSE() and LENGTH() functions work on strings, too

* disabled DOT generation in `make doxygen`. this speeds up docs generation

* renamed startup option `--dispatcher.report-intervall` to `--dispatcher.report-interval`

* renamed startup option `--scheduler.report-intervall` to `--scheduler.report-interval`

* slightly changed output of REST API method /_admin/log.
  Previously, the log messages returned also contained the date and log level, now
  they will only contain the log message, and no date and log level information.
  This information can be re-created by API users from the `timestamp` and `level`
  attributes of the result.

* removed configure option `--enable-zone-debug`
  memory zone debugging is now automatically turned on when compiling with ArangoDB
  `--enable-maintainer-mode`

* removed configure option `--enable-arangob`
  arangob is now always included in the build


v1.2.3 (XXXX-XX-XX)
-------------------

* added optional parameter `edgexamples` for AQL function EDGES() and NEIGHBORS()

* added AQL function NEIGHBORS()

* added freebsd support

* fixed firstExample() query with `_id` and `_key` attributes

* issue triAGENS/ArangoDB-PHP#55: AQL optimizer may have mis-optimized duplicate
  filter statements with limit


v1.2.2 (2013-03-26)
-------------------

* fixed save of objects with common sub-objects

* issue #459: fulltext internal memory allocation didn't scale well
  This fix improves loading times for collections with fulltext indexes that have
  lots of equal words indexed.

* issue #212: auto-increment support

  The feature can be used by creating a collection with the extra `keyOptions`
  attribute as follows:

      db._create("mycollection", { keyOptions: { type: "autoincrement", offset: 1, increment: 10, allowUserKeys: true } });

  The `type` attribute will make sure the keys will be auto-generated if no
  `_key` attribute is specified for a document.

  The `allowUserKeys` attribute determines whether users might still supply own
  `_key` values with documents or if this is considered an error.

  The `increment` value determines the actual increment value, whereas the `offset`
  value can be used to seed to value sequence with a specific starting value.
  This will be useful later in a multi-master setup, when multiple servers can use
  different auto-increment seed values and thus generate non-conflicting auto-increment values.

  The default values currently are:

  - `allowUserKeys`: `true`
  - `offset`: `0`
  - `increment`: `1`

  The only other available key generator type currently is `traditional`.
  The `traditional` key generator will auto-generate keys in a fashion as ArangoDB
  always did (some increasing integer value, with a more or less unpredictable
  increment value).

  Note that for the `traditional` key generator there is only the option to disallow
  user-supplied keys and give the server the sole responsibility for key generation.
  This can be achieved by setting the `allowUserKeys` property to `false`.

  This change also introduces the following errors that API implementors may want to check
  the return values for:

  - 1222: `document key unexpected`: will be raised when a document is created with
    a `_key` attribute, but the underlying collection was set up with the `keyOptions`
    attribute `allowUserKeys: false`.

  - 1225: `out of keys`: will be raised when the auto-increment key generator runs
    out of keys. This may happen when the next key to be generated is 2^64 or higher.
    In practice, this will only happen if the values for `increment` or `offset` are
    not set appropriately, or if users are allowed to supply own keys, those keys
    are near the 2^64 threshold, and later the auto-increment feature kicks in and
    generates keys that cross that threshold.

    In practice it should not occur with proper configuration and proper usage of the
    collections.

  This change may also affect the following REST APIs:
  - POST `/_api/collection`: the server does now accept the optional `keyOptions`
    attribute in the second parameter
  - GET `/_api/collection/properties`: will return the `keyOptions` attribute as part
    of the collection's properties. The previous optional attribute `createOptions`
    is now gone.

* fixed `ArangoStatement.explain()` method with bind variables

* fixed misleading "cursor not found" error message in arangosh that occurred when
  `count()` was called for client-side cursors

* fixed handling of empty attribute names, which may have crashed the server under
  certain circumstances before

* fixed usage of invalid pointer in error message output when index description could
  not be opened


v1.2.1 (2013-03-14)
-------------------

* issue #444: please darken light color in arangosh

* issue #442: pls update post install info on osx

* fixed conversion of special double values (NaN, -inf, +inf) when converting from
  shapedjson to JSON

* fixed compaction of markers (location of _key was not updated correctly in memory,
  leading to _keys pointing to undefined memory after datafile rotation)

* fixed edge index key pointers to use document master pointer plus offset instead
  of direct _key address

* fixed case when server could not create any more journal or compactor files.
  Previously a wrong status code may have been returned, and not being able to create
  a new compactor file may have led to an infinite loop with error message
  "could not create compactor".

* fixed value truncation for numeric filename parts when renaming datafiles/journals


v1.2.0 (2013-03-01)
-------------------

* by default statistics are now switch off; in order to enable comment out
  the "disable-statistics = yes" line in "arangod.conf"

* fixed issue #435: csv parser skips data at buffer border

* added server startup option `--server.disable-statistics` to turn off statistics
  gathering without recompilation of ArangoDB.
  This partly addresses issue #432.

* fixed dropping of indexes without collection name, e.g.
  `db.xxx.dropIndex("123456");`
  Dropping an index like this failed with an assertion error.

* fixed issue #426: arangoimp should be able to import edges into edge collections

* fixed issue #425: In case of conflict ArangoDB returns HTTP 400 Bad request
  (with 1207 Error) instead of HTTP 409 Conflict

* fixed too greedy token consumption in AQL for negative values:
  e.g. in the statement `RETURN { a: 1 -2 }` the minus token was consumed as part
  of the value `-2`, and not interpreted as the binary arithmetic operator


v1.2.beta3 (2013-02-22)
-----------------------

* issue #427: ArangoDB Importer Manual has no navigation links (previous|home|next)

* issue #319: Documentation missing for Emergency console and incomplete for datafile debugger.

* issue #370: add documentation for reloadRouting and flushServerModules

* issue #393: added REST API for user management at /_api/user

* issue #393, #128: added simple cryptographic functions for user actions in module "crypto":
  * require("org/arangodb/crypto").md5()
  * require("org/arangodb/crypto").sha256()
  * require("org/arangodb/crypto").rand()

* added replaceByExample() Javascript and REST API method

* added updateByExample() Javascript and REST API method

* added optional "limit" parameter for removeByExample() Javascript and REST API method

* fixed issue #413

* updated bundled V8 version from 3.9.4 to 3.16.14.1
  Note: the Windows version used a more recent version (3.14.0.1) and was not updated.

* fixed issue #404: keep original request url in request object


v1.2.beta2 (2013-02-15)
-----------------------

* fixed issue #405: 1.2 compile warnings

* fixed issue #333: [debian] Group "arangodb" is not used when starting vie init.d script

* added optional parameter 'excludeSystem' to GET /_api/collection
  This parameter can be used to disable returning system collections in the list
  of all collections.

* added AQL functions KEEP() and UNSET()

* fixed issue #348: "HTTP Interface for Administration and Monitoring"
  documentation errors.

* fix stringification of specific positive int64 values. Stringification of int64
  values with the upper 32 bits cleared and the 33rd bit set were broken.

* issue #395:  Collection properties() function should return 'isSystem' for
  Javascript and REST API

* make server stop after upgrade procedure when invoked with `--upgrade option`.
  When started with the `--upgrade` option, the server will perfom
  the upgrade, and then exit with a status code indicating the result of the
  upgrade (0 = success, 1 = failure). To start the server regularly in either
  daemon or console mode, the `--upgrade` option must not be specified.
  This change was introduced to allow init.d scripts check the result of
  the upgrade procedure, even in case an upgrade was successful.
  this was introduced as part of issue #391.

* added AQL function EDGES()

* added more crash-protection when reading corrupted collections at startup

* added documentation for AQL function CONTAINS()

* added AQL function LIKE()

* replaced redundant error return code 1520 (Unable to open collection) with error code
  1203 (Collection not found). These error codes have the same meanings, but one of
  them was returned from AQL queries only, the other got thrown by other parts of
  ArangoDB. Now, error 1203 (Collection not found) is used in AQL too in case a
  non-existing collection is used.

v1.2.beta1 (2013-02-01)
-----------------------

* fixed issue #382: [Documentation error] Maschine... should be Machine...

* unified history file locations for arangod, arangosh, and arangoirb.
  - The readline history for arangod (emergency console) is now stored in file
    $HOME/.arangod. It was stored in $HOME/.arango before.
  - The readline history for arangosh is still stored in $HOME/.arangosh.
  - The readline history for arangoirb is now stored in $HOME/.arangoirb. It was
    stored in $HOME/.arango-mrb before.

* fixed issue #381: _users user should have a unique constraint

* allow negative list indexes in AQL to access elements from the end of a list,
  e.g. ```RETURN values[-1]``` will return the last element of the `values` list.

* collection ids, index ids, cursor ids, and document revision ids created and
  returned by ArangoDB are now returned as strings with numeric content inside.
  This is done to prevent some value overrun/truncation in any part of the
  complete client/server workflow.
  In ArangoDB 1.1 and before, these values were previously returned as
  (potentially very big) integer values. This may cause problems (clipping, overrun,
  precision loss) for clients that do not support big integers natively and store
  such values in IEEE754 doubles internally. This type loses precision after about
  52 bits and is thus not safe to hold an id.
  Javascript and 32 bit-PHP are examples for clients that may cause such problems.
  Therefore, ids are now returned by ArangoDB as strings, with the string
  content being the integer value as before.

  Example for documents ("_rev" attribute):
  - Document returned by ArangoDB 1.1: { "_rev": 1234, ... }
  - Document returned by ArangoDB 1.2: { "_rev": "1234", ... }

  Example for collections ("id" attribute / "_id" property):
  - Collection returned by ArangoDB 1.1: { "id": 9327643, "name": "test", ... }
  - Collection returned by ArangoDB 1.2: { "id": "9327643", "name": "test", ... }

  Example for cursors ("id" attribute):
  - Collection returned by ArangoDB 1.1: { "id": 11734292, "hasMore": true, ... }
  - Collection returned by ArangoDB 1.2: { "id": "11734292", "hasMore": true, ... }

* global variables are not automatically available anymore when starting the
  arangod Javascript emergency console (i.e. ```arangod --console```).

  Especially, the variables `db`, `edges`, and `internal` are not available
  anymore. `db` and `internal` can be made available in 1.2 by
  ```var db = require("org/arangodb").db;``` and
  ```var internal = require("internal");```, respectively.
  The reason for this change is to get rid of global variables in the server
  because this will allow more specific inclusion of functionality.

  For convenience, the global variable `db` is still available by default in
  arangosh. The global variable `edges`, which since ArangoDB 1.1 was kind of
  a redundant wrapper of `db`, has been removed in 1.2 completely.
  Please use `db` instead, and if creating an edge collection, use the explicit
  ```db._createEdgeCollection()``` command.

* issue #374: prevent endless redirects when calling admin interface with
  unexpected URLs

* issue #373: TRAVERSAL() `trackPaths` option does not work. Instead `paths` does work

* issue #358: added support for CORS

* honor optional waitForSync property for document removal, replace, update, and
  save operations in arangosh. The waitForSync parameter for these operations
  was previously honored by the REST API and on the server-side, but not when
  the waitForSync parameter was specified for a document operation in arangosh.

* calls to db.collection.figures() and /_api/collection/<collection>/figures now
  additionally return the number of shapes used in the collection in the
  extra attribute "shapes.count"

* added AQL TRAVERSAL_TREE() function to return a hierarchical result from a traversal

* added AQL TRAVERSAL() function to return the results from a traversal

* added AQL function ATTRIBUTES() to return the attribute names of a document

* removed internal server-side AQL functions from global scope.

  Now the AQL internal functions can only be accessed via the exports of the
  ahuacatl module, which can be included via ```require("org/arangodb/ahuacatl")```.
  It shouldn't be necessary for clients to access this module at all, but
  internal code may use this module.

  The previously global AQL-related server-side functions were moved to the
  internal namespace. This produced the following function name changes on
  the server:

     old name              new name
     ------------------------------------------------------
     AHUACATL_RUN       => require("internal").AQL_QUERY
     AHUACATL_EXPLAIN   => require("internal").AQL_EXPLAIN
     AHUACATL_PARSE     => require("internal").AQL_PARSE

  Again, clients shouldn't have used these functions at all as there is the
  ArangoStatement object to execute AQL queries.

* fixed issue #366: Edges index returns strange description

* added AQL function MATCHES() to check a document against a list of examples

* added documentation and tests for db.collection.removeByExample

* added --progress option for arangoimp. This will show the percentage of the input
  file that has been processed by arangoimp while the import is still running. It can
  be used as a rough indicator of progress for the entire import.

* make the server log documents that cannot be imported via /_api/import into the
  logfile using the warning log level. This may help finding illegal documents in big
  import runs.

* check on server startup whether the database directory and all collection directories
  are writable. if not, the server startup will be aborted. this prevents serious
  problems with collections being non-writable and this being detected at some pointer
  after the server has been started

* allow the following AQL constructs: FUNC(...)[...], FUNC(...).attribute

* fixed issue #361: Bug in Admin Interface. Header disappears when clicking new collection

* Added in-memory only collections

  Added collection creation parameter "isVolatile":
  if set to true, the collection is created as an in-memory only collection,
  meaning that all document data of that collection will reside in memory only,
  and will not be stored permanently to disk.
  This means that all collection data will be lost when the collection is unloaded
  or the server is shut down.
  As this collection type does not have datafile disk overhead for the regular
  document operations, it may be faster than normal disk-backed collections. The
  actual performance gains strongly depend on the underlying OS, filesystem, and
  settings though.
  This collection type should be used for caches only and not for any sensible data
  that cannot be re-created otherwise.
  Some platforms, namely Windows, currently do not support this collection type.
  When creating an in-memory collection on such platform, an error message will be
  returned by ArangoDB telling the user the platform does not support it.

  Note: in-memory collections are an experimental feature. The feature might
  change drastically or even be removed altogether in a future version of ArangoDB.

* fixed issue #353: Please include "pretty print" in Emergency Console

* fixed issue #352: "pretty print" console.log
  This was achieved by adding the dump() function for the "internal" object

* reduced insertion time for edges index
  Inserting into the edges index now avoids costly comparisons in case of a hash
  collision, reducing the prefilling/loading timer for bigger edge collections

* added fulltext queries to AQL via FULLTEXT() function. This allows search
  fulltext indexes from an AQL query to find matching documents

* added fulltext index type. This index type allows indexing words and prefixes of
  words from a specific document attribute. The index can be queries using a
  SimpleQueryFull object, the HTTP REST API at /_api/simple/fulltext, or via AQL

* added collection.revision() method to determine whether a collection has changed.
  The revision method returns a revision string that can be used by client programs
  for equality/inequality comparisons. The value returned by the revision method
  should be treated by clients as an opaque string and clients should not try to
  figure out the sense of the revision id. This is still useful enough to check
  whether data in a collection has changed.

* issue #346: adaptively determine NUMBER_HEADERS_PER_BLOCK

* issue #338: arangosh cursor positioning problems

* issue #326: use limit optimization with filters

* issue #325: use index to avoid sorting

* issue #324: add limit optimization to AQL

* removed arango-password script and added Javascript functionality to add/delete
  users instead. The functionality is contained in module `users` and can be invoked
  as follows from arangosh and arangod:
  * require("users").save("name", "passwd");
  * require("users").replace("name", "newPasswd");
  * require("users").remove("name");
  * require("users").reload();
  These functions are intentionally not offered via the web interface.
  This also addresses issue #313

* changed print output in arangosh and the web interface for JSON objects.
  Previously, printing a JSON object in arangosh resulted in the attribute values
  being printed as proper JSON, but attribute names were printed unquoted and
  unescaped. This was fine for the purpose of arangosh, but lead to invalid
  JSON being produced. Now, arangosh will produce valid JSON that can be used
  to send it back to ArangoDB or use it with arangoimp etc.

* fixed issue #300: allow importing documents via the REST /_api/import API
  from a JSON list, too.
  So far, the API only supported importing from a format that had one JSON object
  on each line. This is sometimes inconvenient, e.g. when the result of an AQL
  query or any other list is to be imported. This list is a JSON list and does not
  necessary have a document per line if pretty-printed.
  arangoimp now supports the JSON list format, too. However, the format requires
  arangoimp and the server to read the entire dataset at once. If the dataset is
  too big (bigger than --max-upload-size) then the import will be rejected. Even if
  increased, the entire list must fit in memory on both the client and the server,
  and this may be more resource-intensive than importing individual lines in chunks.

* removed unused parameter --reuse-ids for arangoimp. This parameter did not have
  any effect in 1.2, was never publicly announced and did evil (TM) things.

* fixed issue #297 (partly): added whitespace between command line and
  command result in arangosh, added shell colors for better usability

* fixed issue #296: system collections not usable from AQL

* fixed issue #295: deadlock on shutdown

* fixed issue #293: AQL queries should exploit edges index

* fixed issue #292: use index when filtering on _key in AQL

* allow user-definable document keys
  users can now define their own document keys by using the _key attribute
  when creating new documents or edges. Once specified, the value of _key is
  immutable.
  The restrictions for user-defined key values are:
  * the key must be at most 254 bytes long
  * it must consist of the letters a-z (lower or upper case), the digits 0-9,
    the underscore (_) or dash (-) characters only
  * any other characters, especially multi-byte sequences, whitespace or
    punctuation characters cannot be used inside key values

  Specifying a document key is optional when creating new documents. If no
  document key is specified, ArangoDB will create a document key itself.
  There are no guarantees about the format and pattern of auto-generated document
  keys other than the above restrictions.
  Clients should therefore treat auto-generated document keys as opaque values.
  Keys can be used to look up and reference documents, e.g.:
  * saving a document: `db.users.save({ "_key": "fred", ... })`
  * looking up a document: `db.users.document("fred")`
  * referencing other documents: `edges.relations.save("users/fred", "users/john", ...)`

  This change is downwards-compatible to ArangoDB 1.1 because in ArangoDB 1.1
  users were not able to define their own keys. If the user does not supply a _key
  attribute when creating a document, ArangoDB 1.2 will still generate a key of
  its own as ArangoDB 1.1 did. However, all documents returned by ArangoDB 1.2 will
  include a _key attribute and clients should be able to handle that (e.g. by
  ignoring it if not needed). Documents returned will still include the _id attribute
  as in ArangoDB 1.1.

* require collection names everywhere where a collection id was allowed in
  ArangoDB 1.1 & 1.0
  This change requires clients to use a collection name in place of a collection id
  at all places the client deals with collections.
  Examples:
  * creating edges: the _from and _to attributes must now contain collection names instead
    of collection ids: `edges.relations.save("test/my-key1", "test/my-key2", ...)`
  * retrieving edges: the returned _from and _to attributes now will contain collection
    names instead of ids, too: _from: `test/fred` instead of `1234/3455`
  * looking up documents: db.users.document("fred") or db._document("users/fred")

  Collection names must be used in REST API calls instead of collection ids, too.
  This change is thus not completely downwards-compatible to ArangoDB 1.1. ArangoDB 1.1
  required users to use collection ids in many places instead of collection names.
  This was unintuitive and caused overhead in cases when just the collection name was
  known on client-side but not its id. This overhead can now be avoided so clients can
  work with the collection names directly. There is no need to work with collection ids
  on the client side anymore.
  This change will likely require adjustments to API calls issued by clients, and also
  requires a change in how clients handle the _id value of returned documents. Previously,
  the _id value of returned documents contained the collection id, a slash separator and
  the document number. Since 1.2, _id will contain the collection name, a slash separator
  and the document key. The same applies to the _from and _to attribute values of edges
  that are returned by ArangoDB.

  Also removed (now unnecessary) location header in responses of the collections REST API.
  The location header was previously returned because it was necessary for clients.
  When clients created a collection, they specified the collection name. The collection
  id was generated on the server, but the client needed to use the server-generated
  collection id for further API calls, e.g. when creating edges etc. Therefore, the
  full collection URL, also containing the collection id, was returned by the server in
  responses to the collection API, in the HTTP location header.
  Returning the location header has become unnecessary in ArangoDB 1.2 because users
  can access collections by name and do not need to care about collection ids.


v1.1.3 (2013-XX-XX)
-------------------

* fix case when an error message was looked up for an error code but no error
  message was found. In this case a NULL ptr was returned and not checked everywhere.
  The place this error popped up was when inserting into a non-unique hash index
  failed with a specific, invalid error code.

* fixed issue #381:  db._collection("_users").getIndexes();

* fixed issue #379: arango-password fatal issue javscript.startup-directory

* fixed issue #372: Command-Line Options for the Authentication and Authorization


v1.1.2 (2013-01-20)
-------------------

* upgraded to mruby 2013-01-20 583983385b81c21f82704b116eab52d606a609f4

* fixed issue #357: Some spelling and grammar errors

* fixed issue #355: fix quotes in pdf manual

* fixed issue #351: Strange arangosh error message for long running query

* fixed randomly hanging connections in arangosh on MacOS

* added "any" query method: this returns a random document from a collection. It
  is also available via REST HTTP at /_api/simple/any.

* added deployment tool

* added getPeerVertex

* small fix for logging of long messages: the last character of log messages longer
  than 256 bytes was not logged.

* fixed truncation of human-readable log messages for web interface: the trailing \0
  byte was not appended for messages longer than 256 bytes

* fixed issue #341: ArangoDB crashes when stressed with Batch jobs
  Contrary to the issue title, this did not have anything to do with batch jobs but
  with too high memory usage. The memory usage of ArangoDB is now reduced for cases
   when there are lots of small collections with few documents each

* started with issue #317: Feature Request (from Google Groups): DATE handling

* backported issue #300: Extend arangoImp to Allow importing resultset-like
  (list of documents) formatted files

* fixed issue #337: "WaitForSync" on new collection does not work on Win/X64

* fixed issue #336: Collections REST API docs

* fixed issue #335: mmap errors due to wrong memory address calculation

* fixed issue #332: arangoimp --use-ids parameter seems to have no impact

* added option '--server.disable-authentication' for arangosh as well. No more passwd
  prompts if not needed

* fixed issue #330: session logging for arangosh

* fixed issue #329: Allow passing script file(s) as parameters for arangosh to run

* fixed issue #328: 1.1 compile warnings

* fixed issue #327: Javascript parse errors in front end


v1.1.1 (2012-12-18)
-------------------

* fixed issue #339: DELETE /_api/cursor/cursor-identifier return incollect errorNum

  The fix for this has led to a signature change of the function actions.resultNotFound().
  The meaning of parameter #3 for This function has changed from the error message string
  to the error code. The error message string is now parameter #4.
  Any client code that uses this function in custom actions must be adjusted.

* fixed issue #321: Problem upgrading arangodb 1.0.4 to 1.1.0 with Homebrew (OSX 10.8.2)

* fixed issue #230: add navigation and search for online documentation

* fixed issue #315: Strange result in PATH

* fixed issue #323: Wrong function returned in error message of AQL CHAR_LENGTH()

* fixed some log errors on startup / shutdown due to pid file handling and changing
  of directories


v1.1.0 (2012-12-05)
-------------------

* WARNING:
  arangod now performs a database version check at startup. It will look for a file
  named "VERSION" in its database directory. If the file is not present, arangod will
  perform an automatic upgrade of the database directory. This should be the normal
  case when upgrading from ArangoDB 1.0 to ArangoDB 1.1.

  If the VERSION file is present but is from an older version of ArangoDB, arangod
  will refuse to start and ask the user to run a manual upgrade first. A manual upgrade
  can be performed by starting arangod with the option `--upgrade`.

  This upgrade procedure shall ensure that users have full control over when they
  perform any updates/upgrades of their data, and can plan backups accordingly. The
  procedure also guarantees that the server is not run without any required system
  collections or with in incompatible data state.

* added AQL function DOCUMENT() to retrieve a document by its _id value

* fixed issue #311: fixed segfault on unload

* fixed issue #309: renamed stub "import" button from web interface

* fixed issue #307: added WaitForSync column in collections list in in web interface

* fixed issue #306: naming in web interface

* fixed issue #304: do not clear AQL query text input when switching tabs in
  web interface

* fixed issue #303: added documentation about usage of var keyword in web interface

* fixed issue #301: PATCH does not work in web interface

# fixed issue #269: fix make distclean & clean

* fixed issue #296: system collections not usable from AQL

* fixed issue #295: deadlock on shutdown

* added collection type label to web interface

* fixed issue #290: the web interface now disallows creating non-edges in edge collections
  when creating collections via the web interface, the collection type must also be
  specified (default is document collection)

* fixed issue #289: tab-completion does not insert any spaces

* fixed issue #282: fix escaping in web interface

* made AQL function NOT_NULL take any number of arguments. Will now return its
  first argument that is not null, or null if all arguments are null. This is downwards
  compatible.

* changed misleading AQL function name NOT_LIST() to FIRST_LIST() and slightly changed
  the behavior. The function will now return its first argument that is a list, or null
  if none of the arguments are lists.
  This is mostly downwards-compatible. The only change to the previous implementation in
  1.1-beta will happen if two arguments were passed and the 1st and 2nd arguments were
  both no lists. In previous 1.1, the 2nd argument was returned as is, but now null
  will be returned.

* add AQL function FIRST_DOCUMENT(), with same behavior as FIRST_LIST(), but working
  with documents instead of lists.

* added UPGRADING help text

* fixed issue #284: fixed Javascript errors when adding edges/vertices without own
  attributes

* fixed issue #283: AQL LENGTH() now works on documents, too

* fixed issue #281: documentation for skip lists shows wrong example

* fixed AQL optimizer bug, related to OR-combined conditions that filtered on the
  same attribute but with different conditions

* fixed issue #277: allow usage of collection names when creating edges
  the fix of this issue also implies validation of collection names / ids passed to
  the REST edge create method. edges with invalid collection ids or names in the
  "from" or "to" values will be rejected and not saved


v1.1.beta2 (2012-11-13)
-----------------------

* fixed arangoirb compilation

* fixed doxygen


v1.1.beta1 (2012-10-24)
-----------------------

* fixed AQL optimizer bug

* WARNING:
  - the user has changed from "arango" to "arangodb", the start script has changed from
    "arangod" to "arangodb", the database directory has changed from "/var/arangodb" to
    "/var/lib/arangodb" to be compliant with various Linux policies

  - In 1.1, we have introduced types for collections: regular documents go into document
    collections, and edges go into edge collections. The prefixing (db.xxx vs. edges.xxx)
    works slightly different in 1.1: edges.xxx can still be used to access collections,
    however, it will not determine the type of existing collections anymore. To create an
    edge collection 1.1, you can use db._createEdgeCollection() or edges._create().
    And there's of course also db._createDocumentCollection().
    db._create() is also still there and will create a document collection by default,
    whereas edges._create() will create an edge collection.

  - the admin web interface that was previously available via the simple URL suffix /
    is now available via a dedicated URL suffix only: /_admin/html
    The reason for this is that routing and URLs are now subject to changes by the end user,
    and only URLs parts prefixed with underscores (e.g. /_admin or /_api) are reserved
    for ArangoDB's internal usage.

* the server now handles requests with invalid Content-Length header values as follows:
  - if Content-Length is negative, the server will respond instantly with HTTP 411
    (length required)

  - if Content-Length is positive but shorter than the supplied body, the server will
    respond with HTTP 400 (bad request)

  - if Content-Length is positive but longer than the supplied body, the server will
    wait for the client to send the missing bytes. The server allows 90 seconds for this
    and will close the connection if the client does not send the remaining data

  - if Content-Length is bigger than the maximum allowed size (512 MB), the server will
    fail with HTTP 413 (request entity too large).

  - if the length of the HTTP headers is greater than the maximum allowed size (1 MB),
    the server will fail with HTTP 431 (request header fields too large)

* issue #265: allow optional base64 encoding/decoding of action response data

* issue #252: create _modules collection using arango-upgrade (note: arango-upgrade was
  finally replaced by the `--upgrade` option for arangod)

* issue #251: allow passing arbitrary options to V8 engine using new command line option:
  --javascript.v8-options. Using this option, the Harmony features or other settings in
  v8 can be enabled if the end user requires them

* issue #248: allow AQL optimizer to pull out completely uncorrelated subqueries to the
  top level, resulting in less repeated evaluation of the subquery

* upgraded to Doxygen 1.8.0

* issue #247: added AQL function MERGE_RECURSIVE

* issue #246: added clear() function in arangosh

* issue #245: Documentation: Central place for naming rules/limits inside ArangoDB

* reduced size of hash index elements by 50 %, allowing more index elements to fit in
  memory

* issue #235: GUI Shell throws Error:ReferenceError: db is not defined

* issue #229: methods marked as "under construction"

* issue #228: remove unfinished APIs (/_admin/config/*)

* having the OpenSSL library installed is now a prerequisite to compiling ArangoDB
  Also removed the --enable-ssl configure option because ssl is always required.

* added AQL functions TO_LIST, NOT_LIST

* issue #224: add optional Content-Id for batch requests

* issue #221: more documentation on AQL explain functionality. Also added
  ArangoStatement.explain() client method

* added db._createStatement() method on server as well (was previously available
  on the client only)

* issue #219: continue in case of "document not found" error in PATHS() function

* issue #213: make waitForSync overridable on specific actions

* changed AQL optimizer to use indexes in more cases. Previously, indexes might
  not have been used when in a reference expression the inner collection was
  specified last. Example: FOR u1 IN users FOR u2 IN users FILTER u1._id == u2._id
  Previously, this only checked whether an index could be used for u2._id (not
  possible). It was not checked whether an index on u1._id could be used (possible).
  Now, for expressions that have references/attribute names on both sides of the
  above as above, indexes are checked for both sides.

* issue #204: extend the CSV import by TSV and by user configurable
  separator character(s)

* issue #180: added support for batch operations

* added startup option --server.backlog-size
  this allows setting the value of the backlog for the listen() system call.
  the default value is 10, the maximum value is platform-dependent

* introduced new configure option "--enable-maintainer-mode" for
  ArangoDB maintainers. this option replaces the previous compile switches
  --with-boost-test, --enable-bison, --enable-flex and --enable-errors-dependency
  the individual configure options have been removed. --enable-maintainer-mode
  turns them all on.

* removed potentially unused configure option --enable-memfail

* fixed issue #197: HTML web interface calls /_admin/user-manager/session

* fixed issue #195: VERSION file in database directory

* fixed issue #193: REST API HEAD request returns a message body on 404

* fixed issue #188: intermittent issues with 1.0.0
  (server-side cursors not cleaned up in all cases, pthreads deadlock issue)

* issue #189: key store should use ISO datetime format bug

* issue #187: run arango-upgrade on server start (note: arango-upgrade was finally
  replaced by the `--upgrade` option for arangod)n

* fixed issue #183: strange unittest error

* fixed issue #182: manual pages

* fixed issue #181: use getaddrinfo

* moved default database directory to "/var/lib/arangodb" in accordance with
  http://www.pathname.com/fhs/pub/fhs-2.3.html

* fixed issue #179: strange text in import manual

* fixed issue #178: test for aragoimp is missing

* fixed issue #177: a misleading error message was returned if unknown variables
  were used in certain positions in an AQL query.

* fixed issue #176: explain how to use AQL from the arangosh

* issue #175: re-added hidden (and deprecated) option --server.http-port. This
  option is only there to be downwards-compatible to Arango 1.0.

* fixed issue #174: missing Documentation for `within`

* fixed issue #170: add db.<coll_name>.all().toArray() to arangosh help screen

* fixed issue #169: missing argument in Simple Queries

* added program arango-upgrade. This program must be run after installing ArangoDB
  and after upgrading from a previous version of ArangoDB. The arango-upgrade script
  will ensure all system collections are created and present in the correct state.
  It will also perform any necessary data updates.
  Note: arango-upgrade was finally replaced by the `--upgrade` option for arangod.

* issue #153: edge collection should be a flag for a collection
  collections now have a type so that the distinction between document and edge
  collections can now be done at runtime using a collection's type value.
  A collection's type can be queried in Javascript using the <collection>.type() method.

  When new collections are created using db._create(), they will be document
  collections by default. When edge._create() is called, an edge collection will be created.
  To explicitly create a collection of a specific/different type, use the methods
  _createDocumentCollection() or _createEdgeCollection(), which are available for
  both the db and the edges object.
  The Javascript objects ArangoEdges and ArangoEdgesCollection have been removed
  completely.
  All internal and test code has been adjusted for this, and client code
  that uses edges.* should also still work because edges is still there and creates
  edge collections when _create() is called.

  INCOMPATIBLE CHANGE: Client code might still need to be changed in the following aspect:
  Previously, collections did not have a type so documents and edges could be inserted
  in the same collection. This is now disallowed. Edges can only be inserted into
  edge collections now. As there were no collection types in 1.0, ArangoDB will perform
  an automatic upgrade when migrating from 1.0 to 1.1.
  The automatic upgrade will check every collection and determine its type as follows:
  - if among the first 50 documents in the collection there are documents with
    attributes "_from" and "_to", the collection is typed as an edge collection
  - if among the first 50 documents in the collection there are no documents with
    attributes "_from" and "_to", the collection is made as a document collection

* issue #150: call V8 garbage collection on server periodically

* issue #110: added support for partial updates

  The REST API for documents now offers an HTTP PATCH method to partially update
  documents. Overwriting/replacing documents is still available via the HTTP PUT method
  as before. The Javascript API in the shell also offers a new update() method in extension to
  the previously existing replace() method.


v1.0.4 (2012-11-12)
-------------------

* issue #275: strange error message in arangosh 1.0.3 at startup


v1.0.3 (2012-11-08)
-------------------

* fixed AQL optimizer bug

* issue #273: fixed segfault in arangosh on HTTP 40x

* issue #265: allow optional base64 encoding/decoding of action response data

* issue #252: _modules collection not created automatically


v1.0.2 (2012-10-22)
-------------------

* repository CentOS-X.Y moved to CentOS-X, same for Debian

* bugfix for rollback from edges

* bugfix for hash indexes

* bugfix for StringBuffer::erase_front

* added autoload for modules

* added AQL function TO_LIST


v1.0.1 (2012-09-30)
-------------------

* draft for issue #165: front-end application howto

* updated mruby to cf8fdea4a6598aa470e698e8cbc9b9b492319d

* fix for issue #190: install doesn't create log directory

* fix for issue #194: potential race condition between creating and dropping collections

* fix for issue #193: REST API HEAD request returns a message body on 404

* fix for issue #188: intermittent issues with 1.0.0

* fix for issue #163: server cannot create collection because of abandoned files

* fix for issue #150: call V8 garbage collection on server periodically


v1.0.0 (2012-08-17)
-------------------

* fix for issue #157: check for readline and ncurses headers, not only libraries


v1.0.beta4 (2012-08-15)
-----------------------

* fix for issue #152: fix memleak for barriers


v1.0.beta3 (2012-08-10)
-----------------------

* fix for issue #151: Memleak, collection data not removed

* fix for issue #149: Inconsistent port for admin interface

* fix for issue #163: server cannot create collection because of abandoned files

* fix for issue #157: check for readline and ncurses headers, not only libraries

* fix for issue #108: db.<collection>.truncate() inefficient

* fix for issue #109: added startup note about cached collection names and how to
  refresh them

* fix for issue #156: fixed memleaks in /_api/import

* fix for issue #59: added tests for /_api/import

* modified return value for calls to /_api/import: now, the attribute "empty" is
  returned as well, stating the number of empty lines in the input. Also changed the
  return value of the error code attribute ("errorNum") from 1100 ("corrupted datafile")
  to 400 ("bad request") in case invalid/unexpected JSON data was sent to the server.
  This error code is more appropriate as no datafile is broken but just input data is
  incorrect.

* fix for issue #152: Memleak for barriers

* fix for issue #151: Memleak, collection data not removed

* value of --database.maximal-journal-size parameter is now validated on startup. If
  value is smaller than the minimum value (currently 1048576), an error is thrown and
  the server will not start. Before this change, the global value of maximal journal
  size was not validated at server start, but only on collection level

* increased sleep value in statistics creation loop from 10 to 500 microseconds. This
  reduces accuracy of statistics values somewhere after the decimal points but saves
  CPU time.

* avoid additional sync() calls when writing partial shape data (attribute name data)
  to disk. sync() will still be called when the shape marker (will be written after
  the attributes) is written to disk

* issue #147: added flag --database.force-sync-shapes to force synching of shape data
  to disk. The default value is true so it is the same behavior as in version 1.0.
  if set to false, shape data is synched to disk if waitForSync for the collection is
  set to true, otherwise, shape data is not synched.

* fix for issue #145: strange issue on Travis: added epsilon for numeric comparison in
  geo index

* fix for issue #136: adjusted message during indexing

* issue #131: added timeout for HTTP keep-alive connections. The default value is 300
  seconds. There is a startup parameter server.keep-alive-timeout to configure the value.
  Setting it to 0 will disable keep-alive entirely on the server.

* fix for issue #137: AQL optimizer should use indexes for ref accesses with
  2 named attributes


v1.0.beta2 (2012-08-03)
-----------------------

* fix for issue #134: improvements for centos RPM

* fixed problem with disable-admin-interface in config file


v1.0.beta1 (2012-07-29)
-----------------------

* fixed issue #118: We need a collection "debugger"

* fixed issue #126: Access-Shaper must be cached

* INCOMPATIBLE CHANGE: renamed parameters "connect-timeout" and "request-timeout"
  for arangosh and arangoimp to "--server.connect-timeout" and "--server.request-timeout"

* INCOMPATIBLE CHANGE: authorization is now required on the server side
  Clients sending requests without HTTP authorization will be rejected with HTTP 401
  To allow backwards compatibility, the server can be started with the option
  "--server.disable-authentication"

* added options "--server.username" and "--server.password" for arangosh and arangoimp
  These parameters must be used to specify the user and password to be used when
  connecting to the server. If no password is given on the command line, arangosh/
  arangoimp will interactively prompt for a password.
  If no user name is specified on the command line, the default user "root" will be
  used.

* added startup option "--server.ssl-cipher-list" to determine which ciphers to
  use in SSL context. also added SSL_OP_CIPHER_SERVER_PREFERENCE to SSL default
  options so ciphers are tried in server and not in client order

* changed default SSL protocol to TLSv1 instead of SSLv2

* changed log-level of SSL-related messages

* added SSL connections if server is compiled with OpenSSL support. Use --help-ssl

* INCOMPATIBLE CHANGE: removed startup option "--server.admin-port".
  The new endpoints feature (see --server.endpoint) allows opening multiple endpoints
  anyway, and the distinction between admin and "other" endpoints can be emulated
  later using privileges.

* INCOMPATIBLE CHANGE: removed startup options "--port", "--server.port", and
  "--server.http-port" for arangod.
  These options have been replaced by the new "--server.endpoint" parameter

* INCOMPATIBLE CHANGE: removed startup option "--server" for arangosh and arangoimp.
  These options have been replaced by the new "--server.endpoint" parameter

* Added "--server.endpoint" option to arangod, arangosh, and arangoimp.
  For arangod, this option allows specifying the bind endpoints for the server
  The server can be bound to one or multiple endpoints at once. For arangosh
  and arangoimp, the option specifies the server endpoint to connect to.
  The following endpoint syntax is currently supported:
  - tcp://host:port or http@tcp://host:port (HTTP over IPv4)
  - tcp://[host]:port or http@tcp://[host]:port (HTTP over IPv6)
  - ssl://host:port or http@tcp://host:port (HTTP over SSL-encrypted IPv4)
  - ssl://[host]:port or http@tcp://[host]:port (HTTP over SSL-encrypted IPv6)
  - unix:///path/to/socket or http@unix:///path/to/socket (HTTP over UNIX socket)

  If no port is specified, the default port of 8529 will be used.

* INCOMPATIBLE CHANGE: removed startup options "--server.require-keep-alive" and
  "--server.secure-require-keep-alive".
  The server will now behave as follows which should be more conforming to the
  HTTP standard:
  * if a client sends a "Connection: close" header, the server will close the
    connection
  * if a client sends a "Connection: keep-alive" header, the server will not
    close the connection
  * if a client does not send any "Connection" header, the server will assume
    "keep-alive" if the request was an HTTP/1.1 request, and "close" if the
    request was an HTTP/1.0 request

* (minimal) internal optimizations for HTTP request parsing and response header
  handling

* fixed Unicode unescaping bugs for \f and surrogate pairs in BasicsC/strings.c

* changed implementation of TRI_BlockCrc32 algorithm to use 8 bytes at a time

* fixed issue #122: arangod doesn't start if <log.file> cannot be created

* fixed issue #121: wrong collection size reported

* fixed issue #98: Unable to change journalSize

* fixed issue #88: fds not closed

* fixed escaping of document data in HTML admin front end

* added HTTP basic authentication, this is always turned on

* added server startup option --server.disable-admin-interface to turn off the
  HTML admin interface

* honor server startup option --database.maximal-journal-size when creating new
  collections without specific journalsize setting. Previously, these
  collections were always created with journal file sizes of 32 MB and the
  --database.maximal-journal-size setting was ignored

* added server startup option --database.wait-for-sync to control the default
  behavior

* renamed "--unit-tests" to "--javascript.unit-tests"


v1.0.alpha3 (2012-06-30)
------------------------

* fixed issue #116: createCollection=create option doesn't work

* fixed issue #115: Compilation issue under OSX 10.7 Lion & 10.8 Mountain Lion
  (homebrew)

* fixed issue #114: image not found

* fixed issue #111: crash during "make unittests"

* fixed issue #104: client.js -> ARANGO_QUIET is not defined


v1.0.alpha2 (2012-06-24)
------------------------

* fixed issue #112: do not accept document with duplicate attribute names

* fixed issue #103: Should we cleanup the directory structure

* fixed issue #100: "count" attribute exists in cursor response with "count:
  false"

* fixed issue #84 explain command

* added new MRuby version (2012-06-02)

* added --log.filter

* cleanup of command line options:
** --startup.directory => --javascript.startup-directory
** --quite => --quiet
** --gc.interval => --javascript.gc-interval
** --startup.modules-path => --javascript.modules-path
** --action.system-directory => --javascript.action-directory
** --javascript.action-threads => removed (is now the same pool as --server.threads)

* various bug-fixes

* support for import

* added option SKIP_RANGES=1 for make unittests

* fixed several range-related assertion failures in the AQL query optimizer

* fixed AQL query optimizations for some edge cases (e.g. nested subqueries with
  invalid constant filter expressions)


v1.0.alpha1 (2012-05-28)
------------------------

Alpha Release of ArangoDB 1.0<|MERGE_RESOLUTION|>--- conflicted
+++ resolved
@@ -1,13 +1,11 @@
 devel
 -----
 
-<<<<<<< HEAD
 * UI: optimized error messages for invalid graph definitions. Also fixed a
   graph renderer cleanrenderer cleanup error.
-=======
+
 * added options `--encryption.keyfile` and `--encryption.key-generator` to arangodump
   and arangorestore
->>>>>>> 7f9bd1ba
 
 * removed `--recycle-ids` option for arangorestore
 
