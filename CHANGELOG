v3.3.4 (XXXX-XX-XX)
-------------------

<<<<<<< HEAD
* fix issue #4698: databases within the UI are now displayed in a sorted order. 
=======
* remove unused startup option `--ldap.permissions-attribute-name`
>>>>>>> 027a1e16

* fix issue #4677: AQL WITH with bind parameters results in "access after data-modification" 
  for two independent UPSERTs 

* fix issue #4457: create /var/tmp/arangod with correct user in supervisor mode

* remove long disfunctional admin/long_echo handler

* fixed Foxx API:

  * PUT /_api/foxx/service: Respect force flag
  * PATCH /_api/foxx/service: Check whether a service under given mount exists

* internal issue #1726: supervision failed to remove multiple servers
  from health monitoring at once.

* Behaviour of permissions for databases and collections changed:
  The new fallback rule for databases for which an access level is not explicitly specified:
  Choose the higher access level of:
    * A wildcard database grant
    * A database grant on the `_system` database
  The new fallback rule for collections for which an access level is not explicitly specified:
  Choose the higher access level of:
    * Any wildcard access grant in the same database, or on "*/*"
    * The access level for the current database
    * The access level for the `_system` database


v3.3.3 (2018-01-26)
-------------------

* fix internal issue 1770: collection creation using distributeShardsLike yields
  errors and did not distribute shards correctly in the following cases:
  1. If numberOfShards * replicationFactor % nrDBServers != 0
     (shards * replication is not divisible by DBServers).
  2. If there was failover / move shard case on the leading collection
     and creating the follower collection afterwards.

* fix timeout issues in replication client expiration

* added missing edge filter to neighbors-only traversals
  in case a filter condition was moved into the traverser and the traversal was
  executed in breadth-first mode and was returning each visited vertex exactly
  once, and there was a filter on the edges of the path and the resulting vertices
  and edges were not used later, the edge filter was not applied

* fixed issue #4160: Run arangod with "--database.auto-upgrade" option always crash silently without error log

* fix internal issue #1848: AQL optimizer was trying to resolve attribute accesses
  to attributes of constant object values at query compile time, but only did so far
  the very first attribute in each object

  this fixes https://stackoverflow.com/questions/48648737/beginner-bug-in-for-loops-from-objects

* fix inconvenience: If we want to start server with a non-existing
  --javascript.app-path it will now be created (if possible)

* fixed: REST API `POST _api/foxx` now returns HTTP code 201 on success, as documented.
         returned 200 before.

* fixed: REST API `PATCH _api/foxx/dependencies` now updates the existing dependencies
         instead of replacing them.

* fixed: Foxx upload of single javascript file. You now can upload via http-url pointing
         to a javascript file.

* fixed issue #4395: If your foxx app includes an `APP` folder it got
         accidently removed by selfhealing this is not the case anymore.

v3.3.3 (2018-01-16)
-------------------

* fix issue #4272: VERSION file keeps disappearing

* fix internal issue #81: quotation marks disappeared when switching table/json
  editor in the query editor ui

* added option `--rocksdb.throttle` to control whether write-throttling is enabled
  Write-throttling is turned on by default, to reduce chances of compactions getting
  too far behind and blocking incoming writes.

* fixed issue #4308: Crash when getter for error.name throws an error (on Windows)

* UI: fixed a query editor caching and parsing issue

* Fixed internal issue #1683: fixes an UI issue where a collection name gets wrongly cached
  within the documents overview of a collection.

* Fixed an issue with the index estimates in RocksDB in the case a transaction is aborted.
  Former the index estimates were modified if the transaction commited or not.
  Now they will only be modified if the transaction commited successfully.

* UI: optimized login view for very small screen sizes

* UI: optimized error messages for invalid query bind parameter

* Truncate in RocksDB will now do intermediate commits every 10.000 documents
  if truncate fails or the server crashes during this operation all deletes
  that have been commited so far are persisted.

* make the default value of `--rocksdb.block-cache-shard-bits` use the RocksDB
  default value. This will mostly mean the default number block cache shard
  bits is lower than before, allowing each shard to store more data and cause
  less evictions from block cache

* UI: optimized login view for very small screen sizes

* issue #4222: Permission error preventing AQL query import / export on webui

* UI: optimized error messages for invalid query bind parameter

* UI: upgraded swagger ui to version 3.9.0

* issue #3504: added option `--force-same-database` for arangorestore

  with this option set to true, it is possible to make any arangorestore attempt
  fail if the specified target database does not match the database name
  specified in the source dump's "dump.json" file. it can thus be used to
  prevent restoring data into the "wrong" database

  The option is set to `false` by default to ensure backwards-compatibility

* make the default value of `--rocksdb.block-cache-shard-bits` use the RocksDB
  default value. This will mostly mean the default number block cache shard
  bits is lower than before, allowing each shard to store more data and cause
  less evictions from block cache

* fixed issue #4255: AQL SORT consuming too much memory

* fixed incorrect persistence of RAFT vote and term


v3.3.2 (2018-01-04)
-------------------

* fixed issue #4199: Internal failure: JavaScript exception in file 'arangosh.js'
  at 98,7: ArangoError 4: Expecting type String

* fixed issue in agency supervision with a good server being left in
  failedServers

* distinguish isReady and allInSync in clusterInventory

* fixed issue #4197: AQL statement not working in 3.3.1 when upgraded from 3.2.10

* do not reuse collection ids when restoring collections from a dump, but assign
  new collection ids, this should prevent collection id conflicts

* fix issue #4393: broken handling of unix domain sockets in
  JS_Download
  

v3.3.1 (2017-12-28)
-------------------

* UI: displayed wrong wfs property for a collection when using RocksDB as
  storage engine

* added `--ignore-missing` option to arangoimp
  this option allows importing lines with less fields than specified in the CSV
  header line

* changed misleading error message from "no leader" to "not a leader"

* optimize usage of AQL FULLTEXT index function to a FOR loop with index
  usage in some cases
  When the optimization is applied, this especially speeds up fulltext index
  queries in the cluster

* UI: improved the behavior during collection creation in a cluster environment

* Agency lockup fixes for very small machines.

* Agency performance improvement by finer grained locking.

* Use steady_clock in agency whereever possible.

* Agency prevent Supervision thread crash.

* Fix agency integer overflow in timeout calculation.


v3.3.0 (2012-12-14)
-------------------

* release version

* added a missing try/catch block in the supervision thread


v3.3.rc8 (2017-12-12)
---------------------

* UI: fixed broken foxx configuration keys. Some valid configuration values
  could not be edited via the ui.

* UI: Shard distribution view now has an accordion view instead of displaying
  all shards of all collections at once.

* UI: pressing the return key inside a select2 box no longer triggers the modals

* UI: coordinators and db servers are now in sorted order (ascending)


v3.3.rc7 (2017-12-07)
---------------------

* fixed issue #3741: fix terminal color output in Windows

* UI: fixed issue #3822: disabled name input field for system collections

* fixed issue #3640: limit in subquery

* fixed issue #3745: Invalid result when using OLD object with array attribute in UPSERT statement

* UI: edge collections were wrongly added to from and to vertices select box during graph creation

* UI: added not found views for documents and collections

* UI: using default user database api during database creation now

* UI: the graph viewer backend now picks one random start vertex of the
  first 1000 documents instead of calling any(). The implementation of
  "any" is known to scale bad on huge collections with RocksDB.

* UI: fixed disappearing of the navigation label in some case special case

* UI: the graph viewer now displays updated label values correctly.
  Additionally the included node/edge editor now closes automatically
	after a successful node/edge update.

* fixed issue #3917: traversals with high maximal depth take extremely long
  in planning phase.


v3.3.rc4 (2017-11-28)
---------------------

* minor bug-fixes


v3.3.rc3 (2017-11-24)
---------------------

* bug-fixes


v3.3.rc2 (2017-11-22)
---------------------

* UI: document/edge editor now remembering their modes (e.g. code or tree)

* UI: optimized error messages for invalid graph definitions. Also fixed a
  graph renderer cleanup error.

* UI: added a delay within the graph viewer while changing the colors of the
  graph. Necessary due different browser behaviour.

* added options `--encryption.keyfile` and `--encryption.key-generator` to arangodump
  and arangorestore

* UI: the graph viewer now displays updated label values correctly.
  Additionally the included node/edge editor now closes automatically
	after a successful node/edge update.

* removed `--recycle-ids` option for arangorestore

  using that option could have led to problems on the restore, with potential
  id conflicts between the originating server (the source dump server) and the
  target server (the restore server)


v3.3.rc1 (2017-11-17)
---------------------

* add readonly mode REST API

* allow compilation of ArangoDB source code with g++ 7

* upgrade minimum required g++ compiler version to g++ 5.4
  That means ArangoDB source code will not compile with g++ 4.x or g++ < 5.4 anymore.

* AQL: during a traversal if a vertex is not found. It will not print an ERROR to the log and continue
  with a NULL value, but will register a warning at the query and continue with a NULL value.
  The situation is not desired as an ERROR as ArangoDB can store edges pointing to non-existing
  vertex which is perfectly valid, but it may be a n issue on the data model, so users
  can directly see it on the query now and do not "by accident" have to check the LOG output.


v3.3.beta1 (2017-11-07)
-----------------------

* introduce `enforceReplicationFactor`: An optional parameter controlling
  if the server should bail out during collection creation if there are not
  enough DBServers available for the desired `replicationFactor`.

* fixed issue #3516: Show execution time in arangosh

  this change adds more dynamic prompt components for arangosh
  The following components are now available for dynamic prompts,
  settable via the `--console.prompt` option in arangosh:

  - '%t': current time as timestamp
  - '%a': elpased time since ArangoShell start in seconds
  - '%p': duration of last command in seconds
  - '%d': name of current database
  - '%e': current endpoint
  - '%E': current endpoint without protocol
  - '%u': current user

  The time a command takes can be displayed easily by starting arangosh with `--console.prompt "%p> "`.

* make the ArangoShell refill its collection cache when a yet-unknown collection
  is first accessed. This fixes the following problem:

      arangosh1> db._collections();  // shell1 lists all collections
      arangosh2> db._create("test"); // shell2 now creates a new collection 'test'
      arangosh1> db.test.insert({}); // shell1 is not aware of the collection created
                                     // in shell2, so the insert will fail

* incremental transfer of initial collection data now can handle partial
  responses for a chunk, allowing the leader/master to send smaller chunks
  (in terms of HTTP response size) and limit memory usage

* initial creation of shards for cluster collections is now faster with
  replicationFactor values bigger than 1. this is achieved by an optimization
  for the case when the collection on the leader is still empty

* potential fix for issue #3517: several "filesystem full" errors in logs
  while there's a lot of disk space

* added C++ implementations for AQL function `SUBSTRING()`, `LEFT()`, `RIGHT()` and `TRIM()`


v3.3.milestone2 (2017-10-19)
----------------------------

* added new replication module

* make AQL `DISTINCT` not change the order of the results it is applied on

* show C++ function name of call site in ArangoDB log output

  This requires option `--log.line-number` to be set to *true*

* fixed issue #3408: Hard crash in query for pagination

* UI: fixed unresponsive events in cluster shards view

* UI: added word wrapping to query editor

* fixed issue #3395: AQL: cannot instantiate CollectBlock with undetermined
  aggregation method

* minimum number of V8 contexts in console mode must be 2, not 1. this is
  required to ensure the console gets one dedicated V8 context and all other
  operations have at least one extra context. This requirement was not enforced
  anymore.

* UI: fixed wrong user attribute name validation, issue #3228

* make AQL return a proper error message in case of a unique key constraint
  violation. previously it only returned the generic "unique constraint violated"
  error message but omitted the details about which index caused the problem.

  This addresses https://stackoverflow.com/questions/46427126/arangodb-3-2-unique-constraint-violation-id-or-key

* fix potential overflow in CRC marker check when a corrupted CRC marker
  is found at the very beginning of an MMFiles datafile


v3.3.milestone1 (2017-10-11)
----------------------------

* added option `--server.local-authentication`

* UI: added user roles

* added config option `--log.color` to toggle colorful logging to terminal

* added config option `--log.thread-name` to additionally log thread names

* usernames must not start with `:role:`, added new options:
    --server.authentication-timeout
    --ldap.roles-attribute-name
    --ldap.roles-transformation
    --ldap.roles-search
    --ldap.superuser-role
    --ldap.roles-include
    --ldap.roles-exclude

* performance improvements for full collection scans and a few other operations
  in MMFiles engine

* added `--rocksdb.encryption-key-generator` for enterprise

* removed `--compat28` parameter from arangodump and replication API

  older ArangoDB versions will no longer be supported by these tools.

* increase the recommended value for `/proc/sys/vm/max_map_count` to a value
  eight times as high as the previous recommended value. Increasing the
  values helps to prevent an ArangoDB server from running out of memory mappings.

  The raised minimum recommended value may lead to ArangoDB showing some startup
  warnings as follows:

      WARNING {memory} maximum number of memory mappings per process is 65530, which seems too low. it is recommended to set it to at least 512000
      WARNING {memory} execute 'sudo sysctl -w "vm.max_map_count=512000"'


v3.2.7 (2017-11-13)
-------------------

* Cluster customers, which have upgraded from 3.1 to 3.2 need to upgrade
  to 3.2.7. The cluster supervision is otherwise not operational.

* Fixed issue #3597: AQL with path filters returns unexpected results
  In some cases breadth first search in combination with vertex filters
  yields wrong result, the filter was not applied correctly.

* enable JEMalloc background thread for purging and returning unused memory
  back to the operating system (Linux only)

* fixed some undefined behavior in some internal value caches for AQL GatherNodes
  and SortNodes, which could have led to sorted results being effectively not
  correctly sorted.

* make the replication applier for the RocksDB engine start automatically after a
  restart of the server if the applier was configured with its `autoStart` property
  set to `true`. previously the replication appliers were only automatically restarted
  at server start for the MMFiles engine.

* fixed arangodump batch size adaptivity in cluster mode and upped default batch size
  for arangodump

  these changes speed up arangodump in cluster context

* smart graphs now return a proper inventory in response to replication inventory
  requests

* fixed issue #3618: Inconsistent behavior of OR statement with object bind parameters

* only users with read/write rights on the "_system" database can now execute
  "_admin/shutdown" as well as modify properties of the write-ahead log (WAL)

* increase default maximum number of V8 contexts to at least 16 if not explicitly
  configured otherwise.
  the procedure for determining the actual maximum value of V8 contexts is unchanged
  apart from the value `16` and works as follows:
  - if explicitly set, the value of the configuration option `--javascript.v8-contexts`
    is used as the maximum number of V8 contexts
  - when the option is not set, the maximum number of V8 contexts is determined
    by the configuration option `--server.threads` if that option is set. if
    `--server.threads` is not set, then the maximum number of V8 contexts is the
    server's reported hardware concurrency (number of processors visible
    to the arangod process). if that would result in a maximum value of less than 16
    in any of these two cases, then the maximum value will be increased to 16.

* fixed issue #3447: ArangoError 1202: AQL: NotFound: (while executing) when
  updating collection

* potential fix for issue #3581: Unexpected "rocksdb unique constraint
  violated" with unique hash index

* fixed geo index optimizer rule for geo indexes with a single (array of coordinates)
  attribute.

* improved the speed of the shards overview in cluster (API endpoint /_api/cluster/shardDistribution API)
  It is now guaranteed to return after ~2 seconds even if the entire cluster is unresponsive.

* fix agency precondition check for complex objects
  this fixes issues with several CAS operations in the agency

* several fixes for agency restart and shutdown

* the cluster-internal representation of planned collection objects is now more
  lightweight than before, using less memory and not allocating any cache for indexes
  etc.

* fixed issue #3403: How to kill long running AQL queries with the browser console's
  AQL (display issue)

* fixed issue #3549: server reading ENGINE config file fails on common standard
  newline character

* UI: fixed error notifications for collection modifications

* several improvements for the truncate operation on collections:

  * the timeout for the truncate operation was increased in cluster mode in
    order to prevent too frequent "could not truncate collection" errors

  * after a truncate operation, collections in MMFiles still used disk space.
    to reclaim disk space used by truncated collection, the truncate actions
    in the web interface and from the ArangoShell now issue an extra WAL flush
    command (in cluster mode, this command is also propagated to all servers).
    the WAL flush allows all servers to write out any pending operations into the
    datafiles of the truncated collection. afterwards, a final journal rotate
    command is sent, which enables the compaction to entirely remove all datafiles
    and journals for the truncated collection, so that all disk space can be
    reclaimed

  * for MMFiles a special method will be called after a truncate operation so that
    all indexes of the collection can free most of their memory. previously some
    indexes (hash and skiplist indexes) partially kept already allocated memory
    in order to avoid future memory allocations

  * after a truncate operation in the RocksDB engine, an additional compaction
    will be triggered for the truncated collection. this compaction removes all
    deletions from the key space so that follow-up scans over the collection's key
    range do not have to filter out lots of already-removed values

  These changes make truncate operations potentially more time-consuming than before,
  but allow for memory/disk space savings afterwards.

* enable JEMalloc background threads for purging and returning unused memory
  back to the operating system (Linux only)

  JEMalloc will create its background threads on demand. The number of background
  threads is capped by the number of CPUs or active arenas. The background threads run
  periodically and purge unused memory pages, allowing memory to be returned to the
  operating system.

  This change will make the arangod process create several additional threads.
  It is accompanied by an increased `TasksMax` value in the systemd service configuration
  file for the arangodb3 service.

* upgraded bundled V8 engine to bugfix version v5.7.492.77

  this upgrade fixes a memory leak in upstream V8 described in
  https://bugs.chromium.org/p/v8/issues/detail?id=5945 that will result in memory
  chunks only getting uncommitted but not unmapped


v3.2.6 (2017-10-26)
-------------------

* UI: fixed event cleanup in cluster shards view

* UI: reduced cluster dashboard api calls

* fixed a permission problem that prevented collection contents to be displayed
  in the web interface

* removed posix_fadvise call from RocksDB's PosixSequentialFile::Read(). This is
  consistent with Facebook PR 2573 (#3505)

  this fix should improve the performance of the replication with the RocksDB
  storage engine

* allow changing of collection replication factor for existing collections

* UI: replicationFactor of a collection is now changeable in a cluster
  environment

* several fixes for the cluster agency

* fixed undefined behavior in the RocksDB-based geo index

* fixed Foxxmaster failover

* purging or removing the Debian/Ubuntu arangodb3 packages now properly stops
  the arangod instance before actuallying purging or removing


v3.2.5 (2017-10-16)
-------------------

* general-graph module and _api/gharial now accept cluster options
  for collection creation. It is now possible to set replicationFactor and
  numberOfShards for all collections created via this graph object.
  So adding a new collection will not result in a singleShard and
  no replication anymore.

* fixed issue #3408: Hard crash in query for pagination

* minimum number of V8 contexts in console mode must be 2, not 1. this is
  required to ensure the console gets one dedicated V8 context and all other
  operations have at least one extra context. This requirement was not enforced
  anymore.

* fixed issue #3395: AQL: cannot instantiate CollectBlock with undetermined
  aggregation method

* UI: fixed wrong user attribute name validation, issue #3228

* fix potential overflow in CRC marker check when a corrupted CRC marker
  is found at the very beginning of an MMFiles datafile

* UI: fixed unresponsive events in cluster shards view

* Add statistics about the V8 context counts and number of available/active/busy
  threads we expose through the server statistics interface.


v3.2.4 (2017-09-26)
-------------------

* UI: no default index selected during index creation

* UI: added replicationFactor option during SmartGraph creation

* make the MMFiles compactor perform less writes during normal compaction
  operation

  This partially fixes issue #3144

* make the MMFiles compactor configurable

  The following options have been added:

* `--compaction.db-sleep-time`: sleep interval between two compaction runs
    (in s)
  * `--compaction.min-interval"`: minimum sleep time between two compaction
     runs (in s)
  * `--compaction.min-small-data-file-size`: minimal filesize threshold
    original datafiles have to be below for a compaction
  * `--compaction.dead-documents-threshold`: minimum unused count of documents
    in a datafile
  * `--compaction.dead-size-threshold`: how many bytes of the source data file
    are allowed to be unused at most
  * `--compaction.dead-size-percent-threshold`: how many percent of the source
    datafile should be unused at least
  * `--compaction.max-files`: Maximum number of files to merge to one file
  * `--compaction.max-result-file-size`: how large may the compaction result
    file become (in bytes)
  * `--compaction.max-file-size-factor`: how large the resulting file may
    be in comparison to the collection's `--database.maximal-journal-size' setting`

* fix downwards-incompatibility in /_api/explain REST handler

* fix Windows implementation for fs.getTempPath() to also create a
  sub-directory as we do on linux

* fixed a multi-threading issue in cluster-internal communication

* performance improvements for traversals and edge lookups

* removed internal memory zone handling code. the memory zones were a leftover
  from the early ArangoDB days and did not provide any value in the current
  implementation.

* (Enterprise only) added `skipInaccessibleCollections` option for AQL queries:
  if set, AQL queries (especially graph traversals) will treat collections to
  which a user has no access rights to as if these collections were empty.

* adjusted scheduler thread handling to start and stop less threads in
  normal operations

* leader-follower replication catchup code has been rewritten in C++

* early stage AQL optimization now also uses the C++ implementations of
  AQL functions if present. Previously it always referred to the JavaScript
  implementations and ignored the C++ implementations. This change gives
  more flexibility to the AQL optimizer.

* ArangoDB tty log output is now colored for log messages with levels
  FATAL, ERR and WARN.

* changed the return values of AQL functions `REGEX_TEST` and `REGEX_REPLACE`
  to `null` when the input regex is invalid. Previous versions of ArangoDB
  partly returned `false` for invalid regexes and partly `null`.

* added `--log.role` option for arangod

  When set to `true`, this option will make the ArangoDB logger print a single
  character with the server's role into each logged message. The roles are:

  - U: undefined/unclear (used at startup)
  - S: single server
  - C: coordinator
  - P: primary
  - A: agent

  The default value for this option is `false`, so no roles will be logged.


v3.2.3 (2017-09-07)
-------------------

* fixed issue #3106: orphan collections could not be registered in general-graph module

* fixed wrong selection of the database inside the internal cluster js api

* added startup option `--server.check-max-memory-mappings` to make arangod check
  the number of memory mappings currently used by the process and compare it with
  the maximum number of allowed mappings as determined by /proc/sys/vm/max_map_count

  The default value is `true`, so the checks will be performed. When the current
  number of mappings exceeds 90% of the maximum number of mappings, the creation
  of further V8 contexts will be deferred.

  Note that this option is effective on Linux systems only.

* arangoimp now has a `--remove-attribute` option

* added V8 context lifetime control options
  `--javascript.v8-contexts-max-invocations` and `--javascript.v8-contexts-max-age`

  These options allow specifying after how many invocations a used V8 context is
  disposed, or after what time a V8 context is disposed automatically after its
  creation. If either of the two thresholds is reached, an idl V8 context will be
  disposed.

  The default value of `--javascript.v8-contexts-max-invocations` is 0, meaning that
  the maximum number of invocations per context is unlimited. The default value
  for `--javascript.v8-contexts-max-age` is 60 seconds.

* fixed wrong UI cluster health information

* fixed issue #3070: Add index in _jobs collection

* fixed issue #3125: HTTP Foxx API JSON parsing

* fixed issue #3120: Foxx queue: job isn't running when server.authentication = true

* fixed supervision failure detection and handling, which happened with simultaneous
  agency leadership change


v3.2.2 (2017-08-23)
-------------------

* make "Rebalance shards" button work in selected database only, and not make
  it rebalance the shards of all databases

* fixed issue #2847: adjust the response of the DELETE `/_api/users/database/*` calls

* fixed issue #3075: Error when upgrading arangoDB on linux ubuntu 16.04

* fixed a buffer overrun in linenoise console input library for long input strings

* increase size of the linenoise input buffer to 8 KB

* abort compilation if the detected GCC or CLANG isn't in the range of compilers
  we support

* fixed spurious cluster hangups by always sending AQL-query related requests
  to the correct servers, even after failover or when a follower drops

  The problem with the previous shard-based approach was that responsibilities
  for shards may change from one server to another at runtime, after the query
  was already instanciated. The coordinator and other parts of the query then
  sent further requests for the query to the servers now responsible for the
  shards.
  However, an AQL query must send all further requests to the same servers on
  which the query was originally instanciated, even in case of failover.
  Otherwise this would potentially send requests to servers that do not know
  about the query, and would also send query shutdown requests to the wrong
  servers, leading to abandoned queries piling up and using resources until
  they automatically time out.

* fixed issue with RocksDB engine acquiring the collection count values too
  early, leading to the collection count values potentially being slightly off
  even in exclusive transactions (for which the exclusive access should provide
  an always-correct count value)

* fixed some issues in leader-follower catch-up code, specifically for the
  RocksDB engine

* make V8 log fatal errors to syslog before it terminates the process.
  This change is effective on Linux only.

* fixed issue with MMFiles engine creating superfluous collection journals
  on shutdown

* fixed issue #3067: Upgrade from 3.2 to 3.2.1 reset autoincrement keys

* fixed issue #3044: ArangoDB server shutdown unexpectedly

* fixed issue #3039: Incorrect filter interpretation

* fixed issue #3037: Foxx, internal server error when I try to add a new service

* improved MMFiles fulltext index document removal performance
  and fulltext index query performance for bigger result sets

* ui: fixed a display bug within the slow and running queries view

* ui: fixed a bug when success event triggers twice in a modal

* ui: fixed the appearance of the documents filter

* ui: graph vertex collections not restricted to 10 anymore

* fixed issue #2835: UI detection of JWT token in case of server restart or upgrade

* upgrade jemalloc version to 5.0.1

  This fixes problems with the memory allocator returing "out of memory" when
  calling munmap to free memory in order to return it to the OS.

  It seems that calling munmap on Linux can increase the number of mappings, at least
  when a region is partially unmapped. This can lead to the process exceeding its
  maximum number of mappings, and munmap and future calls to mmap returning errors.

  jemalloc version 5.0.1 does not have the `--enable-munmap` configure option anymore,
  so the problem is avoided. To return memory to the OS eventually, jemalloc 5's
  background purge threads are used on Linux.

* fixed issue #2978: log something more obvious when you log a Buffer

* fixed issue #2982: AQL parse error?

* fixed issue #3125: HTTP Foxx API Json parsing

v3.2.1 (2017-08-09)
-------------------

* added C++ implementations for AQL functions `LEFT()`, `RIGHT()` and `TRIM()`

* fixed docs for issue #2968: Collection _key autoincrement value increases on error

* fixed issue #3011: Optimizer rule reduce-extraction-to-projection breaks queries

* Now allowing to restore users in a sharded environment as well
  It is still not possible to restore collections that are sharded
  differently than by _key.

* fixed an issue with restoring of system collections and user rights.
  It was not possible to restore users into an authenticated server.

* fixed issue #2977: Documentation for db._createDatabase is wrong

* ui: added bind parameters to slow query history view

* fixed issue #1751: Slow Query API should provide bind parameters, webui should display them

* ui: fixed a bug when moving multiple documents was not possible

* fixed docs for issue #2968: Collection _key autoincrement value increases on error

* AQL CHAR_LENGTH(null) returns now 0. Since AQL TO_STRING(null) is '' (string of length 0)

* ui: now supports single js file upload for Foxx services in addition to zip files

* fixed a multi-threading issue in the agency when callElection was called
  while the Supervision was calling updateSnapshot

* added startup option `--query.tracking-with-bindvars`

  This option controls whether the list of currently running queries
  and the list of slow queries should contain the bind variables used
  in the queries or not.

  The option can be changed at runtime using the commands

      // enables tracking of bind variables
      // set to false to turn tracking of bind variables off
      var value = true;
      require("@arangodb/aql/queries").properties({
        trackBindVars: value
      });

* index selectivity estimates are now available in the cluster as well

* fixed issue #2943: loadIndexesIntoMemory not returning the same structure
  as the rest of the collection APIs

* fixed issue #2949: ArangoError 1208: illegal name

* fixed issue #2874: Collection properties do not return `isVolatile`
  attribute

* potential fix for issue #2939: Segmentation fault when starting
  coordinator node

* fixed issue #2810: out of memory error when running UPDATE/REPLACE
  on medium-size collection

* fix potential deadlock errors in collector thread

* disallow the usage of volatile collections in the RocksDB engine
  by throwing an error when a collection is created with attribute
  `isVolatile` set to `true`.
  Volatile collections are unsupported by the RocksDB engine, so
  creating them should not succeed and silently create a non-volatile
  collection

* prevent V8 from issuing SIGILL instructions when it runs out of memory

  Now arangod will attempt to log a FATAL error into its logfile in case V8
  runs out of memory. In case V8 runs out of memory, it will still terminate the
  entire process. But at least there should be something in the ArangoDB logs
  indicating what the problem was. Apart from that, the arangod process should
  now be exited with SIGABRT rather than SIGILL as it shouldn't return into the
  V8 code that aborted the process with `__builtin_trap`.

  this potentially fixes issue #2920: DBServer crashing automatically post upgrade to 3.2

* Foxx queues and tasks now ensure that the scripts in them run with the same
  permissions as the Foxx code who started the task / queue

* fixed issue #2928: Offset problems

* fixed issue #2876: wrong skiplist index usage in edge collection

* fixed issue #2868: cname missing from logger-follow results in rocksdb

* fixed issue #2889: Traversal query using incorrect collection id

* fixed issue #2884: AQL traversal uniqueness constraints "propagating" to other traversals? Weird results

* arangoexport: added `--query` option for passing an AQL query to export the result

* fixed issue #2879: No result when querying for the last record of a query

* ui: allows now to edit default access level for collections in database
  _system for all users except the root user.

* The _users collection is no longer accessible outside the arngod process, _queues is always read-only

* added new option "--rocksdb.max-background-jobs"

* removed options "--rocksdb.max-background-compactions", "--rocksdb.base-background-compactions" and "--rocksdb.max-background-flushes"

* option "--rocksdb.compaction-read-ahead-size" now defaults to 2MB

* change Windows build so that RocksDB doesn't enforce AVX optimizations by default
  This fixes startup crashes on servers that do not have AVX CPU extensions

* speed up RocksDB secondary index creation and dropping

* removed RocksDB note in Geo index docs


v3.2.0 (2017-07-20)
-------------------

* fixed UI issues

* fixed multi-threading issues in Pregel

* fixed Foxx resilience

* added command-line option `--javascript.allow-admin-execute`

  This option can be used to control whether user-defined JavaScript code
  is allowed to be executed on server by sending via HTTP to the API endpoint
  `/_admin/execute`  with an authenticated user account.
  The default value is `false`, which disables the execution of user-defined
  code. This is also the recommended setting for production. In test environments,
  it may be convenient to turn the option on in order to send arbitrary setup
  or teardown commands for execution on the server.


v3.2.beta6 (2017-07-18)
-----------------------

* various bugfixes


v3.2.beta5 (2017-07-16)
-----------------------

* numerous bugfixes


v3.2.beta4 (2017-07-04)
-----------------------

* ui: fixed document view _from and _to linking issue for special characters

* added function `db._parse(query)` for parsing an AQL query and returning information about it

* fixed one medium priority and two low priority security user interface
  issues found by owasp zap.

* ui: added index deduplicate options

* ui: fixed renaming of collections for the rocksdb storage engine

* documentation and js fixes for secondaries

* RocksDB storage format was changed, users of the previous beta/alpha versions
  must delete the database directory and re-import their data

* enabled permissions on database and collection level

* added and changed some user related REST APIs
    * added `PUT /_api/user/{user}/database/{database}/{collection}` to change collection permission
    * added `GET /_api/user/{user}/database/{database}/{collection}`
    * added optional `full` parameter to the `GET /_api/user/{user}/database/` REST call

* added user functions in the arangoshell `@arangodb/users` module
    * added `grantCollection` and `revokeCollection` functions
    * added `permission(user, database, collection)` to retrieve collection specific rights

* added "deduplicate" attribute for array indexes, which controls whether inserting
  duplicate index values from the same document into a unique array index will lead to
  an error or not:

      // with deduplicate = true, which is the default value:
      db._create("test");
      db.test.ensureIndex({ type: "hash", fields: ["tags[*]"], deduplicate: true });
      db.test.insert({ tags: ["a", "b"] });
      db.test.insert({ tags: ["c", "d", "c"] }); // will work, because deduplicate = true
      db.test.insert({ tags: ["a"] }); // will fail

      // with deduplicate = false
      db._create("test");
      db.test.ensureIndex({ type: "hash", fields: ["tags[*]"], deduplicate: false });
      db.test.insert({ tags: ["a", "b"] });
      db.test.insert({ tags: ["c", "d", "c"] }); // will not work, because deduplicate = false
      db.test.insert({ tags: ["a"] }); // will fail

  The "deduplicate" attribute is now also accepted by the index creation HTTP
  API endpoint POST /_api/index and is returned by GET /_api/index.

* added optimizer rule "remove-filters-covered-by-traversal"

* Debian/Ubuntu installer: make messages about future package upgrades more clear

* fix a hangup in VST

  The problem happened when the two first chunks of a VST message arrived
  together on a connection that was newly switched to VST.

* fix deletion of outdated WAL files in RocksDB engine

* make use of selectivity estimates in hash, skiplist and persistent indexes
  in RocksDB engine

* changed VM overcommit recommendation for user-friendliness

* fix a shutdown bug in the cluster: a destroyed query could still be active

* do not terminate the entire server process if a temp file cannot be created
  (Windows only)

* fix log output in the front-end, it stopped in case of too many messages


v3.2.beta3 (2017-06-27)
-----------------------

* numerous bugfixes


v3.2.beta2 (2017-06-20)
-----------------------

* potentially fixed issue #2559: Duplicate _key generated on insertion

* fix invalid results (too many) when a skipping LIMIT was used for a
  traversal. `LIMIT x` or `LIMIT 0, x` were not affected, but `LIMIT s, x`
  may have returned too many results

* fix races in SSL communication code

* fix invalid locking in JWT authentication cache, which could have
  crashed the server

* fix invalid first group results for sorted AQL COLLECT when LIMIT
  was used

* fix potential race, which could make arangod hang on startup

* removed `exception` field from transaction error result; users should throw
  explicit `Error` instances to return custom exceptions (addresses issue #2561)

* fixed issue #2613: Reduce log level when Foxx manager tries to self heal missing database

* add a read only mode for users and collection level authorization

* removed `exception` field from transaction error result; users should throw
  explicit `Error` instances to return custom exceptions (addresses issue #2561)

* fixed issue #2677: Foxx disabling development mode creates non-deterministic service bundle

* fixed issue #2684: Legacy service UI not working


v3.2.beta1 (2017-06-12)
-----------------------

* provide more context for index errors (addresses issue #342)

* arangod now validates several OS/environment settings on startup and warns if
  the settings are non-ideal. Most of the checks are executed on Linux systems only.

* fixed issue #2515: The replace-or-with-in optimization rule might prevent use of indexes

* added `REGEX_REPLACE` AQL function

* the RocksDB storage format was changed, users of the previous alpha versions
  must delete the database directory and re-import their data

* added server startup option `--query.fail-on-warning`

  setting this option to `true` will abort any AQL query with an exception if
  it causes a warning at runtime. The value can be overridden per query by
  setting the `failOnWarning` attribute in a query's options.

* added --rocksdb.num-uncompressed-levels to adjust number of non-compressed levels

* added checks for memory managment and warn (i. e. if hugepages are enabled)

* set default SSL cipher suite string to "HIGH:!EXPORT:!aNULL@STRENGTH"

* fixed issue #2469: Authentication = true does not protect foxx-routes

* fixed issue #2459: compile success but can not run with rocksdb

* `--server.maximal-queue-size` is now an absolute maximum. If the queue is
  full, then 503 is returned. Setting it to 0 means "no limit".

* (Enterprise only) added authentication against an LDAP server

* fixed issue #2083: Foxx services aren't distributed to all coordinators

* fixed issue #2384: new coordinators don't pick up existing Foxx services

* fixed issue #2408: Foxx service validation causes unintended side-effects

* extended HTTP API with routes for managing Foxx services

* added distinction between hasUser and authorized within Foxx
  (cluster internal requests are authorized requests but don't have a user)

* arangoimp now has a `--threads` option to enable parallel imports of data

* PR #2514: Foxx services that can't be fixed by self-healing now serve a 503 error

* added `time` function to `@arangodb` module


v3.2.alpha4 (2017-04-25)
------------------------

* fixed issue #2450: Bad optimization plan on simple query

* fixed issue #2448: ArangoDB Web UI takes no action when Delete button is clicked

* fixed issue #2442: Frontend shows already deleted databases during login

* added 'x-content-type-options: nosniff' to avoid MSIE bug

* set default value for `--ssl.protocol` from TLSv1 to TLSv1.2.

* AQL breaking change in cluster:
  The SHORTEST_PATH statement using edge-collection names instead
  of a graph name now requires to explicitly name the vertex-collection names
  within the AQL query in the cluster. It can be done by adding `WITH <name>`
  at the beginning of the query.

  Example:
  ```
  FOR v,e IN OUTBOUND SHORTEST_PATH @start TO @target edges [...]
  ```

  Now has to be:

  ```
  WITH vertices
  FOR v,e IN OUTBOUND SHORTEST_PATH @start TO @target edges [...]
  ```

  This change is due to avoid dead-lock sitations in clustered case.
  An error stating the above is included.

* add implicit use of geo indexes when using SORT/FILTER in AQL, without
  the need to use the special-purpose geo AQL functions `NEAR` or `WITHIN`.

  the special purpose `NEAR` AQL function can now be substituted with the
  following AQL (provided there is a geo index present on the `doc.latitude`
  and `doc.longitude` attributes):

      FOR doc in geoSort
        SORT DISTANCE(doc.latitude, doc.longitude, 0, 0)
        LIMIT 5
        RETURN doc

  `WITHIN` can be substituted with the following AQL:

      FOR doc in geoFilter
        FILTER DISTANCE(doc.latitude, doc.longitude, 0, 0) < 2000
        RETURN doc

  Compared to using the special purpose AQL functions this approach has the
  advantage that it is more composable, and will also honor any `LIMIT` values
  used in the AQL query.

* potential fix for shutdown hangs on OSX

* added KB, MB, GB prefix for integer parameters, % for integer parameters
  with a base value

* added JEMALLOC 4.5.0

* added `--vm.resident-limit` and `--vm.path` for file-backed memory mapping
  after reaching a configurable maximum RAM size

* try recommended limit for file descriptors in case of unlimited
  hard limit

* issue #2413: improve logging in case of lock timeout and deadlocks

* added log topic attribute to /_admin/log api

* removed internal build option `USE_DEV_TIMERS`

  Enabling this option activated some proprietary timers for only selected
  events in arangod. Instead better use `perf` to gather timings.


v3.2.alpha3 (2017-03-22)
------------------------

* increase default collection lock timeout from 30 to 900 seconds

* added function `db._engine()` for retrieval of storage engine information at
  server runtime

  There is also an HTTP REST handler at GET /_api/engine that returns engine
  information.

* require at least cmake 3.2 for building ArangoDB

* make arangod start with less V8 JavaScript contexts

  This speeds up the server start (a little bit) and makes it use less memory.
  Whenever a V8 context is needed by a Foxx action or some other operation and
  there is no usable V8 context, a new one will be created dynamically now.

  Up to `--javascript.v8-contexts` V8 contexts will be created, so this option
  will change its meaning. Previously as many V8 contexts as specified by this
  option were created at server start, and the number of V8 contexts did not
  change at runtime. Now up to this number of V8 contexts will be in use at the
  same time, but the actual number of V8 contexts is dynamic.

  The garbage collector thread will automatically delete unused V8 contexts after
  a while. The number of spare contexts will go down to as few as configured in
  the new option `--javascript.v8-contexts-minimum`. Actually that many V8 contexts
  are also created at server start.

  The first few requests in new V8 contexts will take longer than in contexts
  that have been there already. Performance may therefore suffer a bit for the
  initial requests sent to ArangoDB or when there are only few but performance-
  critical situations in which new V8 contexts will be created. If this is a
  concern, it can easily be fixed by setting `--javascipt.v8-contexts-minimum`
  and `--javascript.v8-contexts` to a relatively high value, which will guarantee
  that many number of V8 contexts to be created at startup and kept around even
  when unused.

  Waiting for an unused V8 context will now also abort if no V8 context can be
  acquired/created after 120 seconds.

* improved diagnostic messages written to logfiles by supervisor process

* fixed issue #2367

* added "bindVars" to attributes of currently running and slow queries

* added "jsonl" as input file type for arangoimp

* upgraded version of bundled zlib library from 1.2.8 to 1.2.11

* added input file type `auto` for arangoimp so it can automatically detect the
  type of the input file from the filename extension

* fixed variables parsing in GraphQL

* added `--translate` option for arangoimp to translate attribute names from
  the input files to attriubte names expected by ArangoDB

  The `--translate` option can be specified multiple times (once per translation
  to be executed). The following example renames the "id" column from the input
  file to "_key", and the "from" column to "_from", and the "to" column to "_to":

      arangoimp --type csv --file data.csv --translate "id=_key" --translate "from=_from" --translate "to=_to"

  `--translate` works for CSV and TSV inputs only.

* changed default value for `--server.max-packet-size` from 128 MB to 256 MB

* fixed issue #2350

* fixed issue #2349

* fixed issue #2346

* fixed issue #2342

* change default string truncation length from 80 characters to 256 characters for
  `print`/`printShell` functions in ArangoShell and arangod. This will emit longer
  prefixes of string values before truncating them with `...`, which is helpful
  for debugging.

* always validate incoming JSON HTTP requests for duplicate attribute names

  Incoming JSON data with duplicate attribute names will now be rejected as
  invalid. Previous versions of ArangoDB only validated the uniqueness of
  attribute names inside incoming JSON for some API endpoints, but not
  consistently for all APIs.

* don't let read-only transactions block the WAL collector

* allow passing own `graphql-sync` module instance to Foxx GraphQL router

* arangoexport can now export to csv format

* arangoimp: fixed issue #2214

* Foxx: automatically add CORS response headers

* added "OPTIONS" to CORS `access-control-allow-methods` header

* Foxx: Fix arangoUser sometimes not being set correctly

* fixed issue #1974


v3.2.alpha2 (2017-02-20)
------------------------

* ui: fixed issue #2065

* ui: fixed a dashboard related memory issue

* Internal javascript rest actions will now hide their stack traces to the client
  unless maintainer mode is activated. Instead they will always log to the logfile

* Removed undocumented internal HTTP API:
  * PUT _api/edges

  The documented GET _api/edges and the undocumented POST _api/edges remains unmodified.

* updated V8 version to 5.7.0.0

* change undocumented behaviour in case of invalid revision ids in
  If-Match and If-None-Match headers from 400 (BAD) to 412 (PRECONDITION
  FAILED).

* change undocumented behaviour in case of invalid revision ids in
  JavaScript document operations from 1239 ("illegal document revision")
  to 1200 ("conflict").

* added data export tool, arangoexport.

  arangoexport can be used to export collections to json, jsonl or xml
  and export a graph or collections to xgmml.

* fixed a race condition when closing a connection

* raised default hard limit on threads for very small to 64

* fixed negative counting of http connection in UI


v3.2.alpha1 (2017-02-05)
------------------------

* added figure `httpRequests` to AQL query statistics

* removed revisions cache intermediate layer implementation

* obsoleted startup options `--database.revision-cache-chunk-size` and
  `--database.revision-cache-target-size`

* fix potential port number over-/underruns

* added startup option `--log.shorten-filenames` for controlling whether filenames
  in log messages should be shortened to just the filename with the absolute path

* removed IndexThreadFeature, made `--database.index-threads` option obsolete

* changed index filling to make it more parallel, dispatch tasks to boost::asio

* more detailed stacktraces in Foxx apps

* generated Foxx services now use swagger tags


v3.1.24 (XXXX-XX-XX)
--------------------

* fixed one more LIMIT issue in traversals


v3.1.23 (2017-06-19)
--------------------

* potentially fixed issue #2559: Duplicate _key generated on insertion

* fix races in SSL communication code

* fix invalid results (too many) when a skipping LIMIT was used for a
  traversal. `LIMIT x` or `LIMIT 0, x` were not affected, but `LIMIT s, x`
  may have returned too many results

* fix invalid first group results for sorted AQL COLLECT when LIMIT
  was used

* fix invalid locking in JWT authentication cache, which could have
  crashed the server

* fix undefined behavior in traverser when traversals were used inside
  a FOR loop


v3.1.22 (2017-06-07)
--------------------

* fixed issue #2505: Problem with export + report of a bug

* documented changed behavior of WITH

* fixed ui glitch in aardvark

* avoid agency compaction bug

* fixed issue #2283: disabled proxy communication internally


v3.1.21 (2017-05-22)
--------------------

* fixed issue #2488:  AQL operator IN error when data use base64 chars

* more randomness in seeding RNG

v3.1.20 (2016-05-16)
--------------------

* fixed incorrect sorting for distributeShardsLike

* improve reliability of AgencyComm communication with Agency

* fixed shard numbering bug, where ids were erouneously incremented by 1

* remove an unnecessary precondition in createCollectionCoordinator

* funny fail rotation fix

* fix in SimpleHttpClient for correct advancement of readBufferOffset

* forward SIG_HUP in supervisor process to the server process to fix logrotaion
  You need to stop the remaining arangod server process manually for the upgrade to work.


v3.1.19 (2017-04-28)
--------------------

* Fixed a StackOverflow issue in Traversal and ShortestPath. Occured if many (>1000) input
  values in a row do not return any result. Fixes issue: #2445

* fixed issue #2448

* fixed issue #2442

* added 'x-content-type-options: nosniff' to avoid MSIE bug

* fixed issue #2441

* fixed issue #2440

* Fixed a StackOverflow issue in Traversal and ShortestPath. Occured if many (>1000) input
  values in a row do not return any result. Fixes issue: #2445

* fix occasional hanging shutdowns on OS X


v3.1.18 (2017-04-18)
--------------------

* fixed error in continuous synchronization of collections

* fixed spurious hangs on server shutdown

* better error messages during restore collection

* completely overhaul supervision. More detailed tests

* Fixed a dead-lock situation in cluster traversers, it could happen in
  rare cases if the computation on one DBServer could be completed much earlier
  than the other server. It could also be restricted to SmartGraphs only.

* (Enterprise only) Fixed a bug in SmartGraph DepthFirstSearch. In some
  more complicated queries, the maxDepth limit of 1 was not considered strictly
  enough, causing the traverser to do unlimited depth searches.

* fixed issue #2415

* fixed issue #2422

* fixed issue #1974


v3.1.17 (2017-04-04)
--------------------

* (Enterprise only) fixed a bug where replicationFactor was not correctly
  forwarded in SmartGraph creation.

* fixed issue #2404

* fixed issue #2397

* ui - fixed smart graph option not appearing

* fixed issue #2389

* fixed issue #2400


v3.1.16 (2017-03-27)
--------------------

* fixed issue #2392

* try to raise file descriptors to at least 8192, warn otherwise

* ui - aql editor improvements + updated ace editor version (memory leak)

* fixed lost HTTP requests

* ui - fixed some event issues

* avoid name resolution when given connection string is a valid ip address

* helps with issue #1842, bug in COLLECT statement in connection with LIMIT.

* fix locking bug in cluster traversals

* increase lock timeout defaults

* increase various cluster timeouts

* limit default target size for revision cache to 1GB, which is better for
  tight RAM situations (used to be 40% of (totalRAM - 1GB), use
  --database.revision-cache-target-size <VALUEINBYTES> to get back the
  old behaviour

* fixed a bug with restarted servers indicating status as "STARTUP"
  rather that "SERVING" in Nodes UI.


v3.1.15 (2017-03-20)
--------------------

* add logrotate configuration as requested in #2355

* fixed issue #2376

* ui - changed document api due a chrome bug

* ui - fixed a submenu bug

* added endpoint /_api/cluster/endpoints in cluster case to get all
  coordinator endpoints

* fix documentation of /_api/endpoint, declaring this API obsolete.

* Foxx response objects now have a `type` method for manipulating the content-type header

* Foxx tests now support `xunit` and `tap` reporters


v3.1.14 (2017-03-13)
--------------------

* ui - added feature request (multiple start nodes within graph viewer) #2317

* added missing locks to authentication cache methods

* ui - added feature request (multiple start nodes within graph viewer) #2317

* ui - fixed wrong merge of statistics information from different coordinators

* ui - fixed issue #2316

* ui - fixed wrong protocol usage within encrypted environment

* fixed compile error on Mac Yosemite

* minor UI fixes


v3.1.13 (2017-03-06)
--------------------

* fixed variables parsing in GraphQL

* fixed issue #2214

* fixed issue #2342

* changed thread handling to queue only user requests on coordinator

* use exponential backoff when waiting for collection locks

* repair short name server lookup in cluster in the case of a removed
  server


v3.1.12 (2017-02-28)
--------------------

* disable shell color escape sequences on Windows

* fixed issue #2326

* fixed issue #2320

* fixed issue #2315

* fixed a race condition when closing a connection

* raised default hard limit on threads for very small to 64

* fixed negative counting of http connection in UI

* fixed a race when renaming collections

* fixed a race when dropping databases


v3.1.11 (2017-02-17)
--------------------

* fixed a race between connection closing and sending out last chunks of data to clients
  when the "Connection: close" HTTP header was set in requests

* ui: optimized smart graph creation usability

* ui: fixed #2308

* fixed a race in async task cancellation via `require("@arangodb/tasks").unregisterTask()`

* fixed spuriously hanging threads in cluster AQL that could sit idle for a few minutes

* fixed potential numeric overflow for big index ids in index deletion API

* fixed sort issue in cluster, occurring when one of the local sort buffers of a
  GatherNode was empty

* reduce number of HTTP requests made for certain kinds of join queries in cluster,
  leading to speedup of some join queries

* supervision deals with demised coordinators correctly again

* implement a timeout in TraverserEngineRegistry

* agent communication reduced in large batches of append entries RPCs

* inception no longer estimates RAFT timings

* compaction in agents has been moved to a separate thread

* replicated logs hold local timestamps

* supervision jobs failed leader and failed follower revisited for
  function in precarious stability situations

* fixed bug in random number generator for 64bit int


v3.1.10 (2017-02-02)
--------------------

* updated versions of bundled node modules:
  - joi: from 8.4.2 to 9.2.0
  - joi-to-json-schema: from 2.2.0 to 2.3.0
  - sinon: from 1.17.4 to 1.17.6
  - lodash: from 4.13.1 to 4.16.6

* added shortcut for AQL ternary operator
  instead of `condition ? true-part : false-part` it is now possible to also use a
  shortcut variant `condition ? : false-part`, e.g.

      FOR doc IN docs RETURN doc.value ?: 'not present'

  instead of

      FOR doc IN docs RETURN doc.value ? doc.value : 'not present'

* fixed wrong sorting order in cluster, if an index was used to sort with many
  shards.

* added --replication-factor, --number-of-shards and --wait-for-sync to arangobench

* turn on UTF-8 string validation for VelocyPack values received via VST connections

* fixed issue #2257

* upgraded Boost version to 1.62.0

* added optional detail flag for db.<collection>.count()
  setting the flag to `true` will make the count operation returned the per-shard
  counts for the collection:

      db._create("test", { numberOfShards: 10 });
      for (i = 0; i < 1000; ++i) {
        db.test.insert({value: i});
      }
      db.test.count(true);

      {
        "s100058" : 99,
        "s100057" : 103,
        "s100056" : 100,
        "s100050" : 94,
        "s100055" : 90,
        "s100054" : 122,
        "s100051" : 109,
        "s100059" : 99,
        "s100053" : 95,
        "s100052" : 89
      }

* added optional memory limit for AQL queries:

      db._query("FOR i IN 1..100000 SORT i RETURN i", {}, { options: { memoryLimit: 100000 } });

  This option limits the default maximum amount of memory (in bytes) that a single
  AQL query can use.
  When a single AQL query reaches the specified limit value, the query will be
  aborted with a *resource limit exceeded* exception. In a cluster, the memory
  accounting is done per shard, so the limit value is effectively a memory limit per
  query per shard.

  The global limit value can be overriden per query by setting the *memoryLimit*
  option value for individual queries when running an AQL query.

* added server startup option `--query.memory-limit`

* added convenience function to create vertex-centric indexes.

  Usage: `db.collection.ensureVertexCentricIndex("label", {type: "hash", direction: "outbound"})`
  That will create an index that can be used on OUTBOUND with filtering on the
  edge attribute `label`.

* change default log output for tools to stdout (instead of stderr)

* added option -D to define a configuration file environment key=value

* changed encoding behavior for URLs encoded in the C++ code of ArangoDB:
  previously the special characters `-`, `_`, `~` and `.` were returned as-is
  after URL-encoding, now `.` will be encoded to be `%2e`.
  This also changes the behavior of how incoming URIs are processed: previously
  occurrences of `..` in incoming request URIs were collapsed (e.g. `a/../b/` was
  collapsed to a plain `b/`). Now `..` in incoming request URIs are not collapsed.

* Foxx request URL suffix is no longer unescaped

* @arangodb/request option json now defaults to `true` if the response body is not empty and encoding is not explicitly set to `null` (binary).
  The option can still be set to `false` to avoid unnecessary attempts at parsing the response as JSON.

* Foxx configuration values for unknown options will be discarded when saving the configuration in production mode using the web interface

* module.context.dependencies is now immutable

* process.stdout.isTTY now returns `true` in arangosh and when running arangod with the `--console` flag

* add support for Swagger tags in Foxx


v3.1.9 (XXXX-XX-XX)
-------------------

* macos CLI package: store databases and apps in the users home directory

* ui: fixed re-login issue within a non system db, when tab was closed

* fixed a race in the VelocyStream Commtask implementation

* fixed issue #2256


v3.1.8 (2017-01-09)
-------------------

* add Windows silent installer

* add handling of debug symbols during Linux & windows release builds.

* fixed issue #2181

* fixed issue #2248: reduce V8 max old space size from 3 GB to 1 GB on 32 bit systems

* upgraded Boost version to 1.62.0

* fixed issue #2238

* fixed issue #2234

* agents announce new endpoints in inception phase to leader

* agency leadership accepts updatet endpoints to given uuid

* unified endpoints replace localhost with 127.0.0.1

* fix several problems within an authenticated cluster


v3.1.7 (2016-12-29)
-------------------

* fixed one too many elections in RAFT

* new agency comm backported from devel


v3.1.6 (2016-12-20)
-------------------

* fixed issue #2227

* fixed issue #2220

* agency constituent/agent bug fixes in race conditions picking up
  leadership

* supervision does not need waking up anymore as it is running
  regardless

* agents challenge their leadership more rigorously


v3.1.5 (2016-12-16)
-------------------

* lowered default value of `--database.revision-cache-target-size` from 75% of
  RAM to less than 40% of RAM

* fixed issue #2218

* fixed issue #2217

* Foxx router.get/post/etc handler argument can no longer accidentally omitted

* fixed issue #2223


v3.1.4 (2016-12-08)
-------------------

* fixed issue #2211

* fixed issue #2204

* at cluster start, coordinators wait until at least one DBserver is there,
  and either at least two DBservers are there or 15s have passed, before they
  initiate the bootstrap of system collections.

* more robust agency startup from devel

* supervision's AddFollower adds many followers at once

* supervision has new FailedFollower job

* agency's Node has new method getArray

* agency RAFT timing estimates more conservative in waitForSync
  scenario

* agency RAFT timing estimates capped at maximum 2.0/10.0 for low/high


v3.1.3 (2016-12-02)
-------------------

* fix a traversal bug when using skiplist indexes:
  if we have a skiplist of ["a", "unused", "_from"] and a traversal like:
  FOR v,e,p IN OUTBOUND @start @@edges
    FILTER p.edges[0].a == 'foo'
    RETURN v
  And the above index applied on "a" is considered better than EdgeIndex, than
  the executor got into undefined behaviour.

* fix endless loop when trying to create a collection with replicationFactor: -1


v3.1.2 (2016-11-24)
-------------------

* added support for descriptions field in Foxx dependencies

* (Enterprise only) fixed a bug in the statistic report for SmartGraph traversals.
Now they state correctly how many documents were fetched from the index and how many
have been filtered.

* Prevent uniform shard distribution when replicationFactor == numServers

v3.1.1 (2016-11-15)
-------------------

* fixed issue #2176

* fixed issue #2168

* display index usage of traversals in AQL explainer output (previously missing)

* fixed issue #2163

* preserve last-used HLC value across server starts

* allow more control over handling of pre-3.1 _rev values

  this changes the server startup option `--database.check-30-revisions` from a boolean (true/false)
  parameter to a string parameter with the following possible values:

  - "fail":
    will validate _rev values of 3.0 collections on collection loading and throw an exception when invalid _rev values are found.
    in this case collections with invalid _rev values are marked as corrupted and cannot be used in the ArangoDB 3.1 instance.
    the fix procedure for such collections is to export the collections from 3.0 database with arangodump and restore them in 3.1 with arangorestore.
    collections that do not contain invalid _rev values are marked as ok and will not be re-checked on following loads.
    collections that contain invalid _rev values will be re-checked on following loads.

  - "true":
    will validate _rev values of 3.0 collections on collection loading and print a warning when invalid _rev values are found.
    in this case collections with invalid _rev values can be used in the ArangoDB 3.1 instance.
    however, subsequent operations on documents with invalid _rev values may silently fail or fail with explicit errors.
    the fix procedure for such collections is to export the collections from 3.0 database with arangodump and restore them in 3.1 with arangorestore.
    collections that do not contain invalid _rev values are marked as ok and will not be re-checked on following loads.
    collections that contain invalid _rev values will be re-checked on following loads.

  - "false":
    will not validate _rev values on collection loading and not print warnings.
    no hint is given when invalid _rev values are found.
    subsequent operations on documents with invalid _rev values may silently fail or fail with explicit errors.
    this setting does not affect whether collections are re-checked later.
    collections will be re-checked on following loads if `--database.check-30-revisions` is later set to either `true` or `fail`.

  The change also suppresses warnings that were printed when collections were restored using arangorestore, and the restore
  data contained invalid _rev values. Now these warnings are suppressed, and new HLC _rev values are generated for these documents
  as before.

* added missing functions to AQL syntax highlighter in web interface

* fixed display of `ANY` direction in traversal explainer output (direction `ANY` was shown as either
  `INBOUND` or `OUTBOUND`)

* changed behavior of toJSON() function when serializing an object before saving it in the database

  if an object provides a toJSON() function, this function is still called for serializing it.
  the change is that the result of toJSON() is not stringified anymore, but saved as is. previous
  versions of ArangoDB called toJSON() and after that additionally stringified its result.

  This change will affect the saving of JS Buffer objects, which will now be saved as arrays of
  bytes instead of a comma-separated string of the Buffer's byte contents.

* allow creating unique indexes on more attributes than present in shardKeys

  The following combinations of shardKeys and indexKeys are allowed/not allowed:

  shardKeys     indexKeys
      a             a        ok
      a             b    not ok
      a           a b        ok
    a b             a    not ok
    a b             b    not ok
    a b           a b        ok
    a b         a b c        ok
  a b c           a b    not ok
  a b c         a b c        ok

* fixed wrong version in web interface login screen (EE only)

* make web interface not display an exclamation mark next to ArangoDB version number 3.1

* fixed search for arbitrary document attributes in web interface in case multiple
  search values were used on different attribute names. in this case, the search always
  produced an empty result

* disallow updating `_from` and `_to` values of edges in Smart Graphs. Updating these
  attributes would lead to potential redistribution of edges to other shards, which must be
  avoided.

* fixed issue #2148

* updated graphql-sync dependency to 0.6.2

* fixed issue #2156

* fixed CRC4 assembly linkage


v3.1.0 (2016-10-29)
-------------------

* AQL breaking change in cluster:

  from ArangoDB 3.1 onwards `WITH` is required for traversals in a
  clustered environment in order to avoid deadlocks.

  Note that for queries that access only a single collection or that have all
  collection names specified somewhere else in the query string, there is no
  need to use *WITH*. *WITH* is only useful when the AQL query parser cannot
  automatically figure out which collections are going to be used by the query.
  *WITH* is only useful for queries that dynamically access collections, e.g.
  via traversals, shortest path operations or the *DOCUMENT()* function.

  more info can be found [here](https://github.com/arangodb/arangodb/blob/devel/Documentation/Books/AQL/Operations/With.md)

* added AQL function `DISTANCE` to calculate the distance between two arbitrary
  coordinates (haversine formula)

* fixed issue #2110

* added Auto-aptation of RAFT timings as calculations only


v3.1.rc2 (2016-10-10)
---------------------

* second release candidate


v3.1.rc1 (2016-09-30)
---------------------

* first release candidate


v3.1.alpha2 (2016-09-01)
------------------------

* added module.context.createDocumentationRouter to replace module.context.apiDocumentation

* bug in RAFT implementation of reads. dethroned leader still answered requests in isolation

* ui: added new graph viewer

* ui: aql-editor added tabular & graph display

* ui: aql-editor improved usability

* ui: aql-editor: query profiling support

* fixed issue #2109

* fixed issue #2111

* fixed issue #2075

* added AQL function `DISTANCE` to calculate the distance between two arbitrary
  coordinates (haversine formula)

* rewrote scheduler and dispatcher based on boost::asio

  parameters changed:
    `--scheduler.threads` and `--server.threads` are now merged into a single one: `--server.threads`

    hidden `--server.extra-threads` has been removed

    hidden `--server.aql-threads` has been removed

    hidden `--server.backend` has been removed

    hidden `--server.show-backends` has been removed

    hidden `--server.thread-affinity` has been removed

* fixed issue #2086

* fixed issue #2079

* fixed issue #2071

  make the AQL query optimizer inject filter condition expressions referred to
  by variables during filter condition aggregation.
  For example, in the following query

      FOR doc IN collection
        LET cond1 = (doc.value == 1)
        LET cond2 = (doc.value == 2)
        FILTER cond1 || cond2
        RETURN { doc, cond1, cond2 }

  the optimizer will now inject the conditions for `cond1` and `cond2` into the filter
  condition `cond1 || cond2`, expanding it to `(doc.value == 1) || (doc.value == 2)`
  and making these conditions available for index searching.

  Note that the optimizer previously already injected some conditions into other
  conditions, but only if the variable that defined the condition was not used
  elsewhere. For example, the filter condition in the query

      FOR doc IN collection
        LET cond = (doc.value == 1)
        FILTER cond
        RETURN { doc }

  already got optimized before because `cond` was only used once in the query and
  the optimizer decided to inject it into the place where it was used.

  This only worked for variables that were referred to once in the query.
  When a variable was used multiple times, the condition was not injected as
  in the following query:

      FOR doc IN collection
        LET cond = (doc.value == 1)
        FILTER cond
        RETURN { doc, cond }

  The fix for #2070 now will enable this optimization so that the query can
  use an index on `doc.value` if available.

* changed behavior of AQL array comparison operators for empty arrays:
  * `ALL` and `ANY` now always return `false` when the left-hand operand is an
    empty array. The behavior for non-empty arrays does not change:
    * `[] ALL == 1` will return `false`
    * `[1] ALL == 1` will return `true`
    * `[1, 2] ALL == 1` will return `false`
    * `[2, 2] ALL == 1` will return `false`
    * `[] ANY == 1` will return `false`
    * `[1] ANY == 1` will return `true`
    * `[1, 2] ANY == 1` will return `true`
    * `[2, 2] ANY == 1` will return `false`
  * `NONE` now always returns `true` when the left-hand operand is an empty array.
    The behavior for non-empty arrays does not change:
    * `[] NONE == 1` will return `true`
    * `[1] NONE == 1` will return `false`
    * `[1, 2] NONE == 1` will return `false`
    * `[2, 2] NONE == 1` will return `true`

* added experimental AQL functions `JSON_STRINGIFY` and `JSON_PARSE`

* added experimental support for incoming gzip-compressed requests

* added HTTP REST APIs for online loglevel adjustments:

  - GET `/_admin/log/level` returns the current loglevel settings
  - PUT `/_admin/log/level` modifies the current loglevel settings

* PATCH /_api/gharial/{graph-name}/vertex/{collection-name}/{vertex-key}
  - changed default value for keepNull to true

* PATCH /_api/gharial/{graph-name}/edge/{collection-name}/{edge-key}
  - changed default value for keepNull to true

* renamed `maximalSize` attribute in parameter.json files to `journalSize`

  The `maximalSize` attribute will still be picked up from collections that
  have not been adjusted. Responses from the replication API will now also use
  `journalSize` instead of `maximalSize`.

* added `--cluster.system-replication-factor` in order to adjust the
  replication factor for new system collections

* fixed issue #2012

* added a memory expection in case V8 memory gets too low

* added Optimizer Rule for other indexes in Traversals
  this allows AQL traversals to use other indexes than the edge index.
  So traversals with filters on edges can now make use of more specific
  indexes, e.g.

      FOR v, e, p IN 2 OUTBOUND @start @@edge FILTER p.edges[0].foo == "bar"

  will prefer a Hash Index on [_from, foo] above the EdgeIndex.

* fixed epoch computation in hybrid logical clock

* fixed thread affinity

* replaced require("internal").db by require("@arangodb").db

* added option `--skip-lines` for arangoimp
  this allows skipping the first few lines from the import file in case the
  CSV or TSV import are used

* fixed periodic jobs: there should be only one instance running - even if it
  runs longer than the period

* improved performance of primary index and edge index lookups

* optimizations for AQL `[*]` operator in case no filter, no projection and
  no offset/limit are used

* added AQL function `OUTERSECTION` to return the symmetric difference of its
  input arguments

* Foxx manifests of installed services are now saved to disk with indentation

* Foxx tests and scripts in development mode should now always respect updated
  files instead of loading stale modules

* When disabling Foxx development mode the setup script is now re-run

* Foxx now provides an easy way to directly serve GraphQL requests using the
  `@arangodb/foxx/graphql` module and the bundled `graphql-sync` dependency

* Foxx OAuth2 module now correctly passes the `access_token` to the OAuth2 server

* added iconv-lite and timezone modules

* web interface now allows installing GitHub and zip services in legacy mode

* added module.context.createDocumentationRouter to replace module.context.apiDocumentation

* bug in RAFT implementation of reads. dethroned leader still answered
  requests in isolation

* all lambdas in ClusterInfo might have been left with dangling references.

* Agency bug fix for handling of empty json objects as values.

* Foxx tests no longer support the Mocha QUnit interface as this resulted in weird
  inconsistencies in the BDD and TDD interfaces. This fixes the TDD interface
  as well as out-of-sequence problems when using the BDD before/after functions.

* updated bundled JavaScript modules to latest versions; joi has been updated from 8.4 to 9.2
  (see [joi 9.0.0 release notes](https://github.com/hapijs/joi/issues/920) for information on
  breaking changes and new features)

* fixed issue #2139

* updated graphql-sync dependency to 0.6.2

* fixed issue #2156


v3.0.13 (XXXX-XX-XX)
--------------------

* fixed issue #2315

* fixed issue #2210


v3.0.12 (2016-11-23)
--------------------

* fixed issue #2176

* fixed issue #2168

* fixed issues #2149, #2159

* fixed error reporting for issue #2158

* fixed assembly linkage bug in CRC4 module

* added support for descriptions field in Foxx dependencies


v3.0.11 (2016-11-08)
--------------------

* fixed issue #2140: supervisor dies instead of respawning child

* fixed issue #2131: use shard key value entered by user in web interface

* fixed issue #2129: cannot kill a long-run query

* fixed issue #2110

* fixed issue #2081

* fixed issue #2038

* changes to Foxx service configuration or dependencies should now be
  stored correctly when options are cleared or omitted

* Foxx tests no longer support the Mocha QUnit interface as this resulted in weird
  inconsistencies in the BDD and TDD interfaces. This fixes the TDD interface
  as well as out-of-sequence problems when using the BDD before/after functions.

* fixed issue #2148


v3.0.10 (2016-09-26)
--------------------

* fixed issue #2072

* fixed issue #2070

* fixed slow cluster starup issues. supervision will demonstrate more
  patience with db servers


v3.0.9 (2016-09-21)
-------------------

* fixed issue #2064

* fixed issue #2060

* speed up `collection.any()` and skiplist index creation

* fixed multiple issues where ClusterInfo bug hung agency in limbo
  timeouting on multiple collection and database callbacks


v3.0.8 (2016-09-14)
-------------------

* fixed issue #2052

* fixed issue #2005

* fixed issue #2039

* fixed multiple issues where ClusterInfo bug hung agency in limbo
  timeouting on multiple collection and database callbacks


v3.0.7 (2016-09-05)
-------------------

* new supervision job handles db server failure during collection creation.


v3.0.6 (2016-09-02)
-------------------

* fixed issue #2026

* slightly better error diagnostics for AQL query compilation and replication

* fixed issue #2018

* fixed issue #2015

* fixed issue #2012

* fixed wrong default value for arangoimp's `--on-duplicate` value

* fix execution of AQL traversal expressions when there are multiple
  conditions that refer to variables set outside the traversal

* properly return HTTP 503 in JS actions when backend is gone

* supervision creates new key in agency for failed servers

* new shards will not be allocated on failed or cleaned servers


v3.0.5 (2016-08-18)
-------------------

* execute AQL ternary operator via C++ if possible

* fixed issue #1977

* fixed extraction of _id attribute in AQL traversal conditions

* fix SSL agency endpoint

* Minimum RAFT timeout was one order of magnitude to short.

* Optimized RAFT RPCs from leader to followers for efficiency.

* Optimized RAFT RPC handling on followers with respect to compaction.

* Fixed bug in handling of duplicates and overlapping logs

* Fixed bug in supervision take over after leadership change.

v3.0.4 (2016-08-01)
-------------------

* added missing lock for periodic jobs access

* fix multiple foxx related cluster issues

* fix handling of empty AQL query strings

* fixed issue in `INTERSECTION` AQL function with duplicate elements
  in the source arrays

* fixed issue #1970

* fixed issue #1968

* fixed issue #1967

* fixed issue #1962

* fixed issue #1959

* replaced require("internal").db by require("@arangodb").db

* fixed issue #1954

* fixed issue #1953

* fixed issue #1950

* fixed issue #1949

* fixed issue #1943

* fixed segfault in V8, by backporting https://bugs.chromium.org/p/v8/issues/detail?id=5033

* Foxx OAuth2 module now correctly passes the `access_token` to the OAuth2 server

* fixed credentialed CORS requests properly respecting --http.trusted-origin

* fixed a crash in V8Periodic task (forgotten lock)

* fixed two bugs in synchronous replication (syncCollectionFinalize)


v3.0.3 (2016-07-17)
-------------------

* fixed issue #1942

* fixed issue #1941

* fixed array index batch insertion issues for hash indexes that caused problems when
  no elements remained for insertion

* fixed AQL MERGE() function with External objects originating from traversals

* fixed some logfile recovery errors with error message "document not found"

* fixed issue #1937

* fixed issue #1936

* improved performance of arangorestore in clusters with synchronous
  replication

* Foxx tests and scripts in development mode should now always respect updated
  files instead of loading stale modules

* When disabling Foxx development mode the setup script is now re-run

* Foxx manifests of installed services are now saved to disk with indentation


v3.0.2 (2016-07-09)
-------------------

* fixed assertion failure in case multiple remove operations were used in the same query

* fixed upsert behavior in case upsert was used in a loop with the same document example

* fixed issue #1930

* don't expose local file paths in Foxx error messages.

* fixed issue #1929

* make arangodump dump the attribute `isSystem` when dumping the structure
  of a collection, additionally make arangorestore not fail when the attribute
  is missing

* fixed "Could not extract custom attribute" issue when using COLLECT with
  MIN/MAX functions in some contexts

* honor presence of persistent index for sorting

* make AQL query optimizer not skip "use-indexes-rule", even if enough
  plans have been created already

* make AQL optimizer not skip "use-indexes-rule", even if enough execution plans
  have been created already

* fix double precision value loss in VelocyPack JSON parser

* added missing SSL support for arangorestore

* improved cluster import performance

* fix Foxx thumbnails on DC/OS

* fix Foxx configuration not being saved

* fix Foxx app access from within the frontend on DC/OS

* add option --default-replication-factor to arangorestore and simplify
  the control over the number of shards when restoring

* fix a bug in the VPack -> V8 conversion if special attributes _key,
  _id, _rev, _from and _to had non-string values, which is allowed
  below the top level

* fix malloc_usable_size for darwin


v3.0.1 (2016-06-30)
-------------------

* fixed periodic jobs: there should be only one instance running - even if it
  runs longer than the period

* increase max. number of collections in AQL queries from 32 to 256

* fixed issue #1916: header "authorization" is required" when opening
  services page

* fixed issue #1915: Explain: member out of range

* fixed issue #1914: fix unterminated buffer

* don't remove lockfile if we are the same (now stale) pid
  fixes docker setups (our pid will always be 1)

* do not use revision id comparisons in compaction for determining whether a
  revision is obsolete, but marker memory addresses
  this ensures revision ids don't matter when compacting documents

* escape Unicode characters in JSON HTTP responses
  this converts UTF-8 characters in HTTP responses of arangod into `\uXXXX`
  escape sequences. This makes the HTTP responses fit into the 7 bit ASCII
  character range, which speeds up HTTP response parsing for some clients,
  namely node.js/v8

* add write before read collections when starting a user transaction
  this allows specifying the same collection in both read and write mode without
  unintended side effects

* fixed buffer overrun that occurred when building very large result sets

* index lookup optimizations for primary index and edge index

* fixed "collection is a nullptr" issue when starting a traversal from a transaction

* enable /_api/import on coordinator servers


v3.0.0 (2016-06-22)
-------------------

* minor GUI fixxes

* fix for replication and nonces


v3.0.0-rc3 (2016-06-19)
-----------------------

* renamed various Foxx errors to no longer refer to Foxx services as apps

* adjusted various error messages in Foxx to be more informative

* specifying "files" in a Foxx manifest to be mounted at the service root
  no longer results in 404s when trying to access non-file routes

* undeclared path parameters in Foxx no longer break the service

* trusted reverse proxy support is now handled more consistently

* ArangoDB request compatibility and user are now exposed in Foxx

* all bundled NPM modules have been upgraded to their latest versions


v3.0.0-rc2 (2016-06-12)
-----------------------

* added option `--server.max-packet-size` for client tools

* renamed option `--server.ssl-protocol` to `--ssl.protocol` in client tools
  (was already done for arangod, but overlooked for client tools)

* fix handling of `--ssl.protocol` value 5 (TLS v1.2) in client tools, which
  claimed to support it but didn't

* config file can use '@include' to include a different config file as base


v3.0.0-rc1 (2016-06-10)
-----------------------

* the user management has changed: it now has users that are independent of
  databases. A user can have one or more database assigned to the user.

* forward ported V8 Comparator bugfix for inline heuristics from
  https://github.com/v8/v8/commit/5ff7901e24c2c6029114567de5a08ed0f1494c81

* changed to-string conversion for AQL objects and arrays, used by the AQL
  function `TO_STRING()` and implicit to-string casts in AQL

  - arrays are now converted into their JSON-stringify equivalents, e.g.

    - `[ ]` is now converted to `[]`
    - `[ 1, 2, 3 ]` is now converted to `[1,2,3]`
    - `[ "test", 1, 2 ] is now converted to `["test",1,2]`

    Previous versions of ArangoDB converted arrays with no members into the
    empty string, and non-empty arrays into a comma-separated list of member
    values, without the surrounding angular brackets. Additionally, string
    array members were not enclosed in quotes in the result string:

    - `[ ]` was converted to ``
    - `[ 1, 2, 3 ]` was converted to `1,2,3`
    - `[ "test", 1, 2 ] was converted to `test,1,2`

  - objects are now converted to their JSON-stringify equivalents, e.g.

    - `{ }` is converted to `{}`
    - `{ a: 1, b: 2 }` is converted to `{"a":1,"b":2}`
    - `{ "test" : "foobar" }` is converted to `{"test":"foobar"}`

    Previous versions of ArangoDB always converted objects into the string
    `[object Object]`

  This change affects also the AQL functions `CONCAT()` and `CONCAT_SEPARATOR()`
  which treated array values differently in previous versions. Previous versions
  of ArangoDB automatically flattened array values on the first level of the array,
  e.g. `CONCAT([1, 2, 3, [ 4, 5, 6 ]])` produced `1,2,3,4,5,6`. Now this will produce
  `[1,2,3,[4,5,6]]`. To flatten array members on the top level, you can now use
  the more explicit `CONCAT(FLATTEN([1, 2, 3, [4, 5, 6]], 1))`.

* added C++ implementations for AQL functions `SLICE()`, `CONTAINS()` and
  `RANDOM_TOKEN()`

* as a consequence of the upgrade to V8 version 5, the implementation of the
  JavaScript `Buffer` object had to be changed. JavaScript `Buffer` objects in
  ArangoDB now always store their data on the heap. There is no shared pool
  for small Buffer values, and no pointing into existing Buffer data when
  extracting slices. This change may increase the cost of creating Buffers with
  short contents or when peeking into existing Buffers, but was required for
  safer memory management and to prevent leaks.

* the `db` object's function `_listDatabases()` was renamed to just `_databases()`
  in order to make it more consistent with the existing `_collections()` function.
  Additionally the `db` object's `_listEndpoints()` function was renamed to just
  `_endpoints()`.

* changed default value of `--server.authentication` from `false` to `true` in
  configuration files etc/relative/arangod.conf and etc/arangodb/arangod.conf.in.
  This means the server will be started with authentication enabled by default,
  requiring all client connections to provide authentication data when connecting
  to ArangoDB. Authentication can still be turned off via setting the value of
  `--server.authentication` to `false` in ArangoDB's configuration files or by
  specifying the option on the command-line.

* Changed result format for querying all collections via the API GET `/_api/collection`.

  Previous versions of ArangoDB returned an object with an attribute named `collections`
  and an attribute named `names`. Both contained all available collections, but
  `collections` contained the collections as an array, and `names` contained the
  collections again, contained in an object in which the attribute names were the
  collection names, e.g.

  ```
  {
    "collections": [
      {"id":"5874437","name":"test","isSystem":false,"status":3,"type":2},
      {"id":"17343237","name":"something","isSystem":false,"status":3,"type":2},
      ...
    ],
    "names": {
      "test": {"id":"5874437","name":"test","isSystem":false,"status":3,"type":2},
      "something": {"id":"17343237","name":"something","isSystem":false,"status":3,"type":2},
      ...
    }
  }
  ```
  This result structure was redundant, and therefore has been simplified to just

  ```
  {
    "result": [
      {"id":"5874437","name":"test","isSystem":false,"status":3,"type":2},
      {"id":"17343237","name":"something","isSystem":false,"status":3,"type":2},
      ...
    ]
  }
  ```

  in ArangoDB 3.0.

* added AQL functions `TYPENAME()` and `HASH()`

* renamed arangob tool to arangobench

* added AQL string comparison operator `LIKE`

  The operator can be used to compare strings like this:

      value LIKE search

  The operator is currently implemented by calling the already existing AQL
  function `LIKE`.

  This change also makes `LIKE` an AQL keyword. Using `LIKE` in either case as
  an attribute or collection name in AQL thus requires quoting.

* make AQL optimizer rule "remove-unnecessary-calculations" fire in more cases

  The rule will now remove calculations that are used exactly once in other
  expressions (e.g. `LET a = doc RETURN a.value`) and calculations,
  or calculations that are just references (e.g. `LET a = b`).

* renamed AQL optimizer rule "merge-traversal-filter" to "optimize-traversals"
  Additionally, the optimizer rule will remove unused edge and path result variables
  from the traversal in case they are specified in the `FOR` section of the traversal,
  but not referenced later in the query. This saves constructing edges and paths
  results.

* added AQL optimizer rule "inline-subqueries"

  This rule can pull out certain subqueries that are used as an operand to a `FOR`
  loop one level higher, eliminating the subquery completely. For example, the query

      FOR i IN (FOR j IN [1,2,3] RETURN j) RETURN i

  will be transformed by the rule to:

      FOR i IN [1,2,3] RETURN i

  The query

      FOR name IN (FOR doc IN _users FILTER doc.status == 1 RETURN doc.name) LIMIT 2 RETURN name

  will be transformed into

      FOR tmp IN _users FILTER tmp.status == 1 LIMIT 2 RETURN tmp.name

  The rule will only fire when the subquery is used as an operand to a `FOR` loop, and
  if the subquery does not contain a `COLLECT` with an `INTO` variable.

* added new endpoint "srv://" for DNS service records

* The result order of the AQL functions VALUES and ATTRIBUTES has never been
  guaranteed and it only had the "correct" ordering by accident when iterating
  over objects that were not loaded from the database. This accidental behavior
  is now changed by introduction of VelocyPack. No ordering is guaranteed unless
  you specify the sort parameter.

* removed configure option `--enable-logger`

* added AQL array comparison operators

  All AQL comparison operators now also exist in an array variant. In the
  array variant, the operator is preceded with one of the keywords *ALL*, *ANY*
  or *NONE*. Using one of these keywords changes the operator behavior to
  execute the comparison operation for all, any, or none of its left hand
  argument values. It is therefore expected that the left hand argument
  of an array operator is an array.

  Examples:

      [ 1, 2, 3 ] ALL IN [ 2, 3, 4 ]   // false
      [ 1, 2, 3 ] ALL IN [ 1, 2, 3 ]   // true
      [ 1, 2, 3 ] NONE IN [ 3 ]        // false
      [ 1, 2, 3 ] NONE IN [ 23, 42 ]   // true
      [ 1, 2, 3 ] ANY IN [ 4, 5, 6 ]   // false
      [ 1, 2, 3 ] ANY IN [ 1, 42 ]     // true
      [ 1, 2, 3 ] ANY == 2             // true
      [ 1, 2, 3 ] ANY == 4             // false
      [ 1, 2, 3 ] ANY > 0              // true
      [ 1, 2, 3 ] ANY <= 1             // true
      [ 1, 2, 3 ] NONE < 99            // false
      [ 1, 2, 3 ] NONE > 10            // true
      [ 1, 2, 3 ] ALL > 2              // false
      [ 1, 2, 3 ] ALL > 0              // true
      [ 1, 2, 3 ] ALL >= 3             // false
      ["foo", "bar"] ALL != "moo"      // true
      ["foo", "bar"] NONE == "bar"     // false
      ["foo", "bar"] ANY == "foo"      // true

* improved AQL optimizer to remove unnecessary sort operations in more cases

* allow enclosing AQL identifiers in forward ticks in addition to using
  backward ticks

  This allows for convenient writing of AQL queries in JavaScript template strings
  (which are delimited with backticks themselves), e.g.

      var q = `FOR doc IN ´collection´ RETURN doc.´name´`;

* allow to set `print.limitString` to configure the number of characters
  to output before truncating

* make logging configurable per log "topic"

  `--log.level <level>` sets the global log level to <level>, e.g. `info`,
  `debug`, `trace`.

  `--log.level topic=<level>` sets the log level for a specific topic.
  Currently, the following topics exist: `collector`, `compactor`, `mmap`,
  `performance`, `queries`, and `requests`. `performance` and `requests` are
  set to FATAL by default. `queries` is set to info. All others are
  set to the global level by default.

  The new log option `--log.output <definition>` allows directing the global
  or per-topic log output to different outputs. The output definition
  "<definition>" can be one of

    "-" for stdin
    "+" for stderr
    "syslog://<syslog-facility>"
    "syslog://<syslog-facility>/<application-name>"
    "file://<relative-path>"

  The option can be specified multiple times in order to configure the output
  for different log topics. To set up a per-topic output configuration, use
  `--log.output <topic>=<definition>`, e.g.

    queries=file://queries.txt

  logs all queries to the file "queries.txt".

* the option `--log.requests-file` is now deprecated. Instead use

    `--log.level requests=info`
    `--log.output requests=file://requests.txt`

* the option `--log.facility` is now deprecated. Instead use

    `--log.output requests=syslog://facility`

* the option `--log.performance` is now deprecated. Instead use

    `--log.level performance=trace`

* removed option `--log.source-filter`

* removed configure option `--enable-logger`

* change collection directory names to include a random id component at the end

  The new pattern is `collection-<id>-<random>`, where `<id>` is the collection
  id and `<random>` is a random number. Previous versions of ArangoDB used a
  pattern `collection-<id>` without the random number.

  ArangoDB 3.0 understands both the old and name directory name patterns.

* removed mostly unused internal spin-lock implementation

* removed support for pre-Windows 7-style locks. This removes compatibility for
  Windows versions older than Windows 7 (e.g. Windows Vista, Windows XP) and
  Windows 2008R2 (e.g. Windows 2008).

* changed names of sub-threads started by arangod

* added option `--default-number-of-shards` to arangorestore, allowing creating
  collections with a specifiable number of shards from a non-cluster dump

* removed support for CoffeeScript source files

* removed undocumented SleepAndRequeue

* added WorkMonitor to inspect server threads

* when downloading a Foxx service from the web interface the suggested filename
  is now based on the service's mount path instead of simply "app.zip"

* the `@arangodb/request` response object now stores the parsed JSON response
  body in a property `json` instead of `body` when the request was made using the
  `json` option. The `body` instead contains the response body as a string.

* the Foxx API has changed significantly, 2.8 services are still supported
  using a backwards-compatible "legacy mode"


v2.8.12 (XXXX-XX-XX)
--------------------

* issue #2091: decrease connect timeout to 5 seconds on startup

* fixed issue #2072

* slightly better error diagnostics for some replication errors

* fixed issue #1977

* fixed issue in `INTERSECTION` AQL function with duplicate elements
  in the source arrays

* fixed issue #1962

* fixed issue #1959

* export aqlQuery template handler as require('org/arangodb').aql for forwards-compatibility


v2.8.11 (2016-07-13)
--------------------

* fixed array index batch insertion issues for hash indexes that caused problems when
  no elements remained for insertion

* fixed issue #1937


v2.8.10 (2016-07-01)
--------------------

* make sure next local _rev value used for a document is at least as high as the
  _rev value supplied by external sources such as replication

* make adding a collection in both read- and write-mode to a transaction behave as
  expected (write includes read). This prevents the `unregister collection used in
  transaction` error

* fixed sometimes invalid result for `byExample(...).count()` when an index plus
  post-filtering was used

* fixed "collection is a nullptr" issue when starting a traversal from a transaction

* honor the value of startup option `--database.wait-for-sync` (that is used to control
  whether new collections are created with `waitForSync` set to `true` by default) also
  when creating collections via the HTTP API (and thus the ArangoShell). When creating
  a collection via these mechanisms, the option was ignored so far, which was inconsistent.

* fixed issue #1826: arangosh --javascript.execute: internal error (geo index issue)

* fixed issue #1823: Arango crashed hard executing very simple query on windows


v2.8.9 (2016-05-13)
-------------------

* fixed escaping and quoting of extra parameters for executables in Mac OS X App

* added "waiting for" status variable to web interface collection figures view

* fixed undefined behavior in query cache invaldation

* fixed access to /_admin/statistics API in case statistics are disable via option
  `--server.disable-statistics`

* Foxx manager will no longer fail hard when Foxx store is unreachable unless installing
  a service from the Foxx store (e.g. when behind a firewall or GitHub is unreachable).


v2.8.8 (2016-04-19)
-------------------

* fixed issue #1805: Query: internal error (location: arangod/Aql/AqlValue.cpp:182).
  Please report this error to arangodb.com (while executing)

* allow specifying collection name prefixes for `_from` and `_to` in arangoimp:

  To avoid specifying complete document ids (consisting of collection names and document
  keys) for *_from* and *_to* values when importing edges with arangoimp, there are now
  the options *--from-collection-prefix* and *--to-collection-prefix*.

  If specified, these values will be automatically prepended to each value in *_from*
  (or *_to* resp.). This allows specifying only document keys inside *_from* and/or *_to*.

  *Example*

      > arangoimp --from-collection-prefix users --to-collection-prefix products ...

  Importing the following document will then create an edge between *users/1234* and
  *products/4321*:

  ```js
  { "_from" : "1234", "_to" : "4321", "desc" : "users/1234 is connected to products/4321" }
  ```

* requests made with the interactive system API documentation in the web interface
  (Swagger) will now respect the active database instead of always using `_system`


v2.8.7 (2016-04-07)
-------------------

* optimized primary=>secondary failover

* fix to-boolean conversion for documents in AQL

* expose the User-Agent HTTP header from the ArangoShell since Github seems to
  require it now, and we use the ArangoShell for fetching Foxx repositories from Github

* work with http servers that only send

* fixed potential race condition between compactor and collector threads

* fix removal of temporary directories on arangosh exit

* javadoc-style comments in Foxx services are no longer interpreted as
  Foxx comments outside of controller/script/exports files (#1748)

* removed remaining references to class syntax for Foxx Model and Repository
  from the documentation

* added a safe-guard for corrupted master-pointer


v2.8.6 (2016-03-23)
-------------------

* arangosh can now execute JavaScript script files that contain a shebang
  in the first line of the file. This allows executing script files directly.

  Provided there is a script file `/path/to/script.js` with the shebang
  `#!arangosh --javascript.execute`:

      > cat /path/to/script.js
      #!arangosh --javascript.execute
      print("hello from script.js");

  If the script file is made executable

      > chmod a+x /path/to/script.js

  it can be invoked on the shell directly and use arangosh for its execution:

      > /path/to/script.js
      hello from script.js

  This did not work in previous versions of ArangoDB, as the whole script contents
  (including the shebang) were treated as JavaScript code.
  Now shebangs in script files will now be ignored for all files passed to arangosh's
  `--javascript.execute` parameter.

  The alternative way of executing a JavaScript file with arangosh still works:

      > arangosh --javascript.execute /path/to/script.js
      hello from script.js

* added missing reset of traversal state for nested traversals.
  The state of nested traversals (a traversal in an AQL query that was
  located in a repeatedly executed subquery or inside another FOR loop)
  was not reset properly, so that multiple invocations of the same nested
  traversal with different start vertices led to the nested traversal
  always using the start vertex provided on the first invocation.

* fixed issue #1781: ArangoDB startup time increased tremendously

* fixed issue #1783: SIGHUP should rotate the log


v2.8.5 (2016-03-11)
-------------------

* Add OpenSSL handler for TLS V1.2 as sugested by kurtkincaid in #1771

* fixed issue #1765 (The webinterface should display the correct query time)
  and #1770 (Display ACTUAL query time in aardvark's AQL editor)

* Windows: the unhandled exception handler now calls the windows logging
  facilities directly without locks.
  This fixes lockups on crashes from the logging framework.

* improve nullptr handling in logger.

* added new endpoint "srv://" for DNS service records

* `org/arangodb/request` no longer sets the content-type header to the
  string "undefined" when no content-type header should be sent (issue #1776)


v2.8.4 (2016-03-01)
-------------------

* global modules are no longer incorrectly resolved outside the ArangoDB
  JavaScript directory or the Foxx service's root directory (issue #1577)

* improved error messages from Foxx and JavaScript (issues #1564, #1565, #1744)


v2.8.3 (2016-02-22)
-------------------

* fixed AQL filter condition collapsing for deeply-nested cases, potentially
  enabling usage of indexes in some dedicated cases

* added parentheses in AQL explain command output to correctly display precedence
  of logical and arithmetic operators

* Foxx Model event listeners defined on the model are now correctly invoked by
  the Repository methods (issue #1665)

* Deleting a Foxx service in the frontend should now always succeed even if the
  files no longer exist on the file system (issue #1358)

* Routing actions loaded from the database no longer throw exceptions when
  trying to load other modules using "require"

* The `org/arangodb/request` response object now sets a property `json` to the
  parsed JSON response body in addition to overwriting the `body` property when
  the request was made using the `json` option.

* Improved Windows stability

* Fixed a bug in the interactive API documentation that would escape slashes
  in document-handle fields. Document handles are now provided as separate
  fields for collection name and document key.


v2.8.2 (2016-02-09)
-------------------

* the continuous replication applier will now prevent the master's WAL logfiles
  from being removed if they are still needed by the applier on the slave. This
  should help slaves that suffered from masters garbage collection WAL logfiles
  which would have been needed by the slave later.

  The initial synchronization will block removal of still needed WAL logfiles
  on the master for 10 minutes initially, and will extend this period when further
  requests are made to the master. Initial synchronization hands over its handle
  for blocking logfile removal to the continuous replication when started via
  the *setupReplication* function. In this case, continuous replication will
  extend the logfile removal blocking period for the required WAL logfiles when
  the slave makes additional requests.

  All handles that block logfile removal will time out automatically after at
  most 5 minutes should a master not be contacted by the slave anymore (e.g. in
  case the slave's replication is turned off, the slaves loses the connection
  to the master or the slave goes down).

* added all-in-one function *setupReplication* to synchronize data from master
  to slave and start the continuous replication:

      require("@arangodb/replication").setupReplication(configuration);

  The command will return when the initial synchronization is finished and the
  continuous replication has been started, or in case the initial synchronization
  has failed.

  If the initial synchronization is successful, the command will store the given
  configuration on the slave. It also configures the continuous replication to start
  automatically if the slave is restarted, i.e. *autoStart* is set to *true*.

  If the command is run while the slave's replication applier is already running,
  it will first stop the running applier, drop its configuration and do a
  resynchronization of data with the master. It will then use the provided configration,
  overwriting any previously existing replication configuration on the slave.

  The following example demonstrates how to use the command for setting up replication
  for the *_system* database. Note that it should be run on the slave and not the
  master:

      db._useDatabase("_system");
      require("@arangodb/replication").setupReplication({
        endpoint: "tcp://master.domain.org:8529",
        username: "myuser",
        password: "mypasswd",
        verbose: false,
        includeSystem: false,
        incremental: true,
        autoResync: true
      });

* the *sync* and *syncCollection* functions now always start the data synchronization
  as an asynchronous server job. The call to *sync* or *syncCollection* will block
  until synchronization is either complete or has failed with an error. The functions
  will automatically poll the slave periodically for status updates.

  The main benefit is that the connection to the slave does not need to stay open
  permanently and is thus not affected by timeout issues. Additionally the caller does
  not need to query the synchronization status from the slave manually as this is
  now performed automatically by these functions.

* fixed undefined behavior when explaining some types of AQL traversals, fixed
  display of some types of traversals in AQL explain output


v2.8.1 (2016-01-29)
-------------------

* Improved AQL Pattern matching by allowing to specify a different traversal
  direction for one or many of the edge collections.

      FOR v, e, p IN OUTBOUND @start @@ec1, INBOUND @@ec2, @@ec3

  will traverse *ec1* and *ec3* in the OUTBOUND direction and for *ec2* it will use
  the INBOUND direction. These directions can be combined in arbitrary ways, the
  direction defined after *IN [steps]* will we used as default direction and can
  be overriden for specific collections.
  This feature is only available for collection lists, it is not possible to
  combine it with graph names.

* detect more types of transaction deadlocks early

* fixed display of relational operators in traversal explain output

* fixed undefined behavior in AQL function `PARSE_IDENTIFIER`

* added "engines" field to Foxx services generated in the admin interface

* added AQL function `IS_SAME_COLLECTION`:

  *IS_SAME_COLLECTION(collection, document)*: Return true if *document* has the same
  collection id as the collection specified in *collection*. *document* can either be
  a [document handle](../Glossary/README.md#document-handle) string, or a document with
  an *_id* attribute. The function does not validate whether the collection actually
  contains the specified document, but only compares the name of the specified collection
  with the collection name part of the specified document.
  If *document* is neither an object with an *id* attribute nor a *string* value,
  the function will return *null* and raise a warning.

      /* true */
      IS_SAME_COLLECTION('_users', '_users/my-user')
      IS_SAME_COLLECTION('_users', { _id: '_users/my-user' })

      /* false */
      IS_SAME_COLLECTION('_users', 'foobar/baz')
      IS_SAME_COLLECTION('_users', { _id: 'something/else' })


v2.8.0 (2016-01-25)
-------------------

* avoid recursive locking


v2.8.0-beta8 (2016-01-19)
-------------------------

* improved internal datafile statistics for compaction and compaction triggering
  conditions, preventing excessive growth of collection datafiles under some
  workloads. This should also fix issue #1596.

* renamed AQL optimizer rule `remove-collect-into` to `remove-collect-variables`

* fixed primary and edge index lookups prematurely aborting searches when the
  specified id search value contained a different collection than the collection
  the index was created for


v2.8.0-beta7 (2016-01-06)
-------------------------

* added vm.runInThisContext

* added AQL keyword `AGGREGATE` for use in AQL `COLLECT` statement

  Using `AGGREGATE` allows more efficient aggregation (incrementally while building
  the groups) than previous versions of AQL, which built group aggregates afterwards
  from the total of all group values.

  `AGGREGATE` can be used inside a `COLLECT` statement only. If used, it must follow
  the declaration of grouping keys:

      FOR doc IN collection
        COLLECT gender = doc.gender AGGREGATE minAge = MIN(doc.age), maxAge = MAX(doc.age)
        RETURN { gender, minAge, maxAge }

  or, if no grouping keys are used, it can follow the `COLLECT` keyword:

      FOR doc IN collection
        COLLECT AGGREGATE minAge = MIN(doc.age), maxAge = MAX(doc.age)
        RETURN {
  minAge, maxAge
}

  Only specific expressions are allowed on the right-hand side of each `AGGREGATE`
  assignment:

  - on the top level the expression must be a call to one of the supported aggregation
    functions `LENGTH`, `MIN`, `MAX`, `SUM`, `AVERAGE`, `STDDEV_POPULATION`, `STDDEV_SAMPLE`,
    `VARIANCE_POPULATION`, or `VARIANCE_SAMPLE`

  - the expression must not refer to variables introduced in the `COLLECT` itself

* Foxx: mocha test paths with wildcard characters (asterisks) now work on Windows

* reserved AQL keyword `NONE` for future use

* web interface: fixed a graph display bug concerning dashboard view

* web interface: fixed several bugs during the dashboard initialize process

* web interface: included several bugfixes: #1597, #1611, #1623

* AQL query optimizer now converts `LENGTH(collection-name)` to an optimized
  expression that returns the number of documents in a collection

* adjusted the behavior of the expansion (`[*]`) operator in AQL for non-array values

  In ArangoDB 2.8, calling the expansion operator on a non-array value will always
  return an empty array. Previous versions of ArangoDB expanded non-array values by
  calling the `TO_ARRAY()` function for the value, which for example returned an
  array with a single value for boolean, numeric and string input values, and an array
  with the object's values for an object input value. This behavior was inconsistent
  with how the expansion operator works for the array indexes in 2.8, so the behavior
  is now unified:

  - if the left-hand side operand of `[*]` is an array, the array will be returned as
    is when calling `[*]` on it
  - if the left-hand side operand of `[*]` is not an array, an empty array will be
    returned by `[*]`

  AQL queries that rely on the old behavior can be changed by either calling `TO_ARRAY`
  explicitly or by using the `[*]` at the correct position.

  The following example query will change its result in 2.8 compared to 2.7:

      LET values = "foo" RETURN values[*]

  In 2.7 the query has returned the array `[ "foo" ]`, but in 2.8 it will return an
  empty array `[ ]`. To make it return the array `[ "foo" ]` again, an explicit
  `TO_ARRAY` function call is needed in 2.8 (which in this case allows the removal
  of the `[*]` operator altogether). This also works in 2.7:

      LET values = "foo" RETURN TO_ARRAY(values)

  Another example:

      LET values = [ { name: "foo" }, { name: "bar" } ]
      RETURN values[*].name[*]

  The above returned `[ [ "foo" ], [ "bar" ] ] in 2.7. In 2.8 it will return
  `[ [ ], [ ] ]`, because the value of `name` is not an array. To change the results
  to the 2.7 style, the query can be changed to

      LET values = [ { name: "foo" }, { name: "bar" } ]
      RETURN values[* RETURN TO_ARRAY(CURRENT.name)]

  The above also works in 2.7.
  The following types of queries won't change:

      LET values = [ 1, 2, 3 ] RETURN values[*]
      LET values = [ { name: "foo" }, { name: "bar" } ] RETURN values[*].name
      LET values = [ { names: [ "foo", "bar" ] }, { names: [ "baz" ] } ] RETURN values[*].names[*]
      LET values = [ { names: [ "foo", "bar" ] }, { names: [ "baz" ] } ] RETURN values[*].names[**]

* slightly adjusted V8 garbage collection strategy so that collection eventually
  happens in all contexts that hold V8 external references to documents and
  collections.

  also adjusted default value of `--javascript.gc-frequency` from 10 seconds to
  15 seconds, as less internal operations are carried out in JavaScript.

* fixes for AQL optimizer and traversal

* added `--create-collection-type` option to arangoimp

  This allows specifying the type of the collection to be created when
  `--create-collection` is set to `true`.

* Foxx export cache should no longer break if a broken app is loaded in the
  web admin interface.


v2.8.0-beta2 (2015-12-16)
-------------------------

* added AQL query optimizer rule "sort-in-values"

  This rule pre-sorts the right-hand side operand of the `IN` and `NOT IN`
  operators so the operation can use a binary search with logarithmic complexity
  instead of a linear search. The rule is applied when the right-hand side
  operand of an `IN` or `NOT IN` operator in a filter condition is a variable that
  is defined in a different loop/scope than the operator itself. Additionally,
  the filter condition must consist of solely the `IN` or `NOT IN` operation
  in order to avoid any side-effects.

* changed collection status terminology in web interface for collections for
  which an unload request has been issued from `in the process of being unloaded`
  to `will be unloaded`.

* unloading a collection via the web interface will now trigger garbage collection
  in all v8 contexts and force a WAL flush. This increases the chances of perfoming
  the unload faster.

* added the following attributes to the result of `collection.figures()` and the
  corresponding HTTP API at `PUT /_api/collection/<name>/figures`:

  - `documentReferences`: The number of references to documents in datafiles
    that JavaScript code currently holds. This information can be used for
    debugging compaction and unload issues.
  - `waitingFor`: An optional string value that contains information about
    which object type is at the head of the collection's cleanup queue. This
    information can be used for debugging compaction and unload issues.
  - `compactionStatus.time`: The point in time the compaction for the collection
    was last executed. This information can be used for debugging compaction
    issues.
  - `compactionStatus.message`: The action that was performed when the compaction
    was last run for the collection. This information can be used for debugging
    compaction issues.

  Note: `waitingFor` and `compactionStatus` may be empty when called on a coordinator
  in a cluster.

* the compaction will now provide queryable status info that can be used to track
  its progress. The compaction status is displayed in the web interface, too.

* better error reporting for arangodump and arangorestore

* arangodump will now fail by default when trying to dump edges that
  refer to already dropped collections. This can be circumvented by
  specifying the option `--force true` when invoking arangodump

* fixed cluster upgrade procedure

* the AQL functions `NEAR` and `WITHIN` now have stricter validations
  for their input parameters `limit`, `radius` and `distance`. They may now throw
  exceptions when invalid parameters are passed that may have not led
  to exceptions in previous versions.

* deprecation warnings now log stack traces

* Foxx: improved backwards compatibility with 2.5 and 2.6

  - reverted Model and Repository back to non-ES6 "classes" because of
    compatibility issues when using the extend method with a constructor

  - removed deprecation warnings for extend and controller.del

  - restored deprecated method Model.toJSONSchema

  - restored deprecated `type`, `jwt` and `sessionStorageApp` options
    in Controller#activateSessions

* Fixed a deadlock problem in the cluster


v2.8.0-beta1 (2015-12-06)
-------------------------

* added AQL function `IS_DATESTRING(value)`

  Returns true if *value* is a string that can be used in a date function.
  This includes partial dates such as *2015* or *2015-10* and strings containing
  invalid dates such as *2015-02-31*. The function will return false for all
  non-string values, even if some of them may be usable in date functions.


v2.8.0-alpha1 (2015-12-03)
--------------------------

* added AQL keywords `GRAPH`, `OUTBOUND`, `INBOUND` and `ANY` for use in graph
  traversals, reserved AQL keyword `ALL` for future use

  Usage of these keywords as collection names, variable names or attribute names
  in AQL queries will not be possible without quoting. For example, the following
  AQL query will still work as it uses a quoted collection name and a quoted
  attribute name:

      FOR doc IN `OUTBOUND`
        RETURN doc.`any`

* issue #1593: added AQL `POW` function for exponentation

* added cluster execution site info in explain output for AQL queries

* replication improvements:

  - added `autoResync` configuration parameter for continuous replication.

    When set to `true`, a replication slave will automatically trigger a full data
    re-synchronization with the master when the master cannot provide the log data
    the slave had asked for. Note that `autoResync` will only work when the option
    `requireFromPresent` is also set to `true` for the continuous replication, or
    when the continuous syncer is started and detects that no start tick is present.

    Automatic re-synchronization may transfer a lot of data from the master to the
    slave and may be expensive. It is therefore turned off by default.
    When turned off, the slave will never perform an automatic re-synchronization
    with the master.

  - added `idleMinWaitTime` and `idleMaxWaitTime` configuration parameters for
    continuous replication.

    These parameters can be used to control the minimum and maximum wait time the
    slave will (intentionally) idle and not poll for master log changes in case the
    master had sent the full logs already.
    The `idleMaxWaitTime` value will only be used when `adapativePolling` is set
    to `true`. When `adaptivePolling` is disable, only `idleMinWaitTime` will be
    used as a constant time span in which the slave will not poll the master for
    further changes. The default values are 0.5 seconds for `idleMinWaitTime` and
    2.5 seconds for `idleMaxWaitTime`, which correspond to the hard-coded values
    used in previous versions of ArangoDB.

  - added `initialSyncMaxWaitTime` configuration parameter for initial and continuous
    replication

    This option controls the maximum wait time (in seconds) that the initial
    synchronization will wait for a response from the master when fetching initial
    collection data. If no response is received within this time period, the initial
    synchronization will give up and fail. This option is also relevant for
    continuous replication in case *autoResync* is set to *true*, as then the
    continuous replication may trigger a full data re-synchronization in case
    the master cannot the log data the slave had asked for.

  - HTTP requests sent from the slave to the master during initial synchronization
    will now be retried if they fail with connection problems.

  - the initial synchronization now logs its progress so it can be queried using
    the regular replication status check APIs.

  - added `async` attribute for `sync` and `syncCollection` operations called from
    the ArangoShell. Setthing this attribute to `true` will make the synchronization
    job on the server go into the background, so that the shell does not block. The
    status of the started asynchronous synchronization job can be queried from the
    ArangoShell like this:

        /* starts initial synchronization */
        var replication = require("@arangodb/replication");
        var id = replication.sync({
          endpoint: "tcp://master.domain.org:8529",
          username: "myuser",
          password: "mypasswd",
          async: true
       });

       /* now query the id of the returned async job and print the status */
       print(replication.getSyncResult(id));

    The result of `getSyncResult()` will be `false` while the server-side job
    has not completed, and different to `false` if it has completed. When it has
    completed, all job result details will be returned by the call to `getSyncResult()`.


* fixed non-deterministic query results in some cluster queries

* fixed issue #1589

* return HTTP status code 410 (gone) instead of HTTP 408 (request timeout) for
  server-side operations that are canceled / killed. Sending 410 instead of 408
  prevents clients from re-starting the same (canceled) operation. Google Chrome
  for example sends the HTTP request again in case it is responded with an HTTP
  408, and this is exactly the opposite of the desired behavior when an operation
  is canceled / killed by the user.

* web interface: queries in AQL editor now cancelable

* web interface: dashboard - added replication information

* web interface: AQL editor now supports bind parameters

* added startup option `--server.hide-product-header` to make the server not send
  the HTTP response header `"Server: ArangoDB"` in its HTTP responses. By default,
  the option is turned off so the header is still sent as usual.

* added new AQL function `UNSET_RECURSIVE` to recursively unset attritutes from
  objects/documents

* switched command-line editor in ArangoShell and arangod to linenoise-ng

* added automatic deadlock detection for transactions

  In case a deadlock is detected, a multi-collection operation may be rolled back
  automatically and fail with error 29 (`deadlock detected`). Client code for
  operations containing more than one collection should be aware of this potential
  error and handle it accordingly, either by giving up or retrying the transaction.

* Added C++ implementations for the AQL arithmetic operations and the following
  AQL functions:
  - ABS
  - APPEND
  - COLLECTIONS
  - CURRENT_DATABASE
  - DOCUMENT
  - EDGES
  - FIRST
  - FIRST_DOCUMENT
  - FIRST_LIST
  - FLATTEN
  - FLOOR
  - FULLTEXT
  - LAST
  - MEDIAN
  - MERGE_RECURSIVE
  - MINUS
  - NEAR
  - NOT_NULL
  - NTH
  - PARSE_IDENTIFIER
  - PERCENTILE
  - POP
  - POSITION
  - PUSH
  - RAND
  - RANGE
  - REMOVE_NTH
  - REMOVE_VALUE
  - REMOVE_VALUES
  - ROUND
  - SHIFT
  - SQRT
  - STDDEV_POPULATION
  - STDDEV_SAMPLE
  - UNSHIFT
  - VARIANCE_POPULATION
  - VARIANCE_SAMPLE
  - WITHIN
  - ZIP

* improved performance of skipping over many documents in an AQL query when no
  indexes and no filters are used, e.g.

      FOR doc IN collection
        LIMIT 1000000, 10
        RETURN doc

* Added array indexes

  Hash indexes and skiplist indexes can now optionally be defined for array values
  so they index individual array members.

  To define an index for array values, the attribute name is extended with the
  expansion operator `[*]` in the index definition:

      arangosh> db.colName.ensureHashIndex("tags[*]");

  When given the following document

      { tags: [ "AQL", "ArangoDB", "Index" ] }

  the index will now contain the individual values `"AQL"`, `"ArangoDB"` and `"Index"`.

  Now the index can be used for finding all documents having `"ArangoDB"` somewhere in their
  tags array using the following AQL query:

      FOR doc IN colName
        FILTER "ArangoDB" IN doc.tags[*]
        RETURN doc

* rewrote AQL query optimizer rule `use-index-range` and renamed it to `use-indexes`.
  The name change affects rule names in the optimizer's output.

* rewrote AQL execution node `IndexRangeNode` and renamed it to `IndexNode`. The name
  change affects node names in the optimizer's explain output.

* added convenience function `db._explain(query)` for human-readable explanation
  of AQL queries

* module resolution as used by `require` now behaves more like in node.js

* the `org/arangodb/request` module now returns response bodies for error responses
  by default. The old behavior of not returning bodies for error responses can be
  re-enabled by explicitly setting the option `returnBodyOnError` to `false` (#1437)


v2.7.6 (2016-01-30)
-------------------

* detect more types of transaction deadlocks early


v2.7.5 (2016-01-22)
-------------------

* backported added automatic deadlock detection for transactions

  In case a deadlock is detected, a multi-collection operation may be rolled back
  automatically and fail with error 29 (`deadlock detected`). Client code for
  operations containing more than one collection should be aware of this potential
  error and handle it accordingly, either by giving up or retrying the transaction.

* improved internal datafile statistics for compaction and compaction triggering
  conditions, preventing excessive growth of collection datafiles under some
  workloads. This should also fix issue #1596.

* Foxx export cache should no longer break if a broken app is loaded in the
  web admin interface.

* Foxx: removed some incorrect deprecation warnings.

* Foxx: mocha test paths with wildcard characters (asterisks) now work on Windows


v2.7.4 (2015-12-21)
-------------------

* slightly adjusted V8 garbage collection strategy so that collection eventually
  happens in all contexts that hold V8 external references to documents and
  collections.

* added the following attributes to the result of `collection.figures()` and the
  corresponding HTTP API at `PUT /_api/collection/<name>/figures`:

  - `documentReferences`: The number of references to documents in datafiles
    that JavaScript code currently holds. This information can be used for
    debugging compaction and unload issues.
  - `waitingFor`: An optional string value that contains information about
    which object type is at the head of the collection's cleanup queue. This
    information can be used for debugging compaction and unload issues.
  - `compactionStatus.time`: The point in time the compaction for the collection
    was last executed. This information can be used for debugging compaction
    issues.
  - `compactionStatus.message`: The action that was performed when the compaction
    was last run for the collection. This information can be used for debugging
    compaction issues.

  Note: `waitingFor` and `compactionStatus` may be empty when called on a coordinator
  in a cluster.

* the compaction will now provide queryable status info that can be used to track
  its progress. The compaction status is displayed in the web interface, too.


v2.7.3 (2015-12-17)
-------------------

* fixed some replication value conversion issues when replication applier properties
  were set via ArangoShell

* fixed disappearing of documents for collections transferred via `sync` or
  `syncCollection` if the collection was dropped right before synchronization
  and drop and (re-)create collection markers were located in the same WAL file


* fixed an issue where overwriting the system sessions collection would break
  the web interface when authentication is enabled

v2.7.2 (2015-12-01)
-------------------

* replication improvements:

  - added `autoResync` configuration parameter for continuous replication.

    When set to `true`, a replication slave will automatically trigger a full data
    re-synchronization with the master when the master cannot provide the log data
    the slave had asked for. Note that `autoResync` will only work when the option
    `requireFromPresent` is also set to `true` for the continuous replication, or
    when the continuous syncer is started and detects that no start tick is present.

    Automatic re-synchronization may transfer a lot of data from the master to the
    slave and may be expensive. It is therefore turned off by default.
    When turned off, the slave will never perform an automatic re-synchronization
    with the master.

  - added `idleMinWaitTime` and `idleMaxWaitTime` configuration parameters for
    continuous replication.

    These parameters can be used to control the minimum and maximum wait time the
    slave will (intentionally) idle and not poll for master log changes in case the
    master had sent the full logs already.
    The `idleMaxWaitTime` value will only be used when `adapativePolling` is set
    to `true`. When `adaptivePolling` is disable, only `idleMinWaitTime` will be
    used as a constant time span in which the slave will not poll the master for
    further changes. The default values are 0.5 seconds for `idleMinWaitTime` and
    2.5 seconds for `idleMaxWaitTime`, which correspond to the hard-coded values
    used in previous versions of ArangoDB.

  - added `initialSyncMaxWaitTime` configuration parameter for initial and continuous
    replication

    This option controls the maximum wait time (in seconds) that the initial
    synchronization will wait for a response from the master when fetching initial
    collection data. If no response is received within this time period, the initial
    synchronization will give up and fail. This option is also relevant for
    continuous replication in case *autoResync* is set to *true*, as then the
    continuous replication may trigger a full data re-synchronization in case
    the master cannot the log data the slave had asked for.

  - HTTP requests sent from the slave to the master during initial synchronization
    will now be retried if they fail with connection problems.

  - the initial synchronization now logs its progress so it can be queried using
    the regular replication status check APIs.

* fixed non-deterministic query results in some cluster queries

* added missing lock instruction for primary index in compactor size calculation

* fixed issue #1589

* fixed issue #1583

* fixed undefined behavior when accessing the top level of a document with the `[*]`
  operator

* fixed potentially invalid pointer access in shaper when the currently accessed
  document got re-located by the WAL collector at the very same time

* Foxx: optional configuration options no longer log validation errors when assigned
  empty values (#1495)

* Foxx: constructors provided to Repository and Model sub-classes via extend are
  now correctly called (#1592)


v2.7.1 (2015-11-07)
-------------------

* switch to linenoise next generation

* exclude `_apps` collection from replication

  The slave has its own `_apps` collection which it populates on server start.
  When replicating data from the master to the slave, the data from the master may
  clash with the slave's own data in the `_apps` collection. Excluding the `_apps`
  collection from replication avoids this.

* disable replication appliers when starting in modes `--upgrade`, `--no-server`
  and `--check-upgrade`

* more detailed output in arango-dfdb

* fixed "no start tick" issue in replication applier

  This error could occur after restarting a slave server after a shutdown
  when no data was ever transferred from the master to the slave via the
  continuous replication

* fixed problem during SSL client connection abort that led to scheduler thread
  staying at 100% CPU saturation

* fixed potential segfault in AQL `NEIGHBORS` function implementation when C++ function
  variant was used and collection names were passed as strings

* removed duplicate target for some frontend JavaScript files from the Makefile

* make AQL function `MERGE()` work on a single array parameter, too.
  This allows combining the attributes of multiple objects from an array into
  a single object, e.g.

      RETURN MERGE([
        { foo: 'bar' },
        { quux: 'quetzalcoatl', ruled: true },
        { bar: 'baz', foo: 'done' }
      ])

  will now return:

      {
        "foo": "done",
        "quux": "quetzalcoatl",
        "ruled": true,
        "bar": "baz"
      }

* fixed potential deadlock in collection status changing on Windows

* fixed hard-coded `incremental` parameter in shell implementation of
  `syncCollection` function in replication module

* fix for GCC5: added check for '-stdlib' option


v2.7.0 (2015-10-09)
-------------------

* fixed request statistics aggregation
  When arangod was started in supervisor mode, the request statistics always showed
  0 requests, as the statistics aggregation thread did not run then.

* read server configuration files before dropping privileges. this ensures that
  the SSL keyfile specified in the configuration can be read with the server's start
  privileges (i.e. root when using a standard ArangoDB package).

* fixed replication with a 2.6 replication configuration and issues with a 2.6 master

* raised default value of `--server.descriptors-minimum` to 1024

* allow Foxx apps to be installed underneath URL path `/_open/`, so they can be
  (intentionally) accessed without authentication.

* added *allowImplicit* sub-attribute in collections declaration of transactions.
  The *allowImplicit* attributes allows making transactions fail should they
  read-access a collection that was not explicitly declared in the *collections*
  array of the transaction.

* added "special" password ARANGODB_DEFAULT_ROOT_PASSWORD. If you pass
  ARANGODB_DEFAULT_ROOT_PASSWORD as password, it will read the password
  from the environment variable ARANGODB_DEFAULT_ROOT_PASSWORD


v2.7.0-rc2 (2015-09-22)
-----------------------

* fix over-eager datafile compaction

  This should reduce the need to compact directly after loading a collection when a
  collection datafile contained many insertions and updates for the same documents. It
  should also prevent from re-compacting already merged datafiles in case not many
  changes were made. Compaction will also make fewer index lookups than before.

* added `syncCollection()` function in module `org/arangodb/replication`

  This allows synchronizing the data of a single collection from a master to a slave
  server. Synchronization can either restore the whole collection by transferring all
  documents from the master to the slave, or incrementally by only transferring documents
  that differ. This is done by partitioning the collection's entire key space into smaller
  chunks and comparing the data chunk-wise between master and slave. Only chunks that are
  different will be re-transferred.

  The `syncCollection()` function can be used as follows:

      require("org/arangodb/replication").syncCollection(collectionName, options);

  e.g.

      require("org/arangodb/replication").syncCollection("myCollection", {
        endpoint: "tcp://127.0.0.1:8529",  /* master */
        username: "root",                  /* username for master */
        password: "secret",                /* password for master */
        incremental: true                  /* use incremental mode */
      });


* additionally allow the following characters in document keys:

  `(` `)` `+` `,` `=` `;` `$` `!` `*` `'` `%`


v2.7.0-rc1 (2015-09-17)
-----------------------

* removed undocumented server-side-only collection functions:
  * collection.OFFSET()
  * collection.NTH()
  * collection.NTH2()
  * collection.NTH3()

* upgraded Swagger to version 2.0 for the Documentation

  This gives the user better prepared test request structures.
  More conversions will follow so finally client libraries can be auto-generated.

* added extra AQL functions for date and time calculation and manipulation.
  These functions were contributed by GitHub users @CoDEmanX and @friday.
  A big thanks for their work!

  The following extra date functions are available from 2.7 on:

  * `DATE_DAYOFYEAR(date)`: Returns the day of year number of *date*.
    The return values range from 1 to 365, or 366 in a leap year respectively.

  * `DATE_ISOWEEK(date)`: Returns the ISO week date of *date*.
    The return values range from 1 to 53. Monday is considered the first day of the week.
    There are no fractional weeks, thus the last days in December may belong to the first
    week of the next year, and the first days in January may be part of the previous year's
    last week.

  * `DATE_LEAPYEAR(date)`: Returns whether the year of *date* is a leap year.

  * `DATE_QUARTER(date)`: Returns the quarter of the given date (1-based):
    * 1: January, February, March
    * 2: April, May, June
    * 3: July, August, September
    * 4: October, November, December

  - *DATE_DAYS_IN_MONTH(date)*: Returns the number of days in *date*'s month (28..31).

  * `DATE_ADD(date, amount, unit)`: Adds *amount* given in *unit* to *date* and
    returns the calculated date.

    *unit* can be either of the following to specify the time unit to add or
    subtract (case-insensitive):
    - y, year, years
    - m, month, months
    - w, week, weeks
    - d, day, days
    - h, hour, hours
    - i, minute, minutes
    - s, second, seconds
    - f, millisecond, milliseconds

    *amount* is the number of *unit*s to add (positive value) or subtract
    (negative value).

  * `DATE_SUBTRACT(date, amount, unit)`: Subtracts *amount* given in *unit* from
    *date* and returns the calculated date.

    It works the same as `DATE_ADD()`, except that it subtracts. It is equivalent
    to calling `DATE_ADD()` with a negative amount, except that `DATE_SUBTRACT()`
    can also subtract ISO durations. Note that negative ISO durations are not
    supported (i.e. starting with `-P`, like `-P1Y`).

  * `DATE_DIFF(date1, date2, unit, asFloat)`: Calculate the difference
    between two dates in given time *unit*, optionally with decimal places.
    Returns a negative value if *date1* is greater than *date2*.

  * `DATE_COMPARE(date1, date2, unitRangeStart, unitRangeEnd)`: Compare two
    partial dates and return true if they match, false otherwise. The parts to
    compare are defined by a range of time units.

    The full range is: years, months, days, hours, minutes, seconds, milliseconds.
    Pass the unit to start from as *unitRangeStart*, and the unit to end with as
    *unitRangeEnd*. All units in between will be compared. Leave out *unitRangeEnd*
    to only compare *unitRangeStart*.

  * `DATE_FORMAT(date, format)`: Format a date according to the given format string.
    It supports the following placeholders (case-insensitive):
    - %t: timestamp, in milliseconds since midnight 1970-01-01
    - %z: ISO date (0000-00-00T00:00:00.000Z)
    - %w: day of week (0..6)
    - %y: year (0..9999)
    - %yy: year (00..99), abbreviated (last two digits)
    - %yyyy: year (0000..9999), padded to length of 4
    - %yyyyyy: year (-009999 .. +009999), with sign prefix and padded to length of 6
    - %m: month (1..12)
    - %mm: month (01..12), padded to length of 2
    - %d: day (1..31)
    - %dd: day (01..31), padded to length of 2
    - %h: hour (0..23)
    - %hh: hour (00..23), padded to length of 2
    - %i: minute (0..59)
    - %ii: minute (00..59), padded to length of 2
    - %s: second (0..59)
    - %ss: second (00..59), padded to length of 2
    - %f: millisecond (0..999)
    - %fff: millisecond (000..999), padded to length of 3
    - %x: day of year (1..366)
    - %xxx: day of year (001..366), padded to length of 3
    - %k: ISO week date (1..53)
    - %kk: ISO week date (01..53), padded to length of 2
    - %l: leap year (0 or 1)
    - %q: quarter (1..4)
    - %a: days in month (28..31)
    - %mmm: abbreviated English name of month (Jan..Dec)
    - %mmmm: English name of month (January..December)
    - %www: abbreviated English name of weekday (Sun..Sat)
    - %wwww: English name of weekday (Sunday..Saturday)
    - %&: special escape sequence for rare occasions
    - %%: literal %
    - %: ignored

* new WAL logfiles and datafiles are now created non-sparse

  This prevents SIGBUS signals being raised when memory of a sparse datafile is accessed
  and the disk is full and the accessed file part is not actually disk-backed. In
  this case the mapped memory region is not necessarily backed by physical memory, and
  accessing the memory may raise SIGBUS and crash arangod.

* the `internal.download()` function and the module `org/arangodb/request` used some
  internal library function that handled the sending of HTTP requests from inside of
  ArangoDB. This library unconditionally set an HTTP header `Accept-Encoding: gzip`
  in all outgoing HTTP requests.

  This has been fixed in 2.7, so `Accept-Encoding: gzip` is not set automatically anymore.
  Additionally, the header `User-Agent: ArangoDB` is not set automatically either. If
  client applications desire to send these headers, they are free to add it when
  constructing the requests using the `download` function or the request module.

* fixed issue #1436: org/arangodb/request advertises deflate without supporting it

* added template string generator function `aqlQuery` for generating AQL queries

  This can be used to generate safe AQL queries with JavaScript parameter
  variables or expressions easily:

      var name = 'test';
      var attributeName = '_key';
      var query = aqlQuery`FOR u IN users FILTER u.name == ${name} RETURN u.${attributeName}`;
      db._query(query);

* report memory usage for document header data (revision id, pointer to data etc.)
  in `db.collection.figures()`. The memory used for document headers will now
  show up in the already existing attribute `indexes.size`. Due to that, the index
  sizes reported by `figures()` in 2.7 will be higher than those reported by 2.6,
  but the 2.7 values are more accurate.

* IMPORTANT CHANGE: the filenames in dumps created by arangodump now contain
  not only the name of the dumped collection, but also an additional 32-digit hash
  value. This is done to prevent overwriting dump files in case-insensitive file
  systems when there exist multiple collections with the same name (but with
  different cases).

  For example, if a database has two collections: `test` and `Test`, previous
  versions of ArangoDB created the files

  * `test.structure.json` and `test.data.json` for collection `test`
  * `Test.structure.json` and `Test.data.json` for collection `Test`

  This did not work for case-insensitive filesystems, because the files for the
  second collection would have overwritten the files of the first. arangodump in
  2.7 will create the following filenames instead:

  * `test_098f6bcd4621d373cade4e832627b4f6.structure.json` and `test_098f6bcd4621d373cade4e832627b4f6.data.json`
  * `Test_0cbc6611f5540bd0809a388dc95a615b.structure.json` and `Test_0cbc6611f5540bd0809a388dc95a615b.data.json`

  These filenames will be unambiguous even in case-insensitive filesystems.

* IMPORTANT CHANGE: make arangod actually close lingering client connections
  when idle for at least the duration specified via `--server.keep-alive-timeout`.
  In previous versions of ArangoDB, connections were not closed by the server
  when the timeout was reached and the client was still connected. Now the
  connection is properly closed by the server in case of timeout. Client
  applications relying on the old behavior may now need to reconnect to the
  server when their idle connections time out and get closed (note: connections
  being idle for a long time may be closed by the OS or firewalls anyway -
  client applications should be aware of that and try to reconnect).

* IMPORTANT CHANGE: when starting arangod, the server will drop the process
  privileges to the specified values in options `--server.uid` and `--server.gid`
  instantly after parsing the startup options.

  That means when either `--server.uid` or `--server.gid` are set, the privilege
  change will happen earlier. This may prevent binding the server to an endpoint
  with a port number lower than 1024 if the arangodb user has no privileges
  for that. Previous versions of ArangoDB changed the privileges later, so some
  startup actions were still carried out under the invoking user (i.e. likely
  *root* when started via init.d or system scripts) and especially binding to
  low port numbers was still possible there.

  The default privileges for user *arangodb* will not be sufficient for binding
  to port numbers lower than 1024. To have an ArangoDB 2.7 bind to a port number
  lower than 1024, it needs to be started with either a different privileged user,
  or the privileges of the *arangodb* user have to raised manually beforehand.

* added AQL optimizer rule `patch-update-statements`

* Linux startup scripts and systemd configuration for arangod now try to
  adjust the NOFILE (number of open files) limits for the process. The limit
  value is set to 131072 (128k) when ArangoDB is started via start/stop
  commands

* When ArangoDB is started/stopped manually via the start/stop commands, the
  main process will wait for up to 10 seconds after it forks the supervisor
  and arangod child processes. If the startup fails within that period, the
  start/stop script will fail with an exit code other than zero. If the
  startup of the supervisor or arangod is still ongoing after 10 seconds,
  the main program will still return with exit code 0. The limit of 10 seconds
  is arbitrary because the time required for a startup is not known in advance.

* added startup option `--database.throw-collection-not-loaded-error`

  Accessing a not-yet loaded collection will automatically load a collection
  on first access. This flag controls what happens in case an operation
  would need to wait for another thread to finalize loading a collection. If
  set to *true*, then the first operation that accesses an unloaded collection
  will load it. Further threads that try to access the same collection while
  it is still loading immediately fail with an error (1238, *collection not loaded*).
  This is to prevent all server threads from being blocked while waiting on the
  same collection to finish loading. When the first thread has completed loading
  the collection, the collection becomes regularly available, and all operations
  from that point on can be carried out normally, and error 1238 will not be
  thrown anymore for that collection.

  If set to *false*, the first thread that accesses a not-yet loaded collection
  will still load it. Other threads that try to access the collection while
  loading will not fail with error 1238 but instead block until the collection
  is fully loaded. This configuration might lead to all server threads being
  blocked because they are all waiting for the same collection to complete
  loading. Setting the option to *true* will prevent this from happening, but
  requires clients to catch error 1238 and react on it (maybe by scheduling
  a retry for later).

  The default value is *false*.

* added better control-C support in arangosh

  When CTRL-C is pressed in arangosh, it will now print a `^C` first. Pressing
  CTRL-C again will reset the prompt if something was entered before, or quit
  arangosh if no command was entered directly before.

  This affects the arangosh version build with Readline-support only (Linux
  and MacOS).

  The MacOS version of ArangoDB for Homebrew now depends on Readline, too. The
  Homebrew formula has been changed accordingly.
  When self-compiling ArangoDB on MacOS without Homebrew, Readline now is a
  prerequisite.

* increased default value for collection-specific `indexBuckets` value from 1 to 8

  Collections created from 2.7 on will use the new default value of `8` if not
  overridden on collection creation or later using
  `collection.properties({ indexBuckets: ... })`.

  The `indexBuckets` value determines the number of buckets to use for indexes of
  type `primary`, `hash` and `edge`. Having multiple index buckets allows splitting
  an index into smaller components, which can be filled in parallel when a collection
  is loading. Additionally, resizing and reallocation of indexes are faster and
  less intrusive if the index uses multiple buckets, because resize and reallocation
  will affect only data in a single bucket instead of all index values.

  The index buckets will be filled in parallel when loading a collection if the collection
  has an `indexBuckets` value greater than 1 and the collection contains a significant
  amount of documents/edges (the current threshold is 256K documents but this value
  may change in future versions of ArangoDB).

* changed HTTP client to use poll instead of select on Linux and MacOS

  This affects the ArangoShell and user-defined JavaScript code running inside
  arangod that initiates its own HTTP calls.

  Using poll instead of select allows using arbitrary high file descriptors
  (bigger than the compiled in FD_SETSIZE). Server connections are still handled using
  epoll, which has never been affected by FD_SETSIZE.

* implemented AQL `LIKE` function using ICU regexes

* added `RETURN DISTINCT` for AQL queries to return unique results:

      FOR doc IN collection
        RETURN DISTINCT doc.status

  This change also introduces `DISTINCT` as an AQL keyword.

* removed `createNamedQueue()` and `addJob()` functions from org/arangodb/tasks

* use less locks and more atomic variables in the internal dispatcher
  and V8 context handling implementations. This leads to improved throughput in
  some ArangoDB internals and allows for higher HTTP request throughput for
  many operations.

  A short overview of the improvements can be found here:

  https://www.arangodb.com/2015/08/throughput-enhancements/

* added shorthand notation for attribute names in AQL object literals:

      LET name = "Peter"
      LET age = 42
      RETURN { name, age }

  The above is the shorthand equivalent of the generic form

      LET name = "Peter"
      LET age = 42
      RETURN { name : name, age : age }

* removed configure option `--enable-timings`

  This option did not have any effect.

* removed configure option `--enable-figures`

  This option previously controlled whether HTTP request statistics code was
  compiled into ArangoDB or not. The previous default value was `true` so
  statistics code was available in official packages. Setting the option to
  `false` led to compile errors so it is doubtful the default value was
  ever changed. By removing the option some internal statistics code was also
  simplified.

* removed run-time manipulation methods for server endpoints:

  * `db._removeEndpoint()`
  * `db._configureEndpoint()`
  * HTTP POST `/_api/endpoint`
  * HTTP DELETE `/_api/endpoint`

* AQL query result cache

  The query result cache can optionally cache the complete results of all or selected AQL queries.
  It can be operated in the following modes:

  * `off`: the cache is disabled. No query results will be stored
  * `on`: the cache will store the results of all AQL queries unless their `cache`
    attribute flag is set to `false`
  * `demand`: the cache will store the results of AQL queries that have their
    `cache` attribute set to `true`, but will ignore all others

  The mode can be set at server startup using the `--database.query-cache-mode` configuration
  option and later changed at runtime.

  The following HTTP REST APIs have been added for controlling the query cache:

  * HTTP GET `/_api/query-cache/properties`: returns the global query cache configuration
  * HTTP PUT `/_api/query-cache/properties`: modifies the global query cache configuration
  * HTTP DELETE `/_api/query-cache`: invalidates all results in the query cache

  The following JavaScript functions have been added for controlling the query cache:

  * `require("org/arangodb/aql/cache").properties()`: returns the global query cache configuration
  * `require("org/arangodb/aql/cache").properties(properties)`: modifies the global query cache configuration
  * `require("org/arangodb/aql/cache").clear()`: invalidates all results in the query cache

* do not link arangoimp against V8

* AQL function call arguments optimization

  This will lead to arguments in function calls inside AQL queries not being copied but passed
  by reference. This may speed up calls to functions with bigger argument values or queries that
  call functions a lot of times.

* upgraded V8 version to 4.3.61

* removed deprecated AQL `SKIPLIST` function.

  This function was introduced in older versions of ArangoDB with a less powerful query optimizer to
  retrieve data from a skiplist index using a `LIMIT` clause. It was marked as deprecated in ArangoDB
  2.6.

  Since ArangoDB 2.3 the behavior of the `SKIPLIST` function can be emulated using regular AQL
  constructs, e.g.

      FOR doc IN @@collection
        FILTER doc.value >= @value
        SORT doc.value DESC
        LIMIT 1
        RETURN doc

* the `skip()` function for simple queries does not accept negative input any longer.
  This feature was deprecated in 2.6.0.

* fix exception handling

  In some cases JavaScript exceptions would re-throw without information of the original problem.
  Now the original exception is logged for failure analysis.

* based REST API method PUT `/_api/simple/all` on the cursor API and make it use AQL internally.

  The change speeds up this REST API method and will lead to additional query information being
  returned by the REST API. Clients can use this extra information or ignore it.

* Foxx Queue job success/failure handlers arguments have changed from `(jobId, jobData, result, jobFailures)` to `(result, jobData, job)`.

* added Foxx Queue job options `repeatTimes`, `repeatUntil` and `repeatDelay` to automatically re-schedule jobs when they are completed.

* added Foxx manifest configuration type `password` to mask values in the web interface.

* fixed default values in Foxx manifest configurations sometimes not being used as defaults.

* fixed optional parameters in Foxx manifest configurations sometimes not being cleared correctly.

* Foxx dependencies can now be marked as optional using a slightly more verbose syntax in your manifest file.

* converted Foxx constructors to ES6 classes so you can extend them using class syntax.

* updated aqb to 2.0.

* updated chai to 3.0.

* Use more madvise calls to speed up things when memory is tight, in particular
  at load time but also for random accesses later.

* Overhauled web interface

  The web interface now has a new design.

  The API documentation for ArangoDB has been moved from "Tools" to "Links" in the web interface.

  The "Applications" tab in the web interfaces has been renamed to "Services".


v2.6.12 (2015-12-02)
--------------------

* fixed disappearing of documents for collections transferred via `sync` if the
  the collection was dropped right before synchronization and drop and (re-)create
  collection markers were located in the same WAL file

* added missing lock instruction for primary index in compactor size calculation

* fixed issue #1589

* fixed issue #1583

* Foxx: optional configuration options no longer log validation errors when assigned
  empty values (#1495)


v2.6.11 (2015-11-18)
--------------------

* fixed potentially invalid pointer access in shaper when the currently accessed
  document got re-located by the WAL collector at the very same time


v2.6.10 (2015-11-10)
--------------------

* disable replication appliers when starting in modes `--upgrade`, `--no-server`
  and `--check-upgrade`

* more detailed output in arango-dfdb

* fixed potential deadlock in collection status changing on Windows

* issue #1521: Can't dump/restore with user and password


v2.6.9 (2015-09-29)
-------------------

* added "special" password ARANGODB_DEFAULT_ROOT_PASSWORD. If you pass
  ARANGODB_DEFAULT_ROOT_PASSWORD as password, it will read the password
  from the environment variable ARANGODB_DEFAULT_ROOT_PASSWORD

* fixed failing AQL skiplist, sort and limit combination

  When using a Skiplist index on an attribute (say "a") and then using sort
  and skip on this attribute caused the result to be empty e.g.:

    require("internal").db.test.ensureSkiplist("a");
    require("internal").db._query("FOR x IN test SORT x.a LIMIT 10, 10");

  Was always empty no matter how many documents are stored in test.
  This is now fixed.

v2.6.8 (2015-09-09)
-------------------

* ARM only:

  The ArangoDB packages for ARM require the kernel to allow unaligned memory access.
  How the kernel handles unaligned memory access is configurable at runtime by
  checking and adjusting the contents `/proc/cpu/alignment`.

  In order to operate on ARM, ArangoDB requires the bit 1 to be set. This will
  make the kernel trap and adjust unaligned memory accesses. If this bit is not
  set, the kernel may send a SIGBUS signal to ArangoDB and terminate it.

  To set bit 1 in `/proc/cpu/alignment` use the following command as a privileged
  user (e.g. root):

      echo "2" > /proc/cpu/alignment

  Note that this setting affects all user processes and not just ArangoDB. Setting
  the alignment with the above command will also not make the setting permanent,
  so it will be lost after a restart of the system. In order to make the setting
  permanent, it should be executed during system startup or before starting arangod.

  The ArangoDB start/stop scripts do not adjust the alignment setting, but rely on
  the environment to have the correct alignment setting already. The reason for this
  is that the alignment settings also affect all other user processes (which ArangoDB
  is not aware of) and thus may have side-effects outside of ArangoDB. It is therefore
  more reasonable to have the system administrator carry out the change.


v2.6.7 (2015-08-25)
-------------------

* improved AssocMulti index performance when resizing.

  This makes the edge index perform less I/O when under memory pressure.


v2.6.6 (2015-08-23)
-------------------

* added startup option `--server.additional-threads` to create separate queues
  for slow requests.


v2.6.5 (2015-08-17)
-------------------

* added startup option `--database.throw-collection-not-loaded-error`

  Accessing a not-yet loaded collection will automatically load a collection
  on first access. This flag controls what happens in case an operation
  would need to wait for another thread to finalize loading a collection. If
  set to *true*, then the first operation that accesses an unloaded collection
  will load it. Further threads that try to access the same collection while
  it is still loading immediately fail with an error (1238, *collection not loaded*).
  This is to prevent all server threads from being blocked while waiting on the
  same collection to finish loading. When the first thread has completed loading
  the collection, the collection becomes regularly available, and all operations
  from that point on can be carried out normally, and error 1238 will not be
  thrown anymore for that collection.

  If set to *false*, the first thread that accesses a not-yet loaded collection
  will still load it. Other threads that try to access the collection while
  loading will not fail with error 1238 but instead block until the collection
  is fully loaded. This configuration might lead to all server threads being
  blocked because they are all waiting for the same collection to complete
  loading. Setting the option to *true* will prevent this from happening, but
  requires clients to catch error 1238 and react on it (maybe by scheduling
  a retry for later).

  The default value is *false*.

* fixed busy wait loop in scheduler threads that sometimes consumed 100% CPU while
  waiting for events on connections closed unexpectedly by the client side

* handle attribute `indexBuckets` when restoring collections via arangorestore.
  Previously the `indexBuckets` attribute value from the dump was ignored, and the
   server default value for `indexBuckets` was used when restoring a collection.

* fixed "EscapeValue already set error" crash in V8 actions that might have occurred when
  canceling V8-based operations.


v2.6.4 (2015-08-01)
-------------------

* V8: Upgrade to version 4.1.0.27 - this is intended to be the stable V8 version.

* fixed issue #1424: Arango shell should not processing arrows pushing on keyboard


v2.6.3 (2015-07-21)
-------------------

* issue #1409: Document values with null character truncated


v2.6.2 (2015-07-04)
-------------------

* fixed issue #1383: bindVars for HTTP API doesn't work with empty string

* fixed handling of default values in Foxx manifest configurations

* fixed handling of optional parameters in Foxx manifest configurations

* fixed a reference error being thrown in Foxx queues when a function-based job type is used that is not available and no options object is passed to queue.push


v2.6.1 (2015-06-24)
-------------------

* Add missing swagger files to cmake build. fixes #1368

* fixed documentation errors


v2.6.0 (2015-06-20)
-------------------

* using negative values for `SimpleQuery.skip()` is deprecated.
  This functionality will be removed in future versions of ArangoDB.

* The following simple query functions are now deprecated:

  * collection.near
  * collection.within
  * collection.geo
  * collection.fulltext
  * collection.range
  * collection.closedRange

  This also lead to the following REST API methods being deprecated from now on:

  * PUT /_api/simple/near
  * PUT /_api/simple/within
  * PUT /_api/simple/fulltext
  * PUT /_api/simple/range

  It is recommended to replace calls to these functions or APIs with equivalent AQL queries,
  which are more flexible because they can be combined with other operations:

      FOR doc IN NEAR(@@collection, @latitude, @longitude, @limit)
        RETURN doc

      FOR doc IN WITHIN(@@collection, @latitude, @longitude, @radius, @distanceAttributeName)
        RETURN doc

      FOR doc IN FULLTEXT(@@collection, @attributeName, @queryString, @limit)
        RETURN doc

      FOR doc IN @@collection
        FILTER doc.value >= @left && doc.value < @right
        LIMIT @skip, @limit
        RETURN doc`

  The above simple query functions and REST API methods may be removed in future versions
  of ArangoDB.

* deprecated now-obsolete AQL `SKIPLIST` function

  The function was introduced in older versions of ArangoDB with a less powerful query optimizer to
  retrieve data from a skiplist index using a `LIMIT` clause.

  Since 2.3 the same goal can be achieved by using regular AQL constructs, e.g.

      FOR doc IN collection FILTER doc.value >= @value SORT doc.value DESC LIMIT 1 RETURN doc

* fixed issues when switching the database inside tasks and during shutdown of database cursors

  These features were added during 2.6 alpha stage so the fixes affect devel/2.6-alpha builds only

* issue #1360: improved foxx-manager help

* added `--enable-tcmalloc` configure option.

  When this option is set, arangod and the client tools will be linked against tcmalloc, which replaces
  the system allocator. When the option is set, a tcmalloc library must be present on the system under
  one of the names `libtcmalloc`, `libtcmalloc_minimal` or `libtcmalloc_debug`.

  As this is a configure option, it is supported for manual builds on Linux-like systems only. tcmalloc
  support is currently experimental.

* issue #1353: Windows: HTTP API - incorrect path in errorMessage

* issue #1347: added option `--create-database` for arangorestore.

  Setting this option to `true` will now create the target database if it does not exist. When creating
  the target database, the username and passwords passed to arangorestore will be used to create an
  initial user for the new database.

* issue #1345: advanced debug information for User Functions

* issue #1341: Can't use bindvars in UPSERT

* fixed vulnerability in JWT implementation.

* changed default value of option `--database.ignore-datafile-errors` from `true` to `false`

  If the new default value of `false` is used, then arangod will refuse loading collections that contain
  datafiles with CRC mismatches or other errors. A collection with datafile errors will then become
  unavailable. This prevents follow up errors from happening.

  The only way to access such collection is to use the datafile debugger (arango-dfdb) and try to repair
  or truncate the datafile with it.

  If `--database.ignore-datafile-errors` is set to `true`, then collections will become available
  even if parts of their data cannot be loaded. This helps availability, but may cause (partial) data
  loss and follow up errors.

* added server startup option `--server.session-timeout` for controlling the timeout of user sessions
  in the web interface

* add sessions and cookie authentication for ArangoDB's web interface

  ArangoDB's built-in web interface now uses sessions. Session information ids are stored in cookies,
  so clients using the web interface must accept cookies in order to use it

* web interface: display query execution time in AQL editor

* web interface: renamed AQL query *submit* button to *execute*

* web interface: added query explain feature in AQL editor

* web interface: demo page added. only working if demo data is available, hidden otherwise

* web interface: added support for custom app scripts with optional arguments and results

* web interface: mounted apps that need to be configured are now indicated in the app overview

* web interface: added button for running tests to app details

* web interface: added button for configuring app dependencies to app details

* web interface: upgraded API documentation to use Swagger 2

* INCOMPATIBLE CHANGE

  removed startup option `--log.severity`

  The docs for `--log.severity` mentioned lots of severities (e.g. `exception`, `technical`, `functional`, `development`)
  but only a few severities (e.g. `all`, `human`) were actually used, with `human` being the default and `all` enabling the
  additional logging of requests. So the option pretended to control a lot of things which it actually didn't. Additionally,
  the option `--log.requests-file` was around for a long time already, also controlling request logging.

  Because the `--log.severity` option effectively did not control that much, it was removed. A side effect of removing the
  option is that 2.5 installations which used `--log.severity all` will not log requests after the upgrade to 2.6. This can
  be adjusted by setting the `--log.requests-file` option.

* add backtrace to fatal log events

* added optional `limit` parameter for AQL function `FULLTEXT`

* make fulltext index also index text values contained in direct sub-objects of the indexed
  attribute.

  Previous versions of ArangoDB only indexed the attribute value if it was a string. Sub-attributes
  of the index attribute were ignored when fulltext indexing.

  Now, if the index attribute value is an object, the object's values will each be included in the
  fulltext index if they are strings. If the index attribute value is an array, the array's values
  will each be included in the fulltext index if they are strings.

  For example, with a fulltext index present on the `translations` attribute, the following text
  values will now be indexed:

      var c = db._create("example");
      c.ensureFulltextIndex("translations");
      c.insert({ translations: { en: "fox", de: "Fuchs", fr: "renard", ru: "лиса" } });
      c.insert({ translations: "Fox is the English translation of the German word Fuchs" });
      c.insert({ translations: [ "ArangoDB", "document", "database", "Foxx" ] });

      c.fulltext("translations", "лиса").toArray();       // returns only first document
      c.fulltext("translations", "Fox").toArray();        // returns first and second documents
      c.fulltext("translations", "prefix:Fox").toArray(); // returns all three documents

* added batch document removal and lookup commands:

      collection.lookupByKeys(keys)
      collection.removeByKeys(keys)

  These commands can be used to perform multi-document lookup and removal operations efficiently
  from the ArangoShell. The argument to these operations is an array of document keys.

  Also added HTTP APIs for batch document commands:

  * PUT /_api/simple/lookup-by-keys
  * PUT /_api/simple/remove-by-keys

* properly prefix document address URLs with the current database name for calls to the REST
  API method GET `/_api/document?collection=...` (that method will return partial URLs to all
  documents in the collection).

  Previous versions of ArangoDB returned the URLs starting with `/_api/` but without the current
  database name, e.g. `/_api/document/mycollection/mykey`. Starting with 2.6, the response URLs
  will include the database name as well, e.g. `/_db/_system/_api/document/mycollection/mykey`.

* added dedicated collection export HTTP REST API

  ArangoDB now provides a dedicated collection export API, which can take snapshots of entire
  collections more efficiently than the general-purpose cursor API. The export API is useful
  to transfer the contents of an entire collection to a client application. It provides optional
  filtering on specific attributes.

  The export API is available at endpoint `POST /_api/export?collection=...`. The API has the
  same return value structure as the already established cursor API (`POST /_api/cursor`).

  An introduction to the export API is given in this blog post:
  http://jsteemann.github.io/blog/2015/04/04/more-efficient-data-exports/

* subquery optimizations for AQL queries

  This optimization avoids copying intermediate results into subqueries that are not required
  by the subquery.

  A brief description can be found here:
  http://jsteemann.github.io/blog/2015/05/04/subquery-optimizations/

* return value optimization for AQL queries

  This optimization avoids copying the final query result inside the query's main `ReturnNode`.

  A brief description can be found here:
  http://jsteemann.github.io/blog/2015/05/04/return-value-optimization-for-aql/

* speed up AQL queries containing big `IN` lists for index lookups

  `IN` lists used for index lookups had performance issues in previous versions of ArangoDB.
  These issues have been addressed in 2.6 so using bigger `IN` lists for filtering is much
  faster.

  A brief description can be found here:
  http://jsteemann.github.io/blog/2015/05/07/in-list-improvements/

* allow `@` and `.` characters in document keys, too

  This change also leads to document keys being URL-encoded when returned in HTTP `location`
  response headers.

* added alternative implementation for AQL COLLECT

  The alternative method uses a hash table for grouping and does not require its input elements
  to be sorted. It will be taken into account by the optimizer for `COLLECT` statements that do
  not use an `INTO` clause.

  In case a `COLLECT` statement can use the hash table variant, the optimizer will create an extra
  plan for it at the beginning of the planning phase. In this plan, no extra `SORT` node will be
  added in front of the `COLLECT` because the hash table variant of `COLLECT` does not require
  sorted input. Instead, a `SORT` node will be added after it to sort its output. This `SORT` node
  may be optimized away again in later stages. If the sort order of the result is irrelevant to
  the user, adding an extra `SORT null` after a hash `COLLECT` operation will allow the optimizer to
  remove the sorts altogether.

  In addition to the hash table variant of `COLLECT`, the optimizer will modify the original plan
  to use the regular `COLLECT` implementation. As this implementation requires sorted input, the
  optimizer will insert a `SORT` node in front of the `COLLECT`. This `SORT` node may be optimized
  away in later stages.

  The created plans will then be shipped through the regular optimization pipeline. In the end,
  the optimizer will pick the plan with the lowest estimated total cost as usual. The hash table
  variant does not require an up-front sort of the input, and will thus be preferred over the
  regular `COLLECT` if the optimizer estimates many input elements for the `COLLECT` node and
  cannot use an index to sort them.

  The optimizer can be explicitly told to use the regular *sorted* variant of `COLLECT` by
  suffixing a `COLLECT` statement with `OPTIONS { "method" : "sorted" }`. This will override the
  optimizer guesswork and only produce the *sorted* variant of `COLLECT`.

  A blog post on the new `COLLECT` implementation can be found here:
  http://jsteemann.github.io/blog/2015/04/22/collecting-with-a-hash-table/

* refactored HTTP REST API for cursors

  The HTTP REST API for cursors (`/_api/cursor`) has been refactored to improve its performance
  and use less memory.

  A post showing some of the performance improvements can be found here:
  http://jsteemann.github.io/blog/2015/04/01/improvements-for-the-cursor-api/

* simplified return value syntax for data-modification AQL queries

  ArangoDB 2.4 since version allows to return results from data-modification AQL queries. The
  syntax for this was quite limited and verbose:

      FOR i IN 1..10
        INSERT { value: i } IN test
        LET inserted = NEW
        RETURN inserted

  The `LET inserted = NEW RETURN inserted` was required literally to return the inserted
  documents. No calculations could be made using the inserted documents.

  This is now more flexible. After a data-modification clause (e.g. `INSERT`, `UPDATE`, `REPLACE`,
  `REMOVE`, `UPSERT`) there can follow any number of `LET` calculations. These calculations can
  refer to the pseudo-values `OLD` and `NEW` that are created by the data-modification statements.

  This allows returning projections of inserted or updated documents, e.g.:

      FOR i IN 1..10
        INSERT { value: i } IN test
        RETURN { _key: NEW._key, value: i }

  Still not every construct is allowed after a data-modification clause. For example, no functions
  can be called that may access documents.

  More information can be found here:
  http://jsteemann.github.io/blog/2015/03/27/improvements-for-data-modification-queries/

* added AQL `UPSERT` statement

  This adds an `UPSERT` statement to AQL that is a combination of both `INSERT` and `UPDATE` /
  `REPLACE`. The `UPSERT` will search for a matching document using a user-provided example.
  If no document matches the example, the *insert* part of the `UPSERT` statement will be
  executed. If there is a match, the *update* / *replace* part will be carried out:

      UPSERT { page: 'index.html' }                 /* search example */
        INSERT { page: 'index.html', pageViews: 1 } /* insert part */
        UPDATE { pageViews: OLD.pageViews + 1 }     /* update part */
        IN pageViews

  `UPSERT` can be used with an `UPDATE` or `REPLACE` clause. The `UPDATE` clause will perform
  a partial update of the found document, whereas the `REPLACE` clause will replace the found
  document entirely. The `UPDATE` or `REPLACE` parts can refer to the pseudo-value `OLD`, which
  contains all attributes of the found document.

  `UPSERT` statements can optionally return values. In the following query, the return
  attribute `found` will return the found document before the `UPDATE` was applied. If no
  document was found, `found` will contain a value of `null`. The `updated` result attribute will
  contain the inserted / updated document:

      UPSERT { page: 'index.html' }                 /* search example */
        INSERT { page: 'index.html', pageViews: 1 } /* insert part */
        UPDATE { pageViews: OLD.pageViews + 1 }     /* update part */
        IN pageViews
        RETURN { found: OLD, updated: NEW }

  A more detailed description of `UPSERT` can be found here:
  http://jsteemann.github.io/blog/2015/03/27/preview-of-the-upsert-command/

* adjusted default configuration value for `--server.backlog-size` from 10 to 64.

* issue #1231: bug xor feature in AQL: LENGTH(null) == 4

  This changes the behavior of the AQL `LENGTH` function as follows:

  - if the single argument to `LENGTH()` is `null`, then the result will now be `0`. In previous
    versions of ArangoDB, the result of `LENGTH(null)` was `4`.

  - if the single argument to `LENGTH()` is `true`, then the result will now be `1`. In previous
    versions of ArangoDB, the result of `LENGTH(true)` was `4`.

  - if the single argument to `LENGTH()` is `false`, then the result will now be `0`. In previous
    versions of ArangoDB, the result of `LENGTH(false)` was `5`.

  The results of `LENGTH()` with string, numeric, array object argument values do not change.

* issue #1298: Bulk import if data already exists (#1298)

  This change extends the HTTP REST API for bulk imports as follows:

  When documents are imported and the `_key` attribute is specified for them, the import can be
  used for inserting and updating/replacing documents. Previously, the import could be used for
  inserting new documents only, and re-inserting a document with an existing key would have failed
  with a *unique key constraint violated* error.

  The above behavior is still the default. However, the API now allows controlling the behavior
  in case of a unique key constraint error via the optional URL parameter `onDuplicate`.

  This parameter can have one of the following values:

  - `error`: when a unique key constraint error occurs, do not import or update the document but
    report an error. This is the default.

  - `update`: when a unique key constraint error occurs, try to (partially) update the existing
    document with the data specified in the import. This may still fail if the document would
    violate secondary unique indexes. Only the attributes present in the import data will be
    updated and other attributes already present will be preserved. The number of updated documents
    will be reported in the `updated` attribute of the HTTP API result.

  - `replace`: when a unique key constraint error occurs, try to fully replace the existing
    document with the data specified in the import. This may still fail if the document would
    violate secondary unique indexes. The number of replaced documents will be reported in the
    `updated` attribute of the HTTP API result.

  - `ignore`: when a unique key constraint error occurs, ignore this error. There will be no
    insert, update or replace for the particular document. Ignored documents will be reported
    separately in the `ignored` attribute of the HTTP API result.

  The result of the HTTP import API will now contain the attributes `ignored` and `updated`, which
  contain the number of ignored and updated documents respectively. These attributes will contain a
  value of zero unless the `onDuplicate` URL parameter is set to either `update` or `replace`
  (in this case the `updated` attribute may contain non-zero values) or `ignore` (in this case the
  `ignored` attribute may contain a non-zero value).

  To support the feature, arangoimp also has a new command line option `--on-duplicate` which can
  have one of the values `error`, `update`, `replace`, `ignore`. The default value is `error`.

  A few examples for using arangoimp with the `--on-duplicate` option can be found here:
  http://jsteemann.github.io/blog/2015/04/14/updating-documents-with-arangoimp/

* changed behavior of `db._query()` in the ArangoShell:

  if the command's result is printed in the shell, the first 10 results will be printed. Previously
  only a basic description of the underlying query result cursor was printed. Additionally, if the
  cursor result contains more than 10 results, the cursor is assigned to a global variable `more`,
  which can be used to iterate over the cursor result.

  Example:

      arangosh [_system]> db._query("FOR i IN 1..15 RETURN i")
      [object ArangoQueryCursor, count: 15, hasMore: true]

      [
        1,
        2,
        3,
        4,
        5,
        6,
        7,
        8,
        9,
        10
      ]

      type 'more' to show more documents


      arangosh [_system]> more
      [object ArangoQueryCursor, count: 15, hasMore: false]

      [
        11,
        12,
        13,
        14,
        15
      ]

* Disallow batchSize value 0 in HTTP `POST /_api/cursor`:

  The HTTP REST API `POST /_api/cursor` does not accept a `batchSize` parameter value of
  `0` any longer. A batch size of 0 never made much sense, but previous versions of ArangoDB
  did not check for this value. Now creating a cursor using a `batchSize` value 0 will
  result in an HTTP 400 error response

* REST Server: fix memory leaks when failing to add jobs

* 'EDGES' AQL Function

  The AQL function `EDGES` got a new fifth option parameter.
  Right now only one option is available: 'includeVertices'. This is a boolean parameter
  that allows to modify the result of the `EDGES` function.
  Default is 'includeVertices: false' which does not have any effect.
  'includeVertices: true' modifies the result, such that
  {vertex: <vertexDocument>, edge: <edgeDocument>} is returned.

* INCOMPATIBLE CHANGE:

  The result format of the AQL function `NEIGHBORS` has been changed.
  Before it has returned an array of objects containing 'vertex' and 'edge'.
  Now it will only contain the vertex directly.
  Also an additional option 'includeData' has been added.
  This is used to define if only the 'vertex._id' value should be returned (false, default),
  or if the vertex should be looked up in the collection and the complete JSON should be returned
  (true).
  Using only the id values can lead to significantly improved performance if this is the only information
  required.

  In order to get the old result format prior to ArangoDB 2.6, please use the function EDGES instead.
  Edges allows for a new option 'includeVertices' which, set to true, returns exactly the format of NEIGHBORS.
  Example:

      NEIGHBORS(<vertexCollection>, <edgeCollection>, <vertex>, <direction>, <example>)

  This can now be achieved by:

      EDGES(<edgeCollection>, <vertex>, <direction>, <example>, {includeVertices: true})

  If you are nesting several NEIGHBORS steps you can speed up their performance in the following way:

  Old Example:

  FOR va IN NEIGHBORS(Users, relations, 'Users/123', 'outbound') FOR vc IN NEIGHBORS(Products, relations, va.vertex._id, 'outbound') RETURN vc

  This can now be achieved by:

  FOR va IN NEIGHBORS(Users, relations, 'Users/123', 'outbound') FOR vc IN NEIGHBORS(Products, relations, va, 'outbound', null, {includeData: true}) RETURN vc
                                                                                                          ^^^^                  ^^^^^^^^^^^^^^^^^^^
                                                                                                  Use intermediate directly     include Data for final

* INCOMPATIBLE CHANGE:

  The AQL function `GRAPH_NEIGHBORS` now provides an additional option `includeData`.
  This option allows controlling whether the function should return the complete vertices
  or just their IDs. Returning only the IDs instead of the full vertices can lead to
  improved performance .

  If provided, `includeData` is set to `true`, all vertices in the result will be returned
  with all their attributes. The default value of `includeData` is `false`.
  This makes the default function results incompatible with previous versions of ArangoDB.

  To get the old result style in ArangoDB 2.6, please set the options as follows in calls
  to `GRAPH_NEIGHBORS`:

      GRAPH_NEIGHBORS(<graph>, <vertex>, { includeData: true })

* INCOMPATIBLE CHANGE:

  The AQL function `GRAPH_COMMON_NEIGHBORS` now provides an additional option `includeData`.
  This option allows controlling whether the function should return the complete vertices
  or just their IDs. Returning only the IDs instead of the full vertices can lead to
  improved performance .

  If provided, `includeData` is set to `true`, all vertices in the result will be returned
  with all their attributes. The default value of `includeData` is `false`.
  This makes the default function results incompatible with previous versions of ArangoDB.

  To get the old result style in ArangoDB 2.6, please set the options as follows in calls
  to `GRAPH_COMMON_NEIGHBORS`:

      GRAPH_COMMON_NEIGHBORS(<graph>, <vertexExamples1>, <vertexExamples2>, { includeData: true }, { includeData: true })

* INCOMPATIBLE CHANGE:

  The AQL function `GRAPH_SHORTEST_PATH` now provides an additional option `includeData`.
  This option allows controlling whether the function should return the complete vertices
  and edges or just their IDs. Returning only the IDs instead of full vertices and edges
  can lead to improved performance .

  If provided, `includeData` is set to `true`, all vertices and edges in the result will
  be returned with all their attributes. There is also an optional parameter `includePath` of
  type object.
  It has two optional sub-attributes `vertices` and `edges`, both of type boolean.
  Both can be set individually and the result will include all vertices on the path if
  `includePath.vertices == true` and all edges if `includePath.edges == true` respectively.

  The default value of `includeData` is `false`, and paths are now excluded by default.
  This makes the default function results incompatible with previous versions of ArangoDB.

  To get the old result style in ArangoDB 2.6, please set the options as follows in calls
  to `GRAPH_SHORTEST_PATH`:

      GRAPH_SHORTEST_PATH(<graph>, <source>, <target>, { includeData: true, includePath: { edges: true, vertices: true } })

  The attributes `startVertex` and `vertex` that were present in the results of `GRAPH_SHORTEST_PATH`
  in previous versions of ArangoDB will not be produced in 2.6. To calculate these attributes in 2.6,
  please extract the first and last elements from the `vertices` result attribute.

* INCOMPATIBLE CHANGE:

  The AQL function `GRAPH_DISTANCE_TO` will now return only the id the destination vertex
  in the `vertex` attribute, and not the full vertex data with all vertex attributes.

* INCOMPATIBLE CHANGE:

  All graph measurements functions in JavaScript module `general-graph` that calculated a
  single figure previously returned an array containing just the figure. Now these functions
  will return the figure directly and not put it inside an array.

  The affected functions are:

  * `graph._absoluteEccentricity`
  * `graph._eccentricity`
  * `graph._absoluteCloseness`
  * `graph._closeness`
  * `graph._absoluteBetweenness`
  * `graph._betweenness`
  * `graph._radius`
  * `graph._diameter`

* Create the `_graphs` collection in new databases with `waitForSync` attribute set to `false`

  The previous `waitForSync` value was `true`, so default the behavior when creating and dropping
  graphs via the HTTP REST API changes as follows if the new settings are in effect:

  * `POST /_api/graph` by default returns `HTTP 202` instead of `HTTP 201`
  * `DELETE /_api/graph/graph-name` by default returns `HTTP 202` instead of `HTTP 201`

  If the `_graphs` collection still has its `waitForSync` value set to `true`, then the HTTP status
  code will not change.

* Upgraded ICU to version 54; this increases performance in many places.
  based on https://code.google.com/p/chromium/issues/detail?id=428145

* added support for HTTP push aka chunked encoding

* issue #1051: add info whether server is running in service or user mode?

  This will add a "mode" attribute to the result of the result of HTTP GET `/_api/version?details=true`

  "mode" can have the following values:

  - `standalone`: server was started manually (e.g. on command-line)
  - `service`: service is running as Windows service, in daemon mode or under the supervisor

* improve system error messages in Windows port

* increased default value of `--server.request-timeout` from 300 to 1200 seconds for client tools
  (arangosh, arangoimp, arangodump, arangorestore)

* increased default value of `--server.connect-timeout` from 3 to 5 seconds for client tools
  (arangosh, arangoimp, arangodump, arangorestore)

* added startup option `--server.foxx-queues-poll-interval`

  This startup option controls the frequency with which the Foxx queues manager is checking
  the queue (or queues) for jobs to be executed.

  The default value is `1` second. Lowering this value will result in the queue manager waking
  up and checking the queues more frequently, which may increase CPU usage of the server.
  When not using Foxx queues, this value can be raised to save some CPU time.

* added startup option `--server.foxx-queues`

  This startup option controls whether the Foxx queue manager will check queue and job entries.
  Disabling this option can reduce server load but will prevent jobs added to Foxx queues from
  being processed at all.

  The default value is `true`, enabling the Foxx queues feature.

* make Foxx queues really database-specific.

  Foxx queues were and are stored in a database-specific collection `_queues`. However, a global
  cache variable for the queues led to the queue names being treated database-independently, which
  was wrong.

  Since 2.6, Foxx queues names are truly database-specific, so the same queue name can be used in
  two different databases for two different queues. Until then, it is advisable to think of queues
  as already being database-specific, and using the database name as a queue name prefix to be
  avoid name conflicts, e.g.:

      var queueName = "myQueue";
      var Foxx = require("org/arangodb/foxx");
      Foxx.queues.create(db._name() + ":" + queueName);

* added support for Foxx queue job types defined as app scripts.

  The old job types introduced in 2.4 are still supported but are known to cause issues in 2.5
  and later when the server is restarted or the job types are not defined in every thread.

  The new job types avoid this issue by storing an explicit mount path and script name rather
  than an assuming the job type is defined globally. It is strongly recommended to convert your
  job types to the new script-based system.

* renamed Foxx sessions option "sessionStorageApp" to "sessionStorage". The option now also accepts session storages directly.

* Added the following JavaScript methods for file access:
  * fs.copyFile() to copy single files
  * fs.copyRecursive() to copy directory trees
  * fs.chmod() to set the file permissions (non-Windows only)

* Added process.env for accessing the process environment from JavaScript code

* Cluster: kickstarter shutdown routines will more precisely follow the shutdown of its nodes.

* Cluster: don't delete agency connection objects that are currently in use.

* Cluster: improve passing along of HTTP errors

* fixed issue #1247: debian init script problems

* multi-threaded index creation on collection load

  When a collection contains more than one secondary index, they can be built in memory in
  parallel when the collection is loaded. How many threads are used for parallel index creation
  is determined by the new configuration parameter `--database.index-threads`. If this is set
  to 0, indexes are built by the opening thread only and sequentially. This is equivalent to
  the behavior in 2.5 and before.

* speed up building up primary index when loading collections

* added `count` attribute to `parameters.json` files of collections. This attribute indicates
  the number of live documents in the collection on unload. It is read when the collection is
  (re)loaded to determine the initial size for the collection's primary index

* removed remainders of MRuby integration, removed arangoirb

* simplified `controllers` property in Foxx manifests. You can now specify a filename directly
  if you only want to use a single file mounted at the base URL of your Foxx app.

* simplified `exports` property in Foxx manifests. You can now specify a filename directly if
  you only want to export variables from a single file in your Foxx app.

* added support for node.js-style exports in Foxx exports. Your Foxx exports file can now export
  arbitrary values using the `module.exports` property instead of adding properties to the
  `exports` object.

* added `scripts` property to Foxx manifests. You should now specify the `setup` and `teardown`
  files as properties of the `scripts` object in your manifests and can define custom,
  app-specific scripts that can be executed from the web interface or the CLI.

* added `tests` property to Foxx manifests. You can now define test cases using the `mocha`
  framework which can then be executed inside ArangoDB.

* updated `joi` package to 6.0.8.

* added `extendible` package.

* added Foxx model lifecycle events to repositories. See #1257.

* speed up resizing of edge index.

* allow to split an edge index into buckets which are resized individually.
  This is controlled by the `indexBuckets` attribute in the `properties`
  of the collection.

* fix a cluster deadlock bug in larger clusters by marking a thread waiting
  for a lock on a DBserver as blocked


v2.5.7 (2015-08-02)
-------------------

* V8: Upgrade to version 4.1.0.27 - this is intended to be the stable V8 version.


v2.5.6 (2015-07-21)
-------------------

* alter Windows build infrastructure so we can properly store pdb files.

* potentially fixed issue #1313: Wrong metric calculation at dashboard

  Escape whitespace in process name when scanning /proc/pid/stats

  This fixes statistics values read from that file

* Fixed variable naming in AQL `COLLECT INTO` results in case the COLLECT is placed
  in a subquery which itself is followed by other constructs that require variables


v2.5.5 (2015-05-29)
-------------------

* fixed vulnerability in JWT implementation.

* fixed format string for reading /proc/pid/stat

* take into account barriers used in different V8 contexts


v2.5.4 (2015-05-14)
-------------------

* added startup option `--log.performance`: specifying this option at startup will log
  performance-related info messages, mainly timings via the regular logging mechanisms

* cluster fixes

* fix for recursive copy under Windows


v2.5.3 (2015-04-29)
-------------------

* Fix fs.move to work across filesystem borders; Fixes Foxx app installation problems;
  issue #1292.

* Fix Foxx app install when installed on a different drive on Windows

* issue #1322: strange AQL result

* issue #1318: Inconsistent db._create() syntax

* issue #1315: queries to a collection fail with an empty response if the
  collection contains specific JSON data

* issue #1300: Make arangodump not fail if target directory exists but is empty

* allow specifying higher values than SOMAXCONN for `--server.backlog-size`

  Previously, arangod would not start when a `--server.backlog-size` value was
  specified that was higher than the platform's SOMAXCONN header value.

  Now, arangod will use the user-provided value for `--server.backlog-size` and
  pass it to the listen system call even if the value is higher than SOMAXCONN.
  If the user-provided value is higher than SOMAXCONN, arangod will log a warning
  on startup.

* Fixed a cluster deadlock bug. Mark a thread that is in a RemoteBlock as
  blocked to allow for additional dispatcher threads to be started.

* Fix locking in cluster by using another ReadWriteLock class for collections.

* Add a second DispatcherQueue for AQL in the cluster. This fixes a
  cluster-AQL thread explosion bug.


v2.5.2 (2015-04-11)
-------------------

* modules stored in _modules are automatically flushed when changed

* added missing query-id parameter in documentation of HTTP DELETE `/_api/query` endpoint

* added iterator for edge index in AQL queries

  this change may lead to less edges being read when used together with a LIMIT clause

* make graph viewer in web interface issue less expensive queries for determining
  a random vertex from the graph, and for determining vertex attributes

* issue #1285: syntax error, unexpected $undefined near '@_to RETURN obj

  this allows AQL bind parameter names to also start with underscores

* moved /_api/query to C++

* issue #1289: Foxx models created from database documents expose an internal method

* added `Foxx.Repository#exists`

* parallelize initialization of V8 context in multiple threads

* fixed a possible crash when the debug-level was TRACE

* cluster: do not initialize statistics collection on each
  coordinator, this fixes a race condition at startup

* cluster: fix a startup race w.r.t. the _configuration collection

* search for db:// JavaScript modules only after all local files have been
  considered, this speeds up the require command in a cluster considerably

* general cluster speedup in certain areas


v2.5.1 (2015-03-19)
-------------------

* fixed bug that caused undefined behavior when an AQL query was killed inside
  a calculation block

* fixed memleaks in AQL query cleanup in case out-of-memory errors are thrown

* by default, Debian and RedHat packages are built with debug symbols

* added option `--database.ignore-logfile-errors`

  This option controls how collection datafiles with a CRC mismatch are treated.

  If set to `false`, CRC mismatch errors in collection datafiles will lead
  to a collection not being loaded at all. If a collection needs to be loaded
  during WAL recovery, the WAL recovery will also abort (if not forced with
  `--wal.ignore-recovery-errors true`). Setting this flag to `false` protects
  users from unintentionally using a collection with corrupted datafiles, from
  which only a subset of the original data can be recovered.

  If set to `true`, CRC mismatch errors in collection datafiles will lead to
  the datafile being partially loaded. All data up to until the mismatch will
  be loaded. This will enable users to continue with collection datafiles
  that are corrupted, but will result in only a partial load of the data.
  The WAL recovery will still abort when encountering a collection with a
  corrupted datafile, at least if `--wal.ignore-recovery-errors` is not set to
  `true`.

  The default value is *true*, so for collections with corrupted datafiles
  there might be partial data loads once the WAL recovery has finished. If
  the WAL recovery will need to load a collection with a corrupted datafile,
  it will still stop when using the default values.

* INCOMPATIBLE CHANGE:

  make the arangod server refuse to start if during startup it finds a non-readable
  `parameter.json` file for a database or a collection.

  Stopping the startup process in this case requires manual intervention (fixing
  the unreadable files), but prevents follow-up errors due to ignored databases or
  collections from happening.

* datafiles and `parameter.json` files written by arangod are now created with read and write
  privileges for the arangod process user, and with read and write privileges for the arangod
  process group.

  Previously, these files were created with user read and write permissions only.

* INCOMPATIBLE CHANGE:

  abort WAL recovery if one of the collection's datafiles cannot be opened

* INCOMPATIBLE CHANGE:

  never try to raise the privileges after dropping them, this can lead to a race condition while
  running the recovery

  If you require to run ArangoDB on a port lower than 1024, you must run ArangoDB as root.

* fixed inefficiencies in `remove` methods of general-graph module

* added option `--database.slow-query-threshold` for controlling the default AQL slow query
  threshold value on server start

* add system error strings for Windows on many places

* rework service startup so we announce 'RUNNING' only when we're finished starting.

* use the Windows eventlog for FATAL and ERROR - log messages

* fix service handling in NSIS Windows installer, specify human readable name

* add the ICU_DATA environment variable to the fatal error messages

* fixed issue #1265: arangod crashed with SIGSEGV

* fixed issue #1241: Wildcards in examples


v2.5.0 (2015-03-09)
-------------------

* installer fixes for Windows

* fix for downloading Foxx

* fixed issue #1258: http pipelining not working?


v2.5.0-beta4 (2015-03-05)
-------------------------

* fixed issue #1247: debian init script problems


v2.5.0-beta3 (2015-02-27)
-------------------------

* fix Windows install path calculation in arango

* fix Windows logging of long strings

* fix possible undefinedness of const strings in Windows


v2.5.0-beta2 (2015-02-23)
-------------------------

* fixed issue #1256: agency binary not found #1256

* fixed issue #1230: API: document/col-name/_key and cursor return different floats

* front-end: dashboard tries not to (re)load statistics if user has no access

* V8: Upgrade to version 3.31.74.1

* etcd: Upgrade to version 2.0 - This requires go 1.3 to compile at least.

* refuse to startup if ICU wasn't initialized, this will i.e. prevent errors from being printed,
  and libraries from being loaded.

* front-end: unwanted removal of index table header after creating new index

* fixed issue #1248: chrome: applications filtering not working

* fixed issue #1198: queries remain in aql editor (front-end) if you navigate through different tabs

* Simplify usage of Foxx

  Thanks to our user feedback we learned that Foxx is a powerful, yet rather complicated concept.
  With this release we tried to make it less complicated while keeping all its strength.
  That includes a rewrite of the documentation as well as some code changes as listed below:

  * Moved Foxx applications to a different folder.

    The naming convention now is: <app-path>/_db/<dbname>/<mountpoint>/APP
    Before it was: <app-path>/databases/<dbname>/<appname>:<appversion>
    This caused some trouble as apps where cached based on name and version and updates did not apply.
    Hence the path on filesystem and the app's access URL had no relation to one another.
    Now the path on filesystem is identical to the URL (except for slashes and the appended APP)

  * Rewrite of Foxx routing

    The routing of Foxx has been exposed to major internal changes we adjusted because of user feedback.
    This allows us to set the development mode per mountpoint without having to change paths and hold
    apps at separate locations.

  * Foxx Development mode

    The development mode used until 2.4 is gone. It has been replaced by a much more mature version.
    This includes the deprecation of the javascript.dev-app-path parameter, which is useless since 2.5.
    Instead of having two separate app directories for production and development, apps now reside in
    one place, which is used for production as well as for development.
    Apps can still be put into development mode, changing their behavior compared to production mode.
    Development mode apps are still reread from disk at every request, and still they ship more debug
    output.

    This change has also made the startup options `--javascript.frontend-development-mode` and
    `--javascript.dev-app-path` obsolete. The former option will not have any effect when set, and the
    latter option is only read and used during the upgrade to 2.5 and does not have any effects later.

  * Foxx install process

    Installing Foxx apps has been a two step process: import them into ArangoDB and mount them at a
    specific mountpoint. These operations have been joined together. You can install an app at one
    mountpoint, that's it. No fetch, mount, unmount, purge cycle anymore. The commands have been
    simplified to just:

    * install: get your Foxx app up and running
    * uninstall: shut it down and erase it from disk

  * Foxx error output

    Until 2.4 the errors produced by Foxx were not optimal. Often, the error message was just
    `unable to parse manifest` and contained only an internal stack trace.
    In 2.5 we made major improvements there, including a much more fine-grained error output that
    helps you debug your Foxx apps. The error message printed is now much closer to its source and
    should help you track it down.

    Also we added the default handlers for unhandled errors in Foxx apps:

    * You will get a nice internal error page whenever your Foxx app is called but was not installed
      due to any error
    * You will get a proper error message when having an uncaught error appears in any app route

    In production mode the messages above will NOT contain any information about your Foxx internals
    and are safe to be exposed to third party users.
    In development mode the messages above will contain the stacktrace (if available), making it easier for
    your in-house devs to track down errors in the application.

* added `console` object to Foxx apps. All Foxx apps now have a console object implementing
  the familiar Console API in their global scope, which can be used to log diagnostic
  messages to the database.

* added `org/arangodb/request` module, which provides a simple API for making HTTP requests
  to external services.

* added optimizer rule `propagate-constant-attributes`

  This rule will look inside `FILTER` conditions for constant value equality comparisons,
  and insert the constant values in other places in `FILTER`s. For example, the rule will
  insert `42` instead of `i.value` in the second `FILTER` of the following query:

      FOR i IN c1 FOR j IN c2 FILTER i.value == 42 FILTER j.value == i.value RETURN 1

* added `filtered` value to AQL query execution statistics

  This value indicates how many documents were filtered by `FilterNode`s in the AQL query.
  Note that `IndexRangeNode`s can also filter documents by selecting only the required ranges
  from the index. The `filtered` value will not include the work done by `IndexRangeNode`s,
  but only the work performed by `FilterNode`s.

* added support for sparse hash and skiplist indexes

  Hash and skiplist indexes can optionally be made sparse. Sparse indexes exclude documents
  in which at least one of the index attributes is either not set or has a value of `null`.

  As such documents are excluded from sparse indexes, they may contain fewer documents than
  their non-sparse counterparts. This enables faster indexing and can lead to reduced memory
  usage in case the indexed attribute does occur only in some, but not all documents of the
  collection. Sparse indexes will also reduce the number of collisions in non-unique hash
  indexes in case non-existing or optional attributes are indexed.

  In order to create a sparse index, an object with the attribute `sparse` can be added to
  the index creation commands:

      db.collection.ensureHashIndex(attributeName, { sparse: true });
      db.collection.ensureHashIndex(attributeName1, attributeName2, { sparse: true });
      db.collection.ensureUniqueConstraint(attributeName, { sparse: true });
      db.collection.ensureUniqueConstraint(attributeName1, attributeName2, { sparse: true });

      db.collection.ensureSkiplist(attributeName, { sparse: true });
      db.collection.ensureSkiplist(attributeName1, attributeName2, { sparse: true });
      db.collection.ensureUniqueSkiplist(attributeName, { sparse: true });
      db.collection.ensureUniqueSkiplist(attributeName1, attributeName2, { sparse: true });

  Note that in place of the above specialized index creation commands, it is recommended to use
  the more general index creation command `ensureIndex`:

  ```js
  db.collection.ensureIndex({ type: "hash", sparse: true, unique: true, fields: [ attributeName ] });
  db.collection.ensureIndex({ type: "skiplist", sparse: false, unique: false, fields: [ "a", "b" ] });
  ```

  When not explicitly set, the `sparse` attribute defaults to `false` for new indexes.

  This causes a change in behavior when creating a unique hash index without specifying the
  sparse flag: in 2.4, unique hash indexes were implicitly sparse, always excluding `null` values.
  There was no option to control this behavior, and sparsity was neither supported for non-unique
  hash indexes nor skiplists in 2.4. This implicit sparsity of unique hash indexes was considered
  an inconsistency, and therefore the behavior was cleaned up in 2.5. As of 2.5, indexes will
  only be created sparse if sparsity is explicitly requested. Existing unique hash indexes from 2.4
  or before will automatically be migrated so they are still sparse after the upgrade to 2.5.

  Geo indexes are implicitly sparse, meaning documents without the indexed location attribute or
  containing invalid location coordinate values will be excluded from the index automatically. This
  is also a change when compared to pre-2.5 behavior, when documents with missing or invalid
  coordinate values may have caused errors on insertion when the geo index' `unique` flag was set
  and its `ignoreNull` flag was not.

  This was confusing and has been rectified in 2.5. The method `ensureGeoConstaint()` now does the
  same as `ensureGeoIndex()`. Furthermore, the attributes `constraint`, `unique`, `ignoreNull` and
  `sparse` flags are now completely ignored when creating geo indexes.

  The same is true for fulltext indexes. There is no need to specify non-uniqueness or sparsity for
  geo or fulltext indexes. They will always be non-unique and sparse.

  As sparse indexes may exclude some documents, they cannot be used for every type of query.
  Sparse hash indexes cannot be used to find documents for which at least one of the indexed
  attributes has a value of `null`. For example, the following AQL query cannot use a sparse
  index, even if one was created on attribute `attr`:

      FOR doc In collection
        FILTER doc.attr == null
        RETURN doc

  If the lookup value is non-constant, a sparse index may or may not be used, depending on
  the other types of conditions in the query. If the optimizer can safely determine that
  the lookup value cannot be `null`, a sparse index may be used. When uncertain, the optimizer
  will not make use of a sparse index in a query in order to produce correct results.

  For example, the following queries cannot use a sparse index on `attr` because the optimizer
  will not know beforehand whether the comparison values for `doc.attr` will include `null`:

      FOR doc In collection
        FILTER doc.attr == SOME_FUNCTION(...)
        RETURN doc

      FOR other IN otherCollection
        FOR doc In collection
          FILTER doc.attr == other.attr
          RETURN doc

  Sparse skiplist indexes can be used for sorting if the optimizer can safely detect that the
  index range does not include `null` for any of the index attributes.

* inspection of AQL data-modification queries will now detect if the data-modification part
  of the query can run in lockstep with the data retrieval part of the query, or if the data
  retrieval part must be executed before the data modification can start.

  Executing the two in lockstep allows using much smaller buffers for intermediate results
  and starts the actual data-modification operations much earlier than if the two phases
  were executed separately.

* Allow dynamic attribute names in AQL object literals

  This allows using arbitrary expressions to construct attribute names in object
  literals specified in AQL queries. To disambiguate expressions and other unquoted
  attribute names, dynamic attribute names need to be enclosed in brackets (`[` and `]`).
  Example:

      FOR i IN 1..100
        RETURN { [ CONCAT('value-of-', i) ] : i }

* make AQL optimizer rule "use-index-for-sort" remove sort also in case a non-sorted
  index (e.g. a hash index) is used for only equality lookups and all sort attributes
  are covered by the index.

  Example that does not require an extra sort (needs hash index on `value`):

      FOR doc IN collection FILTER doc.value == 1 SORT doc.value RETURN doc

  Another example that does not require an extra sort (with hash index on `value1`, `value2`):

      FOR doc IN collection FILTER doc.value1 == 1 && doc.value2 == 2 SORT doc.value1, doc.value2 RETURN doc

* make AQL optimizer rule "use-index-for-sort" remove sort also in case the sort criteria
  excludes the left-most index attributes, but the left-most index attributes are used
  by the index for equality-only lookups.

  Example that can use the index for sorting (needs skiplist index on `value1`, `value2`):

      FOR doc IN collection FILTER doc.value1 == 1 SORT doc.value2 RETURN doc

* added selectivity estimates for primary index, edge index, and hash index

  The selectivity estimates are returned by the `GET /_api/index` REST API method
  in a sub-attribute `selectivityEstimate` for each index that supports it. This
  attribute will be omitted for indexes that do not provide selectivity estimates.
  If provided, the selectivity estimate will be a numeric value between 0 and 1.

  Selectivity estimates will also be reported in the result of `collection.getIndexes()`
  for all indexes that support this. If no selectivity estimate can be determined for
  an index, the attribute `selectivityEstimate` will be omitted here, too.

  The web interface also shows selectivity estimates for each index that supports this.

  Currently the following index types can provide selectivity estimates:
  - primary index
  - edge index
  - hash index (unique and non-unique)

  No selectivity estimates will be provided when running in cluster mode.

* fixed issue #1226: arangod log issues

* added additional logger if arangod is started in foreground mode on a tty

* added AQL optimizer rule "move-calculations-down"

* use exclusive native SRWLocks on Windows instead of native mutexes

* added AQL functions `MD5`, `SHA1`, and `RANDOM_TOKEN`.

* reduced number of string allocations when parsing certain AQL queries

  parsing numbers (integers or doubles) does not require a string allocation
  per number anymore

* RequestContext#bodyParam now accepts arbitrary joi schemas and rejects invalid (but well-formed) request bodies.

* enforce that AQL user functions are wrapped inside JavaScript function () declarations

  AQL user functions were always expected to be wrapped inside a JavaScript function, but previously
  this was not enforced when registering a user function. Enforcing the AQL user functions to be contained
  inside functions prevents functions from doing some unexpected things that may have led to undefined
  behavior.

* Windows service uninstalling: only remove service if it points to the currently running binary,
  or --force was specified.

* Windows (debug only): print stacktraces on crash and run minidump

* Windows (cygwin): if you run arangosh in a cygwin shell or via ssh we will detect this and use
  the appropriate output functions.

* Windows: improve process management

* fix IPv6 reverse ip lookups - so far we only did IPv4 addresses.

* improve join documentation, add outer join example

* run jslint for unit tests too, to prevent "memory leaks" by global js objects with native code.

* fix error logging for exceptions - we wouldn't log the exception message itself so far.

* improve error reporting in the http client (Windows & *nix)

* improve error reports in cluster

* Standard errors can now contain custom messages.


v2.4.7 (XXXX-XX-XX)
-------------------

* fixed issue #1282: Geo WITHIN_RECTANGLE for nested lat/lng


v2.4.6 (2015-03-18)
-------------------

* added option `--database.ignore-logfile-errors`

  This option controls how collection datafiles with a CRC mismatch are treated.

  If set to `false`, CRC mismatch errors in collection datafiles will lead
  to a collection not being loaded at all. If a collection needs to be loaded
  during WAL recovery, the WAL recovery will also abort (if not forced with
  `--wal.ignore-recovery-errors true`). Setting this flag to `false` protects
  users from unintentionally using a collection with corrupted datafiles, from
  which only a subset of the original data can be recovered.

  If set to `true`, CRC mismatch errors in collection datafiles will lead to
  the datafile being partially loaded. All data up to until the mismatch will
  be loaded. This will enable users to continue with a collection datafiles
  that are corrupted, but will result in only a partial load of the data.
  The WAL recovery will still abort when encountering a collection with a
  corrupted datafile, at least if `--wal.ignore-recovery-errors` is not set to
  `true`.

  The default value is *true*, so for collections with corrupted datafiles
  there might be partial data loads once the WAL recovery has finished. If
  the WAL recovery will need to load a collection with a corrupted datafile,
  it will still stop when using the default values.

* INCOMPATIBLE CHANGE:

  make the arangod server refuse to start if during startup it finds a non-readable
  `parameter.json` file for a database or a collection.

  Stopping the startup process in this case requires manual intervention (fixing
  the unreadable files), but prevents follow-up errors due to ignored databases or
  collections from happening.

* datafiles and `parameter.json` files written by arangod are now created with read and write
  privileges for the arangod process user, and with read and write privileges for the arangod
  process group.

  Previously, these files were created with user read and write permissions only.

* INCOMPATIBLE CHANGE:

  abort WAL recovery if one of the collection's datafiles cannot be opened

* INCOMPATIBLE CHANGE:

  never try to raise the privileges after dropping them, this can lead to a race condition while
  running the recovery

  If you require to run ArangoDB on a port lower than 1024, you must run ArangoDB as root.

* fixed inefficiencies in `remove` methods of general-graph module

* added option `--database.slow-query-threshold` for controlling the default AQL slow query
  threshold value on server start


v2.4.5 (2015-03-16)
-------------------

* added elapsed time to HTTP request logging output (`--log.requests-file`)

* added AQL current and slow query tracking, killing of AQL queries

  This change enables retrieving the list of currently running AQL queries inside the selected database.
  AQL queries with an execution time beyond a certain threshold can be moved to a "slow query" facility
  and retrieved from there. Queries can also be killed by specifying the query id.

  This change adds the following HTTP REST APIs:

  - `GET /_api/query/current`: for retrieving the list of currently running queries
  - `GET /_api/query/slow`: for retrieving the list of slow queries
  - `DELETE /_api/query/slow`: for clearing the list of slow queries
  - `GET /_api/query/properties`: for retrieving the properties for query tracking
  - `PUT /_api/query/properties`: for adjusting the properties for query tracking
  - `DELETE /_api/query/<id>`: for killing an AQL query

  The following JavaScript APIs have been added:

  - require("org/arangodb/aql/queries").current();
  - require("org/arangodb/aql/queries").slow();
  - require("org/arangodb/aql/queries").clearSlow();
  - require("org/arangodb/aql/queries").properties();
  - require("org/arangodb/aql/queries").kill();

* fixed issue #1265: arangod crashed with SIGSEGV

* fixed issue #1241: Wildcards in examples

* fixed comment parsing in Foxx controllers


v2.4.4 (2015-02-24)
-------------------

* fixed the generation template for foxx apps. It now does not create deprecated functions anymore

* add custom visitor functionality for `GRAPH_NEIGHBORS` function, too

* increased default value of traversal option *maxIterations* to 100 times of its previous
  default value


v2.4.3 (2015-02-06)
-------------------

* fix multi-threading with openssl when running under Windows

* fix timeout on socket operations when running under Windows

* Fixed an error in Foxx routing which caused some apps that worked in 2.4.1 to fail with status 500: `undefined is not a function` errors in 2.4.2
  This error was occurring due to seldom internal rerouting introduced by the malformed application handler.


v2.4.2 (2015-01-30)
-------------------

* added custom visitor functionality for AQL traversals

  This allows more complex result processing in traversals triggered by AQL. A few examples
  are shown in [this article](http://jsteemann.github.io/blog/2015/01/28/using-custom-visitors-in-aql-graph-traversals/).

* improved number of results estimated for nodes of type EnumerateListNode and SubqueryNode
  in AQL explain output

* added AQL explain helper to explain arbitrary AQL queries

  The helper function prints the query execution plan and the indexes to be used in the
  query. It can be invoked from the ArangoShell or the web interface as follows:

      require("org/arangodb/aql/explainer").explain(query);

* enable use of indexes for certain AQL conditions with non-equality predicates, in
  case the condition(s) also refer to indexed attributes

  The following queries will now be able to use indexes:

      FILTER a.indexed == ... && a.indexed != ...
      FILTER a.indexed == ... && a.nonIndexed != ...
      FILTER a.indexed == ... && ! (a.indexed == ...)
      FILTER a.indexed == ... && ! (a.nonIndexed == ...)
      FILTER a.indexed == ... && ! (a.indexed != ...)
      FILTER a.indexed == ... && ! (a.nonIndexed != ...)
      FILTER (a.indexed == ... && a.nonIndexed == ...) || (a.indexed == ... && a.nonIndexed == ...)
      FILTER (a.indexed == ... && a.nonIndexed != ...) || (a.indexed == ... && a.nonIndexed != ...)

* Fixed spuriously occurring "collection not found" errors when running queries on local
  collections on a cluster DB server

* Fixed upload of Foxx applications to the server for apps exceeding approx. 1 MB zipped.

* Malformed Foxx applications will now return a more useful error when any route is requested.

  In Production a Foxx app mounted on /app will display an html page on /app/* stating a 503 Service temporarily not available.
  It will not state any information about your Application.
  Before it was a 404 Not Found without any information and not distinguishable from a correct not found on your route.

  In Development Mode the html page also contains information about the error occurred.

* Unhandled errors thrown in Foxx routes are now handled by the Foxx framework itself.

  In Production the route will return a status 500 with a body {error: "Error statement"}.
  In Development the route will return a status 500 with a body {error: "Error statement", stack: "..."}

  Before, it was status 500 with a plain text stack including ArangoDB internal routing information.

* The Applications tab in web interface will now request development apps more often.
  So if you have a fixed a syntax error in your app it should always be visible after reload.


v2.4.1 (2015-01-19)
-------------------

* improved WAL recovery output

* fixed certain OR optimizations in AQL optimizer

* better diagnostics for arangoimp

* fixed invalid result of HTTP REST API method `/_admin/foxx/rescan`

* fixed possible segmentation fault when passing a Buffer object into a V8 function
  as a parameter

* updated AQB module to 1.8.0.


v2.4.0 (2015-01-13)
-------------------

* updated AQB module to 1.7.0.

* fixed V8 integration-related crashes

* make `fs.move(src, dest)` also fail when both `src` and `dest` are
  existing directories. This ensures the same behavior of the move operation
  on different platforms.

* fixed AQL insert operation for multi-shard collections in cluster

* added optional return value for AQL data-modification queries.
  This allows returning the documents inserted, removed or updated with the query, e.g.

      FOR doc IN docs REMOVE doc._key IN docs LET removed = OLD RETURN removed
      FOR doc IN docs INSERT { } IN docs LET inserted = NEW RETURN inserted
      FOR doc IN docs UPDATE doc._key WITH { } IN docs LET previous = OLD RETURN previous
      FOR doc IN docs UPDATE doc._key WITH { } IN docs LET updated = NEW RETURN updated

  The variables `OLD` and `NEW` are automatically available when a `REMOVE`, `INSERT`,
  `UPDATE` or `REPLACE` statement is immediately followed by a `LET` statement.
  Note that the `LET` and `RETURN` statements in data-modification queries are not as
  flexible as the general versions of `LET` and `RETURN`. When returning documents from
  data-modification operations, only a single variable can be assigned using `LET`, and
  the assignment can only be either `OLD` or `NEW`, but not an arbitrary expression. The
  `RETURN` statement also allows using the just-created variable only, and no arbitrary
  expressions.


v2.4.0-beta1 (2014-12-26)
--------------------------

* fixed superstates in FoxxGenerator

* fixed issue #1065: Aardvark: added creation of documents and edges with _key property

* fixed issue #1198: Aardvark: current AQL editor query is now cached

* Upgraded V8 version from 3.16.14 to 3.29.59

  The built-in version of V8 has been upgraded from 3.16.14 to 3.29.59.
  This activates several ES6 (also dubbed *Harmony* or *ES.next*) features in
  ArangoDB, both in the ArangoShell and the ArangoDB server. They can be
  used for scripting and in server-side actions such as Foxx routes, traversals
  etc.

  The following ES6 features are available in ArangoDB 2.4 by default:

  * iterators
  * the `of` operator
  * symbols
  * predefined collections types (Map, Set etc.)
  * typed arrays

  Many other ES6 features are disabled by default, but can be made available by
  starting arangod or arangosh with the appropriate options:

  * arrow functions
  * proxies
  * generators
  * String, Array, and Number enhancements
  * constants
  * enhanced object and numeric literals

  To activate all these ES6 features in arangod or arangosh, start it with
  the following options:

      arangosh --javascript.v8-options="--harmony --harmony_generators"

  More details on the available ES6 features can be found in
  [this blog](https://jsteemann.github.io/blog/2014/12/19/using-es6-features-in-arangodb/).

* Added Foxx generator for building Hypermedia APIs

  A more detailed description is [here](https://www.arangodb.com/2014/12/08/building-hypermedia-apis-foxxgenerator)

* New `Applications` tab in web interface:

  The `applications` tab got a complete redesign.
  It will now only show applications that are currently running on ArangoDB.
  For a selected application, a new detailed view has been created.
  This view provides a better overview of the app:
  * author
  * license
  * version
  * contributors
  * download links
  * API documentation

  To install a new application, a new dialog is now available.
  It provides the features already available in the console application `foxx-manager` plus some more:
  * install an application from Github
  * install an application from a zip file
  * install an application from ArangoDB's application store
  * create a new application from scratch: this feature uses a generator to
    create a Foxx application with pre-defined CRUD methods for a given list
    of collections. The generated Foxx app can either be downloaded as a zip file or
    be installed on the server. Starting with a new Foxx app has never been easier.

* fixed issue #1102: Aardvark: Layout bug in documents overview

  The documents overview was entirely destroyed in some situations on Firefox.
  We replaced the plugin we used there.

* fixed issue #1168: Aardvark: pagination buttons jumping

* fixed issue #1161: Aardvark: Click on Import JSON imports previously uploaded file

* removed configure options `--enable-all-in-one-v8`, `--enable-all-in-one-icu`,
  and `--enable-all-in-one-libev`.

* global internal rename to fix naming incompatibilities with JSON:

  Internal functions with names containing `array` have been renamed to `object`,
  internal functions with names containing `list` have been renamed to `array`.
  The renaming was mainly done in the C++ parts. The documentation has also been
  adjusted so that the correct JSON type names are used in most places.

  The change also led to the addition of a few function aliases in AQL:

  * `TO_LIST` now is an alias of the new `TO_ARRAY`
  * `IS_LIST` now is an alias of the new `IS_ARRAY`
  * `IS_DOCUMENT` now is an alias of the new `IS_OBJECT`

  The changed also renamed the option `mergeArrays` to `mergeObjects` for AQL
  data-modification query options and HTTP document modification API

* AQL: added optimizer rule "remove-filter-covered-by-index"

  This rule removes FilterNodes and CalculationNodes from an execution plan if the
  filter is already covered by a previous IndexRangeNode. Removing the CalculationNode
  and the FilterNode will speed up query execution because the query requires less
  computation.

* AQL: added optimizer rule "remove-sort-rand"

  This rule removes a `SORT RAND()` expression from a query and moves the random
  iteration into the appropriate `EnumerateCollectionNode`. This is more efficient
  than individually enumerating and then sorting randomly.

* AQL: range optimizations for IN and OR

  This change enables usage of indexes for several additional cases. Filters containing
  the `IN` operator can now make use of indexes, and multiple OR- or AND-combined filter
  conditions can now also use indexes if the filters are accessing the same indexed
  attribute.

  Here are a few examples of queries that can now use indexes but couldn't before:

    FOR doc IN collection
      FILTER doc.indexedAttribute == 1 || doc.indexedAttribute > 99
      RETURN doc

    FOR doc IN collection
      FILTER doc.indexedAttribute IN [ 3, 42 ] || doc.indexedAttribute > 99
      RETURN doc

    FOR doc IN collection
      FILTER (doc.indexedAttribute > 2 && doc.indexedAttribute < 10) ||
             (doc.indexedAttribute > 23 && doc.indexedAttribute < 42)
      RETURN doc

* fixed issue #500: AQL parentheses issue

  This change allows passing subqueries as AQL function parameters without using
  duplicate brackets (e.g. `FUNC(query)` instead of `FUNC((query))`

* added optional `COUNT` clause to AQL `COLLECT`

  This allows more efficient group count calculation queries, e.g.

      FOR doc IN collection
        COLLECT age = doc.age WITH COUNT INTO length
        RETURN { age: age, count: length }

  A count-only query is also possible:

      FOR doc IN collection
        COLLECT WITH COUNT INTO length
        RETURN length

* fixed missing makeDirectory when fetching a Foxx application from a zip file

* fixed issue #1134: Change the default endpoint to localhost

  This change will modify the IP address ArangoDB listens on to 127.0.0.1 by default.
  This will make new ArangoDB installations unaccessible from clients other than
  localhost unless changed. This is a security feature.

  To make ArangoDB accessible from any client, change the server's configuration
  (`--server.endpoint`) to either `tcp://0.0.0.0:8529` or the server's publicly
  visible IP address.

* deprecated `Repository#modelPrototype`. Use `Repository#model` instead.

* IMPORTANT CHANGE: by default, system collections are included in replication and all
  replication API return values. This will lead to user accounts and credentials
  data being replicated from master to slave servers. This may overwrite
  slave-specific database users.

  If this is undesired, the `_users` collection can be excluded from replication
  easily by setting the `includeSystem` attribute to `false` in the following commands:

  * replication.sync({ includeSystem: false });
  * replication.applier.properties({ includeSystem: false });

  This will exclude all system collections (including `_aqlfunctions`, `_graphs` etc.)
  from the initial synchronization and the continuous replication.

  If this is also undesired, it is also possible to specify a list of collections to
  exclude from the initial synchronization and the continuous replication using the
  `restrictCollections` attribute, e.g.:

      replication.applier.properties({
        includeSystem: true,
        restrictType: "exclude",
        restrictCollections: [ "_users", "_graphs", "foo" ]
      });

  The HTTP API methods for fetching the replication inventory and for dumping collections
  also support the `includeSystem` control flag via a URL parameter.

* removed DEPRECATED replication methods:
  * `replication.logger.start()`
  * `replication.logger.stop()`
  * `replication.logger.properties()`
  * HTTP PUT `/_api/replication/logger-start`
  * HTTP PUT `/_api/replication/logger-stop`
  * HTTP GET `/_api/replication/logger-config`
  * HTTP PUT `/_api/replication/logger-config`

* fixed issue #1174, which was due to locking problems in distributed
  AQL execution

* improved cluster locking for AQL avoiding deadlocks

* use DistributeNode for modifying queries with REPLACE and UPDATE, if
  possible


v2.3.6 (2015-XX-XX)
-------------------

* fixed AQL subquery optimization that produced wrong result when multiple subqueries
  directly followed each other and and a directly following `LET` statement did refer
  to any but the first subquery.


v2.3.5 (2015-01-16)
-------------------

* fixed intermittent 404 errors in Foxx apps after mounting or unmounting apps

* fixed issue #1200: Expansion operator results in "Cannot call method 'forEach' of null"

* fixed issue #1199: Cannot unlink root node of plan


v2.3.4 (2014-12-23)
-------------------

* fixed cerberus path for MyArangoDB


v2.3.3 (2014-12-17)
-------------------

* fixed error handling in instantiation of distributed AQL queries, this
  also fixes a bug in cluster startup with many servers

* issue #1185: parse non-fractional JSON numbers with exponent (e.g. `4e-261`)

* issue #1159: allow --server.request-timeout and --server.connect-timeout of 0


v2.3.2 (2014-12-09)
-------------------

* fixed issue #1177: Fix bug in the user app's storage

* fixed issue #1173: AQL Editor "Save current query" resets user password

* fixed missing makeDirectory when fetching a Foxx application from a zip file

* put in warning about default changed: fixed issue #1134: Change the default endpoint to localhost

* fixed issue #1163: invalid fullCount value returned from AQL

* fixed range operator precedence

* limit default maximum number of plans created by AQL optimizer to 256 (from 1024)

* make AQL optimizer not generate an extra plan if an index can be used, but modify
  existing plans in place

* fixed AQL cursor ttl (time-to-live) issue

  Any user-specified cursor ttl value was not honored since 2.3.0.

* fixed segfault in AQL query hash index setup with unknown shapes

* fixed memleaks

* added AQL optimizer rule for removing `INTO` from a `COLLECT` statement if not needed

* fixed issue #1131

  This change provides the `KEEP` clause for `COLLECT ... INTO`. The `KEEP` clause
  allows controlling which variables will be kept in the variable created by `INTO`.

* fixed issue #1147, must protect dispatcher ID for etcd

v2.3.1 (2014-11-28)
-------------------

* recreate password if missing during upgrade

* fixed issue #1126

* fixed non-working subquery index optimizations

* do not restrict summary of Foxx applications to 60 characters

* fixed display of "required" path parameters in Foxx application documentation

* added more optimizations of constants values in AQL FILTER conditions

* fixed invalid or-to-in optimization for FILTERs containing comparisons
  with boolean values

* fixed replication of `_graphs` collection

* added AQL list functions `PUSH`, `POP`, `UNSHIFT`, `SHIFT`, `REMOVE_VALUES`,
  `REMOVE_VALUE`, `REMOVE_NTH` and `APPEND`

* added AQL functions `CALL` and `APPLY` to dynamically call other functions

* fixed AQL optimizer cost estimation for LIMIT node

* prevent Foxx queues from permanently writing to the journal even when
  server is idle

* fixed AQL COLLECT statement with INTO clause, which copied more variables
  than v2.2 and thus lead to too much memory consumption.
  This deals with #1107.

* fixed AQL COLLECT statement, this concerned every COLLECT statement,
  only the first group had access to the values of the variables before
  the COLLECT statement. This deals with #1127.

* fixed some AQL internals, where sometimes too many items were
  fetched from upstream in the presence of a LIMIT clause. This should
  generally improve performance.


v2.3.0 (2014-11-18)
-------------------

* fixed syslog flags. `--log.syslog` is deprecated and setting it has no effect,
  `--log.facility` now works as described. Application name has been changed from
  `triagens` to `arangod`. It can be changed using `--log.application`. The syslog
  will only contain the actual log message. The datetime prefix is omitted.

* fixed deflate in SimpleHttpClient

* fixed issue #1104: edgeExamples broken or changed

* fixed issue #1103: Error while importing user queries

* fixed issue #1100: AQL: HAS() fails on doc[attribute_name]

* fixed issue #1098: runtime error when creating graph vertex

* hide system applications in **Applications** tab by default

  Display of system applications can be toggled by using the *system applications*
  toggle in the UI.

* added HTTP REST API for managing tasks (`/_api/tasks`)

* allow passing character lists as optional parameter to AQL functions `TRIM`,
  `LTRIM` and `RTRIM`

  These functions now support trimming using custom character lists. If no character
  lists are specified, all whitespace characters will be removed as previously:

      TRIM("  foobar\t \r\n ")         // "foobar"
      TRIM(";foo;bar;baz, ", "; ")     // "foo;bar;baz"

* added AQL string functions `LTRIM`, `RTRIM`, `FIND_FIRST`, `FIND_LAST`, `SPLIT`,
  `SUBSTITUTE`

* added AQL functions `ZIP`, `VALUES` and `PERCENTILE`

* made AQL functions `CONCAT` and `CONCAT_SEPARATOR` work with list arguments

* dynamically create extra dispatcher threads if required

* fixed issue #1097: schemas in the API docs no longer show required properties as optional


v2.3.0-beta2 (2014-11-08)
-------------------------

* front-end: new icons for uploading and downloading JSON documents into a collection

* front-end: fixed documents pagination css display error

* front-end: fixed flickering of the progress view

* front-end: fixed missing event for documents filter function

* front-end: jsoneditor: added CMD+Return (Mac) CTRL+Return (Linux/Win) shortkey for
  saving a document

* front-end: added information tooltip for uploading json documents.

* front-end: added database management view to the collapsed navigation menu

* front-end: added collection truncation feature

* fixed issue #1086: arangoimp: Odd errors if arguments are not given properly

* performance improvements for AQL queries that use JavaScript-based expressions
  internally

* added AQL geo functions `WITHIN_RECTANGLE` and `IS_IN_POLYGON`

* fixed non-working query results download in AQL editor of web interface

* removed debug print message in AQL editor query export routine

* fixed issue #1075: Aardvark: user name required even if auth is off #1075

  The fix for this prefills the username input field with the current user's
  account name if any and `root` (the default username) otherwise. Additionally,
  the tooltip text has been slightly adjusted.

* fixed issue #1069: Add 'raw' link to swagger ui so that the raw swagger
  json can easily be retrieved

  This adds a link to the Swagger API docs to an application's detail view in
  the **Applications** tab of the web interface. The link produces the Swagger
  JSON directly. If authentication is turned on, the link requires authentication,
  too.

* documentation updates


v2.3.0-beta1 (2014-11-01)
-------------------------

* added dedicated `NOT IN` operator for AQL

  Previously, a `NOT IN` was only achievable by writing a negated `IN` condition:

      FOR i IN ... FILTER ! (i IN [ 23, 42 ]) ...

  This can now alternatively be expressed more intuitively as follows:

      FOR i IN ... FILTER i NOT IN [ 23, 42 ] ...

* added alternative logical operator syntax for AQL

  Previously, the logical operators in AQL could only be written as:
  - `&&`: logical and
  - `||`: logical or
  - `!`: negation

  ArangoDB 2.3 introduces the alternative variants for these operators:
  - `AND`: logical and
  - `OR`: logical or
  - `NOT`: negation

  The new syntax is just an alternative to the old syntax, allowing easier
  migration from SQL. The old syntax is still fully supported and will be.

* improved output of `ArangoStatement.parse()` and POST `/_api/query`

  If an AQL query can be parsed without problems, The return value of
  `ArangoStatement.parse()` now contains an attribute `ast` with the abstract
  syntax tree of the query (before optimizations). Though this is an internal
  representation of the query and is subject to change, it can be used to inspect
  how ArangoDB interprets a given query.

* improved `ArangoStatement.explain()` and POST `/_api/explain`

  The commands for explaining AQL queries have been improved.

* added command-line option `--javascript.v8-contexts` to control the number of
  V8 contexts created in arangod.

  Previously, the number of V8 contexts was equal to the number of server threads
  (as specified by option `--server.threads`).

  However, it may be sensible to create different amounts of threads and V8
  contexts. If the option is not specified, the number of V8 contexts created
  will be equal to the number of server threads. Thus no change in configuration
  is required to keep the old behavior.

  If you are using the default config files or merge them with your local config
  files, please review if the default number of server threads is okay in your
  environment. Additionally you should verify that the number of V8 contexts
  created (as specified in option `--javascript.v8-contexts`) is okay.

* the number of server.threads specified is now the minimum of threads
  started. There are situation in which threads are waiting for results of
  distributed database servers. In this case the number of threads is
  dynamically increased.

* removed index type "bitarray"

  Bitarray indexes were only half-way documented and integrated in previous versions
  of ArangoDB so their benefit was limited. The support for bitarray indexes has
  thus been removed in ArangoDB 2.3. It is not possible to create indexes of type
  "bitarray" with ArangoDB 2.3.

  When a collection is opened that contains a bitarray index definition created
  with a previous version of ArangoDB, ArangoDB will ignore it and log the following
  warning:

      index type 'bitarray' is not supported in this version of ArangoDB and is ignored

  Future versions of ArangoDB may automatically remove such index definitions so the
  warnings will eventually disappear.

* removed internal "_admin/modules/flush" in order to fix requireApp

* added basic support for handling binary data in Foxx

  Requests with binary payload can be processed in Foxx applications by
  using the new method `res.rawBodyBuffer()`. This will return the unparsed request
  body as a Buffer object.

  There is now also the method `req.requestParts()` available in Foxx to retrieve
  the individual components of a multipart HTTP request.

  Buffer objects can now be used when setting the response body of any Foxx action.
  Additionally, `res.send()` has been added as a convenience method for returning
  strings, JSON objects or buffers from a Foxx action:

      res.send("<p>some HTML</p>");
      res.send({ success: true });
      res.send(new Buffer("some binary data"));

  The convenience method `res.sendFile()` can now be used to easily return the
  contents of a file from a Foxx action:

      res.sendFile(applicationContext.foxxFilename("image.png"));

  `fs.write` now accepts not only strings but also Buffer objects as second parameter:

      fs.write(filename, "some data");
      fs.write(filename, new Buffer("some binary data"));

  `fs.readBuffer` can be used to return the contents of a file in a Buffer object.

* improved performance of insertion into non-unique hash indexes significantly in case
  many duplicate keys are used in the index

* issue #1042: set time zone in log output

  the command-line option `--log.use-local-time` was added to print dates and times in
  the server-local timezone instead of UTC

* command-line options that require a boolean value now validate the
  value given on the command-line

  This prevents issues if no value is specified for an option that
  requires a boolean value. For example, the following command-line would
  have caused trouble in 2.2, because `--server.endpoint` would have been
  used as the value for the `--server.disable-authentication` options
  (which requires a boolean value):

      arangod --server.disable-authentication --server.endpoint tcp://127.0.0.1:8529 data

  In 2.3, running this command will fail with an error and requires to
  be modified to:

      arangod --server.disable-authentication true --server.endpoint tcp://127.0.0.1:8529 data

* improved performance of CSV import in arangoimp

* fixed issue #1027: Stack traces are off-by-one

* fixed issue #1026: Modules loaded in different files within the same app
  should refer to the same module

* fixed issue #1025: Traversal not as expected in undirected graph

* added a _relation function in the general-graph module.

  This deprecated _directedRelation and _undirectedRelation.
  ArangoDB does not offer any constraints for undirected edges
  which caused some confusion of users how undirected relations
  have to be handled. Relation now only supports directed relations
  and the user can actively simulate undirected relations.

* changed return value of Foxx.applicationContext#collectionName:

  Previously, the function could return invalid collection names because
  invalid characters were not replaced in the application name prefix, only
  in the collection name passed.

  Now, the function replaces invalid characters also in the application name
  prefix, which might to slightly different results for application names that
  contained any characters outside the ranges [a-z], [A-Z] and [0-9].

* prevent XSS in AQL editor and logs view

* integrated tutorial into ArangoShell and web interface

* added option `--backslash-escape` for arangoimp when running CSV file imports

* front-end: added download feature for (filtered) documents

* front-end: added download feature for the results of a user query

* front-end: added function to move documents to another collection

* front-end: added sort-by attribute to the documents filter

* front-end: added sorting feature to database, graph management and user management view.

* issue #989: front-end: Databases view not refreshing after deleting a database

* issue #991: front-end: Database search broken

* front-end: added infobox which shows more information about a document (_id, _rev, _key) or
  an edge (_id, _rev, _key, _from, _to). The from and to attributes are clickable and redirect
  to their document location.

* front-end: added edit-mode for deleting multiple documents at the same time.

* front-end: added delete button to the detailed document/edge view.

* front-end: added visual feedback for saving documents/edges inside the editor (error/success).

* front-end: added auto-focusing for the first input field in a modal.

* front-end: added validation for user input in a modal.

* front-end: user defined queries are now stored inside the database and are bound to the current
  user, instead of using the local storage functionality of the browsers. The outcome of this is
  that user defined queries are now independently usable from any device. Also queries can now be
  edited through the standard document editor of the front-end through the _users collection.

* front-end: added import and export functionality for user defined queries.

* front-end: added new keywords and functions to the aql-editor theme

* front-end: applied tile-style to the graph view

* front-end: now using the new graph api including multi-collection support

* front-end: foxx apps are now deletable

* front-end: foxx apps are now installable and updateable through github, if github is their
  origin.

* front-end: added foxx app version control. Multiple versions of a single foxx app are now
  installable and easy to manage and are also arranged in groups.

* front-end: the user-set filter of a collection is now stored until the user navigates to
  another collection.

* front-end: fetching and filtering of documents, statistics, and query operations are now
  handled with asynchronous ajax calls.

* front-end: added progress indicator if the front-end is waiting for a server operation.

* front-end: fixed wrong count of documents in the documents view of a collection.

* front-end: fixed unexpected styling of the manage db view and navigation.

* front-end: fixed wrong handling of select fields in a modal view.

* front-end: fixed wrong positioning of some tooltips.

* automatically call `toJSON` function of JavaScript objects (if present)
  when serializing them into database documents. This change allows
  storing JavaScript date objects in the database in a sensible manner.


v2.2.7 (2014-11-19)
-------------------

* fixed issue #998: Incorrect application URL for non-system Foxx apps

* fixed issue #1079: AQL editor: keyword WITH in UPDATE query is not highlighted

* fix memory leak in cluster nodes

* fixed registration of AQL user-defined functions in Web UI (JS shell)

* fixed error display in Web UI for certain errors
  (now error message is printed instead of 'undefined')

* fixed issue #1059: bug in js module console

* fixed issue #1056: "fs": zip functions fail with passwords

* fixed issue #1063: Docs: measuring unit of --wal.logfile-size?

* fixed issue #1062: Docs: typo in 14.2 Example data


v2.2.6 (2014-10-20)
-------------------

* fixed issue #972: Compilation Issue

* fixed issue #743: temporary directories are now unique and one can read
  off the tool that created them, if empty, they are removed atexit

* Highly improved performance of all AQL GRAPH_* functions.

* Orphan collections in general graphs can now be found via GRAPH_VERTICES
  if either "any" or no direction is defined

* Fixed documentation for AQL function GRAPH_NEIGHBORS.
  The option "vertexCollectionRestriction" is meant to filter the target
  vertices only, and should not filter the path.

* Fixed a bug in GRAPH_NEIGHBORS which enforced only empty results
  under certain conditions


v2.2.5 (2014-10-09)
-------------------

* fixed issue #961: allow non-JSON values in undocument request bodies

* fixed issue 1028: libicu is now statically linked

* fixed cached lookups of collections on the server, which may have caused spurious
  problems after collection rename operations


v2.2.4 (2014-10-01)
-------------------

* fixed accessing `_from` and `_to` attributes in `collection.byExample` and
  `collection.firstExample`

  These internal attributes were not handled properly in the mentioned functions, so
  searching for them did not always produce documents

* fixed issue #1030: arangoimp 2.2.3 crashing, not logging on large Windows CSV file

* fixed issue #1025: Traversal not as expected in undirected graph

* fixed issue #1020

  This requires re-introducing the startup option `--database.force-sync-properties`.

  This option can again be used to force fsyncs of collection, index and database properties
  stored as JSON strings on disk in files named `parameter.json`. Syncing these files after
  a write may be necessary if the underlying storage does not sync file contents by itself
  in a "sensible" amount of time after a file has been written and closed.

  The default value is `true` so collection, index and database properties will always be
  synced to disk immediately. This affects creating, renaming and dropping collections as
  well as creating and dropping databases and indexes. Each of these operations will perform
  an additional fsync on the `parameter.json` file if the option is set to `true`.

  It might be sensible to set this option to `false` for workloads that create and drop a
  lot of collections (e.g. test runs).

  Document operations such as creating, updating and dropping documents are not affected
  by this option.

* fixed issue #1016: AQL editor bug

* fixed issue #1014: WITHIN function returns wrong distance

* fixed AQL shortest path calculation in function `GRAPH_SHORTEST_PATH` to return
  complete vertex objects instead of just vertex ids

* allow changing of attributes of documents stored in server-side JavaScript variables

  Previously, the following did not work:

      var doc = db.collection.document(key);
      doc._key = "abc"; // overwriting internal attributes not supported
      doc.value = 123;  // overwriting existing attributes not supported

  Now, modifying documents stored in server-side variables (e.g. `doc` in the above case)
  is supported. Modifying the variables will not update the documents in the database,
  but will modify the JavaScript object (which can be written back to the database using
  `db.collection.update` or `db.collection.replace`)

* fixed issue #997: arangoimp apparently doesn't support files >2gig on Windows

  large file support (requires using `_stat64` instead of `stat`) is now supported on
  Windows


v2.2.3 (2014-09-02)
-------------------

* added `around` for Foxx controller

* added `type` option for HTTP API `GET /_api/document?collection=...`

  This allows controlling the type of results to be returned. By default, paths to
  documents will be returned, e.g.

      [
        `/_api/document/test/mykey1`,
        `/_api/document/test/mykey2`,
        ...
      ]

  To return a list of document ids instead of paths, the `type` URL parameter can be
  set to `id`:

      [
        `test/mykey1`,
        `test/mykey2`,
        ...
      ]

  To return a list of document keys only, the `type` URL parameter can be set to `key`:

      [
        `mykey1`,
        `mykey2`,
        ...
      ]


* properly capitalize HTTP response header field names in case the `x-arango-async`
  HTTP header was used in a request.

* fixed several documentation issues

* speedup for several general-graph functions, AQL functions starting with `GRAPH_`
  and traversals


v2.2.2 (2014-08-08)
-------------------

* allow storing non-reserved attribute names starting with an underscore

  Previous versions of ArangoDB parsed away all attribute names that started with an
  underscore (e.g. `_test', '_foo', `_bar`) on all levels of a document (root level
  and sub-attribute levels). While this behavior was documented, it was unintuitive and
  prevented storing documents inside other documents, e.g.:

      {
        "_key" : "foo",
        "_type" : "mydoc",
        "references" : [
          {
            "_key" : "something",
            "_rev" : "...",
            "value" : 1
          },
          {
            "_key" : "something else",
            "_rev" : "...",
            "value" : 2
          }
        ]
      }

  In the above example, previous versions of ArangoDB removed all attributes and
  sub-attributes that started with underscores, meaning the embedded documents would lose
  some of their attributes. 2.2.2 should preserve such attributes, and will also allow
  storing user-defined attribute names on the top-level even if they start with underscores
  (such as `_type` in the above example).

* fix conversion of JavaScript String, Number and Boolean objects to JSON.

  Objects created in JavaScript using `new Number(...)`, `new String(...)`, or
  `new Boolean(...)` were not converted to JSON correctly.

* fixed a race condition on task registration (i.e. `require("org/arangodb/tasks").register()`)

  this race condition led to undefined behavior when a just-created task with no offset and
  no period was instantly executed and deleted by the task scheduler, before the `register`
  function returned to the caller.

* changed run-tests.sh to execute all suitable tests.

* switch to new version of gyp

* fixed upgrade button


v2.2.1 (2014-07-24)
-------------------

* fixed hanging write-ahead log recovery for certain cases that involved dropping
  databases

* fixed issue with --check-version: when creating a new database the check failed

* issue #947 Foxx applicationContext missing some properties

* fixed issue with --check-version: when creating a new database the check failed

* added startup option `--wal.suppress-shape-information`

  Setting this option to `true` will reduce memory and disk space usage and require
  less CPU time when modifying documents or edges. It should therefore be turned on
  for standalone ArangoDB servers. However, for servers that are used as replication
  masters, setting this option to `true` will effectively disable the usage of the
  write-ahead log for replication, so it should be set to `false` for any replication
  master servers.

  The default value for this option is `false`.

* added optional `ttl` attribute to specify result cursor expiration for HTTP API method
  `POST /_api/cursor`

  The `ttl` attribute can be used to prevent cursor results from timing out too early.

* issue #947: Foxx applicationContext missing some properties

* (reported by Christian Neubauer):

  The problem was that in Google's V8, signed and unsigned chars are not always declared cleanly.
  so we need to force v8 to compile with forced signed chars which is done by the Flag:
    -fsigned-char
  at least it is enough to follow the instructions of compiling arango on rasperry
  and add "CFLAGS='-fsigned-char'" to the make command of V8 and remove the armv7=0

* Fixed a bug with the replication client. In the case of single document
  transactions the collection was not write locked.


v2.2.0 (2014-07-10)
-------------------

* The replication methods `logger.start`, `logger.stop` and `logger.properties` are
  no-ops in ArangoDB 2.2 as there is no separate replication logger anymore. Data changes
  are logged into the write-ahead log in ArangoDB 2.2, and not separately by the
  replication logger. The replication logger object is still there in ArangoDB 2.2 to
  ensure backwards-compatibility, however, logging cannot be started, stopped or
  configured anymore. Using any of these methods will do nothing.

  This also affects the following HTTP API methods:
  - `PUT /_api/replication/logger-start`
  - `PUT /_api/replication/logger-stop`
  - `GET /_api/replication/logger-config`
  - `PUT /_api/replication/logger-config`

  Using any of these methods is discouraged from now on as they will be removed in
  future versions of ArangoDB.

* INCOMPATIBLE CHANGE: replication of transactions has changed. Previously, transactions
  were logged on a master in one big block and shipped to a slave in one block, too.
  Now transactions will be logged and replicated as separate entries, allowing transactions
  to be bigger and also ensure replication progress.

  This change also affects the behavior of the `stop` method of the replication applier.
  If the replication applier is now stopped manually using the `stop` method and later
  restarted using the `start` method, any transactions that were unfinished at the
  point of stopping will be aborted on a slave, even if they later commit on the master.

  In ArangoDB 2.2, stopping the replication applier manually should be avoided unless the
  goal is to stop replication permanently or to do a full resync with the master anyway.
  If the replication applier still must be stopped, it should be made sure that the
  slave has fetched and applied all pending operations from a master, and that no
  extra transactions are started on the master before the `stop` command on the slave
  is executed.

  Replication of transactions in ArangoDB 2.2 might also lock the involved collections on
  the slave while a transaction is either committed or aborted on the master and the
  change has been replicated to the slave. This change in behavior may be important for
  slave servers that are used for read-scaling. In order to avoid long lasting collection
  locks on the slave, transactions should be kept small.

  The `_replication` system collection is not used anymore in ArangoDB 2.2 and its usage is
  discouraged.

* INCOMPATIBLE CHANGE: the figures reported by the `collection.figures` method
  now only reflect documents and data contained in the journals and datafiles of
  collections. Documents or deletions contained only in the write-ahead log will
  not influence collection figures until the write-ahead log garbage collection
  kicks in. The figures for a collection might therefore underreport the total
  resource usage of a collection.

  Additionally, the attributes `lastTick` and `uncollectedLogfileEntries` have been
  added to the result of the `figures` operation and the HTTP API method
  `PUT /_api/collection/figures`

* added `insert` method as an alias for `save`. Documents can now be inserted into
  a collection using either method:

      db.test.save({ foo: "bar" });
      db.test.insert({ foo: "bar" });

* added support for data-modification AQL queries

* added AQL keywords `INSERT`, `UPDATE`, `REPLACE` and `REMOVE` (and `WITH`) to
  support data-modification AQL queries.

  Unquoted usage of these keywords for attribute names in AQL queries will likely
  fail in ArangoDB 2.2. If any such attribute name needs to be used in a query, it
  should be enclosed in backticks to indicate the usage of a literal attribute
  name.

  For example, the following query will fail in ArangoDB 2.2 with a parse error:

      FOR i IN foo RETURN i.remove

  and needs to be rewritten like this:

      FOR i IN foo RETURN i.`remove`

* disallow storing of JavaScript objects that contain JavaScript native objects
  of type `Date`, `Function`, `RegExp` or `External`, e.g.

      db.test.save({ foo: /bar/ });
      db.test.save({ foo: new Date() });

  will now print

      Error: <data> cannot be converted into JSON shape: could not shape document

  Previously, objects of these types were silently converted into an empty object
  (i.e. `{ }`).

  To store such objects in a collection, explicitly convert them into strings
  like this:

      db.test.save({ foo: String(/bar/) });
      db.test.save({ foo: String(new Date()) });

* The replication methods `logger.start`, `logger.stop` and `logger.properties` are
  no-ops in ArangoDB 2.2 as there is no separate replication logger anymore. Data changes
  are logged into the write-ahead log in ArangoDB 2.2, and not separately by the
  replication logger. The replication logger object is still there in ArangoDB 2.2 to
  ensure backwards-compatibility, however, logging cannot be started, stopped or
  configured anymore. Using any of these methods will do nothing.

  This also affects the following HTTP API methods:
  - `PUT /_api/replication/logger-start`
  - `PUT /_api/replication/logger-stop`
  - `GET /_api/replication/logger-config`
  - `PUT /_api/replication/logger-config`

  Using any of these methods is discouraged from now on as they will be removed in
  future versions of ArangoDB.

* INCOMPATIBLE CHANGE: replication of transactions has changed. Previously, transactions
  were logged on a master in one big block and shipped to a slave in one block, too.
  Now transactions will be logged and replicated as separate entries, allowing transactions
  to be bigger and also ensure replication progress.

  This change also affects the behavior of the `stop` method of the replication applier.
  If the replication applier is now stopped manually using the `stop` method and later
  restarted using the `start` method, any transactions that were unfinished at the
  point of stopping will be aborted on a slave, even if they later commit on the master.

  In ArangoDB 2.2, stopping the replication applier manually should be avoided unless the
  goal is to stop replication permanently or to do a full resync with the master anyway.
  If the replication applier still must be stopped, it should be made sure that the
  slave has fetched and applied all pending operations from a master, and that no
  extra transactions are started on the master before the `stop` command on the slave
  is executed.

  Replication of transactions in ArangoDB 2.2 might also lock the involved collections on
  the slave while a transaction is either committed or aborted on the master and the
  change has been replicated to the slave. This change in behavior may be important for
  slave servers that are used for read-scaling. In order to avoid long lasting collection
  locks on the slave, transactions should be kept small.

  The `_replication` system collection is not used anymore in ArangoDB 2.2 and its usage is
  discouraged.

* INCOMPATIBLE CHANGE: the figures reported by the `collection.figures` method
  now only reflect documents and data contained in the journals and datafiles of
  collections. Documents or deletions contained only in the write-ahead log will
  not influence collection figures until the write-ahead log garbage collection
  kicks in. The figures for a collection might therefore underreport the total
  resource usage of a collection.

  Additionally, the attributes `lastTick` and `uncollectedLogfileEntries` have been
  added to the result of the `figures` operation and the HTTP API method
  `PUT /_api/collection/figures`

* added `insert` method as an alias for `save`. Documents can now be inserted into
  a collection using either method:

      db.test.save({ foo: "bar" });
      db.test.insert({ foo: "bar" });

* added support for data-modification AQL queries

* added AQL keywords `INSERT`, `UPDATE`, `REPLACE` and `REMOVE` (and `WITH`) to
  support data-modification AQL queries.

  Unquoted usage of these keywords for attribute names in AQL queries will likely
  fail in ArangoDB 2.2. If any such attribute name needs to be used in a query, it
  should be enclosed in backticks to indicate the usage of a literal attribute
  name.

  For example, the following query will fail in ArangoDB 2.2 with a parse error:

      FOR i IN foo RETURN i.remove

  and needs to be rewritten like this:

      FOR i IN foo RETURN i.`remove`

* disallow storing of JavaScript objects that contain JavaScript native objects
  of type `Date`, `Function`, `RegExp` or `External`, e.g.

      db.test.save({ foo: /bar/ });
      db.test.save({ foo: new Date() });

  will now print

      Error: <data> cannot be converted into JSON shape: could not shape document

  Previously, objects of these types were silently converted into an empty object
  (i.e. `{ }`).

  To store such objects in a collection, explicitly convert them into strings
  like this:

      db.test.save({ foo: String(/bar/) });
      db.test.save({ foo: String(new Date()) });

* honor startup option `--server.disable-statistics` when deciding whether or not
  to start periodic statistics collection jobs

  Previously, the statistics collection jobs were started even if the server was
  started with the `--server.disable-statistics` flag being set to `true`

* removed startup option `--random.no-seed`

  This option had no effect in previous versions of ArangoDB and was thus removed.

* removed startup option `--database.remove-on-drop`

  This option was used for debugging only.

* removed startup option `--database.force-sync-properties`

  This option is now superfluous as collection properties are now stored in the
  write-ahead log.

* introduced write-ahead log

  All write operations in an ArangoDB server instance are automatically logged
  to the server's write-ahead log. The write-ahead log is a set of append-only
  logfiles, and it is used in case of a crash recovery and for replication.
  Data from the write-ahead log will eventually be moved into the journals or
  datafiles of collections, allowing the server to remove older write-ahead log
  logfiles. Figures of collections will be updated when data are moved from the
  write-ahead log into the journals or datafiles of collections.

  Cross-collection transactions in ArangoDB should benefit considerably by this
  change, as less writes than in previous versions are required to ensure the data
  of multiple collections are atomically and durably committed. All data-modifying
  operations inside transactions (insert, update, remove) will write their
  operations into the write-ahead log directly, making transactions with multiple
  operations also require less physical memory than in previous versions of ArangoDB,
  that required all transaction data to fit into RAM.

  The `_trx` system collection is not used anymore in ArangoDB 2.2 and its usage is
  discouraged.

  The data in the write-ahead log can also be used in the replication context.
  The `_replication` collection that was used in previous versions of ArangoDB to
  store all changes on the server is not used anymore in ArangoDB 2.2. Instead,
  slaves can read from a master's write-ahead log to get informed about most
  recent changes. This removes the need to store data-modifying operations in
  both the actual place and the `_replication` collection.

* removed startup option `--server.disable-replication-logger`

  This option is superfluous in ArangoDB 2.2. There is no dedicated replication
  logger in ArangoDB 2.2. There is now always the write-ahead log, and it is also
  used as the server's replication log. Specifying the startup option
  `--server.disable-replication-logger` will do nothing in ArangoDB 2.2, but the
  option should not be used anymore as it might be removed in a future version.

* changed behavior of replication logger

  There is no dedicated replication logger in ArangoDB 2.2 as there is the
  write-ahead log now. The existing APIs for starting and stopping the replication
  logger still exist in ArangoDB 2.2 for downwards-compatibility, but calling
  the start or stop operations are no-ops in ArangoDB 2.2. When querying the
  replication logger status via the API, the server will always report that the
  replication logger is running. Configuring the replication logger is a no-op
  in ArangoDB 2.2, too. Changing the replication logger configuration has no
  effect. Instead, the write-ahead log configuration can be changed.

* removed MRuby integration for arangod

  ArangoDB had an experimental MRuby integration in some of the publish builds.
  This wasn't continuously developed, and so it has been removed in ArangoDB 2.2.

  This change has led to the following startup options being superfluous:

  - `--ruby.gc-interval`
  - `--ruby.action-directory`
  - `--ruby.modules-path`
  - `--ruby.startup-directory`

  Specifying these startup options will do nothing in ArangoDB 2.2, but the
  options should be avoided from now on as they might be removed in future versions.

* reclaim index memory when last document in collection is deleted

  Previously, deleting documents from a collection did not lead to index sizes being
  reduced. Instead, the already allocated index memory was re-used when a collection
  was refilled.

  Now, index memory for primary indexes and hash indexes is reclaimed instantly when
  the last document from a collection is removed.

* inlined and optimized functions in hash indexes

* added AQL TRANSLATE function

  This function can be used to perform lookups from static lists, e.g.

      LET countryNames = { US: "United States", UK: "United Kingdom", FR: "France" }
      RETURN TRANSLATE("FR", countryNames)

* fixed datafile debugger

* fixed check-version for empty directory

* moved try/catch block to the top of routing chain

* added mountedApp function for foxx-manager

* fixed issue #883: arango 2.1 - when starting multi-machine cluster, UI web
  does not change to cluster overview

* fixed dfdb: should not start any other V8 threads

* cleanup of version-check, added module org/arangodb/database-version,
  added --check-version option

* fixed issue #881: [2.1.0] Bombarded (every 10 sec or so) with
  "WARNING format string is corrupt" when in non-system DB Dashboard

* specialized primary index implementation to allow faster hash table
  rebuilding and reduce lookups in datafiles for the actual value of `_key`.

* issue #862: added `--overwrite` option to arangoimp

* removed number of property lookups for documents during AQL queries that
  access documents

* prevent buffering of long print results in arangosh's and arangod's print
  command

  this change will emit buffered intermediate print results and discard the
  output buffer to quickly deliver print results to the user, and to prevent
  constructing very large buffers for large results

* removed sorting of attribute names for use in a collection's shaper

  sorting attribute names was done on document insert to keep attributes
  of a collection in sorted order for faster comparisons. The sort order
  of attributes was only used in one particular and unlikely case, so it
  was removed. Collections with many different attribute names should
  benefit from this change by faster inserts and slightly less memory usage.

* fixed a bug in arangodump which got the collection name in _from and _to
  attributes of edges wrong (all were "_unknown")

* fixed a bug in arangorestore which did not recognize wrong _from and _to
  attributes of edges

* improved error detection and reporting in arangorestore


v2.1.1 (2014-06-06)
-------------------

* fixed dfdb: should not start any other V8 threads

* signature for collection functions was modified

  The basic change was the substitution of the input parameter of the
  function by an generic options object which can contain multiple
  option parameter of the function.
  Following functions were modified
  remove
  removeBySample
  replace
  replaceBySample
  update
  updateBySample

  Old signature is yet supported but it will be removed in future versions

v2.1.0 (2014-05-29)
-------------------

* implemented upgrade procedure for clusters

* fixed communication issue with agency which prevented reconnect
  after an agent failure

* fixed cluster dashboard in the case that one but not all servers
  in the cluster are down

* fixed a bug with coordinators creating local database objects
  in the wrong order (_system needs to be done first)

* improved cluster dashboard


v2.1.0-rc2 (2014-05-25)
-----------------------

* fixed issue #864: Inconsistent behavior of AQL REVERSE(list) function


v2.1.0-rc1 (XXXX-XX-XX)
-----------------------

* added server-side periodic task management functions:

  - require("org/arangodb/tasks").register(): registers a periodic task
  - require("org/arangodb/tasks").unregister(): unregisters and removes a
    periodic task
  - require("org/arangodb/tasks").get(): retrieves a specific tasks or all
    existing tasks

  the previous undocumented function `internal.definePeriodic` is now
  deprecated and will be removed in a future release.

* decrease the size of some seldom used system collections on creation.

  This will make these collections use less disk space and mapped memory.

* added AQL date functions

* added AQL FLATTEN() list function

* added index memory statistics to `db.<collection>.figures()` function

  The `figures` function will now return a sub-document `indexes`, which lists
  the number of indexes in the `count` sub-attribute, and the total memory
  usage of the indexes in bytes in the `size` sub-attribute.

* added AQL CURRENT_DATABASE() function

  This function returns the current database's name.

* added AQL CURRENT_USER() function

  This function returns the current user from an AQL query. The current user is the
  username that was specified in the `Authorization` HTTP header of the request. If
  authentication is turned off or the query was executed outside a request context,
  the function will return `null`.

* fixed issue #796: Searching with newline chars broken?

  fixed slightly different handling of backslash escape characters in a few
  AQL functions. Now handling of escape sequences should be consistent, and
  searching for newline characters should work the same everywhere

* added OpenSSL version check for configure

  It will report all OpenSSL versions < 1.0.1g as being too old.
  `configure` will only complain about an outdated OpenSSL version but not stop.

* require C++ compiler support (requires g++ 4.8, clang++ 3.4 or Visual Studio 13)

* less string copying returning JSONified documents from ArangoDB, e.g. via
  HTTP GET `/_api/document/<collection>/<document>`

* issue #798: Lower case http headers from arango

  This change allows returning capitalized HTTP headers, e.g.
  `Content-Length` instead of `content-length`.
  The HTTP spec says that headers are case-insensitive, but
  in fact several clients rely on a specific case in response
  headers.
  This change will capitalize HTTP headers if the `X-Arango-Version`
  request header is sent by the client and contains a value of at
  least `20100` (for version 2.1). The default value for the
  compatibility can also be set at server start, using the
  `--server.default-api-compatibility` option.

* simplified usage of `db._createStatement()`

  Previously, the function could not be called with a query string parameter as
  follows:

      db._createStatement(queryString);

  Calling it as above resulted in an error because the function expected an
  object as its parameter. From now on, it's possible to call the function with
  just the query string.

* make ArangoDB not send back a `WWW-Authenticate` header to a client in case the
  client sends the `X-Omit-WWW-Authenticate` HTTP header.

  This is done to prevent browsers from showing their built-in HTTP authentication
  dialog for AJAX requests that require authentication.
  ArangoDB will still return an HTTP 401 (Unauthorized) if the request doesn't
  contain valid credentials, but it will omit the `WWW-Authenticate` header,
  allowing clients to bypass the browser's authentication dialog.

* added REST API method HTTP GET `/_api/job/job-id` to query the status of an
  async job without potentially fetching it from the list of done jobs

* fixed non-intuitive behavior in jobs API: previously, querying the status
  of an async job via the API HTTP PUT `/_api/job/job-id` removed a currently
  executing async job from the list of queryable jobs on the server.
  Now, when querying the result of an async job that is still executing,
  the job is kept in the list of queryable jobs so its result can be fetched
  by a subsequent request.

* use a new data structure for the edge index of an edge collection. This
  improves the performance for the creation of the edge index and in
  particular speeds up removal of edges in graphs. Note however that
  this change might change the order in which edges starting at
  or ending in a vertex are returned. However, this order was never
  guaranteed anyway and it is not sensible to guarantee any particular
  order.

* provide a size hint to edge and hash indexes when initially filling them
  this will lead to less re-allocations when populating these indexes

  this may speed up building indexes when opening an existing collection

* don't requeue identical context methods in V8 threads in case a method is
  already registered

* removed arangod command line option `--database.remove-on-compacted`

* export the sort attribute for graph traversals to the HTTP interface

* add support for arangodump/arangorestore for clusters


v2.0.8 (XXXX-XX-XX)
-------------------

* fixed too-busy iteration over skiplists

  Even when a skiplist query was restricted by a limit clause, the skiplist
  index was queried without the limit. this led to slower-than-necessary
  execution times.

* fixed timeout overflows on 32 bit systems

  this bug has led to problems when select was called with a high timeout
  value (2000+ seconds) on 32bit systems that don't have a forgiving select
  implementation. when the call was made on these systems, select failed
  so no data would be read or sent over the connection

  this might have affected some cluster-internal operations.

* fixed ETCD issues on 32 bit systems

  ETCD was non-functional on 32 bit systems at all. The first call to the
  watch API crashed it. This was because atomic operations worked on data
  structures that were not properly aligned on 32 bit systems.

* fixed issue #848: db.someEdgeCollection.inEdge does not return correct
  value when called the 2nd time after a .save to the edge collection


v2.0.7 (2014-05-05)
-------------------

* issue #839: Foxx Manager missing "unfetch"

* fixed a race condition at startup

  this fixes undefined behavior in case the logger was involved directly at
  startup, before the logger initialization code was called. This should have
  occurred only for code that was executed before the invocation of main(),
  e.g. during ctor calls of statically defined objects.


v2.0.6 (2014-04-22)
-------------------

* fixed issue #835: arangosh doesn't show correct database name



v2.0.5 (2014-04-21)
-------------------

* Fixed a caching problem in IE JS Shell

* added cancelation for async jobs

* upgraded to new gyp for V8

* new Windows installer


v2.0.4 (2014-04-14)
-------------------

* fixed cluster authentication front-end issues for Firefox and IE, there are
  still problems with Chrome


v2.0.3 (2014-04-14)
-------------------

* fixed AQL optimizer bug

* fixed front-end issues

* added password change dialog


v2.0.2 (2014-04-06)
-------------------

* during cluster startup, do not log (somewhat expected) connection errors with
  log level error, but with log level info

* fixed dashboard modals

* fixed connection check for cluster planning front end: firefox does
  not support async:false

* document how to persist a cluster plan in order to relaunch an existing
  cluster later


v2.0.1 (2014-03-31)
-------------------

* make ArangoDB not send back a `WWW-Authenticate` header to a client in case the
  client sends the `X-Omit-WWW-Authenticate` HTTP header.

  This is done to prevent browsers from showing their built-in HTTP authentication
  dialog for AJAX requests that require authentication.
  ArangoDB will still return an HTTP 401 (Unauthorized) if the request doesn't
  contain valid credentials, but it will omit the `WWW-Authenticate` header,
  allowing clients to bypass the browser's authentication dialog.

* fixed isses in arango-dfdb:

  the dfdb was not able to unload certain system collections, so these couldn't be
  inspected with the dfdb sometimes. Additionally, it did not truncate corrupt
  markers from datafiles under some circumstances

* added `changePassword` attribute for users

* fixed non-working "save" button in collection edit view of web interface
  clicking the save button did nothing. one had to press enter in one of the input
  fields to send modified form data

* fixed V8 compile error on MacOS X

* prevent `body length: -9223372036854775808` being logged in development mode for
  some Foxx HTTP responses

* fixed several bugs in web interface dashboard

* fixed issue #783: coffee script not working in manifest file

* fixed issue #783: coffee script not working in manifest file

* fixed issue #781: Cant save current query from AQL editor ui

* bumped version in `X-Arango-Version` compatibility header sent by arangosh and other
  client tools from `1.5` to `2.0`.

* fixed startup options for arango-dfdb, added details option for arango-dfdb

* fixed display of missing error messages and codes in arangosh

* when creating a collection via the web interface, the collection type was always
  "document", regardless of the user's choice


v2.0.0 (2014-03-10)
-------------------

* first 2.0 release


v2.0.0-rc2 (2014-03-07)
-----------------------

* fixed cluster authorization


v2.0.0-rc1 (2014-02-28)
-----------------------

* added sharding :-)

* added collection._dbName attribute to query the name of the database from a collection

  more detailed documentation on the sharding and cluster features can be found in the user
  manual, section **Sharding**

* INCOMPATIBLE CHANGE: using complex values in AQL filter conditions with operators other
  than equality (e.g. >=, >, <=, <) will disable usage of skiplist indexes for filter
  evaluation.

  For example, the following queries will be affected by change:

      FOR doc IN docs FILTER doc.value < { foo: "bar" } RETURN doc
      FOR doc IN docs FILTER doc.value >= [ 1, 2, 3 ] RETURN doc

  The following queries will not be affected by the change:

      FOR doc IN docs FILTER doc.value == 1 RETURN doc
      FOR doc IN docs FILTER doc.value == "foo" RETURN doc
      FOR doc IN docs FILTER doc.value == [ 1, 2, 3 ] RETURN doc
      FOR doc IN docs FILTER doc.value == { foo: "bar" } RETURN doc

* INCOMPATIBLE CHANGE: removed undocumented method `collection.saveOrReplace`

  this feature was never advertised nor documented nor tested.

* INCOMPATIBLE CHANGE: removed undocumented REST API method `/_api/simple/BY-EXAMPLE-HASH`

  this feature was never advertised nor documented nor tested.

* added explicit startup parameter `--server.reuse-address`

  This flag can be used to control whether sockets should be acquired with the SO_REUSEADDR
  flag.

  Regardless of this setting, sockets on Windows are always acquired using the
  SO_EXCLUSIVEADDRUSE flag.

* removed undocumented REST API method GET `/_admin/database-name`

* added user validation API at POST `/_api/user/<username>`

* slightly improved users management API in `/_api/user`:

  Previously, when creating a new user via HTTP POST, the username needed to be
  passed in an attribute `username`. When users were returned via this API,
  the usernames were returned in an attribute named `user`. This was slightly
  confusing and was changed in 2.0 as follows:

  - when adding a user via HTTP POST, the username can be specified in an attribute
  `user`. If this attribute is not used, the API will look into the attribute `username`
  as before and use that value.
  - when users are returned via HTTP GET, the usernames are still returned in an
    attribute `user`.

  This change should be fully downwards-compatible with the previous version of the API.

* added AQL SLICE function to extract slices from lists

* made module loader more node compatible

* the startup option `--javascript.package-path` for arangosh is now deprecated and does
  nothing. Using it will not cause an error, but the option is ignored.

* added coffee script support

* Several UI improvements.

* Exchanged icons in the graphviewer toolbar

* always start networking and HTTP listeners when starting the server (even in
  console mode)

* allow vertex and edge filtering with user-defined functions in TRAVERSAL,
  TRAVERSAL_TREE and SHORTEST_PATH AQL functions:

      // using user-defined AQL functions for edge and vertex filtering
      RETURN TRAVERSAL(friends, friendrelations, "friends/john", "outbound", {
        followEdges: "myfunctions::checkedge",
        filterVertices: "myfunctions::checkvertex"
      })

      // using the following custom filter functions
      var aqlfunctions = require("org/arangodb/aql/functions");
      aqlfunctions.register("myfunctions::checkedge", function (config, vertex, edge, path) {
        return (edge.type !== 'dislikes'); // don't follow these edges
      }, false);

      aqlfunctions.register("myfunctions::checkvertex", function (config, vertex, path) {
        if (vertex.isDeleted || ! vertex.isActive) {
          return [ "prune", "exclude" ]; // exclude these and don't follow them
        }
        return [ ]; // include everything else
      }, false);

* fail if invalid `strategy`, `order` or `itemOrder` attribute values
  are passed to the AQL TRAVERSAL function. Omitting these attributes
  is not considered an error, but specifying an invalid value for any
  of these attributes will make an AQL query fail.

* issue #751: Create database through API should return HTTP status code 201

  By default, the server now returns HTTP 201 (created) when creating a new
  database successfully. To keep compatibility with older ArangoDB versions, the
  startup parameter `--server.default-api-compatibility` can be set to a value
  of `10400` to indicate API compatibility with ArangoDB 1.4. The compatibility
  can also be enforced by setting the `X-Arango-Version` HTTP header in a
  client request to this API on a per-request basis.

* allow direct access from the `db` object to collections whose names start
  with an underscore (e.g. db._users).

  Previously, access to such collections via the `db` object was possible from
  arangosh, but not from arangod (and thus Foxx and actions). The only way
  to access such collections from these places was via the `db._collection(<name>)`
  workaround.

* allow `\n` (as well as `\r\n`) as line terminator in batch requests sent to
  `/_api/batch` HTTP API.

* use `--data-binary` instead of `--data` parameter in generated cURL examples

* issue #703: Also show path of logfile for fm.config()

* issue #675: Dropping a collection used in "graph" module breaks the graph

* added "static" Graph.drop() method for graphs API

* fixed issue #695: arangosh server.password error

* use pretty-printing in `--console` mode by default

* simplified ArangoDB startup options

  Some startup options are now superfluous or their usage is simplified. The
  following options have been changed:

  * `--javascript.modules-path`: this option has been removed. The modules paths
    are determined by arangod and arangosh automatically based on the value of
    `--javascript.startup-directory`.

    If the option is set on startup, it is ignored so startup will not abort with
    an error `unrecognized option`.

  * `--javascript.action-directory`: this option has been removed. The actions
    directory is determined by arangod automatically based on the value of
    `--javascript.startup-directory`.

    If the option is set on startup, it is ignored so startup will not abort with
    an error `unrecognized option`.

  * `--javascript.package-path`: this option is still available but it is not
    required anymore to set the standard package paths (e.g. `js/npm`). arangod
    will automatically use this standard package path regardless of whether it
    was specified via the options.

    It is possible to use this option to add additional package paths to the
    standard value.

  Configuration files included with arangod are adjusted accordingly.

* layout of the graphs tab adapted to better fit with the other tabs

* database selection is moved to the bottom right corner of the web interface

* removed priority queue index type

  this feature was never advertised nor documented nor tested.

* display internal attributes in document source view of web interface

* removed separate shape collections

  When upgrading to ArangoDB 2.0, existing collections will be converted to include
  shapes and attribute markers in the datafiles instead of using separate files for
  shapes.

  When a collection is converted, existing shapes from the SHAPES directory will
  be written to a new datafile in the collection directory, and the SHAPES directory
  will be removed afterwards.

  This saves up to 2 MB of memory and disk space for each collection
  (savings are higher, the less different shapes there are in a collection).
  Additionally, one less file descriptor per opened collection will be used.

  When creating a new collection, the amount of sync calls may be reduced. The same
  may be true for documents with yet-unknown shapes. This may help performance
  in these cases.

* added AQL functions `NTH` and `POSITION`

* added signal handler for arangosh to save last command in more cases

* added extra prompt placeholders for arangosh:
  - `%e`: current endpoint
  - `%u`: current user

* added arangosh option `--javascript.gc-interval` to control amount of
  garbage collection performed by arangosh

* fixed issue #651: Allow addEdge() to take vertex ids in the JS library

* removed command-line option `--log.format`

  In previous versions, this option did not have an effect for most log messages, so
  it got removed.

* removed C++ logger implementation

  Logging inside ArangoDB is now done using the LOG_XXX() macros. The LOGGER_XXX()
  macros are gone.

* added collection status "loading"


v1.4.16 (XXXX-XX-XX)
--------------------

* fixed too eager datafile deletion

  this issue could have caused a crash when the compaction had marked datafiles as obsolete
  and they were removed while "old" temporary query results still pointed to the old datafile
  positions

* fixed issue #826: Replication fails when a collection's configuration changes


v1.4.15 (2014-04-19)
--------------------

* bugfix for AQL query optimizer

  the following type of query was too eagerly optimized, leading to errors in code-generation:

      LET a = (FOR i IN [] RETURN i) LET b = (FOR i IN [] RETURN i) RETURN 1

  the problem occurred when both lists in the subqueries were empty. In this case invalid code
  was generated and the query couldn't be executed.


v1.4.14 (2014-04-05)
--------------------

* fixed race conditions during shape / attribute insertion

  A race condition could have led to spurious `cannot find attribute #xx` or
  `cannot find shape #xx` (where xx is a number) warning messages being logged
  by the server. This happened when a new attribute was inserted and at the same
  time was queried by another thread.

  Also fixed a race condition that may have occurred when a thread tried to
  access the shapes / attributes hash tables while they were resized. In this
  cases, the shape / attribute may have been hashed to a wrong slot.

* fixed a memory barrier / cpu synchronization problem with libev, affecting
  Windows with Visual Studio 2013 (probably earlier versions are affected, too)

  The issue is described in detail here:
  http://lists.schmorp.de/pipermail/libev/2014q1/002318.html


v1.4.13 (2014-03-14)
--------------------

* added diagnostic output for Foxx application upload

* allow dump & restore from ArangoDB 1.4 with an ArangoDB 2.0 server

* allow startup options `temp-path` and `default-language` to be specified from the arangod
  configuration file and not only from the command line

* fixed too eager compaction

  The compaction will now wait for several seconds before trying to re-compact the same
  collection. Additionally, some other limits have been introduced for the compaction.


v1.4.12 (2014-03-05)
--------------------

* fixed display bug in web interface which caused the following problems:
  - documents were displayed in web interface as being empty
  - document attributes view displayed many attributes with content "undefined"
  - document source view displayed many attributes with name "TYPEOF" and value "undefined"
  - an alert popping up in the browser with message "Datatables warning..."

* re-introduced old-style read-write locks to supports Windows versions older than
  Windows 2008R2 and Windows 7. This should re-enable support for Windows Vista and
  Windows 2008.


v1.4.11 (2014-02-27)
--------------------

* added SHORTEST_PATH AQL function

  this calculates the shortest paths between two vertices, using the Dijkstra
  algorithm, employing a min-heap

  By default, ArangoDB does not know the distance between any two vertices and
  will use a default distance of 1. A custom distance function can be registered
  as an AQL user function to make the distance calculation use any document
  attributes or custom logic:

      RETURN SHORTEST_PATH(cities, motorways, "cities/CGN", "cities/MUC", "outbound", {
        paths: true,
        distance: "myfunctions::citydistance"
      })

      // using the following custom distance function
      var aqlfunctions = require("org/arangodb/aql/functions");
      aqlfunctions.register("myfunctions::distance", function (config, vertex1, vertex2, edge) {
        return Math.sqrt(Math.pow(vertex1.x - vertex2.x) + Math.pow(vertex1.y - vertex2.y));
      }, false);

* fixed bug in Graph.pathTo function

* fixed small memleak in AQL optimizer

* fixed access to potentially uninitialized variable when collection had a cap constraint


v1.4.10 (2014-02-21)
--------------------

* fixed graph constructor to allow graph with some parameter to be used

* added node.js "events" and "stream"

* updated npm packages

* added loading of .json file

* Fixed http return code in graph api with waitForSync parameter.

* Fixed documentation in graph, simple and index api.

* removed 2 tests due to change in ruby library.

* issue #756: set access-control-expose-headers on CORS response

  the following headers are now whitelisted by ArangoDB in CORS responses:
  - etag
  - content-encoding
  - content-length
  - location
  - server
  - x-arango-errors
  - x-arango-async-id


v1.4.9 (2014-02-07)
-------------------

* return a document's current etag in response header for HTTP HEAD requests on
  documents that return an HTTP 412 (precondition failed) error. This allows
  retrieving the document's current revision easily.

* added AQL function `SKIPLIST` to directly access skiplist indexes from AQL

  This is a shortcut method to use a skiplist index for retrieving specific documents in
  indexed order. The function capability is rather limited, but it may be used
  for several cases to speed up queries. The documents are returned in index order if
  only one condition is used.

      /* return all documents with mycollection.created > 12345678 */
      FOR doc IN SKIPLIST(mycollection, { created: [[ '>', 12345678 ]] })
        RETURN doc

      /* return first document with mycollection.created > 12345678 */
      FOR doc IN SKIPLIST(mycollection, { created: [[ '>', 12345678 ]] }, 0, 1)
        RETURN doc

      /* return all documents with mycollection.created between 12345678 and 123456790 */
      FOR doc IN SKIPLIST(mycollection, { created: [[ '>', 12345678 ], [ '<=', 123456790 ]] })
        RETURN doc

      /* return all documents with mycollection.a equal 1 and .b equal 2 */
      FOR doc IN SKIPLIST(mycollection, { a: [[ '==', 1 ]], b: [[ '==', 2 ]] })
        RETURN doc

  The function requires a skiplist index with the exact same attributes to
  be present on the specified collection. All attributes present in the skiplist
  index must be specified in the conditions specified for the `SKIPLIST` function.
  Attribute declaration order is important, too: attributes must be specified in the
  same order in the condition as they have been declared in the skiplist index.

* added command-line option `--server.disable-authentication-unix-sockets`

  with this option, authentication can be disabled for all requests coming
  in via UNIX domain sockets, enabling clients located on the same host as
  the ArangoDB server to connect without authentication.
  Other connections (e.g. TCP/IP) are not affected by this option.

  The default value for this option is `false`.
  Note: this option is only supported on platforms that support Unix domain
  sockets.

* call global arangod instance destructor on shutdown

* issue #755: TRAVERSAL does not use strategy, order and itemOrder options

  these options were not honored when configuring a traversal via the AQL
  TRAVERSAL function. Now, these options are used if specified.

* allow vertex and edge filtering with user-defined functions in TRAVERSAL,
  TRAVERSAL_TREE and SHORTEST_PATH AQL functions:

      // using user-defined AQL functions for edge and vertex filtering
      RETURN TRAVERSAL(friends, friendrelations, "friends/john", "outbound", {
        followEdges: "myfunctions::checkedge",
        filterVertices: "myfunctions::checkvertex"
      })

      // using the following custom filter functions
      var aqlfunctions = require("org/arangodb/aql/functions");
      aqlfunctions.register("myfunctions::checkedge", function (config, vertex, edge, path) {
        return (edge.type !== 'dislikes'); // don't follow these edges
      }, false);

      aqlfunctions.register("myfunctions::checkvertex", function (config, vertex, path) {
        if (vertex.isDeleted || ! vertex.isActive) {
          return [ "prune", "exclude" ]; // exclude these and don't follow them
        }
        return [ ]; // include everything else
      }, false);

* issue #748: add vertex filtering to AQL's TRAVERSAL[_TREE]() function


v1.4.8 (2014-01-31)
-------------------

* install foxx apps in the web interface

* fixed a segfault in the import API


v1.4.7 (2014-01-23)
-------------------

* issue #744: Add usage example arangoimp from Command line

* issue #738: added __dirname, __filename pseudo-globals. Fixes #733. (@by pluma)

* mount all Foxx applications in system apps directory on startup


v1.4.6 (2014-01-20)
-------------------

* issue #736: AQL function to parse collection and key from document handle

* added fm.rescan() method for Foxx-Manager

* fixed issue #734: foxx cookie and route problem

* added method `fm.configJson` for arangosh

* include `startupPath` in result of API `/_api/foxx/config`


v1.4.5 (2014-01-15)
-------------------

* fixed issue #726: Alternate Windows Install Method

* fixed issue #716: dpkg -P doesn't remove everything

* fixed bugs in description of HTTP API `_api/index`

* fixed issue #732: Rest API GET revision number

* added missing documentation for several methods in HTTP API `/_api/edge/...`

* fixed typos in description of HTTP API `_api/document`

* defer evaluation of AQL subqueries and logical operators (lazy evaluation)

* Updated font in WebFrontend, it now contains a version that renders properly on Windows

* generally allow function return values as call parameters to AQL functions

* fixed potential deadlock in global context method execution

* added override file "arangod.conf.local" (and co)


v1.4.4 (2013-12-24)
-------------------

* uid and gid are now set in the scripts, there is no longer a separate config file for
  arangod when started from a script

* foxx-manager is now an alias for arangosh

* arango-dfdb is now an alias for arangod, moved from bin to sbin

* changed from readline to linenoise for Windows

* added --install-service and --uninstall-service for Windows

* removed --daemon and --supervisor for Windows

* arangosh and arangod now uses the config-file which maps the binary name, i. e. if you
  rename arangosh to foxx-manager it will use the config file foxx-manager.conf

* fixed lock file for Windows

* fixed issue #711, #687: foxx-manager throws internal errors

* added `--server.ssl-protocol` option for client tools
  this allows connecting from arangosh, arangoimp, arangoimp etc. to an ArangoDB
  server that uses a non-default value for `--server.ssl-protocol`. The default
  value for the SSL protocol is 4 (TLSv1). If the server is configured to use a
  different protocol, it was not possible to connect to it with the client tools.

* added more detailed request statistics

  This adds the number of async-executed HTTP requests plus the number of HTTP
  requests per individual HTTP method type.

* added `--force` option for arangorestore
  this option allows continuing a restore operation even if the server reports errors
  in the middle of the restore operation

* better error reporting for arangorestore
  in case the server returned an HTTP error, arangorestore previously reported this
  error as `internal error` without any details only. Now server-side errors are
  reported by arangorestore with the server's error message

* include more system collections in dumps produced by arangodump
  previously some system collections were intentionally excluded from dumps, even if the
  dump was run with `--include-system-collections`. for example, the collections `_aal`,
  `_modules`, `_routing`, and `_users` were excluded. This makes sense in a replication
  context but not always in a dump context.
  When specifying `--include-system-collections`, arangodump will now include the above-
  mentioned collections in the dump, too. Some other system collections are still excluded
  even when the dump is run with `--include-system-collections`, for example `_replication`
  and `_trx`.

* fixed issue #701: ArangoStatement undefined in arangosh

* fixed typos in configuration files


v1.4.3 (2013-11-25)
-------------------

* fixed a segfault in the AQL optimizer, occurring when a constant non-list value was
  used on the right-hand side of an IN operator that had a collection attribute on the
  left-hand side

* issue #662:

  Fixed access violation errors (crashes) in the Windows version, occurring under some
  circumstances when accessing databases with multiple clients in parallel

* fixed issue #681: Problem with ArchLinux PKGBUILD configuration


v1.4.2 (2013-11-20)
-------------------

* fixed issue #669: Tiny documentation update

* ported Windows version to use native Windows API SRWLocks (slim read-write locks)
  and condition variables instead of homemade versions

  MSDN states the following about the compatibility of SRWLocks and Condition Variables:

      Minimum supported client:
      Windows Server 2008 [desktop apps | Windows Store apps]

      Minimum supported server:
      Windows Vista [desktop apps | Windows Store apps]

* fixed issue #662: ArangoDB on Windows hanging

  This fixes a deadlock issue that occurred on Windows when documents were written to
  a collection at the same time when some other thread tried to drop the collection.

* fixed file-based logging in Windows

  the logger complained on startup if the specified log file already existed

* fixed startup of server in daemon mode (`--daemon` startup option)

* fixed a segfault in the AQL optimizer

* issue #671: Method graph.measurement does not exist

* changed Windows condition variable implementation to use Windows native
  condition variables

  This is an attempt to fix spurious Windows hangs as described in issue #662.

* added documentation for JavaScript traversals

* added --code-page command-line option for Windows version of arangosh

* fixed a problem when creating edges via the web interface.

  The problem only occurred if a collection was created with type "document
  collection" via the web interface, and afterwards was dropped and re-created
  with type "edge collection". If the web interface page was not reloaded,
  the old collection type (document) was cached, making the subsequent creation
  of edges into the (seeming-to-be-document) collection fail.

  The fix is to not cache the collection type in the web interface. Users of
  an older version of the web interface can reload the collections page if they
  are affected.

* fixed a caching problem in arangosh: if a collection was created using the web
  interface, and then removed via arangosh, arangosh did not actually drop the
  collection due to caching.

  Because the `drop` operation was not carried out, this caused misleading error
  messages when trying to re-create the collection (e.g. `cannot create collection:
  duplicate name`).

* fixed ALT-introduced characters for arangosh console input on Windows

  The Windows readline port was not able to handle characters that are built
  using CTRL or ALT keys. Regular characters entered using the CTRL or ALT keys
  were silently swallowed and not passed to the terminal input handler.

  This did not seem to cause problems for the US keyboard layout, but was a
  severe issue for keyboard layouts that require the ALT (or ALT-GR) key to
  construct characters. For example, entering the character `{` with a German
  keyboard layout requires pressing ALT-GR + 9.

* fixed issue #665: Hash/skiplist combo madness bit my ass

  this fixes a problem with missing/non-deterministic rollbacks of inserts in
  case of a unique constraint violation into a collection with multiple secondary
  indexes (with at least one of them unique)

* fixed issue #664: ArangoDB installer on Windows requires drive c:

* partly fixed issue #662: ArangoDB on Windows hanging

  This fixes dropping databases on Windows. In previous 1.4 versions on Windows,
  one shape collection file was not unloaded and removed when dropping a database,
  leaving one directory and one shape collection file in the otherwise-dropped
  database directory.

* fixed issue #660: updated documentation on indexes


v1.4.1 (2013-11-08)
-------------------

* performance improvements for skip-list deletes


v1.4.1-rc1 (2013-11-07)
-----------------------

* fixed issue #635: Web-Interface should have a "Databases" Menu for Management

* fixed issue #624: Web-Interface is missing a Database selector

* fixed segfault in bitarray query

* fixed issue #656: Cannot create unique index through web interface

* fixed issue #654: bitarray index makes server down

* fixed issue #653: Slow query

* fixed issue #650: Randomness of any() should be improved

* made AQL `DOCUMENT()` function polymorphic and work with just one parameter.

  This allows using the `DOCUMENT` function like this:

      DOCUMENT('users/john')
      DOCUMENT([ 'users/john', 'users/amy' ])

  in addition to the existing use cases:

      DOCUMENT(users, 'users/john')
      DOCUMENT(users, 'john')
      DOCUMENT(users, [ 'users/john' ])
      DOCUMENT(users, [ 'users/john', 'users/amy' ])
      DOCUMENT(users, [ 'john', 'amy' ])

* simplified usage of ArangoDB batch API

  It is not necessary anymore to send the batch boundary in the HTTP `Content-Type`
  header. Previously, the batch API expected the client to send a Content-Type header
  of`multipart/form-data; boundary=<some boundary value>`. This is still supported in
  ArangoDB 2.0, but clients can now also omit this header. If the header is not
  present in a client request, ArangoDB will ignore the request content type and
  read the MIME boundary from the beginning of the request body.

  This also allows using the batch API with the Swagger "Try it out" feature (which is
  not too good at sending a different or even dynamic content-type request header).

* added API method GET `/_api/database/user`

  This returns the list of databases a specific user can see without changing the
  username/passwd.

* issue #424: Documentation about IDs needs to be upgraded


v1.4.0 (2013-10-29)
-------------------

* fixed issue #648: /batch API is missing from Web Interface API Documentation (Swagger)

* fixed issue #647: Icon tooltips missing

* fixed issue #646: index creation in web interface

* fixed issue #645: Allow jumping from edge to linked vertices

* merged PR for issue #643: Some minor corrections and a link to "Downloads"

* fixed issue #642: Completion of error handling

* fixed issue #639: compiling v1.4 on maverick produces warnings on -Wstrict-null-sentinel

* fixed issue #634: Web interface bug: Escape does not always propagate

* fixed issue #620: added startup option `--server.default-api-compatibility`

  This adds the following changes to the ArangoDB server and clients:
  - the server provides a new startup option `--server.default-api-compatibility`.
    This option can be used to determine the compatibility of (some) server API
    return values. The value for this parameter is a server version number,
    calculated as follows: `10000 * major + 100 * minor` (e.g. `10400` for ArangoDB
    1.3). The default value is `10400` (1.4), the minimum allowed value is `10300`
    (1.3).

    When setting this option to a value lower than the current server version,
    the server might respond with old-style results to "old" clients, increasing
    compatibility with "old" (non-up-to-date) clients.

  - the server will on each incoming request check for an HTTP header
    `x-arango-version`. Clients can optionally set this header to the API
    version number they support. For example, if a client sends the HTTP header
    `x-arango-version: 10300`, the server will pick this up and might send ArangoDB
    1.3-style responses in some situations.

    Setting either the startup parameter or using the HTTP header (or both) allows
    running "old" clients with newer versions of ArangoDB, without having to adjust
    the clients too much.

  - the `location` headers returned by the server for the APIs `/_api/document/...`
    and `/_api/collection/...` will have different values depending on the used API
    version. If the API compatibility is `10300`, the `location` headers returned
    will look like this:

        location: /_api/document/....

    whereas when an API compatibility of `10400` or higher is used, the `location`
    headers will look like this:

        location: /_db/<database name>/_api/document/...

  Please note that even in the presence of this, old API versions still may not
  be supported forever by the server.

* fixed issue #643: Some minor corrections and a link to "Downloads" by @frankmayer

* started issue #642: Completion of error handling

* fixed issue #639: compiling v1.4 on maverick produces warnings on
  -Wstrict-null-sentinel

* fixed issue #621: Standard Config needs to be fixed

* added function to manage indexes (web interface)

* improved server shutdown time by signaling shutdown to applicationserver,
  logging, cleanup and compactor threads

* added foxx-manager `replace` command

* added foxx-manager `installed` command (a more intuitive alias for `list`)

* fixed issue #617: Swagger API is missing '/_api/version'

* fixed issue #615: Swagger API: Some commands have no parameter entry forms

* fixed issue #614: API : Typo in : Request URL /_api/database/current

* fixed issue #609: Graph viz tool - different background color

* fixed issue #608: arangosh config files - eventually missing in the manual

* fixed issue #607: Admin interface: no core documentation

* fixed issue #603: Aardvark Foxx App Manager

* fixed a bug in type-mapping between AQL user functions and the AQL layer

  The bug caused errors like the following when working with collection documents
  in an AQL user function:

      TypeError: Cannot assign to read only property '_id' of #<ShapedJson>

* create less system collections when creating a new database

  This is achieved by deferring collection creation until the collections are actually
  needed by ArangoDB. The following collections are affected by the change:
  - `_fishbowl`
  - `_structures`


v1.4.0-beta2 (2013-10-14)
-------------------------

* fixed compaction on Windows

  The compaction on Windows did not ftruncate the cleaned datafiles to a smaller size.
  This has been fixed so not only the content of the files is cleaned but also files
  are re-created with potentially smaller sizes.

* only the following system collections will be excluded from replication from now on:
  - `_replication`
  - `_trx`
  - `_users`
  - `_aal`
  - `_fishbowl`
  - `_modules`
  - `_routing`

  Especially the following system collections will now be included in replication:
  - `_aqlfunctions`
  - `_graphs`

  In previous versions of ArangoDB, all system collections were excluded from the
  replication.

  The change also caused a change in the replication logger and applier:
  in previous versions of ArangoDB, only a collection's id was logged for an operation.
  This has not caused problems for non-system collections but for system collections
  there ids might differ. In addition to a collection id ArangoDB will now also log the
  name of a collection for each replication event.

  The replication applier will now look for the collection name attribute in logged
  events preferably.

* added database selection to arango-dfdb

* provide foxx-manager, arangodump, and arangorestore in Windows build

* ArangoDB 1.4 will refuse to start if option `--javascript.app-path` is not set.

* added startup option `--server.allow-method-override`

  This option can be set to allow overriding the HTTP request method in a request using
  one of the following custom headers:

  - x-http-method-override
  - x-http-method
  - x-method-override

  This allows bypassing proxies and tools that would otherwise just let certain types of
  requests pass. Enabling this option may impose a security risk, so it should only be
  used in very controlled environments.

  The default value for this option is `false` (no method overriding allowed).

* added "details" URL parameter for bulk import API

  Setting the `details` URL parameter to `true` in a call to POST `/_api/import` will make
  the import return details about non-imported documents in the `details` attribute. If
  `details` is `false` or omitted, no `details` attribute will be present in the response.
  This is the same behavior that previous ArangoDB versions exposed.

* added "complete" option for bulk import API

  Setting the `complete` URL parameter to `true` in a call to POST `/_api/import` will make
  the import completely fail if at least one of documents cannot be imported successfully.

  It defaults to `false`, which will make ArangoDB continue importing the other documents
  from the import even if some documents cannot be imported. This is the same behavior that
  previous ArangoDB versions exposed.

* added missing swagger documentation for `/_api/log`

* calling `/_api/logs` (or `/_admin/logs`) is only permitted from the `_system` database now.

  Calling this API method for/from other database will result in an HTTP 400.

' ported fix from https://github.com/novus/nvd3/commit/0894152def263b8dee60192f75f66700cea532cc

  This prevents JavaScript errors from occurring in Chrome when in the admin interface,
  section "Dashboard".

* show current database name in web interface (bottom right corner)

* added missing documentation for /_api/import in swagger API docs

* allow specification of database name for replication sync command replication applier

  This allows syncing from a master database with a different name than the slave database.

* issue #601: Show DB in prompt

  arangosh now displays the database name as part of the prompt by default.

  Can change the prompt by using the `--prompt` option, e.g.

      > arangosh --prompt "my db is named \"%d\"> "


v1.4.0-beta1 (2013-10-01)
-------------------------

* make the Foxx manager use per-database app directories

  Each database now has its own subdirectory for Foxx applications. Each database
  can thus use different Foxx applications if required. A Foxx app for a specific
  database resides in `<app-path>/databases/<database-name>/<app-name>`.

  System apps are shared between all databases. They reside in `<app-path>/system/<app-name>`.

* only trigger an engine reset in development mode for URLs starting with `/dev/`

  This prevents ArangoDB from reloading all Foxx applications when it is not
  actually necessary.

* changed error code from 10 (bad parameter) to 1232 (invalid key generator) for
  errors that are due to an invalid key generator specification when creating a new
  collection

* automatic detection of content-type / mime-type for Foxx assets based on filenames,
  added possibility to override auto detection

* added endpoint management API at `/_api/endpoint`

* changed HTTP return code of PUT `/_api/cursor` from 400 to 404 in case a
  non-existing cursor is referred to

* issue #360: added support for asynchronous requests

  Incoming HTTP requests with the headers `x-arango-async: true` or
  `x-arango-async: store` will be answered by the server instantly with a generic
  HTTP 202 (Accepted) response.

  The actual requests will be queued and processed by the server asynchronously,
  allowing the client to continue sending other requests without waiting for the
  server to process the actually requested operation.

  The exact point in time when a queued request is executed is undefined. If an
  error occurs during execution of an asynchronous request, the client will not
  be notified by the server.

  The maximum size of the asynchronous task queue can be controlled using the new
  option `--scheduler.maximal-queue-size`. If the queue contains this many number of
  tasks and a new asynchronous request comes in, the server will reject it with an
  HTTP 500 (internal server error) response.

  Results of incoming requests marked with header `x-arango-async: true` will be
  discarded by the server immediately. Clients have no way of accessing the result
  of such asynchronously executed request. This is just _fire and forget_.

  To later retrieve the result of an asynchronously executed request, clients can
  mark a request with the header `x-arango-async: keep`. This makes the server
  store the result of the request in memory until explicitly fetched by a client
  via the `/_api/job` API. The `/_api/job` API also provides methods for basic
  inspection of which pending or already finished requests there are on the server,
  plus ways for garbage collecting unneeded results.

* Added new option `--scheduler.maximal-queue-size`.

* issue #590: Manifest Lint

* added data dump and restore tools, arangodump and arangorestore.

  arangodump can be used to create a logical dump of an ArangoDB database, or
  just dedicated collections. It can be used to dump both a collection's structure
  (properties and indexes) and data (documents).

  arangorestore can be used to restore data from a dump created with arangodump.
  arangorestore currently does not re-create any indexes, and doesn't yet handle
  referenced documents in edges properly when doing just partial restores.
  This will be fixed until 1.4 stable.

* introduced `--server.database` option for arangosh, arangoimp, and arangob.

  The option allows these client tools to use a certain database for their actions.
  In arangosh, the current database can be switched at any time using the command

      db._useDatabase(<name>);

  When no database is specified, all client tools will assume they should use the
  default database `_system`. This is done for downwards-compatibility reasons.

* added basic multi database support (alpha)

  New databases can be created using the REST API POST `/_api/database` and the
  shell command `db._createDatabase(<name>)`.

  The default database in ArangoDB is called `_system`. This database is always
  present and cannot be deleted by the user. When an older version of ArangoDB is
  upgraded to 1.4, the previously only database will automatically become the
  `_system` database.

  New databases can be created with the above commands, and can be deleted with the
  REST API DELETE `/_api/database/<name>` or the shell command `db._dropDatabase(<name>);`.

  Deleting databases is still unstable in ArangoDB 1.4 alpha and might crash the
  server. This will be fixed until 1.4 stable.

  To access a specific database via the HTTP REST API, the `/_db/<name>/` prefix
  can be used in all URLs. ArangoDB will check if an incoming request starts with
  this prefix, and will automatically pick the database name from it. If the prefix
  is not there, ArangoDB will assume the request is made for the default database
  (`_system`). This is done for downwards-compatibility reasons.

  That means, the following URL pathnames are logically identical:

      /_api/document/mycollection/1234
      /_db/_system/document/mycollection/1234

  To access a different database (e.g. `test`), the URL pathname would look like this:

      /_db/test/document/mycollection/1234

  New databases can also be created and existing databases can only be dropped from
  within the default database (`_system`). It is not possible to drop the `_system`
  database itself.

  Cross-database operations are unintended and unsupported. The intention of the
  multi-database feature is to have the possibility to have a few databases managed
  by ArangoDB in parallel, but to only access one database at a time from a connection
  or a request.

  When accessing the web interface via the URL pathname `/_admin/html/` or `/_admin/aardvark`,
  the web interface for the default database (`_system`) will be displayed.
  To access the web interface for a different database, the database name can be
  put into the URLs as a prefix, e.g. `/_db/test/_admin/html` or
  `/_db/test/_admin/aardvark`.

  All internal request handlers and also all user-defined request handlers and actions
  (including Foxx) will only get to see the unprefixed URL pathnames (i.e. excluding
  any database name prefix). This is to ensure downwards-compatibility.

  To access the name of the requested database from any action (including Foxx), use
  use `req.database`.

  For example, when calling the URL `/myapp/myaction`, the content of `req.database`
  will be `_system` (the default database because no database got specified) and the
  content of `req.url` will be `/myapp/myaction`.

  When calling the URL `/_db/test/myapp/myaction`, the content of `req.database` will be
  `test`, and the content of `req.url` will still be `/myapp/myaction`.

* Foxx now excludes files starting with . (dot) when bundling assets

  This mitigates problems with editor swap files etc.

* made the web interface a Foxx application

  This change caused the files for the web interface to be moved from `html/admin` to
  `js/apps/aardvark` in the file system.

  The base URL for the admin interface changed from `_admin/html/index.html` to
  `_admin/aardvark/index.html`.

  The "old" redirection to `_admin/html/index.html` will now produce a 404 error.

  When starting ArangoDB with the `--upgrade` option, this will automatically be remedied
  by putting in a redirection from `/` to `/_admin/aardvark/index.html`, and from
  `/_admin/html/index.html` to `/_admin/aardvark/index.html`.

  This also obsoletes the following configuration (command-line) options:
  - `--server.admin-directory`
  - `--server.disable-admin-interface`

  when using these now obsolete options when the server is started, no error is produced
  for downwards-compatibility.

* changed User-Agent value sent by arangoimp, arangosh, and arangod from "VOC-Agent" to
  "ArangoDB"

* changed journal file creation behavior as follows:

  Previously, a journal file for a collection was always created when a collection was
  created. When a journal filled up and became full, the current journal was made a
  datafile, and a new (empty) journal was created automatically. There weren't many
  intended situations when a collection did not have at least one journal.

  This is changed now as follows:
  - when a collection is created, no journal file will be created automatically
  - when there is a write into a collection without a journal, the journal will be
    created lazily
  - when there is a write into a collection with a full journal, a new journal will
    be created automatically

  From the end user perspective, nothing should have changed, except that there is now
  less disk usage for empty collections. Disk usage of infrequently updated collections
  might also be reduced significantly by running the `rotate()` method of a collection,
  and not writing into a collection subsequently.

* added method `collection.rotate()`

  This allows premature rotation of a collection's current journal file into a (read-only)
  datafile. The purpose of using `rotate()` is to prematurely allow compaction (which is
  performed on datafiles only) on data, even if the journal was not filled up completely.

  Using `rotate()` may make sense in the following scenario:

      c = db._create("test");
      for (i = 0; i < 1000; ++i) {
        c.save(...); // insert lots of data here
      }

      ...
      c.truncate(); // collection is now empty
      // only data in datafiles will be compacted by following compaction runs
      // all data in the current journal would not be compacted

      // calling rotate will make the current journal a datafile, and thus make it
      // eligible for compaction
      c.rotate();

  Using `rotate()` may also be useful when data in a collection is known to not change
  in the immediate future. After having completed all write operations on a collection,
  performing a `rotate()` will reduce the size of the current journal to the actually
  required size (remember that journals are pre-allocated with a specific size) before
  making the journal a datafile. Thus `rotate()` may cause disk space savings, even if
  the datafiles does not qualify for compaction after rotation.

  Note: rotating the journal is asynchronous, so that the actual rotation may be executed
  after `rotate()` returns to the caller.

* changed compaction to merge small datafiles together (up to 3 datafiles are merged in
  a compaction run)

  In the regular case, this should leave less small datafiles stay around on disk and allow
  using less file descriptors in total.

* added AQL MINUS function

* added AQL UNION_DISTINCT function (more efficient than combination of `UNIQUE(UNION())`)

* updated mruby to 2013-08-22

* issue #587: Add db._create() in help for startup arangosh

* issue #586: Share a link on installation instructions in the User Manual

* issue #585: Bison 2.4 missing on Mac for custom build

* issue #584: Web interface images broken in devel

* issue #583: Small documentation update

* issue #581: Parameter binding for attributes

* issue #580: Small improvements (by @guidoreina)

* issue #577: Missing documentation for collection figures in implementor manual

* issue #576: Get disk usage for collections and graphs

  This extends the result of the REST API for /_api/collection/figures with
  the attributes `compactors.count`, `compactors.fileSize`, `shapefiles.count`,
  and `shapefiles.fileSize`.

* issue #575: installing devel version on mac (low prio)

* issue #574: Documentation (POST /_admin/routing/reload)

* issue #558: HTTP cursors, allow count to ignore LIMIT


v1.4.0-alpha1 (2013-08-02)
--------------------------

* added replication. check online manual for details.

* added server startup options `--server.disable-replication-logger` and
  `--server.disable-replication-applier`

* removed action deployment tool, this now handled with Foxx and its manager or
  by kaerus node utility

* fixed a server crash when using byExample / firstExample inside a transaction
  and the collection contained a usable hash/skiplist index for the example

* defineHttp now only expects a single context

* added collection detail dialog (web interface)

  Shows collection properties, figures (datafiles, journals, attributes, etc.)
  and indexes.

* added documents filter (web interface)

  Allows searching for documents based on attribute values. One or many filter
  conditions can be defined, using comparison operators such as '==', '<=', etc.

* improved AQL editor (web interface)

  Editor supports keyboard shortcuts (Submit, Undo, Redo, Select).
  Editor allows saving and reusing of user-defined queries.
  Added example queries to AQL editor.
  Added comment button.

* added document import (web interface)

  Allows upload of JSON-data from files. Files must have an extension of .json.

* added dashboard (web interface)

  Shows the status of replication and multiple system charts, e.g.
  Virtual Memory Size, Request Time, HTTP Connections etc.

* added API method `/_api/graph` to query all graphs with all properties.

* added example queries in web interface AQL editor

* added arango.reconnect(<host>) method for arangosh to dynamically switch server or
  user name

* added AQL range operator `..`

  The `..` operator can be used to easily iterate over a sequence of numeric
  values. It will produce a list of values in the defined range, with both bounding
  values included.

  Example:

      2010..2013

  will produce the following result:

      [ 2010, 2011, 2012, 2013 ]

* added AQL RANGE function

* added collection.first(count) and collection.last(count) document access functions

  These functions allow accessing the first or last n documents in a collection. The order
  is determined by document insertion/update time.

* added AQL INTERSECTION function

* INCOMPATIBLE CHANGE: changed AQL user function namespace resolution operator from `:` to `::`

  AQL user-defined functions were introduced in ArangoDB 1.3, and the namespace resolution
  operator for them was the single colon (`:`). A function call looked like this:

      RETURN mygroup:myfunc()

  The single colon caused an ambiguity in the AQL grammar, making it indistinguishable from
  named attributes or the ternary operator in some cases, e.g.

      { mygroup:myfunc ? mygroup:myfunc }

  The change of the namespace resolution operator from `:` to `::` fixes this ambiguity.

  Existing user functions in the database will be automatically fixed when starting ArangoDB
  1.4 with the `--upgrade` option. However, queries using user-defined functions need to be
  adjusted on the client side to use the new operator.

* allow multiple AQL LET declarations separated by comma, e.g.
  LET a = 1, b = 2, c = 3

* more useful AQL error messages

  The error position (line/column) is more clearly indicated for parse errors.
  Additionally, if a query references a collection that cannot be found, the error
  message will give a hint on the collection name

* changed return value for AQL `DOCUMENT` function in case document is not found

  Previously, when the AQL `DOCUMENT` function was called with the id of a document and
  the document could not be found, it returned `undefined`. This value is not part of the
  JSON type system and this has caused some problems.
  Starting with ArangoDB 1.4, the `DOCUMENT` function will return `null` if the document
  looked for cannot be found.

  In case the function is called with a list of documents, it will continue to return all
  found documents, and will not return `null` for non-found documents. This has not changed.

* added single line comments for AQL

  Single line comments can be started with a double forward slash: `//`.
  They end at the end of the line, or the end of the query string, whichever is first.

* fixed documentation issues #567, #568, #571.

* added collection.checksum(<withData>) method to calculate CRC checksums for
  collections

  This can be used to
  - check if data in a collection has changed
  - compare the contents of two collections on different ArangoDB instances

* issue #565: add description line to aal.listAvailable()

* fixed several out-of-memory situations when double freeing or invalid memory
  accesses could happen

* less msyncing during the creation of collections

  This is achieved by not syncing the initial (standard) markers in shapes collections.
  After all standard markers are written, the shapes collection will get synced.

* renamed command-line option `--log.filter` to `--log.source-filter` to avoid
  misunderstandings

* introduced new command-line option `--log.content-filter` to optionally restrict
  logging to just specific log messages (containing the filter string, case-sensitive).

  For example, to filter on just log entries which contain `ArangoDB`, use:

      --log.content-filter "ArangoDB"

* added optional command-line option `--log.requests-file` to log incoming HTTP
  requests to a file.

  When used, all HTTP requests will be logged to the specified file, containing the
  client IP address, HTTP method, requests URL, HTTP response code, and size of the
  response body.

* added a signal handler for SIGUSR1 signal:

  when ArangoDB receives this signal, it will respond all further incoming requests
  with an HTTP 503 (Service Unavailable) error. This will be the case until another
  SIGUSR1 signal is caught. This will make ArangoDB start serving requests regularly
  again. Note: this is not implemented on Windows.

* limited maximum request URI length to 16384 bytes:

  Incoming requests with longer request URIs will be responded to with an HTTP
  414 (Request-URI Too Long) error.

* require version 1.0 or 1.1 in HTTP version signature of requests sent by clients:

  Clients sending requests with a non-HTTP 1.0 or non-HTTP 1.1 version number will
  be served with an HTTP 505 (HTTP Version Not Supported) error.

* updated manual on indexes:

  using system attributes such as `_id`, `_key`, `_from`, `_to`, `_rev` in indexes is
  disallowed and will be rejected by the server. This was the case since ArangoDB 1.3,
  but was not properly documented.

* issue #563: can aal become a default object?

  aal is now a prefab object in arangosh

* prevent certain system collections from being renamed, dropped, or even unloaded.

  Which restrictions there are for which system collections may vary from release to
  release, but users should in general not try to modify system collections directly
  anyway.

  Note: there are no such restrictions for user-created collections.

* issue #559: added Foxx documentation to user manual

* added server startup option `--server.authenticate-system-only`. This option can be
  used to restrict the need for HTTP authentication to internal functionality and APIs,
  such as `/_api/*` and `/_admin/*`.
  Setting this option to `true` will thus force authentication for the ArangoDB APIs
  and the web interface, but allow unauthenticated requests for other URLs (including
  user defined actions and Foxx applications).
  The default value of this option is `false`, meaning that if authentication is turned
  on, authentication is still required for *all* incoming requests. Only by setting the
  option to `true` this restriction is lifted and authentication becomes required for
  URLs starting with `/_` only.

  Please note that authentication still needs to be enabled regularly by setting the
  `--server.disable-authentication` parameter to `false`. Otherwise no authentication
  will be required for any URLs as before.

* protect collections against unloading when there are still document barriers around.

* extended cap constraints to optionally limit the active data size in a collection to
  a specific number of bytes.

  The arguments for creating a cap constraint are now:
  `collection.ensureCapConstraint(<count>, <byteSize>);`

  It is supported to specify just a count as in ArangoDB 1.3 and before, to specify
  just a fileSize, or both. The first met constraint will trigger the automated
  document removal.

* added `db._exists(doc)` and `collection.exists(doc)` for easy document existence checks

* added API `/_api/current-database` to retrieve information about the database the
  client is currently connected to (note: the API `/_api/current-database` has been
  removed in the meantime. The functionality is accessible via `/_api/database/current`
  now).

* ensure a proper order of tick values in datafiles/journals/compactors.
  any new files written will have the _tick values of their markers in order. for
  older files, there are edge cases at the beginning and end of the datafiles when
  _tick values are not properly in order.

* prevent caching of static pages in PathHandler.
  whenever a static page is requested that is served by the general PathHandler, the
  server will respond to HTTP GET requests with a "Cache-Control: max-age=86400" header.

* added "doCompact" attribute when creating collections and to collection.properties().
  The attribute controls whether collection datafiles are compacted.

* changed the HTTP return code from 400 to 404 for some cases when there is a referral
  to a non-existing collection or document.

* introduced error code 1909 `too many iterations` that is thrown when graph traversals
  hit the `maxIterations` threshold.

* optionally limit traversals to a certain number of iterations
  the limitation can be achieved via the traversal API by setting the `maxIterations`
  attribute, and also via the AQL `TRAVERSAL` and `TRAVERSAL_TREE` functions by setting
  the same attribute. If traversals are not limited by the end user, a server-defined
  limit for `maxIterations` may be used to prevent server-side traversals from running
  endlessly.

* added graph traversal API at `/_api/traversal`

* added "API" link in web interface, pointing to REST API generated with Swagger

* moved "About" link in web interface into "links" menu

* allow incremental access to the documents in a collection from out of AQL
  this allows reading documents from a collection chunks when a full collection scan
  is required. memory usage might be must lower in this case and queries might finish
  earlier if there is an additional LIMIT statement

* changed AQL COLLECT to use a stable sort, so any previous SORT order is preserved

* issue #547: Javascript error in the web interface

* issue #550: Make AQL graph functions support key in addition to id

* issue #526: Unable to escape when an errorneous command is entered into the js shell

* issue #523: Graph and vertex methods for the javascript api

* issue #517: Foxx: Route parameters with capital letters fail

* issue #512: Binded Parameters for LIMIT


v1.3.3 (2013-08-01)
-------------------

* issue #570: updateFishbowl() fails once

* updated and fixed generated examples

* issue #559: added Foxx documentation to user manual

* added missing error reporting for errors that happened during import of edges


v1.3.2 (2013-06-21)
-------------------

* fixed memleak in internal.download()

* made the shape-collection journal size adaptive:
  if too big shapes come in, a shape journal will be created with a big-enough size
  automatically. the maximum size of a shape journal is still restricted, but to a
  very big value that should never be reached in practice.

* fixed a segfault that occurred when inserting documents with a shape size bigger
  than the default shape journal size (2MB)

* fixed a locking issue in collection.truncate()

* fixed value overflow in accumulated filesizes reported by collection.figures()

* issue #545: AQL FILTER unnecessary (?) loop

* issue #549: wrong return code with --daemon


v1.3.1 (2013-05-24)
-------------------

* removed currently unused _ids collection

* fixed usage of --temp-path in aranogd and arangosh

* issue #540: suppress return of temporary internal variables in AQL

* issue #530: ReferenceError: ArangoError is not a constructor

* issue #535: Problem with AQL user functions javascript API

* set --javascript.app-path for test execution to prevent startup error

* issue #532: Graph _edgesCache returns invalid data?

* issue #531: Arangod errors

* issue #529: Really weird transaction issue

* fixed usage of --temp-path in aranogd and arangosh


v1.3.0 (2013-05-10)
-------------------

* fixed problem on restart ("datafile-xxx is not sealed") when server was killed
  during a compaction run

* fixed leak when using cursors with very small batchSize

* issue #508: `unregistergroup` function not mentioned in http interface docs

* issue #507: GET /_api/aqlfunction returns code inside parentheses

* fixed issue #489: Bug in aal.install

* fixed issue 505: statistics not populated on MacOS


v1.3.0-rc1 (2013-04-24)
-----------------------

* updated documentation for 1.3.0

* added node modules and npm packages

* changed compaction to only compact datafiles with more at least 10% of dead
  documents (byte size-wise)

* issue #498: fixed reload of authentication info when using
  `require("org/arangodb/users").reload()`

* issue #495: Passing an empty array to create a document results in a
  "phantom" document

* added more precision for requests statistics figures

* added "sum" attribute for individual statistics results in statistics API
  at /_admin/statistics

* made "limit" an optional parameter in AQL function NEAR().
  limit can now be either omitted completely, or set to 0. If so, an internal
  default value (currently 100) will be applied for the limit.

* issue #481

* added "attributes.count" to output of `collection.figures()`
  this also affects the REST API /_api/collection/<name>/figures

* added IndexedPropertyGetter for ShapedJson objects

* added API for user-defined AQL functions

* issue #475: A better error message for deleting a non-existent graph

* issue #474: Web interface problems with the JS Shell

* added missing documentation for AQL UNION function

* added transaction support.
  This provides ACID transactions for ArangoDB. Transactions can be invoked
  using the `db._executeTransaction()` function, or the `/_api/transaction`
  REST API.

* switched to semantic versioning (at least for alpha & alpha naming)

* added saveOrReplace() for server-side JS

v1.3.alpha1 (2013-04-05)
------------------------

* cleanup of Module, Package, ArangoApp and modules "internal", "fs", "console"

* use Error instead of string in throw to allow stack-trace

* issue #454: error while creation of Collection

* make `collection.count()` not recalculate the number of documents on the fly, but
  use some internal document counters.

* issue #457: invalid string value in web interface

* make datafile id (datafile->_fid) identical to the numeric part of the filename.
  E.g. the datafile `journal-123456.db` will now have a datafile marker with the same
  fid (i.e. `123456`) instead of a different value. This change will only affect
  datafiles that are created with 1.3 and not any older files.
  The intention behind this change is to make datafile debugging easier.

* consistently discard document attributes with reserved names (system attributes)
  but without any known meaning, for example `_test`, `_foo`, ...

  Previously, these attributes were saved with the document regularly in some cases,
  but were discarded in other cases.
  Now these attributes are discarded consistently. "Real" system attributes such as
  `_key`, `_from`, `_to` are not affected and will work as before.

  Additionally, attributes with an empty name (``) are discarded when documents are
  saved.

  Though using reserved or empty attribute names in documents was not really and
  consistently supported in previous versions of ArangoDB, this change might cause
  an incompatibility for clients that rely on this feature.

* added server startup flag `--database.force-sync-properties` to force syncing of
  collection properties on collection creation, deletion and on property update.
  The default value is true to mimic the behavior of previous versions of ArangoDB.
  If set to false, collection properties are written to disk but no call to sync()
  is made.

* added detailed output of server version and components for REST APIs
  `/_admin/version` and `/_api/version`. To retrieve this extended information,
  call the REST APIs with URL parameter `details=true`.

* issue #443: For git-based builds include commit hash in version

* adjust startup log output to be more compact, less verbose

* set the required minimum number of file descriptors to 256.
  On server start, this number is enforced on systems that have rlimit. If the limit
  cannot be enforced, starting the server will fail.
  Note: 256 is considered to be the absolute minimum value. Depending on the use case
  for ArangoDB, a much higher number of file descriptors should be used.

  To avoid checking & potentially changing the number of maximum open files, use the
  startup option `--server.descriptors-minimum 0`

* fixed shapedjson to json conversion for special numeric values (NaN, +inf, -inf).
  Before, "NaN", "inf", or "-inf" were written into the JSONified output, but these
  values are not allowed in JSON. Now, "null" is written to the JSONified output as
  required.

* added AQL functions VARIANCE_POPULATION(), VARIANCE_SAMPLE(), STDDEV_POPULATION(),
  STDDEV_SAMPLE(), AVERAGE(), MEDIAN() to calculate statistical values for lists

* added AQL SQRT() function

* added AQL TRIM(), LEFT() and RIGHT() string functions

* fixed issue #436: GET /_api/document on edge

* make AQL REVERSE() and LENGTH() functions work on strings, too

* disabled DOT generation in `make doxygen`. this speeds up docs generation

* renamed startup option `--dispatcher.report-intervall` to `--dispatcher.report-interval`

* renamed startup option `--scheduler.report-intervall` to `--scheduler.report-interval`

* slightly changed output of REST API method /_admin/log.
  Previously, the log messages returned also contained the date and log level, now
  they will only contain the log message, and no date and log level information.
  This information can be re-created by API users from the `timestamp` and `level`
  attributes of the result.

* removed configure option `--enable-zone-debug`
  memory zone debugging is now automatically turned on when compiling with ArangoDB
  `--enable-maintainer-mode`

* removed configure option `--enable-arangob`
  arangob is now always included in the build


v1.2.3 (XXXX-XX-XX)
-------------------

* added optional parameter `edgexamples` for AQL function EDGES() and NEIGHBORS()

* added AQL function NEIGHBORS()

* added freebsd support

* fixed firstExample() query with `_id` and `_key` attributes

* issue triAGENS/ArangoDB-PHP#55: AQL optimizer may have mis-optimized duplicate
  filter statements with limit


v1.2.2 (2013-03-26)
-------------------

* fixed save of objects with common sub-objects

* issue #459: fulltext internal memory allocation didn't scale well
  This fix improves loading times for collections with fulltext indexes that have
  lots of equal words indexed.

* issue #212: auto-increment support

  The feature can be used by creating a collection with the extra `keyOptions`
  attribute as follows:

      db._create("mycollection", { keyOptions: { type: "autoincrement", offset: 1, increment: 10, allowUserKeys: true } });

  The `type` attribute will make sure the keys will be auto-generated if no
  `_key` attribute is specified for a document.

  The `allowUserKeys` attribute determines whether users might still supply own
  `_key` values with documents or if this is considered an error.

  The `increment` value determines the actual increment value, whereas the `offset`
  value can be used to seed to value sequence with a specific starting value.
  This will be useful later in a multi-master setup, when multiple servers can use
  different auto-increment seed values and thus generate non-conflicting auto-increment values.

  The default values currently are:

  - `allowUserKeys`: `true`
  - `offset`: `0`
  - `increment`: `1`

  The only other available key generator type currently is `traditional`.
  The `traditional` key generator will auto-generate keys in a fashion as ArangoDB
  always did (some increasing integer value, with a more or less unpredictable
  increment value).

  Note that for the `traditional` key generator there is only the option to disallow
  user-supplied keys and give the server the sole responsibility for key generation.
  This can be achieved by setting the `allowUserKeys` property to `false`.

  This change also introduces the following errors that API implementors may want to check
  the return values for:

  - 1222: `document key unexpected`: will be raised when a document is created with
    a `_key` attribute, but the underlying collection was set up with the `keyOptions`
    attribute `allowUserKeys: false`.

  - 1225: `out of keys`: will be raised when the auto-increment key generator runs
    out of keys. This may happen when the next key to be generated is 2^64 or higher.
    In practice, this will only happen if the values for `increment` or `offset` are
    not set appropriately, or if users are allowed to supply own keys, those keys
    are near the 2^64 threshold, and later the auto-increment feature kicks in and
    generates keys that cross that threshold.

    In practice it should not occur with proper configuration and proper usage of the
    collections.

  This change may also affect the following REST APIs:
  - POST `/_api/collection`: the server does now accept the optional `keyOptions`
    attribute in the second parameter
  - GET `/_api/collection/properties`: will return the `keyOptions` attribute as part
    of the collection's properties. The previous optional attribute `createOptions`
    is now gone.

* fixed `ArangoStatement.explain()` method with bind variables

* fixed misleading "cursor not found" error message in arangosh that occurred when
  `count()` was called for client-side cursors

* fixed handling of empty attribute names, which may have crashed the server under
  certain circumstances before

* fixed usage of invalid pointer in error message output when index description could
  not be opened


v1.2.1 (2013-03-14)
-------------------

* issue #444: please darken light color in arangosh

* issue #442: pls update post install info on osx

* fixed conversion of special double values (NaN, -inf, +inf) when converting from
  shapedjson to JSON

* fixed compaction of markers (location of _key was not updated correctly in memory,
  leading to _keys pointing to undefined memory after datafile rotation)

* fixed edge index key pointers to use document master pointer plus offset instead
  of direct _key address

* fixed case when server could not create any more journal or compactor files.
  Previously a wrong status code may have been returned, and not being able to create
  a new compactor file may have led to an infinite loop with error message
  "could not create compactor".

* fixed value truncation for numeric filename parts when renaming datafiles/journals


v1.2.0 (2013-03-01)
-------------------

* by default statistics are now switch off; in order to enable comment out
  the "disable-statistics = yes" line in "arangod.conf"

* fixed issue #435: csv parser skips data at buffer border

* added server startup option `--server.disable-statistics` to turn off statistics
  gathering without recompilation of ArangoDB.
  This partly addresses issue #432.

* fixed dropping of indexes without collection name, e.g.
  `db.xxx.dropIndex("123456");`
  Dropping an index like this failed with an assertion error.

* fixed issue #426: arangoimp should be able to import edges into edge collections

* fixed issue #425: In case of conflict ArangoDB returns HTTP 400 Bad request
  (with 1207 Error) instead of HTTP 409 Conflict

* fixed too greedy token consumption in AQL for negative values:
  e.g. in the statement `RETURN { a: 1 -2 }` the minus token was consumed as part
  of the value `-2`, and not interpreted as the binary arithmetic operator


v1.2.beta3 (2013-02-22)
-----------------------

* issue #427: ArangoDB Importer Manual has no navigation links (previous|home|next)

* issue #319: Documentation missing for Emergency console and incomplete for datafile debugger.

* issue #370: add documentation for reloadRouting and flushServerModules

* issue #393: added REST API for user management at /_api/user

* issue #393, #128: added simple cryptographic functions for user actions in module "crypto":
  * require("org/arangodb/crypto").md5()
  * require("org/arangodb/crypto").sha256()
  * require("org/arangodb/crypto").rand()

* added replaceByExample() Javascript and REST API method

* added updateByExample() Javascript and REST API method

* added optional "limit" parameter for removeByExample() Javascript and REST API method

* fixed issue #413

* updated bundled V8 version from 3.9.4 to 3.16.14.1
  Note: the Windows version used a more recent version (3.14.0.1) and was not updated.

* fixed issue #404: keep original request url in request object


v1.2.beta2 (2013-02-15)
-----------------------

* fixed issue #405: 1.2 compile warnings

* fixed issue #333: [debian] Group "arangodb" is not used when starting vie init.d script

* added optional parameter 'excludeSystem' to GET /_api/collection
  This parameter can be used to disable returning system collections in the list
  of all collections.

* added AQL functions KEEP() and UNSET()

* fixed issue #348: "HTTP Interface for Administration and Monitoring"
  documentation errors.

* fix stringification of specific positive int64 values. Stringification of int64
  values with the upper 32 bits cleared and the 33rd bit set were broken.

* issue #395:  Collection properties() function should return 'isSystem' for
  Javascript and REST API

* make server stop after upgrade procedure when invoked with `--upgrade option`.
  When started with the `--upgrade` option, the server will perfom
  the upgrade, and then exit with a status code indicating the result of the
  upgrade (0 = success, 1 = failure). To start the server regularly in either
  daemon or console mode, the `--upgrade` option must not be specified.
  This change was introduced to allow init.d scripts check the result of
  the upgrade procedure, even in case an upgrade was successful.
  this was introduced as part of issue #391.

* added AQL function EDGES()

* added more crash-protection when reading corrupted collections at startup

* added documentation for AQL function CONTAINS()

* added AQL function LIKE()

* replaced redundant error return code 1520 (Unable to open collection) with error code
  1203 (Collection not found). These error codes have the same meanings, but one of
  them was returned from AQL queries only, the other got thrown by other parts of
  ArangoDB. Now, error 1203 (Collection not found) is used in AQL too in case a
  non-existing collection is used.

v1.2.beta1 (2013-02-01)
-----------------------

* fixed issue #382: [Documentation error] Maschine... should be Machine...

* unified history file locations for arangod, arangosh, and arangoirb.
  - The readline history for arangod (emergency console) is now stored in file
    $HOME/.arangod. It was stored in $HOME/.arango before.
  - The readline history for arangosh is still stored in $HOME/.arangosh.
  - The readline history for arangoirb is now stored in $HOME/.arangoirb. It was
    stored in $HOME/.arango-mrb before.

* fixed issue #381: _users user should have a unique constraint

* allow negative list indexes in AQL to access elements from the end of a list,
  e.g. ```RETURN values[-1]``` will return the last element of the `values` list.

* collection ids, index ids, cursor ids, and document revision ids created and
  returned by ArangoDB are now returned as strings with numeric content inside.
  This is done to prevent some value overrun/truncation in any part of the
  complete client/server workflow.
  In ArangoDB 1.1 and before, these values were previously returned as
  (potentially very big) integer values. This may cause problems (clipping, overrun,
  precision loss) for clients that do not support big integers natively and store
  such values in IEEE754 doubles internally. This type loses precision after about
  52 bits and is thus not safe to hold an id.
  Javascript and 32 bit-PHP are examples for clients that may cause such problems.
  Therefore, ids are now returned by ArangoDB as strings, with the string
  content being the integer value as before.

  Example for documents ("_rev" attribute):
  - Document returned by ArangoDB 1.1: { "_rev": 1234, ... }
  - Document returned by ArangoDB 1.2: { "_rev": "1234", ... }

  Example for collections ("id" attribute / "_id" property):
  - Collection returned by ArangoDB 1.1: { "id": 9327643, "name": "test", ... }
  - Collection returned by ArangoDB 1.2: { "id": "9327643", "name": "test", ... }

  Example for cursors ("id" attribute):
  - Collection returned by ArangoDB 1.1: { "id": 11734292, "hasMore": true, ... }
  - Collection returned by ArangoDB 1.2: { "id": "11734292", "hasMore": true, ... }

* global variables are not automatically available anymore when starting the
  arangod Javascript emergency console (i.e. ```arangod --console```).

  Especially, the variables `db`, `edges`, and `internal` are not available
  anymore. `db` and `internal` can be made available in 1.2 by
  ```var db = require("org/arangodb").db;``` and
  ```var internal = require("internal");```, respectively.
  The reason for this change is to get rid of global variables in the server
  because this will allow more specific inclusion of functionality.

  For convenience, the global variable `db` is still available by default in
  arangosh. The global variable `edges`, which since ArangoDB 1.1 was kind of
  a redundant wrapper of `db`, has been removed in 1.2 completely.
  Please use `db` instead, and if creating an edge collection, use the explicit
  ```db._createEdgeCollection()``` command.

* issue #374: prevent endless redirects when calling admin interface with
  unexpected URLs

* issue #373: TRAVERSAL() `trackPaths` option does not work. Instead `paths` does work

* issue #358: added support for CORS

* honor optional waitForSync property for document removal, replace, update, and
  save operations in arangosh. The waitForSync parameter for these operations
  was previously honored by the REST API and on the server-side, but not when
  the waitForSync parameter was specified for a document operation in arangosh.

* calls to db.collection.figures() and /_api/collection/<collection>/figures now
  additionally return the number of shapes used in the collection in the
  extra attribute "shapes.count"

* added AQL TRAVERSAL_TREE() function to return a hierarchical result from a traversal

* added AQL TRAVERSAL() function to return the results from a traversal

* added AQL function ATTRIBUTES() to return the attribute names of a document

* removed internal server-side AQL functions from global scope.

  Now the AQL internal functions can only be accessed via the exports of the
  ahuacatl module, which can be included via ```require("org/arangodb/ahuacatl")```.
  It shouldn't be necessary for clients to access this module at all, but
  internal code may use this module.

  The previously global AQL-related server-side functions were moved to the
  internal namespace. This produced the following function name changes on
  the server:

     old name              new name
     ------------------------------------------------------
     AHUACATL_RUN       => require("internal").AQL_QUERY
     AHUACATL_EXPLAIN   => require("internal").AQL_EXPLAIN
     AHUACATL_PARSE     => require("internal").AQL_PARSE

  Again, clients shouldn't have used these functions at all as there is the
  ArangoStatement object to execute AQL queries.

* fixed issue #366: Edges index returns strange description

* added AQL function MATCHES() to check a document against a list of examples

* added documentation and tests for db.collection.removeByExample

* added --progress option for arangoimp. This will show the percentage of the input
  file that has been processed by arangoimp while the import is still running. It can
  be used as a rough indicator of progress for the entire import.

* make the server log documents that cannot be imported via /_api/import into the
  logfile using the warning log level. This may help finding illegal documents in big
  import runs.

* check on server startup whether the database directory and all collection directories
  are writable. if not, the server startup will be aborted. this prevents serious
  problems with collections being non-writable and this being detected at some pointer
  after the server has been started

* allow the following AQL constructs: FUNC(...)[...], FUNC(...).attribute

* fixed issue #361: Bug in Admin Interface. Header disappears when clicking new collection

* Added in-memory only collections

  Added collection creation parameter "isVolatile":
  if set to true, the collection is created as an in-memory only collection,
  meaning that all document data of that collection will reside in memory only,
  and will not be stored permanently to disk.
  This means that all collection data will be lost when the collection is unloaded
  or the server is shut down.
  As this collection type does not have datafile disk overhead for the regular
  document operations, it may be faster than normal disk-backed collections. The
  actual performance gains strongly depend on the underlying OS, filesystem, and
  settings though.
  This collection type should be used for caches only and not for any sensible data
  that cannot be re-created otherwise.
  Some platforms, namely Windows, currently do not support this collection type.
  When creating an in-memory collection on such platform, an error message will be
  returned by ArangoDB telling the user the platform does not support it.

  Note: in-memory collections are an experimental feature. The feature might
  change drastically or even be removed altogether in a future version of ArangoDB.

* fixed issue #353: Please include "pretty print" in Emergency Console

* fixed issue #352: "pretty print" console.log
  This was achieved by adding the dump() function for the "internal" object

* reduced insertion time for edges index
  Inserting into the edges index now avoids costly comparisons in case of a hash
  collision, reducing the prefilling/loading timer for bigger edge collections

* added fulltext queries to AQL via FULLTEXT() function. This allows search
  fulltext indexes from an AQL query to find matching documents

* added fulltext index type. This index type allows indexing words and prefixes of
  words from a specific document attribute. The index can be queries using a
  SimpleQueryFull object, the HTTP REST API at /_api/simple/fulltext, or via AQL

* added collection.revision() method to determine whether a collection has changed.
  The revision method returns a revision string that can be used by client programs
  for equality/inequality comparisons. The value returned by the revision method
  should be treated by clients as an opaque string and clients should not try to
  figure out the sense of the revision id. This is still useful enough to check
  whether data in a collection has changed.

* issue #346: adaptively determine NUMBER_HEADERS_PER_BLOCK

* issue #338: arangosh cursor positioning problems

* issue #326: use limit optimization with filters

* issue #325: use index to avoid sorting

* issue #324: add limit optimization to AQL

* removed arango-password script and added Javascript functionality to add/delete
  users instead. The functionality is contained in module `users` and can be invoked
  as follows from arangosh and arangod:
  * require("users").save("name", "passwd");
  * require("users").replace("name", "newPasswd");
  * require("users").remove("name");
  * require("users").reload();
  These functions are intentionally not offered via the web interface.
  This also addresses issue #313

* changed print output in arangosh and the web interface for JSON objects.
  Previously, printing a JSON object in arangosh resulted in the attribute values
  being printed as proper JSON, but attribute names were printed unquoted and
  unescaped. This was fine for the purpose of arangosh, but lead to invalid
  JSON being produced. Now, arangosh will produce valid JSON that can be used
  to send it back to ArangoDB or use it with arangoimp etc.

* fixed issue #300: allow importing documents via the REST /_api/import API
  from a JSON list, too.
  So far, the API only supported importing from a format that had one JSON object
  on each line. This is sometimes inconvenient, e.g. when the result of an AQL
  query or any other list is to be imported. This list is a JSON list and does not
  necessary have a document per line if pretty-printed.
  arangoimp now supports the JSON list format, too. However, the format requires
  arangoimp and the server to read the entire dataset at once. If the dataset is
  too big (bigger than --max-upload-size) then the import will be rejected. Even if
  increased, the entire list must fit in memory on both the client and the server,
  and this may be more resource-intensive than importing individual lines in chunks.

* removed unused parameter --reuse-ids for arangoimp. This parameter did not have
  any effect in 1.2, was never publicly announced and did evil (TM) things.

* fixed issue #297 (partly): added whitespace between command line and
  command result in arangosh, added shell colors for better usability

* fixed issue #296: system collections not usable from AQL

* fixed issue #295: deadlock on shutdown

* fixed issue #293: AQL queries should exploit edges index

* fixed issue #292: use index when filtering on _key in AQL

* allow user-definable document keys
  users can now define their own document keys by using the _key attribute
  when creating new documents or edges. Once specified, the value of _key is
  immutable.
  The restrictions for user-defined key values are:
  * the key must be at most 254 bytes long
  * it must consist of the letters a-z (lower or upper case), the digits 0-9,
    the underscore (_) or dash (-) characters only
  * any other characters, especially multi-byte sequences, whitespace or
    punctuation characters cannot be used inside key values

  Specifying a document key is optional when creating new documents. If no
  document key is specified, ArangoDB will create a document key itself.
  There are no guarantees about the format and pattern of auto-generated document
  keys other than the above restrictions.
  Clients should therefore treat auto-generated document keys as opaque values.
  Keys can be used to look up and reference documents, e.g.:
  * saving a document: `db.users.save({ "_key": "fred", ... })`
  * looking up a document: `db.users.document("fred")`
  * referencing other documents: `edges.relations.save("users/fred", "users/john", ...)`

  This change is downwards-compatible to ArangoDB 1.1 because in ArangoDB 1.1
  users were not able to define their own keys. If the user does not supply a _key
  attribute when creating a document, ArangoDB 1.2 will still generate a key of
  its own as ArangoDB 1.1 did. However, all documents returned by ArangoDB 1.2 will
  include a _key attribute and clients should be able to handle that (e.g. by
  ignoring it if not needed). Documents returned will still include the _id attribute
  as in ArangoDB 1.1.

* require collection names everywhere where a collection id was allowed in
  ArangoDB 1.1 & 1.0
  This change requires clients to use a collection name in place of a collection id
  at all places the client deals with collections.
  Examples:
  * creating edges: the _from and _to attributes must now contain collection names instead
    of collection ids: `edges.relations.save("test/my-key1", "test/my-key2", ...)`
  * retrieving edges: the returned _from and _to attributes now will contain collection
    names instead of ids, too: _from: `test/fred` instead of `1234/3455`
  * looking up documents: db.users.document("fred") or db._document("users/fred")

  Collection names must be used in REST API calls instead of collection ids, too.
  This change is thus not completely downwards-compatible to ArangoDB 1.1. ArangoDB 1.1
  required users to use collection ids in many places instead of collection names.
  This was unintuitive and caused overhead in cases when just the collection name was
  known on client-side but not its id. This overhead can now be avoided so clients can
  work with the collection names directly. There is no need to work with collection ids
  on the client side anymore.
  This change will likely require adjustments to API calls issued by clients, and also
  requires a change in how clients handle the _id value of returned documents. Previously,
  the _id value of returned documents contained the collection id, a slash separator and
  the document number. Since 1.2, _id will contain the collection name, a slash separator
  and the document key. The same applies to the _from and _to attribute values of edges
  that are returned by ArangoDB.

  Also removed (now unnecessary) location header in responses of the collections REST API.
  The location header was previously returned because it was necessary for clients.
  When clients created a collection, they specified the collection name. The collection
  id was generated on the server, but the client needed to use the server-generated
  collection id for further API calls, e.g. when creating edges etc. Therefore, the
  full collection URL, also containing the collection id, was returned by the server in
  responses to the collection API, in the HTTP location header.
  Returning the location header has become unnecessary in ArangoDB 1.2 because users
  can access collections by name and do not need to care about collection ids.


v1.1.3 (2013-XX-XX)
-------------------

* fix case when an error message was looked up for an error code but no error
  message was found. In this case a NULL ptr was returned and not checked everywhere.
  The place this error popped up was when inserting into a non-unique hash index
  failed with a specific, invalid error code.

* fixed issue #381:  db._collection("_users").getIndexes();

* fixed issue #379: arango-password fatal issue javscript.startup-directory

* fixed issue #372: Command-Line Options for the Authentication and Authorization


v1.1.2 (2013-01-20)
-------------------

* upgraded to mruby 2013-01-20 583983385b81c21f82704b116eab52d606a609f4

* fixed issue #357: Some spelling and grammar errors

* fixed issue #355: fix quotes in pdf manual

* fixed issue #351: Strange arangosh error message for long running query

* fixed randomly hanging connections in arangosh on MacOS

* added "any" query method: this returns a random document from a collection. It
  is also available via REST HTTP at /_api/simple/any.

* added deployment tool

* added getPeerVertex

* small fix for logging of long messages: the last character of log messages longer
  than 256 bytes was not logged.

* fixed truncation of human-readable log messages for web interface: the trailing \0
  byte was not appended for messages longer than 256 bytes

* fixed issue #341: ArangoDB crashes when stressed with Batch jobs
  Contrary to the issue title, this did not have anything to do with batch jobs but
  with too high memory usage. The memory usage of ArangoDB is now reduced for cases
   when there are lots of small collections with few documents each

* started with issue #317: Feature Request (from Google Groups): DATE handling

* backported issue #300: Extend arangoImp to Allow importing resultset-like
  (list of documents) formatted files

* fixed issue #337: "WaitForSync" on new collection does not work on Win/X64

* fixed issue #336: Collections REST API docs

* fixed issue #335: mmap errors due to wrong memory address calculation

* fixed issue #332: arangoimp --use-ids parameter seems to have no impact

* added option '--server.disable-authentication' for arangosh as well. No more passwd
  prompts if not needed

* fixed issue #330: session logging for arangosh

* fixed issue #329: Allow passing script file(s) as parameters for arangosh to run

* fixed issue #328: 1.1 compile warnings

* fixed issue #327: Javascript parse errors in front end


v1.1.1 (2012-12-18)
-------------------

* fixed issue #339: DELETE /_api/cursor/cursor-identifier return incollect errorNum

  The fix for this has led to a signature change of the function actions.resultNotFound().
  The meaning of parameter #3 for This function has changed from the error message string
  to the error code. The error message string is now parameter #4.
  Any client code that uses this function in custom actions must be adjusted.

* fixed issue #321: Problem upgrading arangodb 1.0.4 to 1.1.0 with Homebrew (OSX 10.8.2)

* fixed issue #230: add navigation and search for online documentation

* fixed issue #315: Strange result in PATH

* fixed issue #323: Wrong function returned in error message of AQL CHAR_LENGTH()

* fixed some log errors on startup / shutdown due to pid file handling and changing
  of directories


v1.1.0 (2012-12-05)
-------------------

* WARNING:
  arangod now performs a database version check at startup. It will look for a file
  named "VERSION" in its database directory. If the file is not present, arangod will
  perform an automatic upgrade of the database directory. This should be the normal
  case when upgrading from ArangoDB 1.0 to ArangoDB 1.1.

  If the VERSION file is present but is from an older version of ArangoDB, arangod
  will refuse to start and ask the user to run a manual upgrade first. A manual upgrade
  can be performed by starting arangod with the option `--upgrade`.

  This upgrade procedure shall ensure that users have full control over when they
  perform any updates/upgrades of their data, and can plan backups accordingly. The
  procedure also guarantees that the server is not run without any required system
  collections or with in incompatible data state.

* added AQL function DOCUMENT() to retrieve a document by its _id value

* fixed issue #311: fixed segfault on unload

* fixed issue #309: renamed stub "import" button from web interface

* fixed issue #307: added WaitForSync column in collections list in in web interface

* fixed issue #306: naming in web interface

* fixed issue #304: do not clear AQL query text input when switching tabs in
  web interface

* fixed issue #303: added documentation about usage of var keyword in web interface

* fixed issue #301: PATCH does not work in web interface

# fixed issue #269: fix make distclean & clean

* fixed issue #296: system collections not usable from AQL

* fixed issue #295: deadlock on shutdown

* added collection type label to web interface

* fixed issue #290: the web interface now disallows creating non-edges in edge collections
  when creating collections via the web interface, the collection type must also be
  specified (default is document collection)

* fixed issue #289: tab-completion does not insert any spaces

* fixed issue #282: fix escaping in web interface

* made AQL function NOT_NULL take any number of arguments. Will now return its
  first argument that is not null, or null if all arguments are null. This is downwards
  compatible.

* changed misleading AQL function name NOT_LIST() to FIRST_LIST() and slightly changed
  the behavior. The function will now return its first argument that is a list, or null
  if none of the arguments are lists.
  This is mostly downwards-compatible. The only change to the previous implementation in
  1.1-beta will happen if two arguments were passed and the 1st and 2nd arguments were
  both no lists. In previous 1.1, the 2nd argument was returned as is, but now null
  will be returned.

* add AQL function FIRST_DOCUMENT(), with same behavior as FIRST_LIST(), but working
  with documents instead of lists.

* added UPGRADING help text

* fixed issue #284: fixed Javascript errors when adding edges/vertices without own
  attributes

* fixed issue #283: AQL LENGTH() now works on documents, too

* fixed issue #281: documentation for skip lists shows wrong example

* fixed AQL optimizer bug, related to OR-combined conditions that filtered on the
  same attribute but with different conditions

* fixed issue #277: allow usage of collection names when creating edges
  the fix of this issue also implies validation of collection names / ids passed to
  the REST edge create method. edges with invalid collection ids or names in the
  "from" or "to" values will be rejected and not saved


v1.1.beta2 (2012-11-13)
-----------------------

* fixed arangoirb compilation

* fixed doxygen


v1.1.beta1 (2012-10-24)
-----------------------

* fixed AQL optimizer bug

* WARNING:
  - the user has changed from "arango" to "arangodb", the start script has changed from
    "arangod" to "arangodb", the database directory has changed from "/var/arangodb" to
    "/var/lib/arangodb" to be compliant with various Linux policies

  - In 1.1, we have introduced types for collections: regular documents go into document
    collections, and edges go into edge collections. The prefixing (db.xxx vs. edges.xxx)
    works slightly different in 1.1: edges.xxx can still be used to access collections,
    however, it will not determine the type of existing collections anymore. To create an
    edge collection 1.1, you can use db._createEdgeCollection() or edges._create().
    And there's of course also db._createDocumentCollection().
    db._create() is also still there and will create a document collection by default,
    whereas edges._create() will create an edge collection.

  - the admin web interface that was previously available via the simple URL suffix /
    is now available via a dedicated URL suffix only: /_admin/html
    The reason for this is that routing and URLs are now subject to changes by the end user,
    and only URLs parts prefixed with underscores (e.g. /_admin or /_api) are reserved
    for ArangoDB's internal usage.

* the server now handles requests with invalid Content-Length header values as follows:
  - if Content-Length is negative, the server will respond instantly with HTTP 411
    (length required)

  - if Content-Length is positive but shorter than the supplied body, the server will
    respond with HTTP 400 (bad request)

  - if Content-Length is positive but longer than the supplied body, the server will
    wait for the client to send the missing bytes. The server allows 90 seconds for this
    and will close the connection if the client does not send the remaining data

  - if Content-Length is bigger than the maximum allowed size (512 MB), the server will
    fail with HTTP 413 (request entity too large).

  - if the length of the HTTP headers is greater than the maximum allowed size (1 MB),
    the server will fail with HTTP 431 (request header fields too large)

* issue #265: allow optional base64 encoding/decoding of action response data

* issue #252: create _modules collection using arango-upgrade (note: arango-upgrade was
  finally replaced by the `--upgrade` option for arangod)

* issue #251: allow passing arbitrary options to V8 engine using new command line option:
  --javascript.v8-options. Using this option, the Harmony features or other settings in
  v8 can be enabled if the end user requires them

* issue #248: allow AQL optimizer to pull out completely uncorrelated subqueries to the
  top level, resulting in less repeated evaluation of the subquery

* upgraded to Doxygen 1.8.0

* issue #247: added AQL function MERGE_RECURSIVE

* issue #246: added clear() function in arangosh

* issue #245: Documentation: Central place for naming rules/limits inside ArangoDB

* reduced size of hash index elements by 50 %, allowing more index elements to fit in
  memory

* issue #235: GUI Shell throws Error:ReferenceError: db is not defined

* issue #229: methods marked as "under construction"

* issue #228: remove unfinished APIs (/_admin/config/*)

* having the OpenSSL library installed is now a prerequisite to compiling ArangoDB
  Also removed the --enable-ssl configure option because ssl is always required.

* added AQL functions TO_LIST, NOT_LIST

* issue #224: add optional Content-Id for batch requests

* issue #221: more documentation on AQL explain functionality. Also added
  ArangoStatement.explain() client method

* added db._createStatement() method on server as well (was previously available
  on the client only)

* issue #219: continue in case of "document not found" error in PATHS() function

* issue #213: make waitForSync overridable on specific actions

* changed AQL optimizer to use indexes in more cases. Previously, indexes might
  not have been used when in a reference expression the inner collection was
  specified last. Example: FOR u1 IN users FOR u2 IN users FILTER u1._id == u2._id
  Previously, this only checked whether an index could be used for u2._id (not
  possible). It was not checked whether an index on u1._id could be used (possible).
  Now, for expressions that have references/attribute names on both sides of the
  above as above, indexes are checked for both sides.

* issue #204: extend the CSV import by TSV and by user configurable
  separator character(s)

* issue #180: added support for batch operations

* added startup option --server.backlog-size
  this allows setting the value of the backlog for the listen() system call.
  the default value is 10, the maximum value is platform-dependent

* introduced new configure option "--enable-maintainer-mode" for
  ArangoDB maintainers. this option replaces the previous compile switches
  --with-boost-test, --enable-bison, --enable-flex and --enable-errors-dependency
  the individual configure options have been removed. --enable-maintainer-mode
  turns them all on.

* removed potentially unused configure option --enable-memfail

* fixed issue #197: HTML web interface calls /_admin/user-manager/session

* fixed issue #195: VERSION file in database directory

* fixed issue #193: REST API HEAD request returns a message body on 404

* fixed issue #188: intermittent issues with 1.0.0
  (server-side cursors not cleaned up in all cases, pthreads deadlock issue)

* issue #189: key store should use ISO datetime format bug

* issue #187: run arango-upgrade on server start (note: arango-upgrade was finally
  replaced by the `--upgrade` option for arangod)n

* fixed issue #183: strange unittest error

* fixed issue #182: manual pages

* fixed issue #181: use getaddrinfo

* moved default database directory to "/var/lib/arangodb" in accordance with
  http://www.pathname.com/fhs/pub/fhs-2.3.html

* fixed issue #179: strange text in import manual

* fixed issue #178: test for aragoimp is missing

* fixed issue #177: a misleading error message was returned if unknown variables
  were used in certain positions in an AQL query.

* fixed issue #176: explain how to use AQL from the arangosh

* issue #175: re-added hidden (and deprecated) option --server.http-port. This
  option is only there to be downwards-compatible to Arango 1.0.

* fixed issue #174: missing Documentation for `within`

* fixed issue #170: add db.<coll_name>.all().toArray() to arangosh help screen

* fixed issue #169: missing argument in Simple Queries

* added program arango-upgrade. This program must be run after installing ArangoDB
  and after upgrading from a previous version of ArangoDB. The arango-upgrade script
  will ensure all system collections are created and present in the correct state.
  It will also perform any necessary data updates.
  Note: arango-upgrade was finally replaced by the `--upgrade` option for arangod.

* issue #153: edge collection should be a flag for a collection
  collections now have a type so that the distinction between document and edge
  collections can now be done at runtime using a collection's type value.
  A collection's type can be queried in Javascript using the <collection>.type() method.

  When new collections are created using db._create(), they will be document
  collections by default. When edge._create() is called, an edge collection will be created.
  To explicitly create a collection of a specific/different type, use the methods
  _createDocumentCollection() or _createEdgeCollection(), which are available for
  both the db and the edges object.
  The Javascript objects ArangoEdges and ArangoEdgesCollection have been removed
  completely.
  All internal and test code has been adjusted for this, and client code
  that uses edges.* should also still work because edges is still there and creates
  edge collections when _create() is called.

  INCOMPATIBLE CHANGE: Client code might still need to be changed in the following aspect:
  Previously, collections did not have a type so documents and edges could be inserted
  in the same collection. This is now disallowed. Edges can only be inserted into
  edge collections now. As there were no collection types in 1.0, ArangoDB will perform
  an automatic upgrade when migrating from 1.0 to 1.1.
  The automatic upgrade will check every collection and determine its type as follows:
  - if among the first 50 documents in the collection there are documents with
    attributes "_from" and "_to", the collection is typed as an edge collection
  - if among the first 50 documents in the collection there are no documents with
    attributes "_from" and "_to", the collection is made as a document collection

* issue #150: call V8 garbage collection on server periodically

* issue #110: added support for partial updates

  The REST API for documents now offers an HTTP PATCH method to partially update
  documents. Overwriting/replacing documents is still available via the HTTP PUT method
  as before. The Javascript API in the shell also offers a new update() method in extension to
  the previously existing replace() method.


v1.0.4 (2012-11-12)
-------------------

* issue #275: strange error message in arangosh 1.0.3 at startup


v1.0.3 (2012-11-08)
-------------------

* fixed AQL optimizer bug

* issue #273: fixed segfault in arangosh on HTTP 40x

* issue #265: allow optional base64 encoding/decoding of action response data

* issue #252: _modules collection not created automatically


v1.0.2 (2012-10-22)
-------------------

* repository CentOS-X.Y moved to CentOS-X, same for Debian

* bugfix for rollback from edges

* bugfix for hash indexes

* bugfix for StringBuffer::erase_front

* added autoload for modules

* added AQL function TO_LIST


v1.0.1 (2012-09-30)
-------------------

* draft for issue #165: front-end application howto

* updated mruby to cf8fdea4a6598aa470e698e8cbc9b9b492319d

* fix for issue #190: install doesn't create log directory

* fix for issue #194: potential race condition between creating and dropping collections

* fix for issue #193: REST API HEAD request returns a message body on 404

* fix for issue #188: intermittent issues with 1.0.0

* fix for issue #163: server cannot create collection because of abandoned files

* fix for issue #150: call V8 garbage collection on server periodically


v1.0.0 (2012-08-17)
-------------------

* fix for issue #157: check for readline and ncurses headers, not only libraries


v1.0.beta4 (2012-08-15)
-----------------------

* fix for issue #152: fix memleak for barriers


v1.0.beta3 (2012-08-10)
-----------------------

* fix for issue #151: Memleak, collection data not removed

* fix for issue #149: Inconsistent port for admin interface

* fix for issue #163: server cannot create collection because of abandoned files

* fix for issue #157: check for readline and ncurses headers, not only libraries

* fix for issue #108: db.<collection>.truncate() inefficient

* fix for issue #109: added startup note about cached collection names and how to
  refresh them

* fix for issue #156: fixed memleaks in /_api/import

* fix for issue #59: added tests for /_api/import

* modified return value for calls to /_api/import: now, the attribute "empty" is
  returned as well, stating the number of empty lines in the input. Also changed the
  return value of the error code attribute ("errorNum") from 1100 ("corrupted datafile")
  to 400 ("bad request") in case invalid/unexpected JSON data was sent to the server.
  This error code is more appropriate as no datafile is broken but just input data is
  incorrect.

* fix for issue #152: Memleak for barriers

* fix for issue #151: Memleak, collection data not removed

* value of --database.maximal-journal-size parameter is now validated on startup. If
  value is smaller than the minimum value (currently 1048576), an error is thrown and
  the server will not start. Before this change, the global value of maximal journal
  size was not validated at server start, but only on collection level

* increased sleep value in statistics creation loop from 10 to 500 microseconds. This
  reduces accuracy of statistics values somewhere after the decimal points but saves
  CPU time.

* avoid additional sync() calls when writing partial shape data (attribute name data)
  to disk. sync() will still be called when the shape marker (will be written after
  the attributes) is written to disk

* issue #147: added flag --database.force-sync-shapes to force synching of shape data
  to disk. The default value is true so it is the same behavior as in version 1.0.
  if set to false, shape data is synched to disk if waitForSync for the collection is
  set to true, otherwise, shape data is not synched.

* fix for issue #145: strange issue on Travis: added epsilon for numeric comparison in
  geo index

* fix for issue #136: adjusted message during indexing

* issue #131: added timeout for HTTP keep-alive connections. The default value is 300
  seconds. There is a startup parameter server.keep-alive-timeout to configure the value.
  Setting it to 0 will disable keep-alive entirely on the server.

* fix for issue #137: AQL optimizer should use indexes for ref accesses with
  2 named attributes


v1.0.beta2 (2012-08-03)
-----------------------

* fix for issue #134: improvements for centos RPM

* fixed problem with disable-admin-interface in config file


v1.0.beta1 (2012-07-29)
-----------------------

* fixed issue #118: We need a collection "debugger"

* fixed issue #126: Access-Shaper must be cached

* INCOMPATIBLE CHANGE: renamed parameters "connect-timeout" and "request-timeout"
  for arangosh and arangoimp to "--server.connect-timeout" and "--server.request-timeout"

* INCOMPATIBLE CHANGE: authorization is now required on the server side
  Clients sending requests without HTTP authorization will be rejected with HTTP 401
  To allow backwards compatibility, the server can be started with the option
  "--server.disable-authentication"

* added options "--server.username" and "--server.password" for arangosh and arangoimp
  These parameters must be used to specify the user and password to be used when
  connecting to the server. If no password is given on the command line, arangosh/
  arangoimp will interactively prompt for a password.
  If no user name is specified on the command line, the default user "root" will be
  used.

* added startup option "--server.ssl-cipher-list" to determine which ciphers to
  use in SSL context. also added SSL_OP_CIPHER_SERVER_PREFERENCE to SSL default
  options so ciphers are tried in server and not in client order

* changed default SSL protocol to TLSv1 instead of SSLv2

* changed log-level of SSL-related messages

* added SSL connections if server is compiled with OpenSSL support. Use --help-ssl

* INCOMPATIBLE CHANGE: removed startup option "--server.admin-port".
  The new endpoints feature (see --server.endpoint) allows opening multiple endpoints
  anyway, and the distinction between admin and "other" endpoints can be emulated
  later using privileges.

* INCOMPATIBLE CHANGE: removed startup options "--port", "--server.port", and
  "--server.http-port" for arangod.
  These options have been replaced by the new "--server.endpoint" parameter

* INCOMPATIBLE CHANGE: removed startup option "--server" for arangosh and arangoimp.
  These options have been replaced by the new "--server.endpoint" parameter

* Added "--server.endpoint" option to arangod, arangosh, and arangoimp.
  For arangod, this option allows specifying the bind endpoints for the server
  The server can be bound to one or multiple endpoints at once. For arangosh
  and arangoimp, the option specifies the server endpoint to connect to.
  The following endpoint syntax is currently supported:
  - tcp://host:port or http@tcp://host:port (HTTP over IPv4)
  - tcp://[host]:port or http@tcp://[host]:port (HTTP over IPv6)
  - ssl://host:port or http@tcp://host:port (HTTP over SSL-encrypted IPv4)
  - ssl://[host]:port or http@tcp://[host]:port (HTTP over SSL-encrypted IPv6)
  - unix:///path/to/socket or http@unix:///path/to/socket (HTTP over UNIX socket)

  If no port is specified, the default port of 8529 will be used.

* INCOMPATIBLE CHANGE: removed startup options "--server.require-keep-alive" and
  "--server.secure-require-keep-alive".
  The server will now behave as follows which should be more conforming to the
  HTTP standard:
  * if a client sends a "Connection: close" header, the server will close the
    connection
  * if a client sends a "Connection: keep-alive" header, the server will not
    close the connection
  * if a client does not send any "Connection" header, the server will assume
    "keep-alive" if the request was an HTTP/1.1 request, and "close" if the
    request was an HTTP/1.0 request

* (minimal) internal optimizations for HTTP request parsing and response header
  handling

* fixed Unicode unescaping bugs for \f and surrogate pairs in BasicsC/strings.c

* changed implementation of TRI_BlockCrc32 algorithm to use 8 bytes at a time

* fixed issue #122: arangod doesn't start if <log.file> cannot be created

* fixed issue #121: wrong collection size reported

* fixed issue #98: Unable to change journalSize

* fixed issue #88: fds not closed

* fixed escaping of document data in HTML admin front end

* added HTTP basic authentication, this is always turned on

* added server startup option --server.disable-admin-interface to turn off the
  HTML admin interface

* honor server startup option --database.maximal-journal-size when creating new
  collections without specific journalsize setting. Previously, these
  collections were always created with journal file sizes of 32 MB and the
  --database.maximal-journal-size setting was ignored

* added server startup option --database.wait-for-sync to control the default
  behavior

* renamed "--unit-tests" to "--javascript.unit-tests"


v1.0.alpha3 (2012-06-30)
------------------------

* fixed issue #116: createCollection=create option doesn't work

* fixed issue #115: Compilation issue under OSX 10.7 Lion & 10.8 Mountain Lion
  (homebrew)

* fixed issue #114: image not found

* fixed issue #111: crash during "make unittests"

* fixed issue #104: client.js -> ARANGO_QUIET is not defined


v1.0.alpha2 (2012-06-24)
------------------------

* fixed issue #112: do not accept document with duplicate attribute names

* fixed issue #103: Should we cleanup the directory structure

* fixed issue #100: "count" attribute exists in cursor response with "count:
  false"

* fixed issue #84 explain command

* added new MRuby version (2012-06-02)

* added --log.filter

* cleanup of command line options:
** --startup.directory => --javascript.startup-directory
** --quite => --quiet
** --gc.interval => --javascript.gc-interval
** --startup.modules-path => --javascript.modules-path
** --action.system-directory => --javascript.action-directory
** --javascript.action-threads => removed (is now the same pool as --server.threads)

* various bug-fixes

* support for import

* added option SKIP_RANGES=1 for make unittests

* fixed several range-related assertion failures in the AQL query optimizer

* fixed AQL query optimizations for some edge cases (e.g. nested subqueries with
  invalid constant filter expressions)


v1.0.alpha1 (2012-05-28)
------------------------

Alpha Release of ArangoDB 1.0<|MERGE_RESOLUTION|>--- conflicted
+++ resolved
@@ -1,11 +1,9 @@
 v3.3.4 (XXXX-XX-XX)
 -------------------
 
-<<<<<<< HEAD
 * fix issue #4698: databases within the UI are now displayed in a sorted order. 
-=======
+
 * remove unused startup option `--ldap.permissions-attribute-name`
->>>>>>> 027a1e16
 
 * fix issue #4677: AQL WITH with bind parameters results in "access after data-modification" 
   for two independent UPSERTs 
