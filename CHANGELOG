--- conflicted
+++ resolved
@@ -1,16 +1,12 @@
 devel
 -----
 
-<<<<<<< HEAD
 * issue #1689 p: upgrade boost to version 1.66.0
 
-* fix internal issue #1439: improve performance of any-iterator for RocksDB
-=======
 * renamed startup option `--replication.automatic-failover` to 
   `--replication.active-failover`
   using the old option name will still work in ArangoDB 3.4, but the old option
   will be removed afterwards
->>>>>>> 66401c54
 
 * Index selectivity estimates for RocksDB engine are now eventually consistent.
   This change addresses a previous issue where some index updates could be
