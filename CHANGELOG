--- conflicted
+++ resolved
@@ -1,16 +1,14 @@
 devel
 -----
 
-<<<<<<< HEAD
 * fixed issue #3011: Optimizer rule reduce-extraction-to-projection breaks queries
-=======
+
 * Now allowing to restore users in a sharded environment as well
   It is still not possible to restore collections that are sharded
   differently than by _key.
 
 * fixed an isse with restoring of system collections and user rights.
   It was not possible to restore users into an authenticated server.
->>>>>>> 0238d651
 
 * fixed issue #2977: Documentation for db._createDatabase is wrong
 
@@ -111,6 +109,7 @@
 * speed up RocksDB secondary index creation and dropping
 
 * removed RocksDB note in Geo index docs
+
 
 v3.2.0 (2017-07-20)
 -------------------
