v3.2.11 (2018-XX-XX)
--------------------

<<<<<<< HEAD
* UI: fixed a query editor caching and parsing issue
=======
* issue #4222: Permission error preventing AQL query import / export on webui

* UI: optimized login view for very small screen sizes

* UI: Shard distribution view now has an accordion view instead of displaying
  all shards of all collections at once.
>>>>>>> dcd2d8f4

* UI: optimized error messages for invalid query bind parameter

* fixed issue #4255: AQL SORT consuming too much memory

* fixed issue #4199: Internal failure: JavaScript exception in file 'arangosh.js' 
  at 98,7: ArangoError 4: Expecting type String 

* UI: displayed wrong "waitForSync" property for a collection when 
  using RocksDB as storage engine

* prevent binding to the same combination of IP and port on Windows


v3.2.10 (2017-12-22)
--------------------

* replication: more robust initial sync

* fixed a bug in the RocksDB engine that would prevent recalculated 
  collection counts to be actually stored

* fixed issue #4095: Inconsistent query execution plan

* fixed issue #4056: Executing empty query causes crash

* fixed issue #4045: Out of memory in `arangorestore` when no access 
  rights to dump files

* fixed issue #3031: New Graph: Edge definitions with edges in 
  fromCollections and toCollections

* fixed issue #2668: UI: when following wrong link from edge to vertex in 
  nonexisting collection misleading error is printed

* UI: improved the behavior during collection creation in a cluster environment

* UI: the graph viewer backend now picks one random start vertex of the
  first 1000 documents instead of calling any(). The implementation of
  any is known to scale bad on huge collections with rocksdb.

* fixed snapshots becoming potentially invalid after intermediate commits in 
  the RocksDB engine

* backport agency inquire API changes

* fixed issue #3822: Field validation error in ArangoDB UI - Minor

* UI: fixed disappearing of the navigation label in some cases

* UI: fixed broken foxx configuration keys. Some valid configuration values
  could not be edited via the ui.

* fixed issue #3640: limit in subquery

* UI: edge collections were wrongly added to from and to vertices select 
  box during graph creation

* fixed issue #3741: fix terminal color output in Windows 

* fixed issue #3917: traversals with high maximal depth take extremely long
  in planning phase.

* fix equality comparison for MMFiles documents in AQL functions UNIQUE 
  and UNION_DISTINCT


v3.2.9 (2017-12-04)
-------------------

* under certain conditions, replication could stop. Now fixed by adding an 
  equality check for requireFromPresent tick value

* fixed locking for replication context info in RocksDB engine
  this fixes undefined behavior when parallel requests are made to the
  same replication context

* UI: added not found views for documents and collections

* fixed issue #3858: Foxx queues stuck in 'progress' status

* allow compilation of ArangoDB source code with g++ 7

* fixed issue #3224: Issue in the Foxx microservices examples

* fixed a deadlock in user privilege/permission change routine

* fixed a deadlock on server shutdown

* fixed some collection locking issues in MMFiles engine

* properly report commit errors in AQL write queries to the caller for the
  RocksDB engine

* UI: optimized error messages for invalid graph definitions. Also fixed a
  graph renderer cleanrenderer cleanup error.

* UI: document/edge editor now remembering their modes (e.g. code or tree)

* UI: added a delay within the graph viewer while changing the colors of the
  graph. Necessary due different browser behaviour.

* fix removal of failed cluster nodes via web interface

* back port of ClusterComm::wait fix in devel
  among other things this fixes too eager dropping of other followers in case
  one of the followers does not respond in time

* transact interface in agency should not be inquired as of now

* inquiry tests and blocking of inquiry on AgencyGeneralTransaction

v3.2.8 (2017-11-18)
-------------------

* fixed a race condition occuring when upgrading via linux package manager

* fixed authentication issue during replication


v3.2.7 (2017-11-13)
-------------------

* Cluster customers, which have upgraded from 3.1 to 3.2 need to upgrade 
  to 3.2.7. The cluster supervision is otherwise not operational.

* Fixed issue #3597: AQL with path filters returns unexpected results
  In some cases breadth first search in combination with vertex filters
  yields wrong result, the filter was not applied correctly.

* enable JEMalloc background thread for purging and returning unused memory
  back to the operating system (Linux only)

* fixed some undefined behavior in some internal value caches for AQL GatherNodes
  and SortNodes, which could have led to sorted results being effectively not
  correctly sorted.

* make the replication applier for the RocksDB engine start automatically after a
  restart of the server if the applier was configured with its `autoStart` property
  set to `true`. previously the replication appliers were only automatically restarted
  at server start for the MMFiles engine.

* fixed arangodump batch size adaptivity in cluster mode and upped default batch size
  for arangodump

  these changes speed up arangodump in cluster context

* smart graphs now return a proper inventory in response to replication inventory
  requests

* fixed issue #3618: Inconsistent behavior of OR statement with object bind parameters

* only users with read/write rights on the "_system" database can now execute
  "_admin/shutdown" as well as modify properties of the write-ahead log (WAL)
 
* increase default maximum number of V8 contexts to at least 16 if not explicitly 
  configured otherwise. 
  the procedure for determining the actual maximum value of V8 contexts is unchanged 
  apart from the value `16` and works as follows:
  - if explicitly set, the value of the configuration option `--javascript.v8-contexts`
    is used as the maximum number of V8 contexts
  - when the option is not set, the maximum number of V8 contexts is determined
    by the configuration option `--server.threads` if that option is set. if 
    `--server.threads` is not set, then the maximum number of V8 contexts is the
    server's reported hardware concurrency (number of processors visible
    to the arangod process). if that would result in a maximum value of less than 16 
    in any of these two cases, then the maximum value will be increased to 16.

* fixed issue #3447: ArangoError 1202: AQL: NotFound: (while executing) when 
  updating collection

* potential fix for issue #3581: Unexpected "rocksdb unique constraint 
  violated" with unique hash index

* fixed geo index optimizer rule for geo indexes with a single (array of coordinates)
  attribute.

* improved the speed of the shards overview in cluster (API endpoint /_api/cluster/shardDistribution API)
  It is now guaranteed to return after ~2 seconds even if the entire cluster is unresponsive.

* fix agency precondition check for complex objects
  this fixes issues with several CAS operations in the agency

* several fixes for agency restart and shutdown

* the cluster-internal representation of planned collection objects is now more 
  lightweight than before, using less memory and not allocating any cache for indexes
  etc.

* fixed issue #3403: How to kill long running AQL queries with the browser console's
  AQL (display issue)

* fixed issue #3549: server reading ENGINE config file fails on common standard 
  newline character

* UI: fixed error notifications for collection modifications

* several improvements for the truncate operation on collections:

  * the timeout for the truncate operation was increased in cluster mode in
    order to prevent too frequent "could not truncate collection" errors

  * after a truncate operation, collections in MMFiles still used disk space.
    to reclaim disk space used by truncated collection, the truncate actions 
    in the web interface and from the ArangoShell now issue an extra WAL flush
    command (in cluster mode, this command is also propagated to all servers).
    the WAL flush allows all servers to write out any pending operations into the 
    datafiles of the truncated collection. afterwards, a final journal rotate 
    command is sent, which enables the compaction to entirely remove all datafiles 
    and journals for the truncated collection, so that all disk space can be
    reclaimed

  * for MMFiles a special method will be called after a truncate operation so that
    all indexes of the collection can free most of their memory. previously some
    indexes (hash and skiplist indexes) partially kept already allocated memory 
    in order to avoid future memory allocations

  * after a truncate operation in the RocksDB engine, an additional compaction
    will be triggered for the truncated collection. this compaction removes all
    deletions from the key space so that follow-up scans over the collection's key
    range do not have to filter out lots of already-removed values

  These changes make truncate operations potentially more time-consuming than before,
  but allow for memory/disk space savings afterwards.

* enable JEMalloc background threads for purging and returning unused memory
  back to the operating system (Linux only)

  JEMalloc will create its background threads on demand. The number of background 
  threads is capped by the number of CPUs or active arenas. The background threads run
  periodically and purge unused memory pages, allowing memory to be returned to the
  operating system.

  This change will make the arangod process create several additional threads.
  It is accompanied by an increased `TasksMax` value in the systemd service configuration
  file for the arangodb3 service.

* upgraded bundled V8 engine to bugfix version v5.7.492.77

  this upgrade fixes a memory leak in upstream V8 described in 
  https://bugs.chromium.org/p/v8/issues/detail?id=5945 that will result in memory
  chunks only getting uncommitted but not unmapped


v3.2.6 (2017-10-26)
-------------------

* UI: fixed event cleanup in cluster shards view

* UI: reduced cluster dashboard api calls

* fixed a permission problem that prevented collection contents to be displayed
  in the web interface

* removed posix_fadvise call from RocksDB's PosixSequentialFile::Read(). This is 
  consistent with Facebook PR 2573 (#3505)

  this fix should improve the performance of the replication with the RocksDB
  storage engine

* allow changing of collection replication factor for existing collections

* UI: replicationFactor of a collection is now changeable in a cluster
  environment

* several fixes for the cluster agency

* fixed undefined behavior in the RocksDB-based geo index

* fixed Foxxmaster failover

* purging or removing the Debian/Ubuntu arangodb3 packages now properly stops
  the arangod instance before actuallying purging or removing


v3.2.5 (2017-10-16)
-------------------

* general-graph module and _api/gharial now accept cluster options
  for collection creation. It is now possible to set replicationFactor and
  numberOfShards for all collections created via this graph object.
  So adding a new collection will not result in a singleShard and
  no replication anymore.

* fixed issue #3408: Hard crash in query for pagination

* minimum number of V8 contexts in console mode must be 2, not 1. this is
  required to ensure the console gets one dedicated V8 context and all other
  operations have at least one extra context. This requirement was not enforced
  anymore.

* fixed issue #3395: AQL: cannot instantiate CollectBlock with undetermined 
  aggregation method

* UI: fixed wrong user attribute name validation, issue #3228

* fix potential overflow in CRC marker check when a corrupted CRC marker 
  is found at the very beginning of an MMFiles datafile

* UI: fixed unresponsive events in cluster shards view

* Add statistics about the V8 context counts and number of available/active/busy
 threads we expose through the server statistics interface.


v3.2.4 (2017-09-26)
-------------------

* UI: no default index selected during index creation

* UI: added replicationFactor option during SmartGraph creation

* make the MMFiles compactor perform less writes during normal compaction
  operation

  This partially fixes issue #3144

* make the MMFiles compactor configurable

  The following options have been added:

  * `--compaction.db-sleep-time`: sleep interval between two compaction runs
    (in s)
  * `--compaction.min-interval"`: minimum sleep time between two compaction
     runs (in s)
  * `--compaction.min-small-data-file-size`: minimal filesize threshold
    original datafiles have to be below for a compaction
  * `--compaction.dead-documents-threshold`: minimum unused count of documents
    in a datafile
  * `--compaction.dead-size-threshold`: how many bytes of the source data file
    are allowed to be unused at most
  * `--compaction.dead-size-percent-threshold`: how many percent of the source
    datafile should be unused at least
  * `--compaction.max-files`: Maximum number of files to merge to one file
  * `--compaction.max-result-file-size`: how large may the compaction result
    file become (in bytes)
  * `--compaction.max-file-size-factor`: how large the resulting file may
    be in comparison to the collection's `--database.maximal-journal-size' setting`

  see https://docs.arangodb.com/3.2/Manual/Administration/Configuration/Compaction.html
  for more details.

* fix downwards-incompatibility in /_api/explain REST handler

* fix Windows implementation for fs.getTempPath() to also create a
  sub-directory as we do on linux

* fixed a multi-threading issue in cluster-internal communication

* performance improvements for traversals and edge lookups

* removed internal memory zone handling code. the memory zones were a leftover
  from the early ArangoDB days and did not provide any value in the current
  implementation.

* (Enterprise only) added `skipInaccessibleCollections` option for AQL queries:
  if set, AQL queries (especially graph traversals) will treat collections to
  which a user has no access rights to as if these collections were empty.

* adjusted scheduler thread handling to start and stop less threads in
  normal operations

* leader-follower replication catchup code has been rewritten in C++

* early stage AQL optimization now also uses the C++ implementations of
  AQL functions if present. Previously it always referred to the JavaScript
  implementations and ignored the C++ implementations. This change gives
  more flexibility to the AQL optimizer.

* ArangoDB tty log output is now colored for log messages with levels
  FATAL, ERR and WARN.

* changed the return values of AQL functions `REGEX_TEST` and `REGEX_REPLACE`
  to `null` when the input regex is invalid. Previous versions of ArangoDB
  partly returned `false` for invalid regexes and partly `null`.

* added `--log.role` option for arangod

  When set to `true`, this option will make the ArangoDB logger print a single
  character with the server's role into each logged message. The roles are:

  - U: undefined/unclear (used at startup)
  - S: single server
  - C: coordinator
  - P: primary
  - A: agent

  The default value for this option is `false`, so no roles will be logged.


v3.2.3 (2017-09-07)
-------------------

* fixed issue #3106: orphan collections could not be registered in general-graph module

* fixed wrong selection of the database inside the internal cluster js api

* added startup option `--server.check-max-memory-mappings` to make arangod check
  the number of memory mappings currently used by the process and compare it with
  the maximum number of allowed mappings as determined by /proc/sys/vm/max_map_count

  The default value is `true`, so the checks will be performed. When the current
  number of mappings exceeds 90% of the maximum number of mappings, the creation
  of further V8 contexts will be deferred.

  Note that this option is effective on Linux systems only.

* arangoimp now has a `--remove-attribute` option

* added V8 context lifetime control options
  `--javascript.v8-contexts-max-invocations` and `--javascript.v8-contexts-max-age`

  These options allow specifying after how many invocations a used V8 context is
  disposed, or after what time a V8 context is disposed automatically after its
  creation. If either of the two thresholds is reached, an idl V8 context will be
  disposed.

  The default value of `--javascript.v8-contexts-max-invocations` is 0, meaning that
  the maximum number of invocations per context is unlimited. The default value
  for `--javascript.v8-contexts-max-age` is 60 seconds.

* fixed wrong UI cluster health information

* fixed issue #3070: Add index in _jobs collection

* fixed issue #3125: HTTP Foxx API JSON parsing

* fixed issue #3120: Foxx queue: job isn't running when server.authentication = true

* fixed supervision failure detection and handling, which happened with simultaneous
  agency leadership change


v3.2.2 (2017-08-23)
-------------------

* make "Rebalance shards" button work in selected database only, and not make
  it rebalance the shards of all databases

* fixed issue #2847: adjust the response of the DELETE `/_api/users/database/*` calls

* fixed issue #3075: Error when upgrading arangoDB on linux ubuntu 16.04

* fixed a buffer overrun in linenoise console input library for long input strings

* increase size of the linenoise input buffer to 8 KB

* abort compilation if the detected GCC or CLANG isn't in the range of compilers
  we support

* fixed spurious cluster hangups by always sending AQL-query related requests
  to the correct servers, even after failover or when a follower drops

  The problem with the previous shard-based approach was that responsibilities
  for shards may change from one server to another at runtime, after the query
  was already instanciated. The coordinator and other parts of the query then
  sent further requests for the query to the servers now responsible for the
  shards.
  However, an AQL query must send all further requests to the same servers on
  which the query was originally instanciated, even in case of failover.
  Otherwise this would potentially send requests to servers that do not know
  about the query, and would also send query shutdown requests to the wrong
  servers, leading to abandoned queries piling up and using resources until
  they automatically time out.

* fixed issue with RocksDB engine acquiring the collection count values too
  early, leading to the collection count values potentially being slightly off
  even in exclusive transactions (for which the exclusive access should provide
  an always-correct count value)

* fixed some issues in leader-follower catch-up code, specifically for the
  RocksDB engine

* make V8 log fatal errors to syslog before it terminates the process.
  This change is effective on Linux only.

* fixed issue with MMFiles engine creating superfluous collection journals
  on shutdown

* fixed issue #3067: Upgrade from 3.2 to 3.2.1 reset autoincrement keys

* fixed issue #3044: ArangoDB server shutdown unexpectedly

* fixed issue #3039: Incorrect filter interpretation

* fixed issue #3037: Foxx, internal server error when I try to add a new service

* improved MMFiles fulltext index document removal performance
  and fulltext index query performance for bigger result sets

* ui: fixed a display bug within the slow and running queries view

* ui: fixed a bug when success event triggers twice in a modal

* ui: fixed the appearance of the documents filter

* ui: graph vertex collections not restricted to 10 anymore

* fixed issue #2835: UI detection of JWT token in case of server restart or upgrade

* upgrade jemalloc version to 5.0.1

  This fixes problems with the memory allocator returing "out of memory" when
  calling munmap to free memory in order to return it to the OS.

  It seems that calling munmap on Linux can increase the number of mappings, at least
  when a region is partially unmapped. This can lead to the process exceeding its
  maximum number of mappings, and munmap and future calls to mmap returning errors.

  jemalloc version 5.0.1 does not have the `--enable-munmap` configure option anymore,
  so the problem is avoided. To return memory to the OS eventually, jemalloc 5's
  background purge threads are used on Linux.

* fixed issue #2978: log something more obvious when you log a Buffer

* fixed issue #2982: AQL parse error?

* fixed issue #3125: HTTP Foxx API Json parsing

v3.2.1 (2017-08-09)
-------------------

* added C++ implementations for AQL functions `LEFT()`, `RIGHT()` and `TRIM()`

* fixed docs for issue #2968: Collection _key autoincrement value increases on error

* fixed issue #3011: Optimizer rule reduce-extraction-to-projection breaks queries

* Now allowing to restore users in a sharded environment as well
  It is still not possible to restore collections that are sharded
  differently than by _key.

* fixed an issue with restoring of system collections and user rights.
  It was not possible to restore users into an authenticated server.

* fixed issue #2977: Documentation for db._createDatabase is wrong

* ui: added bind parameters to slow query history view

* fixed issue #1751: Slow Query API should provide bind parameters, webui should display them

* ui: fixed a bug when moving multiple documents was not possible

* fixed docs for issue #2968: Collection _key autoincrement value increases on error

* AQL CHAR_LENGTH(null) returns now 0. Since AQL TO_STRING(null) is '' (string of length 0)

* ui: now supports single js file upload for Foxx services in addition to zip files

* fixed a multi-threading issue in the agency when callElection was called
  while the Supervision was calling updateSnapshot

* added startup option `--query.tracking-with-bindvars`

  This option controls whether the list of currently running queries
  and the list of slow queries should contain the bind variables used
  in the queries or not.

  The option can be changed at runtime using the commands

      // enables tracking of bind variables
      // set to false to turn tracking of bind variables off
      var value = true;
      require("@arangodb/aql/queries").properties({
        trackBindVars: value
      });

* index selectivity estimates are now available in the cluster as well

* fixed issue #2943: loadIndexesIntoMemory not returning the same structure
  as the rest of the collection APIs

* fixed issue #2949: ArangoError 1208: illegal name

* fixed issue #2874: Collection properties do not return `isVolatile`
  attribute

* potential fix for issue #2939: Segmentation fault when starting
  coordinator node

* fixed issue #2810: out of memory error when running UPDATE/REPLACE
  on medium-size collection

* fix potential deadlock errors in collector thread

* disallow the usage of volatile collections in the RocksDB engine
  by throwing an error when a collection is created with attribute
  `isVolatile` set to `true`.
  Volatile collections are unsupported by the RocksDB engine, so
  creating them should not succeed and silently create a non-volatile
  collection

* prevent V8 from issuing SIGILL instructions when it runs out of memory

  Now arangod will attempt to log a FATAL error into its logfile in case V8
  runs out of memory. In case V8 runs out of memory, it will still terminate the
  entire process. But at least there should be something in the ArangoDB logs
  indicating what the problem was. Apart from that, the arangod process should
  now be exited with SIGABRT rather than SIGILL as it shouldn't return into the
  V8 code that aborted the process with `__builtin_trap`.

  this potentially fixes issue #2920: DBServer crashing automatically post upgrade to 3.2

* Foxx queues and tasks now ensure that the scripts in them run with the same
  permissions as the Foxx code who started the task / queue

* fixed issue #2928: Offset problems

* fixed issue #2876: wrong skiplist index usage in edge collection

* fixed issue #2868: cname missing from logger-follow results in rocksdb

* fixed issue #2889: Traversal query using incorrect collection id

* fixed issue #2884: AQL traversal uniqueness constraints "propagating" to other traversals? Weird results

* arangoexport: added `--query` option for passing an AQL query to export the result

* fixed issue #2879: No result when querying for the last record of a query

* ui: allows now to edit default access level for collections in database
  _system for all users except the root user.

* The _users collection is no longer accessible outside the arngod process, _queues is always read-only

* added new option "--rocksdb.max-background-jobs"

* removed options "--rocksdb.max-background-compactions", "--rocksdb.base-background-compactions" and "--rocksdb.max-background-flushes"

* option "--rocksdb.compaction-read-ahead-size" now defaults to 2MB

* change Windows build so that RocksDB doesn't enforce AVX optimizations by default
  This fixes startup crashes on servers that do not have AVX CPU extensions

* speed up RocksDB secondary index creation and dropping

* removed RocksDB note in Geo index docs


v3.2.0 (2017-07-20)
-------------------

* fixed UI issues

* fixed multi-threading issues in Pregel

* fixed Foxx resilience

* added command-line option `--javascript.allow-admin-execute`

  This option can be used to control whether user-defined JavaScript code
  is allowed to be executed on server by sending via HTTP to the API endpoint
  `/_admin/execute`  with an authenticated user account.
  The default value is `false`, which disables the execution of user-defined
  code. This is also the recommended setting for production. In test environments,
  it may be convenient to turn the option on in order to send arbitrary setup
  or teardown commands for execution on the server.


v3.2.beta6 (2017-07-18)
-----------------------

* various bugfixes


v3.2.beta5 (2017-07-16)
-----------------------

* numerous bugfixes


v3.2.beta4 (2017-07-04)
-----------------------

* ui: fixed document view _from and _to linking issue for special characters

* added function `db._parse(query)` for parsing an AQL query and returning information about it

* fixed one medium priority and two low priority security user interface
  issues found by owasp zap.

* ui: added index deduplicate options

* ui: fixed renaming of collections for the rocksdb storage engine

* documentation and js fixes for secondaries

* RocksDB storage format was changed, users of the previous beta/alpha versions
  must delete the database directory and re-import their data

* enabled permissions on database and collection level

* added and changed some user related REST APIs
    * added `PUT /_api/user/{user}/database/{database}/{collection}` to change collection permission
    * added `GET /_api/user/{user}/database/{database}/{collection}`
    * added optional `full` parameter to the `GET /_api/user/{user}/database/` REST call

* added user functions in the arangoshell `@arangodb/users` module
    * added `grantCollection` and `revokeCollection` functions
    * added `permission(user, database, collection)` to retrieve collection specific rights

* added "deduplicate" attribute for array indexes, which controls whether inserting
  duplicate index values from the same document into a unique array index will lead to
  an error or not:

      // with deduplicate = true, which is the default value:
      db._create("test");
      db.test.ensureIndex({ type: "hash", fields: ["tags[*]"], deduplicate: true });
      db.test.insert({ tags: ["a", "b"] });
      db.test.insert({ tags: ["c", "d", "c"] }); // will work, because deduplicate = true
      db.test.insert({ tags: ["a"] }); // will fail

      // with deduplicate = false
      db._create("test");
      db.test.ensureIndex({ type: "hash", fields: ["tags[*]"], deduplicate: false });
      db.test.insert({ tags: ["a", "b"] });
      db.test.insert({ tags: ["c", "d", "c"] }); // will not work, because deduplicate = false
      db.test.insert({ tags: ["a"] }); // will fail

  The "deduplicate" attribute is now also accepted by the index creation HTTP
  API endpoint POST /_api/index and is returned by GET /_api/index.

* added optimizer rule "remove-filters-covered-by-traversal"

* Debian/Ubuntu installer: make messages about future package upgrades more clear

* fix a hangup in VST

  The problem happened when the two first chunks of a VST message arrived
  together on a connection that was newly switched to VST.

* fix deletion of outdated WAL files in RocksDB engine

* make use of selectivity estimates in hash, skiplist and persistent indexes
  in RocksDB engine

* changed VM overcommit recommendation for user-friendliness

* fix a shutdown bug in the cluster: a destroyed query could still be active

* do not terminate the entire server process if a temp file cannot be created
  (Windows only)

* fix log output in the front-end, it stopped in case of too many messages


v3.2.beta3 (2017-06-27)
-----------------------

* numerous bugfixes


v3.2.beta2 (2017-06-20)
-----------------------

* potentially fixed issue #2559: Duplicate _key generated on insertion

* fix invalid results (too many) when a skipping LIMIT was used for a
  traversal. `LIMIT x` or `LIMIT 0, x` were not affected, but `LIMIT s, x`
  may have returned too many results

* fix races in SSL communication code

* fix invalid locking in JWT authentication cache, which could have
  crashed the server

* fix invalid first group results for sorted AQL COLLECT when LIMIT
  was used

* fix potential race, which could make arangod hang on startup

* removed `exception` field from transaction error result; users should throw
  explicit `Error` instances to return custom exceptions (addresses issue #2561)

* fixed issue #2613: Reduce log level when Foxx manager tries to self heal missing database

* add a read only mode for users and collection level authorization

* removed `exception` field from transaction error result; users should throw
  explicit `Error` instances to return custom exceptions (addresses issue #2561)

* fixed issue #2677: Foxx disabling development mode creates non-deterministic service bundle

* fixed issue #2684: Legacy service UI not working


v3.2.beta1 (2017-06-12)
-----------------------

* provide more context for index errors (addresses issue #342)

* arangod now validates several OS/environment settings on startup and warns if
  the settings are non-ideal. Most of the checks are executed on Linux systems only.

* fixed issue #2515: The replace-or-with-in optimization rule might prevent use of indexes

* added `REGEX_REPLACE` AQL function

* the RocksDB storage format was changed, users of the previous alpha versions
  must delete the database directory and re-import their data

* added server startup option `--query.fail-on-warning`

  setting this option to `true` will abort any AQL query with an exception if
  it causes a warning at runtime. The value can be overridden per query by
  setting the `failOnWarning` attribute in a query's options.

* added --rocksdb.num-uncompressed-levels to adjust number of non-compressed levels

* added checks for memory managment and warn (i. e. if hugepages are enabled)

* set default SSL cipher suite string to "HIGH:!EXPORT:!aNULL@STRENGTH"

* fixed issue #2469: Authentication = true does not protect foxx-routes

* fixed issue #2459: compile success but can not run with rocksdb

* `--server.maximal-queue-size` is now an absolute maximum. If the queue is
  full, then 503 is returned. Setting it to 0 means "no limit".

* (Enterprise only) added authentication against an LDAP server

* fixed issue #2083: Foxx services aren't distributed to all coordinators

* fixed issue #2384: new coordinators don't pick up existing Foxx services

* fixed issue #2408: Foxx service validation causes unintended side-effects

* extended HTTP API with routes for managing Foxx services

* added distinction between hasUser and authorized within Foxx
  (cluster internal requests are authorized requests but don't have a user)

* arangoimp now has a `--threads` option to enable parallel imports of data

* PR #2514: Foxx services that can't be fixed by self-healing now serve a 503 error

* added `time` function to `@arangodb` module


v3.2.alpha4 (2017-04-25)
------------------------

* fixed issue #2450: Bad optimization plan on simple query

* fixed issue #2448: ArangoDB Web UI takes no action when Delete button is clicked

* fixed issue #2442: Frontend shows already deleted databases during login

* added 'x-content-type-options: nosniff' to avoid MSIE bug

* set default value for `--ssl.protocol` from TLSv1 to TLSv1.2.

* AQL breaking change in cluster:
  The SHORTEST_PATH statement using edge-collection names instead
  of a graph name now requires to explicitly name the vertex-collection names
  within the AQL query in the cluster. It can be done by adding `WITH <name>`
  at the beginning of the query.

  Example:
  ```
  FOR v,e IN OUTBOUND SHORTEST_PATH @start TO @target edges [...]
  ```

  Now has to be:

  ```
  WITH vertices
  FOR v,e IN OUTBOUND SHORTEST_PATH @start TO @target edges [...]
  ```

  This change is due to avoid dead-lock sitations in clustered case.
  An error stating the above is included.

* add implicit use of geo indexes when using SORT/FILTER in AQL, without
  the need to use the special-purpose geo AQL functions `NEAR` or `WITHIN`.

  the special purpose `NEAR` AQL function can now be substituted with the
  following AQL (provided there is a geo index present on the `doc.latitude`
  and `doc.longitude` attributes):

      FOR doc in geoSort
        SORT DISTANCE(doc.latitude, doc.longitude, 0, 0)
        LIMIT 5
        RETURN doc

  `WITHIN` can be substituted with the following AQL:

      FOR doc in geoFilter
        FILTER DISTANCE(doc.latitude, doc.longitude, 0, 0) < 2000
        RETURN doc

  Compared to using the special purpose AQL functions this approach has the
  advantage that it is more composable, and will also honor any `LIMIT` values
  used in the AQL query.

* potential fix for shutdown hangs on OSX

* added KB, MB, GB prefix for integer parameters, % for integer parameters
  with a base value

* added JEMALLOC 4.5.0

* added `--vm.resident-limit` and `--vm.path` for file-backed memory mapping
  after reaching a configurable maximum RAM size

* try recommended limit for file descriptors in case of unlimited
  hard limit

* issue #2413: improve logging in case of lock timeout and deadlocks

* added log topic attribute to /_admin/log api

* removed internal build option `USE_DEV_TIMERS`

  Enabling this option activated some proprietary timers for only selected
  events in arangod. Instead better use `perf` to gather timings.


v3.2.alpha3 (2017-03-22)
------------------------

* increase default collection lock timeout from 30 to 900 seconds

* added function `db._engine()` for retrieval of storage engine information at
  server runtime

  There is also an HTTP REST handler at GET /_api/engine that returns engine
  information.

* require at least cmake 3.2 for building ArangoDB

* make arangod start with less V8 JavaScript contexts

  This speeds up the server start (a little bit) and makes it use less memory.
  Whenever a V8 context is needed by a Foxx action or some other operation and
  there is no usable V8 context, a new one will be created dynamically now.

  Up to `--javascript.v8-contexts` V8 contexts will be created, so this option
  will change its meaning. Previously as many V8 contexts as specified by this
  option were created at server start, and the number of V8 contexts did not
  change at runtime. Now up to this number of V8 contexts will be in use at the
  same time, but the actual number of V8 contexts is dynamic.

  The garbage collector thread will automatically delete unused V8 contexts after
  a while. The number of spare contexts will go down to as few as configured in
  the new option `--javascript.v8-contexts-minimum`. Actually that many V8 contexts
  are also created at server start.

  The first few requests in new V8 contexts will take longer than in contexts
  that have been there already. Performance may therefore suffer a bit for the
  initial requests sent to ArangoDB or when there are only few but performance-
  critical situations in which new V8 contexts will be created. If this is a
  concern, it can easily be fixed by setting `--javascipt.v8-contexts-minimum`
  and `--javascript.v8-contexts` to a relatively high value, which will guarantee
  that many number of V8 contexts to be created at startup and kept around even
  when unused.

  Waiting for an unused V8 context will now also abort if no V8 context can be
  acquired/created after 120 seconds.

* improved diagnostic messages written to logfiles by supervisor process

* fixed issue #2367

* added "bindVars" to attributes of currently running and slow queries

* added "jsonl" as input file type for arangoimp

* upgraded version of bundled zlib library from 1.2.8 to 1.2.11

* added input file type `auto` for arangoimp so it can automatically detect the
  type of the input file from the filename extension

* fixed variables parsing in GraphQL

* added `--translate` option for arangoimp to translate attribute names from
  the input files to attriubte names expected by ArangoDB

  The `--translate` option can be specified multiple times (once per translation
  to be executed). The following example renames the "id" column from the input
  file to "_key", and the "from" column to "_from", and the "to" column to "_to":

      arangoimp --type csv --file data.csv --translate "id=_key" --translate "from=_from" --translate "to=_to"

  `--translate` works for CSV and TSV inputs only.

* changed default value for `--server.max-packet-size` from 128 MB to 256 MB

* fixed issue #2350

* fixed issue #2349

* fixed issue #2346

* fixed issue #2342

* change default string truncation length from 80 characters to 256 characters for
  `print`/`printShell` functions in ArangoShell and arangod. This will emit longer
  prefixes of string values before truncating them with `...`, which is helpful
  for debugging.

* always validate incoming JSON HTTP requests for duplicate attribute names

  Incoming JSON data with duplicate attribute names will now be rejected as
  invalid. Previous versions of ArangoDB only validated the uniqueness of
  attribute names inside incoming JSON for some API endpoints, but not
  consistently for all APIs.

* don't let read-only transactions block the WAL collector

* allow passing own `graphql-sync` module instance to Foxx GraphQL router

* arangoexport can now export to csv format

* arangoimp: fixed issue #2214

* Foxx: automatically add CORS response headers

* added "OPTIONS" to CORS `access-control-allow-methods` header

* Foxx: Fix arangoUser sometimes not being set correctly

* fixed issue #1974


v3.2.alpha2 (2017-02-20)
------------------------

* ui: fixed issue #2065

* ui: fixed a dashboard related memory issue

* Internal javascript rest actions will now hide their stack traces to the client
  unless maintainer mode is activated. Instead they will always log to the logfile

* Removed undocumented internal HTTP API:
  * PUT _api/edges

  The documented GET _api/edges and the undocumented POST _api/edges remains unmodified.

* updated V8 version to 5.7.0.0

* change undocumented behaviour in case of invalid revision ids in
  If-Match and If-None-Match headers from 400 (BAD) to 412 (PRECONDITION
  FAILED).

* change undocumented behaviour in case of invalid revision ids in
  JavaScript document operations from 1239 ("illegal document revision")
  to 1200 ("conflict").

* added data export tool, arangoexport.

  arangoexport can be used to export collections to json, jsonl or xml
  and export a graph or collections to xgmml.

* fixed a race condition when closing a connection

* raised default hard limit on threads for very small to 64

* fixed negative counting of http connection in UI


v3.2.alpha1 (2017-02-05)
------------------------

* added figure `httpRequests` to AQL query statistics

* removed revisions cache intermediate layer implementation

* obsoleted startup options `--database.revision-cache-chunk-size` and
  `--database.revision-cache-target-size`

* fix potential port number over-/underruns

* added startup option `--log.shorten-filenames` for controlling whether filenames
  in log messages should be shortened to just the filename with the absolute path

* removed IndexThreadFeature, made `--database.index-threads` option obsolete

* changed index filling to make it more parallel, dispatch tasks to boost::asio

* more detailed stacktraces in Foxx apps

* generated Foxx services now use swagger tags


v3.1.24 (XXXX-XX-XX)
--------------------

* fixed one more LIMIT issue in traversals


v3.1.23 (2017-06-19)
--------------------

* potentially fixed issue #2559: Duplicate _key generated on insertion

* fix races in SSL communication code

* fix invalid results (too many) when a skipping LIMIT was used for a
  traversal. `LIMIT x` or `LIMIT 0, x` were not affected, but `LIMIT s, x`
  may have returned too many results

* fix invalid first group results for sorted AQL COLLECT when LIMIT
  was used

* fix invalid locking in JWT authentication cache, which could have
  crashed the server

* fix undefined behavior in traverser when traversals were used inside
  a FOR loop


v3.1.22 (2017-06-07)
--------------------

* fixed issue #2505: Problem with export + report of a bug

* documented changed behavior of WITH

* fixed ui glitch in aardvark

* avoid agency compaction bug

* fixed issue #2283: disabled proxy communication internally


v3.1.21 (2017-05-22)
--------------------

* fixed issue #2488:  AQL operator IN error when data use base64 chars

* more randomness in seeding RNG

v3.1.20 (2016-05-16)
--------------------

* fixed incorrect sorting for distributeShardsLike

* improve reliability of AgencyComm communication with Agency

* fixed shard numbering bug, where ids were erouneously incremented by 1

* remove an unnecessary precondition in createCollectionCoordinator

* funny fail rotation fix

* fix in SimpleHttpClient for correct advancement of readBufferOffset

* forward SIG_HUP in supervisor process to the server process to fix logrotaion
  You need to stop the remaining arangod server process manually for the upgrade to work.


v3.1.19 (2017-04-28)
--------------------

* Fixed a StackOverflow issue in Traversal and ShortestPath. Occured if many (>1000) input
  values in a row do not return any result. Fixes issue: #2445

* fixed issue #2448

* fixed issue #2442

* added 'x-content-type-options: nosniff' to avoid MSIE bug

* fixed issue #2441

* fixed issue #2440

* Fixed a StackOverflow issue in Traversal and ShortestPath. Occured if many (>1000) input
  values in a row do not return any result. Fixes issue: #2445

* fix occasional hanging shutdowns on OS X


v3.1.18 (2017-04-18)
--------------------

* fixed error in continuous synchronization of collections

* fixed spurious hangs on server shutdown

* better error messages during restore collection

* completely overhaul supervision. More detailed tests

* Fixed a dead-lock situation in cluster traversers, it could happen in
  rare cases if the computation on one DBServer could be completed much earlier
  than the other server. It could also be restricted to SmartGraphs only.

* (Enterprise only) Fixed a bug in SmartGraph DepthFirstSearch. In some
  more complicated queries, the maxDepth limit of 1 was not considered strictly
  enough, causing the traverser to do unlimited depth searches.

* fixed issue #2415

* fixed issue #2422

* fixed issue #1974


v3.1.17 (2017-04-04)
--------------------

* (Enterprise only) fixed a bug where replicationFactor was not correctly
  forwarded in SmartGraph creation.

* fixed issue #2404

* fixed issue #2397

* ui - fixed smart graph option not appearing

* fixed issue #2389

* fixed issue #2400


v3.1.16 (2017-03-27)
--------------------

* fixed issue #2392

* try to raise file descriptors to at least 8192, warn otherwise

* ui - aql editor improvements + updated ace editor version (memory leak)

* fixed lost HTTP requests

* ui - fixed some event issues

* avoid name resolution when given connection string is a valid ip address

* helps with issue #1842, bug in COLLECT statement in connection with LIMIT.

* fix locking bug in cluster traversals

* increase lock timeout defaults

* increase various cluster timeouts

* limit default target size for revision cache to 1GB, which is better for
  tight RAM situations (used to be 40% of (totalRAM - 1GB), use
  --database.revision-cache-target-size <VALUEINBYTES> to get back the
  old behaviour

* fixed a bug with restarted servers indicating status as "STARTUP"
  rather that "SERVING" in Nodes UI.


v3.1.15 (2017-03-20)
--------------------

* add logrotate configuration as requested in #2355

* fixed issue #2376

* ui - changed document api due a chrome bug

* ui - fixed a submenu bug

* added endpoint /_api/cluster/endpoints in cluster case to get all
  coordinator endpoints

* fix documentation of /_api/endpoint, declaring this API obsolete.

* Foxx response objects now have a `type` method for manipulating the content-type header

* Foxx tests now support `xunit` and `tap` reporters


v3.1.14 (2017-03-13)
--------------------

* ui - added feature request (multiple start nodes within graph viewer) #2317

* added missing locks to authentication cache methods

* ui - added feature request (multiple start nodes within graph viewer) #2317

* ui - fixed wrong merge of statistics information from different coordinators

* ui - fixed issue #2316

* ui - fixed wrong protocol usage within encrypted environment

* fixed compile error on Mac Yosemite

* minor UI fixes


v3.1.13 (2017-03-06)
--------------------

* fixed variables parsing in GraphQL

* fixed issue #2214

* fixed issue #2342

* changed thread handling to queue only user requests on coordinator

* use exponential backoff when waiting for collection locks

* repair short name server lookup in cluster in the case of a removed
  server


v3.1.12 (2017-02-28)
--------------------

* disable shell color escape sequences on Windows

* fixed issue #2326

* fixed issue #2320

* fixed issue #2315

* fixed a race condition when closing a connection

* raised default hard limit on threads for very small to 64

* fixed negative counting of http connection in UI

* fixed a race when renaming collections

* fixed a race when dropping databases


v3.1.11 (2017-02-17)
--------------------

* fixed a race between connection closing and sending out last chunks of data to clients
  when the "Connection: close" HTTP header was set in requests

* ui: optimized smart graph creation usability

* ui: fixed #2308

* fixed a race in async task cancellation via `require("@arangodb/tasks").unregisterTask()`

* fixed spuriously hanging threads in cluster AQL that could sit idle for a few minutes

* fixed potential numeric overflow for big index ids in index deletion API

* fixed sort issue in cluster, occurring when one of the local sort buffers of a
  GatherNode was empty

* reduce number of HTTP requests made for certain kinds of join queries in cluster,
  leading to speedup of some join queries

* supervision deals with demised coordinators correctly again

* implement a timeout in TraverserEngineRegistry

* agent communication reduced in large batches of append entries RPCs

* inception no longer estimates RAFT timings

* compaction in agents has been moved to a separate thread

* replicated logs hold local timestamps

* supervision jobs failed leader and failed follower revisited for
  function in precarious stability situations

* fixed bug in random number generator for 64bit int


v3.1.10 (2017-02-02)
--------------------

* updated versions of bundled node modules:
  - joi: from 8.4.2 to 9.2.0
  - joi-to-json-schema: from 2.2.0 to 2.3.0
  - sinon: from 1.17.4 to 1.17.6
  - lodash: from 4.13.1 to 4.16.6

* added shortcut for AQL ternary operator
  instead of `condition ? true-part : false-part` it is now possible to also use a
  shortcut variant `condition ? : false-part`, e.g.

      FOR doc IN docs RETURN doc.value ?: 'not present'

  instead of

      FOR doc IN docs RETURN doc.value ? doc.value : 'not present'

* fixed wrong sorting order in cluster, if an index was used to sort with many
  shards.

* added --replication-factor, --number-of-shards and --wait-for-sync to arangobench

* turn on UTF-8 string validation for VelocyPack values received via VST connections

* fixed issue #2257

* upgraded Boost version to 1.62.0

* added optional detail flag for db.<collection>.count()
  setting the flag to `true` will make the count operation returned the per-shard
  counts for the collection:

      db._create("test", { numberOfShards: 10 });
      for (i = 0; i < 1000; ++i) {
        db.test.insert({value: i});
      }
      db.test.count(true);

      {
        "s100058" : 99,
        "s100057" : 103,
        "s100056" : 100,
        "s100050" : 94,
        "s100055" : 90,
        "s100054" : 122,
        "s100051" : 109,
        "s100059" : 99,
        "s100053" : 95,
        "s100052" : 89
      }

* added optional memory limit for AQL queries:

      db._query("FOR i IN 1..100000 SORT i RETURN i", {}, { options: { memoryLimit: 100000 } });

  This option limits the default maximum amount of memory (in bytes) that a single
  AQL query can use.
  When a single AQL query reaches the specified limit value, the query will be
  aborted with a *resource limit exceeded* exception. In a cluster, the memory
  accounting is done per shard, so the limit value is effectively a memory limit per
  query per shard.

  The global limit value can be overriden per query by setting the *memoryLimit*
  option value for individual queries when running an AQL query.

* added server startup option `--query.memory-limit`

* added convenience function to create vertex-centric indexes.

  Usage: `db.collection.ensureVertexCentricIndex("label", {type: "hash", direction: "outbound"})`
  That will create an index that can be used on OUTBOUND with filtering on the
  edge attribute `label`.

* change default log output for tools to stdout (instead of stderr)

* added option -D to define a configuration file environment key=value

* changed encoding behavior for URLs encoded in the C++ code of ArangoDB:
  previously the special characters `-`, `_`, `~` and `.` were returned as-is
  after URL-encoding, now `.` will be encoded to be `%2e`.
  This also changes the behavior of how incoming URIs are processed: previously
  occurrences of `..` in incoming request URIs were collapsed (e.g. `a/../b/` was
  collapsed to a plain `b/`). Now `..` in incoming request URIs are not collapsed.

* Foxx request URL suffix is no longer unescaped

* @arangodb/request option json now defaults to `true` if the response body is not empty and encoding is not explicitly set to `null` (binary).
  The option can still be set to `false` to avoid unnecessary attempts at parsing the response as JSON.

* Foxx configuration values for unknown options will be discarded when saving the configuration in production mode using the web interface

* module.context.dependencies is now immutable

* process.stdout.isTTY now returns `true` in arangosh and when running arangod with the `--console` flag

* add support for Swagger tags in Foxx


v3.1.9 (XXXX-XX-XX)
-------------------

* macos CLI package: store databases and apps in the users home directory

* ui: fixed re-login issue within a non system db, when tab was closed

* fixed a race in the VelocyStream Commtask implementation

* fixed issue #2256


v3.1.8 (2017-01-09)
-------------------

* add Windows silent installer

* add handling of debug symbols during Linux & windows release builds.

* fixed issue #2181

* fixed issue #2248: reduce V8 max old space size from 3 GB to 1 GB on 32 bit systems

* upgraded Boost version to 1.62.0

* fixed issue #2238

* fixed issue #2234

* agents announce new endpoints in inception phase to leader

* agency leadership accepts updatet endpoints to given uuid

* unified endpoints replace localhost with 127.0.0.1

* fix several problems within an authenticated cluster


v3.1.7 (2016-12-29)
-------------------

* fixed one too many elections in RAFT

* new agency comm backported from devel


v3.1.6 (2016-12-20)
-------------------

* fixed issue #2227

* fixed issue #2220

* agency constituent/agent bug fixes in race conditions picking up
  leadership

* supervision does not need waking up anymore as it is running
  regardless

* agents challenge their leadership more rigorously


v3.1.5 (2016-12-16)
-------------------

* lowered default value of `--database.revision-cache-target-size` from 75% of
  RAM to less than 40% of RAM

* fixed issue #2218

* fixed issue #2217

* Foxx router.get/post/etc handler argument can no longer accidentally omitted

* fixed issue #2223


v3.1.4 (2016-12-08)
-------------------

* fixed issue #2211

* fixed issue #2204

* at cluster start, coordinators wait until at least one DBserver is there,
  and either at least two DBservers are there or 15s have passed, before they
  initiate the bootstrap of system collections.

* more robust agency startup from devel

* supervision's AddFollower adds many followers at once

* supervision has new FailedFollower job

* agency's Node has new method getArray

* agency RAFT timing estimates more conservative in waitForSync
  scenario

* agency RAFT timing estimates capped at maximum 2.0/10.0 for low/high


v3.1.3 (2016-12-02)
-------------------

* fix a traversal bug when using skiplist indexes:
  if we have a skiplist of ["a", "unused", "_from"] and a traversal like:
  FOR v,e,p IN OUTBOUND @start @@edges
    FILTER p.edges[0].a == 'foo'
    RETURN v
  And the above index applied on "a" is considered better than EdgeIndex, than
  the executor got into undefined behaviour.

* fix endless loop when trying to create a collection with replicationFactor: -1


v3.1.2 (2016-11-24)
-------------------

* added support for descriptions field in Foxx dependencies

* (Enterprise only) fixed a bug in the statistic report for SmartGraph traversals.
Now they state correctly how many documents were fetched from the index and how many
have been filtered.

* Prevent uniform shard distribution when replicationFactor == numServers

v3.1.1 (2016-11-15)
-------------------

* fixed issue #2176

* fixed issue #2168

* display index usage of traversals in AQL explainer output (previously missing)

* fixed issue #2163

* preserve last-used HLC value across server starts

* allow more control over handling of pre-3.1 _rev values

  this changes the server startup option `--database.check-30-revisions` from a boolean (true/false)
  parameter to a string parameter with the following possible values:

  - "fail":
    will validate _rev values of 3.0 collections on collection loading and throw an exception when invalid _rev values are found.
    in this case collections with invalid _rev values are marked as corrupted and cannot be used in the ArangoDB 3.1 instance.
    the fix procedure for such collections is to export the collections from 3.0 database with arangodump and restore them in 3.1 with arangorestore.
    collections that do not contain invalid _rev values are marked as ok and will not be re-checked on following loads.
    collections that contain invalid _rev values will be re-checked on following loads.

  - "true":
    will validate _rev values of 3.0 collections on collection loading and print a warning when invalid _rev values are found.
    in this case collections with invalid _rev values can be used in the ArangoDB 3.1 instance.
    however, subsequent operations on documents with invalid _rev values may silently fail or fail with explicit errors.
    the fix procedure for such collections is to export the collections from 3.0 database with arangodump and restore them in 3.1 with arangorestore.
    collections that do not contain invalid _rev values are marked as ok and will not be re-checked on following loads.
    collections that contain invalid _rev values will be re-checked on following loads.

  - "false":
    will not validate _rev values on collection loading and not print warnings.
    no hint is given when invalid _rev values are found.
    subsequent operations on documents with invalid _rev values may silently fail or fail with explicit errors.
    this setting does not affect whether collections are re-checked later.
    collections will be re-checked on following loads if `--database.check-30-revisions` is later set to either `true` or `fail`.

  The change also suppresses warnings that were printed when collections were restored using arangorestore, and the restore
  data contained invalid _rev values. Now these warnings are suppressed, and new HLC _rev values are generated for these documents
  as before.

* added missing functions to AQL syntax highlighter in web interface

* fixed display of `ANY` direction in traversal explainer output (direction `ANY` was shown as either
  `INBOUND` or `OUTBOUND`)

* changed behavior of toJSON() function when serializing an object before saving it in the database

  if an object provides a toJSON() function, this function is still called for serializing it.
  the change is that the result of toJSON() is not stringified anymore, but saved as is. previous
  versions of ArangoDB called toJSON() and after that additionally stringified its result.

  This change will affect the saving of JS Buffer objects, which will now be saved as arrays of
  bytes instead of a comma-separated string of the Buffer's byte contents.

* allow creating unique indexes on more attributes than present in shardKeys

  The following combinations of shardKeys and indexKeys are allowed/not allowed:

  shardKeys     indexKeys
      a             a        ok
      a             b    not ok
      a           a b        ok
    a b             a    not ok
    a b             b    not ok
    a b           a b        ok
    a b         a b c        ok
  a b c           a b    not ok
  a b c         a b c        ok

* fixed wrong version in web interface login screen (EE only)

* make web interface not display an exclamation mark next to ArangoDB version number 3.1

* fixed search for arbitrary document attributes in web interface in case multiple
  search values were used on different attribute names. in this case, the search always
  produced an empty result

* disallow updating `_from` and `_to` values of edges in Smart Graphs. Updating these
  attributes would lead to potential redistribution of edges to other shards, which must be
  avoided.

* fixed issue #2148

* updated graphql-sync dependency to 0.6.2

* fixed issue #2156

* fixed CRC4 assembly linkage


v3.1.0 (2016-10-29)
-------------------

* AQL breaking change in cluster:

  from ArangoDB 3.1 onwards `WITH` is required for traversals in a
  clustered environment in order to avoid deadlocks.

  Note that for queries that access only a single collection or that have all
  collection names specified somewhere else in the query string, there is no
  need to use *WITH*. *WITH* is only useful when the AQL query parser cannot
  automatically figure out which collections are going to be used by the query.
  *WITH* is only useful for queries that dynamically access collections, e.g.
  via traversals, shortest path operations or the *DOCUMENT()* function.

  more info can be found [here](https://github.com/arangodb/arangodb/blob/devel/Documentation/Books/AQL/Operations/With.md)

* added AQL function `DISTANCE` to calculate the distance between two arbitrary
  coordinates (haversine formula)

* fixed issue #2110

* added Auto-aptation of RAFT timings as calculations only


v3.1.rc2 (2016-10-10)
---------------------

* second release candidate


v3.1.rc1 (2016-09-30)
---------------------

* first release candidate


v3.1.alpha2 (2016-09-01)
------------------------

* added module.context.createDocumentationRouter to replace module.context.apiDocumentation

* bug in RAFT implementation of reads. dethroned leader still answered requests in isolation

* ui: added new graph viewer

* ui: aql-editor added tabular & graph display

* ui: aql-editor improved usability

* ui: aql-editor: query profiling support

* fixed issue #2109

* fixed issue #2111

* fixed issue #2075

* added AQL function `DISTANCE` to calculate the distance between two arbitrary
  coordinates (haversine formula)

* rewrote scheduler and dispatcher based on boost::asio

  parameters changed:
    `--scheduler.threads` and `--server.threads` are now merged into a single one: `--server.threads`

    hidden `--server.extra-threads` has been removed

    hidden `--server.aql-threads` has been removed

    hidden `--server.backend` has been removed

    hidden `--server.show-backends` has been removed

    hidden `--server.thread-affinity` has been removed

* fixed issue #2086

* fixed issue #2079

* fixed issue #2071

  make the AQL query optimizer inject filter condition expressions referred to
  by variables during filter condition aggregation.
  For example, in the following query

      FOR doc IN collection
        LET cond1 = (doc.value == 1)
        LET cond2 = (doc.value == 2)
        FILTER cond1 || cond2
        RETURN { doc, cond1, cond2 }

  the optimizer will now inject the conditions for `cond1` and `cond2` into the filter
  condition `cond1 || cond2`, expanding it to `(doc.value == 1) || (doc.value == 2)`
  and making these conditions available for index searching.

  Note that the optimizer previously already injected some conditions into other
  conditions, but only if the variable that defined the condition was not used
  elsewhere. For example, the filter condition in the query

      FOR doc IN collection
        LET cond = (doc.value == 1)
        FILTER cond
        RETURN { doc }

  already got optimized before because `cond` was only used once in the query and
  the optimizer decided to inject it into the place where it was used.

  This only worked for variables that were referred to once in the query.
  When a variable was used multiple times, the condition was not injected as
  in the following query:

      FOR doc IN collection
        LET cond = (doc.value == 1)
        FILTER cond
        RETURN { doc, cond }

  The fix for #2070 now will enable this optimization so that the query can
  use an index on `doc.value` if available.

* changed behavior of AQL array comparison operators for empty arrays:
  * `ALL` and `ANY` now always return `false` when the left-hand operand is an
    empty array. The behavior for non-empty arrays does not change:
    * `[] ALL == 1` will return `false`
    * `[1] ALL == 1` will return `true`
    * `[1, 2] ALL == 1` will return `false`
    * `[2, 2] ALL == 1` will return `false`
    * `[] ANY == 1` will return `false`
    * `[1] ANY == 1` will return `true`
    * `[1, 2] ANY == 1` will return `true`
    * `[2, 2] ANY == 1` will return `false`
  * `NONE` now always returns `true` when the left-hand operand is an empty array.
    The behavior for non-empty arrays does not change:
    * `[] NONE == 1` will return `true`
    * `[1] NONE == 1` will return `false`
    * `[1, 2] NONE == 1` will return `false`
    * `[2, 2] NONE == 1` will return `true`

* added experimental AQL functions `JSON_STRINGIFY` and `JSON_PARSE`

* added experimental support for incoming gzip-compressed requests

* added HTTP REST APIs for online loglevel adjustments:

  - GET `/_admin/log/level` returns the current loglevel settings
  - PUT `/_admin/log/level` modifies the current loglevel settings

* PATCH /_api/gharial/{graph-name}/vertex/{collection-name}/{vertex-key}
  - changed default value for keepNull to true

* PATCH /_api/gharial/{graph-name}/edge/{collection-name}/{edge-key}
  - changed default value for keepNull to true

* renamed `maximalSize` attribute in parameter.json files to `journalSize`

  The `maximalSize` attribute will still be picked up from collections that
  have not been adjusted. Responses from the replication API will now also use
  `journalSize` instead of `maximalSize`.

* added `--cluster.system-replication-factor` in order to adjust the
  replication factor for new system collections

* fixed issue #2012

* added a memory expection in case V8 memory gets too low

* added Optimizer Rule for other indexes in Traversals
  this allows AQL traversals to use other indexes than the edge index.
  So traversals with filters on edges can now make use of more specific
  indexes, e.g.

      FOR v, e, p IN 2 OUTBOUND @start @@edge FILTER p.edges[0].foo == "bar"

  will prefer a Hash Index on [_from, foo] above the EdgeIndex.

* fixed epoch computation in hybrid logical clock

* fixed thread affinity

* replaced require("internal").db by require("@arangodb").db

* added option `--skip-lines` for arangoimp
  this allows skipping the first few lines from the import file in case the
  CSV or TSV import are used

* fixed periodic jobs: there should be only one instance running - even if it
  runs longer than the period

* improved performance of primary index and edge index lookups

* optimizations for AQL `[*]` operator in case no filter, no projection and
  no offset/limit are used

* added AQL function `OUTERSECTION` to return the symmetric difference of its
  input arguments

* Foxx manifests of installed services are now saved to disk with indentation

* Foxx tests and scripts in development mode should now always respect updated
  files instead of loading stale modules

* When disabling Foxx development mode the setup script is now re-run

* Foxx now provides an easy way to directly serve GraphQL requests using the
  `@arangodb/foxx/graphql` module and the bundled `graphql-sync` dependency

* Foxx OAuth2 module now correctly passes the `access_token` to the OAuth2 server

* added iconv-lite and timezone modules

* web interface now allows installing GitHub and zip services in legacy mode

* added module.context.createDocumentationRouter to replace module.context.apiDocumentation

* bug in RAFT implementation of reads. dethroned leader still answered
  requests in isolation

* all lambdas in ClusterInfo might have been left with dangling references.

* Agency bug fix for handling of empty json objects as values.

* Foxx tests no longer support the Mocha QUnit interface as this resulted in weird
  inconsistencies in the BDD and TDD interfaces. This fixes the TDD interface
  as well as out-of-sequence problems when using the BDD before/after functions.

* updated bundled JavaScript modules to latest versions; joi has been updated from 8.4 to 9.2
  (see [joi 9.0.0 release notes](https://github.com/hapijs/joi/issues/920) for information on
  breaking changes and new features)

* fixed issue #2139

* updated graphql-sync dependency to 0.6.2

* fixed issue #2156


v3.0.13 (XXXX-XX-XX)
--------------------

* fixed issue #2315

* fixed issue #2210


v3.0.12 (2016-11-23)
--------------------

* fixed issue #2176

* fixed issue #2168

* fixed issues #2149, #2159

* fixed error reporting for issue #2158

* fixed assembly linkage bug in CRC4 module

* added support for descriptions field in Foxx dependencies


v3.0.11 (2016-11-08)
--------------------

* fixed issue #2140: supervisor dies instead of respawning child

* fixed issue #2131: use shard key value entered by user in web interface

* fixed issue #2129: cannot kill a long-run query

* fixed issue #2110

* fixed issue #2081

* fixed issue #2038

* changes to Foxx service configuration or dependencies should now be
  stored correctly when options are cleared or omitted

* Foxx tests no longer support the Mocha QUnit interface as this resulted in weird
  inconsistencies in the BDD and TDD interfaces. This fixes the TDD interface
  as well as out-of-sequence problems when using the BDD before/after functions.

* fixed issue #2148


v3.0.10 (2016-09-26)
--------------------

* fixed issue #2072

* fixed issue #2070

* fixed slow cluster starup issues. supervision will demonstrate more
  patience with db servers


v3.0.9 (2016-09-21)
-------------------

* fixed issue #2064

* fixed issue #2060

* speed up `collection.any()` and skiplist index creation

* fixed multiple issues where ClusterInfo bug hung agency in limbo
  timeouting on multiple collection and database callbacks


v3.0.8 (2016-09-14)
-------------------

* fixed issue #2052

* fixed issue #2005

* fixed issue #2039

* fixed multiple issues where ClusterInfo bug hung agency in limbo
  timeouting on multiple collection and database callbacks


v3.0.7 (2016-09-05)
-------------------

* new supervision job handles db server failure during collection creation.


v3.0.6 (2016-09-02)
-------------------

* fixed issue #2026

* slightly better error diagnostics for AQL query compilation and replication

* fixed issue #2018

* fixed issue #2015

* fixed issue #2012

* fixed wrong default value for arangoimp's `--on-duplicate` value

* fix execution of AQL traversal expressions when there are multiple
  conditions that refer to variables set outside the traversal

* properly return HTTP 503 in JS actions when backend is gone

* supervision creates new key in agency for failed servers

* new shards will not be allocated on failed or cleaned servers


v3.0.5 (2016-08-18)
-------------------

* execute AQL ternary operator via C++ if possible

* fixed issue #1977

* fixed extraction of _id attribute in AQL traversal conditions

* fix SSL agency endpoint

* Minimum RAFT timeout was one order of magnitude to short.

* Optimized RAFT RPCs from leader to followers for efficiency.

* Optimized RAFT RPC handling on followers with respect to compaction.

* Fixed bug in handling of duplicates and overlapping logs

* Fixed bug in supervision take over after leadership change.

v3.0.4 (2016-08-01)
-------------------

* added missing lock for periodic jobs access

* fix multiple foxx related cluster issues

* fix handling of empty AQL query strings

* fixed issue in `INTERSECTION` AQL function with duplicate elements
  in the source arrays

* fixed issue #1970

* fixed issue #1968

* fixed issue #1967

* fixed issue #1962

* fixed issue #1959

* replaced require("internal").db by require("@arangodb").db

* fixed issue #1954

* fixed issue #1953

* fixed issue #1950

* fixed issue #1949

* fixed issue #1943

* fixed segfault in V8, by backporting https://bugs.chromium.org/p/v8/issues/detail?id=5033

* Foxx OAuth2 module now correctly passes the `access_token` to the OAuth2 server

* fixed credentialed CORS requests properly respecting --http.trusted-origin

* fixed a crash in V8Periodic task (forgotten lock)

* fixed two bugs in synchronous replication (syncCollectionFinalize)


v3.0.3 (2016-07-17)
-------------------

* fixed issue #1942

* fixed issue #1941

* fixed array index batch insertion issues for hash indexes that caused problems when
  no elements remained for insertion

* fixed AQL MERGE() function with External objects originating from traversals

* fixed some logfile recovery errors with error message "document not found"

* fixed issue #1937

* fixed issue #1936

* improved performance of arangorestore in clusters with synchronous
  replication

* Foxx tests and scripts in development mode should now always respect updated
  files instead of loading stale modules

* When disabling Foxx development mode the setup script is now re-run

* Foxx manifests of installed services are now saved to disk with indentation


v3.0.2 (2016-07-09)
-------------------

* fixed assertion failure in case multiple remove operations were used in the same query

* fixed upsert behavior in case upsert was used in a loop with the same document example

* fixed issue #1930

* don't expose local file paths in Foxx error messages.

* fixed issue #1929

* make arangodump dump the attribute `isSystem` when dumping the structure
  of a collection, additionally make arangorestore not fail when the attribute
  is missing

* fixed "Could not extract custom attribute" issue when using COLLECT with
  MIN/MAX functions in some contexts

* honor presence of persistent index for sorting

* make AQL query optimizer not skip "use-indexes-rule", even if enough
  plans have been created already

* make AQL optimizer not skip "use-indexes-rule", even if enough execution plans
  have been created already

* fix double precision value loss in VelocyPack JSON parser

* added missing SSL support for arangorestore

* improved cluster import performance

* fix Foxx thumbnails on DC/OS

* fix Foxx configuration not being saved

* fix Foxx app access from within the frontend on DC/OS

* add option --default-replication-factor to arangorestore and simplify
  the control over the number of shards when restoring

* fix a bug in the VPack -> V8 conversion if special attributes _key,
  _id, _rev, _from and _to had non-string values, which is allowed
  below the top level

* fix malloc_usable_size for darwin


v3.0.1 (2016-06-30)
-------------------

* fixed periodic jobs: there should be only one instance running - even if it
  runs longer than the period

* increase max. number of collections in AQL queries from 32 to 256

* fixed issue #1916: header "authorization" is required" when opening
  services page

* fixed issue #1915: Explain: member out of range

* fixed issue #1914: fix unterminated buffer

* don't remove lockfile if we are the same (now stale) pid
  fixes docker setups (our pid will always be 1)

* do not use revision id comparisons in compaction for determining whether a
  revision is obsolete, but marker memory addresses
  this ensures revision ids don't matter when compacting documents

* escape Unicode characters in JSON HTTP responses
  this converts UTF-8 characters in HTTP responses of arangod into `\uXXXX`
  escape sequences. This makes the HTTP responses fit into the 7 bit ASCII
  character range, which speeds up HTTP response parsing for some clients,
  namely node.js/v8

* add write before read collections when starting a user transaction
  this allows specifying the same collection in both read and write mode without
  unintended side effects

* fixed buffer overrun that occurred when building very large result sets

* index lookup optimizations for primary index and edge index

* fixed "collection is a nullptr" issue when starting a traversal from a transaction

* enable /_api/import on coordinator servers


v3.0.0 (2016-06-22)
-------------------

* minor GUI fixxes

* fix for replication and nonces


v3.0.0-rc3 (2016-06-19)
-----------------------

* renamed various Foxx errors to no longer refer to Foxx services as apps

* adjusted various error messages in Foxx to be more informative

* specifying "files" in a Foxx manifest to be mounted at the service root
  no longer results in 404s when trying to access non-file routes

* undeclared path parameters in Foxx no longer break the service

* trusted reverse proxy support is now handled more consistently

* ArangoDB request compatibility and user are now exposed in Foxx

* all bundled NPM modules have been upgraded to their latest versions


v3.0.0-rc2 (2016-06-12)
-----------------------

* added option `--server.max-packet-size` for client tools

* renamed option `--server.ssl-protocol` to `--ssl.protocol` in client tools
  (was already done for arangod, but overlooked for client tools)

* fix handling of `--ssl.protocol` value 5 (TLS v1.2) in client tools, which
  claimed to support it but didn't

* config file can use '@include' to include a different config file as base


v3.0.0-rc1 (2016-06-10)
-----------------------

* the user management has changed: it now has users that are independent of
  databases. A user can have one or more database assigned to the user.

* forward ported V8 Comparator bugfix for inline heuristics from
  https://github.com/v8/v8/commit/5ff7901e24c2c6029114567de5a08ed0f1494c81

* changed to-string conversion for AQL objects and arrays, used by the AQL
  function `TO_STRING()` and implicit to-string casts in AQL

  - arrays are now converted into their JSON-stringify equivalents, e.g.

    - `[ ]` is now converted to `[]`
    - `[ 1, 2, 3 ]` is now converted to `[1,2,3]`
    - `[ "test", 1, 2 ] is now converted to `["test",1,2]`

    Previous versions of ArangoDB converted arrays with no members into the
    empty string, and non-empty arrays into a comma-separated list of member
    values, without the surrounding angular brackets. Additionally, string
    array members were not enclosed in quotes in the result string:

    - `[ ]` was converted to ``
    - `[ 1, 2, 3 ]` was converted to `1,2,3`
    - `[ "test", 1, 2 ] was converted to `test,1,2`

  - objects are now converted to their JSON-stringify equivalents, e.g.

    - `{ }` is converted to `{}`
    - `{ a: 1, b: 2 }` is converted to `{"a":1,"b":2}`
    - `{ "test" : "foobar" }` is converted to `{"test":"foobar"}`

    Previous versions of ArangoDB always converted objects into the string
    `[object Object]`

  This change affects also the AQL functions `CONCAT()` and `CONCAT_SEPARATOR()`
  which treated array values differently in previous versions. Previous versions
  of ArangoDB automatically flattened array values on the first level of the array,
  e.g. `CONCAT([1, 2, 3, [ 4, 5, 6 ]])` produced `1,2,3,4,5,6`. Now this will produce
  `[1,2,3,[4,5,6]]`. To flatten array members on the top level, you can now use
  the more explicit `CONCAT(FLATTEN([1, 2, 3, [4, 5, 6]], 1))`.

* added C++ implementations for AQL functions `SLICE()`, `CONTAINS()` and
  `RANDOM_TOKEN()`

* as a consequence of the upgrade to V8 version 5, the implementation of the
  JavaScript `Buffer` object had to be changed. JavaScript `Buffer` objects in
  ArangoDB now always store their data on the heap. There is no shared pool
  for small Buffer values, and no pointing into existing Buffer data when
  extracting slices. This change may increase the cost of creating Buffers with
  short contents or when peeking into existing Buffers, but was required for
  safer memory management and to prevent leaks.

* the `db` object's function `_listDatabases()` was renamed to just `_databases()`
  in order to make it more consistent with the existing `_collections()` function.
  Additionally the `db` object's `_listEndpoints()` function was renamed to just
  `_endpoints()`.

* changed default value of `--server.authentication` from `false` to `true` in
  configuration files etc/relative/arangod.conf and etc/arangodb/arangod.conf.in.
  This means the server will be started with authentication enabled by default,
  requiring all client connections to provide authentication data when connecting
  to ArangoDB. Authentication can still be turned off via setting the value of
  `--server.authentication` to `false` in ArangoDB's configuration files or by
  specifying the option on the command-line.

* Changed result format for querying all collections via the API GET `/_api/collection`.

  Previous versions of ArangoDB returned an object with an attribute named `collections`
  and an attribute named `names`. Both contained all available collections, but
  `collections` contained the collections as an array, and `names` contained the
  collections again, contained in an object in which the attribute names were the
  collection names, e.g.

  ```
  {
    "collections": [
      {"id":"5874437","name":"test","isSystem":false,"status":3,"type":2},
      {"id":"17343237","name":"something","isSystem":false,"status":3,"type":2},
      ...
    ],
    "names": {
      "test": {"id":"5874437","name":"test","isSystem":false,"status":3,"type":2},
      "something": {"id":"17343237","name":"something","isSystem":false,"status":3,"type":2},
      ...
    }
  }
  ```
  This result structure was redundant, and therefore has been simplified to just

  ```
  {
    "result": [
      {"id":"5874437","name":"test","isSystem":false,"status":3,"type":2},
      {"id":"17343237","name":"something","isSystem":false,"status":3,"type":2},
      ...
    ]
  }
  ```

  in ArangoDB 3.0.

* added AQL functions `TYPENAME()` and `HASH()`

* renamed arangob tool to arangobench

* added AQL string comparison operator `LIKE`

  The operator can be used to compare strings like this:

      value LIKE search

  The operator is currently implemented by calling the already existing AQL
  function `LIKE`.

  This change also makes `LIKE` an AQL keyword. Using `LIKE` in either case as
  an attribute or collection name in AQL thus requires quoting.

* make AQL optimizer rule "remove-unnecessary-calculations" fire in more cases

  The rule will now remove calculations that are used exactly once in other
  expressions (e.g. `LET a = doc RETURN a.value`) and calculations,
  or calculations that are just references (e.g. `LET a = b`).

* renamed AQL optimizer rule "merge-traversal-filter" to "optimize-traversals"
  Additionally, the optimizer rule will remove unused edge and path result variables
  from the traversal in case they are specified in the `FOR` section of the traversal,
  but not referenced later in the query. This saves constructing edges and paths
  results.

* added AQL optimizer rule "inline-subqueries"

  This rule can pull out certain subqueries that are used as an operand to a `FOR`
  loop one level higher, eliminating the subquery completely. For example, the query

      FOR i IN (FOR j IN [1,2,3] RETURN j) RETURN i

  will be transformed by the rule to:

      FOR i IN [1,2,3] RETURN i

  The query

      FOR name IN (FOR doc IN _users FILTER doc.status == 1 RETURN doc.name) LIMIT 2 RETURN name

  will be transformed into

      FOR tmp IN _users FILTER tmp.status == 1 LIMIT 2 RETURN tmp.name

  The rule will only fire when the subquery is used as an operand to a `FOR` loop, and
  if the subquery does not contain a `COLLECT` with an `INTO` variable.

* added new endpoint "srv://" for DNS service records

* The result order of the AQL functions VALUES and ATTRIBUTES has never been
  guaranteed and it only had the "correct" ordering by accident when iterating
  over objects that were not loaded from the database. This accidental behavior
  is now changed by introduction of VelocyPack. No ordering is guaranteed unless
  you specify the sort parameter.

* removed configure option `--enable-logger`

* added AQL array comparison operators

  All AQL comparison operators now also exist in an array variant. In the
  array variant, the operator is preceded with one of the keywords *ALL*, *ANY*
  or *NONE*. Using one of these keywords changes the operator behavior to
  execute the comparison operation for all, any, or none of its left hand
  argument values. It is therefore expected that the left hand argument
  of an array operator is an array.

  Examples:

      [ 1, 2, 3 ] ALL IN [ 2, 3, 4 ]   // false
      [ 1, 2, 3 ] ALL IN [ 1, 2, 3 ]   // true
      [ 1, 2, 3 ] NONE IN [ 3 ]        // false
      [ 1, 2, 3 ] NONE IN [ 23, 42 ]   // true
      [ 1, 2, 3 ] ANY IN [ 4, 5, 6 ]   // false
      [ 1, 2, 3 ] ANY IN [ 1, 42 ]     // true
      [ 1, 2, 3 ] ANY == 2             // true
      [ 1, 2, 3 ] ANY == 4             // false
      [ 1, 2, 3 ] ANY > 0              // true
      [ 1, 2, 3 ] ANY <= 1             // true
      [ 1, 2, 3 ] NONE < 99            // false
      [ 1, 2, 3 ] NONE > 10            // true
      [ 1, 2, 3 ] ALL > 2              // false
      [ 1, 2, 3 ] ALL > 0              // true
      [ 1, 2, 3 ] ALL >= 3             // false
      ["foo", "bar"] ALL != "moo"      // true
      ["foo", "bar"] NONE == "bar"     // false
      ["foo", "bar"] ANY == "foo"      // true

* improved AQL optimizer to remove unnecessary sort operations in more cases

* allow enclosing AQL identifiers in forward ticks in addition to using
  backward ticks

  This allows for convenient writing of AQL queries in JavaScript template strings
  (which are delimited with backticks themselves), e.g.

      var q = `FOR doc IN ´collection´ RETURN doc.´name´`;

* allow to set `print.limitString` to configure the number of characters
  to output before truncating

* make logging configurable per log "topic"

  `--log.level <level>` sets the global log level to <level>, e.g. `info`,
  `debug`, `trace`.

  `--log.level topic=<level>` sets the log level for a specific topic.
  Currently, the following topics exist: `collector`, `compactor`, `mmap`,
  `performance`, `queries`, and `requests`. `performance` and `requests` are
  set to FATAL by default. `queries` is set to info. All others are
  set to the global level by default.

  The new log option `--log.output <definition>` allows directing the global
  or per-topic log output to different outputs. The output definition
  "<definition>" can be one of

    "-" for stdin
    "+" for stderr
    "syslog://<syslog-facility>"
    "syslog://<syslog-facility>/<application-name>"
    "file://<relative-path>"

  The option can be specified multiple times in order to configure the output
  for different log topics. To set up a per-topic output configuration, use
  `--log.output <topic>=<definition>`, e.g.

    queries=file://queries.txt

  logs all queries to the file "queries.txt".

* the option `--log.requests-file` is now deprecated. Instead use

    `--log.level requests=info`
    `--log.output requests=file://requests.txt`

* the option `--log.facility` is now deprecated. Instead use

    `--log.output requests=syslog://facility`

* the option `--log.performance` is now deprecated. Instead use

    `--log.level performance=trace`

* removed option `--log.source-filter`

* removed configure option `--enable-logger`

* change collection directory names to include a random id component at the end

  The new pattern is `collection-<id>-<random>`, where `<id>` is the collection
  id and `<random>` is a random number. Previous versions of ArangoDB used a
  pattern `collection-<id>` without the random number.

  ArangoDB 3.0 understands both the old and name directory name patterns.

* removed mostly unused internal spin-lock implementation

* removed support for pre-Windows 7-style locks. This removes compatibility for
  Windows versions older than Windows 7 (e.g. Windows Vista, Windows XP) and
  Windows 2008R2 (e.g. Windows 2008).

* changed names of sub-threads started by arangod

* added option `--default-number-of-shards` to arangorestore, allowing creating
  collections with a specifiable number of shards from a non-cluster dump

* removed support for CoffeeScript source files

* removed undocumented SleepAndRequeue

* added WorkMonitor to inspect server threads

* when downloading a Foxx service from the web interface the suggested filename
  is now based on the service's mount path instead of simply "app.zip"

* the `@arangodb/request` response object now stores the parsed JSON response
  body in a property `json` instead of `body` when the request was made using the
  `json` option. The `body` instead contains the response body as a string.

* the Foxx API has changed significantly, 2.8 services are still supported
  using a backwards-compatible "legacy mode"


v2.8.12 (XXXX-XX-XX)
--------------------

* issue #2091: decrease connect timeout to 5 seconds on startup

* fixed issue #2072

* slightly better error diagnostics for some replication errors

* fixed issue #1977

* fixed issue in `INTERSECTION` AQL function with duplicate elements
  in the source arrays

* fixed issue #1962

* fixed issue #1959

* export aqlQuery template handler as require('org/arangodb').aql for forwards-compatibility


v2.8.11 (2016-07-13)
--------------------

* fixed array index batch insertion issues for hash indexes that caused problems when
  no elements remained for insertion

* fixed issue #1937


v2.8.10 (2016-07-01)
--------------------

* make sure next local _rev value used for a document is at least as high as the
  _rev value supplied by external sources such as replication

* make adding a collection in both read- and write-mode to a transaction behave as
  expected (write includes read). This prevents the `unregister collection used in
  transaction` error

* fixed sometimes invalid result for `byExample(...).count()` when an index plus
  post-filtering was used

* fixed "collection is a nullptr" issue when starting a traversal from a transaction

* honor the value of startup option `--database.wait-for-sync` (that is used to control
  whether new collections are created with `waitForSync` set to `true` by default) also
  when creating collections via the HTTP API (and thus the ArangoShell). When creating
  a collection via these mechanisms, the option was ignored so far, which was inconsistent.

* fixed issue #1826: arangosh --javascript.execute: internal error (geo index issue)

* fixed issue #1823: Arango crashed hard executing very simple query on windows


v2.8.9 (2016-05-13)
-------------------

* fixed escaping and quoting of extra parameters for executables in Mac OS X App

* added "waiting for" status variable to web interface collection figures view

* fixed undefined behavior in query cache invaldation

* fixed access to /_admin/statistics API in case statistics are disable via option
  `--server.disable-statistics`

* Foxx manager will no longer fail hard when Foxx store is unreachable unless installing
  a service from the Foxx store (e.g. when behind a firewall or GitHub is unreachable).


v2.8.8 (2016-04-19)
-------------------

* fixed issue #1805: Query: internal error (location: arangod/Aql/AqlValue.cpp:182).
  Please report this error to arangodb.com (while executing)

* allow specifying collection name prefixes for `_from` and `_to` in arangoimp:

  To avoid specifying complete document ids (consisting of collection names and document
  keys) for *_from* and *_to* values when importing edges with arangoimp, there are now
  the options *--from-collection-prefix* and *--to-collection-prefix*.

  If specified, these values will be automatically prepended to each value in *_from*
  (or *_to* resp.). This allows specifying only document keys inside *_from* and/or *_to*.

  *Example*

      > arangoimp --from-collection-prefix users --to-collection-prefix products ...

  Importing the following document will then create an edge between *users/1234* and
  *products/4321*:

  ```js
  { "_from" : "1234", "_to" : "4321", "desc" : "users/1234 is connected to products/4321" }
  ```

* requests made with the interactive system API documentation in the web interface
  (Swagger) will now respect the active database instead of always using `_system`


v2.8.7 (2016-04-07)
-------------------

* optimized primary=>secondary failover

* fix to-boolean conversion for documents in AQL

* expose the User-Agent HTTP header from the ArangoShell since Github seems to
  require it now, and we use the ArangoShell for fetching Foxx repositories from Github

* work with http servers that only send

* fixed potential race condition between compactor and collector threads

* fix removal of temporary directories on arangosh exit

* javadoc-style comments in Foxx services are no longer interpreted as
  Foxx comments outside of controller/script/exports files (#1748)

* removed remaining references to class syntax for Foxx Model and Repository
  from the documentation

* added a safe-guard for corrupted master-pointer


v2.8.6 (2016-03-23)
-------------------

* arangosh can now execute JavaScript script files that contain a shebang
  in the first line of the file. This allows executing script files directly.

  Provided there is a script file `/path/to/script.js` with the shebang
  `#!arangosh --javascript.execute`:

      > cat /path/to/script.js
      #!arangosh --javascript.execute
      print("hello from script.js");

  If the script file is made executable

      > chmod a+x /path/to/script.js

  it can be invoked on the shell directly and use arangosh for its execution:

      > /path/to/script.js
      hello from script.js

  This did not work in previous versions of ArangoDB, as the whole script contents
  (including the shebang) were treated as JavaScript code.
  Now shebangs in script files will now be ignored for all files passed to arangosh's
  `--javascript.execute` parameter.

  The alternative way of executing a JavaScript file with arangosh still works:

      > arangosh --javascript.execute /path/to/script.js
      hello from script.js

* added missing reset of traversal state for nested traversals.
  The state of nested traversals (a traversal in an AQL query that was
  located in a repeatedly executed subquery or inside another FOR loop)
  was not reset properly, so that multiple invocations of the same nested
  traversal with different start vertices led to the nested traversal
  always using the start vertex provided on the first invocation.

* fixed issue #1781: ArangoDB startup time increased tremendously

* fixed issue #1783: SIGHUP should rotate the log


v2.8.5 (2016-03-11)
-------------------

* Add OpenSSL handler for TLS V1.2 as sugested by kurtkincaid in #1771

* fixed issue #1765 (The webinterface should display the correct query time)
  and #1770 (Display ACTUAL query time in aardvark's AQL editor)

* Windows: the unhandled exception handler now calls the windows logging
  facilities directly without locks.
  This fixes lockups on crashes from the logging framework.

* improve nullptr handling in logger.

* added new endpoint "srv://" for DNS service records

* `org/arangodb/request` no longer sets the content-type header to the
  string "undefined" when no content-type header should be sent (issue #1776)


v2.8.4 (2016-03-01)
-------------------

* global modules are no longer incorrectly resolved outside the ArangoDB
  JavaScript directory or the Foxx service's root directory (issue #1577)

* improved error messages from Foxx and JavaScript (issues #1564, #1565, #1744)


v2.8.3 (2016-02-22)
-------------------

* fixed AQL filter condition collapsing for deeply-nested cases, potentially
  enabling usage of indexes in some dedicated cases

* added parentheses in AQL explain command output to correctly display precedence
  of logical and arithmetic operators

* Foxx Model event listeners defined on the model are now correctly invoked by
  the Repository methods (issue #1665)

* Deleting a Foxx service in the frontend should now always succeed even if the
  files no longer exist on the file system (issue #1358)

* Routing actions loaded from the database no longer throw exceptions when
  trying to load other modules using "require"

* The `org/arangodb/request` response object now sets a property `json` to the
  parsed JSON response body in addition to overwriting the `body` property when
  the request was made using the `json` option.

* Improved Windows stability

* Fixed a bug in the interactive API documentation that would escape slashes
  in document-handle fields. Document handles are now provided as separate
  fields for collection name and document key.


v2.8.2 (2016-02-09)
-------------------

* the continuous replication applier will now prevent the master's WAL logfiles
  from being removed if they are still needed by the applier on the slave. This
  should help slaves that suffered from masters garbage collection WAL logfiles
  which would have been needed by the slave later.

  The initial synchronization will block removal of still needed WAL logfiles
  on the master for 10 minutes initially, and will extend this period when further
  requests are made to the master. Initial synchronization hands over its handle
  for blocking logfile removal to the continuous replication when started via
  the *setupReplication* function. In this case, continuous replication will
  extend the logfile removal blocking period for the required WAL logfiles when
  the slave makes additional requests.

  All handles that block logfile removal will time out automatically after at
  most 5 minutes should a master not be contacted by the slave anymore (e.g. in
  case the slave's replication is turned off, the slaves loses the connection
  to the master or the slave goes down).

* added all-in-one function *setupReplication* to synchronize data from master
  to slave and start the continuous replication:

      require("@arangodb/replication").setupReplication(configuration);

  The command will return when the initial synchronization is finished and the
  continuous replication has been started, or in case the initial synchronization
  has failed.

  If the initial synchronization is successful, the command will store the given
  configuration on the slave. It also configures the continuous replication to start
  automatically if the slave is restarted, i.e. *autoStart* is set to *true*.

  If the command is run while the slave's replication applier is already running,
  it will first stop the running applier, drop its configuration and do a
  resynchronization of data with the master. It will then use the provided configration,
  overwriting any previously existing replication configuration on the slave.

  The following example demonstrates how to use the command for setting up replication
  for the *_system* database. Note that it should be run on the slave and not the
  master:

      db._useDatabase("_system");
      require("@arangodb/replication").setupReplication({
        endpoint: "tcp://master.domain.org:8529",
        username: "myuser",
        password: "mypasswd",
        verbose: false,
        includeSystem: false,
        incremental: true,
        autoResync: true
      });

* the *sync* and *syncCollection* functions now always start the data synchronization
  as an asynchronous server job. The call to *sync* or *syncCollection* will block
  until synchronization is either complete or has failed with an error. The functions
  will automatically poll the slave periodically for status updates.

  The main benefit is that the connection to the slave does not need to stay open
  permanently and is thus not affected by timeout issues. Additionally the caller does
  not need to query the synchronization status from the slave manually as this is
  now performed automatically by these functions.

* fixed undefined behavior when explaining some types of AQL traversals, fixed
  display of some types of traversals in AQL explain output


v2.8.1 (2016-01-29)
-------------------

* Improved AQL Pattern matching by allowing to specify a different traversal
  direction for one or many of the edge collections.

      FOR v, e, p IN OUTBOUND @start @@ec1, INBOUND @@ec2, @@ec3

  will traverse *ec1* and *ec3* in the OUTBOUND direction and for *ec2* it will use
  the INBOUND direction. These directions can be combined in arbitrary ways, the
  direction defined after *IN [steps]* will we used as default direction and can
  be overriden for specific collections.
  This feature is only available for collection lists, it is not possible to
  combine it with graph names.

* detect more types of transaction deadlocks early

* fixed display of relational operators in traversal explain output

* fixed undefined behavior in AQL function `PARSE_IDENTIFIER`

* added "engines" field to Foxx services generated in the admin interface

* added AQL function `IS_SAME_COLLECTION`:

  *IS_SAME_COLLECTION(collection, document)*: Return true if *document* has the same
  collection id as the collection specified in *collection*. *document* can either be
  a [document handle](../Glossary/README.md#document-handle) string, or a document with
  an *_id* attribute. The function does not validate whether the collection actually
  contains the specified document, but only compares the name of the specified collection
  with the collection name part of the specified document.
  If *document* is neither an object with an *id* attribute nor a *string* value,
  the function will return *null* and raise a warning.

      /* true */
      IS_SAME_COLLECTION('_users', '_users/my-user')
      IS_SAME_COLLECTION('_users', { _id: '_users/my-user' })

      /* false */
      IS_SAME_COLLECTION('_users', 'foobar/baz')
      IS_SAME_COLLECTION('_users', { _id: 'something/else' })


v2.8.0 (2016-01-25)
-------------------

* avoid recursive locking


v2.8.0-beta8 (2016-01-19)
-------------------------

* improved internal datafile statistics for compaction and compaction triggering
  conditions, preventing excessive growth of collection datafiles under some
  workloads. This should also fix issue #1596.

* renamed AQL optimizer rule `remove-collect-into` to `remove-collect-variables`

* fixed primary and edge index lookups prematurely aborting searches when the
  specified id search value contained a different collection than the collection
  the index was created for


v2.8.0-beta7 (2016-01-06)
-------------------------

* added vm.runInThisContext

* added AQL keyword `AGGREGATE` for use in AQL `COLLECT` statement

  Using `AGGREGATE` allows more efficient aggregation (incrementally while building
  the groups) than previous versions of AQL, which built group aggregates afterwards
  from the total of all group values.

  `AGGREGATE` can be used inside a `COLLECT` statement only. If used, it must follow
  the declaration of grouping keys:

      FOR doc IN collection
        COLLECT gender = doc.gender AGGREGATE minAge = MIN(doc.age), maxAge = MAX(doc.age)
        RETURN { gender, minAge, maxAge }

  or, if no grouping keys are used, it can follow the `COLLECT` keyword:

      FOR doc IN collection
        COLLECT AGGREGATE minAge = MIN(doc.age), maxAge = MAX(doc.age)
        RETURN {
  minAge, maxAge
}

  Only specific expressions are allowed on the right-hand side of each `AGGREGATE`
  assignment:

  - on the top level the expression must be a call to one of the supported aggregation
    functions `LENGTH`, `MIN`, `MAX`, `SUM`, `AVERAGE`, `STDDEV_POPULATION`, `STDDEV_SAMPLE`,
    `VARIANCE_POPULATION`, or `VARIANCE_SAMPLE`

  - the expression must not refer to variables introduced in the `COLLECT` itself

* Foxx: mocha test paths with wildcard characters (asterisks) now work on Windows

* reserved AQL keyword `NONE` for future use

* web interface: fixed a graph display bug concerning dashboard view

* web interface: fixed several bugs during the dashboard initialize process

* web interface: included several bugfixes: #1597, #1611, #1623

* AQL query optimizer now converts `LENGTH(collection-name)` to an optimized
  expression that returns the number of documents in a collection

* adjusted the behavior of the expansion (`[*]`) operator in AQL for non-array values

  In ArangoDB 2.8, calling the expansion operator on a non-array value will always
  return an empty array. Previous versions of ArangoDB expanded non-array values by
  calling the `TO_ARRAY()` function for the value, which for example returned an
  array with a single value for boolean, numeric and string input values, and an array
  with the object's values for an object input value. This behavior was inconsistent
  with how the expansion operator works for the array indexes in 2.8, so the behavior
  is now unified:

  - if the left-hand side operand of `[*]` is an array, the array will be returned as
    is when calling `[*]` on it
  - if the left-hand side operand of `[*]` is not an array, an empty array will be
    returned by `[*]`

  AQL queries that rely on the old behavior can be changed by either calling `TO_ARRAY`
  explicitly or by using the `[*]` at the correct position.

  The following example query will change its result in 2.8 compared to 2.7:

      LET values = "foo" RETURN values[*]

  In 2.7 the query has returned the array `[ "foo" ]`, but in 2.8 it will return an
  empty array `[ ]`. To make it return the array `[ "foo" ]` again, an explicit
  `TO_ARRAY` function call is needed in 2.8 (which in this case allows the removal
  of the `[*]` operator altogether). This also works in 2.7:

      LET values = "foo" RETURN TO_ARRAY(values)

  Another example:

      LET values = [ { name: "foo" }, { name: "bar" } ]
      RETURN values[*].name[*]

  The above returned `[ [ "foo" ], [ "bar" ] ] in 2.7. In 2.8 it will return
  `[ [ ], [ ] ]`, because the value of `name` is not an array. To change the results
  to the 2.7 style, the query can be changed to

      LET values = [ { name: "foo" }, { name: "bar" } ]
      RETURN values[* RETURN TO_ARRAY(CURRENT.name)]

  The above also works in 2.7.
  The following types of queries won't change:

      LET values = [ 1, 2, 3 ] RETURN values[*]
      LET values = [ { name: "foo" }, { name: "bar" } ] RETURN values[*].name
      LET values = [ { names: [ "foo", "bar" ] }, { names: [ "baz" ] } ] RETURN values[*].names[*]
      LET values = [ { names: [ "foo", "bar" ] }, { names: [ "baz" ] } ] RETURN values[*].names[**]

* slightly adjusted V8 garbage collection strategy so that collection eventually
  happens in all contexts that hold V8 external references to documents and
  collections.

  also adjusted default value of `--javascript.gc-frequency` from 10 seconds to
  15 seconds, as less internal operations are carried out in JavaScript.

* fixes for AQL optimizer and traversal

* added `--create-collection-type` option to arangoimp

  This allows specifying the type of the collection to be created when
  `--create-collection` is set to `true`.

* Foxx export cache should no longer break if a broken app is loaded in the
  web admin interface.


v2.8.0-beta2 (2015-12-16)
-------------------------

* added AQL query optimizer rule "sort-in-values"

  This rule pre-sorts the right-hand side operand of the `IN` and `NOT IN`
  operators so the operation can use a binary search with logarithmic complexity
  instead of a linear search. The rule is applied when the right-hand side
  operand of an `IN` or `NOT IN` operator in a filter condition is a variable that
  is defined in a different loop/scope than the operator itself. Additionally,
  the filter condition must consist of solely the `IN` or `NOT IN` operation
  in order to avoid any side-effects.

* changed collection status terminology in web interface for collections for
  which an unload request has been issued from `in the process of being unloaded`
  to `will be unloaded`.

* unloading a collection via the web interface will now trigger garbage collection
  in all v8 contexts and force a WAL flush. This increases the chances of perfoming
  the unload faster.

* added the following attributes to the result of `collection.figures()` and the
  corresponding HTTP API at `PUT /_api/collection/<name>/figures`:

  - `documentReferences`: The number of references to documents in datafiles
    that JavaScript code currently holds. This information can be used for
    debugging compaction and unload issues.
  - `waitingFor`: An optional string value that contains information about
    which object type is at the head of the collection's cleanup queue. This
    information can be used for debugging compaction and unload issues.
  - `compactionStatus.time`: The point in time the compaction for the collection
    was last executed. This information can be used for debugging compaction
    issues.
  - `compactionStatus.message`: The action that was performed when the compaction
    was last run for the collection. This information can be used for debugging
    compaction issues.

  Note: `waitingFor` and `compactionStatus` may be empty when called on a coordinator
  in a cluster.

* the compaction will now provide queryable status info that can be used to track
  its progress. The compaction status is displayed in the web interface, too.

* better error reporting for arangodump and arangorestore

* arangodump will now fail by default when trying to dump edges that
  refer to already dropped collections. This can be circumvented by
  specifying the option `--force true` when invoking arangodump

* fixed cluster upgrade procedure

* the AQL functions `NEAR` and `WITHIN` now have stricter validations
  for their input parameters `limit`, `radius` and `distance`. They may now throw
  exceptions when invalid parameters are passed that may have not led
  to exceptions in previous versions.

* deprecation warnings now log stack traces

* Foxx: improved backwards compatibility with 2.5 and 2.6

  - reverted Model and Repository back to non-ES6 "classes" because of
    compatibility issues when using the extend method with a constructor

  - removed deprecation warnings for extend and controller.del

  - restored deprecated method Model.toJSONSchema

  - restored deprecated `type`, `jwt` and `sessionStorageApp` options
    in Controller#activateSessions

* Fixed a deadlock problem in the cluster


v2.8.0-beta1 (2015-12-06)
-------------------------

* added AQL function `IS_DATESTRING(value)`

  Returns true if *value* is a string that can be used in a date function.
  This includes partial dates such as *2015* or *2015-10* and strings containing
  invalid dates such as *2015-02-31*. The function will return false for all
  non-string values, even if some of them may be usable in date functions.


v2.8.0-alpha1 (2015-12-03)
--------------------------

* added AQL keywords `GRAPH`, `OUTBOUND`, `INBOUND` and `ANY` for use in graph
  traversals, reserved AQL keyword `ALL` for future use

  Usage of these keywords as collection names, variable names or attribute names
  in AQL queries will not be possible without quoting. For example, the following
  AQL query will still work as it uses a quoted collection name and a quoted
  attribute name:

      FOR doc IN `OUTBOUND`
        RETURN doc.`any`

* issue #1593: added AQL `POW` function for exponentation

* added cluster execution site info in explain output for AQL queries

* replication improvements:

  - added `autoResync` configuration parameter for continuous replication.

    When set to `true`, a replication slave will automatically trigger a full data
    re-synchronization with the master when the master cannot provide the log data
    the slave had asked for. Note that `autoResync` will only work when the option
    `requireFromPresent` is also set to `true` for the continuous replication, or
    when the continuous syncer is started and detects that no start tick is present.

    Automatic re-synchronization may transfer a lot of data from the master to the
    slave and may be expensive. It is therefore turned off by default.
    When turned off, the slave will never perform an automatic re-synchronization
    with the master.

  - added `idleMinWaitTime` and `idleMaxWaitTime` configuration parameters for
    continuous replication.

    These parameters can be used to control the minimum and maximum wait time the
    slave will (intentionally) idle and not poll for master log changes in case the
    master had sent the full logs already.
    The `idleMaxWaitTime` value will only be used when `adapativePolling` is set
    to `true`. When `adaptivePolling` is disable, only `idleMinWaitTime` will be
    used as a constant time span in which the slave will not poll the master for
    further changes. The default values are 0.5 seconds for `idleMinWaitTime` and
    2.5 seconds for `idleMaxWaitTime`, which correspond to the hard-coded values
    used in previous versions of ArangoDB.

  - added `initialSyncMaxWaitTime` configuration parameter for initial and continuous
    replication

    This option controls the maximum wait time (in seconds) that the initial
    synchronization will wait for a response from the master when fetching initial
    collection data. If no response is received within this time period, the initial
    synchronization will give up and fail. This option is also relevant for
    continuous replication in case *autoResync* is set to *true*, as then the
    continuous replication may trigger a full data re-synchronization in case
    the master cannot the log data the slave had asked for.

  - HTTP requests sent from the slave to the master during initial synchronization
    will now be retried if they fail with connection problems.

  - the initial synchronization now logs its progress so it can be queried using
    the regular replication status check APIs.

  - added `async` attribute for `sync` and `syncCollection` operations called from
    the ArangoShell. Setthing this attribute to `true` will make the synchronization
    job on the server go into the background, so that the shell does not block. The
    status of the started asynchronous synchronization job can be queried from the
    ArangoShell like this:

        /* starts initial synchronization */
        var replication = require("@arangodb/replication");
        var id = replication.sync({
          endpoint: "tcp://master.domain.org:8529",
          username: "myuser",
          password: "mypasswd",
          async: true
       });

       /* now query the id of the returned async job and print the status */
       print(replication.getSyncResult(id));

    The result of `getSyncResult()` will be `false` while the server-side job
    has not completed, and different to `false` if it has completed. When it has
    completed, all job result details will be returned by the call to `getSyncResult()`.


* fixed non-deterministic query results in some cluster queries

* fixed issue #1589

* return HTTP status code 410 (gone) instead of HTTP 408 (request timeout) for
  server-side operations that are canceled / killed. Sending 410 instead of 408
  prevents clients from re-starting the same (canceled) operation. Google Chrome
  for example sends the HTTP request again in case it is responded with an HTTP
  408, and this is exactly the opposite of the desired behavior when an operation
  is canceled / killed by the user.

* web interface: queries in AQL editor now cancelable

* web interface: dashboard - added replication information

* web interface: AQL editor now supports bind parameters

* added startup option `--server.hide-product-header` to make the server not send
  the HTTP response header `"Server: ArangoDB"` in its HTTP responses. By default,
  the option is turned off so the header is still sent as usual.

* added new AQL function `UNSET_RECURSIVE` to recursively unset attritutes from
  objects/documents

* switched command-line editor in ArangoShell and arangod to linenoise-ng

* added automatic deadlock detection for transactions

  In case a deadlock is detected, a multi-collection operation may be rolled back
  automatically and fail with error 29 (`deadlock detected`). Client code for
  operations containing more than one collection should be aware of this potential
  error and handle it accordingly, either by giving up or retrying the transaction.

* Added C++ implementations for the AQL arithmetic operations and the following
  AQL functions:
  - ABS
  - APPEND
  - COLLECTIONS
  - CURRENT_DATABASE
  - DOCUMENT
  - EDGES
  - FIRST
  - FIRST_DOCUMENT
  - FIRST_LIST
  - FLATTEN
  - FLOOR
  - FULLTEXT
  - LAST
  - MEDIAN
  - MERGE_RECURSIVE
  - MINUS
  - NEAR
  - NOT_NULL
  - NTH
  - PARSE_IDENTIFIER
  - PERCENTILE
  - POP
  - POSITION
  - PUSH
  - RAND
  - RANGE
  - REMOVE_NTH
  - REMOVE_VALUE
  - REMOVE_VALUES
  - ROUND
  - SHIFT
  - SQRT
  - STDDEV_POPULATION
  - STDDEV_SAMPLE
  - UNSHIFT
  - VARIANCE_POPULATION
  - VARIANCE_SAMPLE
  - WITHIN
  - ZIP

* improved performance of skipping over many documents in an AQL query when no
  indexes and no filters are used, e.g.

      FOR doc IN collection
        LIMIT 1000000, 10
        RETURN doc

* Added array indexes

  Hash indexes and skiplist indexes can now optionally be defined for array values
  so they index individual array members.

  To define an index for array values, the attribute name is extended with the
  expansion operator `[*]` in the index definition:

      arangosh> db.colName.ensureHashIndex("tags[*]");

  When given the following document

      { tags: [ "AQL", "ArangoDB", "Index" ] }

  the index will now contain the individual values `"AQL"`, `"ArangoDB"` and `"Index"`.

  Now the index can be used for finding all documents having `"ArangoDB"` somewhere in their
  tags array using the following AQL query:

      FOR doc IN colName
        FILTER "ArangoDB" IN doc.tags[*]
        RETURN doc

* rewrote AQL query optimizer rule `use-index-range` and renamed it to `use-indexes`.
  The name change affects rule names in the optimizer's output.

* rewrote AQL execution node `IndexRangeNode` and renamed it to `IndexNode`. The name
  change affects node names in the optimizer's explain output.

* added convenience function `db._explain(query)` for human-readable explanation
  of AQL queries

* module resolution as used by `require` now behaves more like in node.js

* the `org/arangodb/request` module now returns response bodies for error responses
  by default. The old behavior of not returning bodies for error responses can be
  re-enabled by explicitly setting the option `returnBodyOnError` to `false` (#1437)


v2.7.6 (2016-01-30)
-------------------

* detect more types of transaction deadlocks early


v2.7.5 (2016-01-22)
-------------------

* backported added automatic deadlock detection for transactions

  In case a deadlock is detected, a multi-collection operation may be rolled back
  automatically and fail with error 29 (`deadlock detected`). Client code for
  operations containing more than one collection should be aware of this potential
  error and handle it accordingly, either by giving up or retrying the transaction.

* improved internal datafile statistics for compaction and compaction triggering
  conditions, preventing excessive growth of collection datafiles under some
  workloads. This should also fix issue #1596.

* Foxx export cache should no longer break if a broken app is loaded in the
  web admin interface.

* Foxx: removed some incorrect deprecation warnings.

* Foxx: mocha test paths with wildcard characters (asterisks) now work on Windows


v2.7.4 (2015-12-21)
-------------------

* slightly adjusted V8 garbage collection strategy so that collection eventually
  happens in all contexts that hold V8 external references to documents and
  collections.

* added the following attributes to the result of `collection.figures()` and the
  corresponding HTTP API at `PUT /_api/collection/<name>/figures`:

  - `documentReferences`: The number of references to documents in datafiles
    that JavaScript code currently holds. This information can be used for
    debugging compaction and unload issues.
  - `waitingFor`: An optional string value that contains information about
    which object type is at the head of the collection's cleanup queue. This
    information can be used for debugging compaction and unload issues.
  - `compactionStatus.time`: The point in time the compaction for the collection
    was last executed. This information can be used for debugging compaction
    issues.
  - `compactionStatus.message`: The action that was performed when the compaction
    was last run for the collection. This information can be used for debugging
    compaction issues.

  Note: `waitingFor` and `compactionStatus` may be empty when called on a coordinator
  in a cluster.

* the compaction will now provide queryable status info that can be used to track
  its progress. The compaction status is displayed in the web interface, too.


v2.7.3 (2015-12-17)
-------------------

* fixed some replication value conversion issues when replication applier properties
  were set via ArangoShell

* fixed disappearing of documents for collections transferred via `sync` or
  `syncCollection` if the collection was dropped right before synchronization
  and drop and (re-)create collection markers were located in the same WAL file


* fixed an issue where overwriting the system sessions collection would break
  the web interface when authentication is enabled

v2.7.2 (2015-12-01)
-------------------

* replication improvements:

  - added `autoResync` configuration parameter for continuous replication.

    When set to `true`, a replication slave will automatically trigger a full data
    re-synchronization with the master when the master cannot provide the log data
    the slave had asked for. Note that `autoResync` will only work when the option
    `requireFromPresent` is also set to `true` for the continuous replication, or
    when the continuous syncer is started and detects that no start tick is present.

    Automatic re-synchronization may transfer a lot of data from the master to the
    slave and may be expensive. It is therefore turned off by default.
    When turned off, the slave will never perform an automatic re-synchronization
    with the master.

  - added `idleMinWaitTime` and `idleMaxWaitTime` configuration parameters for
    continuous replication.

    These parameters can be used to control the minimum and maximum wait time the
    slave will (intentionally) idle and not poll for master log changes in case the
    master had sent the full logs already.
    The `idleMaxWaitTime` value will only be used when `adapativePolling` is set
    to `true`. When `adaptivePolling` is disable, only `idleMinWaitTime` will be
    used as a constant time span in which the slave will not poll the master for
    further changes. The default values are 0.5 seconds for `idleMinWaitTime` and
    2.5 seconds for `idleMaxWaitTime`, which correspond to the hard-coded values
    used in previous versions of ArangoDB.

  - added `initialSyncMaxWaitTime` configuration parameter for initial and continuous
    replication

    This option controls the maximum wait time (in seconds) that the initial
    synchronization will wait for a response from the master when fetching initial
    collection data. If no response is received within this time period, the initial
    synchronization will give up and fail. This option is also relevant for
    continuous replication in case *autoResync* is set to *true*, as then the
    continuous replication may trigger a full data re-synchronization in case
    the master cannot the log data the slave had asked for.

  - HTTP requests sent from the slave to the master during initial synchronization
    will now be retried if they fail with connection problems.

  - the initial synchronization now logs its progress so it can be queried using
    the regular replication status check APIs.

* fixed non-deterministic query results in some cluster queries

* added missing lock instruction for primary index in compactor size calculation

* fixed issue #1589

* fixed issue #1583

* fixed undefined behavior when accessing the top level of a document with the `[*]`
  operator

* fixed potentially invalid pointer access in shaper when the currently accessed
  document got re-located by the WAL collector at the very same time

* Foxx: optional configuration options no longer log validation errors when assigned
  empty values (#1495)

* Foxx: constructors provided to Repository and Model sub-classes via extend are
  now correctly called (#1592)


v2.7.1 (2015-11-07)
-------------------

* switch to linenoise next generation

* exclude `_apps` collection from replication

  The slave has its own `_apps` collection which it populates on server start.
  When replicating data from the master to the slave, the data from the master may
  clash with the slave's own data in the `_apps` collection. Excluding the `_apps`
  collection from replication avoids this.

* disable replication appliers when starting in modes `--upgrade`, `--no-server`
  and `--check-upgrade`

* more detailed output in arango-dfdb

* fixed "no start tick" issue in replication applier

  This error could occur after restarting a slave server after a shutdown
  when no data was ever transferred from the master to the slave via the
  continuous replication

* fixed problem during SSL client connection abort that led to scheduler thread
  staying at 100% CPU saturation

* fixed potential segfault in AQL `NEIGHBORS` function implementation when C++ function
  variant was used and collection names were passed as strings

* removed duplicate target for some frontend JavaScript files from the Makefile

* make AQL function `MERGE()` work on a single array parameter, too.
  This allows combining the attributes of multiple objects from an array into
  a single object, e.g.

      RETURN MERGE([
        { foo: 'bar' },
        { quux: 'quetzalcoatl', ruled: true },
        { bar: 'baz', foo: 'done' }
      ])

  will now return:

      {
        "foo": "done",
        "quux": "quetzalcoatl",
        "ruled": true,
        "bar": "baz"
      }

* fixed potential deadlock in collection status changing on Windows

* fixed hard-coded `incremental` parameter in shell implementation of
  `syncCollection` function in replication module

* fix for GCC5: added check for '-stdlib' option


v2.7.0 (2015-10-09)
-------------------

* fixed request statistics aggregation
  When arangod was started in supervisor mode, the request statistics always showed
  0 requests, as the statistics aggregation thread did not run then.

* read server configuration files before dropping privileges. this ensures that
  the SSL keyfile specified in the configuration can be read with the server's start
  privileges (i.e. root when using a standard ArangoDB package).

* fixed replication with a 2.6 replication configuration and issues with a 2.6 master

* raised default value of `--server.descriptors-minimum` to 1024

* allow Foxx apps to be installed underneath URL path `/_open/`, so they can be
  (intentionally) accessed without authentication.

* added *allowImplicit* sub-attribute in collections declaration of transactions.
  The *allowImplicit* attributes allows making transactions fail should they
  read-access a collection that was not explicitly declared in the *collections*
  array of the transaction.

* added "special" password ARANGODB_DEFAULT_ROOT_PASSWORD. If you pass
  ARANGODB_DEFAULT_ROOT_PASSWORD as password, it will read the password
  from the environment variable ARANGODB_DEFAULT_ROOT_PASSWORD


v2.7.0-rc2 (2015-09-22)
-----------------------

* fix over-eager datafile compaction

  This should reduce the need to compact directly after loading a collection when a
  collection datafile contained many insertions and updates for the same documents. It
  should also prevent from re-compacting already merged datafiles in case not many
  changes were made. Compaction will also make fewer index lookups than before.

* added `syncCollection()` function in module `org/arangodb/replication`

  This allows synchronizing the data of a single collection from a master to a slave
  server. Synchronization can either restore the whole collection by transferring all
  documents from the master to the slave, or incrementally by only transferring documents
  that differ. This is done by partitioning the collection's entire key space into smaller
  chunks and comparing the data chunk-wise between master and slave. Only chunks that are
  different will be re-transferred.

  The `syncCollection()` function can be used as follows:

      require("org/arangodb/replication").syncCollection(collectionName, options);

  e.g.

      require("org/arangodb/replication").syncCollection("myCollection", {
        endpoint: "tcp://127.0.0.1:8529",  /* master */
        username: "root",                  /* username for master */
        password: "secret",                /* password for master */
        incremental: true                  /* use incremental mode */
      });


* additionally allow the following characters in document keys:

  `(` `)` `+` `,` `=` `;` `$` `!` `*` `'` `%`


v2.7.0-rc1 (2015-09-17)
-----------------------

* removed undocumented server-side-only collection functions:
  * collection.OFFSET()
  * collection.NTH()
  * collection.NTH2()
  * collection.NTH3()

* upgraded Swagger to version 2.0 for the Documentation

  This gives the user better prepared test request structures.
  More conversions will follow so finally client libraries can be auto-generated.

* added extra AQL functions for date and time calculation and manipulation.
  These functions were contributed by GitHub users @CoDEmanX and @friday.
  A big thanks for their work!

  The following extra date functions are available from 2.7 on:

  * `DATE_DAYOFYEAR(date)`: Returns the day of year number of *date*.
    The return values range from 1 to 365, or 366 in a leap year respectively.

  * `DATE_ISOWEEK(date)`: Returns the ISO week date of *date*.
    The return values range from 1 to 53. Monday is considered the first day of the week.
    There are no fractional weeks, thus the last days in December may belong to the first
    week of the next year, and the first days in January may be part of the previous year's
    last week.

  * `DATE_LEAPYEAR(date)`: Returns whether the year of *date* is a leap year.

  * `DATE_QUARTER(date)`: Returns the quarter of the given date (1-based):
    * 1: January, February, March
    * 2: April, May, June
    * 3: July, August, September
    * 4: October, November, December

  - *DATE_DAYS_IN_MONTH(date)*: Returns the number of days in *date*'s month (28..31).

  * `DATE_ADD(date, amount, unit)`: Adds *amount* given in *unit* to *date* and
    returns the calculated date.

    *unit* can be either of the following to specify the time unit to add or
    subtract (case-insensitive):
    - y, year, years
    - m, month, months
    - w, week, weeks
    - d, day, days
    - h, hour, hours
    - i, minute, minutes
    - s, second, seconds
    - f, millisecond, milliseconds

    *amount* is the number of *unit*s to add (positive value) or subtract
    (negative value).

  * `DATE_SUBTRACT(date, amount, unit)`: Subtracts *amount* given in *unit* from
    *date* and returns the calculated date.

    It works the same as `DATE_ADD()`, except that it subtracts. It is equivalent
    to calling `DATE_ADD()` with a negative amount, except that `DATE_SUBTRACT()`
    can also subtract ISO durations. Note that negative ISO durations are not
    supported (i.e. starting with `-P`, like `-P1Y`).

  * `DATE_DIFF(date1, date2, unit, asFloat)`: Calculate the difference
    between two dates in given time *unit*, optionally with decimal places.
    Returns a negative value if *date1* is greater than *date2*.

  * `DATE_COMPARE(date1, date2, unitRangeStart, unitRangeEnd)`: Compare two
    partial dates and return true if they match, false otherwise. The parts to
    compare are defined by a range of time units.

    The full range is: years, months, days, hours, minutes, seconds, milliseconds.
    Pass the unit to start from as *unitRangeStart*, and the unit to end with as
    *unitRangeEnd*. All units in between will be compared. Leave out *unitRangeEnd*
    to only compare *unitRangeStart*.

  * `DATE_FORMAT(date, format)`: Format a date according to the given format string.
    It supports the following placeholders (case-insensitive):
    - %t: timestamp, in milliseconds since midnight 1970-01-01
    - %z: ISO date (0000-00-00T00:00:00.000Z)
    - %w: day of week (0..6)
    - %y: year (0..9999)
    - %yy: year (00..99), abbreviated (last two digits)
    - %yyyy: year (0000..9999), padded to length of 4
    - %yyyyyy: year (-009999 .. +009999), with sign prefix and padded to length of 6
    - %m: month (1..12)
    - %mm: month (01..12), padded to length of 2
    - %d: day (1..31)
    - %dd: day (01..31), padded to length of 2
    - %h: hour (0..23)
    - %hh: hour (00..23), padded to length of 2
    - %i: minute (0..59)
    - %ii: minute (00..59), padded to length of 2
    - %s: second (0..59)
    - %ss: second (00..59), padded to length of 2
    - %f: millisecond (0..999)
    - %fff: millisecond (000..999), padded to length of 3
    - %x: day of year (1..366)
    - %xxx: day of year (001..366), padded to length of 3
    - %k: ISO week date (1..53)
    - %kk: ISO week date (01..53), padded to length of 2
    - %l: leap year (0 or 1)
    - %q: quarter (1..4)
    - %a: days in month (28..31)
    - %mmm: abbreviated English name of month (Jan..Dec)
    - %mmmm: English name of month (January..December)
    - %www: abbreviated English name of weekday (Sun..Sat)
    - %wwww: English name of weekday (Sunday..Saturday)
    - %&: special escape sequence for rare occasions
    - %%: literal %
    - %: ignored

* new WAL logfiles and datafiles are now created non-sparse

  This prevents SIGBUS signals being raised when memory of a sparse datafile is accessed
  and the disk is full and the accessed file part is not actually disk-backed. In
  this case the mapped memory region is not necessarily backed by physical memory, and
  accessing the memory may raise SIGBUS and crash arangod.

* the `internal.download()` function and the module `org/arangodb/request` used some
  internal library function that handled the sending of HTTP requests from inside of
  ArangoDB. This library unconditionally set an HTTP header `Accept-Encoding: gzip`
  in all outgoing HTTP requests.

  This has been fixed in 2.7, so `Accept-Encoding: gzip` is not set automatically anymore.
  Additionally, the header `User-Agent: ArangoDB` is not set automatically either. If
  client applications desire to send these headers, they are free to add it when
  constructing the requests using the `download` function or the request module.

* fixed issue #1436: org/arangodb/request advertises deflate without supporting it

* added template string generator function `aqlQuery` for generating AQL queries

  This can be used to generate safe AQL queries with JavaScript parameter
  variables or expressions easily:

      var name = 'test';
      var attributeName = '_key';
      var query = aqlQuery`FOR u IN users FILTER u.name == ${name} RETURN u.${attributeName}`;
      db._query(query);

* report memory usage for document header data (revision id, pointer to data etc.)
  in `db.collection.figures()`. The memory used for document headers will now
  show up in the already existing attribute `indexes.size`. Due to that, the index
  sizes reported by `figures()` in 2.7 will be higher than those reported by 2.6,
  but the 2.7 values are more accurate.

* IMPORTANT CHANGE: the filenames in dumps created by arangodump now contain
  not only the name of the dumped collection, but also an additional 32-digit hash
  value. This is done to prevent overwriting dump files in case-insensitive file
  systems when there exist multiple collections with the same name (but with
  different cases).

  For example, if a database has two collections: `test` and `Test`, previous
  versions of ArangoDB created the files

  * `test.structure.json` and `test.data.json` for collection `test`
  * `Test.structure.json` and `Test.data.json` for collection `Test`

  This did not work for case-insensitive filesystems, because the files for the
  second collection would have overwritten the files of the first. arangodump in
  2.7 will create the following filenames instead:

  * `test_098f6bcd4621d373cade4e832627b4f6.structure.json` and `test_098f6bcd4621d373cade4e832627b4f6.data.json`
  * `Test_0cbc6611f5540bd0809a388dc95a615b.structure.json` and `Test_0cbc6611f5540bd0809a388dc95a615b.data.json`

  These filenames will be unambiguous even in case-insensitive filesystems.

* IMPORTANT CHANGE: make arangod actually close lingering client connections
  when idle for at least the duration specified via `--server.keep-alive-timeout`.
  In previous versions of ArangoDB, connections were not closed by the server
  when the timeout was reached and the client was still connected. Now the
  connection is properly closed by the server in case of timeout. Client
  applications relying on the old behavior may now need to reconnect to the
  server when their idle connections time out and get closed (note: connections
  being idle for a long time may be closed by the OS or firewalls anyway -
  client applications should be aware of that and try to reconnect).

* IMPORTANT CHANGE: when starting arangod, the server will drop the process
  privileges to the specified values in options `--server.uid` and `--server.gid`
  instantly after parsing the startup options.

  That means when either `--server.uid` or `--server.gid` are set, the privilege
  change will happen earlier. This may prevent binding the server to an endpoint
  with a port number lower than 1024 if the arangodb user has no privileges
  for that. Previous versions of ArangoDB changed the privileges later, so some
  startup actions were still carried out under the invoking user (i.e. likely
  *root* when started via init.d or system scripts) and especially binding to
  low port numbers was still possible there.

  The default privileges for user *arangodb* will not be sufficient for binding
  to port numbers lower than 1024. To have an ArangoDB 2.7 bind to a port number
  lower than 1024, it needs to be started with either a different privileged user,
  or the privileges of the *arangodb* user have to raised manually beforehand.

* added AQL optimizer rule `patch-update-statements`

* Linux startup scripts and systemd configuration for arangod now try to
  adjust the NOFILE (number of open files) limits for the process. The limit
  value is set to 131072 (128k) when ArangoDB is started via start/stop
  commands

* When ArangoDB is started/stopped manually via the start/stop commands, the
  main process will wait for up to 10 seconds after it forks the supervisor
  and arangod child processes. If the startup fails within that period, the
  start/stop script will fail with an exit code other than zero. If the
  startup of the supervisor or arangod is still ongoing after 10 seconds,
  the main program will still return with exit code 0. The limit of 10 seconds
  is arbitrary because the time required for a startup is not known in advance.

* added startup option `--database.throw-collection-not-loaded-error`

  Accessing a not-yet loaded collection will automatically load a collection
  on first access. This flag controls what happens in case an operation
  would need to wait for another thread to finalize loading a collection. If
  set to *true*, then the first operation that accesses an unloaded collection
  will load it. Further threads that try to access the same collection while
  it is still loading immediately fail with an error (1238, *collection not loaded*).
  This is to prevent all server threads from being blocked while waiting on the
  same collection to finish loading. When the first thread has completed loading
  the collection, the collection becomes regularly available, and all operations
  from that point on can be carried out normally, and error 1238 will not be
  thrown anymore for that collection.

  If set to *false*, the first thread that accesses a not-yet loaded collection
  will still load it. Other threads that try to access the collection while
  loading will not fail with error 1238 but instead block until the collection
  is fully loaded. This configuration might lead to all server threads being
  blocked because they are all waiting for the same collection to complete
  loading. Setting the option to *true* will prevent this from happening, but
  requires clients to catch error 1238 and react on it (maybe by scheduling
  a retry for later).

  The default value is *false*.

* added better control-C support in arangosh

  When CTRL-C is pressed in arangosh, it will now print a `^C` first. Pressing
  CTRL-C again will reset the prompt if something was entered before, or quit
  arangosh if no command was entered directly before.

  This affects the arangosh version build with Readline-support only (Linux
  and MacOS).

  The MacOS version of ArangoDB for Homebrew now depends on Readline, too. The
  Homebrew formula has been changed accordingly.
  When self-compiling ArangoDB on MacOS without Homebrew, Readline now is a
  prerequisite.

* increased default value for collection-specific `indexBuckets` value from 1 to 8

  Collections created from 2.7 on will use the new default value of `8` if not
  overridden on collection creation or later using
  `collection.properties({ indexBuckets: ... })`.

  The `indexBuckets` value determines the number of buckets to use for indexes of
  type `primary`, `hash` and `edge`. Having multiple index buckets allows splitting
  an index into smaller components, which can be filled in parallel when a collection
  is loading. Additionally, resizing and reallocation of indexes are faster and
  less intrusive if the index uses multiple buckets, because resize and reallocation
  will affect only data in a single bucket instead of all index values.

  The index buckets will be filled in parallel when loading a collection if the collection
  has an `indexBuckets` value greater than 1 and the collection contains a significant
  amount of documents/edges (the current threshold is 256K documents but this value
  may change in future versions of ArangoDB).

* changed HTTP client to use poll instead of select on Linux and MacOS

  This affects the ArangoShell and user-defined JavaScript code running inside
  arangod that initiates its own HTTP calls.

  Using poll instead of select allows using arbitrary high file descriptors
  (bigger than the compiled in FD_SETSIZE). Server connections are still handled using
  epoll, which has never been affected by FD_SETSIZE.

* implemented AQL `LIKE` function using ICU regexes

* added `RETURN DISTINCT` for AQL queries to return unique results:

      FOR doc IN collection
        RETURN DISTINCT doc.status

  This change also introduces `DISTINCT` as an AQL keyword.

* removed `createNamedQueue()` and `addJob()` functions from org/arangodb/tasks

* use less locks and more atomic variables in the internal dispatcher
  and V8 context handling implementations. This leads to improved throughput in
  some ArangoDB internals and allows for higher HTTP request throughput for
  many operations.

  A short overview of the improvements can be found here:

  https://www.arangodb.com/2015/08/throughput-enhancements/

* added shorthand notation for attribute names in AQL object literals:

      LET name = "Peter"
      LET age = 42
      RETURN { name, age }

  The above is the shorthand equivalent of the generic form

      LET name = "Peter"
      LET age = 42
      RETURN { name : name, age : age }

* removed configure option `--enable-timings`

  This option did not have any effect.

* removed configure option `--enable-figures`

  This option previously controlled whether HTTP request statistics code was
  compiled into ArangoDB or not. The previous default value was `true` so
  statistics code was available in official packages. Setting the option to
  `false` led to compile errors so it is doubtful the default value was
  ever changed. By removing the option some internal statistics code was also
  simplified.

* removed run-time manipulation methods for server endpoints:

  * `db._removeEndpoint()`
  * `db._configureEndpoint()`
  * HTTP POST `/_api/endpoint`
  * HTTP DELETE `/_api/endpoint`

* AQL query result cache

  The query result cache can optionally cache the complete results of all or selected AQL queries.
  It can be operated in the following modes:

  * `off`: the cache is disabled. No query results will be stored
  * `on`: the cache will store the results of all AQL queries unless their `cache`
    attribute flag is set to `false`
  * `demand`: the cache will store the results of AQL queries that have their
    `cache` attribute set to `true`, but will ignore all others

  The mode can be set at server startup using the `--database.query-cache-mode` configuration
  option and later changed at runtime.

  The following HTTP REST APIs have been added for controlling the query cache:

  * HTTP GET `/_api/query-cache/properties`: returns the global query cache configuration
  * HTTP PUT `/_api/query-cache/properties`: modifies the global query cache configuration
  * HTTP DELETE `/_api/query-cache`: invalidates all results in the query cache

  The following JavaScript functions have been added for controlling the query cache:

  * `require("org/arangodb/aql/cache").properties()`: returns the global query cache configuration
  * `require("org/arangodb/aql/cache").properties(properties)`: modifies the global query cache configuration
  * `require("org/arangodb/aql/cache").clear()`: invalidates all results in the query cache

* do not link arangoimp against V8

* AQL function call arguments optimization

  This will lead to arguments in function calls inside AQL queries not being copied but passed
  by reference. This may speed up calls to functions with bigger argument values or queries that
  call functions a lot of times.

* upgraded V8 version to 4.3.61

* removed deprecated AQL `SKIPLIST` function.

  This function was introduced in older versions of ArangoDB with a less powerful query optimizer to
  retrieve data from a skiplist index using a `LIMIT` clause. It was marked as deprecated in ArangoDB
  2.6.

  Since ArangoDB 2.3 the behavior of the `SKIPLIST` function can be emulated using regular AQL
  constructs, e.g.

      FOR doc IN @@collection
        FILTER doc.value >= @value
        SORT doc.value DESC
        LIMIT 1
        RETURN doc

* the `skip()` function for simple queries does not accept negative input any longer.
  This feature was deprecated in 2.6.0.

* fix exception handling

  In some cases JavaScript exceptions would re-throw without information of the original problem.
  Now the original exception is logged for failure analysis.

* based REST API method PUT `/_api/simple/all` on the cursor API and make it use AQL internally.

  The change speeds up this REST API method and will lead to additional query information being
  returned by the REST API. Clients can use this extra information or ignore it.

* Foxx Queue job success/failure handlers arguments have changed from `(jobId, jobData, result, jobFailures)` to `(result, jobData, job)`.

* added Foxx Queue job options `repeatTimes`, `repeatUntil` and `repeatDelay` to automatically re-schedule jobs when they are completed.

* added Foxx manifest configuration type `password` to mask values in the web interface.

* fixed default values in Foxx manifest configurations sometimes not being used as defaults.

* fixed optional parameters in Foxx manifest configurations sometimes not being cleared correctly.

* Foxx dependencies can now be marked as optional using a slightly more verbose syntax in your manifest file.

* converted Foxx constructors to ES6 classes so you can extend them using class syntax.

* updated aqb to 2.0.

* updated chai to 3.0.

* Use more madvise calls to speed up things when memory is tight, in particular
  at load time but also for random accesses later.

* Overhauled web interface

  The web interface now has a new design.

  The API documentation for ArangoDB has been moved from "Tools" to "Links" in the web interface.

  The "Applications" tab in the web interfaces has been renamed to "Services".


v2.6.12 (2015-12-02)
--------------------

* fixed disappearing of documents for collections transferred via `sync` if the
  the collection was dropped right before synchronization and drop and (re-)create
  collection markers were located in the same WAL file

* added missing lock instruction for primary index in compactor size calculation

* fixed issue #1589

* fixed issue #1583

* Foxx: optional configuration options no longer log validation errors when assigned
  empty values (#1495)


v2.6.11 (2015-11-18)
--------------------

* fixed potentially invalid pointer access in shaper when the currently accessed
  document got re-located by the WAL collector at the very same time


v2.6.10 (2015-11-10)
--------------------

* disable replication appliers when starting in modes `--upgrade`, `--no-server`
  and `--check-upgrade`

* more detailed output in arango-dfdb

* fixed potential deadlock in collection status changing on Windows

* issue #1521: Can't dump/restore with user and password


v2.6.9 (2015-09-29)
-------------------

* added "special" password ARANGODB_DEFAULT_ROOT_PASSWORD. If you pass
  ARANGODB_DEFAULT_ROOT_PASSWORD as password, it will read the password
  from the environment variable ARANGODB_DEFAULT_ROOT_PASSWORD

* fixed failing AQL skiplist, sort and limit combination

  When using a Skiplist index on an attribute (say "a") and then using sort
  and skip on this attribute caused the result to be empty e.g.:

    require("internal").db.test.ensureSkiplist("a");
    require("internal").db._query("FOR x IN test SORT x.a LIMIT 10, 10");

  Was always empty no matter how many documents are stored in test.
  This is now fixed.

v2.6.8 (2015-09-09)
-------------------

* ARM only:

  The ArangoDB packages for ARM require the kernel to allow unaligned memory access.
  How the kernel handles unaligned memory access is configurable at runtime by
  checking and adjusting the contents `/proc/cpu/alignment`.

  In order to operate on ARM, ArangoDB requires the bit 1 to be set. This will
  make the kernel trap and adjust unaligned memory accesses. If this bit is not
  set, the kernel may send a SIGBUS signal to ArangoDB and terminate it.

  To set bit 1 in `/proc/cpu/alignment` use the following command as a privileged
  user (e.g. root):

      echo "2" > /proc/cpu/alignment

  Note that this setting affects all user processes and not just ArangoDB. Setting
  the alignment with the above command will also not make the setting permanent,
  so it will be lost after a restart of the system. In order to make the setting
  permanent, it should be executed during system startup or before starting arangod.

  The ArangoDB start/stop scripts do not adjust the alignment setting, but rely on
  the environment to have the correct alignment setting already. The reason for this
  is that the alignment settings also affect all other user processes (which ArangoDB
  is not aware of) and thus may have side-effects outside of ArangoDB. It is therefore
  more reasonable to have the system administrator carry out the change.


v2.6.7 (2015-08-25)
-------------------

* improved AssocMulti index performance when resizing.

  This makes the edge index perform less I/O when under memory pressure.


v2.6.6 (2015-08-23)
-------------------

* added startup option `--server.additional-threads` to create separate queues
  for slow requests.


v2.6.5 (2015-08-17)
-------------------

* added startup option `--database.throw-collection-not-loaded-error`

  Accessing a not-yet loaded collection will automatically load a collection
  on first access. This flag controls what happens in case an operation
  would need to wait for another thread to finalize loading a collection. If
  set to *true*, then the first operation that accesses an unloaded collection
  will load it. Further threads that try to access the same collection while
  it is still loading immediately fail with an error (1238, *collection not loaded*).
  This is to prevent all server threads from being blocked while waiting on the
  same collection to finish loading. When the first thread has completed loading
  the collection, the collection becomes regularly available, and all operations
  from that point on can be carried out normally, and error 1238 will not be
  thrown anymore for that collection.

  If set to *false*, the first thread that accesses a not-yet loaded collection
  will still load it. Other threads that try to access the collection while
  loading will not fail with error 1238 but instead block until the collection
  is fully loaded. This configuration might lead to all server threads being
  blocked because they are all waiting for the same collection to complete
  loading. Setting the option to *true* will prevent this from happening, but
  requires clients to catch error 1238 and react on it (maybe by scheduling
  a retry for later).

  The default value is *false*.

* fixed busy wait loop in scheduler threads that sometimes consumed 100% CPU while
  waiting for events on connections closed unexpectedly by the client side

* handle attribute `indexBuckets` when restoring collections via arangorestore.
  Previously the `indexBuckets` attribute value from the dump was ignored, and the
   server default value for `indexBuckets` was used when restoring a collection.

* fixed "EscapeValue already set error" crash in V8 actions that might have occurred when
  canceling V8-based operations.


v2.6.4 (2015-08-01)
-------------------

* V8: Upgrade to version 4.1.0.27 - this is intended to be the stable V8 version.

* fixed issue #1424: Arango shell should not processing arrows pushing on keyboard


v2.6.3 (2015-07-21)
-------------------

* issue #1409: Document values with null character truncated


v2.6.2 (2015-07-04)
-------------------

* fixed issue #1383: bindVars for HTTP API doesn't work with empty string

* fixed handling of default values in Foxx manifest configurations

* fixed handling of optional parameters in Foxx manifest configurations

* fixed a reference error being thrown in Foxx queues when a function-based job type is used that is not available and no options object is passed to queue.push


v2.6.1 (2015-06-24)
-------------------

* Add missing swagger files to cmake build. fixes #1368

* fixed documentation errors


v2.6.0 (2015-06-20)
-------------------

* using negative values for `SimpleQuery.skip()` is deprecated.
  This functionality will be removed in future versions of ArangoDB.

* The following simple query functions are now deprecated:

  * collection.near
  * collection.within
  * collection.geo
  * collection.fulltext
  * collection.range
  * collection.closedRange

  This also lead to the following REST API methods being deprecated from now on:

  * PUT /_api/simple/near
  * PUT /_api/simple/within
  * PUT /_api/simple/fulltext
  * PUT /_api/simple/range

  It is recommended to replace calls to these functions or APIs with equivalent AQL queries,
  which are more flexible because they can be combined with other operations:

      FOR doc IN NEAR(@@collection, @latitude, @longitude, @limit)
        RETURN doc

      FOR doc IN WITHIN(@@collection, @latitude, @longitude, @radius, @distanceAttributeName)
        RETURN doc

      FOR doc IN FULLTEXT(@@collection, @attributeName, @queryString, @limit)
        RETURN doc

      FOR doc IN @@collection
        FILTER doc.value >= @left && doc.value < @right
        LIMIT @skip, @limit
        RETURN doc`

  The above simple query functions and REST API methods may be removed in future versions
  of ArangoDB.

* deprecated now-obsolete AQL `SKIPLIST` function

  The function was introduced in older versions of ArangoDB with a less powerful query optimizer to
  retrieve data from a skiplist index using a `LIMIT` clause.

  Since 2.3 the same goal can be achieved by using regular AQL constructs, e.g.

      FOR doc IN collection FILTER doc.value >= @value SORT doc.value DESC LIMIT 1 RETURN doc

* fixed issues when switching the database inside tasks and during shutdown of database cursors

  These features were added during 2.6 alpha stage so the fixes affect devel/2.6-alpha builds only

* issue #1360: improved foxx-manager help

* added `--enable-tcmalloc` configure option.

  When this option is set, arangod and the client tools will be linked against tcmalloc, which replaces
  the system allocator. When the option is set, a tcmalloc library must be present on the system under
  one of the names `libtcmalloc`, `libtcmalloc_minimal` or `libtcmalloc_debug`.

  As this is a configure option, it is supported for manual builds on Linux-like systems only. tcmalloc
  support is currently experimental.

* issue #1353: Windows: HTTP API - incorrect path in errorMessage

* issue #1347: added option `--create-database` for arangorestore.

  Setting this option to `true` will now create the target database if it does not exist. When creating
  the target database, the username and passwords passed to arangorestore will be used to create an
  initial user for the new database.

* issue #1345: advanced debug information for User Functions

* issue #1341: Can't use bindvars in UPSERT

* fixed vulnerability in JWT implementation.

* changed default value of option `--database.ignore-datafile-errors` from `true` to `false`

  If the new default value of `false` is used, then arangod will refuse loading collections that contain
  datafiles with CRC mismatches or other errors. A collection with datafile errors will then become
  unavailable. This prevents follow up errors from happening.

  The only way to access such collection is to use the datafile debugger (arango-dfdb) and try to repair
  or truncate the datafile with it.

  If `--database.ignore-datafile-errors` is set to `true`, then collections will become available
  even if parts of their data cannot be loaded. This helps availability, but may cause (partial) data
  loss and follow up errors.

* added server startup option `--server.session-timeout` for controlling the timeout of user sessions
  in the web interface

* add sessions and cookie authentication for ArangoDB's web interface

  ArangoDB's built-in web interface now uses sessions. Session information ids are stored in cookies,
  so clients using the web interface must accept cookies in order to use it

* web interface: display query execution time in AQL editor

* web interface: renamed AQL query *submit* button to *execute*

* web interface: added query explain feature in AQL editor

* web interface: demo page added. only working if demo data is available, hidden otherwise

* web interface: added support for custom app scripts with optional arguments and results

* web interface: mounted apps that need to be configured are now indicated in the app overview

* web interface: added button for running tests to app details

* web interface: added button for configuring app dependencies to app details

* web interface: upgraded API documentation to use Swagger 2

* INCOMPATIBLE CHANGE

  removed startup option `--log.severity`

  The docs for `--log.severity` mentioned lots of severities (e.g. `exception`, `technical`, `functional`, `development`)
  but only a few severities (e.g. `all`, `human`) were actually used, with `human` being the default and `all` enabling the
  additional logging of requests. So the option pretended to control a lot of things which it actually didn't. Additionally,
  the option `--log.requests-file` was around for a long time already, also controlling request logging.

  Because the `--log.severity` option effectively did not control that much, it was removed. A side effect of removing the
  option is that 2.5 installations which used `--log.severity all` will not log requests after the upgrade to 2.6. This can
  be adjusted by setting the `--log.requests-file` option.

* add backtrace to fatal log events

* added optional `limit` parameter for AQL function `FULLTEXT`

* make fulltext index also index text values contained in direct sub-objects of the indexed
  attribute.

  Previous versions of ArangoDB only indexed the attribute value if it was a string. Sub-attributes
  of the index attribute were ignored when fulltext indexing.

  Now, if the index attribute value is an object, the object's values will each be included in the
  fulltext index if they are strings. If the index attribute value is an array, the array's values
  will each be included in the fulltext index if they are strings.

  For example, with a fulltext index present on the `translations` attribute, the following text
  values will now be indexed:

      var c = db._create("example");
      c.ensureFulltextIndex("translations");
      c.insert({ translations: { en: "fox", de: "Fuchs", fr: "renard", ru: "лиса" } });
      c.insert({ translations: "Fox is the English translation of the German word Fuchs" });
      c.insert({ translations: [ "ArangoDB", "document", "database", "Foxx" ] });

      c.fulltext("translations", "лиса").toArray();       // returns only first document
      c.fulltext("translations", "Fox").toArray();        // returns first and second documents
      c.fulltext("translations", "prefix:Fox").toArray(); // returns all three documents

* added batch document removal and lookup commands:

      collection.lookupByKeys(keys)
      collection.removeByKeys(keys)

  These commands can be used to perform multi-document lookup and removal operations efficiently
  from the ArangoShell. The argument to these operations is an array of document keys.

  Also added HTTP APIs for batch document commands:

  * PUT /_api/simple/lookup-by-keys
  * PUT /_api/simple/remove-by-keys

* properly prefix document address URLs with the current database name for calls to the REST
  API method GET `/_api/document?collection=...` (that method will return partial URLs to all
  documents in the collection).

  Previous versions of ArangoDB returned the URLs starting with `/_api/` but without the current
  database name, e.g. `/_api/document/mycollection/mykey`. Starting with 2.6, the response URLs
  will include the database name as well, e.g. `/_db/_system/_api/document/mycollection/mykey`.

* added dedicated collection export HTTP REST API

  ArangoDB now provides a dedicated collection export API, which can take snapshots of entire
  collections more efficiently than the general-purpose cursor API. The export API is useful
  to transfer the contents of an entire collection to a client application. It provides optional
  filtering on specific attributes.

  The export API is available at endpoint `POST /_api/export?collection=...`. The API has the
  same return value structure as the already established cursor API (`POST /_api/cursor`).

  An introduction to the export API is given in this blog post:
  http://jsteemann.github.io/blog/2015/04/04/more-efficient-data-exports/

* subquery optimizations for AQL queries

  This optimization avoids copying intermediate results into subqueries that are not required
  by the subquery.

  A brief description can be found here:
  http://jsteemann.github.io/blog/2015/05/04/subquery-optimizations/

* return value optimization for AQL queries

  This optimization avoids copying the final query result inside the query's main `ReturnNode`.

  A brief description can be found here:
  http://jsteemann.github.io/blog/2015/05/04/return-value-optimization-for-aql/

* speed up AQL queries containing big `IN` lists for index lookups

  `IN` lists used for index lookups had performance issues in previous versions of ArangoDB.
  These issues have been addressed in 2.6 so using bigger `IN` lists for filtering is much
  faster.

  A brief description can be found here:
  http://jsteemann.github.io/blog/2015/05/07/in-list-improvements/

* allow `@` and `.` characters in document keys, too

  This change also leads to document keys being URL-encoded when returned in HTTP `location`
  response headers.

* added alternative implementation for AQL COLLECT

  The alternative method uses a hash table for grouping and does not require its input elements
  to be sorted. It will be taken into account by the optimizer for `COLLECT` statements that do
  not use an `INTO` clause.

  In case a `COLLECT` statement can use the hash table variant, the optimizer will create an extra
  plan for it at the beginning of the planning phase. In this plan, no extra `SORT` node will be
  added in front of the `COLLECT` because the hash table variant of `COLLECT` does not require
  sorted input. Instead, a `SORT` node will be added after it to sort its output. This `SORT` node
  may be optimized away again in later stages. If the sort order of the result is irrelevant to
  the user, adding an extra `SORT null` after a hash `COLLECT` operation will allow the optimizer to
  remove the sorts altogether.

  In addition to the hash table variant of `COLLECT`, the optimizer will modify the original plan
  to use the regular `COLLECT` implementation. As this implementation requires sorted input, the
  optimizer will insert a `SORT` node in front of the `COLLECT`. This `SORT` node may be optimized
  away in later stages.

  The created plans will then be shipped through the regular optimization pipeline. In the end,
  the optimizer will pick the plan with the lowest estimated total cost as usual. The hash table
  variant does not require an up-front sort of the input, and will thus be preferred over the
  regular `COLLECT` if the optimizer estimates many input elements for the `COLLECT` node and
  cannot use an index to sort them.

  The optimizer can be explicitly told to use the regular *sorted* variant of `COLLECT` by
  suffixing a `COLLECT` statement with `OPTIONS { "method" : "sorted" }`. This will override the
  optimizer guesswork and only produce the *sorted* variant of `COLLECT`.

  A blog post on the new `COLLECT` implementation can be found here:
  http://jsteemann.github.io/blog/2015/04/22/collecting-with-a-hash-table/

* refactored HTTP REST API for cursors

  The HTTP REST API for cursors (`/_api/cursor`) has been refactored to improve its performance
  and use less memory.

  A post showing some of the performance improvements can be found here:
  http://jsteemann.github.io/blog/2015/04/01/improvements-for-the-cursor-api/

* simplified return value syntax for data-modification AQL queries

  ArangoDB 2.4 since version allows to return results from data-modification AQL queries. The
  syntax for this was quite limited and verbose:

      FOR i IN 1..10
        INSERT { value: i } IN test
        LET inserted = NEW
        RETURN inserted

  The `LET inserted = NEW RETURN inserted` was required literally to return the inserted
  documents. No calculations could be made using the inserted documents.

  This is now more flexible. After a data-modification clause (e.g. `INSERT`, `UPDATE`, `REPLACE`,
  `REMOVE`, `UPSERT`) there can follow any number of `LET` calculations. These calculations can
  refer to the pseudo-values `OLD` and `NEW` that are created by the data-modification statements.

  This allows returning projections of inserted or updated documents, e.g.:

      FOR i IN 1..10
        INSERT { value: i } IN test
        RETURN { _key: NEW._key, value: i }

  Still not every construct is allowed after a data-modification clause. For example, no functions
  can be called that may access documents.

  More information can be found here:
  http://jsteemann.github.io/blog/2015/03/27/improvements-for-data-modification-queries/

* added AQL `UPSERT` statement

  This adds an `UPSERT` statement to AQL that is a combination of both `INSERT` and `UPDATE` /
  `REPLACE`. The `UPSERT` will search for a matching document using a user-provided example.
  If no document matches the example, the *insert* part of the `UPSERT` statement will be
  executed. If there is a match, the *update* / *replace* part will be carried out:

      UPSERT { page: 'index.html' }                 /* search example */
        INSERT { page: 'index.html', pageViews: 1 } /* insert part */
        UPDATE { pageViews: OLD.pageViews + 1 }     /* update part */
        IN pageViews

  `UPSERT` can be used with an `UPDATE` or `REPLACE` clause. The `UPDATE` clause will perform
  a partial update of the found document, whereas the `REPLACE` clause will replace the found
  document entirely. The `UPDATE` or `REPLACE` parts can refer to the pseudo-value `OLD`, which
  contains all attributes of the found document.

  `UPSERT` statements can optionally return values. In the following query, the return
  attribute `found` will return the found document before the `UPDATE` was applied. If no
  document was found, `found` will contain a value of `null`. The `updated` result attribute will
  contain the inserted / updated document:

      UPSERT { page: 'index.html' }                 /* search example */
        INSERT { page: 'index.html', pageViews: 1 } /* insert part */
        UPDATE { pageViews: OLD.pageViews + 1 }     /* update part */
        IN pageViews
        RETURN { found: OLD, updated: NEW }

  A more detailed description of `UPSERT` can be found here:
  http://jsteemann.github.io/blog/2015/03/27/preview-of-the-upsert-command/

* adjusted default configuration value for `--server.backlog-size` from 10 to 64.

* issue #1231: bug xor feature in AQL: LENGTH(null) == 4

  This changes the behavior of the AQL `LENGTH` function as follows:

  - if the single argument to `LENGTH()` is `null`, then the result will now be `0`. In previous
    versions of ArangoDB, the result of `LENGTH(null)` was `4`.

  - if the single argument to `LENGTH()` is `true`, then the result will now be `1`. In previous
    versions of ArangoDB, the result of `LENGTH(true)` was `4`.

  - if the single argument to `LENGTH()` is `false`, then the result will now be `0`. In previous
    versions of ArangoDB, the result of `LENGTH(false)` was `5`.

  The results of `LENGTH()` with string, numeric, array object argument values do not change.

* issue #1298: Bulk import if data already exists (#1298)

  This change extends the HTTP REST API for bulk imports as follows:

  When documents are imported and the `_key` attribute is specified for them, the import can be
  used for inserting and updating/replacing documents. Previously, the import could be used for
  inserting new documents only, and re-inserting a document with an existing key would have failed
  with a *unique key constraint violated* error.

  The above behavior is still the default. However, the API now allows controlling the behavior
  in case of a unique key constraint error via the optional URL parameter `onDuplicate`.

  This parameter can have one of the following values:

  - `error`: when a unique key constraint error occurs, do not import or update the document but
    report an error. This is the default.

  - `update`: when a unique key constraint error occurs, try to (partially) update the existing
    document with the data specified in the import. This may still fail if the document would
    violate secondary unique indexes. Only the attributes present in the import data will be
    updated and other attributes already present will be preserved. The number of updated documents
    will be reported in the `updated` attribute of the HTTP API result.

  - `replace`: when a unique key constraint error occurs, try to fully replace the existing
    document with the data specified in the import. This may still fail if the document would
    violate secondary unique indexes. The number of replaced documents will be reported in the
    `updated` attribute of the HTTP API result.

  - `ignore`: when a unique key constraint error occurs, ignore this error. There will be no
    insert, update or replace for the particular document. Ignored documents will be reported
    separately in the `ignored` attribute of the HTTP API result.

  The result of the HTTP import API will now contain the attributes `ignored` and `updated`, which
  contain the number of ignored and updated documents respectively. These attributes will contain a
  value of zero unless the `onDuplicate` URL parameter is set to either `update` or `replace`
  (in this case the `updated` attribute may contain non-zero values) or `ignore` (in this case the
  `ignored` attribute may contain a non-zero value).

  To support the feature, arangoimp also has a new command line option `--on-duplicate` which can
  have one of the values `error`, `update`, `replace`, `ignore`. The default value is `error`.

  A few examples for using arangoimp with the `--on-duplicate` option can be found here:
  http://jsteemann.github.io/blog/2015/04/14/updating-documents-with-arangoimp/

* changed behavior of `db._query()` in the ArangoShell:

  if the command's result is printed in the shell, the first 10 results will be printed. Previously
  only a basic description of the underlying query result cursor was printed. Additionally, if the
  cursor result contains more than 10 results, the cursor is assigned to a global variable `more`,
  which can be used to iterate over the cursor result.

  Example:

      arangosh [_system]> db._query("FOR i IN 1..15 RETURN i")
      [object ArangoQueryCursor, count: 15, hasMore: true]

      [
        1,
        2,
        3,
        4,
        5,
        6,
        7,
        8,
        9,
        10
      ]

      type 'more' to show more documents


      arangosh [_system]> more
      [object ArangoQueryCursor, count: 15, hasMore: false]

      [
        11,
        12,
        13,
        14,
        15
      ]

* Disallow batchSize value 0 in HTTP `POST /_api/cursor`:

  The HTTP REST API `POST /_api/cursor` does not accept a `batchSize` parameter value of
  `0` any longer. A batch size of 0 never made much sense, but previous versions of ArangoDB
  did not check for this value. Now creating a cursor using a `batchSize` value 0 will
  result in an HTTP 400 error response

* REST Server: fix memory leaks when failing to add jobs

* 'EDGES' AQL Function

  The AQL function `EDGES` got a new fifth option parameter.
  Right now only one option is available: 'includeVertices'. This is a boolean parameter
  that allows to modify the result of the `EDGES` function.
  Default is 'includeVertices: false' which does not have any effect.
  'includeVertices: true' modifies the result, such that
  {vertex: <vertexDocument>, edge: <edgeDocument>} is returned.

* INCOMPATIBLE CHANGE:

  The result format of the AQL function `NEIGHBORS` has been changed.
  Before it has returned an array of objects containing 'vertex' and 'edge'.
  Now it will only contain the vertex directly.
  Also an additional option 'includeData' has been added.
  This is used to define if only the 'vertex._id' value should be returned (false, default),
  or if the vertex should be looked up in the collection and the complete JSON should be returned
  (true).
  Using only the id values can lead to significantly improved performance if this is the only information
  required.

  In order to get the old result format prior to ArangoDB 2.6, please use the function EDGES instead.
  Edges allows for a new option 'includeVertices' which, set to true, returns exactly the format of NEIGHBORS.
  Example:

      NEIGHBORS(<vertexCollection>, <edgeCollection>, <vertex>, <direction>, <example>)

  This can now be achieved by:

      EDGES(<edgeCollection>, <vertex>, <direction>, <example>, {includeVertices: true})

  If you are nesting several NEIGHBORS steps you can speed up their performance in the following way:

  Old Example:

  FOR va IN NEIGHBORS(Users, relations, 'Users/123', 'outbound') FOR vc IN NEIGHBORS(Products, relations, va.vertex._id, 'outbound') RETURN vc

  This can now be achieved by:

  FOR va IN NEIGHBORS(Users, relations, 'Users/123', 'outbound') FOR vc IN NEIGHBORS(Products, relations, va, 'outbound', null, {includeData: true}) RETURN vc
                                                                                                          ^^^^                  ^^^^^^^^^^^^^^^^^^^
                                                                                                  Use intermediate directly     include Data for final

* INCOMPATIBLE CHANGE:

  The AQL function `GRAPH_NEIGHBORS` now provides an additional option `includeData`.
  This option allows controlling whether the function should return the complete vertices
  or just their IDs. Returning only the IDs instead of the full vertices can lead to
  improved performance .

  If provided, `includeData` is set to `true`, all vertices in the result will be returned
  with all their attributes. The default value of `includeData` is `false`.
  This makes the default function results incompatible with previous versions of ArangoDB.

  To get the old result style in ArangoDB 2.6, please set the options as follows in calls
  to `GRAPH_NEIGHBORS`:

      GRAPH_NEIGHBORS(<graph>, <vertex>, { includeData: true })

* INCOMPATIBLE CHANGE:

  The AQL function `GRAPH_COMMON_NEIGHBORS` now provides an additional option `includeData`.
  This option allows controlling whether the function should return the complete vertices
  or just their IDs. Returning only the IDs instead of the full vertices can lead to
  improved performance .

  If provided, `includeData` is set to `true`, all vertices in the result will be returned
  with all their attributes. The default value of `includeData` is `false`.
  This makes the default function results incompatible with previous versions of ArangoDB.

  To get the old result style in ArangoDB 2.6, please set the options as follows in calls
  to `GRAPH_COMMON_NEIGHBORS`:

      GRAPH_COMMON_NEIGHBORS(<graph>, <vertexExamples1>, <vertexExamples2>, { includeData: true }, { includeData: true })

* INCOMPATIBLE CHANGE:

  The AQL function `GRAPH_SHORTEST_PATH` now provides an additional option `includeData`.
  This option allows controlling whether the function should return the complete vertices
  and edges or just their IDs. Returning only the IDs instead of full vertices and edges
  can lead to improved performance .

  If provided, `includeData` is set to `true`, all vertices and edges in the result will
  be returned with all their attributes. There is also an optional parameter `includePath` of
  type object.
  It has two optional sub-attributes `vertices` and `edges`, both of type boolean.
  Both can be set individually and the result will include all vertices on the path if
  `includePath.vertices == true` and all edges if `includePath.edges == true` respectively.

  The default value of `includeData` is `false`, and paths are now excluded by default.
  This makes the default function results incompatible with previous versions of ArangoDB.

  To get the old result style in ArangoDB 2.6, please set the options as follows in calls
  to `GRAPH_SHORTEST_PATH`:

      GRAPH_SHORTEST_PATH(<graph>, <source>, <target>, { includeData: true, includePath: { edges: true, vertices: true } })

  The attributes `startVertex` and `vertex` that were present in the results of `GRAPH_SHORTEST_PATH`
  in previous versions of ArangoDB will not be produced in 2.6. To calculate these attributes in 2.6,
  please extract the first and last elements from the `vertices` result attribute.

* INCOMPATIBLE CHANGE:

  The AQL function `GRAPH_DISTANCE_TO` will now return only the id the destination vertex
  in the `vertex` attribute, and not the full vertex data with all vertex attributes.

* INCOMPATIBLE CHANGE:

  All graph measurements functions in JavaScript module `general-graph` that calculated a
  single figure previously returned an array containing just the figure. Now these functions
  will return the figure directly and not put it inside an array.

  The affected functions are:

  * `graph._absoluteEccentricity`
  * `graph._eccentricity`
  * `graph._absoluteCloseness`
  * `graph._closeness`
  * `graph._absoluteBetweenness`
  * `graph._betweenness`
  * `graph._radius`
  * `graph._diameter`

* Create the `_graphs` collection in new databases with `waitForSync` attribute set to `false`

  The previous `waitForSync` value was `true`, so default the behavior when creating and dropping
  graphs via the HTTP REST API changes as follows if the new settings are in effect:

  * `POST /_api/graph` by default returns `HTTP 202` instead of `HTTP 201`
  * `DELETE /_api/graph/graph-name` by default returns `HTTP 202` instead of `HTTP 201`

  If the `_graphs` collection still has its `waitForSync` value set to `true`, then the HTTP status
  code will not change.

* Upgraded ICU to version 54; this increases performance in many places.
  based on https://code.google.com/p/chromium/issues/detail?id=428145

* added support for HTTP push aka chunked encoding

* issue #1051: add info whether server is running in service or user mode?

  This will add a "mode" attribute to the result of the result of HTTP GET `/_api/version?details=true`

  "mode" can have the following values:

  - `standalone`: server was started manually (e.g. on command-line)
  - `service`: service is running as Windows service, in daemon mode or under the supervisor

* improve system error messages in Windows port

* increased default value of `--server.request-timeout` from 300 to 1200 seconds for client tools
  (arangosh, arangoimp, arangodump, arangorestore)

* increased default value of `--server.connect-timeout` from 3 to 5 seconds for client tools
  (arangosh, arangoimp, arangodump, arangorestore)

* added startup option `--server.foxx-queues-poll-interval`

  This startup option controls the frequency with which the Foxx queues manager is checking
  the queue (or queues) for jobs to be executed.

  The default value is `1` second. Lowering this value will result in the queue manager waking
  up and checking the queues more frequently, which may increase CPU usage of the server.
  When not using Foxx queues, this value can be raised to save some CPU time.

* added startup option `--server.foxx-queues`

  This startup option controls whether the Foxx queue manager will check queue and job entries.
  Disabling this option can reduce server load but will prevent jobs added to Foxx queues from
  being processed at all.

  The default value is `true`, enabling the Foxx queues feature.

* make Foxx queues really database-specific.

  Foxx queues were and are stored in a database-specific collection `_queues`. However, a global
  cache variable for the queues led to the queue names being treated database-independently, which
  was wrong.

  Since 2.6, Foxx queues names are truly database-specific, so the same queue name can be used in
  two different databases for two different queues. Until then, it is advisable to think of queues
  as already being database-specific, and using the database name as a queue name prefix to be
  avoid name conflicts, e.g.:

      var queueName = "myQueue";
      var Foxx = require("org/arangodb/foxx");
      Foxx.queues.create(db._name() + ":" + queueName);

* added support for Foxx queue job types defined as app scripts.

  The old job types introduced in 2.4 are still supported but are known to cause issues in 2.5
  and later when the server is restarted or the job types are not defined in every thread.

  The new job types avoid this issue by storing an explicit mount path and script name rather
  than an assuming the job type is defined globally. It is strongly recommended to convert your
  job types to the new script-based system.

* renamed Foxx sessions option "sessionStorageApp" to "sessionStorage". The option now also accepts session storages directly.

* Added the following JavaScript methods for file access:
  * fs.copyFile() to copy single files
  * fs.copyRecursive() to copy directory trees
  * fs.chmod() to set the file permissions (non-Windows only)

* Added process.env for accessing the process environment from JavaScript code

* Cluster: kickstarter shutdown routines will more precisely follow the shutdown of its nodes.

* Cluster: don't delete agency connection objects that are currently in use.

* Cluster: improve passing along of HTTP errors

* fixed issue #1247: debian init script problems

* multi-threaded index creation on collection load

  When a collection contains more than one secondary index, they can be built in memory in
  parallel when the collection is loaded. How many threads are used for parallel index creation
  is determined by the new configuration parameter `--database.index-threads`. If this is set
  to 0, indexes are built by the opening thread only and sequentially. This is equivalent to
  the behavior in 2.5 and before.

* speed up building up primary index when loading collections

* added `count` attribute to `parameters.json` files of collections. This attribute indicates
  the number of live documents in the collection on unload. It is read when the collection is
  (re)loaded to determine the initial size for the collection's primary index

* removed remainders of MRuby integration, removed arangoirb

* simplified `controllers` property in Foxx manifests. You can now specify a filename directly
  if you only want to use a single file mounted at the base URL of your Foxx app.

* simplified `exports` property in Foxx manifests. You can now specify a filename directly if
  you only want to export variables from a single file in your Foxx app.

* added support for node.js-style exports in Foxx exports. Your Foxx exports file can now export
  arbitrary values using the `module.exports` property instead of adding properties to the
  `exports` object.

* added `scripts` property to Foxx manifests. You should now specify the `setup` and `teardown`
  files as properties of the `scripts` object in your manifests and can define custom,
  app-specific scripts that can be executed from the web interface or the CLI.

* added `tests` property to Foxx manifests. You can now define test cases using the `mocha`
  framework which can then be executed inside ArangoDB.

* updated `joi` package to 6.0.8.

* added `extendible` package.

* added Foxx model lifecycle events to repositories. See #1257.

* speed up resizing of edge index.

* allow to split an edge index into buckets which are resized individually.
  This is controlled by the `indexBuckets` attribute in the `properties`
  of the collection.

* fix a cluster deadlock bug in larger clusters by marking a thread waiting
  for a lock on a DBserver as blocked


v2.5.7 (2015-08-02)
-------------------

* V8: Upgrade to version 4.1.0.27 - this is intended to be the stable V8 version.


v2.5.6 (2015-07-21)
-------------------

* alter Windows build infrastructure so we can properly store pdb files.

* potentially fixed issue #1313: Wrong metric calculation at dashboard

  Escape whitespace in process name when scanning /proc/pid/stats

  This fixes statistics values read from that file

* Fixed variable naming in AQL `COLLECT INTO` results in case the COLLECT is placed
  in a subquery which itself is followed by other constructs that require variables


v2.5.5 (2015-05-29)
-------------------

* fixed vulnerability in JWT implementation.

* fixed format string for reading /proc/pid/stat

* take into account barriers used in different V8 contexts


v2.5.4 (2015-05-14)
-------------------

* added startup option `--log.performance`: specifying this option at startup will log
  performance-related info messages, mainly timings via the regular logging mechanisms

* cluster fixes

* fix for recursive copy under Windows


v2.5.3 (2015-04-29)
-------------------

* Fix fs.move to work across filesystem borders; Fixes Foxx app installation problems;
  issue #1292.

* Fix Foxx app install when installed on a different drive on Windows

* issue #1322: strange AQL result

* issue #1318: Inconsistent db._create() syntax

* issue #1315: queries to a collection fail with an empty response if the
  collection contains specific JSON data

* issue #1300: Make arangodump not fail if target directory exists but is empty

* allow specifying higher values than SOMAXCONN for `--server.backlog-size`

  Previously, arangod would not start when a `--server.backlog-size` value was
  specified that was higher than the platform's SOMAXCONN header value.

  Now, arangod will use the user-provided value for `--server.backlog-size` and
  pass it to the listen system call even if the value is higher than SOMAXCONN.
  If the user-provided value is higher than SOMAXCONN, arangod will log a warning
  on startup.

* Fixed a cluster deadlock bug. Mark a thread that is in a RemoteBlock as
  blocked to allow for additional dispatcher threads to be started.

* Fix locking in cluster by using another ReadWriteLock class for collections.

* Add a second DispatcherQueue for AQL in the cluster. This fixes a
  cluster-AQL thread explosion bug.


v2.5.2 (2015-04-11)
-------------------

* modules stored in _modules are automatically flushed when changed

* added missing query-id parameter in documentation of HTTP DELETE `/_api/query` endpoint

* added iterator for edge index in AQL queries

  this change may lead to less edges being read when used together with a LIMIT clause

* make graph viewer in web interface issue less expensive queries for determining
  a random vertex from the graph, and for determining vertex attributes

* issue #1285: syntax error, unexpected $undefined near '@_to RETURN obj

  this allows AQL bind parameter names to also start with underscores

* moved /_api/query to C++

* issue #1289: Foxx models created from database documents expose an internal method

* added `Foxx.Repository#exists`

* parallelize initialization of V8 context in multiple threads

* fixed a possible crash when the debug-level was TRACE

* cluster: do not initialize statistics collection on each
  coordinator, this fixes a race condition at startup

* cluster: fix a startup race w.r.t. the _configuration collection

* search for db:// JavaScript modules only after all local files have been
  considered, this speeds up the require command in a cluster considerably

* general cluster speedup in certain areas


v2.5.1 (2015-03-19)
-------------------

* fixed bug that caused undefined behavior when an AQL query was killed inside
  a calculation block

* fixed memleaks in AQL query cleanup in case out-of-memory errors are thrown

* by default, Debian and RedHat packages are built with debug symbols

* added option `--database.ignore-logfile-errors`

  This option controls how collection datafiles with a CRC mismatch are treated.

  If set to `false`, CRC mismatch errors in collection datafiles will lead
  to a collection not being loaded at all. If a collection needs to be loaded
  during WAL recovery, the WAL recovery will also abort (if not forced with
  `--wal.ignore-recovery-errors true`). Setting this flag to `false` protects
  users from unintentionally using a collection with corrupted datafiles, from
  which only a subset of the original data can be recovered.

  If set to `true`, CRC mismatch errors in collection datafiles will lead to
  the datafile being partially loaded. All data up to until the mismatch will
  be loaded. This will enable users to continue with collection datafiles
  that are corrupted, but will result in only a partial load of the data.
  The WAL recovery will still abort when encountering a collection with a
  corrupted datafile, at least if `--wal.ignore-recovery-errors` is not set to
  `true`.

  The default value is *true*, so for collections with corrupted datafiles
  there might be partial data loads once the WAL recovery has finished. If
  the WAL recovery will need to load a collection with a corrupted datafile,
  it will still stop when using the default values.

* INCOMPATIBLE CHANGE:

  make the arangod server refuse to start if during startup it finds a non-readable
  `parameter.json` file for a database or a collection.

  Stopping the startup process in this case requires manual intervention (fixing
  the unreadable files), but prevents follow-up errors due to ignored databases or
  collections from happening.

* datafiles and `parameter.json` files written by arangod are now created with read and write
  privileges for the arangod process user, and with read and write privileges for the arangod
  process group.

  Previously, these files were created with user read and write permissions only.

* INCOMPATIBLE CHANGE:

  abort WAL recovery if one of the collection's datafiles cannot be opened

* INCOMPATIBLE CHANGE:

  never try to raise the privileges after dropping them, this can lead to a race condition while
  running the recovery

  If you require to run ArangoDB on a port lower than 1024, you must run ArangoDB as root.

* fixed inefficiencies in `remove` methods of general-graph module

* added option `--database.slow-query-threshold` for controlling the default AQL slow query
  threshold value on server start

* add system error strings for Windows on many places

* rework service startup so we announce 'RUNNING' only when we're finished starting.

* use the Windows eventlog for FATAL and ERROR - log messages

* fix service handling in NSIS Windows installer, specify human readable name

* add the ICU_DATA environment variable to the fatal error messages

* fixed issue #1265: arangod crashed with SIGSEGV

* fixed issue #1241: Wildcards in examples


v2.5.0 (2015-03-09)
-------------------

* installer fixes for Windows

* fix for downloading Foxx

* fixed issue #1258: http pipelining not working?


v2.5.0-beta4 (2015-03-05)
-------------------------

* fixed issue #1247: debian init script problems


v2.5.0-beta3 (2015-02-27)
-------------------------

* fix Windows install path calculation in arango

* fix Windows logging of long strings

* fix possible undefinedness of const strings in Windows


v2.5.0-beta2 (2015-02-23)
-------------------------

* fixed issue #1256: agency binary not found #1256

* fixed issue #1230: API: document/col-name/_key and cursor return different floats

* front-end: dashboard tries not to (re)load statistics if user has no access

* V8: Upgrade to version 3.31.74.1

* etcd: Upgrade to version 2.0 - This requires go 1.3 to compile at least.

* refuse to startup if ICU wasn't initialized, this will i.e. prevent errors from being printed,
  and libraries from being loaded.

* front-end: unwanted removal of index table header after creating new index

* fixed issue #1248: chrome: applications filtering not working

* fixed issue #1198: queries remain in aql editor (front-end) if you navigate through different tabs

* Simplify usage of Foxx

  Thanks to our user feedback we learned that Foxx is a powerful, yet rather complicated concept.
  With this release we tried to make it less complicated while keeping all its strength.
  That includes a rewrite of the documentation as well as some code changes as listed below:

  * Moved Foxx applications to a different folder.

    The naming convention now is: <app-path>/_db/<dbname>/<mountpoint>/APP
    Before it was: <app-path>/databases/<dbname>/<appname>:<appversion>
    This caused some trouble as apps where cached based on name and version and updates did not apply.
    Hence the path on filesystem and the app's access URL had no relation to one another.
    Now the path on filesystem is identical to the URL (except for slashes and the appended APP)

  * Rewrite of Foxx routing

    The routing of Foxx has been exposed to major internal changes we adjusted because of user feedback.
    This allows us to set the development mode per mountpoint without having to change paths and hold
    apps at separate locations.

  * Foxx Development mode

    The development mode used until 2.4 is gone. It has been replaced by a much more mature version.
    This includes the deprecation of the javascript.dev-app-path parameter, which is useless since 2.5.
    Instead of having two separate app directories for production and development, apps now reside in
    one place, which is used for production as well as for development.
    Apps can still be put into development mode, changing their behavior compared to production mode.
    Development mode apps are still reread from disk at every request, and still they ship more debug
    output.

    This change has also made the startup options `--javascript.frontend-development-mode` and
    `--javascript.dev-app-path` obsolete. The former option will not have any effect when set, and the
    latter option is only read and used during the upgrade to 2.5 and does not have any effects later.

  * Foxx install process

    Installing Foxx apps has been a two step process: import them into ArangoDB and mount them at a
    specific mountpoint. These operations have been joined together. You can install an app at one
    mountpoint, that's it. No fetch, mount, unmount, purge cycle anymore. The commands have been
    simplified to just:

    * install: get your Foxx app up and running
    * uninstall: shut it down and erase it from disk

  * Foxx error output

    Until 2.4 the errors produced by Foxx were not optimal. Often, the error message was just
    `unable to parse manifest` and contained only an internal stack trace.
    In 2.5 we made major improvements there, including a much more fine-grained error output that
    helps you debug your Foxx apps. The error message printed is now much closer to its source and
    should help you track it down.

    Also we added the default handlers for unhandled errors in Foxx apps:

    * You will get a nice internal error page whenever your Foxx app is called but was not installed
      due to any error
    * You will get a proper error message when having an uncaught error appears in any app route

    In production mode the messages above will NOT contain any information about your Foxx internals
    and are safe to be exposed to third party users.
    In development mode the messages above will contain the stacktrace (if available), making it easier for
    your in-house devs to track down errors in the application.

* added `console` object to Foxx apps. All Foxx apps now have a console object implementing
  the familiar Console API in their global scope, which can be used to log diagnostic
  messages to the database.

* added `org/arangodb/request` module, which provides a simple API for making HTTP requests
  to external services.

* added optimizer rule `propagate-constant-attributes`

  This rule will look inside `FILTER` conditions for constant value equality comparisons,
  and insert the constant values in other places in `FILTER`s. For example, the rule will
  insert `42` instead of `i.value` in the second `FILTER` of the following query:

      FOR i IN c1 FOR j IN c2 FILTER i.value == 42 FILTER j.value == i.value RETURN 1

* added `filtered` value to AQL query execution statistics

  This value indicates how many documents were filtered by `FilterNode`s in the AQL query.
  Note that `IndexRangeNode`s can also filter documents by selecting only the required ranges
  from the index. The `filtered` value will not include the work done by `IndexRangeNode`s,
  but only the work performed by `FilterNode`s.

* added support for sparse hash and skiplist indexes

  Hash and skiplist indexes can optionally be made sparse. Sparse indexes exclude documents
  in which at least one of the index attributes is either not set or has a value of `null`.

  As such documents are excluded from sparse indexes, they may contain fewer documents than
  their non-sparse counterparts. This enables faster indexing and can lead to reduced memory
  usage in case the indexed attribute does occur only in some, but not all documents of the
  collection. Sparse indexes will also reduce the number of collisions in non-unique hash
  indexes in case non-existing or optional attributes are indexed.

  In order to create a sparse index, an object with the attribute `sparse` can be added to
  the index creation commands:

      db.collection.ensureHashIndex(attributeName, { sparse: true });
      db.collection.ensureHashIndex(attributeName1, attributeName2, { sparse: true });
      db.collection.ensureUniqueConstraint(attributeName, { sparse: true });
      db.collection.ensureUniqueConstraint(attributeName1, attributeName2, { sparse: true });

      db.collection.ensureSkiplist(attributeName, { sparse: true });
      db.collection.ensureSkiplist(attributeName1, attributeName2, { sparse: true });
      db.collection.ensureUniqueSkiplist(attributeName, { sparse: true });
      db.collection.ensureUniqueSkiplist(attributeName1, attributeName2, { sparse: true });

  Note that in place of the above specialized index creation commands, it is recommended to use
  the more general index creation command `ensureIndex`:

  ```js
  db.collection.ensureIndex({ type: "hash", sparse: true, unique: true, fields: [ attributeName ] });
  db.collection.ensureIndex({ type: "skiplist", sparse: false, unique: false, fields: [ "a", "b" ] });
  ```

  When not explicitly set, the `sparse` attribute defaults to `false` for new indexes.

  This causes a change in behavior when creating a unique hash index without specifying the
  sparse flag: in 2.4, unique hash indexes were implicitly sparse, always excluding `null` values.
  There was no option to control this behavior, and sparsity was neither supported for non-unique
  hash indexes nor skiplists in 2.4. This implicit sparsity of unique hash indexes was considered
  an inconsistency, and therefore the behavior was cleaned up in 2.5. As of 2.5, indexes will
  only be created sparse if sparsity is explicitly requested. Existing unique hash indexes from 2.4
  or before will automatically be migrated so they are still sparse after the upgrade to 2.5.

  Geo indexes are implicitly sparse, meaning documents without the indexed location attribute or
  containing invalid location coordinate values will be excluded from the index automatically. This
  is also a change when compared to pre-2.5 behavior, when documents with missing or invalid
  coordinate values may have caused errors on insertion when the geo index' `unique` flag was set
  and its `ignoreNull` flag was not.

  This was confusing and has been rectified in 2.5. The method `ensureGeoConstaint()` now does the
  same as `ensureGeoIndex()`. Furthermore, the attributes `constraint`, `unique`, `ignoreNull` and
  `sparse` flags are now completely ignored when creating geo indexes.

  The same is true for fulltext indexes. There is no need to specify non-uniqueness or sparsity for
  geo or fulltext indexes. They will always be non-unique and sparse.

  As sparse indexes may exclude some documents, they cannot be used for every type of query.
  Sparse hash indexes cannot be used to find documents for which at least one of the indexed
  attributes has a value of `null`. For example, the following AQL query cannot use a sparse
  index, even if one was created on attribute `attr`:

      FOR doc In collection
        FILTER doc.attr == null
        RETURN doc

  If the lookup value is non-constant, a sparse index may or may not be used, depending on
  the other types of conditions in the query. If the optimizer can safely determine that
  the lookup value cannot be `null`, a sparse index may be used. When uncertain, the optimizer
  will not make use of a sparse index in a query in order to produce correct results.

  For example, the following queries cannot use a sparse index on `attr` because the optimizer
  will not know beforehand whether the comparison values for `doc.attr` will include `null`:

      FOR doc In collection
        FILTER doc.attr == SOME_FUNCTION(...)
        RETURN doc

      FOR other IN otherCollection
        FOR doc In collection
          FILTER doc.attr == other.attr
          RETURN doc

  Sparse skiplist indexes can be used for sorting if the optimizer can safely detect that the
  index range does not include `null` for any of the index attributes.

* inspection of AQL data-modification queries will now detect if the data-modification part
  of the query can run in lockstep with the data retrieval part of the query, or if the data
  retrieval part must be executed before the data modification can start.

  Executing the two in lockstep allows using much smaller buffers for intermediate results
  and starts the actual data-modification operations much earlier than if the two phases
  were executed separately.

* Allow dynamic attribute names in AQL object literals

  This allows using arbitrary expressions to construct attribute names in object
  literals specified in AQL queries. To disambiguate expressions and other unquoted
  attribute names, dynamic attribute names need to be enclosed in brackets (`[` and `]`).
  Example:

      FOR i IN 1..100
        RETURN { [ CONCAT('value-of-', i) ] : i }

* make AQL optimizer rule "use-index-for-sort" remove sort also in case a non-sorted
  index (e.g. a hash index) is used for only equality lookups and all sort attributes
  are covered by the index.

  Example that does not require an extra sort (needs hash index on `value`):

      FOR doc IN collection FILTER doc.value == 1 SORT doc.value RETURN doc

  Another example that does not require an extra sort (with hash index on `value1`, `value2`):

      FOR doc IN collection FILTER doc.value1 == 1 && doc.value2 == 2 SORT doc.value1, doc.value2 RETURN doc

* make AQL optimizer rule "use-index-for-sort" remove sort also in case the sort criteria
  excludes the left-most index attributes, but the left-most index attributes are used
  by the index for equality-only lookups.

  Example that can use the index for sorting (needs skiplist index on `value1`, `value2`):

      FOR doc IN collection FILTER doc.value1 == 1 SORT doc.value2 RETURN doc

* added selectivity estimates for primary index, edge index, and hash index

  The selectivity estimates are returned by the `GET /_api/index` REST API method
  in a sub-attribute `selectivityEstimate` for each index that supports it. This
  attribute will be omitted for indexes that do not provide selectivity estimates.
  If provided, the selectivity estimate will be a numeric value between 0 and 1.

  Selectivity estimates will also be reported in the result of `collection.getIndexes()`
  for all indexes that support this. If no selectivity estimate can be determined for
  an index, the attribute `selectivityEstimate` will be omitted here, too.

  The web interface also shows selectivity estimates for each index that supports this.

  Currently the following index types can provide selectivity estimates:
  - primary index
  - edge index
  - hash index (unique and non-unique)

  No selectivity estimates will be provided when running in cluster mode.

* fixed issue #1226: arangod log issues

* added additional logger if arangod is started in foreground mode on a tty

* added AQL optimizer rule "move-calculations-down"

* use exclusive native SRWLocks on Windows instead of native mutexes

* added AQL functions `MD5`, `SHA1`, and `RANDOM_TOKEN`.

* reduced number of string allocations when parsing certain AQL queries

  parsing numbers (integers or doubles) does not require a string allocation
  per number anymore

* RequestContext#bodyParam now accepts arbitrary joi schemas and rejects invalid (but well-formed) request bodies.

* enforce that AQL user functions are wrapped inside JavaScript function () declarations

  AQL user functions were always expected to be wrapped inside a JavaScript function, but previously
  this was not enforced when registering a user function. Enforcing the AQL user functions to be contained
  inside functions prevents functions from doing some unexpected things that may have led to undefined
  behavior.

* Windows service uninstalling: only remove service if it points to the currently running binary,
  or --force was specified.

* Windows (debug only): print stacktraces on crash and run minidump

* Windows (cygwin): if you run arangosh in a cygwin shell or via ssh we will detect this and use
  the appropriate output functions.

* Windows: improve process management

* fix IPv6 reverse ip lookups - so far we only did IPv4 addresses.

* improve join documentation, add outer join example

* run jslint for unit tests too, to prevent "memory leaks" by global js objects with native code.

* fix error logging for exceptions - we wouldn't log the exception message itself so far.

* improve error reporting in the http client (Windows & *nix)

* improve error reports in cluster

* Standard errors can now contain custom messages.


v2.4.7 (XXXX-XX-XX)
-------------------

* fixed issue #1282: Geo WITHIN_RECTANGLE for nested lat/lng


v2.4.6 (2015-03-18)
-------------------

* added option `--database.ignore-logfile-errors`

  This option controls how collection datafiles with a CRC mismatch are treated.

  If set to `false`, CRC mismatch errors in collection datafiles will lead
  to a collection not being loaded at all. If a collection needs to be loaded
  during WAL recovery, the WAL recovery will also abort (if not forced with
  `--wal.ignore-recovery-errors true`). Setting this flag to `false` protects
  users from unintentionally using a collection with corrupted datafiles, from
  which only a subset of the original data can be recovered.

  If set to `true`, CRC mismatch errors in collection datafiles will lead to
  the datafile being partially loaded. All data up to until the mismatch will
  be loaded. This will enable users to continue with a collection datafiles
  that are corrupted, but will result in only a partial load of the data.
  The WAL recovery will still abort when encountering a collection with a
  corrupted datafile, at least if `--wal.ignore-recovery-errors` is not set to
  `true`.

  The default value is *true*, so for collections with corrupted datafiles
  there might be partial data loads once the WAL recovery has finished. If
  the WAL recovery will need to load a collection with a corrupted datafile,
  it will still stop when using the default values.

* INCOMPATIBLE CHANGE:

  make the arangod server refuse to start if during startup it finds a non-readable
  `parameter.json` file for a database or a collection.

  Stopping the startup process in this case requires manual intervention (fixing
  the unreadable files), but prevents follow-up errors due to ignored databases or
  collections from happening.

* datafiles and `parameter.json` files written by arangod are now created with read and write
  privileges for the arangod process user, and with read and write privileges for the arangod
  process group.

  Previously, these files were created with user read and write permissions only.

* INCOMPATIBLE CHANGE:

  abort WAL recovery if one of the collection's datafiles cannot be opened

* INCOMPATIBLE CHANGE:

  never try to raise the privileges after dropping them, this can lead to a race condition while
  running the recovery

  If you require to run ArangoDB on a port lower than 1024, you must run ArangoDB as root.

* fixed inefficiencies in `remove` methods of general-graph module

* added option `--database.slow-query-threshold` for controlling the default AQL slow query
  threshold value on server start


v2.4.5 (2015-03-16)
-------------------

* added elapsed time to HTTP request logging output (`--log.requests-file`)

* added AQL current and slow query tracking, killing of AQL queries

  This change enables retrieving the list of currently running AQL queries inside the selected database.
  AQL queries with an execution time beyond a certain threshold can be moved to a "slow query" facility
  and retrieved from there. Queries can also be killed by specifying the query id.

  This change adds the following HTTP REST APIs:

  - `GET /_api/query/current`: for retrieving the list of currently running queries
  - `GET /_api/query/slow`: for retrieving the list of slow queries
  - `DELETE /_api/query/slow`: for clearing the list of slow queries
  - `GET /_api/query/properties`: for retrieving the properties for query tracking
  - `PUT /_api/query/properties`: for adjusting the properties for query tracking
  - `DELETE /_api/query/<id>`: for killing an AQL query

  The following JavaScript APIs have been added:

  - require("org/arangodb/aql/queries").current();
  - require("org/arangodb/aql/queries").slow();
  - require("org/arangodb/aql/queries").clearSlow();
  - require("org/arangodb/aql/queries").properties();
  - require("org/arangodb/aql/queries").kill();

* fixed issue #1265: arangod crashed with SIGSEGV

* fixed issue #1241: Wildcards in examples

* fixed comment parsing in Foxx controllers


v2.4.4 (2015-02-24)
-------------------

* fixed the generation template for foxx apps. It now does not create deprecated functions anymore

* add custom visitor functionality for `GRAPH_NEIGHBORS` function, too

* increased default value of traversal option *maxIterations* to 100 times of its previous
  default value


v2.4.3 (2015-02-06)
-------------------

* fix multi-threading with openssl when running under Windows

* fix timeout on socket operations when running under Windows

* Fixed an error in Foxx routing which caused some apps that worked in 2.4.1 to fail with status 500: `undefined is not a function` errors in 2.4.2
  This error was occurring due to seldom internal rerouting introduced by the malformed application handler.


v2.4.2 (2015-01-30)
-------------------

* added custom visitor functionality for AQL traversals

  This allows more complex result processing in traversals triggered by AQL. A few examples
  are shown in [this article](http://jsteemann.github.io/blog/2015/01/28/using-custom-visitors-in-aql-graph-traversals/).

* improved number of results estimated for nodes of type EnumerateListNode and SubqueryNode
  in AQL explain output

* added AQL explain helper to explain arbitrary AQL queries

  The helper function prints the query execution plan and the indexes to be used in the
  query. It can be invoked from the ArangoShell or the web interface as follows:

      require("org/arangodb/aql/explainer").explain(query);

* enable use of indexes for certain AQL conditions with non-equality predicates, in
  case the condition(s) also refer to indexed attributes

  The following queries will now be able to use indexes:

      FILTER a.indexed == ... && a.indexed != ...
      FILTER a.indexed == ... && a.nonIndexed != ...
      FILTER a.indexed == ... && ! (a.indexed == ...)
      FILTER a.indexed == ... && ! (a.nonIndexed == ...)
      FILTER a.indexed == ... && ! (a.indexed != ...)
      FILTER a.indexed == ... && ! (a.nonIndexed != ...)
      FILTER (a.indexed == ... && a.nonIndexed == ...) || (a.indexed == ... && a.nonIndexed == ...)
      FILTER (a.indexed == ... && a.nonIndexed != ...) || (a.indexed == ... && a.nonIndexed != ...)

* Fixed spuriously occurring "collection not found" errors when running queries on local
  collections on a cluster DB server

* Fixed upload of Foxx applications to the server for apps exceeding approx. 1 MB zipped.

* Malformed Foxx applications will now return a more useful error when any route is requested.

  In Production a Foxx app mounted on /app will display an html page on /app/* stating a 503 Service temporarily not available.
  It will not state any information about your Application.
  Before it was a 404 Not Found without any information and not distinguishable from a correct not found on your route.

  In Development Mode the html page also contains information about the error occurred.

* Unhandled errors thrown in Foxx routes are now handled by the Foxx framework itself.

  In Production the route will return a status 500 with a body {error: "Error statement"}.
  In Development the route will return a status 500 with a body {error: "Error statement", stack: "..."}

  Before, it was status 500 with a plain text stack including ArangoDB internal routing information.

* The Applications tab in web interface will now request development apps more often.
  So if you have a fixed a syntax error in your app it should always be visible after reload.


v2.4.1 (2015-01-19)
-------------------

* improved WAL recovery output

* fixed certain OR optimizations in AQL optimizer

* better diagnostics for arangoimp

* fixed invalid result of HTTP REST API method `/_admin/foxx/rescan`

* fixed possible segmentation fault when passing a Buffer object into a V8 function
  as a parameter

* updated AQB module to 1.8.0.


v2.4.0 (2015-01-13)
-------------------

* updated AQB module to 1.7.0.

* fixed V8 integration-related crashes

* make `fs.move(src, dest)` also fail when both `src` and `dest` are
  existing directories. This ensures the same behavior of the move operation
  on different platforms.

* fixed AQL insert operation for multi-shard collections in cluster

* added optional return value for AQL data-modification queries.
  This allows returning the documents inserted, removed or updated with the query, e.g.

      FOR doc IN docs REMOVE doc._key IN docs LET removed = OLD RETURN removed
      FOR doc IN docs INSERT { } IN docs LET inserted = NEW RETURN inserted
      FOR doc IN docs UPDATE doc._key WITH { } IN docs LET previous = OLD RETURN previous
      FOR doc IN docs UPDATE doc._key WITH { } IN docs LET updated = NEW RETURN updated

  The variables `OLD` and `NEW` are automatically available when a `REMOVE`, `INSERT`,
  `UPDATE` or `REPLACE` statement is immediately followed by a `LET` statement.
  Note that the `LET` and `RETURN` statements in data-modification queries are not as
  flexible as the general versions of `LET` and `RETURN`. When returning documents from
  data-modification operations, only a single variable can be assigned using `LET`, and
  the assignment can only be either `OLD` or `NEW`, but not an arbitrary expression. The
  `RETURN` statement also allows using the just-created variable only, and no arbitrary
  expressions.


v2.4.0-beta1 (2014-12-26)
--------------------------

* fixed superstates in FoxxGenerator

* fixed issue #1065: Aardvark: added creation of documents and edges with _key property

* fixed issue #1198: Aardvark: current AQL editor query is now cached

* Upgraded V8 version from 3.16.14 to 3.29.59

  The built-in version of V8 has been upgraded from 3.16.14 to 3.29.59.
  This activates several ES6 (also dubbed *Harmony* or *ES.next*) features in
  ArangoDB, both in the ArangoShell and the ArangoDB server. They can be
  used for scripting and in server-side actions such as Foxx routes, traversals
  etc.

  The following ES6 features are available in ArangoDB 2.4 by default:

  * iterators
  * the `of` operator
  * symbols
  * predefined collections types (Map, Set etc.)
  * typed arrays

  Many other ES6 features are disabled by default, but can be made available by
  starting arangod or arangosh with the appropriate options:

  * arrow functions
  * proxies
  * generators
  * String, Array, and Number enhancements
  * constants
  * enhanced object and numeric literals

  To activate all these ES6 features in arangod or arangosh, start it with
  the following options:

      arangosh --javascript.v8-options="--harmony --harmony_generators"

  More details on the available ES6 features can be found in
  [this blog](https://jsteemann.github.io/blog/2014/12/19/using-es6-features-in-arangodb/).

* Added Foxx generator for building Hypermedia APIs

  A more detailed description is [here](https://www.arangodb.com/2014/12/08/building-hypermedia-apis-foxxgenerator)

* New `Applications` tab in web interface:

  The `applications` tab got a complete redesign.
  It will now only show applications that are currently running on ArangoDB.
  For a selected application, a new detailed view has been created.
  This view provides a better overview of the app:
  * author
  * license
  * version
  * contributors
  * download links
  * API documentation

  To install a new application, a new dialog is now available.
  It provides the features already available in the console application `foxx-manager` plus some more:
  * install an application from Github
  * install an application from a zip file
  * install an application from ArangoDB's application store
  * create a new application from scratch: this feature uses a generator to
    create a Foxx application with pre-defined CRUD methods for a given list
    of collections. The generated Foxx app can either be downloaded as a zip file or
    be installed on the server. Starting with a new Foxx app has never been easier.

* fixed issue #1102: Aardvark: Layout bug in documents overview

  The documents overview was entirely destroyed in some situations on Firefox.
  We replaced the plugin we used there.

* fixed issue #1168: Aardvark: pagination buttons jumping

* fixed issue #1161: Aardvark: Click on Import JSON imports previously uploaded file

* removed configure options `--enable-all-in-one-v8`, `--enable-all-in-one-icu`,
  and `--enable-all-in-one-libev`.

* global internal rename to fix naming incompatibilities with JSON:

  Internal functions with names containing `array` have been renamed to `object`,
  internal functions with names containing `list` have been renamed to `array`.
  The renaming was mainly done in the C++ parts. The documentation has also been
  adjusted so that the correct JSON type names are used in most places.

  The change also led to the addition of a few function aliases in AQL:

  * `TO_LIST` now is an alias of the new `TO_ARRAY`
  * `IS_LIST` now is an alias of the new `IS_ARRAY`
  * `IS_DOCUMENT` now is an alias of the new `IS_OBJECT`

  The changed also renamed the option `mergeArrays` to `mergeObjects` for AQL
  data-modification query options and HTTP document modification API

* AQL: added optimizer rule "remove-filter-covered-by-index"

  This rule removes FilterNodes and CalculationNodes from an execution plan if the
  filter is already covered by a previous IndexRangeNode. Removing the CalculationNode
  and the FilterNode will speed up query execution because the query requires less
  computation.

* AQL: added optimizer rule "remove-sort-rand"

  This rule removes a `SORT RAND()` expression from a query and moves the random
  iteration into the appropriate `EnumerateCollectionNode`. This is more efficient
  than individually enumerating and then sorting randomly.

* AQL: range optimizations for IN and OR

  This change enables usage of indexes for several additional cases. Filters containing
  the `IN` operator can now make use of indexes, and multiple OR- or AND-combined filter
  conditions can now also use indexes if the filters are accessing the same indexed
  attribute.

  Here are a few examples of queries that can now use indexes but couldn't before:

    FOR doc IN collection
      FILTER doc.indexedAttribute == 1 || doc.indexedAttribute > 99
      RETURN doc

    FOR doc IN collection
      FILTER doc.indexedAttribute IN [ 3, 42 ] || doc.indexedAttribute > 99
      RETURN doc

    FOR doc IN collection
      FILTER (doc.indexedAttribute > 2 && doc.indexedAttribute < 10) ||
             (doc.indexedAttribute > 23 && doc.indexedAttribute < 42)
      RETURN doc

* fixed issue #500: AQL parentheses issue

  This change allows passing subqueries as AQL function parameters without using
  duplicate brackets (e.g. `FUNC(query)` instead of `FUNC((query))`

* added optional `COUNT` clause to AQL `COLLECT`

  This allows more efficient group count calculation queries, e.g.

      FOR doc IN collection
        COLLECT age = doc.age WITH COUNT INTO length
        RETURN { age: age, count: length }

  A count-only query is also possible:

      FOR doc IN collection
        COLLECT WITH COUNT INTO length
        RETURN length

* fixed missing makeDirectory when fetching a Foxx application from a zip file

* fixed issue #1134: Change the default endpoint to localhost

  This change will modify the IP address ArangoDB listens on to 127.0.0.1 by default.
  This will make new ArangoDB installations unaccessible from clients other than
  localhost unless changed. This is a security feature.

  To make ArangoDB accessible from any client, change the server's configuration
  (`--server.endpoint`) to either `tcp://0.0.0.0:8529` or the server's publicly
  visible IP address.

* deprecated `Repository#modelPrototype`. Use `Repository#model` instead.

* IMPORTANT CHANGE: by default, system collections are included in replication and all
  replication API return values. This will lead to user accounts and credentials
  data being replicated from master to slave servers. This may overwrite
  slave-specific database users.

  If this is undesired, the `_users` collection can be excluded from replication
  easily by setting the `includeSystem` attribute to `false` in the following commands:

  * replication.sync({ includeSystem: false });
  * replication.applier.properties({ includeSystem: false });

  This will exclude all system collections (including `_aqlfunctions`, `_graphs` etc.)
  from the initial synchronization and the continuous replication.

  If this is also undesired, it is also possible to specify a list of collections to
  exclude from the initial synchronization and the continuous replication using the
  `restrictCollections` attribute, e.g.:

      replication.applier.properties({
        includeSystem: true,
        restrictType: "exclude",
        restrictCollections: [ "_users", "_graphs", "foo" ]
      });

  The HTTP API methods for fetching the replication inventory and for dumping collections
  also support the `includeSystem` control flag via a URL parameter.

* removed DEPRECATED replication methods:
  * `replication.logger.start()`
  * `replication.logger.stop()`
  * `replication.logger.properties()`
  * HTTP PUT `/_api/replication/logger-start`
  * HTTP PUT `/_api/replication/logger-stop`
  * HTTP GET `/_api/replication/logger-config`
  * HTTP PUT `/_api/replication/logger-config`

* fixed issue #1174, which was due to locking problems in distributed
  AQL execution

* improved cluster locking for AQL avoiding deadlocks

* use DistributeNode for modifying queries with REPLACE and UPDATE, if
  possible


v2.3.6 (2015-XX-XX)
-------------------

* fixed AQL subquery optimization that produced wrong result when multiple subqueries
  directly followed each other and and a directly following `LET` statement did refer
  to any but the first subquery.


v2.3.5 (2015-01-16)
-------------------

* fixed intermittent 404 errors in Foxx apps after mounting or unmounting apps

* fixed issue #1200: Expansion operator results in "Cannot call method 'forEach' of null"

* fixed issue #1199: Cannot unlink root node of plan


v2.3.4 (2014-12-23)
-------------------

* fixed cerberus path for MyArangoDB


v2.3.3 (2014-12-17)
-------------------

* fixed error handling in instantiation of distributed AQL queries, this
  also fixes a bug in cluster startup with many servers

* issue #1185: parse non-fractional JSON numbers with exponent (e.g. `4e-261`)

* issue #1159: allow --server.request-timeout and --server.connect-timeout of 0


v2.3.2 (2014-12-09)
-------------------

* fixed issue #1177: Fix bug in the user app's storage

* fixed issue #1173: AQL Editor "Save current query" resets user password

* fixed missing makeDirectory when fetching a Foxx application from a zip file

* put in warning about default changed: fixed issue #1134: Change the default endpoint to localhost

* fixed issue #1163: invalid fullCount value returned from AQL

* fixed range operator precedence

* limit default maximum number of plans created by AQL optimizer to 256 (from 1024)

* make AQL optimizer not generate an extra plan if an index can be used, but modify
  existing plans in place

* fixed AQL cursor ttl (time-to-live) issue

  Any user-specified cursor ttl value was not honored since 2.3.0.

* fixed segfault in AQL query hash index setup with unknown shapes

* fixed memleaks

* added AQL optimizer rule for removing `INTO` from a `COLLECT` statement if not needed

* fixed issue #1131

  This change provides the `KEEP` clause for `COLLECT ... INTO`. The `KEEP` clause
  allows controlling which variables will be kept in the variable created by `INTO`.

* fixed issue #1147, must protect dispatcher ID for etcd

v2.3.1 (2014-11-28)
-------------------

* recreate password if missing during upgrade

* fixed issue #1126

* fixed non-working subquery index optimizations

* do not restrict summary of Foxx applications to 60 characters

* fixed display of "required" path parameters in Foxx application documentation

* added more optimizations of constants values in AQL FILTER conditions

* fixed invalid or-to-in optimization for FILTERs containing comparisons
  with boolean values

* fixed replication of `_graphs` collection

* added AQL list functions `PUSH`, `POP`, `UNSHIFT`, `SHIFT`, `REMOVE_VALUES`,
  `REMOVE_VALUE`, `REMOVE_NTH` and `APPEND`

* added AQL functions `CALL` and `APPLY` to dynamically call other functions

* fixed AQL optimizer cost estimation for LIMIT node

* prevent Foxx queues from permanently writing to the journal even when
  server is idle

* fixed AQL COLLECT statement with INTO clause, which copied more variables
  than v2.2 and thus lead to too much memory consumption.
  This deals with #1107.

* fixed AQL COLLECT statement, this concerned every COLLECT statement,
  only the first group had access to the values of the variables before
  the COLLECT statement. This deals with #1127.

* fixed some AQL internals, where sometimes too many items were
  fetched from upstream in the presence of a LIMIT clause. This should
  generally improve performance.


v2.3.0 (2014-11-18)
-------------------

* fixed syslog flags. `--log.syslog` is deprecated and setting it has no effect,
  `--log.facility` now works as described. Application name has been changed from
  `triagens` to `arangod`. It can be changed using `--log.application`. The syslog
  will only contain the actual log message. The datetime prefix is omitted.

* fixed deflate in SimpleHttpClient

* fixed issue #1104: edgeExamples broken or changed

* fixed issue #1103: Error while importing user queries

* fixed issue #1100: AQL: HAS() fails on doc[attribute_name]

* fixed issue #1098: runtime error when creating graph vertex

* hide system applications in **Applications** tab by default

  Display of system applications can be toggled by using the *system applications*
  toggle in the UI.

* added HTTP REST API for managing tasks (`/_api/tasks`)

* allow passing character lists as optional parameter to AQL functions `TRIM`,
  `LTRIM` and `RTRIM`

  These functions now support trimming using custom character lists. If no character
  lists are specified, all whitespace characters will be removed as previously:

      TRIM("  foobar\t \r\n ")         // "foobar"
      TRIM(";foo;bar;baz, ", "; ")     // "foo;bar;baz"

* added AQL string functions `LTRIM`, `RTRIM`, `FIND_FIRST`, `FIND_LAST`, `SPLIT`,
  `SUBSTITUTE`

* added AQL functions `ZIP`, `VALUES` and `PERCENTILE`

* made AQL functions `CONCAT` and `CONCAT_SEPARATOR` work with list arguments

* dynamically create extra dispatcher threads if required

* fixed issue #1097: schemas in the API docs no longer show required properties as optional


v2.3.0-beta2 (2014-11-08)
-------------------------

* front-end: new icons for uploading and downloading JSON documents into a collection

* front-end: fixed documents pagination css display error

* front-end: fixed flickering of the progress view

* front-end: fixed missing event for documents filter function

* front-end: jsoneditor: added CMD+Return (Mac) CTRL+Return (Linux/Win) shortkey for
  saving a document

* front-end: added information tooltip for uploading json documents.

* front-end: added database management view to the collapsed navigation menu

* front-end: added collection truncation feature

* fixed issue #1086: arangoimp: Odd errors if arguments are not given properly

* performance improvements for AQL queries that use JavaScript-based expressions
  internally

* added AQL geo functions `WITHIN_RECTANGLE` and `IS_IN_POLYGON`

* fixed non-working query results download in AQL editor of web interface

* removed debug print message in AQL editor query export routine

* fixed issue #1075: Aardvark: user name required even if auth is off #1075

  The fix for this prefills the username input field with the current user's
  account name if any and `root` (the default username) otherwise. Additionally,
  the tooltip text has been slightly adjusted.

* fixed issue #1069: Add 'raw' link to swagger ui so that the raw swagger
  json can easily be retrieved

  This adds a link to the Swagger API docs to an application's detail view in
  the **Applications** tab of the web interface. The link produces the Swagger
  JSON directly. If authentication is turned on, the link requires authentication,
  too.

* documentation updates


v2.3.0-beta1 (2014-11-01)
-------------------------

* added dedicated `NOT IN` operator for AQL

  Previously, a `NOT IN` was only achievable by writing a negated `IN` condition:

      FOR i IN ... FILTER ! (i IN [ 23, 42 ]) ...

  This can now alternatively be expressed more intuitively as follows:

      FOR i IN ... FILTER i NOT IN [ 23, 42 ] ...

* added alternative logical operator syntax for AQL

  Previously, the logical operators in AQL could only be written as:
  - `&&`: logical and
  - `||`: logical or
  - `!`: negation

  ArangoDB 2.3 introduces the alternative variants for these operators:
  - `AND`: logical and
  - `OR`: logical or
  - `NOT`: negation

  The new syntax is just an alternative to the old syntax, allowing easier
  migration from SQL. The old syntax is still fully supported and will be.

* improved output of `ArangoStatement.parse()` and POST `/_api/query`

  If an AQL query can be parsed without problems, The return value of
  `ArangoStatement.parse()` now contains an attribute `ast` with the abstract
  syntax tree of the query (before optimizations). Though this is an internal
  representation of the query and is subject to change, it can be used to inspect
  how ArangoDB interprets a given query.

* improved `ArangoStatement.explain()` and POST `/_api/explain`

  The commands for explaining AQL queries have been improved.

* added command-line option `--javascript.v8-contexts` to control the number of
  V8 contexts created in arangod.

  Previously, the number of V8 contexts was equal to the number of server threads
  (as specified by option `--server.threads`).

  However, it may be sensible to create different amounts of threads and V8
  contexts. If the option is not specified, the number of V8 contexts created
  will be equal to the number of server threads. Thus no change in configuration
  is required to keep the old behavior.

  If you are using the default config files or merge them with your local config
  files, please review if the default number of server threads is okay in your
  environment. Additionally you should verify that the number of V8 contexts
  created (as specified in option `--javascript.v8-contexts`) is okay.

* the number of server.threads specified is now the minimum of threads
  started. There are situation in which threads are waiting for results of
  distributed database servers. In this case the number of threads is
  dynamically increased.

* removed index type "bitarray"

  Bitarray indexes were only half-way documented and integrated in previous versions
  of ArangoDB so their benefit was limited. The support for bitarray indexes has
  thus been removed in ArangoDB 2.3. It is not possible to create indexes of type
  "bitarray" with ArangoDB 2.3.

  When a collection is opened that contains a bitarray index definition created
  with a previous version of ArangoDB, ArangoDB will ignore it and log the following
  warning:

      index type 'bitarray' is not supported in this version of ArangoDB and is ignored

  Future versions of ArangoDB may automatically remove such index definitions so the
  warnings will eventually disappear.

* removed internal "_admin/modules/flush" in order to fix requireApp

* added basic support for handling binary data in Foxx

  Requests with binary payload can be processed in Foxx applications by
  using the new method `res.rawBodyBuffer()`. This will return the unparsed request
  body as a Buffer object.

  There is now also the method `req.requestParts()` available in Foxx to retrieve
  the individual components of a multipart HTTP request.

  Buffer objects can now be used when setting the response body of any Foxx action.
  Additionally, `res.send()` has been added as a convenience method for returning
  strings, JSON objects or buffers from a Foxx action:

      res.send("<p>some HTML</p>");
      res.send({ success: true });
      res.send(new Buffer("some binary data"));

  The convenience method `res.sendFile()` can now be used to easily return the
  contents of a file from a Foxx action:

      res.sendFile(applicationContext.foxxFilename("image.png"));

  `fs.write` now accepts not only strings but also Buffer objects as second parameter:

      fs.write(filename, "some data");
      fs.write(filename, new Buffer("some binary data"));

  `fs.readBuffer` can be used to return the contents of a file in a Buffer object.

* improved performance of insertion into non-unique hash indexes significantly in case
  many duplicate keys are used in the index

* issue #1042: set time zone in log output

  the command-line option `--log.use-local-time` was added to print dates and times in
  the server-local timezone instead of UTC

* command-line options that require a boolean value now validate the
  value given on the command-line

  This prevents issues if no value is specified for an option that
  requires a boolean value. For example, the following command-line would
  have caused trouble in 2.2, because `--server.endpoint` would have been
  used as the value for the `--server.disable-authentication` options
  (which requires a boolean value):

      arangod --server.disable-authentication --server.endpoint tcp://127.0.0.1:8529 data

  In 2.3, running this command will fail with an error and requires to
  be modified to:

      arangod --server.disable-authentication true --server.endpoint tcp://127.0.0.1:8529 data

* improved performance of CSV import in arangoimp

* fixed issue #1027: Stack traces are off-by-one

* fixed issue #1026: Modules loaded in different files within the same app
  should refer to the same module

* fixed issue #1025: Traversal not as expected in undirected graph

* added a _relation function in the general-graph module.

  This deprecated _directedRelation and _undirectedRelation.
  ArangoDB does not offer any constraints for undirected edges
  which caused some confusion of users how undirected relations
  have to be handled. Relation now only supports directed relations
  and the user can actively simulate undirected relations.

* changed return value of Foxx.applicationContext#collectionName:

  Previously, the function could return invalid collection names because
  invalid characters were not replaced in the application name prefix, only
  in the collection name passed.

  Now, the function replaces invalid characters also in the application name
  prefix, which might to slightly different results for application names that
  contained any characters outside the ranges [a-z], [A-Z] and [0-9].

* prevent XSS in AQL editor and logs view

* integrated tutorial into ArangoShell and web interface

* added option `--backslash-escape` for arangoimp when running CSV file imports

* front-end: added download feature for (filtered) documents

* front-end: added download feature for the results of a user query

* front-end: added function to move documents to another collection

* front-end: added sort-by attribute to the documents filter

* front-end: added sorting feature to database, graph management and user management view.

* issue #989: front-end: Databases view not refreshing after deleting a database

* issue #991: front-end: Database search broken

* front-end: added infobox which shows more information about a document (_id, _rev, _key) or
  an edge (_id, _rev, _key, _from, _to). The from and to attributes are clickable and redirect
  to their document location.

* front-end: added edit-mode for deleting multiple documents at the same time.

* front-end: added delete button to the detailed document/edge view.

* front-end: added visual feedback for saving documents/edges inside the editor (error/success).

* front-end: added auto-focusing for the first input field in a modal.

* front-end: added validation for user input in a modal.

* front-end: user defined queries are now stored inside the database and are bound to the current
  user, instead of using the local storage functionality of the browsers. The outcome of this is
  that user defined queries are now independently usable from any device. Also queries can now be
  edited through the standard document editor of the front-end through the _users collection.

* front-end: added import and export functionality for user defined queries.

* front-end: added new keywords and functions to the aql-editor theme

* front-end: applied tile-style to the graph view

* front-end: now using the new graph api including multi-collection support

* front-end: foxx apps are now deletable

* front-end: foxx apps are now installable and updateable through github, if github is their
  origin.

* front-end: added foxx app version control. Multiple versions of a single foxx app are now
  installable and easy to manage and are also arranged in groups.

* front-end: the user-set filter of a collection is now stored until the user navigates to
  another collection.

* front-end: fetching and filtering of documents, statistics, and query operations are now
  handled with asynchronous ajax calls.

* front-end: added progress indicator if the front-end is waiting for a server operation.

* front-end: fixed wrong count of documents in the documents view of a collection.

* front-end: fixed unexpected styling of the manage db view and navigation.

* front-end: fixed wrong handling of select fields in a modal view.

* front-end: fixed wrong positioning of some tooltips.

* automatically call `toJSON` function of JavaScript objects (if present)
  when serializing them into database documents. This change allows
  storing JavaScript date objects in the database in a sensible manner.


v2.2.7 (2014-11-19)
-------------------

* fixed issue #998: Incorrect application URL for non-system Foxx apps

* fixed issue #1079: AQL editor: keyword WITH in UPDATE query is not highlighted

* fix memory leak in cluster nodes

* fixed registration of AQL user-defined functions in Web UI (JS shell)

* fixed error display in Web UI for certain errors
  (now error message is printed instead of 'undefined')

* fixed issue #1059: bug in js module console

* fixed issue #1056: "fs": zip functions fail with passwords

* fixed issue #1063: Docs: measuring unit of --wal.logfile-size?

* fixed issue #1062: Docs: typo in 14.2 Example data


v2.2.6 (2014-10-20)
-------------------

* fixed issue #972: Compilation Issue

* fixed issue #743: temporary directories are now unique and one can read
  off the tool that created them, if empty, they are removed atexit

* Highly improved performance of all AQL GRAPH_* functions.

* Orphan collections in general graphs can now be found via GRAPH_VERTICES
  if either "any" or no direction is defined

* Fixed documentation for AQL function GRAPH_NEIGHBORS.
  The option "vertexCollectionRestriction" is meant to filter the target
  vertices only, and should not filter the path.

* Fixed a bug in GRAPH_NEIGHBORS which enforced only empty results
  under certain conditions


v2.2.5 (2014-10-09)
-------------------

* fixed issue #961: allow non-JSON values in undocument request bodies

* fixed issue 1028: libicu is now statically linked

* fixed cached lookups of collections on the server, which may have caused spurious
  problems after collection rename operations


v2.2.4 (2014-10-01)
-------------------

* fixed accessing `_from` and `_to` attributes in `collection.byExample` and
  `collection.firstExample`

  These internal attributes were not handled properly in the mentioned functions, so
  searching for them did not always produce documents

* fixed issue #1030: arangoimp 2.2.3 crashing, not logging on large Windows CSV file

* fixed issue #1025: Traversal not as expected in undirected graph

* fixed issue #1020

  This requires re-introducing the startup option `--database.force-sync-properties`.

  This option can again be used to force fsyncs of collection, index and database properties
  stored as JSON strings on disk in files named `parameter.json`. Syncing these files after
  a write may be necessary if the underlying storage does not sync file contents by itself
  in a "sensible" amount of time after a file has been written and closed.

  The default value is `true` so collection, index and database properties will always be
  synced to disk immediately. This affects creating, renaming and dropping collections as
  well as creating and dropping databases and indexes. Each of these operations will perform
  an additional fsync on the `parameter.json` file if the option is set to `true`.

  It might be sensible to set this option to `false` for workloads that create and drop a
  lot of collections (e.g. test runs).

  Document operations such as creating, updating and dropping documents are not affected
  by this option.

* fixed issue #1016: AQL editor bug

* fixed issue #1014: WITHIN function returns wrong distance

* fixed AQL shortest path calculation in function `GRAPH_SHORTEST_PATH` to return
  complete vertex objects instead of just vertex ids

* allow changing of attributes of documents stored in server-side JavaScript variables

  Previously, the following did not work:

      var doc = db.collection.document(key);
      doc._key = "abc"; // overwriting internal attributes not supported
      doc.value = 123;  // overwriting existing attributes not supported

  Now, modifying documents stored in server-side variables (e.g. `doc` in the above case)
  is supported. Modifying the variables will not update the documents in the database,
  but will modify the JavaScript object (which can be written back to the database using
  `db.collection.update` or `db.collection.replace`)

* fixed issue #997: arangoimp apparently doesn't support files >2gig on Windows

  large file support (requires using `_stat64` instead of `stat`) is now supported on
  Windows


v2.2.3 (2014-09-02)
-------------------

* added `around` for Foxx controller

* added `type` option for HTTP API `GET /_api/document?collection=...`

  This allows controlling the type of results to be returned. By default, paths to
  documents will be returned, e.g.

      [
        `/_api/document/test/mykey1`,
        `/_api/document/test/mykey2`,
        ...
      ]

  To return a list of document ids instead of paths, the `type` URL parameter can be
  set to `id`:

      [
        `test/mykey1`,
        `test/mykey2`,
        ...
      ]

  To return a list of document keys only, the `type` URL parameter can be set to `key`:

      [
        `mykey1`,
        `mykey2`,
        ...
      ]


* properly capitalize HTTP response header field names in case the `x-arango-async`
  HTTP header was used in a request.

* fixed several documentation issues

* speedup for several general-graph functions, AQL functions starting with `GRAPH_`
  and traversals


v2.2.2 (2014-08-08)
-------------------

* allow storing non-reserved attribute names starting with an underscore

  Previous versions of ArangoDB parsed away all attribute names that started with an
  underscore (e.g. `_test', '_foo', `_bar`) on all levels of a document (root level
  and sub-attribute levels). While this behavior was documented, it was unintuitive and
  prevented storing documents inside other documents, e.g.:

      {
        "_key" : "foo",
        "_type" : "mydoc",
        "references" : [
          {
            "_key" : "something",
            "_rev" : "...",
            "value" : 1
          },
          {
            "_key" : "something else",
            "_rev" : "...",
            "value" : 2
          }
        ]
      }

  In the above example, previous versions of ArangoDB removed all attributes and
  sub-attributes that started with underscores, meaning the embedded documents would lose
  some of their attributes. 2.2.2 should preserve such attributes, and will also allow
  storing user-defined attribute names on the top-level even if they start with underscores
  (such as `_type` in the above example).

* fix conversion of JavaScript String, Number and Boolean objects to JSON.

  Objects created in JavaScript using `new Number(...)`, `new String(...)`, or
  `new Boolean(...)` were not converted to JSON correctly.

* fixed a race condition on task registration (i.e. `require("org/arangodb/tasks").register()`)

  this race condition led to undefined behavior when a just-created task with no offset and
  no period was instantly executed and deleted by the task scheduler, before the `register`
  function returned to the caller.

* changed run-tests.sh to execute all suitable tests.

* switch to new version of gyp

* fixed upgrade button


v2.2.1 (2014-07-24)
-------------------

* fixed hanging write-ahead log recovery for certain cases that involved dropping
  databases

* fixed issue with --check-version: when creating a new database the check failed

* issue #947 Foxx applicationContext missing some properties

* fixed issue with --check-version: when creating a new database the check failed

* added startup option `--wal.suppress-shape-information`

  Setting this option to `true` will reduce memory and disk space usage and require
  less CPU time when modifying documents or edges. It should therefore be turned on
  for standalone ArangoDB servers. However, for servers that are used as replication
  masters, setting this option to `true` will effectively disable the usage of the
  write-ahead log for replication, so it should be set to `false` for any replication
  master servers.

  The default value for this option is `false`.

* added optional `ttl` attribute to specify result cursor expiration for HTTP API method
  `POST /_api/cursor`

  The `ttl` attribute can be used to prevent cursor results from timing out too early.

* issue #947: Foxx applicationContext missing some properties

* (reported by Christian Neubauer):

  The problem was that in Google's V8, signed and unsigned chars are not always declared cleanly.
  so we need to force v8 to compile with forced signed chars which is done by the Flag:
    -fsigned-char
  at least it is enough to follow the instructions of compiling arango on rasperry
  and add "CFLAGS='-fsigned-char'" to the make command of V8 and remove the armv7=0

* Fixed a bug with the replication client. In the case of single document
  transactions the collection was not write locked.


v2.2.0 (2014-07-10)
-------------------

* The replication methods `logger.start`, `logger.stop` and `logger.properties` are
  no-ops in ArangoDB 2.2 as there is no separate replication logger anymore. Data changes
  are logged into the write-ahead log in ArangoDB 2.2, and not separately by the
  replication logger. The replication logger object is still there in ArangoDB 2.2 to
  ensure backwards-compatibility, however, logging cannot be started, stopped or
  configured anymore. Using any of these methods will do nothing.

  This also affects the following HTTP API methods:
  - `PUT /_api/replication/logger-start`
  - `PUT /_api/replication/logger-stop`
  - `GET /_api/replication/logger-config`
  - `PUT /_api/replication/logger-config`

  Using any of these methods is discouraged from now on as they will be removed in
  future versions of ArangoDB.

* INCOMPATIBLE CHANGE: replication of transactions has changed. Previously, transactions
  were logged on a master in one big block and shipped to a slave in one block, too.
  Now transactions will be logged and replicated as separate entries, allowing transactions
  to be bigger and also ensure replication progress.

  This change also affects the behavior of the `stop` method of the replication applier.
  If the replication applier is now stopped manually using the `stop` method and later
  restarted using the `start` method, any transactions that were unfinished at the
  point of stopping will be aborted on a slave, even if they later commit on the master.

  In ArangoDB 2.2, stopping the replication applier manually should be avoided unless the
  goal is to stop replication permanently or to do a full resync with the master anyway.
  If the replication applier still must be stopped, it should be made sure that the
  slave has fetched and applied all pending operations from a master, and that no
  extra transactions are started on the master before the `stop` command on the slave
  is executed.

  Replication of transactions in ArangoDB 2.2 might also lock the involved collections on
  the slave while a transaction is either committed or aborted on the master and the
  change has been replicated to the slave. This change in behavior may be important for
  slave servers that are used for read-scaling. In order to avoid long lasting collection
  locks on the slave, transactions should be kept small.

  The `_replication` system collection is not used anymore in ArangoDB 2.2 and its usage is
  discouraged.

* INCOMPATIBLE CHANGE: the figures reported by the `collection.figures` method
  now only reflect documents and data contained in the journals and datafiles of
  collections. Documents or deletions contained only in the write-ahead log will
  not influence collection figures until the write-ahead log garbage collection
  kicks in. The figures for a collection might therefore underreport the total
  resource usage of a collection.

  Additionally, the attributes `lastTick` and `uncollectedLogfileEntries` have been
  added to the result of the `figures` operation and the HTTP API method
  `PUT /_api/collection/figures`

* added `insert` method as an alias for `save`. Documents can now be inserted into
  a collection using either method:

      db.test.save({ foo: "bar" });
      db.test.insert({ foo: "bar" });

* added support for data-modification AQL queries

* added AQL keywords `INSERT`, `UPDATE`, `REPLACE` and `REMOVE` (and `WITH`) to
  support data-modification AQL queries.

  Unquoted usage of these keywords for attribute names in AQL queries will likely
  fail in ArangoDB 2.2. If any such attribute name needs to be used in a query, it
  should be enclosed in backticks to indicate the usage of a literal attribute
  name.

  For example, the following query will fail in ArangoDB 2.2 with a parse error:

      FOR i IN foo RETURN i.remove

  and needs to be rewritten like this:

      FOR i IN foo RETURN i.`remove`

* disallow storing of JavaScript objects that contain JavaScript native objects
  of type `Date`, `Function`, `RegExp` or `External`, e.g.

      db.test.save({ foo: /bar/ });
      db.test.save({ foo: new Date() });

  will now print

      Error: <data> cannot be converted into JSON shape: could not shape document

  Previously, objects of these types were silently converted into an empty object
  (i.e. `{ }`).

  To store such objects in a collection, explicitly convert them into strings
  like this:

      db.test.save({ foo: String(/bar/) });
      db.test.save({ foo: String(new Date()) });

* The replication methods `logger.start`, `logger.stop` and `logger.properties` are
  no-ops in ArangoDB 2.2 as there is no separate replication logger anymore. Data changes
  are logged into the write-ahead log in ArangoDB 2.2, and not separately by the
  replication logger. The replication logger object is still there in ArangoDB 2.2 to
  ensure backwards-compatibility, however, logging cannot be started, stopped or
  configured anymore. Using any of these methods will do nothing.

  This also affects the following HTTP API methods:
  - `PUT /_api/replication/logger-start`
  - `PUT /_api/replication/logger-stop`
  - `GET /_api/replication/logger-config`
  - `PUT /_api/replication/logger-config`

  Using any of these methods is discouraged from now on as they will be removed in
  future versions of ArangoDB.

* INCOMPATIBLE CHANGE: replication of transactions has changed. Previously, transactions
  were logged on a master in one big block and shipped to a slave in one block, too.
  Now transactions will be logged and replicated as separate entries, allowing transactions
  to be bigger and also ensure replication progress.

  This change also affects the behavior of the `stop` method of the replication applier.
  If the replication applier is now stopped manually using the `stop` method and later
  restarted using the `start` method, any transactions that were unfinished at the
  point of stopping will be aborted on a slave, even if they later commit on the master.

  In ArangoDB 2.2, stopping the replication applier manually should be avoided unless the
  goal is to stop replication permanently or to do a full resync with the master anyway.
  If the replication applier still must be stopped, it should be made sure that the
  slave has fetched and applied all pending operations from a master, and that no
  extra transactions are started on the master before the `stop` command on the slave
  is executed.

  Replication of transactions in ArangoDB 2.2 might also lock the involved collections on
  the slave while a transaction is either committed or aborted on the master and the
  change has been replicated to the slave. This change in behavior may be important for
  slave servers that are used for read-scaling. In order to avoid long lasting collection
  locks on the slave, transactions should be kept small.

  The `_replication` system collection is not used anymore in ArangoDB 2.2 and its usage is
  discouraged.

* INCOMPATIBLE CHANGE: the figures reported by the `collection.figures` method
  now only reflect documents and data contained in the journals and datafiles of
  collections. Documents or deletions contained only in the write-ahead log will
  not influence collection figures until the write-ahead log garbage collection
  kicks in. The figures for a collection might therefore underreport the total
  resource usage of a collection.

  Additionally, the attributes `lastTick` and `uncollectedLogfileEntries` have been
  added to the result of the `figures` operation and the HTTP API method
  `PUT /_api/collection/figures`

* added `insert` method as an alias for `save`. Documents can now be inserted into
  a collection using either method:

      db.test.save({ foo: "bar" });
      db.test.insert({ foo: "bar" });

* added support for data-modification AQL queries

* added AQL keywords `INSERT`, `UPDATE`, `REPLACE` and `REMOVE` (and `WITH`) to
  support data-modification AQL queries.

  Unquoted usage of these keywords for attribute names in AQL queries will likely
  fail in ArangoDB 2.2. If any such attribute name needs to be used in a query, it
  should be enclosed in backticks to indicate the usage of a literal attribute
  name.

  For example, the following query will fail in ArangoDB 2.2 with a parse error:

      FOR i IN foo RETURN i.remove

  and needs to be rewritten like this:

      FOR i IN foo RETURN i.`remove`

* disallow storing of JavaScript objects that contain JavaScript native objects
  of type `Date`, `Function`, `RegExp` or `External`, e.g.

      db.test.save({ foo: /bar/ });
      db.test.save({ foo: new Date() });

  will now print

      Error: <data> cannot be converted into JSON shape: could not shape document

  Previously, objects of these types were silently converted into an empty object
  (i.e. `{ }`).

  To store such objects in a collection, explicitly convert them into strings
  like this:

      db.test.save({ foo: String(/bar/) });
      db.test.save({ foo: String(new Date()) });

* honor startup option `--server.disable-statistics` when deciding whether or not
  to start periodic statistics collection jobs

  Previously, the statistics collection jobs were started even if the server was
  started with the `--server.disable-statistics` flag being set to `true`

* removed startup option `--random.no-seed`

  This option had no effect in previous versions of ArangoDB and was thus removed.

* removed startup option `--database.remove-on-drop`

  This option was used for debugging only.

* removed startup option `--database.force-sync-properties`

  This option is now superfluous as collection properties are now stored in the
  write-ahead log.

* introduced write-ahead log

  All write operations in an ArangoDB server instance are automatically logged
  to the server's write-ahead log. The write-ahead log is a set of append-only
  logfiles, and it is used in case of a crash recovery and for replication.
  Data from the write-ahead log will eventually be moved into the journals or
  datafiles of collections, allowing the server to remove older write-ahead log
  logfiles. Figures of collections will be updated when data are moved from the
  write-ahead log into the journals or datafiles of collections.

  Cross-collection transactions in ArangoDB should benefit considerably by this
  change, as less writes than in previous versions are required to ensure the data
  of multiple collections are atomically and durably committed. All data-modifying
  operations inside transactions (insert, update, remove) will write their
  operations into the write-ahead log directly, making transactions with multiple
  operations also require less physical memory than in previous versions of ArangoDB,
  that required all transaction data to fit into RAM.

  The `_trx` system collection is not used anymore in ArangoDB 2.2 and its usage is
  discouraged.

  The data in the write-ahead log can also be used in the replication context.
  The `_replication` collection that was used in previous versions of ArangoDB to
  store all changes on the server is not used anymore in ArangoDB 2.2. Instead,
  slaves can read from a master's write-ahead log to get informed about most
  recent changes. This removes the need to store data-modifying operations in
  both the actual place and the `_replication` collection.

* removed startup option `--server.disable-replication-logger`

  This option is superfluous in ArangoDB 2.2. There is no dedicated replication
  logger in ArangoDB 2.2. There is now always the write-ahead log, and it is also
  used as the server's replication log. Specifying the startup option
  `--server.disable-replication-logger` will do nothing in ArangoDB 2.2, but the
  option should not be used anymore as it might be removed in a future version.

* changed behavior of replication logger

  There is no dedicated replication logger in ArangoDB 2.2 as there is the
  write-ahead log now. The existing APIs for starting and stopping the replication
  logger still exist in ArangoDB 2.2 for downwards-compatibility, but calling
  the start or stop operations are no-ops in ArangoDB 2.2. When querying the
  replication logger status via the API, the server will always report that the
  replication logger is running. Configuring the replication logger is a no-op
  in ArangoDB 2.2, too. Changing the replication logger configuration has no
  effect. Instead, the write-ahead log configuration can be changed.

* removed MRuby integration for arangod

  ArangoDB had an experimental MRuby integration in some of the publish builds.
  This wasn't continuously developed, and so it has been removed in ArangoDB 2.2.

  This change has led to the following startup options being superfluous:

  - `--ruby.gc-interval`
  - `--ruby.action-directory`
  - `--ruby.modules-path`
  - `--ruby.startup-directory`

  Specifying these startup options will do nothing in ArangoDB 2.2, but the
  options should be avoided from now on as they might be removed in future versions.

* reclaim index memory when last document in collection is deleted

  Previously, deleting documents from a collection did not lead to index sizes being
  reduced. Instead, the already allocated index memory was re-used when a collection
  was refilled.

  Now, index memory for primary indexes and hash indexes is reclaimed instantly when
  the last document from a collection is removed.

* inlined and optimized functions in hash indexes

* added AQL TRANSLATE function

  This function can be used to perform lookups from static lists, e.g.

      LET countryNames = { US: "United States", UK: "United Kingdom", FR: "France" }
      RETURN TRANSLATE("FR", countryNames)

* fixed datafile debugger

* fixed check-version for empty directory

* moved try/catch block to the top of routing chain

* added mountedApp function for foxx-manager

* fixed issue #883: arango 2.1 - when starting multi-machine cluster, UI web
  does not change to cluster overview

* fixed dfdb: should not start any other V8 threads

* cleanup of version-check, added module org/arangodb/database-version,
  added --check-version option

* fixed issue #881: [2.1.0] Bombarded (every 10 sec or so) with
  "WARNING format string is corrupt" when in non-system DB Dashboard

* specialized primary index implementation to allow faster hash table
  rebuilding and reduce lookups in datafiles for the actual value of `_key`.

* issue #862: added `--overwrite` option to arangoimp

* removed number of property lookups for documents during AQL queries that
  access documents

* prevent buffering of long print results in arangosh's and arangod's print
  command

  this change will emit buffered intermediate print results and discard the
  output buffer to quickly deliver print results to the user, and to prevent
  constructing very large buffers for large results

* removed sorting of attribute names for use in a collection's shaper

  sorting attribute names was done on document insert to keep attributes
  of a collection in sorted order for faster comparisons. The sort order
  of attributes was only used in one particular and unlikely case, so it
  was removed. Collections with many different attribute names should
  benefit from this change by faster inserts and slightly less memory usage.

* fixed a bug in arangodump which got the collection name in _from and _to
  attributes of edges wrong (all were "_unknown")

* fixed a bug in arangorestore which did not recognize wrong _from and _to
  attributes of edges

* improved error detection and reporting in arangorestore


v2.1.1 (2014-06-06)
-------------------

* fixed dfdb: should not start any other V8 threads

* signature for collection functions was modified

  The basic change was the substitution of the input parameter of the
  function by an generic options object which can contain multiple
  option parameter of the function.
  Following functions were modified
  remove
  removeBySample
  replace
  replaceBySample
  update
  updateBySample

  Old signature is yet supported but it will be removed in future versions

v2.1.0 (2014-05-29)
-------------------

* implemented upgrade procedure for clusters

* fixed communication issue with agency which prevented reconnect
  after an agent failure

* fixed cluster dashboard in the case that one but not all servers
  in the cluster are down

* fixed a bug with coordinators creating local database objects
  in the wrong order (_system needs to be done first)

* improved cluster dashboard


v2.1.0-rc2 (2014-05-25)
-----------------------

* fixed issue #864: Inconsistent behavior of AQL REVERSE(list) function


v2.1.0-rc1 (XXXX-XX-XX)
-----------------------

* added server-side periodic task management functions:

  - require("org/arangodb/tasks").register(): registers a periodic task
  - require("org/arangodb/tasks").unregister(): unregisters and removes a
    periodic task
  - require("org/arangodb/tasks").get(): retrieves a specific tasks or all
    existing tasks

  the previous undocumented function `internal.definePeriodic` is now
  deprecated and will be removed in a future release.

* decrease the size of some seldom used system collections on creation.

  This will make these collections use less disk space and mapped memory.

* added AQL date functions

* added AQL FLATTEN() list function

* added index memory statistics to `db.<collection>.figures()` function

  The `figures` function will now return a sub-document `indexes`, which lists
  the number of indexes in the `count` sub-attribute, and the total memory
  usage of the indexes in bytes in the `size` sub-attribute.

* added AQL CURRENT_DATABASE() function

  This function returns the current database's name.

* added AQL CURRENT_USER() function

  This function returns the current user from an AQL query. The current user is the
  username that was specified in the `Authorization` HTTP header of the request. If
  authentication is turned off or the query was executed outside a request context,
  the function will return `null`.

* fixed issue #796: Searching with newline chars broken?

  fixed slightly different handling of backslash escape characters in a few
  AQL functions. Now handling of escape sequences should be consistent, and
  searching for newline characters should work the same everywhere

* added OpenSSL version check for configure

  It will report all OpenSSL versions < 1.0.1g as being too old.
  `configure` will only complain about an outdated OpenSSL version but not stop.

* require C++ compiler support (requires g++ 4.8, clang++ 3.4 or Visual Studio 13)

* less string copying returning JSONified documents from ArangoDB, e.g. via
  HTTP GET `/_api/document/<collection>/<document>`

* issue #798: Lower case http headers from arango

  This change allows returning capitalized HTTP headers, e.g.
  `Content-Length` instead of `content-length`.
  The HTTP spec says that headers are case-insensitive, but
  in fact several clients rely on a specific case in response
  headers.
  This change will capitalize HTTP headers if the `X-Arango-Version`
  request header is sent by the client and contains a value of at
  least `20100` (for version 2.1). The default value for the
  compatibility can also be set at server start, using the
  `--server.default-api-compatibility` option.

* simplified usage of `db._createStatement()`

  Previously, the function could not be called with a query string parameter as
  follows:

      db._createStatement(queryString);

  Calling it as above resulted in an error because the function expected an
  object as its parameter. From now on, it's possible to call the function with
  just the query string.

* make ArangoDB not send back a `WWW-Authenticate` header to a client in case the
  client sends the `X-Omit-WWW-Authenticate` HTTP header.

  This is done to prevent browsers from showing their built-in HTTP authentication
  dialog for AJAX requests that require authentication.
  ArangoDB will still return an HTTP 401 (Unauthorized) if the request doesn't
  contain valid credentials, but it will omit the `WWW-Authenticate` header,
  allowing clients to bypass the browser's authentication dialog.

* added REST API method HTTP GET `/_api/job/job-id` to query the status of an
  async job without potentially fetching it from the list of done jobs

* fixed non-intuitive behavior in jobs API: previously, querying the status
  of an async job via the API HTTP PUT `/_api/job/job-id` removed a currently
  executing async job from the list of queryable jobs on the server.
  Now, when querying the result of an async job that is still executing,
  the job is kept in the list of queryable jobs so its result can be fetched
  by a subsequent request.

* use a new data structure for the edge index of an edge collection. This
  improves the performance for the creation of the edge index and in
  particular speeds up removal of edges in graphs. Note however that
  this change might change the order in which edges starting at
  or ending in a vertex are returned. However, this order was never
  guaranteed anyway and it is not sensible to guarantee any particular
  order.

* provide a size hint to edge and hash indexes when initially filling them
  this will lead to less re-allocations when populating these indexes

  this may speed up building indexes when opening an existing collection

* don't requeue identical context methods in V8 threads in case a method is
  already registered

* removed arangod command line option `--database.remove-on-compacted`

* export the sort attribute for graph traversals to the HTTP interface

* add support for arangodump/arangorestore for clusters


v2.0.8 (XXXX-XX-XX)
-------------------

* fixed too-busy iteration over skiplists

  Even when a skiplist query was restricted by a limit clause, the skiplist
  index was queried without the limit. this led to slower-than-necessary
  execution times.

* fixed timeout overflows on 32 bit systems

  this bug has led to problems when select was called with a high timeout
  value (2000+ seconds) on 32bit systems that don't have a forgiving select
  implementation. when the call was made on these systems, select failed
  so no data would be read or sent over the connection

  this might have affected some cluster-internal operations.

* fixed ETCD issues on 32 bit systems

  ETCD was non-functional on 32 bit systems at all. The first call to the
  watch API crashed it. This was because atomic operations worked on data
  structures that were not properly aligned on 32 bit systems.

* fixed issue #848: db.someEdgeCollection.inEdge does not return correct
  value when called the 2nd time after a .save to the edge collection


v2.0.7 (2014-05-05)
-------------------

* issue #839: Foxx Manager missing "unfetch"

* fixed a race condition at startup

  this fixes undefined behavior in case the logger was involved directly at
  startup, before the logger initialization code was called. This should have
  occurred only for code that was executed before the invocation of main(),
  e.g. during ctor calls of statically defined objects.


v2.0.6 (2014-04-22)
-------------------

* fixed issue #835: arangosh doesn't show correct database name



v2.0.5 (2014-04-21)
-------------------

* Fixed a caching problem in IE JS Shell

* added cancelation for async jobs

* upgraded to new gyp for V8

* new Windows installer


v2.0.4 (2014-04-14)
-------------------

* fixed cluster authentication front-end issues for Firefox and IE, there are
  still problems with Chrome


v2.0.3 (2014-04-14)
-------------------

* fixed AQL optimizer bug

* fixed front-end issues

* added password change dialog


v2.0.2 (2014-04-06)
-------------------

* during cluster startup, do not log (somewhat expected) connection errors with
  log level error, but with log level info

* fixed dashboard modals

* fixed connection check for cluster planning front end: firefox does
  not support async:false

* document how to persist a cluster plan in order to relaunch an existing
  cluster later


v2.0.1 (2014-03-31)
-------------------

* make ArangoDB not send back a `WWW-Authenticate` header to a client in case the
  client sends the `X-Omit-WWW-Authenticate` HTTP header.

  This is done to prevent browsers from showing their built-in HTTP authentication
  dialog for AJAX requests that require authentication.
  ArangoDB will still return an HTTP 401 (Unauthorized) if the request doesn't
  contain valid credentials, but it will omit the `WWW-Authenticate` header,
  allowing clients to bypass the browser's authentication dialog.

* fixed isses in arango-dfdb:

  the dfdb was not able to unload certain system collections, so these couldn't be
  inspected with the dfdb sometimes. Additionally, it did not truncate corrupt
  markers from datafiles under some circumstances

* added `changePassword` attribute for users

* fixed non-working "save" button in collection edit view of web interface
  clicking the save button did nothing. one had to press enter in one of the input
  fields to send modified form data

* fixed V8 compile error on MacOS X

* prevent `body length: -9223372036854775808` being logged in development mode for
  some Foxx HTTP responses

* fixed several bugs in web interface dashboard

* fixed issue #783: coffee script not working in manifest file

* fixed issue #783: coffee script not working in manifest file

* fixed issue #781: Cant save current query from AQL editor ui

* bumped version in `X-Arango-Version` compatibility header sent by arangosh and other
  client tools from `1.5` to `2.0`.

* fixed startup options for arango-dfdb, added details option for arango-dfdb

* fixed display of missing error messages and codes in arangosh

* when creating a collection via the web interface, the collection type was always
  "document", regardless of the user's choice


v2.0.0 (2014-03-10)
-------------------

* first 2.0 release


v2.0.0-rc2 (2014-03-07)
-----------------------

* fixed cluster authorization


v2.0.0-rc1 (2014-02-28)
-----------------------

* added sharding :-)

* added collection._dbName attribute to query the name of the database from a collection

  more detailed documentation on the sharding and cluster features can be found in the user
  manual, section **Sharding**

* INCOMPATIBLE CHANGE: using complex values in AQL filter conditions with operators other
  than equality (e.g. >=, >, <=, <) will disable usage of skiplist indexes for filter
  evaluation.

  For example, the following queries will be affected by change:

      FOR doc IN docs FILTER doc.value < { foo: "bar" } RETURN doc
      FOR doc IN docs FILTER doc.value >= [ 1, 2, 3 ] RETURN doc

  The following queries will not be affected by the change:

      FOR doc IN docs FILTER doc.value == 1 RETURN doc
      FOR doc IN docs FILTER doc.value == "foo" RETURN doc
      FOR doc IN docs FILTER doc.value == [ 1, 2, 3 ] RETURN doc
      FOR doc IN docs FILTER doc.value == { foo: "bar" } RETURN doc

* INCOMPATIBLE CHANGE: removed undocumented method `collection.saveOrReplace`

  this feature was never advertised nor documented nor tested.

* INCOMPATIBLE CHANGE: removed undocumented REST API method `/_api/simple/BY-EXAMPLE-HASH`

  this feature was never advertised nor documented nor tested.

* added explicit startup parameter `--server.reuse-address`

  This flag can be used to control whether sockets should be acquired with the SO_REUSEADDR
  flag.

  Regardless of this setting, sockets on Windows are always acquired using the
  SO_EXCLUSIVEADDRUSE flag.

* removed undocumented REST API method GET `/_admin/database-name`

* added user validation API at POST `/_api/user/<username>`

* slightly improved users management API in `/_api/user`:

  Previously, when creating a new user via HTTP POST, the username needed to be
  passed in an attribute `username`. When users were returned via this API,
  the usernames were returned in an attribute named `user`. This was slightly
  confusing and was changed in 2.0 as follows:

  - when adding a user via HTTP POST, the username can be specified in an attribute
  `user`. If this attribute is not used, the API will look into the attribute `username`
  as before and use that value.
  - when users are returned via HTTP GET, the usernames are still returned in an
    attribute `user`.

  This change should be fully downwards-compatible with the previous version of the API.

* added AQL SLICE function to extract slices from lists

* made module loader more node compatible

* the startup option `--javascript.package-path` for arangosh is now deprecated and does
  nothing. Using it will not cause an error, but the option is ignored.

* added coffee script support

* Several UI improvements.

* Exchanged icons in the graphviewer toolbar

* always start networking and HTTP listeners when starting the server (even in
  console mode)

* allow vertex and edge filtering with user-defined functions in TRAVERSAL,
  TRAVERSAL_TREE and SHORTEST_PATH AQL functions:

      // using user-defined AQL functions for edge and vertex filtering
      RETURN TRAVERSAL(friends, friendrelations, "friends/john", "outbound", {
        followEdges: "myfunctions::checkedge",
        filterVertices: "myfunctions::checkvertex"
      })

      // using the following custom filter functions
      var aqlfunctions = require("org/arangodb/aql/functions");
      aqlfunctions.register("myfunctions::checkedge", function (config, vertex, edge, path) {
        return (edge.type !== 'dislikes'); // don't follow these edges
      }, false);

      aqlfunctions.register("myfunctions::checkvertex", function (config, vertex, path) {
        if (vertex.isDeleted || ! vertex.isActive) {
          return [ "prune", "exclude" ]; // exclude these and don't follow them
        }
        return [ ]; // include everything else
      }, false);

* fail if invalid `strategy`, `order` or `itemOrder` attribute values
  are passed to the AQL TRAVERSAL function. Omitting these attributes
  is not considered an error, but specifying an invalid value for any
  of these attributes will make an AQL query fail.

* issue #751: Create database through API should return HTTP status code 201

  By default, the server now returns HTTP 201 (created) when creating a new
  database successfully. To keep compatibility with older ArangoDB versions, the
  startup parameter `--server.default-api-compatibility` can be set to a value
  of `10400` to indicate API compatibility with ArangoDB 1.4. The compatibility
  can also be enforced by setting the `X-Arango-Version` HTTP header in a
  client request to this API on a per-request basis.

* allow direct access from the `db` object to collections whose names start
  with an underscore (e.g. db._users).

  Previously, access to such collections via the `db` object was possible from
  arangosh, but not from arangod (and thus Foxx and actions). The only way
  to access such collections from these places was via the `db._collection(<name>)`
  workaround.

* allow `\n` (as well as `\r\n`) as line terminator in batch requests sent to
  `/_api/batch` HTTP API.

* use `--data-binary` instead of `--data` parameter in generated cURL examples

* issue #703: Also show path of logfile for fm.config()

* issue #675: Dropping a collection used in "graph" module breaks the graph

* added "static" Graph.drop() method for graphs API

* fixed issue #695: arangosh server.password error

* use pretty-printing in `--console` mode by default

* simplified ArangoDB startup options

  Some startup options are now superfluous or their usage is simplified. The
  following options have been changed:

  * `--javascript.modules-path`: this option has been removed. The modules paths
    are determined by arangod and arangosh automatically based on the value of
    `--javascript.startup-directory`.

    If the option is set on startup, it is ignored so startup will not abort with
    an error `unrecognized option`.

  * `--javascript.action-directory`: this option has been removed. The actions
    directory is determined by arangod automatically based on the value of
    `--javascript.startup-directory`.

    If the option is set on startup, it is ignored so startup will not abort with
    an error `unrecognized option`.

  * `--javascript.package-path`: this option is still available but it is not
    required anymore to set the standard package paths (e.g. `js/npm`). arangod
    will automatically use this standard package path regardless of whether it
    was specified via the options.

    It is possible to use this option to add additional package paths to the
    standard value.

  Configuration files included with arangod are adjusted accordingly.

* layout of the graphs tab adapted to better fit with the other tabs

* database selection is moved to the bottom right corner of the web interface

* removed priority queue index type

  this feature was never advertised nor documented nor tested.

* display internal attributes in document source view of web interface

* removed separate shape collections

  When upgrading to ArangoDB 2.0, existing collections will be converted to include
  shapes and attribute markers in the datafiles instead of using separate files for
  shapes.

  When a collection is converted, existing shapes from the SHAPES directory will
  be written to a new datafile in the collection directory, and the SHAPES directory
  will be removed afterwards.

  This saves up to 2 MB of memory and disk space for each collection
  (savings are higher, the less different shapes there are in a collection).
  Additionally, one less file descriptor per opened collection will be used.

  When creating a new collection, the amount of sync calls may be reduced. The same
  may be true for documents with yet-unknown shapes. This may help performance
  in these cases.

* added AQL functions `NTH` and `POSITION`

* added signal handler for arangosh to save last command in more cases

* added extra prompt placeholders for arangosh:
  - `%e`: current endpoint
  - `%u`: current user

* added arangosh option `--javascript.gc-interval` to control amount of
  garbage collection performed by arangosh

* fixed issue #651: Allow addEdge() to take vertex ids in the JS library

* removed command-line option `--log.format`

  In previous versions, this option did not have an effect for most log messages, so
  it got removed.

* removed C++ logger implementation

  Logging inside ArangoDB is now done using the LOG_XXX() macros. The LOGGER_XXX()
  macros are gone.

* added collection status "loading"


v1.4.16 (XXXX-XX-XX)
--------------------

* fixed too eager datafile deletion

  this issue could have caused a crash when the compaction had marked datafiles as obsolete
  and they were removed while "old" temporary query results still pointed to the old datafile
  positions

* fixed issue #826: Replication fails when a collection's configuration changes


v1.4.15 (2014-04-19)
--------------------

* bugfix for AQL query optimizer

  the following type of query was too eagerly optimized, leading to errors in code-generation:

      LET a = (FOR i IN [] RETURN i) LET b = (FOR i IN [] RETURN i) RETURN 1

  the problem occurred when both lists in the subqueries were empty. In this case invalid code
  was generated and the query couldn't be executed.


v1.4.14 (2014-04-05)
--------------------

* fixed race conditions during shape / attribute insertion

  A race condition could have led to spurious `cannot find attribute #xx` or
  `cannot find shape #xx` (where xx is a number) warning messages being logged
  by the server. This happened when a new attribute was inserted and at the same
  time was queried by another thread.

  Also fixed a race condition that may have occurred when a thread tried to
  access the shapes / attributes hash tables while they were resized. In this
  cases, the shape / attribute may have been hashed to a wrong slot.

* fixed a memory barrier / cpu synchronization problem with libev, affecting
  Windows with Visual Studio 2013 (probably earlier versions are affected, too)

  The issue is described in detail here:
  http://lists.schmorp.de/pipermail/libev/2014q1/002318.html


v1.4.13 (2014-03-14)
--------------------

* added diagnostic output for Foxx application upload

* allow dump & restore from ArangoDB 1.4 with an ArangoDB 2.0 server

* allow startup options `temp-path` and `default-language` to be specified from the arangod
  configuration file and not only from the command line

* fixed too eager compaction

  The compaction will now wait for several seconds before trying to re-compact the same
  collection. Additionally, some other limits have been introduced for the compaction.


v1.4.12 (2014-03-05)
--------------------

* fixed display bug in web interface which caused the following problems:
  - documents were displayed in web interface as being empty
  - document attributes view displayed many attributes with content "undefined"
  - document source view displayed many attributes with name "TYPEOF" and value "undefined"
  - an alert popping up in the browser with message "Datatables warning..."

* re-introduced old-style read-write locks to supports Windows versions older than
  Windows 2008R2 and Windows 7. This should re-enable support for Windows Vista and
  Windows 2008.


v1.4.11 (2014-02-27)
--------------------

* added SHORTEST_PATH AQL function

  this calculates the shortest paths between two vertices, using the Dijkstra
  algorithm, employing a min-heap

  By default, ArangoDB does not know the distance between any two vertices and
  will use a default distance of 1. A custom distance function can be registered
  as an AQL user function to make the distance calculation use any document
  attributes or custom logic:

      RETURN SHORTEST_PATH(cities, motorways, "cities/CGN", "cities/MUC", "outbound", {
        paths: true,
        distance: "myfunctions::citydistance"
      })

      // using the following custom distance function
      var aqlfunctions = require("org/arangodb/aql/functions");
      aqlfunctions.register("myfunctions::distance", function (config, vertex1, vertex2, edge) {
        return Math.sqrt(Math.pow(vertex1.x - vertex2.x) + Math.pow(vertex1.y - vertex2.y));
      }, false);

* fixed bug in Graph.pathTo function

* fixed small memleak in AQL optimizer

* fixed access to potentially uninitialized variable when collection had a cap constraint


v1.4.10 (2014-02-21)
--------------------

* fixed graph constructor to allow graph with some parameter to be used

* added node.js "events" and "stream"

* updated npm packages

* added loading of .json file

* Fixed http return code in graph api with waitForSync parameter.

* Fixed documentation in graph, simple and index api.

* removed 2 tests due to change in ruby library.

* issue #756: set access-control-expose-headers on CORS response

  the following headers are now whitelisted by ArangoDB in CORS responses:
  - etag
  - content-encoding
  - content-length
  - location
  - server
  - x-arango-errors
  - x-arango-async-id


v1.4.9 (2014-02-07)
-------------------

* return a document's current etag in response header for HTTP HEAD requests on
  documents that return an HTTP 412 (precondition failed) error. This allows
  retrieving the document's current revision easily.

* added AQL function `SKIPLIST` to directly access skiplist indexes from AQL

  This is a shortcut method to use a skiplist index for retrieving specific documents in
  indexed order. The function capability is rather limited, but it may be used
  for several cases to speed up queries. The documents are returned in index order if
  only one condition is used.

      /* return all documents with mycollection.created > 12345678 */
      FOR doc IN SKIPLIST(mycollection, { created: [[ '>', 12345678 ]] })
        RETURN doc

      /* return first document with mycollection.created > 12345678 */
      FOR doc IN SKIPLIST(mycollection, { created: [[ '>', 12345678 ]] }, 0, 1)
        RETURN doc

      /* return all documents with mycollection.created between 12345678 and 123456790 */
      FOR doc IN SKIPLIST(mycollection, { created: [[ '>', 12345678 ], [ '<=', 123456790 ]] })
        RETURN doc

      /* return all documents with mycollection.a equal 1 and .b equal 2 */
      FOR doc IN SKIPLIST(mycollection, { a: [[ '==', 1 ]], b: [[ '==', 2 ]] })
        RETURN doc

  The function requires a skiplist index with the exact same attributes to
  be present on the specified collection. All attributes present in the skiplist
  index must be specified in the conditions specified for the `SKIPLIST` function.
  Attribute declaration order is important, too: attributes must be specified in the
  same order in the condition as they have been declared in the skiplist index.

* added command-line option `--server.disable-authentication-unix-sockets`

  with this option, authentication can be disabled for all requests coming
  in via UNIX domain sockets, enabling clients located on the same host as
  the ArangoDB server to connect without authentication.
  Other connections (e.g. TCP/IP) are not affected by this option.

  The default value for this option is `false`.
  Note: this option is only supported on platforms that support Unix domain
  sockets.

* call global arangod instance destructor on shutdown

* issue #755: TRAVERSAL does not use strategy, order and itemOrder options

  these options were not honored when configuring a traversal via the AQL
  TRAVERSAL function. Now, these options are used if specified.

* allow vertex and edge filtering with user-defined functions in TRAVERSAL,
  TRAVERSAL_TREE and SHORTEST_PATH AQL functions:

      // using user-defined AQL functions for edge and vertex filtering
      RETURN TRAVERSAL(friends, friendrelations, "friends/john", "outbound", {
        followEdges: "myfunctions::checkedge",
        filterVertices: "myfunctions::checkvertex"
      })

      // using the following custom filter functions
      var aqlfunctions = require("org/arangodb/aql/functions");
      aqlfunctions.register("myfunctions::checkedge", function (config, vertex, edge, path) {
        return (edge.type !== 'dislikes'); // don't follow these edges
      }, false);

      aqlfunctions.register("myfunctions::checkvertex", function (config, vertex, path) {
        if (vertex.isDeleted || ! vertex.isActive) {
          return [ "prune", "exclude" ]; // exclude these and don't follow them
        }
        return [ ]; // include everything else
      }, false);

* issue #748: add vertex filtering to AQL's TRAVERSAL[_TREE]() function


v1.4.8 (2014-01-31)
-------------------

* install foxx apps in the web interface

* fixed a segfault in the import API


v1.4.7 (2014-01-23)
-------------------

* issue #744: Add usage example arangoimp from Command line

* issue #738: added __dirname, __filename pseudo-globals. Fixes #733. (@by pluma)

* mount all Foxx applications in system apps directory on startup


v1.4.6 (2014-01-20)
-------------------

* issue #736: AQL function to parse collection and key from document handle

* added fm.rescan() method for Foxx-Manager

* fixed issue #734: foxx cookie and route problem

* added method `fm.configJson` for arangosh

* include `startupPath` in result of API `/_api/foxx/config`


v1.4.5 (2014-01-15)
-------------------

* fixed issue #726: Alternate Windows Install Method

* fixed issue #716: dpkg -P doesn't remove everything

* fixed bugs in description of HTTP API `_api/index`

* fixed issue #732: Rest API GET revision number

* added missing documentation for several methods in HTTP API `/_api/edge/...`

* fixed typos in description of HTTP API `_api/document`

* defer evaluation of AQL subqueries and logical operators (lazy evaluation)

* Updated font in WebFrontend, it now contains a version that renders properly on Windows

* generally allow function return values as call parameters to AQL functions

* fixed potential deadlock in global context method execution

* added override file "arangod.conf.local" (and co)


v1.4.4 (2013-12-24)
-------------------

* uid and gid are now set in the scripts, there is no longer a separate config file for
  arangod when started from a script

* foxx-manager is now an alias for arangosh

* arango-dfdb is now an alias for arangod, moved from bin to sbin

* changed from readline to linenoise for Windows

* added --install-service and --uninstall-service for Windows

* removed --daemon and --supervisor for Windows

* arangosh and arangod now uses the config-file which maps the binary name, i. e. if you
  rename arangosh to foxx-manager it will use the config file foxx-manager.conf

* fixed lock file for Windows

* fixed issue #711, #687: foxx-manager throws internal errors

* added `--server.ssl-protocol` option for client tools
  this allows connecting from arangosh, arangoimp, arangoimp etc. to an ArangoDB
  server that uses a non-default value for `--server.ssl-protocol`. The default
  value for the SSL protocol is 4 (TLSv1). If the server is configured to use a
  different protocol, it was not possible to connect to it with the client tools.

* added more detailed request statistics

  This adds the number of async-executed HTTP requests plus the number of HTTP
  requests per individual HTTP method type.

* added `--force` option for arangorestore
  this option allows continuing a restore operation even if the server reports errors
  in the middle of the restore operation

* better error reporting for arangorestore
  in case the server returned an HTTP error, arangorestore previously reported this
  error as `internal error` without any details only. Now server-side errors are
  reported by arangorestore with the server's error message

* include more system collections in dumps produced by arangodump
  previously some system collections were intentionally excluded from dumps, even if the
  dump was run with `--include-system-collections`. for example, the collections `_aal`,
  `_modules`, `_routing`, and `_users` were excluded. This makes sense in a replication
  context but not always in a dump context.
  When specifying `--include-system-collections`, arangodump will now include the above-
  mentioned collections in the dump, too. Some other system collections are still excluded
  even when the dump is run with `--include-system-collections`, for example `_replication`
  and `_trx`.

* fixed issue #701: ArangoStatement undefined in arangosh

* fixed typos in configuration files


v1.4.3 (2013-11-25)
-------------------

* fixed a segfault in the AQL optimizer, occurring when a constant non-list value was
  used on the right-hand side of an IN operator that had a collection attribute on the
  left-hand side

* issue #662:

  Fixed access violation errors (crashes) in the Windows version, occurring under some
  circumstances when accessing databases with multiple clients in parallel

* fixed issue #681: Problem with ArchLinux PKGBUILD configuration


v1.4.2 (2013-11-20)
-------------------

* fixed issue #669: Tiny documentation update

* ported Windows version to use native Windows API SRWLocks (slim read-write locks)
  and condition variables instead of homemade versions

  MSDN states the following about the compatibility of SRWLocks and Condition Variables:

      Minimum supported client:
      Windows Server 2008 [desktop apps | Windows Store apps]

      Minimum supported server:
      Windows Vista [desktop apps | Windows Store apps]

* fixed issue #662: ArangoDB on Windows hanging

  This fixes a deadlock issue that occurred on Windows when documents were written to
  a collection at the same time when some other thread tried to drop the collection.

* fixed file-based logging in Windows

  the logger complained on startup if the specified log file already existed

* fixed startup of server in daemon mode (`--daemon` startup option)

* fixed a segfault in the AQL optimizer

* issue #671: Method graph.measurement does not exist

* changed Windows condition variable implementation to use Windows native
  condition variables

  This is an attempt to fix spurious Windows hangs as described in issue #662.

* added documentation for JavaScript traversals

* added --code-page command-line option for Windows version of arangosh

* fixed a problem when creating edges via the web interface.

  The problem only occurred if a collection was created with type "document
  collection" via the web interface, and afterwards was dropped and re-created
  with type "edge collection". If the web interface page was not reloaded,
  the old collection type (document) was cached, making the subsequent creation
  of edges into the (seeming-to-be-document) collection fail.

  The fix is to not cache the collection type in the web interface. Users of
  an older version of the web interface can reload the collections page if they
  are affected.

* fixed a caching problem in arangosh: if a collection was created using the web
  interface, and then removed via arangosh, arangosh did not actually drop the
  collection due to caching.

  Because the `drop` operation was not carried out, this caused misleading error
  messages when trying to re-create the collection (e.g. `cannot create collection:
  duplicate name`).

* fixed ALT-introduced characters for arangosh console input on Windows

  The Windows readline port was not able to handle characters that are built
  using CTRL or ALT keys. Regular characters entered using the CTRL or ALT keys
  were silently swallowed and not passed to the terminal input handler.

  This did not seem to cause problems for the US keyboard layout, but was a
  severe issue for keyboard layouts that require the ALT (or ALT-GR) key to
  construct characters. For example, entering the character `{` with a German
  keyboard layout requires pressing ALT-GR + 9.

* fixed issue #665: Hash/skiplist combo madness bit my ass

  this fixes a problem with missing/non-deterministic rollbacks of inserts in
  case of a unique constraint violation into a collection with multiple secondary
  indexes (with at least one of them unique)

* fixed issue #664: ArangoDB installer on Windows requires drive c:

* partly fixed issue #662: ArangoDB on Windows hanging

  This fixes dropping databases on Windows. In previous 1.4 versions on Windows,
  one shape collection file was not unloaded and removed when dropping a database,
  leaving one directory and one shape collection file in the otherwise-dropped
  database directory.

* fixed issue #660: updated documentation on indexes


v1.4.1 (2013-11-08)
-------------------

* performance improvements for skip-list deletes


v1.4.1-rc1 (2013-11-07)
-----------------------

* fixed issue #635: Web-Interface should have a "Databases" Menu for Management

* fixed issue #624: Web-Interface is missing a Database selector

* fixed segfault in bitarray query

* fixed issue #656: Cannot create unique index through web interface

* fixed issue #654: bitarray index makes server down

* fixed issue #653: Slow query

* fixed issue #650: Randomness of any() should be improved

* made AQL `DOCUMENT()` function polymorphic and work with just one parameter.

  This allows using the `DOCUMENT` function like this:

      DOCUMENT('users/john')
      DOCUMENT([ 'users/john', 'users/amy' ])

  in addition to the existing use cases:

      DOCUMENT(users, 'users/john')
      DOCUMENT(users, 'john')
      DOCUMENT(users, [ 'users/john' ])
      DOCUMENT(users, [ 'users/john', 'users/amy' ])
      DOCUMENT(users, [ 'john', 'amy' ])

* simplified usage of ArangoDB batch API

  It is not necessary anymore to send the batch boundary in the HTTP `Content-Type`
  header. Previously, the batch API expected the client to send a Content-Type header
  of`multipart/form-data; boundary=<some boundary value>`. This is still supported in
  ArangoDB 2.0, but clients can now also omit this header. If the header is not
  present in a client request, ArangoDB will ignore the request content type and
  read the MIME boundary from the beginning of the request body.

  This also allows using the batch API with the Swagger "Try it out" feature (which is
  not too good at sending a different or even dynamic content-type request header).

* added API method GET `/_api/database/user`

  This returns the list of databases a specific user can see without changing the
  username/passwd.

* issue #424: Documentation about IDs needs to be upgraded


v1.4.0 (2013-10-29)
-------------------

* fixed issue #648: /batch API is missing from Web Interface API Documentation (Swagger)

* fixed issue #647: Icon tooltips missing

* fixed issue #646: index creation in web interface

* fixed issue #645: Allow jumping from edge to linked vertices

* merged PR for issue #643: Some minor corrections and a link to "Downloads"

* fixed issue #642: Completion of error handling

* fixed issue #639: compiling v1.4 on maverick produces warnings on -Wstrict-null-sentinel

* fixed issue #634: Web interface bug: Escape does not always propagate

* fixed issue #620: added startup option `--server.default-api-compatibility`

  This adds the following changes to the ArangoDB server and clients:
  - the server provides a new startup option `--server.default-api-compatibility`.
    This option can be used to determine the compatibility of (some) server API
    return values. The value for this parameter is a server version number,
    calculated as follows: `10000 * major + 100 * minor` (e.g. `10400` for ArangoDB
    1.3). The default value is `10400` (1.4), the minimum allowed value is `10300`
    (1.3).

    When setting this option to a value lower than the current server version,
    the server might respond with old-style results to "old" clients, increasing
    compatibility with "old" (non-up-to-date) clients.

  - the server will on each incoming request check for an HTTP header
    `x-arango-version`. Clients can optionally set this header to the API
    version number they support. For example, if a client sends the HTTP header
    `x-arango-version: 10300`, the server will pick this up and might send ArangoDB
    1.3-style responses in some situations.

    Setting either the startup parameter or using the HTTP header (or both) allows
    running "old" clients with newer versions of ArangoDB, without having to adjust
    the clients too much.

  - the `location` headers returned by the server for the APIs `/_api/document/...`
    and `/_api/collection/...` will have different values depending on the used API
    version. If the API compatibility is `10300`, the `location` headers returned
    will look like this:

        location: /_api/document/....

    whereas when an API compatibility of `10400` or higher is used, the `location`
    headers will look like this:

        location: /_db/<database name>/_api/document/...

  Please note that even in the presence of this, old API versions still may not
  be supported forever by the server.

* fixed issue #643: Some minor corrections and a link to "Downloads" by @frankmayer

* started issue #642: Completion of error handling

* fixed issue #639: compiling v1.4 on maverick produces warnings on
  -Wstrict-null-sentinel

* fixed issue #621: Standard Config needs to be fixed

* added function to manage indexes (web interface)

* improved server shutdown time by signaling shutdown to applicationserver,
  logging, cleanup and compactor threads

* added foxx-manager `replace` command

* added foxx-manager `installed` command (a more intuitive alias for `list`)

* fixed issue #617: Swagger API is missing '/_api/version'

* fixed issue #615: Swagger API: Some commands have no parameter entry forms

* fixed issue #614: API : Typo in : Request URL /_api/database/current

* fixed issue #609: Graph viz tool - different background color

* fixed issue #608: arangosh config files - eventually missing in the manual

* fixed issue #607: Admin interface: no core documentation

* fixed issue #603: Aardvark Foxx App Manager

* fixed a bug in type-mapping between AQL user functions and the AQL layer

  The bug caused errors like the following when working with collection documents
  in an AQL user function:

      TypeError: Cannot assign to read only property '_id' of #<ShapedJson>

* create less system collections when creating a new database

  This is achieved by deferring collection creation until the collections are actually
  needed by ArangoDB. The following collections are affected by the change:
  - `_fishbowl`
  - `_structures`


v1.4.0-beta2 (2013-10-14)
-------------------------

* fixed compaction on Windows

  The compaction on Windows did not ftruncate the cleaned datafiles to a smaller size.
  This has been fixed so not only the content of the files is cleaned but also files
  are re-created with potentially smaller sizes.

* only the following system collections will be excluded from replication from now on:
  - `_replication`
  - `_trx`
  - `_users`
  - `_aal`
  - `_fishbowl`
  - `_modules`
  - `_routing`

  Especially the following system collections will now be included in replication:
  - `_aqlfunctions`
  - `_graphs`

  In previous versions of ArangoDB, all system collections were excluded from the
  replication.

  The change also caused a change in the replication logger and applier:
  in previous versions of ArangoDB, only a collection's id was logged for an operation.
  This has not caused problems for non-system collections but for system collections
  there ids might differ. In addition to a collection id ArangoDB will now also log the
  name of a collection for each replication event.

  The replication applier will now look for the collection name attribute in logged
  events preferably.

* added database selection to arango-dfdb

* provide foxx-manager, arangodump, and arangorestore in Windows build

* ArangoDB 1.4 will refuse to start if option `--javascript.app-path` is not set.

* added startup option `--server.allow-method-override`

  This option can be set to allow overriding the HTTP request method in a request using
  one of the following custom headers:

  - x-http-method-override
  - x-http-method
  - x-method-override

  This allows bypassing proxies and tools that would otherwise just let certain types of
  requests pass. Enabling this option may impose a security risk, so it should only be
  used in very controlled environments.

  The default value for this option is `false` (no method overriding allowed).

* added "details" URL parameter for bulk import API

  Setting the `details` URL parameter to `true` in a call to POST `/_api/import` will make
  the import return details about non-imported documents in the `details` attribute. If
  `details` is `false` or omitted, no `details` attribute will be present in the response.
  This is the same behavior that previous ArangoDB versions exposed.

* added "complete" option for bulk import API

  Setting the `complete` URL parameter to `true` in a call to POST `/_api/import` will make
  the import completely fail if at least one of documents cannot be imported successfully.

  It defaults to `false`, which will make ArangoDB continue importing the other documents
  from the import even if some documents cannot be imported. This is the same behavior that
  previous ArangoDB versions exposed.

* added missing swagger documentation for `/_api/log`

* calling `/_api/logs` (or `/_admin/logs`) is only permitted from the `_system` database now.

  Calling this API method for/from other database will result in an HTTP 400.

' ported fix from https://github.com/novus/nvd3/commit/0894152def263b8dee60192f75f66700cea532cc

  This prevents JavaScript errors from occurring in Chrome when in the admin interface,
  section "Dashboard".

* show current database name in web interface (bottom right corner)

* added missing documentation for /_api/import in swagger API docs

* allow specification of database name for replication sync command replication applier

  This allows syncing from a master database with a different name than the slave database.

* issue #601: Show DB in prompt

  arangosh now displays the database name as part of the prompt by default.

  Can change the prompt by using the `--prompt` option, e.g.

      > arangosh --prompt "my db is named \"%d\"> "


v1.4.0-beta1 (2013-10-01)
-------------------------

* make the Foxx manager use per-database app directories

  Each database now has its own subdirectory for Foxx applications. Each database
  can thus use different Foxx applications if required. A Foxx app for a specific
  database resides in `<app-path>/databases/<database-name>/<app-name>`.

  System apps are shared between all databases. They reside in `<app-path>/system/<app-name>`.

* only trigger an engine reset in development mode for URLs starting with `/dev/`

  This prevents ArangoDB from reloading all Foxx applications when it is not
  actually necessary.

* changed error code from 10 (bad parameter) to 1232 (invalid key generator) for
  errors that are due to an invalid key generator specification when creating a new
  collection

* automatic detection of content-type / mime-type for Foxx assets based on filenames,
  added possibility to override auto detection

* added endpoint management API at `/_api/endpoint`

* changed HTTP return code of PUT `/_api/cursor` from 400 to 404 in case a
  non-existing cursor is referred to

* issue #360: added support for asynchronous requests

  Incoming HTTP requests with the headers `x-arango-async: true` or
  `x-arango-async: store` will be answered by the server instantly with a generic
  HTTP 202 (Accepted) response.

  The actual requests will be queued and processed by the server asynchronously,
  allowing the client to continue sending other requests without waiting for the
  server to process the actually requested operation.

  The exact point in time when a queued request is executed is undefined. If an
  error occurs during execution of an asynchronous request, the client will not
  be notified by the server.

  The maximum size of the asynchronous task queue can be controlled using the new
  option `--scheduler.maximal-queue-size`. If the queue contains this many number of
  tasks and a new asynchronous request comes in, the server will reject it with an
  HTTP 500 (internal server error) response.

  Results of incoming requests marked with header `x-arango-async: true` will be
  discarded by the server immediately. Clients have no way of accessing the result
  of such asynchronously executed request. This is just _fire and forget_.

  To later retrieve the result of an asynchronously executed request, clients can
  mark a request with the header `x-arango-async: keep`. This makes the server
  store the result of the request in memory until explicitly fetched by a client
  via the `/_api/job` API. The `/_api/job` API also provides methods for basic
  inspection of which pending or already finished requests there are on the server,
  plus ways for garbage collecting unneeded results.

* Added new option `--scheduler.maximal-queue-size`.

* issue #590: Manifest Lint

* added data dump and restore tools, arangodump and arangorestore.

  arangodump can be used to create a logical dump of an ArangoDB database, or
  just dedicated collections. It can be used to dump both a collection's structure
  (properties and indexes) and data (documents).

  arangorestore can be used to restore data from a dump created with arangodump.
  arangorestore currently does not re-create any indexes, and doesn't yet handle
  referenced documents in edges properly when doing just partial restores.
  This will be fixed until 1.4 stable.

* introduced `--server.database` option for arangosh, arangoimp, and arangob.

  The option allows these client tools to use a certain database for their actions.
  In arangosh, the current database can be switched at any time using the command

      db._useDatabase(<name>);

  When no database is specified, all client tools will assume they should use the
  default database `_system`. This is done for downwards-compatibility reasons.

* added basic multi database support (alpha)

  New databases can be created using the REST API POST `/_api/database` and the
  shell command `db._createDatabase(<name>)`.

  The default database in ArangoDB is called `_system`. This database is always
  present and cannot be deleted by the user. When an older version of ArangoDB is
  upgraded to 1.4, the previously only database will automatically become the
  `_system` database.

  New databases can be created with the above commands, and can be deleted with the
  REST API DELETE `/_api/database/<name>` or the shell command `db._dropDatabase(<name>);`.

  Deleting databases is still unstable in ArangoDB 1.4 alpha and might crash the
  server. This will be fixed until 1.4 stable.

  To access a specific database via the HTTP REST API, the `/_db/<name>/` prefix
  can be used in all URLs. ArangoDB will check if an incoming request starts with
  this prefix, and will automatically pick the database name from it. If the prefix
  is not there, ArangoDB will assume the request is made for the default database
  (`_system`). This is done for downwards-compatibility reasons.

  That means, the following URL pathnames are logically identical:

      /_api/document/mycollection/1234
      /_db/_system/document/mycollection/1234

  To access a different database (e.g. `test`), the URL pathname would look like this:

      /_db/test/document/mycollection/1234

  New databases can also be created and existing databases can only be dropped from
  within the default database (`_system`). It is not possible to drop the `_system`
  database itself.

  Cross-database operations are unintended and unsupported. The intention of the
  multi-database feature is to have the possibility to have a few databases managed
  by ArangoDB in parallel, but to only access one database at a time from a connection
  or a request.

  When accessing the web interface via the URL pathname `/_admin/html/` or `/_admin/aardvark`,
  the web interface for the default database (`_system`) will be displayed.
  To access the web interface for a different database, the database name can be
  put into the URLs as a prefix, e.g. `/_db/test/_admin/html` or
  `/_db/test/_admin/aardvark`.

  All internal request handlers and also all user-defined request handlers and actions
  (including Foxx) will only get to see the unprefixed URL pathnames (i.e. excluding
  any database name prefix). This is to ensure downwards-compatibility.

  To access the name of the requested database from any action (including Foxx), use
  use `req.database`.

  For example, when calling the URL `/myapp/myaction`, the content of `req.database`
  will be `_system` (the default database because no database got specified) and the
  content of `req.url` will be `/myapp/myaction`.

  When calling the URL `/_db/test/myapp/myaction`, the content of `req.database` will be
  `test`, and the content of `req.url` will still be `/myapp/myaction`.

* Foxx now excludes files starting with . (dot) when bundling assets

  This mitigates problems with editor swap files etc.

* made the web interface a Foxx application

  This change caused the files for the web interface to be moved from `html/admin` to
  `js/apps/aardvark` in the file system.

  The base URL for the admin interface changed from `_admin/html/index.html` to
  `_admin/aardvark/index.html`.

  The "old" redirection to `_admin/html/index.html` will now produce a 404 error.

  When starting ArangoDB with the `--upgrade` option, this will automatically be remedied
  by putting in a redirection from `/` to `/_admin/aardvark/index.html`, and from
  `/_admin/html/index.html` to `/_admin/aardvark/index.html`.

  This also obsoletes the following configuration (command-line) options:
  - `--server.admin-directory`
  - `--server.disable-admin-interface`

  when using these now obsolete options when the server is started, no error is produced
  for downwards-compatibility.

* changed User-Agent value sent by arangoimp, arangosh, and arangod from "VOC-Agent" to
  "ArangoDB"

* changed journal file creation behavior as follows:

  Previously, a journal file for a collection was always created when a collection was
  created. When a journal filled up and became full, the current journal was made a
  datafile, and a new (empty) journal was created automatically. There weren't many
  intended situations when a collection did not have at least one journal.

  This is changed now as follows:
  - when a collection is created, no journal file will be created automatically
  - when there is a write into a collection without a journal, the journal will be
    created lazily
  - when there is a write into a collection with a full journal, a new journal will
    be created automatically

  From the end user perspective, nothing should have changed, except that there is now
  less disk usage for empty collections. Disk usage of infrequently updated collections
  might also be reduced significantly by running the `rotate()` method of a collection,
  and not writing into a collection subsequently.

* added method `collection.rotate()`

  This allows premature rotation of a collection's current journal file into a (read-only)
  datafile. The purpose of using `rotate()` is to prematurely allow compaction (which is
  performed on datafiles only) on data, even if the journal was not filled up completely.

  Using `rotate()` may make sense in the following scenario:

      c = db._create("test");
      for (i = 0; i < 1000; ++i) {
        c.save(...); // insert lots of data here
      }

      ...
      c.truncate(); // collection is now empty
      // only data in datafiles will be compacted by following compaction runs
      // all data in the current journal would not be compacted

      // calling rotate will make the current journal a datafile, and thus make it
      // eligible for compaction
      c.rotate();

  Using `rotate()` may also be useful when data in a collection is known to not change
  in the immediate future. After having completed all write operations on a collection,
  performing a `rotate()` will reduce the size of the current journal to the actually
  required size (remember that journals are pre-allocated with a specific size) before
  making the journal a datafile. Thus `rotate()` may cause disk space savings, even if
  the datafiles does not qualify for compaction after rotation.

  Note: rotating the journal is asynchronous, so that the actual rotation may be executed
  after `rotate()` returns to the caller.

* changed compaction to merge small datafiles together (up to 3 datafiles are merged in
  a compaction run)

  In the regular case, this should leave less small datafiles stay around on disk and allow
  using less file descriptors in total.

* added AQL MINUS function

* added AQL UNION_DISTINCT function (more efficient than combination of `UNIQUE(UNION())`)

* updated mruby to 2013-08-22

* issue #587: Add db._create() in help for startup arangosh

* issue #586: Share a link on installation instructions in the User Manual

* issue #585: Bison 2.4 missing on Mac for custom build

* issue #584: Web interface images broken in devel

* issue #583: Small documentation update

* issue #581: Parameter binding for attributes

* issue #580: Small improvements (by @guidoreina)

* issue #577: Missing documentation for collection figures in implementor manual

* issue #576: Get disk usage for collections and graphs

  This extends the result of the REST API for /_api/collection/figures with
  the attributes `compactors.count`, `compactors.fileSize`, `shapefiles.count`,
  and `shapefiles.fileSize`.

* issue #575: installing devel version on mac (low prio)

* issue #574: Documentation (POST /_admin/routing/reload)

* issue #558: HTTP cursors, allow count to ignore LIMIT


v1.4.0-alpha1 (2013-08-02)
--------------------------

* added replication. check online manual for details.

* added server startup options `--server.disable-replication-logger` and
  `--server.disable-replication-applier`

* removed action deployment tool, this now handled with Foxx and its manager or
  by kaerus node utility

* fixed a server crash when using byExample / firstExample inside a transaction
  and the collection contained a usable hash/skiplist index for the example

* defineHttp now only expects a single context

* added collection detail dialog (web interface)

  Shows collection properties, figures (datafiles, journals, attributes, etc.)
  and indexes.

* added documents filter (web interface)

  Allows searching for documents based on attribute values. One or many filter
  conditions can be defined, using comparison operators such as '==', '<=', etc.

* improved AQL editor (web interface)

  Editor supports keyboard shortcuts (Submit, Undo, Redo, Select).
  Editor allows saving and reusing of user-defined queries.
  Added example queries to AQL editor.
  Added comment button.

* added document import (web interface)

  Allows upload of JSON-data from files. Files must have an extension of .json.

* added dashboard (web interface)

  Shows the status of replication and multiple system charts, e.g.
  Virtual Memory Size, Request Time, HTTP Connections etc.

* added API method `/_api/graph` to query all graphs with all properties.

* added example queries in web interface AQL editor

* added arango.reconnect(<host>) method for arangosh to dynamically switch server or
  user name

* added AQL range operator `..`

  The `..` operator can be used to easily iterate over a sequence of numeric
  values. It will produce a list of values in the defined range, with both bounding
  values included.

  Example:

      2010..2013

  will produce the following result:

      [ 2010, 2011, 2012, 2013 ]

* added AQL RANGE function

* added collection.first(count) and collection.last(count) document access functions

  These functions allow accessing the first or last n documents in a collection. The order
  is determined by document insertion/update time.

* added AQL INTERSECTION function

* INCOMPATIBLE CHANGE: changed AQL user function namespace resolution operator from `:` to `::`

  AQL user-defined functions were introduced in ArangoDB 1.3, and the namespace resolution
  operator for them was the single colon (`:`). A function call looked like this:

      RETURN mygroup:myfunc()

  The single colon caused an ambiguity in the AQL grammar, making it indistinguishable from
  named attributes or the ternary operator in some cases, e.g.

      { mygroup:myfunc ? mygroup:myfunc }

  The change of the namespace resolution operator from `:` to `::` fixes this ambiguity.

  Existing user functions in the database will be automatically fixed when starting ArangoDB
  1.4 with the `--upgrade` option. However, queries using user-defined functions need to be
  adjusted on the client side to use the new operator.

* allow multiple AQL LET declarations separated by comma, e.g.
  LET a = 1, b = 2, c = 3

* more useful AQL error messages

  The error position (line/column) is more clearly indicated for parse errors.
  Additionally, if a query references a collection that cannot be found, the error
  message will give a hint on the collection name

* changed return value for AQL `DOCUMENT` function in case document is not found

  Previously, when the AQL `DOCUMENT` function was called with the id of a document and
  the document could not be found, it returned `undefined`. This value is not part of the
  JSON type system and this has caused some problems.
  Starting with ArangoDB 1.4, the `DOCUMENT` function will return `null` if the document
  looked for cannot be found.

  In case the function is called with a list of documents, it will continue to return all
  found documents, and will not return `null` for non-found documents. This has not changed.

* added single line comments for AQL

  Single line comments can be started with a double forward slash: `//`.
  They end at the end of the line, or the end of the query string, whichever is first.

* fixed documentation issues #567, #568, #571.

* added collection.checksum(<withData>) method to calculate CRC checksums for
  collections

  This can be used to
  - check if data in a collection has changed
  - compare the contents of two collections on different ArangoDB instances

* issue #565: add description line to aal.listAvailable()

* fixed several out-of-memory situations when double freeing or invalid memory
  accesses could happen

* less msyncing during the creation of collections

  This is achieved by not syncing the initial (standard) markers in shapes collections.
  After all standard markers are written, the shapes collection will get synced.

* renamed command-line option `--log.filter` to `--log.source-filter` to avoid
  misunderstandings

* introduced new command-line option `--log.content-filter` to optionally restrict
  logging to just specific log messages (containing the filter string, case-sensitive).

  For example, to filter on just log entries which contain `ArangoDB`, use:

      --log.content-filter "ArangoDB"

* added optional command-line option `--log.requests-file` to log incoming HTTP
  requests to a file.

  When used, all HTTP requests will be logged to the specified file, containing the
  client IP address, HTTP method, requests URL, HTTP response code, and size of the
  response body.

* added a signal handler for SIGUSR1 signal:

  when ArangoDB receives this signal, it will respond all further incoming requests
  with an HTTP 503 (Service Unavailable) error. This will be the case until another
  SIGUSR1 signal is caught. This will make ArangoDB start serving requests regularly
  again. Note: this is not implemented on Windows.

* limited maximum request URI length to 16384 bytes:

  Incoming requests with longer request URIs will be responded to with an HTTP
  414 (Request-URI Too Long) error.

* require version 1.0 or 1.1 in HTTP version signature of requests sent by clients:

  Clients sending requests with a non-HTTP 1.0 or non-HTTP 1.1 version number will
  be served with an HTTP 505 (HTTP Version Not Supported) error.

* updated manual on indexes:

  using system attributes such as `_id`, `_key`, `_from`, `_to`, `_rev` in indexes is
  disallowed and will be rejected by the server. This was the case since ArangoDB 1.3,
  but was not properly documented.

* issue #563: can aal become a default object?

  aal is now a prefab object in arangosh

* prevent certain system collections from being renamed, dropped, or even unloaded.

  Which restrictions there are for which system collections may vary from release to
  release, but users should in general not try to modify system collections directly
  anyway.

  Note: there are no such restrictions for user-created collections.

* issue #559: added Foxx documentation to user manual

* added server startup option `--server.authenticate-system-only`. This option can be
  used to restrict the need for HTTP authentication to internal functionality and APIs,
  such as `/_api/*` and `/_admin/*`.
  Setting this option to `true` will thus force authentication for the ArangoDB APIs
  and the web interface, but allow unauthenticated requests for other URLs (including
  user defined actions and Foxx applications).
  The default value of this option is `false`, meaning that if authentication is turned
  on, authentication is still required for *all* incoming requests. Only by setting the
  option to `true` this restriction is lifted and authentication becomes required for
  URLs starting with `/_` only.

  Please note that authentication still needs to be enabled regularly by setting the
  `--server.disable-authentication` parameter to `false`. Otherwise no authentication
  will be required for any URLs as before.

* protect collections against unloading when there are still document barriers around.

* extended cap constraints to optionally limit the active data size in a collection to
  a specific number of bytes.

  The arguments for creating a cap constraint are now:
  `collection.ensureCapConstraint(<count>, <byteSize>);`

  It is supported to specify just a count as in ArangoDB 1.3 and before, to specify
  just a fileSize, or both. The first met constraint will trigger the automated
  document removal.

* added `db._exists(doc)` and `collection.exists(doc)` for easy document existence checks

* added API `/_api/current-database` to retrieve information about the database the
  client is currently connected to (note: the API `/_api/current-database` has been
  removed in the meantime. The functionality is accessible via `/_api/database/current`
  now).

* ensure a proper order of tick values in datafiles/journals/compactors.
  any new files written will have the _tick values of their markers in order. for
  older files, there are edge cases at the beginning and end of the datafiles when
  _tick values are not properly in order.

* prevent caching of static pages in PathHandler.
  whenever a static page is requested that is served by the general PathHandler, the
  server will respond to HTTP GET requests with a "Cache-Control: max-age=86400" header.

* added "doCompact" attribute when creating collections and to collection.properties().
  The attribute controls whether collection datafiles are compacted.

* changed the HTTP return code from 400 to 404 for some cases when there is a referral
  to a non-existing collection or document.

* introduced error code 1909 `too many iterations` that is thrown when graph traversals
  hit the `maxIterations` threshold.

* optionally limit traversals to a certain number of iterations
  the limitation can be achieved via the traversal API by setting the `maxIterations`
  attribute, and also via the AQL `TRAVERSAL` and `TRAVERSAL_TREE` functions by setting
  the same attribute. If traversals are not limited by the end user, a server-defined
  limit for `maxIterations` may be used to prevent server-side traversals from running
  endlessly.

* added graph traversal API at `/_api/traversal`

* added "API" link in web interface, pointing to REST API generated with Swagger

* moved "About" link in web interface into "links" menu

* allow incremental access to the documents in a collection from out of AQL
  this allows reading documents from a collection chunks when a full collection scan
  is required. memory usage might be must lower in this case and queries might finish
  earlier if there is an additional LIMIT statement

* changed AQL COLLECT to use a stable sort, so any previous SORT order is preserved

* issue #547: Javascript error in the web interface

* issue #550: Make AQL graph functions support key in addition to id

* issue #526: Unable to escape when an errorneous command is entered into the js shell

* issue #523: Graph and vertex methods for the javascript api

* issue #517: Foxx: Route parameters with capital letters fail

* issue #512: Binded Parameters for LIMIT


v1.3.3 (2013-08-01)
-------------------

* issue #570: updateFishbowl() fails once

* updated and fixed generated examples

* issue #559: added Foxx documentation to user manual

* added missing error reporting for errors that happened during import of edges


v1.3.2 (2013-06-21)
-------------------

* fixed memleak in internal.download()

* made the shape-collection journal size adaptive:
  if too big shapes come in, a shape journal will be created with a big-enough size
  automatically. the maximum size of a shape journal is still restricted, but to a
  very big value that should never be reached in practice.

* fixed a segfault that occurred when inserting documents with a shape size bigger
  than the default shape journal size (2MB)

* fixed a locking issue in collection.truncate()

* fixed value overflow in accumulated filesizes reported by collection.figures()

* issue #545: AQL FILTER unnecessary (?) loop

* issue #549: wrong return code with --daemon


v1.3.1 (2013-05-24)
-------------------

* removed currently unused _ids collection

* fixed usage of --temp-path in aranogd and arangosh

* issue #540: suppress return of temporary internal variables in AQL

* issue #530: ReferenceError: ArangoError is not a constructor

* issue #535: Problem with AQL user functions javascript API

* set --javascript.app-path for test execution to prevent startup error

* issue #532: Graph _edgesCache returns invalid data?

* issue #531: Arangod errors

* issue #529: Really weird transaction issue

* fixed usage of --temp-path in aranogd and arangosh


v1.3.0 (2013-05-10)
-------------------

* fixed problem on restart ("datafile-xxx is not sealed") when server was killed
  during a compaction run

* fixed leak when using cursors with very small batchSize

* issue #508: `unregistergroup` function not mentioned in http interface docs

* issue #507: GET /_api/aqlfunction returns code inside parentheses

* fixed issue #489: Bug in aal.install

* fixed issue 505: statistics not populated on MacOS


v1.3.0-rc1 (2013-04-24)
-----------------------

* updated documentation for 1.3.0

* added node modules and npm packages

* changed compaction to only compact datafiles with more at least 10% of dead
  documents (byte size-wise)

* issue #498: fixed reload of authentication info when using
  `require("org/arangodb/users").reload()`

* issue #495: Passing an empty array to create a document results in a
  "phantom" document

* added more precision for requests statistics figures

* added "sum" attribute for individual statistics results in statistics API
  at /_admin/statistics

* made "limit" an optional parameter in AQL function NEAR().
  limit can now be either omitted completely, or set to 0. If so, an internal
  default value (currently 100) will be applied for the limit.

* issue #481

* added "attributes.count" to output of `collection.figures()`
  this also affects the REST API /_api/collection/<name>/figures

* added IndexedPropertyGetter for ShapedJson objects

* added API for user-defined AQL functions

* issue #475: A better error message for deleting a non-existent graph

* issue #474: Web interface problems with the JS Shell

* added missing documentation for AQL UNION function

* added transaction support.
  This provides ACID transactions for ArangoDB. Transactions can be invoked
  using the `db._executeTransaction()` function, or the `/_api/transaction`
  REST API.

* switched to semantic versioning (at least for alpha & alpha naming)

* added saveOrReplace() for server-side JS

v1.3.alpha1 (2013-04-05)
------------------------

* cleanup of Module, Package, ArangoApp and modules "internal", "fs", "console"

* use Error instead of string in throw to allow stack-trace

* issue #454: error while creation of Collection

* make `collection.count()` not recalculate the number of documents on the fly, but
  use some internal document counters.

* issue #457: invalid string value in web interface

* make datafile id (datafile->_fid) identical to the numeric part of the filename.
  E.g. the datafile `journal-123456.db` will now have a datafile marker with the same
  fid (i.e. `123456`) instead of a different value. This change will only affect
  datafiles that are created with 1.3 and not any older files.
  The intention behind this change is to make datafile debugging easier.

* consistently discard document attributes with reserved names (system attributes)
  but without any known meaning, for example `_test`, `_foo`, ...

  Previously, these attributes were saved with the document regularly in some cases,
  but were discarded in other cases.
  Now these attributes are discarded consistently. "Real" system attributes such as
  `_key`, `_from`, `_to` are not affected and will work as before.

  Additionally, attributes with an empty name (``) are discarded when documents are
  saved.

  Though using reserved or empty attribute names in documents was not really and
  consistently supported in previous versions of ArangoDB, this change might cause
  an incompatibility for clients that rely on this feature.

* added server startup flag `--database.force-sync-properties` to force syncing of
  collection properties on collection creation, deletion and on property update.
  The default value is true to mimic the behavior of previous versions of ArangoDB.
  If set to false, collection properties are written to disk but no call to sync()
  is made.

* added detailed output of server version and components for REST APIs
  `/_admin/version` and `/_api/version`. To retrieve this extended information,
  call the REST APIs with URL parameter `details=true`.

* issue #443: For git-based builds include commit hash in version

* adjust startup log output to be more compact, less verbose

* set the required minimum number of file descriptors to 256.
  On server start, this number is enforced on systems that have rlimit. If the limit
  cannot be enforced, starting the server will fail.
  Note: 256 is considered to be the absolute minimum value. Depending on the use case
  for ArangoDB, a much higher number of file descriptors should be used.

  To avoid checking & potentially changing the number of maximum open files, use the
  startup option `--server.descriptors-minimum 0`

* fixed shapedjson to json conversion for special numeric values (NaN, +inf, -inf).
  Before, "NaN", "inf", or "-inf" were written into the JSONified output, but these
  values are not allowed in JSON. Now, "null" is written to the JSONified output as
  required.

* added AQL functions VARIANCE_POPULATION(), VARIANCE_SAMPLE(), STDDEV_POPULATION(),
  STDDEV_SAMPLE(), AVERAGE(), MEDIAN() to calculate statistical values for lists

* added AQL SQRT() function

* added AQL TRIM(), LEFT() and RIGHT() string functions

* fixed issue #436: GET /_api/document on edge

* make AQL REVERSE() and LENGTH() functions work on strings, too

* disabled DOT generation in `make doxygen`. this speeds up docs generation

* renamed startup option `--dispatcher.report-intervall` to `--dispatcher.report-interval`

* renamed startup option `--scheduler.report-intervall` to `--scheduler.report-interval`

* slightly changed output of REST API method /_admin/log.
  Previously, the log messages returned also contained the date and log level, now
  they will only contain the log message, and no date and log level information.
  This information can be re-created by API users from the `timestamp` and `level`
  attributes of the result.

* removed configure option `--enable-zone-debug`
  memory zone debugging is now automatically turned on when compiling with ArangoDB
  `--enable-maintainer-mode`

* removed configure option `--enable-arangob`
  arangob is now always included in the build


v1.2.3 (XXXX-XX-XX)
-------------------

* added optional parameter `edgexamples` for AQL function EDGES() and NEIGHBORS()

* added AQL function NEIGHBORS()

* added freebsd support

* fixed firstExample() query with `_id` and `_key` attributes

* issue triAGENS/ArangoDB-PHP#55: AQL optimizer may have mis-optimized duplicate
  filter statements with limit


v1.2.2 (2013-03-26)
-------------------

* fixed save of objects with common sub-objects

* issue #459: fulltext internal memory allocation didn't scale well
  This fix improves loading times for collections with fulltext indexes that have
  lots of equal words indexed.

* issue #212: auto-increment support

  The feature can be used by creating a collection with the extra `keyOptions`
  attribute as follows:

      db._create("mycollection", { keyOptions: { type: "autoincrement", offset: 1, increment: 10, allowUserKeys: true } });

  The `type` attribute will make sure the keys will be auto-generated if no
  `_key` attribute is specified for a document.

  The `allowUserKeys` attribute determines whether users might still supply own
  `_key` values with documents or if this is considered an error.

  The `increment` value determines the actual increment value, whereas the `offset`
  value can be used to seed to value sequence with a specific starting value.
  This will be useful later in a multi-master setup, when multiple servers can use
  different auto-increment seed values and thus generate non-conflicting auto-increment values.

  The default values currently are:

  - `allowUserKeys`: `true`
  - `offset`: `0`
  - `increment`: `1`

  The only other available key generator type currently is `traditional`.
  The `traditional` key generator will auto-generate keys in a fashion as ArangoDB
  always did (some increasing integer value, with a more or less unpredictable
  increment value).

  Note that for the `traditional` key generator there is only the option to disallow
  user-supplied keys and give the server the sole responsibility for key generation.
  This can be achieved by setting the `allowUserKeys` property to `false`.

  This change also introduces the following errors that API implementors may want to check
  the return values for:

  - 1222: `document key unexpected`: will be raised when a document is created with
    a `_key` attribute, but the underlying collection was set up with the `keyOptions`
    attribute `allowUserKeys: false`.

  - 1225: `out of keys`: will be raised when the auto-increment key generator runs
    out of keys. This may happen when the next key to be generated is 2^64 or higher.
    In practice, this will only happen if the values for `increment` or `offset` are
    not set appropriately, or if users are allowed to supply own keys, those keys
    are near the 2^64 threshold, and later the auto-increment feature kicks in and
    generates keys that cross that threshold.

    In practice it should not occur with proper configuration and proper usage of the
    collections.

  This change may also affect the following REST APIs:
  - POST `/_api/collection`: the server does now accept the optional `keyOptions`
    attribute in the second parameter
  - GET `/_api/collection/properties`: will return the `keyOptions` attribute as part
    of the collection's properties. The previous optional attribute `createOptions`
    is now gone.

* fixed `ArangoStatement.explain()` method with bind variables

* fixed misleading "cursor not found" error message in arangosh that occurred when
  `count()` was called for client-side cursors

* fixed handling of empty attribute names, which may have crashed the server under
  certain circumstances before

* fixed usage of invalid pointer in error message output when index description could
  not be opened


v1.2.1 (2013-03-14)
-------------------

* issue #444: please darken light color in arangosh

* issue #442: pls update post install info on osx

* fixed conversion of special double values (NaN, -inf, +inf) when converting from
  shapedjson to JSON

* fixed compaction of markers (location of _key was not updated correctly in memory,
  leading to _keys pointing to undefined memory after datafile rotation)

* fixed edge index key pointers to use document master pointer plus offset instead
  of direct _key address

* fixed case when server could not create any more journal or compactor files.
  Previously a wrong status code may have been returned, and not being able to create
  a new compactor file may have led to an infinite loop with error message
  "could not create compactor".

* fixed value truncation for numeric filename parts when renaming datafiles/journals


v1.2.0 (2013-03-01)
-------------------

* by default statistics are now switch off; in order to enable comment out
  the "disable-statistics = yes" line in "arangod.conf"

* fixed issue #435: csv parser skips data at buffer border

* added server startup option `--server.disable-statistics` to turn off statistics
  gathering without recompilation of ArangoDB.
  This partly addresses issue #432.

* fixed dropping of indexes without collection name, e.g.
  `db.xxx.dropIndex("123456");`
  Dropping an index like this failed with an assertion error.

* fixed issue #426: arangoimp should be able to import edges into edge collections

* fixed issue #425: In case of conflict ArangoDB returns HTTP 400 Bad request
  (with 1207 Error) instead of HTTP 409 Conflict

* fixed too greedy token consumption in AQL for negative values:
  e.g. in the statement `RETURN { a: 1 -2 }` the minus token was consumed as part
  of the value `-2`, and not interpreted as the binary arithmetic operator


v1.2.beta3 (2013-02-22)
-----------------------

* issue #427: ArangoDB Importer Manual has no navigation links (previous|home|next)

* issue #319: Documentation missing for Emergency console and incomplete for datafile debugger.

* issue #370: add documentation for reloadRouting and flushServerModules

* issue #393: added REST API for user management at /_api/user

* issue #393, #128: added simple cryptographic functions for user actions in module "crypto":
  * require("org/arangodb/crypto").md5()
  * require("org/arangodb/crypto").sha256()
  * require("org/arangodb/crypto").rand()

* added replaceByExample() Javascript and REST API method

* added updateByExample() Javascript and REST API method

* added optional "limit" parameter for removeByExample() Javascript and REST API method

* fixed issue #413

* updated bundled V8 version from 3.9.4 to 3.16.14.1
  Note: the Windows version used a more recent version (3.14.0.1) and was not updated.

* fixed issue #404: keep original request url in request object


v1.2.beta2 (2013-02-15)
-----------------------

* fixed issue #405: 1.2 compile warnings

* fixed issue #333: [debian] Group "arangodb" is not used when starting vie init.d script

* added optional parameter 'excludeSystem' to GET /_api/collection
  This parameter can be used to disable returning system collections in the list
  of all collections.

* added AQL functions KEEP() and UNSET()

* fixed issue #348: "HTTP Interface for Administration and Monitoring"
  documentation errors.

* fix stringification of specific positive int64 values. Stringification of int64
  values with the upper 32 bits cleared and the 33rd bit set were broken.

* issue #395:  Collection properties() function should return 'isSystem' for
  Javascript and REST API

* make server stop after upgrade procedure when invoked with `--upgrade option`.
  When started with the `--upgrade` option, the server will perfom
  the upgrade, and then exit with a status code indicating the result of the
  upgrade (0 = success, 1 = failure). To start the server regularly in either
  daemon or console mode, the `--upgrade` option must not be specified.
  This change was introduced to allow init.d scripts check the result of
  the upgrade procedure, even in case an upgrade was successful.
  this was introduced as part of issue #391.

* added AQL function EDGES()

* added more crash-protection when reading corrupted collections at startup

* added documentation for AQL function CONTAINS()

* added AQL function LIKE()

* replaced redundant error return code 1520 (Unable to open collection) with error code
  1203 (Collection not found). These error codes have the same meanings, but one of
  them was returned from AQL queries only, the other got thrown by other parts of
  ArangoDB. Now, error 1203 (Collection not found) is used in AQL too in case a
  non-existing collection is used.

v1.2.beta1 (2013-02-01)
-----------------------

* fixed issue #382: [Documentation error] Maschine... should be Machine...

* unified history file locations for arangod, arangosh, and arangoirb.
  - The readline history for arangod (emergency console) is now stored in file
    $HOME/.arangod. It was stored in $HOME/.arango before.
  - The readline history for arangosh is still stored in $HOME/.arangosh.
  - The readline history for arangoirb is now stored in $HOME/.arangoirb. It was
    stored in $HOME/.arango-mrb before.

* fixed issue #381: _users user should have a unique constraint

* allow negative list indexes in AQL to access elements from the end of a list,
  e.g. ```RETURN values[-1]``` will return the last element of the `values` list.

* collection ids, index ids, cursor ids, and document revision ids created and
  returned by ArangoDB are now returned as strings with numeric content inside.
  This is done to prevent some value overrun/truncation in any part of the
  complete client/server workflow.
  In ArangoDB 1.1 and before, these values were previously returned as
  (potentially very big) integer values. This may cause problems (clipping, overrun,
  precision loss) for clients that do not support big integers natively and store
  such values in IEEE754 doubles internally. This type loses precision after about
  52 bits and is thus not safe to hold an id.
  Javascript and 32 bit-PHP are examples for clients that may cause such problems.
  Therefore, ids are now returned by ArangoDB as strings, with the string
  content being the integer value as before.

  Example for documents ("_rev" attribute):
  - Document returned by ArangoDB 1.1: { "_rev": 1234, ... }
  - Document returned by ArangoDB 1.2: { "_rev": "1234", ... }

  Example for collections ("id" attribute / "_id" property):
  - Collection returned by ArangoDB 1.1: { "id": 9327643, "name": "test", ... }
  - Collection returned by ArangoDB 1.2: { "id": "9327643", "name": "test", ... }

  Example for cursors ("id" attribute):
  - Collection returned by ArangoDB 1.1: { "id": 11734292, "hasMore": true, ... }
  - Collection returned by ArangoDB 1.2: { "id": "11734292", "hasMore": true, ... }

* global variables are not automatically available anymore when starting the
  arangod Javascript emergency console (i.e. ```arangod --console```).

  Especially, the variables `db`, `edges`, and `internal` are not available
  anymore. `db` and `internal` can be made available in 1.2 by
  ```var db = require("org/arangodb").db;``` and
  ```var internal = require("internal");```, respectively.
  The reason for this change is to get rid of global variables in the server
  because this will allow more specific inclusion of functionality.

  For convenience, the global variable `db` is still available by default in
  arangosh. The global variable `edges`, which since ArangoDB 1.1 was kind of
  a redundant wrapper of `db`, has been removed in 1.2 completely.
  Please use `db` instead, and if creating an edge collection, use the explicit
  ```db._createEdgeCollection()``` command.

* issue #374: prevent endless redirects when calling admin interface with
  unexpected URLs

* issue #373: TRAVERSAL() `trackPaths` option does not work. Instead `paths` does work

* issue #358: added support for CORS

* honor optional waitForSync property for document removal, replace, update, and
  save operations in arangosh. The waitForSync parameter for these operations
  was previously honored by the REST API and on the server-side, but not when
  the waitForSync parameter was specified for a document operation in arangosh.

* calls to db.collection.figures() and /_api/collection/<collection>/figures now
  additionally return the number of shapes used in the collection in the
  extra attribute "shapes.count"

* added AQL TRAVERSAL_TREE() function to return a hierarchical result from a traversal

* added AQL TRAVERSAL() function to return the results from a traversal

* added AQL function ATTRIBUTES() to return the attribute names of a document

* removed internal server-side AQL functions from global scope.

  Now the AQL internal functions can only be accessed via the exports of the
  ahuacatl module, which can be included via ```require("org/arangodb/ahuacatl")```.
  It shouldn't be necessary for clients to access this module at all, but
  internal code may use this module.

  The previously global AQL-related server-side functions were moved to the
  internal namespace. This produced the following function name changes on
  the server:

     old name              new name
     ------------------------------------------------------
     AHUACATL_RUN       => require("internal").AQL_QUERY
     AHUACATL_EXPLAIN   => require("internal").AQL_EXPLAIN
     AHUACATL_PARSE     => require("internal").AQL_PARSE

  Again, clients shouldn't have used these functions at all as there is the
  ArangoStatement object to execute AQL queries.

* fixed issue #366: Edges index returns strange description

* added AQL function MATCHES() to check a document against a list of examples

* added documentation and tests for db.collection.removeByExample

* added --progress option for arangoimp. This will show the percentage of the input
  file that has been processed by arangoimp while the import is still running. It can
  be used as a rough indicator of progress for the entire import.

* make the server log documents that cannot be imported via /_api/import into the
  logfile using the warning log level. This may help finding illegal documents in big
  import runs.

* check on server startup whether the database directory and all collection directories
  are writable. if not, the server startup will be aborted. this prevents serious
  problems with collections being non-writable and this being detected at some pointer
  after the server has been started

* allow the following AQL constructs: FUNC(...)[...], FUNC(...).attribute

* fixed issue #361: Bug in Admin Interface. Header disappears when clicking new collection

* Added in-memory only collections

  Added collection creation parameter "isVolatile":
  if set to true, the collection is created as an in-memory only collection,
  meaning that all document data of that collection will reside in memory only,
  and will not be stored permanently to disk.
  This means that all collection data will be lost when the collection is unloaded
  or the server is shut down.
  As this collection type does not have datafile disk overhead for the regular
  document operations, it may be faster than normal disk-backed collections. The
  actual performance gains strongly depend on the underlying OS, filesystem, and
  settings though.
  This collection type should be used for caches only and not for any sensible data
  that cannot be re-created otherwise.
  Some platforms, namely Windows, currently do not support this collection type.
  When creating an in-memory collection on such platform, an error message will be
  returned by ArangoDB telling the user the platform does not support it.

  Note: in-memory collections are an experimental feature. The feature might
  change drastically or even be removed altogether in a future version of ArangoDB.

* fixed issue #353: Please include "pretty print" in Emergency Console

* fixed issue #352: "pretty print" console.log
  This was achieved by adding the dump() function for the "internal" object

* reduced insertion time for edges index
  Inserting into the edges index now avoids costly comparisons in case of a hash
  collision, reducing the prefilling/loading timer for bigger edge collections

* added fulltext queries to AQL via FULLTEXT() function. This allows search
  fulltext indexes from an AQL query to find matching documents

* added fulltext index type. This index type allows indexing words and prefixes of
  words from a specific document attribute. The index can be queries using a
  SimpleQueryFull object, the HTTP REST API at /_api/simple/fulltext, or via AQL

* added collection.revision() method to determine whether a collection has changed.
  The revision method returns a revision string that can be used by client programs
  for equality/inequality comparisons. The value returned by the revision method
  should be treated by clients as an opaque string and clients should not try to
  figure out the sense of the revision id. This is still useful enough to check
  whether data in a collection has changed.

* issue #346: adaptively determine NUMBER_HEADERS_PER_BLOCK

* issue #338: arangosh cursor positioning problems

* issue #326: use limit optimization with filters

* issue #325: use index to avoid sorting

* issue #324: add limit optimization to AQL

* removed arango-password script and added Javascript functionality to add/delete
  users instead. The functionality is contained in module `users` and can be invoked
  as follows from arangosh and arangod:
  * require("users").save("name", "passwd");
  * require("users").replace("name", "newPasswd");
  * require("users").remove("name");
  * require("users").reload();
  These functions are intentionally not offered via the web interface.
  This also addresses issue #313

* changed print output in arangosh and the web interface for JSON objects.
  Previously, printing a JSON object in arangosh resulted in the attribute values
  being printed as proper JSON, but attribute names were printed unquoted and
  unescaped. This was fine for the purpose of arangosh, but lead to invalid
  JSON being produced. Now, arangosh will produce valid JSON that can be used
  to send it back to ArangoDB or use it with arangoimp etc.

* fixed issue #300: allow importing documents via the REST /_api/import API
  from a JSON list, too.
  So far, the API only supported importing from a format that had one JSON object
  on each line. This is sometimes inconvenient, e.g. when the result of an AQL
  query or any other list is to be imported. This list is a JSON list and does not
  necessary have a document per line if pretty-printed.
  arangoimp now supports the JSON list format, too. However, the format requires
  arangoimp and the server to read the entire dataset at once. If the dataset is
  too big (bigger than --max-upload-size) then the import will be rejected. Even if
  increased, the entire list must fit in memory on both the client and the server,
  and this may be more resource-intensive than importing individual lines in chunks.

* removed unused parameter --reuse-ids for arangoimp. This parameter did not have
  any effect in 1.2, was never publicly announced and did evil (TM) things.

* fixed issue #297 (partly): added whitespace between command line and
  command result in arangosh, added shell colors for better usability

* fixed issue #296: system collections not usable from AQL

* fixed issue #295: deadlock on shutdown

* fixed issue #293: AQL queries should exploit edges index

* fixed issue #292: use index when filtering on _key in AQL

* allow user-definable document keys
  users can now define their own document keys by using the _key attribute
  when creating new documents or edges. Once specified, the value of _key is
  immutable.
  The restrictions for user-defined key values are:
  * the key must be at most 254 bytes long
  * it must consist of the letters a-z (lower or upper case), the digits 0-9,
    the underscore (_) or dash (-) characters only
  * any other characters, especially multi-byte sequences, whitespace or
    punctuation characters cannot be used inside key values

  Specifying a document key is optional when creating new documents. If no
  document key is specified, ArangoDB will create a document key itself.
  There are no guarantees about the format and pattern of auto-generated document
  keys other than the above restrictions.
  Clients should therefore treat auto-generated document keys as opaque values.
  Keys can be used to look up and reference documents, e.g.:
  * saving a document: `db.users.save({ "_key": "fred", ... })`
  * looking up a document: `db.users.document("fred")`
  * referencing other documents: `edges.relations.save("users/fred", "users/john", ...)`

  This change is downwards-compatible to ArangoDB 1.1 because in ArangoDB 1.1
  users were not able to define their own keys. If the user does not supply a _key
  attribute when creating a document, ArangoDB 1.2 will still generate a key of
  its own as ArangoDB 1.1 did. However, all documents returned by ArangoDB 1.2 will
  include a _key attribute and clients should be able to handle that (e.g. by
  ignoring it if not needed). Documents returned will still include the _id attribute
  as in ArangoDB 1.1.

* require collection names everywhere where a collection id was allowed in
  ArangoDB 1.1 & 1.0
  This change requires clients to use a collection name in place of a collection id
  at all places the client deals with collections.
  Examples:
  * creating edges: the _from and _to attributes must now contain collection names instead
    of collection ids: `edges.relations.save("test/my-key1", "test/my-key2", ...)`
  * retrieving edges: the returned _from and _to attributes now will contain collection
    names instead of ids, too: _from: `test/fred` instead of `1234/3455`
  * looking up documents: db.users.document("fred") or db._document("users/fred")

  Collection names must be used in REST API calls instead of collection ids, too.
  This change is thus not completely downwards-compatible to ArangoDB 1.1. ArangoDB 1.1
  required users to use collection ids in many places instead of collection names.
  This was unintuitive and caused overhead in cases when just the collection name was
  known on client-side but not its id. This overhead can now be avoided so clients can
  work with the collection names directly. There is no need to work with collection ids
  on the client side anymore.
  This change will likely require adjustments to API calls issued by clients, and also
  requires a change in how clients handle the _id value of returned documents. Previously,
  the _id value of returned documents contained the collection id, a slash separator and
  the document number. Since 1.2, _id will contain the collection name, a slash separator
  and the document key. The same applies to the _from and _to attribute values of edges
  that are returned by ArangoDB.

  Also removed (now unnecessary) location header in responses of the collections REST API.
  The location header was previously returned because it was necessary for clients.
  When clients created a collection, they specified the collection name. The collection
  id was generated on the server, but the client needed to use the server-generated
  collection id for further API calls, e.g. when creating edges etc. Therefore, the
  full collection URL, also containing the collection id, was returned by the server in
  responses to the collection API, in the HTTP location header.
  Returning the location header has become unnecessary in ArangoDB 1.2 because users
  can access collections by name and do not need to care about collection ids.


v1.1.3 (2013-XX-XX)
-------------------

* fix case when an error message was looked up for an error code but no error
  message was found. In this case a NULL ptr was returned and not checked everywhere.
  The place this error popped up was when inserting into a non-unique hash index
  failed with a specific, invalid error code.

* fixed issue #381:  db._collection("_users").getIndexes();

* fixed issue #379: arango-password fatal issue javscript.startup-directory

* fixed issue #372: Command-Line Options for the Authentication and Authorization


v1.1.2 (2013-01-20)
-------------------

* upgraded to mruby 2013-01-20 583983385b81c21f82704b116eab52d606a609f4

* fixed issue #357: Some spelling and grammar errors

* fixed issue #355: fix quotes in pdf manual

* fixed issue #351: Strange arangosh error message for long running query

* fixed randomly hanging connections in arangosh on MacOS

* added "any" query method: this returns a random document from a collection. It
  is also available via REST HTTP at /_api/simple/any.

* added deployment tool

* added getPeerVertex

* small fix for logging of long messages: the last character of log messages longer
  than 256 bytes was not logged.

* fixed truncation of human-readable log messages for web interface: the trailing \0
  byte was not appended for messages longer than 256 bytes

* fixed issue #341: ArangoDB crashes when stressed with Batch jobs
  Contrary to the issue title, this did not have anything to do with batch jobs but
  with too high memory usage. The memory usage of ArangoDB is now reduced for cases
   when there are lots of small collections with few documents each

* started with issue #317: Feature Request (from Google Groups): DATE handling

* backported issue #300: Extend arangoImp to Allow importing resultset-like
  (list of documents) formatted files

* fixed issue #337: "WaitForSync" on new collection does not work on Win/X64

* fixed issue #336: Collections REST API docs

* fixed issue #335: mmap errors due to wrong memory address calculation

* fixed issue #332: arangoimp --use-ids parameter seems to have no impact

* added option '--server.disable-authentication' for arangosh as well. No more passwd
  prompts if not needed

* fixed issue #330: session logging for arangosh

* fixed issue #329: Allow passing script file(s) as parameters for arangosh to run

* fixed issue #328: 1.1 compile warnings

* fixed issue #327: Javascript parse errors in front end


v1.1.1 (2012-12-18)
-------------------

* fixed issue #339: DELETE /_api/cursor/cursor-identifier return incollect errorNum

  The fix for this has led to a signature change of the function actions.resultNotFound().
  The meaning of parameter #3 for This function has changed from the error message string
  to the error code. The error message string is now parameter #4.
  Any client code that uses this function in custom actions must be adjusted.

* fixed issue #321: Problem upgrading arangodb 1.0.4 to 1.1.0 with Homebrew (OSX 10.8.2)

* fixed issue #230: add navigation and search for online documentation

* fixed issue #315: Strange result in PATH

* fixed issue #323: Wrong function returned in error message of AQL CHAR_LENGTH()

* fixed some log errors on startup / shutdown due to pid file handling and changing
  of directories


v1.1.0 (2012-12-05)
-------------------

* WARNING:
  arangod now performs a database version check at startup. It will look for a file
  named "VERSION" in its database directory. If the file is not present, arangod will
  perform an automatic upgrade of the database directory. This should be the normal
  case when upgrading from ArangoDB 1.0 to ArangoDB 1.1.

  If the VERSION file is present but is from an older version of ArangoDB, arangod
  will refuse to start and ask the user to run a manual upgrade first. A manual upgrade
  can be performed by starting arangod with the option `--upgrade`.

  This upgrade procedure shall ensure that users have full control over when they
  perform any updates/upgrades of their data, and can plan backups accordingly. The
  procedure also guarantees that the server is not run without any required system
  collections or with in incompatible data state.

* added AQL function DOCUMENT() to retrieve a document by its _id value

* fixed issue #311: fixed segfault on unload

* fixed issue #309: renamed stub "import" button from web interface

* fixed issue #307: added WaitForSync column in collections list in in web interface

* fixed issue #306: naming in web interface

* fixed issue #304: do not clear AQL query text input when switching tabs in
  web interface

* fixed issue #303: added documentation about usage of var keyword in web interface

* fixed issue #301: PATCH does not work in web interface

# fixed issue #269: fix make distclean & clean

* fixed issue #296: system collections not usable from AQL

* fixed issue #295: deadlock on shutdown

* added collection type label to web interface

* fixed issue #290: the web interface now disallows creating non-edges in edge collections
  when creating collections via the web interface, the collection type must also be
  specified (default is document collection)

* fixed issue #289: tab-completion does not insert any spaces

* fixed issue #282: fix escaping in web interface

* made AQL function NOT_NULL take any number of arguments. Will now return its
  first argument that is not null, or null if all arguments are null. This is downwards
  compatible.

* changed misleading AQL function name NOT_LIST() to FIRST_LIST() and slightly changed
  the behavior. The function will now return its first argument that is a list, or null
  if none of the arguments are lists.
  This is mostly downwards-compatible. The only change to the previous implementation in
  1.1-beta will happen if two arguments were passed and the 1st and 2nd arguments were
  both no lists. In previous 1.1, the 2nd argument was returned as is, but now null
  will be returned.

* add AQL function FIRST_DOCUMENT(), with same behavior as FIRST_LIST(), but working
  with documents instead of lists.

* added UPGRADING help text

* fixed issue #284: fixed Javascript errors when adding edges/vertices without own
  attributes

* fixed issue #283: AQL LENGTH() now works on documents, too

* fixed issue #281: documentation for skip lists shows wrong example

* fixed AQL optimizer bug, related to OR-combined conditions that filtered on the
  same attribute but with different conditions

* fixed issue #277: allow usage of collection names when creating edges
  the fix of this issue also implies validation of collection names / ids passed to
  the REST edge create method. edges with invalid collection ids or names in the
  "from" or "to" values will be rejected and not saved


v1.1.beta2 (2012-11-13)
-----------------------

* fixed arangoirb compilation

* fixed doxygen


v1.1.beta1 (2012-10-24)
-----------------------

* fixed AQL optimizer bug

* WARNING:
  - the user has changed from "arango" to "arangodb", the start script has changed from
    "arangod" to "arangodb", the database directory has changed from "/var/arangodb" to
    "/var/lib/arangodb" to be compliant with various Linux policies

  - In 1.1, we have introduced types for collections: regular documents go into document
    collections, and edges go into edge collections. The prefixing (db.xxx vs. edges.xxx)
    works slightly different in 1.1: edges.xxx can still be used to access collections,
    however, it will not determine the type of existing collections anymore. To create an
    edge collection 1.1, you can use db._createEdgeCollection() or edges._create().
    And there's of course also db._createDocumentCollection().
    db._create() is also still there and will create a document collection by default,
    whereas edges._create() will create an edge collection.

  - the admin web interface that was previously available via the simple URL suffix /
    is now available via a dedicated URL suffix only: /_admin/html
    The reason for this is that routing and URLs are now subject to changes by the end user,
    and only URLs parts prefixed with underscores (e.g. /_admin or /_api) are reserved
    for ArangoDB's internal usage.

* the server now handles requests with invalid Content-Length header values as follows:
  - if Content-Length is negative, the server will respond instantly with HTTP 411
    (length required)

  - if Content-Length is positive but shorter than the supplied body, the server will
    respond with HTTP 400 (bad request)

  - if Content-Length is positive but longer than the supplied body, the server will
    wait for the client to send the missing bytes. The server allows 90 seconds for this
    and will close the connection if the client does not send the remaining data

  - if Content-Length is bigger than the maximum allowed size (512 MB), the server will
    fail with HTTP 413 (request entity too large).

  - if the length of the HTTP headers is greater than the maximum allowed size (1 MB),
    the server will fail with HTTP 431 (request header fields too large)

* issue #265: allow optional base64 encoding/decoding of action response data

* issue #252: create _modules collection using arango-upgrade (note: arango-upgrade was
  finally replaced by the `--upgrade` option for arangod)

* issue #251: allow passing arbitrary options to V8 engine using new command line option:
  --javascript.v8-options. Using this option, the Harmony features or other settings in
  v8 can be enabled if the end user requires them

* issue #248: allow AQL optimizer to pull out completely uncorrelated subqueries to the
  top level, resulting in less repeated evaluation of the subquery

* upgraded to Doxygen 1.8.0

* issue #247: added AQL function MERGE_RECURSIVE

* issue #246: added clear() function in arangosh

* issue #245: Documentation: Central place for naming rules/limits inside ArangoDB

* reduced size of hash index elements by 50 %, allowing more index elements to fit in
  memory

* issue #235: GUI Shell throws Error:ReferenceError: db is not defined

* issue #229: methods marked as "under construction"

* issue #228: remove unfinished APIs (/_admin/config/*)

* having the OpenSSL library installed is now a prerequisite to compiling ArangoDB
  Also removed the --enable-ssl configure option because ssl is always required.

* added AQL functions TO_LIST, NOT_LIST

* issue #224: add optional Content-Id for batch requests

* issue #221: more documentation on AQL explain functionality. Also added
  ArangoStatement.explain() client method

* added db._createStatement() method on server as well (was previously available
  on the client only)

* issue #219: continue in case of "document not found" error in PATHS() function

* issue #213: make waitForSync overridable on specific actions

* changed AQL optimizer to use indexes in more cases. Previously, indexes might
  not have been used when in a reference expression the inner collection was
  specified last. Example: FOR u1 IN users FOR u2 IN users FILTER u1._id == u2._id
  Previously, this only checked whether an index could be used for u2._id (not
  possible). It was not checked whether an index on u1._id could be used (possible).
  Now, for expressions that have references/attribute names on both sides of the
  above as above, indexes are checked for both sides.

* issue #204: extend the CSV import by TSV and by user configurable
  separator character(s)

* issue #180: added support for batch operations

* added startup option --server.backlog-size
  this allows setting the value of the backlog for the listen() system call.
  the default value is 10, the maximum value is platform-dependent

* introduced new configure option "--enable-maintainer-mode" for
  ArangoDB maintainers. this option replaces the previous compile switches
  --with-boost-test, --enable-bison, --enable-flex and --enable-errors-dependency
  the individual configure options have been removed. --enable-maintainer-mode
  turns them all on.

* removed potentially unused configure option --enable-memfail

* fixed issue #197: HTML web interface calls /_admin/user-manager/session

* fixed issue #195: VERSION file in database directory

* fixed issue #193: REST API HEAD request returns a message body on 404

* fixed issue #188: intermittent issues with 1.0.0
  (server-side cursors not cleaned up in all cases, pthreads deadlock issue)

* issue #189: key store should use ISO datetime format bug

* issue #187: run arango-upgrade on server start (note: arango-upgrade was finally
  replaced by the `--upgrade` option for arangod)n

* fixed issue #183: strange unittest error

* fixed issue #182: manual pages

* fixed issue #181: use getaddrinfo

* moved default database directory to "/var/lib/arangodb" in accordance with
  http://www.pathname.com/fhs/pub/fhs-2.3.html

* fixed issue #179: strange text in import manual

* fixed issue #178: test for aragoimp is missing

* fixed issue #177: a misleading error message was returned if unknown variables
  were used in certain positions in an AQL query.

* fixed issue #176: explain how to use AQL from the arangosh

* issue #175: re-added hidden (and deprecated) option --server.http-port. This
  option is only there to be downwards-compatible to Arango 1.0.

* fixed issue #174: missing Documentation for `within`

* fixed issue #170: add db.<coll_name>.all().toArray() to arangosh help screen

* fixed issue #169: missing argument in Simple Queries

* added program arango-upgrade. This program must be run after installing ArangoDB
  and after upgrading from a previous version of ArangoDB. The arango-upgrade script
  will ensure all system collections are created and present in the correct state.
  It will also perform any necessary data updates.
  Note: arango-upgrade was finally replaced by the `--upgrade` option for arangod.

* issue #153: edge collection should be a flag for a collection
  collections now have a type so that the distinction between document and edge
  collections can now be done at runtime using a collection's type value.
  A collection's type can be queried in Javascript using the <collection>.type() method.

  When new collections are created using db._create(), they will be document
  collections by default. When edge._create() is called, an edge collection will be created.
  To explicitly create a collection of a specific/different type, use the methods
  _createDocumentCollection() or _createEdgeCollection(), which are available for
  both the db and the edges object.
  The Javascript objects ArangoEdges and ArangoEdgesCollection have been removed
  completely.
  All internal and test code has been adjusted for this, and client code
  that uses edges.* should also still work because edges is still there and creates
  edge collections when _create() is called.

  INCOMPATIBLE CHANGE: Client code might still need to be changed in the following aspect:
  Previously, collections did not have a type so documents and edges could be inserted
  in the same collection. This is now disallowed. Edges can only be inserted into
  edge collections now. As there were no collection types in 1.0, ArangoDB will perform
  an automatic upgrade when migrating from 1.0 to 1.1.
  The automatic upgrade will check every collection and determine its type as follows:
  - if among the first 50 documents in the collection there are documents with
    attributes "_from" and "_to", the collection is typed as an edge collection
  - if among the first 50 documents in the collection there are no documents with
    attributes "_from" and "_to", the collection is made as a document collection

* issue #150: call V8 garbage collection on server periodically

* issue #110: added support for partial updates

  The REST API for documents now offers an HTTP PATCH method to partially update
  documents. Overwriting/replacing documents is still available via the HTTP PUT method
  as before. The Javascript API in the shell also offers a new update() method in extension to
  the previously existing replace() method.


v1.0.4 (2012-11-12)
-------------------

* issue #275: strange error message in arangosh 1.0.3 at startup


v1.0.3 (2012-11-08)
-------------------

* fixed AQL optimizer bug

* issue #273: fixed segfault in arangosh on HTTP 40x

* issue #265: allow optional base64 encoding/decoding of action response data

* issue #252: _modules collection not created automatically


v1.0.2 (2012-10-22)
-------------------

* repository CentOS-X.Y moved to CentOS-X, same for Debian

* bugfix for rollback from edges

* bugfix for hash indexes

* bugfix for StringBuffer::erase_front

* added autoload for modules

* added AQL function TO_LIST


v1.0.1 (2012-09-30)
-------------------

* draft for issue #165: front-end application howto

* updated mruby to cf8fdea4a6598aa470e698e8cbc9b9b492319d

* fix for issue #190: install doesn't create log directory

* fix for issue #194: potential race condition between creating and dropping collections

* fix for issue #193: REST API HEAD request returns a message body on 404

* fix for issue #188: intermittent issues with 1.0.0

* fix for issue #163: server cannot create collection because of abandoned files

* fix for issue #150: call V8 garbage collection on server periodically


v1.0.0 (2012-08-17)
-------------------

* fix for issue #157: check for readline and ncurses headers, not only libraries


v1.0.beta4 (2012-08-15)
-----------------------

* fix for issue #152: fix memleak for barriers


v1.0.beta3 (2012-08-10)
-----------------------

* fix for issue #151: Memleak, collection data not removed

* fix for issue #149: Inconsistent port for admin interface

* fix for issue #163: server cannot create collection because of abandoned files

* fix for issue #157: check for readline and ncurses headers, not only libraries

* fix for issue #108: db.<collection>.truncate() inefficient

* fix for issue #109: added startup note about cached collection names and how to
  refresh them

* fix for issue #156: fixed memleaks in /_api/import

* fix for issue #59: added tests for /_api/import

* modified return value for calls to /_api/import: now, the attribute "empty" is
  returned as well, stating the number of empty lines in the input. Also changed the
  return value of the error code attribute ("errorNum") from 1100 ("corrupted datafile")
  to 400 ("bad request") in case invalid/unexpected JSON data was sent to the server.
  This error code is more appropriate as no datafile is broken but just input data is
  incorrect.

* fix for issue #152: Memleak for barriers

* fix for issue #151: Memleak, collection data not removed

* value of --database.maximal-journal-size parameter is now validated on startup. If
  value is smaller than the minimum value (currently 1048576), an error is thrown and
  the server will not start. Before this change, the global value of maximal journal
  size was not validated at server start, but only on collection level

* increased sleep value in statistics creation loop from 10 to 500 microseconds. This
  reduces accuracy of statistics values somewhere after the decimal points but saves
  CPU time.

* avoid additional sync() calls when writing partial shape data (attribute name data)
  to disk. sync() will still be called when the shape marker (will be written after
  the attributes) is written to disk

* issue #147: added flag --database.force-sync-shapes to force synching of shape data
  to disk. The default value is true so it is the same behavior as in version 1.0.
  if set to false, shape data is synched to disk if waitForSync for the collection is
  set to true, otherwise, shape data is not synched.

* fix for issue #145: strange issue on Travis: added epsilon for numeric comparison in
  geo index

* fix for issue #136: adjusted message during indexing

* issue #131: added timeout for HTTP keep-alive connections. The default value is 300
  seconds. There is a startup parameter server.keep-alive-timeout to configure the value.
  Setting it to 0 will disable keep-alive entirely on the server.

* fix for issue #137: AQL optimizer should use indexes for ref accesses with
  2 named attributes


v1.0.beta2 (2012-08-03)
-----------------------

* fix for issue #134: improvements for centos RPM

* fixed problem with disable-admin-interface in config file


v1.0.beta1 (2012-07-29)
-----------------------

* fixed issue #118: We need a collection "debugger"

* fixed issue #126: Access-Shaper must be cached

* INCOMPATIBLE CHANGE: renamed parameters "connect-timeout" and "request-timeout"
  for arangosh and arangoimp to "--server.connect-timeout" and "--server.request-timeout"

* INCOMPATIBLE CHANGE: authorization is now required on the server side
  Clients sending requests without HTTP authorization will be rejected with HTTP 401
  To allow backwards compatibility, the server can be started with the option
  "--server.disable-authentication"

* added options "--server.username" and "--server.password" for arangosh and arangoimp
  These parameters must be used to specify the user and password to be used when
  connecting to the server. If no password is given on the command line, arangosh/
  arangoimp will interactively prompt for a password.
  If no user name is specified on the command line, the default user "root" will be
  used.

* added startup option "--server.ssl-cipher-list" to determine which ciphers to
  use in SSL context. also added SSL_OP_CIPHER_SERVER_PREFERENCE to SSL default
  options so ciphers are tried in server and not in client order

* changed default SSL protocol to TLSv1 instead of SSLv2

* changed log-level of SSL-related messages

* added SSL connections if server is compiled with OpenSSL support. Use --help-ssl

* INCOMPATIBLE CHANGE: removed startup option "--server.admin-port".
  The new endpoints feature (see --server.endpoint) allows opening multiple endpoints
  anyway, and the distinction between admin and "other" endpoints can be emulated
  later using privileges.

* INCOMPATIBLE CHANGE: removed startup options "--port", "--server.port", and
  "--server.http-port" for arangod.
  These options have been replaced by the new "--server.endpoint" parameter

* INCOMPATIBLE CHANGE: removed startup option "--server" for arangosh and arangoimp.
  These options have been replaced by the new "--server.endpoint" parameter

* Added "--server.endpoint" option to arangod, arangosh, and arangoimp.
  For arangod, this option allows specifying the bind endpoints for the server
  The server can be bound to one or multiple endpoints at once. For arangosh
  and arangoimp, the option specifies the server endpoint to connect to.
  The following endpoint syntax is currently supported:
  - tcp://host:port or http@tcp://host:port (HTTP over IPv4)
  - tcp://[host]:port or http@tcp://[host]:port (HTTP over IPv6)
  - ssl://host:port or http@tcp://host:port (HTTP over SSL-encrypted IPv4)
  - ssl://[host]:port or http@tcp://[host]:port (HTTP over SSL-encrypted IPv6)
  - unix:///path/to/socket or http@unix:///path/to/socket (HTTP over UNIX socket)

  If no port is specified, the default port of 8529 will be used.

* INCOMPATIBLE CHANGE: removed startup options "--server.require-keep-alive" and
  "--server.secure-require-keep-alive".
  The server will now behave as follows which should be more conforming to the
  HTTP standard:
  * if a client sends a "Connection: close" header, the server will close the
    connection
  * if a client sends a "Connection: keep-alive" header, the server will not
    close the connection
  * if a client does not send any "Connection" header, the server will assume
    "keep-alive" if the request was an HTTP/1.1 request, and "close" if the
    request was an HTTP/1.0 request

* (minimal) internal optimizations for HTTP request parsing and response header
  handling

* fixed Unicode unescaping bugs for \f and surrogate pairs in BasicsC/strings.c

* changed implementation of TRI_BlockCrc32 algorithm to use 8 bytes at a time

* fixed issue #122: arangod doesn't start if <log.file> cannot be created

* fixed issue #121: wrong collection size reported

* fixed issue #98: Unable to change journalSize

* fixed issue #88: fds not closed

* fixed escaping of document data in HTML admin front end

* added HTTP basic authentication, this is always turned on

* added server startup option --server.disable-admin-interface to turn off the
  HTML admin interface

* honor server startup option --database.maximal-journal-size when creating new
  collections without specific journalsize setting. Previously, these
  collections were always created with journal file sizes of 32 MB and the
  --database.maximal-journal-size setting was ignored

* added server startup option --database.wait-for-sync to control the default
  behavior

* renamed "--unit-tests" to "--javascript.unit-tests"


v1.0.alpha3 (2012-06-30)
------------------------

* fixed issue #116: createCollection=create option doesn't work

* fixed issue #115: Compilation issue under OSX 10.7 Lion & 10.8 Mountain Lion
  (homebrew)

* fixed issue #114: image not found

* fixed issue #111: crash during "make unittests"

* fixed issue #104: client.js -> ARANGO_QUIET is not defined


v1.0.alpha2 (2012-06-24)
------------------------

* fixed issue #112: do not accept document with duplicate attribute names

* fixed issue #103: Should we cleanup the directory structure

* fixed issue #100: "count" attribute exists in cursor response with "count:
  false"

* fixed issue #84 explain command

* added new MRuby version (2012-06-02)

* added --log.filter

* cleanup of command line options:
** --startup.directory => --javascript.startup-directory
** --quite => --quiet
** --gc.interval => --javascript.gc-interval
** --startup.modules-path => --javascript.modules-path
** --action.system-directory => --javascript.action-directory
** --javascript.action-threads => removed (is now the same pool as --server.threads)

* various bug-fixes

* support for import

* added option SKIP_RANGES=1 for make unittests

* fixed several range-related assertion failures in the AQL query optimizer

* fixed AQL query optimizations for some edge cases (e.g. nested subqueries with
  invalid constant filter expressions)


v1.0.alpha1 (2012-05-28)
------------------------

Alpha Release of ArangoDB 1.0<|MERGE_RESOLUTION|>--- conflicted
+++ resolved
@@ -1,16 +1,14 @@
 v3.2.11 (2018-XX-XX)
 --------------------
 
-<<<<<<< HEAD
 * UI: fixed a query editor caching and parsing issue
-=======
+
 * issue #4222: Permission error preventing AQL query import / export on webui
 
 * UI: optimized login view for very small screen sizes
 
 * UI: Shard distribution view now has an accordion view instead of displaying
   all shards of all collections at once.
->>>>>>> dcd2d8f4
 
 * UI: optimized error messages for invalid query bind parameter
 
