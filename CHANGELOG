v3.3.22 (XXXX-XX-XX)
--------------------

<<<<<<< HEAD
* validate uniqueness of attribute names in AQL in cases in which it was not
  done before. When constructing AQL objects via object literals, there was
  no validation about object attribute names being unique. For example, it was
  possible to create objects with duplicate attribute names as follows:

      INSERT { a: 1, a: 2 } INTO collection

  This resulted in a document having two "a" attributes, which is obviously
  undesired. Now, when an attribute value is used multiple times, only the first
  assigned value will be used for that attribute in AQL. It is not possible to 
  specify the same attribute multiple times and overwrite the attribute's value
  with by that. That means in the above example, the value of "a" will be 1, 
  and not 2.
  This changes the behavior for overriding attribute values in AQL compared to
  previous versions of ArangoDB, as previous versions in some cases allowed
  duplicate attribute names in objects/documents (which is undesired) and in
  other cases used the _last_ value assigned to an attribute instead of the _first_
  value. In order to explicitly override a value in an existing object, use the
  AQL MERGE function.

  To avoid all these issues, users are encouraged to use unambiguous attribute 
  names in objects/documents in AQL. Outside of AQL, specifying the same attribute
  multiple times may even result in a parse error, e.g. when sending such data
  to ArangoDB's HTTP REST API.

* when detecting parse errors in the JSON input sent to the restore API, now
  abort with a proper error containing the problem description instead of aborting
  but hiding there was a problem.

* remove Swagger map files from the build to reduce package sizes 

* do not respond with an internal error in case of JSON parse errors detected
  in incoming HTTP requests 
=======
* fixed issue #7834: AQL Query crashes instance
>>>>>>> 21edc705


v3.3.21 (2018-12-13)
--------------------

* fix thread shutdown in _WIN32 builds

  Previous versions used a wrong comparison logic to determine the current
  thread id when shutting down a thread, leading to threads hanging in their
  destructors on thread shutdown

* fixed TypeError being thrown instead of validation errors when Foxx manifest
  validation fails

* fixed issue #7586: a running query within the user interface was not shown
  if the active view was `Running Queries` or `Slow Query History`.

* improve Windows installer error messages, fix Windows installer backup routine
  and exit code handling

* make AQL REMOVE operations use less memory with the RocksDB storage engine

  the previous implementation of batch removals read everything to remove into
  memory first before carrying out the first remove operation. The new version
  will only read in about 1000 documents each time and then remove these. Queries
  such as

      FOR doc IN collection FILTER ... REMOVE doc IN collection

  will benefit from this change in terms of memory usage.


v3.3.20 (2018-11-28)
--------------------

* upgraded arangodb starter version to 0.13.9

* Added RocksDB option `--rocksdb.total-write-buffer-size` to limit total memory
  usage across all RocksDB in-memory write buffers

  The total amount of data to build up in all in-memory buffers (backed by log
  files). This option, together with the block cache size configuration option,
  can be used to limit memory usage. If set to 0, the memory usage is not limited.
  This is the default setting in 3.3. The default setting may be adjusted in
  future versions of ArangoDB.

  If set to a value greater than 0, this will cap the memory usage for write buffers,
  but may have an effect on write performance.

* Added RocksDB configuration option `--rocksdb.enforce-block-cache-size-limit`

  Whether or not the maximum size of the RocksDB block cache is strictly enforced.
  This option can be set to limit the memory usage of the block cache to at most the
  specified size. If then inserting a data block into the cache would exceed the
  cache's capacity, the data block will not be inserted. If the flag is not set,
  a data block may still get inserted into the cache. It is evicted later, but the
  cache may temporarily grow beyond its capacity limit.

* Export version and storage engine in cluster health

* Potential fix for issue #7407: arangorestore very slow converting from
  mmfiles to rocksdb

* Updated joi library (Web UI), improved foxx mount path validation

* fix internal issue #2786: improved confirmation dialog when clicking the
  Truncate button in the Web UI

* fix for supervision, which started failing servers using old transient store

* fixed Foxx queues not retrying jobs with infinite `maxFailures`

* Fixed a race condition in a coordinator, it could happen in rare cases and
  only with the maintainer mode enabled if the creation of a collection is in
  progress and at the same time a deletion is forced.

* disable startup warning for Linux kernel variable `vm.overcommit_memory` settings
  values of 0 or 1.
  Effectively `overcommit_memory` settings value of 0 or 1 fix two memory-allocation
  related issues with the default memory allocator used in ArangoDB release builds on
  64bit Linux.
  The issues will remain when running with an `overcommit_memory` settings value of 2,
  so this is now discouraged.
  Setting `overcommit_memory` to 0 or 1 (0 is the Linux kernel's default) fixes issues
  with increasing numbers of memory mappings for the arangod process (which may lead
  to an out-of-memory situation if the kernel's maximum number of mappings threshold
  is hit) and an increasing amount of memory that the kernel counts as "committed".
  With an `overcommit_memory` setting of 0 or 1, an arangod process may either be
  killed by the kernel's OOM killer or will die with a segfault when accessing memory
  it has allocated before but the kernel could not provide later on. This is still
  more acceptable than the kernel not providing any more memory to the process when
  there is still physical memory left, which may have occurred with an `overcommit_memory`
  setting of 2 after the arangod process had done lots of allocations.

  In summary, the recommendation for the `overcommit_memory` setting is now to set it
  to 0 or 1 (0 is kernel default) and not use 2.

* force connection timeout to be 7 seconds to allow libcurl time to retry lost DNS
  queries.

* increase maximum number of collections/shards in an AQL query from 256 to 2048

* don't rely on `_modules` collection being present and usable for arangod startup

* optimizes the web ui's routing which could possibly led to unwanted events.

* fixes some graph data parsing issues in the ui, e.g. cleaning up duplicate
  edges inside the graph viewer.

* in a cluster environment, the arangod process now exits if wrong credentials
  are used during the startup process.

* Fixed an AQL bug where the optimize-traversals rule was falsely applied to
  extensions with inline expressions and thereby ignoring them

* fix side-effects of sorting larger arrays (>= 16 members) of constant literal
  values in AQL, when the array was not used only for IN-value filtering but also
  later in the query.
  The array values were sorted so the IN-value lookup could use a binary search
  instead of a linear search, but this did not take into account that the array
  could have been used elsewhere in the query, e.g. as a return value. The fix
  will create a copy of the array and sort the copy, leaving the original array
  untouched.

* fixed a bug when cluster indexes were usable for queries, while
  still being built on db servers

* fix move leader shard: wait until all but the old leader are in sync.
  This fixes some unstable tests.

* cluster health features more elaborate agent records


v3.3.19 (2018-10-20)
--------------------

* fixes validation of allowed or not allowed foxx service mount paths within
  the Web UI

* The single database or single coordinator statistics in a cluster
  environment within the Web UI sometimes got called way too often.
  This caused artifacts in the graphs, which is now fixed.

* An aardvark statistics route could not collect and sum up the statistics of
  all coordinators if one of them was ahead and had more results than the others

* upgraded arangodb starter version to 0.13.6

* turn on intermediate commits in replication applier in order to decrease
  the size of transactional operations on replication (issue #6821)

* fixed issue #6770: document update: ignoreRevs parameter ignored

* when returning memory to the OS, use the same memory protection flags as
  when initializing the memory

  this prevents "hole punching" and keeps the OS from splitting one memory
  mapping into multiple mappings with different memory protection settings

* fix internal issue #2770: the Query Profiling modal dialog in the Web UI
  was slightly malformed.

* fix internal issue #2035: the Web UI now updates its indices view to check
  whether new indices exist or not.

* fix internal issue #6808: newly created databases within the Web UI did not
  appear when used Internet Explorer 11 as a browser.

* fix internal issue #2688: the Web UI's graph viewer created malformed node
  labels if a node was expanded multiple times.

* fix internal issue #2957: the Web UI was not able to display more than 1000
  documents, even when it was set to a higher amount.

* fix internal issue #2785: web ui's sort dialog sometimes got rendered, even
  if it should not.

* fix internal issue #2764: the waitForSync property of a satellite collection
  could not be changed via the Web UI

* improved logging in case of replication errors

* recover short server id from agency after a restart of a cluster node

  this fixes problems with short server ids being set to 0 after a node restart,
  which then prevented cursor result load-forwarding between multiple coordinators
  to work properly

  this should fix arangojs#573

* increased default timeouts in replication

  this decreases the chances of followers not getting in sync with leaders because
  of replication operations timing out

* fixed internal issue #1983: the Web UI was showing a deletion confirmation
  multiple times.

* fixed agents busy looping gossip

* handle missing `_frontend` collections gracefully

  the `_frontend` system collection is not required for normal ArangoDB operations,
  so if it is missing for whatever reason, ensure that normal operations can go
  on.


v3.3.18
-------

* not released


v3.3.17 (2018-10-04)
--------------------

* upgraded arangosync version to 0.6.0

* added several advanced options for configuring and debugging LDAP connections.
  Please note that some of the following options are platform-specific and may not
  work on all platforms or with all LDAP servers reliably:

  - `--ldap.serialized`: whether or not calls into the underlying LDAP library
    should be serialized.
    This option can be used to work around thread-unsafe LDAP library functionality.
  - `--ldap.serialize-timeout`: sets the timeout value that is used when waiting to
    enter the LDAP library call serialization lock. This is only meaningful when
    `--ldap.serialized` has been set to `true`.
  - `--ldap.retries`: number of tries to attempt a connection. Setting this to values
    greater than one will make ArangoDB retry to contact the LDAP server in case no
    connection can be made initially.
  - `--ldap.restart`: whether or not the LDAP library should implicitly restart
    connections
  - `--ldap.referrals`: whether or not the LDAP library should implicitly chase
    referrals
  - `--ldap.debug`: turn on internal OpenLDAP library output (warning: will print
    to stdout).
  - `--ldap.timeout`: timeout value (in seconds) for synchronous LDAP API calls
    (a value of 0 means default timeout).
  - `--ldap.network-timeout`: timeout value (in seconds) after which network operations
    following the initial connection return in case of no activity (a value of 0 means
    default timeout).
  - `--ldap.async-connect`: whether or not the connection to the LDAP library will
    be done asynchronously.

* fixed a shutdown race in ArangoDB's logger, which could have led to some buffered
  log messages being discarded on shutdown

* display shard synchronization progress for collections outside of the
  `_system` database

* fixed issue #6611: Properly display JSON properties of user defined foxx services
  configuration within the web UI

* fixed issue #6583: Agency node segfaults if sent an authenticated HTTP request is sent to its port

* when cleaning out a leader it could happen that it became follower instead of
  being removed completely

* make synchronous replication detect more error cases when followers cannot
  apply the changes from the leader

* fix some TLS errors that occurred when combining HTTPS/TLS transport with the
  VelocyStream protocol (VST)

  That combination could have led to spurious errors such as "TLS padding error"
  or "Tag mismatch" and connections being closed

* agency endpoint updates now go through RAFT

v3.3.16 (2018-09-19)
--------------------

* fix undefined behavior in AQL query result cache

* the query editor within the web ui is now catching http 501 responses
  properly

* fixed issue #6495 (Document not found when removing records)

* fixed undefined behavior in cluster plan-loading procedure that may have
  unintentionally modified a shared structure

* reduce overhead of function initialization in AQL COLLECT aggregate functions,
  for functions COUNT/LENGTH, SUM and AVG

  this optimization will only be noticable when the COLLECT produces many groups
  and the "hash" COLLECT variant is used

* fixed potential out-of-bounds access in admin log REST handler /_admin/log,
  which could have led to the server returning an HTTP 500 error

* catch more exceptions in replication and handle them appropriately


v3.3.15 (2018-09-10)
--------------------

* fixed an issue in the "sorted" AQL COLLECT variant, that may have led to producing
  an incorrect number of results

* upgraded arangodb starter version to 0.13.3

* fixed issue #5941 if using breadth-first search in traversals uniqueness checks
  on path (vertices and edges) have not been applied. In SmartGraphs the checks
  have been executed properly.

* added more detailed progress output to arangorestore, showing the percentage of
  how much data is restored for bigger collections plus a set of overview statistics
  after each processed collection

* added option `--rocksdb.use-file-logging` to enable writing of RocksDB's own
  informational LOG files into RocksDB's database directory.

  This option is turned off by default, but can be enabled for debugging RocksDB
  internals and performance.

* improved error messages when managing Foxx services

  Install/replace/upgrade will now provide additional information when an error
  is encountered during setup. Errors encountered during a `require` call will
  also include information about the underlying cause in the error message.

* fixed some Foxx script names being displayed incorrectly in web UI and Foxx CLI

* added startup option `--query.optimizer-max-plans value`

  This option allows limiting the number of query execution plans created by the
  AQL optimizer for any incoming queries. The default value is `128`.

  By adjusting this value it can be controlled how many different query execution
  plans the AQL query optimizer will generate at most for any given AQL query.
  Normally the AQL query optimizer will generate a single execution plan per AQL query,
  but there are some cases in which it creates multiple competing plans. More plans
  can lead to better optimized queries, however, plan creation has its costs. The
  more plans are created and shipped through the optimization pipeline, the more time
  will be spent in the optimizer.

  Lowering this option's value will make the optimizer stop creating additional plans
  when it has already created enough plans.

  Note that this setting controls the default maximum number of plans to create. The
  value can still be adjusted on a per-query basis by setting the *maxNumberOfPlans*
  attribute when running a query.

  This change also lowers the default maximum number of query plans from 192 to 128.

* bug fix: facilitate faster shutdown of coordinators and db servers

* cluster nodes should retry registering in agency until successful

* fixed some web ui action events related to Running Queries view and Slow
  Queries History view

* Create a default pacing algorithm for arangoimport to avoid TimeoutErrors
  on VMs with limited disk throughput

* backport PR 6150: establish unique function to indicate when
  application is terminating and therefore network retries should not occur

* backport PR #5201: eliminate race scenario where handlePlanChange
  could run infinite times after an execution exceeded 7.4 second time span


v3.3.14 (2018-08-15)
--------------------

* upgraded arangodb starter version to 0.13.1

* Foxx HTTP API errors now log stacktraces

* fixed issue #5736: Foxx HTTP API responds with 500 error when request body
  is too short

* fixed issue #5831: custom queries in the ui could not be loaded if the user
  only has read access to the _system database.

* fixed internal issue #2566: corrected web UI alignment of the nodes table

* fixed internal issue #2869: when attaching a follower with global applier to an
  authenticated leader already existing users have not been replicated, all users
  created/modified later are replicated.

* fixed internal issue #2865: dumping from an authenticated arangodb the users have
  not been included

* fixed issue #5943: misplaced database ui icon and wrong cursor type were used

* fixed issue #5354: updated the web UI JSON editor, improved usability

* fixed issue #5648: fixed error message when saving unsupported document types

* fixed issue #6076: Segmentation fault after AQL query

  This also fixes issues #6131 and #6174

* fixed issue #5884: Subquery nodes are no longer created on DBServers

* fixed issue #6031: Broken LIMIT in nested list iterations

* fixed internal issue #2812: Cluster fails to create many indexes in parallel

* intermediate commits in the RocksDB engine are now only enabled in standalone AQL
  queries (not within a JS transaction), standalone truncate as well as for the
  "import" API

* Bug fix: race condition could request data from Agency registry that did not
  exist yet.  This caused a throw that would end the Supervision thread.
  All registry query APIs no longer throw exceptions.


v3.3.13 (2018-07-26)
--------------------

* fixed internal issue #2567: the web UI was showing the possibility to move a
  shard from a follower to the current leader

* fixed issue #5977: Unexpected execution plan when subquery contains COLLECT

* Bugfix: The AQL syntax variants `UPDATE/REPLACE k WITH d` now correctly take
  _rev from k instead of d (when ignoreRevs is false) and ignore d._rev.

* put an upper bound on the number of documents to be scanned when using
  `db.<collection>.any()` in the RocksDB storage engine

  previous versions of ArangoDB did a scan of a random amount of documents in
  the collection, up to the total number of documents available. this produced
  a random selection with a good quality, but needed to scan half the number
  of documents in the collection on average.

  The new version will only scan up to 500 documents, so it produces a less
  random result, but will be a lot faster especially for large collections.

  The implementation of `any()` for the MMFiles engine remains unchanged. The
  MMFiles engine will pick a random document from the entire range of the
  in-memory primary index without performing scans.

* return an empty result set instead of an "out of memory" exception when
  querying the geo index with invalid (out of range) coordinates

* added load balancer support and user-restriction to cursor API.

  If a cursor is accessed on a different coordinator than where it was created,
  the requests will be forwarded to the correct coordinator. If a cursor is
  accessed by a different user than the one who created it, the request will
  be denied.

* keep failed follower in followers list in Plan.

  This increases the changes of a failed follower getting back into sync if the
  follower comes back after a short time. In this case the follower can try to
  get in sync again, which normally takes less time than seeding a completely
  new follower.

* fix assertion failure and undefined behavior in Unix domain socket connections,
  introduced by 3.3.12

* added configuration option `--rocksdb.sync-interval`

  This option specifies interval (in milliseconds) that ArangoDB will use to
  automatically synchronize data in RocksDB's write-ahead log (WAL) files to
  disk. Automatic syncs will only be performed for not-yet synchronized data,
  and only for operations that have been executed without the *waitForSync*
  attribute.

  Automatic synchronization is performed by a background thread. The default
  sync interval is 0, meaning the automatic background syncing is turned off.
  Background syncing in 3.3 is opt-in, whereas in ArangoDB 3.4 the default sync
  interval will be 100 milliseconds.

  Note: this option is not supported on Windows platforms. Setting the sync
  interval to a value greater 0 will produce a startup warning.

* fixed graph creation sometimes failing with 'edge collection
  already used in edge def' when the edge definition contained multiple vertex
  collections, despite the edge definitions being identical

* inception could get caught in a trap, where agent configuration
  version and timeout multiplier lead to incapacitated agency

* fixed issue #5827: Batch request handling incompatible with .NET's default
  ContentType format

* fixed agency's log compaction for internal issue #2249

* inspector collects additionally disk data size and storage engine statistics

* fixed a bug in the replication protocol which could lead to followers not
  getting in sync for a long time

v3.3.12 (2018-07-12)
--------------------

* issue #5854: RocksDB engine would frequently request a new DelayToken.  This caused
  excessive write delay on the next Put() call.  Alternate approach taken.

* fixed graph creation under some circumstances failing with 'edge collection
  already used in edge def' despite the edge definitions being identical

* fixed issue #5727: Edge document with user provided key is inserted as many
  times as the number of shards, violating the primary index

* fixed internal issue #2658: AQL modification queries did not allow `_rev`
  checking. There is now a new option `ignoreRevs` which can be set to `false`
  in order to force AQL modification queries to match revision ids before
  doing any modifications

* fixed issue #5679: Replication applier restrictions will crash synchronisation
  after initial sync

* fixed potential issue in RETURN DISTINCT CollectBlock implementation
  that led to the block producing an empty result

* changed communication tasks to use boost strands instead of locks,
  this fixes a race condition with parallel VST communication over
  SSL

* fixed agency restart from compaction without data

* fixed for agent coming back to agency with changed endpoint and
  total data loss

* more patient agency tests to allow for ASAN tests to successfully finish


v3.3.11 (2018-06-26)
--------------------

* upgraded arangosync version to 0.5.3

* upgraded arangodb starter version to 0.12.0

* fixed internal issue #2559: "unexpected document key" error when custom
  shard keys are used and the "allowUserKeys" key generator option is set
  to false

* fixed AQL DOCUMENT lookup function for documents for sharded collections with
  more than a single shard and using a custom shard key (i.e. some shard
  key attribute other than `_key`).
  The previous implementation of DOCUMENT restricted to lookup to a single
  shard in all cases, though this restriction was invalid. That lead to
  `DOCUMENT` not finding documents in cases the wrong shard was contacted. The
  fixed implementation in 3.3.11 will reach out to all shards to find the
  document, meaning it will produce the correct result, but will cause more
  cluster-internal traffic. This increase in traffic may be high if the number
  of shards is also high, because each invocation of `DOCUMENT` will have to
  contact all shards.
  There will be no performance difference for non-sharded collections or
  collections that are sharded by `_key` or that only have a single shard.

* reimplemented replication view in web UI

* fixed internal issue #2256: ui, document id not showing up when deleting a document

* fixed internal issue #2163: wrong labels within foxx validation of service
  input parameters

* fixed internal issue #2160: fixed misplaced tooltips in indices view

* added new arangoinspect client tool, to help users and customers easily collect
  information of any ArangoDB server setup, and facilitate troubleshooting for the
  ArangoDB Support Team


v3.3.10 (2018-06-04)
--------------------

* make optimizer rule "remove-filter-covered-by-index" not stop after removing
  a sub-condition from a FILTER statement, but pass the optimized FILTER
  statement again into the optimizer rule for further optimizations.
  This allows optimizing away some more FILTER conditions than before.

* allow accessing /_admin/status URL on followers too in active failover setup

* fix cluster COLLECT optimization for attributes that were in "sorted" variant of
  COLLECT and that were provided by a sorted index on the collected attribute

* apply fulltext index optimization rule for multiple fulltext searches in
  the same query

  this fixes https://stackoverflow.com/questions/50496274/two-fulltext-searches-on-arangodb-cluster-v8-is-involved

* validate `_from` and `_to` values of edges on updates consistently

* fixed issue #5400: Unexpected AQL Result

* fixed issue #5429: Frequent 'updated local foxx repository' messages

* fixed issue #5252: Empty result if FULLTEXT() is used together with LIMIT offset

* fixed issue #5035: fixed a vulnerability issue within the web ui's index view

* inception was ignoring leader's configuration


v3.3.9 (2018-05-17)
-------------------

* added `/_admin/repair/distributeShardsLike` that repairs collections with
  distributeShardsLike where the shards aren't actually distributed like in the
  prototype collection, as could happen due to internal issue #1770

* fixed Foxx queues bug when queues are created in a request handler with an
  ArangoDB authentication header

* upgraded arangosync version to 0.5.1

* upgraded arangodb starter version to 0.11.3

* fix cluster upgrading issue introduced in 3.3.8

  the issue made arangod crash when starting a DB server with option
  `--database.auto-upgrade true`

* fix C++ implementation of AQL ZIP function to return each distinct attribute
  name only once. The previous implementation added non-unique attribute names
  multiple times, which led to follow-up issues.
  Now if an attribute name occurs multiple times in the input list of attribute
  names, it will only be incorporated once into the result object, with the
  value that corresponds to the first occurrence.
  This fix also changes the V8 implementation of the ZIP function, which now
  will always return the first value for non-unique attribute names and not the
  last occurring value.

* self heal during a Foxx service install, upgrade or replace no longer breaks
  the respective operation

* make /_api/index, /_api/database and /_api/user REST handlers use the scheduler's
  internal queue, so they do not run in an I/O handling thread

* fixed issue #4919: C++ implementation of LIKE function now matches the old and
  correct behavior of the JavaScript implementation.

* added REST API endpoint /_admin/server/availability for monitoring purposes

* UI: fixed an unreasonable event bug within the modal view engine

* fixed issue #3811: gharial api is now checking existence of _from and _to vertices
  during edge creation

* fixed internal issue #2149: number of documents in the UI is not adjusted after
  moving them

* fixed internal issue #2150: UI - loading a saved query does not update the list
  of bind parameters

* fixed internal issue #2147 - fixed database filter in UI

* fixed issue #4934: Wrong used GeoIndex depending on FILTER order

* added `query` and `aql.literal` helpers to `@arangodb` module.

* remove post-sort from GatherNode in cluster AQL queries that do use indexes
  for filtering but that do not require a sorted result

  This optimization can speed up gathering data from multiple shards, because
  it allows to remove a merge sort of the individual shards' results.

* extend the already existing "reduce-extraction-to-projection" AQL optimizer
  rule for RocksDB to provide projections of up to 5 document attributes. The
  previous implementation only supported a projection for a single document
  attribute. The new implementation will extract up to 5 document attributes from
  a document while scanning a collection via an EnumerateCollectionNode.
  Additionally the new version of the optimizer rule can also produce projections
  when scanning an index via an IndexNode.
  The optimization is benefial especially for huge documents because it will copy
  out only the projected attributes from the document instead of copying the entire
  document data from the storage engine.

  When applied, the explainer will show the projected attributes in a `projections`
  remark for an EnumerateCollectionNode or IndexNode. The optimization is limited
  to the RocksDB storage engine.

* added index-only optimization for AQL queries that can satisfy the retrieval of
  all required document attributes directly from an index.

  This optimization will be triggered for the RocksDB engine if an index is used
  that covers all required attributes of the document used later on in the query.
  If applied, it will save retrieving the actual document data (which would require
  an extra lookup in RocksDB), but will instead build the document data solely
  from the index values found. It will only be applied when using up to 5 attributes
  from the document, and only if the rest of the document data is not used later
  on in the query.

  The optimization is currently available for the RocksDB engine for the index types
  primary, edge, hash, skiplist and persistent.

  If the optimization is applied, it will show up as "index only" in an AQL
  query's execution plan for an IndexNode.

* added scan-only optimization for AQL queries that iterate over collections or
  indexes and that do not need to return the actual document values.

  Not fetching the document values from the storage engine will provide a
  considerable speedup when using the RocksDB engine, but may also help a bit
  in case of the MMFiles engine. The optimization will only be applied when
  full-scanning or index-scanning a collection without refering to any of its
  documents later on, and, for an IndexNode, if all filter conditions for the
  documents of the collection are covered by the index.

  If the optimization is applied, it will show up as "scan only" in an AQL
  query's execution plan for an EnumerateCollectionNode or an IndexNode.

* extend existing "collect-in-cluster" optimizer rule to run grouping, counting
  and deduplication on the DB servers in several cases, so that the coordinator
  will only need to sum up the potentially smaller results from the individual shards.

  The following types of COLLECT queries are covered now:
  - RETURN DISTINCT expr
  - COLLECT WITH COUNT INTO ...
  - COLLECT var1 = expr1, ..., varn = exprn (WITH COUNT INTO ...), without INTO or KEEP
  - COLLECT var1 = expr1, ..., varn = exprn AGGREGATE ..., without INTO or KEEP, for
    aggregate functions COUNT/LENGTH, SUM, MIN and MAX.

* honor specified COLLECT method in AQL COLLECT options

  for example, when the user explicitly asks for the COLLECT method
  to be `sorted`, the optimizer will now not produce an alternative
  version of the plan using the hash method.

  additionally, if the user explcitly asks for the COLLECT method to
  be `hash`, the optimizer will now change the existing plan to use
  the hash method if possible instead of just creating an alternative
  plan.

  `COLLECT ... OPTIONS { method: 'sorted' }` => always use sorted method
  `COLLECT ... OPTIONS { method: 'hash' }`   => use hash if this is technically possible
  `COLLECT ...` (no options)                 => create a plan using sorted, and another plan using hash method

* added bulk document lookups for MMFiles engine, which will improve the performance
  of document lookups from an inside an index in case the index lookup produces many
  documents


v3.3.8 (2018-04-24)
-------------------

* included version of ArangoDB Starter (`arangodb` binary) updated to v0.10.11,
  see [Starter changelog](https://github.com/arangodb-helper/arangodb/blob/master/CHANGELOG.md)

* added arangod startup option `--dump-options` to print all configuration parameters
  as a JSON object

* fixed: (Enterprise only) If you restore a SmartGraph where the collections
  are still existing and are supposed to be dropped on restore we ended up in
  duplicate name error. This is now gone and the SmartGraph is correctly restored.

* fix lookups by `_id` in smart graph edge collections

* improve startup resilience in case there are datafile errors (MMFiles)

  also allow repairing broken VERSION files automatically on startup by
  specifying the option `--database.ignore-datafile-errors true`

* fix issue #4582: UI query editor now supports usage of empty string as bind parameter value

* fixed internal issue #2148: Number of documents found by filter is misleading in web UI

* added startup option `--database.required-directory-state`

  using this option it is possible to require the database directory to be
  in a specific state on startup. the options for this value are:

  - non-existing: database directory must not exist
  - existing: database directory must exist
  - empty: database directory must exist but be empty
  - populated: database directory must exist and contain specific files already
  - any: any state allowed

* field "$schema" in Foxx manifest.json files no longer produce warnings

* added `@arangodb/locals` module to expose the Foxx service context as an
  alternative to using `module.context` directly.

* supervision can be put into maintenance mode


v3.3.7 (2018-04-11)
-------------------

* added hidden option `--query.registry-ttl` to control the lifetime of cluster AQL
  query parts

* fixed internal issue #2237: AQL queries on collections with replicationFactor:
  "satellite" crashed arangod in single server mode

* fixed restore of satellite collections: replicationFactor was set to 1 during
  restore

* fixed dump and restore of smart graphs:
  a) The dump will not include the hidden shadow collections anymore, they were dumped
     accidentially and only contain duplicated data.
  b) Restore will now ignore hidden shadow collections as all data is contained
     in the smart-edge collection. You can manually include these collections from an
     old dump (3.3.5 or earlier) by using `--force`.
  c) Restore of a smart-graph will now create smart collections properly instead
     of getting into `TIMEOUT_IN_CLUSTER_OPERATION`

* fixed issue in AQL query optimizer rule "restrict-to-single-shard", which
  may have sent documents to a wrong shard in AQL INSERT queries that specified
  the value for `_key` using an expression (and not a constant value)
  Important: if you were affected by this bug in v3.3.5 it is required that you
  recreate your dataset in v3.3.6 (i.e. dumping and restoring) instead of doing
  a simple binary upgrade

* added /_admin/status HTTP API for debugging purposes

* added ArangoShell helper function for packaging all information about an
  AQL query so it can be run and analyzed elsewhere:

  query = "FOR doc IN mycollection FILTER doc.value > 42 RETURN doc";
  require("@arangodb/aql/explainer").debugDump("/tmp/query-debug-info", query);

  Entitled users can send the generated file to the ArangoDB support to facilitate
  reproduction and debugging.

* added hidden option `--server.ask-jwt-secret`. This is an internal option
  for debugging and should not be exposed to end-users.

* fix for internal issue #2215. supervision will now wait for agent to
  fully prepare before adding 10 second grace period after leadership change

* fixed internal issue #2215's FailedLeader timeout bug

v3.3.5 (2018-03-28)
-------------------

* fixed issue #4934: Wrong used GeoIndex depending on FILTER order

* make build id appear in startup log message alongside with other version info

* make AQL data modification operations that are sent to all shards and that are
  supposed to return values (i.e. `RETURN OLD` or `RETURN NEW`) not return fake
  empty result rows if the document to be updated/replaced/removed was not present
  on the target shard

* added AQL optimizer rule `restrict-to-single-shard`

  This rule will kick in if a collection operation (index lookup or data
  modification operation) will only affect a single shard, and the operation can be
  restricted to the single shard and is not applied for all shards. This optimization
  can be applied for queries that access a collection only once in the query, and that
  do not use traversals, shortest path queries and that do not access collection data
  dynamically using the `DOCUMENT`, `FULLTEXT`, `NEAR` or `WITHIN` AQL functions.
  Additionally, the optimizer will only pull off this optimization if can safely
  determine the values of all the collection's shard keys from the query, and when the
  shard keys are covered by a single index (this is always true if the shard key is
  the default `_key`)

* display missing attributes of GatherNodes in AQL explain output

* make AQL optimizer rule `undistribute-remove-after-enum-coll` fire in a few
  more cases in which it is possible

* slightly improve index selection for the RocksDB engine when there are multiple
  competing indexes with the same attribute prefixes, but different amount of
  attributes covered. In this case, the more specialized index will be preferred
  now

* fix issue #4924: removeFollower now prefers to remove the last follower(s)

* added "collect-in-cluster" optimizer rule to have COLLECT WITH COUNT queries
  without grouping being executed on the DB servers and the coordinator only summing
  up the counts from the individual shards

* fixed issue #4900: Nested FOR query uses index but ignores other filters

* properly exit v8::Context in one place where it was missing before

* added hidden option `--cluster.index-create-timeout` for controlling the
  default value of the index creation timeout in cluster
  under normal circumstances, this option does not need to be adjusted

* increase default timeout for index creation in cluster to 3600s

* fixed issue #4843: Query-Result has more Docs than the Collection itself

* fixed the behavior of ClusterInfo when waiting for current to catch
  up with plan in create collection.

* fixed issue #4827: COLLECT on edge _to field doesn't group distinct values as expected (MMFiles)


v3.3.4 (2018-03-01)
-------------------

* fix AQL `fullCount` result value in some cluster cases when it was off a bit

* fix issue #4651: Simple query taking forever until a request timeout error

* fix issue #4657: fixed incomplete content type header

* Vastly improved the Foxx Store UI

* fix issue #4677: AQL WITH with bind parameters results in "access after data-modification"
  for two independent UPSERTs

* remove unused startup option `--ldap.permissions-attribute-name`

* fix issue #4457: create /var/tmp/arangod with correct user in supervisor mode

* remove long disfunctional admin/long_echo handler

* fixed Foxx API:

  * PUT /_api/foxx/service: Respect force flag
  * PATCH /_api/foxx/service: Check whether a service under given mount exists

* internal issue #1726: supervision failed to remove multiple servers
  from health monitoring at once.

* more information from inception, why agent is activated

* fixed a bug where supervision tried to deal with shards of virtual collections

* Behaviour of permissions for databases and collections changed:
  The new fallback rule for databases for which an access level is not explicitly specified:
  Choose the higher access level of:
    * A wildcard database grant
    * A database grant on the `_system` database
  The new fallback rule for collections for which an access level is not explicitly specified:
  Choose the higher access level of:
    * Any wildcard access grant in the same database, or on "*/*"
    * The access level for the current database
    * The access level for the `_system` database

* fix internal issue 1770: collection creation using distributeShardsLike yields
  errors and did not distribute shards correctly in the following cases:
  1. If numberOfShards * replicationFactor % nrDBServers != 0
     (shards * replication is not divisible by DBServers).
  2. If there was failover / move shard case on the leading collection
     and creating the follower collection afterwards.

* fix timeout issues in replication client expiration

* added missing edge filter to neighbors-only traversals
  in case a filter condition was moved into the traverser and the traversal was
  executed in breadth-first mode and was returning each visited vertex exactly
  once, and there was a filter on the edges of the path and the resulting vertices
  and edges were not used later, the edge filter was not applied

* fixed issue #4160: Run arangod with "--database.auto-upgrade" option always crash silently without error log

* fix internal issue #1848: AQL optimizer was trying to resolve attribute accesses
  to attributes of constant object values at query compile time, but only did so far
  the very first attribute in each object

  this fixes https://stackoverflow.com/questions/48648737/beginner-bug-in-for-loops-from-objects

* fix inconvenience: If we want to start server with a non-existing
  --javascript.app-path it will now be created (if possible)

* fixed: REST API `POST _api/foxx` now returns HTTP code 201 on success, as documented.
         returned 200 before.

* fixed: REST API `PATCH _api/foxx/dependencies` now updates the existing dependencies
         instead of replacing them.

* fixed: Foxx upload of single javascript file. You now can upload via http-url pointing
         to a javascript file.

* fixed issue #4395: If your foxx app includes an `APP` folder it got
         accidently removed by selfhealing this is not the case anymore.

* fixed internal issue #1969 - command apt-get purge/remove arangodb3e was failing


v3.3.3 (2018-01-26)
-------------------

* fix issue #4272: VERSION file keeps disappearing

* fix internal issue #81: quotation marks disappeared when switching table/json
  editor in the query editor ui

* added option `--rocksdb.throttle` to control whether write-throttling is enabled
  Write-throttling is turned on by default, to reduce chances of compactions getting
  too far behind and blocking incoming writes.

* fixed issue #4308: Crash when getter for error.name throws an error (on Windows)

* UI: fixed a query editor caching and parsing issue

* Fixed internal issue #1683: fixes an UI issue where a collection name gets wrongly cached
  within the documents overview of a collection.

* Fixed an issue with the index estimates in RocksDB in the case a transaction is aborted.
  Former the index estimates were modified if the transaction commited or not.
  Now they will only be modified if the transaction commited successfully.

* UI: optimized login view for very small screen sizes

* UI: optimized error messages for invalid query bind parameter

* Truncate in RocksDB will now do intermediate commits every 10.000 documents
  if truncate fails or the server crashes during this operation all deletes
  that have been commited so far are persisted.

* make the default value of `--rocksdb.block-cache-shard-bits` use the RocksDB
  default value. This will mostly mean the default number block cache shard
  bits is lower than before, allowing each shard to store more data and cause
  less evictions from block cache

* UI: optimized login view for very small screen sizes

* issue #4222: Permission error preventing AQL query import / export on webui

* UI: optimized error messages for invalid query bind parameter

* UI: upgraded swagger ui to version 3.9.0

* issue #3504: added option `--force-same-database` for arangorestore

  with this option set to true, it is possible to make any arangorestore attempt
  fail if the specified target database does not match the database name
  specified in the source dump's "dump.json" file. it can thus be used to
  prevent restoring data into the "wrong" database

  The option is set to `false` by default to ensure backwards-compatibility

* make the default value of `--rocksdb.block-cache-shard-bits` use the RocksDB
  default value. This will mostly mean the default number block cache shard
  bits is lower than before, allowing each shard to store more data and cause
  less evictions from block cache

* fixed issue #4255: AQL SORT consuming too much memory

* fixed incorrect persistence of RAFT vote and term


v3.3.2 (2018-01-04)
-------------------

* fixed issue #4199: Internal failure: JavaScript exception in file 'arangosh.js'
  at 98,7: ArangoError 4: Expecting type String

* fixed issue in agency supervision with a good server being left in
  failedServers

* distinguish isReady and allInSync in clusterInventory

* fixed issue #4197: AQL statement not working in 3.3.1 when upgraded from 3.2.10

* do not reuse collection ids when restoring collections from a dump, but assign
  new collection ids, this should prevent collection id conflicts

* fix issue #4393: broken handling of unix domain sockets in
  JS_Download

v3.3.1 (2017-12-28)
-------------------

* UI: displayed wrong wfs property for a collection when using RocksDB as
  storage engine

* added `--ignore-missing` option to arangoimp
  this option allows importing lines with less fields than specified in the CSV
  header line

* changed misleading error message from "no leader" to "not a leader"

* optimize usage of AQL FULLTEXT index function to a FOR loop with index
  usage in some cases
  When the optimization is applied, this especially speeds up fulltext index
  queries in the cluster

* UI: improved the behavior during collection creation in a cluster environment

* Agency lockup fixes for very small machines.

* Agency performance improvement by finer grained locking.

* Use steady_clock in agency whereever possible.

* Agency prevent Supervision thread crash.

* Fix agency integer overflow in timeout calculation.


v3.3.0 (2017-12-14)
-------------------

* release version

* added a missing try/catch block in the supervision thread


v3.3.rc8 (2017-12-12)
---------------------

* UI: fixed broken foxx configuration keys. Some valid configuration values
  could not be edited via the ui.

* UI: Shard distribution view now has an accordion view instead of displaying
  all shards of all collections at once.

* UI: pressing the return key inside a select2 box no longer triggers the modals

* UI: coordinators and db servers are now in sorted order (ascending)


v3.3.rc7 (2017-12-07)
---------------------

* fixed issue #3741: fix terminal color output in Windows

* UI: fixed issue #3822: disabled name input field for system collections

* fixed issue #3640: limit in subquery

* fixed issue #3745: Invalid result when using OLD object with array attribute in UPSERT statement

* UI: edge collections were wrongly added to from and to vertices select box during graph creation

* UI: added not found views for documents and collections

* UI: using default user database api during database creation now

* UI: the graph viewer backend now picks one random start vertex of the
  first 1000 documents instead of calling any(). The implementation of
  "any" is known to scale bad on huge collections with RocksDB.

* UI: fixed disappearing of the navigation label in some case special case

* UI: the graph viewer now displays updated label values correctly.
  Additionally the included node/edge editor now closes automatically
	after a successful node/edge update.

* fixed issue #3917: traversals with high maximal depth take extremely long
  in planning phase.


v3.3.rc4 (2017-11-28)
---------------------

* minor bug-fixes


v3.3.rc3 (2017-11-24)
---------------------

* bug-fixes


v3.3.rc2 (2017-11-22)
---------------------

* UI: document/edge editor now remembering their modes (e.g. code or tree)

* UI: optimized error messages for invalid graph definitions. Also fixed a
  graph renderer cleanup error.

* UI: added a delay within the graph viewer while changing the colors of the
  graph. Necessary due different browser behaviour.

* added options `--encryption.keyfile` and `--encryption.key-generator` to arangodump
  and arangorestore

* UI: the graph viewer now displays updated label values correctly.
  Additionally the included node/edge editor now closes automatically
	after a successful node/edge update.

* removed `--recycle-ids` option for arangorestore

  using that option could have led to problems on the restore, with potential
  id conflicts between the originating server (the source dump server) and the
  target server (the restore server)


v3.3.rc1 (2017-11-17)
---------------------

* add readonly mode REST API

* allow compilation of ArangoDB source code with g++ 7

* upgrade minimum required g++ compiler version to g++ 5.4
  That means ArangoDB source code will not compile with g++ 4.x or g++ < 5.4 anymore.

* AQL: during a traversal if a vertex is not found. It will not print an ERROR to the log and continue
  with a NULL value, but will register a warning at the query and continue with a NULL value.
  The situation is not desired as an ERROR as ArangoDB can store edges pointing to non-existing
  vertex which is perfectly valid, but it may be a n issue on the data model, so users
  can directly see it on the query now and do not "by accident" have to check the LOG output.


v3.3.beta1 (2017-11-07)
-----------------------

* introduce `enforceReplicationFactor`: An optional parameter controlling
  if the server should bail out during collection creation if there are not
  enough DBServers available for the desired `replicationFactor`.

* fixed issue #3516: Show execution time in arangosh

  this change adds more dynamic prompt components for arangosh
  The following components are now available for dynamic prompts,
  settable via the `--console.prompt` option in arangosh:

  - '%t': current time as timestamp
  - '%a': elpased time since ArangoShell start in seconds
  - '%p': duration of last command in seconds
  - '%d': name of current database
  - '%e': current endpoint
  - '%E': current endpoint without protocol
  - '%u': current user

  The time a command takes can be displayed easily by starting arangosh with `--console.prompt "%p> "`.

* make the ArangoShell refill its collection cache when a yet-unknown collection
  is first accessed. This fixes the following problem:

      arangosh1> db._collections();  // shell1 lists all collections
      arangosh2> db._create("test"); // shell2 now creates a new collection 'test'
      arangosh1> db.test.insert({}); // shell1 is not aware of the collection created
                                     // in shell2, so the insert will fail

* incremental transfer of initial collection data now can handle partial
  responses for a chunk, allowing the leader/master to send smaller chunks
  (in terms of HTTP response size) and limit memory usage

* initial creation of shards for cluster collections is now faster with
  replicationFactor values bigger than 1. this is achieved by an optimization
  for the case when the collection on the leader is still empty

* potential fix for issue #3517: several "filesystem full" errors in logs
  while there's a lot of disk space

* added C++ implementations for AQL function `SUBSTRING()`, `LEFT()`, `RIGHT()` and `TRIM()`


v3.3.milestone2 (2017-10-19)
----------------------------

* added new replication module

* make AQL `DISTINCT` not change the order of the results it is applied on

* show C++ function name of call site in ArangoDB log output

  This requires option `--log.line-number` to be set to *true*

* fixed issue #3408: Hard crash in query for pagination

* UI: fixed unresponsive events in cluster shards view

* UI: added word wrapping to query editor

* fixed issue #3395: AQL: cannot instantiate CollectBlock with undetermined
  aggregation method

* minimum number of V8 contexts in console mode must be 2, not 1. this is
  required to ensure the console gets one dedicated V8 context and all other
  operations have at least one extra context. This requirement was not enforced
  anymore.

* UI: fixed wrong user attribute name validation, issue #3228

* make AQL return a proper error message in case of a unique key constraint
  violation. previously it only returned the generic "unique constraint violated"
  error message but omitted the details about which index caused the problem.

  This addresses https://stackoverflow.com/questions/46427126/arangodb-3-2-unique-constraint-violation-id-or-key

* fix potential overflow in CRC marker check when a corrupted CRC marker
  is found at the very beginning of an MMFiles datafile


v3.3.milestone1 (2017-10-11)
----------------------------

* added option `--server.local-authentication`

* UI: added user roles

* added config option `--log.color` to toggle colorful logging to terminal

* added config option `--log.thread-name` to additionally log thread names

* usernames must not start with `:role:`, added new options:
    --server.authentication-timeout
    --ldap.roles-attribute-name
    --ldap.roles-transformation
    --ldap.roles-search
    --ldap.superuser-role
    --ldap.roles-include
    --ldap.roles-exclude

* performance improvements for full collection scans and a few other operations
  in MMFiles engine

* added `--rocksdb.encryption-key-generator` for enterprise

* removed `--compat28` parameter from arangodump and replication API

  older ArangoDB versions will no longer be supported by these tools.

* increase the recommended value for `/proc/sys/vm/max_map_count` to a value
  eight times as high as the previous recommended value. Increasing the
  values helps to prevent an ArangoDB server from running out of memory mappings.

  The raised minimum recommended value may lead to ArangoDB showing some startup
  warnings as follows:

      WARNING {memory} maximum number of memory mappings per process is 65530, which seems too low. it is recommended to set it to at least 512000
      WARNING {memory} execute 'sudo sysctl -w "vm.max_map_count=512000"'


v3.2.17 (XXXX-XX-XX)
--------------------

* added missing virtual destructor for MMFiles transaction data context object

* make synchronous replication detect more error cases when followers cannot
  apply the changes from the leader

* fixed undefined behavior in cluster plan-loading procedure that may have
  unintentionally modified a shared structure

* cluster nodes should retry registering in agency until successful

* fixed issue #5354: updated the ui json editor, improved usability

* fixed issue #5648: fixed error message when saving unsupported document
  types

* fixed issue #5943: misplaced database ui icon and wrong cursor type were used


v3.2.16 (2018-07-12)
--------------------

* upgraded arangodb starter version to 0.12.0

* make edge cache initialization and invalidation more portable by avoiding memset
  on non-POD types

* fixed internal issue #2256: ui, document id not showing up when deleting a document

* fixed issue #5400: Unexpected AQL Result

* Fixed issue #5035: fixed a vulnerability issue within the web ui's index view

* issue one HTTP call less per cluster AQL query

* self heal during a Foxx service install, upgrade or replace no longer breaks
  the respective operation

* inception was ignoring leader's configuration

* inception could get caught in a trap, where agent configuration
  version and timeout multiplier lead to incapacitated agency

* more patient agency tests to allow for ASAN tests to successfully finish

* fixed for agent coming back to agency with changed endpoint and
  total data loss

* fixed agency restart from compaction without data


v3.2.15 (2018-05-13)
--------------------

* upgraded arangodb starter version to 0.11.2

* make /_api/index and /_api/database REST handlers use the scheduler's internal
  queue, so they do not run in an I/O handling thread

* fixed issue #3811: gharial api is now checking existence of _from and _to vertices
  during edge creation


v3.2.14 (2018-04-20)
--------------------

* field "$schema" in Foxx manifest.json files no longer produce warnings

* added `@arangodb/locals` module to expose the Foxx service context as an
  alternative to using `module.context` directly.

* the internal implementation of REST API `/_api/simple/by-example` now uses
  C++ instead of JavaScript

* supervision can be switched to maintenance mode f.e. for rolling upgrades


v3.2.13 (2018-04-13)
--------------------

* improve startup resilience in case there are datafile errors (MMFiles)

  also allow repairing broken VERSION files automatically on startup by
  specifying the option `--database.ignore-datafile-errors true`

* fix issue #4582: UI query editor now supports usage of empty string as bind parameter value

* fix issue #4924: removeFollower now prefers to remove the last follower(s)

* fixed issue #4934: Wrong used GeoIndex depending on FILTER order

* fixed the behavior of clusterinfo when waiting for current to catch
  up with plan in create collection.

* fix for internal issue #2215. supervision will now wait for agent to
  fully prepare before adding 10 second grace period after leadership change

* fixed interal issue #2215 FailedLeader timeout bug


v3.2.12 (2018-02-27)
--------------------

* remove long disfunctional admin/long_echo handler

* fixed Foxx API:

  * PUT /_api/foxx/service: Respect force flag
  * PATCH /_api/foxx/service: Check whether a service under given mount exists

* fix issue #4457: create /var/tmp/arangod with correct user in supervisor mode

* fix internal issue #1848

  AQL optimizer was trying to resolve attribute accesses
  to attributes of constant object values at query compile time, but only did so far
  the very first attribute in each object

  this fixes https://stackoverflow.com/questions/48648737/beginner-bug-in-for-loops-from-objects

* fix inconvenience: If we want to start server with a non-existing
  --javascript.app-path it will now be created (if possible)

* fixed: REST API `POST _api/foxx` now returns HTTP code 201 on success, as documented.
         returned 200 before.

* fixed: REST API `PATCH _api/foxx/dependencies` now updates the existing dependencies
         instead of replacing them.

* fixed: Foxx upload of single javascript file. You now can upload via http-url pointing
         to a javascript file.

* fixed issue #4395: If your foxx app includes an `APP` folder it got accidently removed by selfhealing
         this is not the case anymore.

* fix internal issue 1770: collection creation using distributeShardsLike yields
  errors and did not distribute shards correctly in the following cases:
  1. If numberOfShards * replicationFactor % nrDBServers != 0
     (shards * replication is not divisible by DBServers).
  2. If there was failover / move shard case on the leading collection
     and creating the follower collection afterwards.

* fix timeout issues in replication client expiration

+ fix some inconsistencies in replication for RocksDB engine that could have led
  to some operations not being shipped from master to slave servers

* fix issue #4272: VERSION file keeps disappearing

* fix internal issue #81: quotation marks disappeared when switching table/json
  editor in the query editor ui

* make the default value of `--rocksdb.block-cache-shard-bits` use the RocksDB
  default value. This will mostly mean the default number block cache shard
  bits is lower than before, allowing each shard to store more data and cause
  less evictions from block cache

* fix issue #4393: broken handling of unix domain sockets in
  JS_Download

* fix internal bug #1726: supervision failed to remove multiple
  removed servers from health UI

* fixed internal issue #1969 - command apt-get purge/remove arangodb3e was failing

* fixed a bug where supervision tried to deal with shards of virtual collections


v3.2.11 (2018-01-17)
--------------------

* Fixed an issue with the index estimates in RocksDB in the case a transaction is aborted.
  Former the index estimates were modified if the transaction commited or not.
  Now they will only be modified if the transaction commited successfully.

* Truncate in RocksDB will now do intermediate commits every 10.000 documents
  if truncate fails or the server crashes during this operation all deletes
  that have been commited so far are persisted.

* fixed issue #4308: Crash when getter for error.name throws an error (on Windows)

* UI: fixed a query editor caching and parsing issue for arrays and objects

* Fixed internal issue #1684: Web UI: saving arrays/objects as bind parameters faulty

* Fixed internal issue #1683: fixes an UI issue where a collection name gets wrongly cached
  within the documents overview of a collection.

* issue #4222: Permission error preventing AQL query import / export on webui

* UI: optimized login view for very small screen sizes

* UI: Shard distribution view now has an accordion view instead of displaying
  all shards of all collections at once.

* UI: optimized error messages for invalid query bind parameter

* fixed missing transaction events in RocksDB asynchronous replication

* fixed issue #4255: AQL SORT consuming too much memory

* fixed issue #4199: Internal failure: JavaScript exception in file 'arangosh.js'
  at 98,7: ArangoError 4: Expecting type String

* fixed issue #3818: Foxx configuration keys cannot contain spaces (will not save)

* UI: displayed wrong "waitForSync" property for a collection when
  using RocksDB as storage engine

* prevent binding to the same combination of IP and port on Windows

* fixed incorrect persistence of RAFT vote and term


v3.2.10 (2017-12-22)
--------------------

* replication: more robust initial sync

* fixed a bug in the RocksDB engine that would prevent recalculated
  collection counts to be actually stored

* fixed issue #4095: Inconsistent query execution plan

* fixed issue #4056: Executing empty query causes crash

* fixed issue #4045: Out of memory in `arangorestore` when no access
  rights to dump files

* fixed issue #3031: New Graph: Edge definitions with edges in
  fromCollections and toCollections

* fixed issue #2668: UI: when following wrong link from edge to vertex in
  nonexisting collection misleading error is printed

* UI: improved the behavior during collection creation in a cluster environment

* UI: the graph viewer backend now picks one random start vertex of the
  first 1000 documents instead of calling any(). The implementation of
  any is known to scale bad on huge collections with rocksdb.

* fixed snapshots becoming potentially invalid after intermediate commits in
  the RocksDB engine

* backport agency inquire API changes

* fixed issue #3822: Field validation error in ArangoDB UI - Minor

* UI: fixed disappearing of the navigation label in some cases

* UI: fixed broken foxx configuration keys. Some valid configuration values
  could not be edited via the ui.

* fixed issue #3640: limit in subquery

* UI: edge collections were wrongly added to from and to vertices select
  box during graph creation

* fixed issue #3741: fix terminal color output in Windows

* fixed issue #3917: traversals with high maximal depth take extremely long
  in planning phase.

* fix equality comparison for MMFiles documents in AQL functions UNIQUE
  and UNION_DISTINCT


v3.2.9 (2017-12-04)
-------------------

* under certain conditions, replication could stop. Now fixed by adding an
  equality check for requireFromPresent tick value

* fixed locking for replication context info in RocksDB engine
  this fixes undefined behavior when parallel requests are made to the
  same replication context

* UI: added not found views for documents and collections

* fixed issue #3858: Foxx queues stuck in 'progress' status

* allow compilation of ArangoDB source code with g++ 7

* fixed issue #3224: Issue in the Foxx microservices examples

* fixed a deadlock in user privilege/permission change routine

* fixed a deadlock on server shutdown

* fixed some collection locking issues in MMFiles engine

* properly report commit errors in AQL write queries to the caller for the
  RocksDB engine

* UI: optimized error messages for invalid graph definitions. Also fixed a
  graph renderer cleanrenderer cleanup error.

* UI: document/edge editor now remembering their modes (e.g. code or tree)

* UI: added a delay within the graph viewer while changing the colors of the
  graph. Necessary due different browser behaviour.

* fix removal of failed cluster nodes via web interface

* back port of ClusterComm::wait fix in devel
  among other things this fixes too eager dropping of other followers in case
  one of the followers does not respond in time

* transact interface in agency should not be inquired as of now

* inquiry tests and blocking of inquiry on AgencyGeneralTransaction


v3.2.8 (2017-11-18)
-------------------

* fixed a race condition occuring when upgrading via linux package manager

* fixed authentication issue during replication


v3.2.7 (2017-11-13)
-------------------

* Cluster customers, which have upgraded from 3.1 to 3.2 need to upgrade
  to 3.2.7. The cluster supervision is otherwise not operational.

* Fixed issue #3597: AQL with path filters returns unexpected results
  In some cases breadth first search in combination with vertex filters
  yields wrong result, the filter was not applied correctly.

* fixed some undefined behavior in some internal value caches for AQL GatherNodes
  and SortNodes, which could have led to sorted results being effectively not
  correctly sorted.

* make the replication applier for the RocksDB engine start automatically after a
  restart of the server if the applier was configured with its `autoStart` property
  set to `true`. previously the replication appliers were only automatically restarted
  at server start for the MMFiles engine.

* fixed arangodump batch size adaptivity in cluster mode and upped default batch size
  for arangodump

  these changes speed up arangodump in cluster context

* smart graphs now return a proper inventory in response to replication inventory
  requests

* fixed issue #3618: Inconsistent behavior of OR statement with object bind parameters

* only users with read/write rights on the "_system" database can now execute
  "_admin/shutdown" as well as modify properties of the write-ahead log (WAL)

* increase default maximum number of V8 contexts to at least 16 if not explicitly
  configured otherwise.
  the procedure for determining the actual maximum value of V8 contexts is unchanged
  apart from the value `16` and works as follows:
  - if explicitly set, the value of the configuration option `--javascript.v8-contexts`
    is used as the maximum number of V8 contexts
  - when the option is not set, the maximum number of V8 contexts is determined
    by the configuration option `--server.threads` if that option is set. if
    `--server.threads` is not set, then the maximum number of V8 contexts is the
    server's reported hardware concurrency (number of processors visible
    to the arangod process). if that would result in a maximum value of less than 16
    in any of these two cases, then the maximum value will be increased to 16.

* fixed issue #3447: ArangoError 1202: AQL: NotFound: (while executing) when
  updating collection

* potential fix for issue #3581: Unexpected "rocksdb unique constraint
  violated" with unique hash index

* fixed geo index optimizer rule for geo indexes with a single (array of coordinates)
  attribute.

* improved the speed of the shards overview in cluster (API endpoint /_api/cluster/shardDistribution API)
  It is now guaranteed to return after ~2 seconds even if the entire cluster is unresponsive.

* fix agency precondition check for complex objects
  this fixes issues with several CAS operations in the agency

* several fixes for agency restart and shutdown

* the cluster-internal representation of planned collection objects is now more
  lightweight than before, using less memory and not allocating any cache for indexes
  etc.

* fixed issue #3403: How to kill long running AQL queries with the browser console's
  AQL (display issue)

* fixed issue #3549: server reading ENGINE config file fails on common standard
  newline character

* UI: fixed error notifications for collection modifications

* several improvements for the truncate operation on collections:

  * the timeout for the truncate operation was increased in cluster mode in
    order to prevent too frequent "could not truncate collection" errors

  * after a truncate operation, collections in MMFiles still used disk space.
    to reclaim disk space used by truncated collection, the truncate actions
    in the web interface and from the ArangoShell now issue an extra WAL flush
    command (in cluster mode, this command is also propagated to all servers).
    the WAL flush allows all servers to write out any pending operations into the
    datafiles of the truncated collection. afterwards, a final journal rotate
    command is sent, which enables the compaction to entirely remove all datafiles
    and journals for the truncated collection, so that all disk space can be
    reclaimed

  * for MMFiles a special method will be called after a truncate operation so that
    all indexes of the collection can free most of their memory. previously some
    indexes (hash and skiplist indexes) partially kept already allocated memory
    in order to avoid future memory allocations

  * after a truncate operation in the RocksDB engine, an additional compaction
    will be triggered for the truncated collection. this compaction removes all
    deletions from the key space so that follow-up scans over the collection's key
    range do not have to filter out lots of already-removed values

  These changes make truncate operations potentially more time-consuming than before,
  but allow for memory/disk space savings afterwards.

* enable JEMalloc background threads for purging and returning unused memory
  back to the operating system (Linux only)

  JEMalloc will create its background threads on demand. The number of background
  threads is capped by the number of CPUs or active arenas. The background threads run
  periodically and purge unused memory pages, allowing memory to be returned to the
  operating system.

  This change will make the arangod process create several additional threads.
  It is accompanied by an increased `TasksMax` value in the systemd service configuration
  file for the arangodb3 service.

* upgraded bundled V8 engine to bugfix version v5.7.492.77

  this upgrade fixes a memory leak in upstream V8 described in
  https://bugs.chromium.org/p/v8/issues/detail?id=5945 that will result in memory
  chunks only getting uncommitted but not unmapped


v3.2.6 (2017-10-26)
-------------------

* UI: fixed event cleanup in cluster shards view

* UI: reduced cluster dashboard api calls

* fixed a permission problem that prevented collection contents to be displayed
  in the web interface

* removed posix_fadvise call from RocksDB's PosixSequentialFile::Read(). This is
  consistent with Facebook PR 2573 (#3505)

  this fix should improve the performance of the replication with the RocksDB
  storage engine

* allow changing of collection replication factor for existing collections

* UI: replicationFactor of a collection is now changeable in a cluster
  environment

* several fixes for the cluster agency

* fixed undefined behavior in the RocksDB-based geo index

* fixed Foxxmaster failover

* purging or removing the Debian/Ubuntu arangodb3 packages now properly stops
  the arangod instance before actuallying purging or removing


v3.2.5 (2017-10-16)
-------------------

* general-graph module and _api/gharial now accept cluster options
  for collection creation. It is now possible to set replicationFactor and
  numberOfShards for all collections created via this graph object.
  So adding a new collection will not result in a singleShard and
  no replication anymore.

* fixed issue #3408: Hard crash in query for pagination

* minimum number of V8 contexts in console mode must be 2, not 1. this is
  required to ensure the console gets one dedicated V8 context and all other
  operations have at least one extra context. This requirement was not enforced
  anymore.

* fixed issue #3395: AQL: cannot instantiate CollectBlock with undetermined
  aggregation method

* UI: fixed wrong user attribute name validation, issue #3228

* fix potential overflow in CRC marker check when a corrupted CRC marker
  is found at the very beginning of an MMFiles datafile

* UI: fixed unresponsive events in cluster shards view

* Add statistics about the V8 context counts and number of available/active/busy
  threads we expose through the server statistics interface.


v3.2.4 (2017-09-26)
-------------------

* UI: no default index selected during index creation

* UI: added replicationFactor option during SmartGraph creation

* make the MMFiles compactor perform less writes during normal compaction
  operation

  This partially fixes issue #3144

* make the MMFiles compactor configurable

  The following options have been added:

* `--compaction.db-sleep-time`: sleep interval between two compaction runs
    (in s)
  * `--compaction.min-interval"`: minimum sleep time between two compaction
     runs (in s)
  * `--compaction.min-small-data-file-size`: minimal filesize threshold
    original datafiles have to be below for a compaction
  * `--compaction.dead-documents-threshold`: minimum unused count of documents
    in a datafile
  * `--compaction.dead-size-threshold`: how many bytes of the source data file
    are allowed to be unused at most
  * `--compaction.dead-size-percent-threshold`: how many percent of the source
    datafile should be unused at least
  * `--compaction.max-files`: Maximum number of files to merge to one file
  * `--compaction.max-result-file-size`: how large may the compaction result
    file become (in bytes)
  * `--compaction.max-file-size-factor`: how large the resulting file may
    be in comparison to the collection's `--database.maximal-journal-size' setting`

* fix downwards-incompatibility in /_api/explain REST handler

* fix Windows implementation for fs.getTempPath() to also create a
  sub-directory as we do on linux

* fixed a multi-threading issue in cluster-internal communication

* performance improvements for traversals and edge lookups

* removed internal memory zone handling code. the memory zones were a leftover
  from the early ArangoDB days and did not provide any value in the current
  implementation.

* (Enterprise only) added `skipInaccessibleCollections` option for AQL queries:
  if set, AQL queries (especially graph traversals) will treat collections to
  which a user has no access rights to as if these collections were empty.

* adjusted scheduler thread handling to start and stop less threads in
  normal operations

* leader-follower replication catchup code has been rewritten in C++

* early stage AQL optimization now also uses the C++ implementations of
  AQL functions if present. Previously it always referred to the JavaScript
  implementations and ignored the C++ implementations. This change gives
  more flexibility to the AQL optimizer.

* ArangoDB tty log output is now colored for log messages with levels
  FATAL, ERR and WARN.

* changed the return values of AQL functions `REGEX_TEST` and `REGEX_REPLACE`
  to `null` when the input regex is invalid. Previous versions of ArangoDB
  partly returned `false` for invalid regexes and partly `null`.

* added `--log.role` option for arangod

  When set to `true`, this option will make the ArangoDB logger print a single
  character with the server's role into each logged message. The roles are:

  - U: undefined/unclear (used at startup)
  - S: single server
  - C: coordinator
  - P: primary
  - A: agent

  The default value for this option is `false`, so no roles will be logged.


v3.2.3 (2017-09-07)
-------------------

* fixed issue #3106: orphan collections could not be registered in general-graph module

* fixed wrong selection of the database inside the internal cluster js api

* added startup option `--server.check-max-memory-mappings` to make arangod check
  the number of memory mappings currently used by the process and compare it with
  the maximum number of allowed mappings as determined by /proc/sys/vm/max_map_count

  The default value is `true`, so the checks will be performed. When the current
  number of mappings exceeds 90% of the maximum number of mappings, the creation
  of further V8 contexts will be deferred.

  Note that this option is effective on Linux systems only.

* arangoimp now has a `--remove-attribute` option

* added V8 context lifetime control options
  `--javascript.v8-contexts-max-invocations` and `--javascript.v8-contexts-max-age`

  These options allow specifying after how many invocations a used V8 context is
  disposed, or after what time a V8 context is disposed automatically after its
  creation. If either of the two thresholds is reached, an idl V8 context will be
  disposed.

  The default value of `--javascript.v8-contexts-max-invocations` is 0, meaning that
  the maximum number of invocations per context is unlimited. The default value
  for `--javascript.v8-contexts-max-age` is 60 seconds.

* fixed wrong UI cluster health information

* fixed issue #3070: Add index in _jobs collection

* fixed issue #3125: HTTP Foxx API JSON parsing

* fixed issue #3120: Foxx queue: job isn't running when server.authentication = true

* fixed supervision failure detection and handling, which happened with simultaneous
  agency leadership change


v3.2.2 (2017-08-23)
-------------------

* make "Rebalance shards" button work in selected database only, and not make
  it rebalance the shards of all databases

* fixed issue #2847: adjust the response of the DELETE `/_api/users/database/*` calls

* fixed issue #3075: Error when upgrading arangoDB on linux ubuntu 16.04

* fixed a buffer overrun in linenoise console input library for long input strings

* increase size of the linenoise input buffer to 8 KB

* abort compilation if the detected GCC or CLANG isn't in the range of compilers
  we support

* fixed spurious cluster hangups by always sending AQL-query related requests
  to the correct servers, even after failover or when a follower drops

  The problem with the previous shard-based approach was that responsibilities
  for shards may change from one server to another at runtime, after the query
  was already instanciated. The coordinator and other parts of the query then
  sent further requests for the query to the servers now responsible for the
  shards.
  However, an AQL query must send all further requests to the same servers on
  which the query was originally instanciated, even in case of failover.
  Otherwise this would potentially send requests to servers that do not know
  about the query, and would also send query shutdown requests to the wrong
  servers, leading to abandoned queries piling up and using resources until
  they automatically time out.

* fixed issue with RocksDB engine acquiring the collection count values too
  early, leading to the collection count values potentially being slightly off
  even in exclusive transactions (for which the exclusive access should provide
  an always-correct count value)

* fixed some issues in leader-follower catch-up code, specifically for the
  RocksDB engine

* make V8 log fatal errors to syslog before it terminates the process.
  This change is effective on Linux only.

* fixed issue with MMFiles engine creating superfluous collection journals
  on shutdown

* fixed issue #3067: Upgrade from 3.2 to 3.2.1 reset autoincrement keys

* fixed issue #3044: ArangoDB server shutdown unexpectedly

* fixed issue #3039: Incorrect filter interpretation

* fixed issue #3037: Foxx, internal server error when I try to add a new service

* improved MMFiles fulltext index document removal performance
  and fulltext index query performance for bigger result sets

* ui: fixed a display bug within the slow and running queries view

* ui: fixed a bug when success event triggers twice in a modal

* ui: fixed the appearance of the documents filter

* ui: graph vertex collections not restricted to 10 anymore

* fixed issue #2835: UI detection of JWT token in case of server restart or upgrade

* upgrade jemalloc version to 5.0.1

  This fixes problems with the memory allocator returing "out of memory" when
  calling munmap to free memory in order to return it to the OS.

  It seems that calling munmap on Linux can increase the number of mappings, at least
  when a region is partially unmapped. This can lead to the process exceeding its
  maximum number of mappings, and munmap and future calls to mmap returning errors.

  jemalloc version 5.0.1 does not have the `--enable-munmap` configure option anymore,
  so the problem is avoided. To return memory to the OS eventually, jemalloc 5's
  background purge threads are used on Linux.

* fixed issue #2978: log something more obvious when you log a Buffer

* fixed issue #2982: AQL parse error?

* fixed issue #3125: HTTP Foxx API Json parsing

v3.2.1 (2017-08-09)
-------------------

* added C++ implementations for AQL functions `LEFT()`, `RIGHT()` and `TRIM()`

* fixed docs for issue #2968: Collection _key autoincrement value increases on error

* fixed issue #3011: Optimizer rule reduce-extraction-to-projection breaks queries

* Now allowing to restore users in a sharded environment as well
  It is still not possible to restore collections that are sharded
  differently than by _key.

* fixed an issue with restoring of system collections and user rights.
  It was not possible to restore users into an authenticated server.

* fixed issue #2977: Documentation for db._createDatabase is wrong

* ui: added bind parameters to slow query history view

* fixed issue #1751: Slow Query API should provide bind parameters, webui should display them

* ui: fixed a bug when moving multiple documents was not possible

* fixed docs for issue #2968: Collection _key autoincrement value increases on error

* AQL CHAR_LENGTH(null) returns now 0. Since AQL TO_STRING(null) is '' (string of length 0)

* ui: now supports single js file upload for Foxx services in addition to zip files

* fixed a multi-threading issue in the agency when callElection was called
  while the Supervision was calling updateSnapshot

* added startup option `--query.tracking-with-bindvars`

  This option controls whether the list of currently running queries
  and the list of slow queries should contain the bind variables used
  in the queries or not.

  The option can be changed at runtime using the commands

      // enables tracking of bind variables
      // set to false to turn tracking of bind variables off
      var value = true;
      require("@arangodb/aql/queries").properties({
        trackBindVars: value
      });

* index selectivity estimates are now available in the cluster as well

* fixed issue #2943: loadIndexesIntoMemory not returning the same structure
  as the rest of the collection APIs

* fixed issue #2949: ArangoError 1208: illegal name

* fixed issue #2874: Collection properties do not return `isVolatile`
  attribute

* potential fix for issue #2939: Segmentation fault when starting
  coordinator node

* fixed issue #2810: out of memory error when running UPDATE/REPLACE
  on medium-size collection

* fix potential deadlock errors in collector thread

* disallow the usage of volatile collections in the RocksDB engine
  by throwing an error when a collection is created with attribute
  `isVolatile` set to `true`.
  Volatile collections are unsupported by the RocksDB engine, so
  creating them should not succeed and silently create a non-volatile
  collection

* prevent V8 from issuing SIGILL instructions when it runs out of memory

  Now arangod will attempt to log a FATAL error into its logfile in case V8
  runs out of memory. In case V8 runs out of memory, it will still terminate the
  entire process. But at least there should be something in the ArangoDB logs
  indicating what the problem was. Apart from that, the arangod process should
  now be exited with SIGABRT rather than SIGILL as it shouldn't return into the
  V8 code that aborted the process with `__builtin_trap`.

  this potentially fixes issue #2920: DBServer crashing automatically post upgrade to 3.2

* Foxx queues and tasks now ensure that the scripts in them run with the same
  permissions as the Foxx code who started the task / queue

* fixed issue #2928: Offset problems

* fixed issue #2876: wrong skiplist index usage in edge collection

* fixed issue #2868: cname missing from logger-follow results in rocksdb

* fixed issue #2889: Traversal query using incorrect collection id

* fixed issue #2884: AQL traversal uniqueness constraints "propagating" to other traversals? Weird results

* arangoexport: added `--query` option for passing an AQL query to export the result

* fixed issue #2879: No result when querying for the last record of a query

* ui: allows now to edit default access level for collections in database
  _system for all users except the root user.

* The _users collection is no longer accessible outside the arngod process, _queues is always read-only

* added new option "--rocksdb.max-background-jobs"

* removed options "--rocksdb.max-background-compactions", "--rocksdb.base-background-compactions" and "--rocksdb.max-background-flushes"

* option "--rocksdb.compaction-read-ahead-size" now defaults to 2MB

* change Windows build so that RocksDB doesn't enforce AVX optimizations by default
  This fixes startup crashes on servers that do not have AVX CPU extensions

* speed up RocksDB secondary index creation and dropping

* removed RocksDB note in Geo index docs


v3.2.0 (2017-07-20)
-------------------

* fixed UI issues

* fixed multi-threading issues in Pregel

* fixed Foxx resilience

* added command-line option `--javascript.allow-admin-execute`

  This option can be used to control whether user-defined JavaScript code
  is allowed to be executed on server by sending via HTTP to the API endpoint
  `/_admin/execute`  with an authenticated user account.
  The default value is `false`, which disables the execution of user-defined
  code. This is also the recommended setting for production. In test environments,
  it may be convenient to turn the option on in order to send arbitrary setup
  or teardown commands for execution on the server.


v3.2.beta6 (2017-07-18)
-----------------------

* various bugfixes


v3.2.beta5 (2017-07-16)
-----------------------

* numerous bugfixes


v3.2.beta4 (2017-07-04)
-----------------------

* ui: fixed document view _from and _to linking issue for special characters

* added function `db._parse(query)` for parsing an AQL query and returning information about it

* fixed one medium priority and two low priority security user interface
  issues found by owasp zap.

* ui: added index deduplicate options

* ui: fixed renaming of collections for the rocksdb storage engine

* documentation and js fixes for secondaries

* RocksDB storage format was changed, users of the previous beta/alpha versions
  must delete the database directory and re-import their data

* enabled permissions on database and collection level

* added and changed some user related REST APIs
    * added `PUT /_api/user/{user}/database/{database}/{collection}` to change collection permission
    * added `GET /_api/user/{user}/database/{database}/{collection}`
    * added optional `full` parameter to the `GET /_api/user/{user}/database/` REST call

* added user functions in the arangoshell `@arangodb/users` module
    * added `grantCollection` and `revokeCollection` functions
    * added `permission(user, database, collection)` to retrieve collection specific rights

* added "deduplicate" attribute for array indexes, which controls whether inserting
  duplicate index values from the same document into a unique array index will lead to
  an error or not:

      // with deduplicate = true, which is the default value:
      db._create("test");
      db.test.ensureIndex({ type: "hash", fields: ["tags[*]"], deduplicate: true });
      db.test.insert({ tags: ["a", "b"] });
      db.test.insert({ tags: ["c", "d", "c"] }); // will work, because deduplicate = true
      db.test.insert({ tags: ["a"] }); // will fail

      // with deduplicate = false
      db._create("test");
      db.test.ensureIndex({ type: "hash", fields: ["tags[*]"], deduplicate: false });
      db.test.insert({ tags: ["a", "b"] });
      db.test.insert({ tags: ["c", "d", "c"] }); // will not work, because deduplicate = false
      db.test.insert({ tags: ["a"] }); // will fail

  The "deduplicate" attribute is now also accepted by the index creation HTTP
  API endpoint POST /_api/index and is returned by GET /_api/index.

* added optimizer rule "remove-filters-covered-by-traversal"

* Debian/Ubuntu installer: make messages about future package upgrades more clear

* fix a hangup in VST

  The problem happened when the two first chunks of a VST message arrived
  together on a connection that was newly switched to VST.

* fix deletion of outdated WAL files in RocksDB engine

* make use of selectivity estimates in hash, skiplist and persistent indexes
  in RocksDB engine

* changed VM overcommit recommendation for user-friendliness

* fix a shutdown bug in the cluster: a destroyed query could still be active

* do not terminate the entire server process if a temp file cannot be created
  (Windows only)

* fix log output in the front-end, it stopped in case of too many messages


v3.2.beta3 (2017-06-27)
-----------------------

* numerous bugfixes


v3.2.beta2 (2017-06-20)
-----------------------

* potentially fixed issue #2559: Duplicate _key generated on insertion

* fix invalid results (too many) when a skipping LIMIT was used for a
  traversal. `LIMIT x` or `LIMIT 0, x` were not affected, but `LIMIT s, x`
  may have returned too many results

* fix races in SSL communication code

* fix invalid locking in JWT authentication cache, which could have
  crashed the server

* fix invalid first group results for sorted AQL COLLECT when LIMIT
  was used

* fix potential race, which could make arangod hang on startup

* removed `exception` field from transaction error result; users should throw
  explicit `Error` instances to return custom exceptions (addresses issue #2561)

* fixed issue #2613: Reduce log level when Foxx manager tries to self heal missing database

* add a read only mode for users and collection level authorization

* removed `exception` field from transaction error result; users should throw
  explicit `Error` instances to return custom exceptions (addresses issue #2561)

* fixed issue #2677: Foxx disabling development mode creates non-deterministic service bundle

* fixed issue #2684: Legacy service UI not working


v3.2.beta1 (2017-06-12)
-----------------------

* provide more context for index errors (addresses issue #342)

* arangod now validates several OS/environment settings on startup and warns if
  the settings are non-ideal. Most of the checks are executed on Linux systems only.

* fixed issue #2515: The replace-or-with-in optimization rule might prevent use of indexes

* added `REGEX_REPLACE` AQL function

* the RocksDB storage format was changed, users of the previous alpha versions
  must delete the database directory and re-import their data

* added server startup option `--query.fail-on-warning`

  setting this option to `true` will abort any AQL query with an exception if
  it causes a warning at runtime. The value can be overridden per query by
  setting the `failOnWarning` attribute in a query's options.

* added --rocksdb.num-uncompressed-levels to adjust number of non-compressed levels

* added checks for memory managment and warn (i. e. if hugepages are enabled)

* set default SSL cipher suite string to "HIGH:!EXPORT:!aNULL@STRENGTH"

* fixed issue #2469: Authentication = true does not protect foxx-routes

* fixed issue #2459: compile success but can not run with rocksdb

* `--server.maximal-queue-size` is now an absolute maximum. If the queue is
  full, then 503 is returned. Setting it to 0 means "no limit".

* (Enterprise only) added authentication against an LDAP server

* fixed issue #2083: Foxx services aren't distributed to all coordinators

* fixed issue #2384: new coordinators don't pick up existing Foxx services

* fixed issue #2408: Foxx service validation causes unintended side-effects

* extended HTTP API with routes for managing Foxx services

* added distinction between hasUser and authorized within Foxx
  (cluster internal requests are authorized requests but don't have a user)

* arangoimp now has a `--threads` option to enable parallel imports of data

* PR #2514: Foxx services that can't be fixed by self-healing now serve a 503 error

* added `time` function to `@arangodb` module


v3.2.alpha4 (2017-04-25)
------------------------

* fixed issue #2450: Bad optimization plan on simple query

* fixed issue #2448: ArangoDB Web UI takes no action when Delete button is clicked

* fixed issue #2442: Frontend shows already deleted databases during login

* added 'x-content-type-options: nosniff' to avoid MSIE bug

* set default value for `--ssl.protocol` from TLSv1 to TLSv1.2.

* AQL breaking change in cluster:
  The SHORTEST_PATH statement using edge-collection names instead
  of a graph name now requires to explicitly name the vertex-collection names
  within the AQL query in the cluster. It can be done by adding `WITH <name>`
  at the beginning of the query.

  Example:
  ```
  FOR v,e IN OUTBOUND SHORTEST_PATH @start TO @target edges [...]
  ```

  Now has to be:

  ```
  WITH vertices
  FOR v,e IN OUTBOUND SHORTEST_PATH @start TO @target edges [...]
  ```

  This change is due to avoid dead-lock sitations in clustered case.
  An error stating the above is included.

* add implicit use of geo indexes when using SORT/FILTER in AQL, without
  the need to use the special-purpose geo AQL functions `NEAR` or `WITHIN`.

  the special purpose `NEAR` AQL function can now be substituted with the
  following AQL (provided there is a geo index present on the `doc.latitude`
  and `doc.longitude` attributes):

      FOR doc in geoSort
        SORT DISTANCE(doc.latitude, doc.longitude, 0, 0)
        LIMIT 5
        RETURN doc

  `WITHIN` can be substituted with the following AQL:

      FOR doc in geoFilter
        FILTER DISTANCE(doc.latitude, doc.longitude, 0, 0) < 2000
        RETURN doc

  Compared to using the special purpose AQL functions this approach has the
  advantage that it is more composable, and will also honor any `LIMIT` values
  used in the AQL query.

* potential fix for shutdown hangs on OSX

* added KB, MB, GB prefix for integer parameters, % for integer parameters
  with a base value

* added JEMALLOC 4.5.0

* added `--vm.resident-limit` and `--vm.path` for file-backed memory mapping
  after reaching a configurable maximum RAM size

* try recommended limit for file descriptors in case of unlimited
  hard limit

* issue #2413: improve logging in case of lock timeout and deadlocks

* added log topic attribute to /_admin/log api

* removed internal build option `USE_DEV_TIMERS`

  Enabling this option activated some proprietary timers for only selected
  events in arangod. Instead better use `perf` to gather timings.


v3.2.alpha3 (2017-03-22)
------------------------

* increase default collection lock timeout from 30 to 900 seconds

* added function `db._engine()` for retrieval of storage engine information at
  server runtime

  There is also an HTTP REST handler at GET /_api/engine that returns engine
  information.

* require at least cmake 3.2 for building ArangoDB

* make arangod start with less V8 JavaScript contexts

  This speeds up the server start (a little bit) and makes it use less memory.
  Whenever a V8 context is needed by a Foxx action or some other operation and
  there is no usable V8 context, a new one will be created dynamically now.

  Up to `--javascript.v8-contexts` V8 contexts will be created, so this option
  will change its meaning. Previously as many V8 contexts as specified by this
  option were created at server start, and the number of V8 contexts did not
  change at runtime. Now up to this number of V8 contexts will be in use at the
  same time, but the actual number of V8 contexts is dynamic.

  The garbage collector thread will automatically delete unused V8 contexts after
  a while. The number of spare contexts will go down to as few as configured in
  the new option `--javascript.v8-contexts-minimum`. Actually that many V8 contexts
  are also created at server start.

  The first few requests in new V8 contexts will take longer than in contexts
  that have been there already. Performance may therefore suffer a bit for the
  initial requests sent to ArangoDB or when there are only few but performance-
  critical situations in which new V8 contexts will be created. If this is a
  concern, it can easily be fixed by setting `--javascipt.v8-contexts-minimum`
  and `--javascript.v8-contexts` to a relatively high value, which will guarantee
  that many number of V8 contexts to be created at startup and kept around even
  when unused.

  Waiting for an unused V8 context will now also abort if no V8 context can be
  acquired/created after 120 seconds.

* improved diagnostic messages written to logfiles by supervisor process

* fixed issue #2367

* added "bindVars" to attributes of currently running and slow queries

* added "jsonl" as input file type for arangoimp

* upgraded version of bundled zlib library from 1.2.8 to 1.2.11

* added input file type `auto` for arangoimp so it can automatically detect the
  type of the input file from the filename extension

* fixed variables parsing in GraphQL

* added `--translate` option for arangoimp to translate attribute names from
  the input files to attriubte names expected by ArangoDB

  The `--translate` option can be specified multiple times (once per translation
  to be executed). The following example renames the "id" column from the input
  file to "_key", and the "from" column to "_from", and the "to" column to "_to":

      arangoimp --type csv --file data.csv --translate "id=_key" --translate "from=_from" --translate "to=_to"

  `--translate` works for CSV and TSV inputs only.

* changed default value for `--server.max-packet-size` from 128 MB to 256 MB

* fixed issue #2350

* fixed issue #2349

* fixed issue #2346

* fixed issue #2342

* change default string truncation length from 80 characters to 256 characters for
  `print`/`printShell` functions in ArangoShell and arangod. This will emit longer
  prefixes of string values before truncating them with `...`, which is helpful
  for debugging.

* always validate incoming JSON HTTP requests for duplicate attribute names

  Incoming JSON data with duplicate attribute names will now be rejected as
  invalid. Previous versions of ArangoDB only validated the uniqueness of
  attribute names inside incoming JSON for some API endpoints, but not
  consistently for all APIs.

* don't let read-only transactions block the WAL collector

* allow passing own `graphql-sync` module instance to Foxx GraphQL router

* arangoexport can now export to csv format

* arangoimp: fixed issue #2214

* Foxx: automatically add CORS response headers

* added "OPTIONS" to CORS `access-control-allow-methods` header

* Foxx: Fix arangoUser sometimes not being set correctly

* fixed issue #1974


v3.2.alpha2 (2017-02-20)
------------------------

* ui: fixed issue #2065

* ui: fixed a dashboard related memory issue

* Internal javascript rest actions will now hide their stack traces to the client
  unless maintainer mode is activated. Instead they will always log to the logfile

* Removed undocumented internal HTTP API:
  * PUT _api/edges

  The documented GET _api/edges and the undocumented POST _api/edges remains unmodified.

* updated V8 version to 5.7.0.0

* change undocumented behaviour in case of invalid revision ids in
  If-Match and If-None-Match headers from 400 (BAD) to 412 (PRECONDITION
  FAILED).

* change undocumented behaviour in case of invalid revision ids in
  JavaScript document operations from 1239 ("illegal document revision")
  to 1200 ("conflict").

* added data export tool, arangoexport.

  arangoexport can be used to export collections to json, jsonl or xml
  and export a graph or collections to xgmml.

* fixed a race condition when closing a connection

* raised default hard limit on threads for very small to 64

* fixed negative counting of http connection in UI


v3.2.alpha1 (2017-02-05)
------------------------

* added figure `httpRequests` to AQL query statistics

* removed revisions cache intermediate layer implementation

* obsoleted startup options `--database.revision-cache-chunk-size` and
  `--database.revision-cache-target-size`

* fix potential port number over-/underruns

* added startup option `--log.shorten-filenames` for controlling whether filenames
  in log messages should be shortened to just the filename with the absolute path

* removed IndexThreadFeature, made `--database.index-threads` option obsolete

* changed index filling to make it more parallel, dispatch tasks to boost::asio

* more detailed stacktraces in Foxx apps

* generated Foxx services now use swagger tags


v3.1.24 (XXXX-XX-XX)
--------------------

* fixed one more LIMIT issue in traversals


v3.1.23 (2017-06-19)
--------------------

* potentially fixed issue #2559: Duplicate _key generated on insertion

* fix races in SSL communication code

* fix invalid results (too many) when a skipping LIMIT was used for a
  traversal. `LIMIT x` or `LIMIT 0, x` were not affected, but `LIMIT s, x`
  may have returned too many results

* fix invalid first group results for sorted AQL COLLECT when LIMIT
  was used

* fix invalid locking in JWT authentication cache, which could have
  crashed the server

* fix undefined behavior in traverser when traversals were used inside
  a FOR loop


v3.1.22 (2017-06-07)
--------------------

* fixed issue #2505: Problem with export + report of a bug

* documented changed behavior of WITH

* fixed ui glitch in aardvark

* avoid agency compaction bug

* fixed issue #2283: disabled proxy communication internally


v3.1.21 (2017-05-22)
--------------------

* fixed issue #2488:  AQL operator IN error when data use base64 chars

* more randomness in seeding RNG

v3.1.20 (2016-05-16)
--------------------

* fixed incorrect sorting for distributeShardsLike

* improve reliability of AgencyComm communication with Agency

* fixed shard numbering bug, where ids were erouneously incremented by 1

* remove an unnecessary precondition in createCollectionCoordinator

* funny fail rotation fix

* fix in SimpleHttpClient for correct advancement of readBufferOffset

* forward SIG_HUP in supervisor process to the server process to fix logrotaion
  You need to stop the remaining arangod server process manually for the upgrade to work.


v3.1.19 (2017-04-28)
--------------------

* Fixed a StackOverflow issue in Traversal and ShortestPath. Occured if many (>1000) input
  values in a row do not return any result. Fixes issue: #2445

* fixed issue #2448

* fixed issue #2442

* added 'x-content-type-options: nosniff' to avoid MSIE bug

* fixed issue #2441

* fixed issue #2440

* Fixed a StackOverflow issue in Traversal and ShortestPath. Occured if many (>1000) input
  values in a row do not return any result. Fixes issue: #2445

* fix occasional hanging shutdowns on OS X


v3.1.18 (2017-04-18)
--------------------

* fixed error in continuous synchronization of collections

* fixed spurious hangs on server shutdown

* better error messages during restore collection

* completely overhaul supervision. More detailed tests

* Fixed a dead-lock situation in cluster traversers, it could happen in
  rare cases if the computation on one DBServer could be completed much earlier
  than the other server. It could also be restricted to SmartGraphs only.

* (Enterprise only) Fixed a bug in SmartGraph DepthFirstSearch. In some
  more complicated queries, the maxDepth limit of 1 was not considered strictly
  enough, causing the traverser to do unlimited depth searches.

* fixed issue #2415

* fixed issue #2422

* fixed issue #1974


v3.1.17 (2017-04-04)
--------------------

* (Enterprise only) fixed a bug where replicationFactor was not correctly
  forwarded in SmartGraph creation.

* fixed issue #2404

* fixed issue #2397

* ui - fixed smart graph option not appearing

* fixed issue #2389

* fixed issue #2400


v3.1.16 (2017-03-27)
--------------------

* fixed issue #2392

* try to raise file descriptors to at least 8192, warn otherwise

* ui - aql editor improvements + updated ace editor version (memory leak)

* fixed lost HTTP requests

* ui - fixed some event issues

* avoid name resolution when given connection string is a valid ip address

* helps with issue #1842, bug in COLLECT statement in connection with LIMIT.

* fix locking bug in cluster traversals

* increase lock timeout defaults

* increase various cluster timeouts

* limit default target size for revision cache to 1GB, which is better for
  tight RAM situations (used to be 40% of (totalRAM - 1GB), use
  --database.revision-cache-target-size <VALUEINBYTES> to get back the
  old behaviour

* fixed a bug with restarted servers indicating status as "STARTUP"
  rather that "SERVING" in Nodes UI.


v3.1.15 (2017-03-20)
--------------------

* add logrotate configuration as requested in #2355

* fixed issue #2376

* ui - changed document api due a chrome bug

* ui - fixed a submenu bug

* added endpoint /_api/cluster/endpoints in cluster case to get all
  coordinator endpoints

* fix documentation of /_api/endpoint, declaring this API obsolete.

* Foxx response objects now have a `type` method for manipulating the content-type header

* Foxx tests now support `xunit` and `tap` reporters


v3.1.14 (2017-03-13)
--------------------

* ui - added feature request (multiple start nodes within graph viewer) #2317

* added missing locks to authentication cache methods

* ui - added feature request (multiple start nodes within graph viewer) #2317

* ui - fixed wrong merge of statistics information from different coordinators

* ui - fixed issue #2316

* ui - fixed wrong protocol usage within encrypted environment

* fixed compile error on Mac Yosemite

* minor UI fixes


v3.1.13 (2017-03-06)
--------------------

* fixed variables parsing in GraphQL

* fixed issue #2214

* fixed issue #2342

* changed thread handling to queue only user requests on coordinator

* use exponential backoff when waiting for collection locks

* repair short name server lookup in cluster in the case of a removed
  server


v3.1.12 (2017-02-28)
--------------------

* disable shell color escape sequences on Windows

* fixed issue #2326

* fixed issue #2320

* fixed issue #2315

* fixed a race condition when closing a connection

* raised default hard limit on threads for very small to 64

* fixed negative counting of http connection in UI

* fixed a race when renaming collections

* fixed a race when dropping databases


v3.1.11 (2017-02-17)
--------------------

* fixed a race between connection closing and sending out last chunks of data to clients
  when the "Connection: close" HTTP header was set in requests

* ui: optimized smart graph creation usability

* ui: fixed #2308

* fixed a race in async task cancellation via `require("@arangodb/tasks").unregisterTask()`

* fixed spuriously hanging threads in cluster AQL that could sit idle for a few minutes

* fixed potential numeric overflow for big index ids in index deletion API

* fixed sort issue in cluster, occurring when one of the local sort buffers of a
  GatherNode was empty

* reduce number of HTTP requests made for certain kinds of join queries in cluster,
  leading to speedup of some join queries

* supervision deals with demised coordinators correctly again

* implement a timeout in TraverserEngineRegistry

* agent communication reduced in large batches of append entries RPCs

* inception no longer estimates RAFT timings

* compaction in agents has been moved to a separate thread

* replicated logs hold local timestamps

* supervision jobs failed leader and failed follower revisited for
  function in precarious stability situations

* fixed bug in random number generator for 64bit int


v3.1.10 (2017-02-02)
--------------------

* updated versions of bundled node modules:
  - joi: from 8.4.2 to 9.2.0
  - joi-to-json-schema: from 2.2.0 to 2.3.0
  - sinon: from 1.17.4 to 1.17.6
  - lodash: from 4.13.1 to 4.16.6

* added shortcut for AQL ternary operator
  instead of `condition ? true-part : false-part` it is now possible to also use a
  shortcut variant `condition ? : false-part`, e.g.

      FOR doc IN docs RETURN doc.value ?: 'not present'

  instead of

      FOR doc IN docs RETURN doc.value ? doc.value : 'not present'

* fixed wrong sorting order in cluster, if an index was used to sort with many
  shards.

* added --replication-factor, --number-of-shards and --wait-for-sync to arangobench

* turn on UTF-8 string validation for VelocyPack values received via VST connections

* fixed issue #2257

* upgraded Boost version to 1.62.0

* added optional detail flag for db.<collection>.count()
  setting the flag to `true` will make the count operation returned the per-shard
  counts for the collection:

      db._create("test", { numberOfShards: 10 });
      for (i = 0; i < 1000; ++i) {
        db.test.insert({value: i});
      }
      db.test.count(true);

      {
        "s100058" : 99,
        "s100057" : 103,
        "s100056" : 100,
        "s100050" : 94,
        "s100055" : 90,
        "s100054" : 122,
        "s100051" : 109,
        "s100059" : 99,
        "s100053" : 95,
        "s100052" : 89
      }

* added optional memory limit for AQL queries:

      db._query("FOR i IN 1..100000 SORT i RETURN i", {}, { options: { memoryLimit: 100000 } });

  This option limits the default maximum amount of memory (in bytes) that a single
  AQL query can use.
  When a single AQL query reaches the specified limit value, the query will be
  aborted with a *resource limit exceeded* exception. In a cluster, the memory
  accounting is done per shard, so the limit value is effectively a memory limit per
  query per shard.

  The global limit value can be overriden per query by setting the *memoryLimit*
  option value for individual queries when running an AQL query.

* added server startup option `--query.memory-limit`

* added convenience function to create vertex-centric indexes.

  Usage: `db.collection.ensureVertexCentricIndex("label", {type: "hash", direction: "outbound"})`
  That will create an index that can be used on OUTBOUND with filtering on the
  edge attribute `label`.

* change default log output for tools to stdout (instead of stderr)

* added option -D to define a configuration file environment key=value

* changed encoding behavior for URLs encoded in the C++ code of ArangoDB:
  previously the special characters `-`, `_`, `~` and `.` were returned as-is
  after URL-encoding, now `.` will be encoded to be `%2e`.
  This also changes the behavior of how incoming URIs are processed: previously
  occurrences of `..` in incoming request URIs were collapsed (e.g. `a/../b/` was
  collapsed to a plain `b/`). Now `..` in incoming request URIs are not collapsed.

* Foxx request URL suffix is no longer unescaped

* @arangodb/request option json now defaults to `true` if the response body is not empty and encoding is not explicitly set to `null` (binary).
  The option can still be set to `false` to avoid unnecessary attempts at parsing the response as JSON.

* Foxx configuration values for unknown options will be discarded when saving the configuration in production mode using the web interface

* module.context.dependencies is now immutable

* process.stdout.isTTY now returns `true` in arangosh and when running arangod with the `--console` flag

* add support for Swagger tags in Foxx


v3.1.9 (XXXX-XX-XX)
-------------------

* macos CLI package: store databases and apps in the users home directory

* ui: fixed re-login issue within a non system db, when tab was closed

* fixed a race in the VelocyStream Commtask implementation

* fixed issue #2256


v3.1.8 (2017-01-09)
-------------------

* add Windows silent installer

* add handling of debug symbols during Linux & windows release builds.

* fixed issue #2181

* fixed issue #2248: reduce V8 max old space size from 3 GB to 1 GB on 32 bit systems

* upgraded Boost version to 1.62.0

* fixed issue #2238

* fixed issue #2234

* agents announce new endpoints in inception phase to leader

* agency leadership accepts updatet endpoints to given uuid

* unified endpoints replace localhost with 127.0.0.1

* fix several problems within an authenticated cluster


v3.1.7 (2016-12-29)
-------------------

* fixed one too many elections in RAFT

* new agency comm backported from devel


v3.1.6 (2016-12-20)
-------------------

* fixed issue #2227

* fixed issue #2220

* agency constituent/agent bug fixes in race conditions picking up
  leadership

* supervision does not need waking up anymore as it is running
  regardless

* agents challenge their leadership more rigorously


v3.1.5 (2016-12-16)
-------------------

* lowered default value of `--database.revision-cache-target-size` from 75% of
  RAM to less than 40% of RAM

* fixed issue #2218

* fixed issue #2217

* Foxx router.get/post/etc handler argument can no longer accidentally omitted

* fixed issue #2223


v3.1.4 (2016-12-08)
-------------------

* fixed issue #2211

* fixed issue #2204

* at cluster start, coordinators wait until at least one DBserver is there,
  and either at least two DBservers are there or 15s have passed, before they
  initiate the bootstrap of system collections.

* more robust agency startup from devel

* supervision's AddFollower adds many followers at once

* supervision has new FailedFollower job

* agency's Node has new method getArray

* agency RAFT timing estimates more conservative in waitForSync
  scenario

* agency RAFT timing estimates capped at maximum 2.0/10.0 for low/high


v3.1.3 (2016-12-02)
-------------------

* fix a traversal bug when using skiplist indexes:
  if we have a skiplist of ["a", "unused", "_from"] and a traversal like:
  FOR v,e,p IN OUTBOUND @start @@edges
    FILTER p.edges[0].a == 'foo'
    RETURN v
  And the above index applied on "a" is considered better than EdgeIndex, than
  the executor got into undefined behaviour.

* fix endless loop when trying to create a collection with replicationFactor: -1


v3.1.2 (2016-11-24)
-------------------

* added support for descriptions field in Foxx dependencies

* (Enterprise only) fixed a bug in the statistic report for SmartGraph traversals.
Now they state correctly how many documents were fetched from the index and how many
have been filtered.

* Prevent uniform shard distribution when replicationFactor == numServers

v3.1.1 (2016-11-15)
-------------------

* fixed issue #2176

* fixed issue #2168

* display index usage of traversals in AQL explainer output (previously missing)

* fixed issue #2163

* preserve last-used HLC value across server starts

* allow more control over handling of pre-3.1 _rev values

  this changes the server startup option `--database.check-30-revisions` from a boolean (true/false)
  parameter to a string parameter with the following possible values:

  - "fail":
    will validate _rev values of 3.0 collections on collection loading and throw an exception when invalid _rev values are found.
    in this case collections with invalid _rev values are marked as corrupted and cannot be used in the ArangoDB 3.1 instance.
    the fix procedure for such collections is to export the collections from 3.0 database with arangodump and restore them in 3.1 with arangorestore.
    collections that do not contain invalid _rev values are marked as ok and will not be re-checked on following loads.
    collections that contain invalid _rev values will be re-checked on following loads.

  - "true":
    will validate _rev values of 3.0 collections on collection loading and print a warning when invalid _rev values are found.
    in this case collections with invalid _rev values can be used in the ArangoDB 3.1 instance.
    however, subsequent operations on documents with invalid _rev values may silently fail or fail with explicit errors.
    the fix procedure for such collections is to export the collections from 3.0 database with arangodump and restore them in 3.1 with arangorestore.
    collections that do not contain invalid _rev values are marked as ok and will not be re-checked on following loads.
    collections that contain invalid _rev values will be re-checked on following loads.

  - "false":
    will not validate _rev values on collection loading and not print warnings.
    no hint is given when invalid _rev values are found.
    subsequent operations on documents with invalid _rev values may silently fail or fail with explicit errors.
    this setting does not affect whether collections are re-checked later.
    collections will be re-checked on following loads if `--database.check-30-revisions` is later set to either `true` or `fail`.

  The change also suppresses warnings that were printed when collections were restored using arangorestore, and the restore
  data contained invalid _rev values. Now these warnings are suppressed, and new HLC _rev values are generated for these documents
  as before.

* added missing functions to AQL syntax highlighter in web interface

* fixed display of `ANY` direction in traversal explainer output (direction `ANY` was shown as either
  `INBOUND` or `OUTBOUND`)

* changed behavior of toJSON() function when serializing an object before saving it in the database

  if an object provides a toJSON() function, this function is still called for serializing it.
  the change is that the result of toJSON() is not stringified anymore, but saved as is. previous
  versions of ArangoDB called toJSON() and after that additionally stringified its result.

  This change will affect the saving of JS Buffer objects, which will now be saved as arrays of
  bytes instead of a comma-separated string of the Buffer's byte contents.

* allow creating unique indexes on more attributes than present in shardKeys

  The following combinations of shardKeys and indexKeys are allowed/not allowed:

  shardKeys     indexKeys
      a             a        ok
      a             b    not ok
      a           a b        ok
    a b             a    not ok
    a b             b    not ok
    a b           a b        ok
    a b         a b c        ok
  a b c           a b    not ok
  a b c         a b c        ok

* fixed wrong version in web interface login screen (EE only)

* make web interface not display an exclamation mark next to ArangoDB version number 3.1

* fixed search for arbitrary document attributes in web interface in case multiple
  search values were used on different attribute names. in this case, the search always
  produced an empty result

* disallow updating `_from` and `_to` values of edges in Smart Graphs. Updating these
  attributes would lead to potential redistribution of edges to other shards, which must be
  avoided.

* fixed issue #2148

* updated graphql-sync dependency to 0.6.2

* fixed issue #2156

* fixed CRC4 assembly linkage


v3.1.0 (2016-10-29)
-------------------

* AQL breaking change in cluster:

  from ArangoDB 3.1 onwards `WITH` is required for traversals in a
  clustered environment in order to avoid deadlocks.

  Note that for queries that access only a single collection or that have all
  collection names specified somewhere else in the query string, there is no
  need to use *WITH*. *WITH* is only useful when the AQL query parser cannot
  automatically figure out which collections are going to be used by the query.
  *WITH* is only useful for queries that dynamically access collections, e.g.
  via traversals, shortest path operations or the *DOCUMENT()* function.

  more info can be found [here](https://github.com/arangodb/arangodb/blob/devel/Documentation/Books/AQL/Operations/With.md)

* added AQL function `DISTANCE` to calculate the distance between two arbitrary
  coordinates (haversine formula)

* fixed issue #2110

* added Auto-aptation of RAFT timings as calculations only


v3.1.rc2 (2016-10-10)
---------------------

* second release candidate


v3.1.rc1 (2016-09-30)
---------------------

* first release candidate


v3.1.alpha2 (2016-09-01)
------------------------

* added module.context.createDocumentationRouter to replace module.context.apiDocumentation

* bug in RAFT implementation of reads. dethroned leader still answered requests in isolation

* ui: added new graph viewer

* ui: aql-editor added tabular & graph display

* ui: aql-editor improved usability

* ui: aql-editor: query profiling support

* fixed issue #2109

* fixed issue #2111

* fixed issue #2075

* added AQL function `DISTANCE` to calculate the distance between two arbitrary
  coordinates (haversine formula)

* rewrote scheduler and dispatcher based on boost::asio

  parameters changed:
    `--scheduler.threads` and `--server.threads` are now merged into a single one: `--server.threads`

    hidden `--server.extra-threads` has been removed

    hidden `--server.aql-threads` has been removed

    hidden `--server.backend` has been removed

    hidden `--server.show-backends` has been removed

    hidden `--server.thread-affinity` has been removed

* fixed issue #2086

* fixed issue #2079

* fixed issue #2071

  make the AQL query optimizer inject filter condition expressions referred to
  by variables during filter condition aggregation.
  For example, in the following query

      FOR doc IN collection
        LET cond1 = (doc.value == 1)
        LET cond2 = (doc.value == 2)
        FILTER cond1 || cond2
        RETURN { doc, cond1, cond2 }

  the optimizer will now inject the conditions for `cond1` and `cond2` into the filter
  condition `cond1 || cond2`, expanding it to `(doc.value == 1) || (doc.value == 2)`
  and making these conditions available for index searching.

  Note that the optimizer previously already injected some conditions into other
  conditions, but only if the variable that defined the condition was not used
  elsewhere. For example, the filter condition in the query

      FOR doc IN collection
        LET cond = (doc.value == 1)
        FILTER cond
        RETURN { doc }

  already got optimized before because `cond` was only used once in the query and
  the optimizer decided to inject it into the place where it was used.

  This only worked for variables that were referred to once in the query.
  When a variable was used multiple times, the condition was not injected as
  in the following query:

      FOR doc IN collection
        LET cond = (doc.value == 1)
        FILTER cond
        RETURN { doc, cond }

  The fix for #2070 now will enable this optimization so that the query can
  use an index on `doc.value` if available.

* changed behavior of AQL array comparison operators for empty arrays:
  * `ALL` and `ANY` now always return `false` when the left-hand operand is an
    empty array. The behavior for non-empty arrays does not change:
    * `[] ALL == 1` will return `false`
    * `[1] ALL == 1` will return `true`
    * `[1, 2] ALL == 1` will return `false`
    * `[2, 2] ALL == 1` will return `false`
    * `[] ANY == 1` will return `false`
    * `[1] ANY == 1` will return `true`
    * `[1, 2] ANY == 1` will return `true`
    * `[2, 2] ANY == 1` will return `false`
  * `NONE` now always returns `true` when the left-hand operand is an empty array.
    The behavior for non-empty arrays does not change:
    * `[] NONE == 1` will return `true`
    * `[1] NONE == 1` will return `false`
    * `[1, 2] NONE == 1` will return `false`
    * `[2, 2] NONE == 1` will return `true`

* added experimental AQL functions `JSON_STRINGIFY` and `JSON_PARSE`

* added experimental support for incoming gzip-compressed requests

* added HTTP REST APIs for online loglevel adjustments:

  - GET `/_admin/log/level` returns the current loglevel settings
  - PUT `/_admin/log/level` modifies the current loglevel settings

* PATCH /_api/gharial/{graph-name}/vertex/{collection-name}/{vertex-key}
  - changed default value for keepNull to true

* PATCH /_api/gharial/{graph-name}/edge/{collection-name}/{edge-key}
  - changed default value for keepNull to true

* renamed `maximalSize` attribute in parameter.json files to `journalSize`

  The `maximalSize` attribute will still be picked up from collections that
  have not been adjusted. Responses from the replication API will now also use
  `journalSize` instead of `maximalSize`.

* added `--cluster.system-replication-factor` in order to adjust the
  replication factor for new system collections

* fixed issue #2012

* added a memory expection in case V8 memory gets too low

* added Optimizer Rule for other indexes in Traversals
  this allows AQL traversals to use other indexes than the edge index.
  So traversals with filters on edges can now make use of more specific
  indexes, e.g.

      FOR v, e, p IN 2 OUTBOUND @start @@edge FILTER p.edges[0].foo == "bar"

  will prefer a Hash Index on [_from, foo] above the EdgeIndex.

* fixed epoch computation in hybrid logical clock

* fixed thread affinity

* replaced require("internal").db by require("@arangodb").db

* added option `--skip-lines` for arangoimp
  this allows skipping the first few lines from the import file in case the
  CSV or TSV import are used

* fixed periodic jobs: there should be only one instance running - even if it
  runs longer than the period

* improved performance of primary index and edge index lookups

* optimizations for AQL `[*]` operator in case no filter, no projection and
  no offset/limit are used

* added AQL function `OUTERSECTION` to return the symmetric difference of its
  input arguments

* Foxx manifests of installed services are now saved to disk with indentation

* Foxx tests and scripts in development mode should now always respect updated
  files instead of loading stale modules

* When disabling Foxx development mode the setup script is now re-run

* Foxx now provides an easy way to directly serve GraphQL requests using the
  `@arangodb/foxx/graphql` module and the bundled `graphql-sync` dependency

* Foxx OAuth2 module now correctly passes the `access_token` to the OAuth2 server

* added iconv-lite and timezone modules

* web interface now allows installing GitHub and zip services in legacy mode

* added module.context.createDocumentationRouter to replace module.context.apiDocumentation

* bug in RAFT implementation of reads. dethroned leader still answered
  requests in isolation

* all lambdas in ClusterInfo might have been left with dangling references.

* Agency bug fix for handling of empty json objects as values.

* Foxx tests no longer support the Mocha QUnit interface as this resulted in weird
  inconsistencies in the BDD and TDD interfaces. This fixes the TDD interface
  as well as out-of-sequence problems when using the BDD before/after functions.

* updated bundled JavaScript modules to latest versions; joi has been updated from 8.4 to 9.2
  (see [joi 9.0.0 release notes](https://github.com/hapijs/joi/issues/920) for information on
  breaking changes and new features)

* fixed issue #2139

* updated graphql-sync dependency to 0.6.2

* fixed issue #2156


v3.0.13 (XXXX-XX-XX)
--------------------

* fixed issue #2315

* fixed issue #2210


v3.0.12 (2016-11-23)
--------------------

* fixed issue #2176

* fixed issue #2168

* fixed issues #2149, #2159

* fixed error reporting for issue #2158

* fixed assembly linkage bug in CRC4 module

* added support for descriptions field in Foxx dependencies


v3.0.11 (2016-11-08)
--------------------

* fixed issue #2140: supervisor dies instead of respawning child

* fixed issue #2131: use shard key value entered by user in web interface

* fixed issue #2129: cannot kill a long-run query

* fixed issue #2110

* fixed issue #2081

* fixed issue #2038

* changes to Foxx service configuration or dependencies should now be
  stored correctly when options are cleared or omitted

* Foxx tests no longer support the Mocha QUnit interface as this resulted in weird
  inconsistencies in the BDD and TDD interfaces. This fixes the TDD interface
  as well as out-of-sequence problems when using the BDD before/after functions.

* fixed issue #2148


v3.0.10 (2016-09-26)
--------------------

* fixed issue #2072

* fixed issue #2070

* fixed slow cluster starup issues. supervision will demonstrate more
  patience with db servers


v3.0.9 (2016-09-21)
-------------------

* fixed issue #2064

* fixed issue #2060

* speed up `collection.any()` and skiplist index creation

* fixed multiple issues where ClusterInfo bug hung agency in limbo
  timeouting on multiple collection and database callbacks


v3.0.8 (2016-09-14)
-------------------

* fixed issue #2052

* fixed issue #2005

* fixed issue #2039

* fixed multiple issues where ClusterInfo bug hung agency in limbo
  timeouting on multiple collection and database callbacks


v3.0.7 (2016-09-05)
-------------------

* new supervision job handles db server failure during collection creation.


v3.0.6 (2016-09-02)
-------------------

* fixed issue #2026

* slightly better error diagnostics for AQL query compilation and replication

* fixed issue #2018

* fixed issue #2015

* fixed issue #2012

* fixed wrong default value for arangoimp's `--on-duplicate` value

* fix execution of AQL traversal expressions when there are multiple
  conditions that refer to variables set outside the traversal

* properly return HTTP 503 in JS actions when backend is gone

* supervision creates new key in agency for failed servers

* new shards will not be allocated on failed or cleaned servers


v3.0.5 (2016-08-18)
-------------------

* execute AQL ternary operator via C++ if possible

* fixed issue #1977

* fixed extraction of _id attribute in AQL traversal conditions

* fix SSL agency endpoint

* Minimum RAFT timeout was one order of magnitude to short.

* Optimized RAFT RPCs from leader to followers for efficiency.

* Optimized RAFT RPC handling on followers with respect to compaction.

* Fixed bug in handling of duplicates and overlapping logs

* Fixed bug in supervision take over after leadership change.

v3.0.4 (2016-08-01)
-------------------

* added missing lock for periodic jobs access

* fix multiple foxx related cluster issues

* fix handling of empty AQL query strings

* fixed issue in `INTERSECTION` AQL function with duplicate elements
  in the source arrays

* fixed issue #1970

* fixed issue #1968

* fixed issue #1967

* fixed issue #1962

* fixed issue #1959

* replaced require("internal").db by require("@arangodb").db

* fixed issue #1954

* fixed issue #1953

* fixed issue #1950

* fixed issue #1949

* fixed issue #1943

* fixed segfault in V8, by backporting https://bugs.chromium.org/p/v8/issues/detail?id=5033

* Foxx OAuth2 module now correctly passes the `access_token` to the OAuth2 server

* fixed credentialed CORS requests properly respecting --http.trusted-origin

* fixed a crash in V8Periodic task (forgotten lock)

* fixed two bugs in synchronous replication (syncCollectionFinalize)


v3.0.3 (2016-07-17)
-------------------

* fixed issue #1942

* fixed issue #1941

* fixed array index batch insertion issues for hash indexes that caused problems when
  no elements remained for insertion

* fixed AQL MERGE() function with External objects originating from traversals

* fixed some logfile recovery errors with error message "document not found"

* fixed issue #1937

* fixed issue #1936

* improved performance of arangorestore in clusters with synchronous
  replication

* Foxx tests and scripts in development mode should now always respect updated
  files instead of loading stale modules

* When disabling Foxx development mode the setup script is now re-run

* Foxx manifests of installed services are now saved to disk with indentation


v3.0.2 (2016-07-09)
-------------------

* fixed assertion failure in case multiple remove operations were used in the same query

* fixed upsert behavior in case upsert was used in a loop with the same document example

* fixed issue #1930

* don't expose local file paths in Foxx error messages.

* fixed issue #1929

* make arangodump dump the attribute `isSystem` when dumping the structure
  of a collection, additionally make arangorestore not fail when the attribute
  is missing

* fixed "Could not extract custom attribute" issue when using COLLECT with
  MIN/MAX functions in some contexts

* honor presence of persistent index for sorting

* make AQL query optimizer not skip "use-indexes-rule", even if enough
  plans have been created already

* make AQL optimizer not skip "use-indexes-rule", even if enough execution plans
  have been created already

* fix double precision value loss in VelocyPack JSON parser

* added missing SSL support for arangorestore

* improved cluster import performance

* fix Foxx thumbnails on DC/OS

* fix Foxx configuration not being saved

* fix Foxx app access from within the frontend on DC/OS

* add option --default-replication-factor to arangorestore and simplify
  the control over the number of shards when restoring

* fix a bug in the VPack -> V8 conversion if special attributes _key,
  _id, _rev, _from and _to had non-string values, which is allowed
  below the top level

* fix malloc_usable_size for darwin


v3.0.1 (2016-06-30)
-------------------

* fixed periodic jobs: there should be only one instance running - even if it
  runs longer than the period

* increase max. number of collections in AQL queries from 32 to 256

* fixed issue #1916: header "authorization" is required" when opening
  services page

* fixed issue #1915: Explain: member out of range

* fixed issue #1914: fix unterminated buffer

* don't remove lockfile if we are the same (now stale) pid
  fixes docker setups (our pid will always be 1)

* do not use revision id comparisons in compaction for determining whether a
  revision is obsolete, but marker memory addresses
  this ensures revision ids don't matter when compacting documents

* escape Unicode characters in JSON HTTP responses
  this converts UTF-8 characters in HTTP responses of arangod into `\uXXXX`
  escape sequences. This makes the HTTP responses fit into the 7 bit ASCII
  character range, which speeds up HTTP response parsing for some clients,
  namely node.js/v8

* add write before read collections when starting a user transaction
  this allows specifying the same collection in both read and write mode without
  unintended side effects

* fixed buffer overrun that occurred when building very large result sets

* index lookup optimizations for primary index and edge index

* fixed "collection is a nullptr" issue when starting a traversal from a transaction

* enable /_api/import on coordinator servers


v3.0.0 (2016-06-22)
-------------------

* minor GUI fixxes

* fix for replication and nonces


v3.0.0-rc3 (2016-06-19)
-----------------------

* renamed various Foxx errors to no longer refer to Foxx services as apps

* adjusted various error messages in Foxx to be more informative

* specifying "files" in a Foxx manifest to be mounted at the service root
  no longer results in 404s when trying to access non-file routes

* undeclared path parameters in Foxx no longer break the service

* trusted reverse proxy support is now handled more consistently

* ArangoDB request compatibility and user are now exposed in Foxx

* all bundled NPM modules have been upgraded to their latest versions


v3.0.0-rc2 (2016-06-12)
-----------------------

* added option `--server.max-packet-size` for client tools

* renamed option `--server.ssl-protocol` to `--ssl.protocol` in client tools
  (was already done for arangod, but overlooked for client tools)

* fix handling of `--ssl.protocol` value 5 (TLS v1.2) in client tools, which
  claimed to support it but didn't

* config file can use '@include' to include a different config file as base


v3.0.0-rc1 (2016-06-10)
-----------------------

* the user management has changed: it now has users that are independent of
  databases. A user can have one or more database assigned to the user.

* forward ported V8 Comparator bugfix for inline heuristics from
  https://github.com/v8/v8/commit/5ff7901e24c2c6029114567de5a08ed0f1494c81

* changed to-string conversion for AQL objects and arrays, used by the AQL
  function `TO_STRING()` and implicit to-string casts in AQL

  - arrays are now converted into their JSON-stringify equivalents, e.g.

    - `[ ]` is now converted to `[]`
    - `[ 1, 2, 3 ]` is now converted to `[1,2,3]`
    - `[ "test", 1, 2 ] is now converted to `["test",1,2]`

    Previous versions of ArangoDB converted arrays with no members into the
    empty string, and non-empty arrays into a comma-separated list of member
    values, without the surrounding angular brackets. Additionally, string
    array members were not enclosed in quotes in the result string:

    - `[ ]` was converted to ``
    - `[ 1, 2, 3 ]` was converted to `1,2,3`
    - `[ "test", 1, 2 ] was converted to `test,1,2`

  - objects are now converted to their JSON-stringify equivalents, e.g.

    - `{ }` is converted to `{}`
    - `{ a: 1, b: 2 }` is converted to `{"a":1,"b":2}`
    - `{ "test" : "foobar" }` is converted to `{"test":"foobar"}`

    Previous versions of ArangoDB always converted objects into the string
    `[object Object]`

  This change affects also the AQL functions `CONCAT()` and `CONCAT_SEPARATOR()`
  which treated array values differently in previous versions. Previous versions
  of ArangoDB automatically flattened array values on the first level of the array,
  e.g. `CONCAT([1, 2, 3, [ 4, 5, 6 ]])` produced `1,2,3,4,5,6`. Now this will produce
  `[1,2,3,[4,5,6]]`. To flatten array members on the top level, you can now use
  the more explicit `CONCAT(FLATTEN([1, 2, 3, [4, 5, 6]], 1))`.

* added C++ implementations for AQL functions `SLICE()`, `CONTAINS()` and
  `RANDOM_TOKEN()`

* as a consequence of the upgrade to V8 version 5, the implementation of the
  JavaScript `Buffer` object had to be changed. JavaScript `Buffer` objects in
  ArangoDB now always store their data on the heap. There is no shared pool
  for small Buffer values, and no pointing into existing Buffer data when
  extracting slices. This change may increase the cost of creating Buffers with
  short contents or when peeking into existing Buffers, but was required for
  safer memory management and to prevent leaks.

* the `db` object's function `_listDatabases()` was renamed to just `_databases()`
  in order to make it more consistent with the existing `_collections()` function.
  Additionally the `db` object's `_listEndpoints()` function was renamed to just
  `_endpoints()`.

* changed default value of `--server.authentication` from `false` to `true` in
  configuration files etc/relative/arangod.conf and etc/arangodb/arangod.conf.in.
  This means the server will be started with authentication enabled by default,
  requiring all client connections to provide authentication data when connecting
  to ArangoDB. Authentication can still be turned off via setting the value of
  `--server.authentication` to `false` in ArangoDB's configuration files or by
  specifying the option on the command-line.

* Changed result format for querying all collections via the API GET `/_api/collection`.

  Previous versions of ArangoDB returned an object with an attribute named `collections`
  and an attribute named `names`. Both contained all available collections, but
  `collections` contained the collections as an array, and `names` contained the
  collections again, contained in an object in which the attribute names were the
  collection names, e.g.

  ```
  {
    "collections": [
      {"id":"5874437","name":"test","isSystem":false,"status":3,"type":2},
      {"id":"17343237","name":"something","isSystem":false,"status":3,"type":2},
      ...
    ],
    "names": {
      "test": {"id":"5874437","name":"test","isSystem":false,"status":3,"type":2},
      "something": {"id":"17343237","name":"something","isSystem":false,"status":3,"type":2},
      ...
    }
  }
  ```
  This result structure was redundant, and therefore has been simplified to just

  ```
  {
    "result": [
      {"id":"5874437","name":"test","isSystem":false,"status":3,"type":2},
      {"id":"17343237","name":"something","isSystem":false,"status":3,"type":2},
      ...
    ]
  }
  ```

  in ArangoDB 3.0.

* added AQL functions `TYPENAME()` and `HASH()`

* renamed arangob tool to arangobench

* added AQL string comparison operator `LIKE`

  The operator can be used to compare strings like this:

      value LIKE search

  The operator is currently implemented by calling the already existing AQL
  function `LIKE`.

  This change also makes `LIKE` an AQL keyword. Using `LIKE` in either case as
  an attribute or collection name in AQL thus requires quoting.

* make AQL optimizer rule "remove-unnecessary-calculations" fire in more cases

  The rule will now remove calculations that are used exactly once in other
  expressions (e.g. `LET a = doc RETURN a.value`) and calculations,
  or calculations that are just references (e.g. `LET a = b`).

* renamed AQL optimizer rule "merge-traversal-filter" to "optimize-traversals"
  Additionally, the optimizer rule will remove unused edge and path result variables
  from the traversal in case they are specified in the `FOR` section of the traversal,
  but not referenced later in the query. This saves constructing edges and paths
  results.

* added AQL optimizer rule "inline-subqueries"

  This rule can pull out certain subqueries that are used as an operand to a `FOR`
  loop one level higher, eliminating the subquery completely. For example, the query

      FOR i IN (FOR j IN [1,2,3] RETURN j) RETURN i

  will be transformed by the rule to:

      FOR i IN [1,2,3] RETURN i

  The query

      FOR name IN (FOR doc IN _users FILTER doc.status == 1 RETURN doc.name) LIMIT 2 RETURN name

  will be transformed into

      FOR tmp IN _users FILTER tmp.status == 1 LIMIT 2 RETURN tmp.name

  The rule will only fire when the subquery is used as an operand to a `FOR` loop, and
  if the subquery does not contain a `COLLECT` with an `INTO` variable.

* added new endpoint "srv://" for DNS service records

* The result order of the AQL functions VALUES and ATTRIBUTES has never been
  guaranteed and it only had the "correct" ordering by accident when iterating
  over objects that were not loaded from the database. This accidental behavior
  is now changed by introduction of VelocyPack. No ordering is guaranteed unless
  you specify the sort parameter.

* removed configure option `--enable-logger`

* added AQL array comparison operators

  All AQL comparison operators now also exist in an array variant. In the
  array variant, the operator is preceded with one of the keywords *ALL*, *ANY*
  or *NONE*. Using one of these keywords changes the operator behavior to
  execute the comparison operation for all, any, or none of its left hand
  argument values. It is therefore expected that the left hand argument
  of an array operator is an array.

  Examples:

      [ 1, 2, 3 ] ALL IN [ 2, 3, 4 ]   // false
      [ 1, 2, 3 ] ALL IN [ 1, 2, 3 ]   // true
      [ 1, 2, 3 ] NONE IN [ 3 ]        // false
      [ 1, 2, 3 ] NONE IN [ 23, 42 ]   // true
      [ 1, 2, 3 ] ANY IN [ 4, 5, 6 ]   // false
      [ 1, 2, 3 ] ANY IN [ 1, 42 ]     // true
      [ 1, 2, 3 ] ANY == 2             // true
      [ 1, 2, 3 ] ANY == 4             // false
      [ 1, 2, 3 ] ANY > 0              // true
      [ 1, 2, 3 ] ANY <= 1             // true
      [ 1, 2, 3 ] NONE < 99            // false
      [ 1, 2, 3 ] NONE > 10            // true
      [ 1, 2, 3 ] ALL > 2              // false
      [ 1, 2, 3 ] ALL > 0              // true
      [ 1, 2, 3 ] ALL >= 3             // false
      ["foo", "bar"] ALL != "moo"      // true
      ["foo", "bar"] NONE == "bar"     // false
      ["foo", "bar"] ANY == "foo"      // true

* improved AQL optimizer to remove unnecessary sort operations in more cases

* allow enclosing AQL identifiers in forward ticks in addition to using
  backward ticks

  This allows for convenient writing of AQL queries in JavaScript template strings
  (which are delimited with backticks themselves), e.g.

      var q = `FOR doc IN ´collection´ RETURN doc.´name´`;

* allow to set `print.limitString` to configure the number of characters
  to output before truncating

* make logging configurable per log "topic"

  `--log.level <level>` sets the global log level to <level>, e.g. `info`,
  `debug`, `trace`.

  `--log.level topic=<level>` sets the log level for a specific topic.
  Currently, the following topics exist: `collector`, `compactor`, `mmap`,
  `performance`, `queries`, and `requests`. `performance` and `requests` are
  set to FATAL by default. `queries` is set to info. All others are
  set to the global level by default.

  The new log option `--log.output <definition>` allows directing the global
  or per-topic log output to different outputs. The output definition
  "<definition>" can be one of

    "-" for stdin
    "+" for stderr
    "syslog://<syslog-facility>"
    "syslog://<syslog-facility>/<application-name>"
    "file://<relative-path>"

  The option can be specified multiple times in order to configure the output
  for different log topics. To set up a per-topic output configuration, use
  `--log.output <topic>=<definition>`, e.g.

    queries=file://queries.txt

  logs all queries to the file "queries.txt".

* the option `--log.requests-file` is now deprecated. Instead use

    `--log.level requests=info`
    `--log.output requests=file://requests.txt`

* the option `--log.facility` is now deprecated. Instead use

    `--log.output requests=syslog://facility`

* the option `--log.performance` is now deprecated. Instead use

    `--log.level performance=trace`

* removed option `--log.source-filter`

* removed configure option `--enable-logger`

* change collection directory names to include a random id component at the end

  The new pattern is `collection-<id>-<random>`, where `<id>` is the collection
  id and `<random>` is a random number. Previous versions of ArangoDB used a
  pattern `collection-<id>` without the random number.

  ArangoDB 3.0 understands both the old and name directory name patterns.

* removed mostly unused internal spin-lock implementation

* removed support for pre-Windows 7-style locks. This removes compatibility for
  Windows versions older than Windows 7 (e.g. Windows Vista, Windows XP) and
  Windows 2008R2 (e.g. Windows 2008).

* changed names of sub-threads started by arangod

* added option `--default-number-of-shards` to arangorestore, allowing creating
  collections with a specifiable number of shards from a non-cluster dump

* removed support for CoffeeScript source files

* removed undocumented SleepAndRequeue

* added WorkMonitor to inspect server threads

* when downloading a Foxx service from the web interface the suggested filename
  is now based on the service's mount path instead of simply "app.zip"

* the `@arangodb/request` response object now stores the parsed JSON response
  body in a property `json` instead of `body` when the request was made using the
  `json` option. The `body` instead contains the response body as a string.

* the Foxx API has changed significantly, 2.8 services are still supported
  using a backwards-compatible "legacy mode"


v2.8.12 (XXXX-XX-XX)
--------------------

* issue #2091: decrease connect timeout to 5 seconds on startup

* fixed issue #2072

* slightly better error diagnostics for some replication errors

* fixed issue #1977

* fixed issue in `INTERSECTION` AQL function with duplicate elements
  in the source arrays

* fixed issue #1962

* fixed issue #1959

* export aqlQuery template handler as require('org/arangodb').aql for forwards-compatibility


v2.8.11 (2016-07-13)
--------------------

* fixed array index batch insertion issues for hash indexes that caused problems when
  no elements remained for insertion

* fixed issue #1937


v2.8.10 (2016-07-01)
--------------------

* make sure next local _rev value used for a document is at least as high as the
  _rev value supplied by external sources such as replication

* make adding a collection in both read- and write-mode to a transaction behave as
  expected (write includes read). This prevents the `unregister collection used in
  transaction` error

* fixed sometimes invalid result for `byExample(...).count()` when an index plus
  post-filtering was used

* fixed "collection is a nullptr" issue when starting a traversal from a transaction

* honor the value of startup option `--database.wait-for-sync` (that is used to control
  whether new collections are created with `waitForSync` set to `true` by default) also
  when creating collections via the HTTP API (and thus the ArangoShell). When creating
  a collection via these mechanisms, the option was ignored so far, which was inconsistent.

* fixed issue #1826: arangosh --javascript.execute: internal error (geo index issue)

* fixed issue #1823: Arango crashed hard executing very simple query on windows


v2.8.9 (2016-05-13)
-------------------

* fixed escaping and quoting of extra parameters for executables in Mac OS X App

* added "waiting for" status variable to web interface collection figures view

* fixed undefined behavior in query cache invaldation

* fixed access to /_admin/statistics API in case statistics are disable via option
  `--server.disable-statistics`

* Foxx manager will no longer fail hard when Foxx store is unreachable unless installing
  a service from the Foxx store (e.g. when behind a firewall or GitHub is unreachable).


v2.8.8 (2016-04-19)
-------------------

* fixed issue #1805: Query: internal error (location: arangod/Aql/AqlValue.cpp:182).
  Please report this error to arangodb.com (while executing)

* allow specifying collection name prefixes for `_from` and `_to` in arangoimp:

  To avoid specifying complete document ids (consisting of collection names and document
  keys) for *_from* and *_to* values when importing edges with arangoimp, there are now
  the options *--from-collection-prefix* and *--to-collection-prefix*.

  If specified, these values will be automatically prepended to each value in *_from*
  (or *_to* resp.). This allows specifying only document keys inside *_from* and/or *_to*.

  *Example*

      > arangoimp --from-collection-prefix users --to-collection-prefix products ...

  Importing the following document will then create an edge between *users/1234* and
  *products/4321*:

  ```js
  { "_from" : "1234", "_to" : "4321", "desc" : "users/1234 is connected to products/4321" }
  ```

* requests made with the interactive system API documentation in the web interface
  (Swagger) will now respect the active database instead of always using `_system`


v2.8.7 (2016-04-07)
-------------------

* optimized primary=>secondary failover

* fix to-boolean conversion for documents in AQL

* expose the User-Agent HTTP header from the ArangoShell since Github seems to
  require it now, and we use the ArangoShell for fetching Foxx repositories from Github

* work with http servers that only send

* fixed potential race condition between compactor and collector threads

* fix removal of temporary directories on arangosh exit

* javadoc-style comments in Foxx services are no longer interpreted as
  Foxx comments outside of controller/script/exports files (#1748)

* removed remaining references to class syntax for Foxx Model and Repository
  from the documentation

* added a safe-guard for corrupted master-pointer


v2.8.6 (2016-03-23)
-------------------

* arangosh can now execute JavaScript script files that contain a shebang
  in the first line of the file. This allows executing script files directly.

  Provided there is a script file `/path/to/script.js` with the shebang
  `#!arangosh --javascript.execute`:

      > cat /path/to/script.js
      #!arangosh --javascript.execute
      print("hello from script.js");

  If the script file is made executable

      > chmod a+x /path/to/script.js

  it can be invoked on the shell directly and use arangosh for its execution:

      > /path/to/script.js
      hello from script.js

  This did not work in previous versions of ArangoDB, as the whole script contents
  (including the shebang) were treated as JavaScript code.
  Now shebangs in script files will now be ignored for all files passed to arangosh's
  `--javascript.execute` parameter.

  The alternative way of executing a JavaScript file with arangosh still works:

      > arangosh --javascript.execute /path/to/script.js
      hello from script.js

* added missing reset of traversal state for nested traversals.
  The state of nested traversals (a traversal in an AQL query that was
  located in a repeatedly executed subquery or inside another FOR loop)
  was not reset properly, so that multiple invocations of the same nested
  traversal with different start vertices led to the nested traversal
  always using the start vertex provided on the first invocation.

* fixed issue #1781: ArangoDB startup time increased tremendously

* fixed issue #1783: SIGHUP should rotate the log


v2.8.5 (2016-03-11)
-------------------

* Add OpenSSL handler for TLS V1.2 as sugested by kurtkincaid in #1771

* fixed issue #1765 (The webinterface should display the correct query time)
  and #1770 (Display ACTUAL query time in aardvark's AQL editor)

* Windows: the unhandled exception handler now calls the windows logging
  facilities directly without locks.
  This fixes lockups on crashes from the logging framework.

* improve nullptr handling in logger.

* added new endpoint "srv://" for DNS service records

* `org/arangodb/request` no longer sets the content-type header to the
  string "undefined" when no content-type header should be sent (issue #1776)


v2.8.4 (2016-03-01)
-------------------

* global modules are no longer incorrectly resolved outside the ArangoDB
  JavaScript directory or the Foxx service's root directory (issue #1577)

* improved error messages from Foxx and JavaScript (issues #1564, #1565, #1744)


v2.8.3 (2016-02-22)
-------------------

* fixed AQL filter condition collapsing for deeply-nested cases, potentially
  enabling usage of indexes in some dedicated cases

* added parentheses in AQL explain command output to correctly display precedence
  of logical and arithmetic operators

* Foxx Model event listeners defined on the model are now correctly invoked by
  the Repository methods (issue #1665)

* Deleting a Foxx service in the frontend should now always succeed even if the
  files no longer exist on the file system (issue #1358)

* Routing actions loaded from the database no longer throw exceptions when
  trying to load other modules using "require"

* The `org/arangodb/request` response object now sets a property `json` to the
  parsed JSON response body in addition to overwriting the `body` property when
  the request was made using the `json` option.

* Improved Windows stability

* Fixed a bug in the interactive API documentation that would escape slashes
  in document-handle fields. Document handles are now provided as separate
  fields for collection name and document key.


v2.8.2 (2016-02-09)
-------------------

* the continuous replication applier will now prevent the master's WAL logfiles
  from being removed if they are still needed by the applier on the slave. This
  should help slaves that suffered from masters garbage collection WAL logfiles
  which would have been needed by the slave later.

  The initial synchronization will block removal of still needed WAL logfiles
  on the master for 10 minutes initially, and will extend this period when further
  requests are made to the master. Initial synchronization hands over its handle
  for blocking logfile removal to the continuous replication when started via
  the *setupReplication* function. In this case, continuous replication will
  extend the logfile removal blocking period for the required WAL logfiles when
  the slave makes additional requests.

  All handles that block logfile removal will time out automatically after at
  most 5 minutes should a master not be contacted by the slave anymore (e.g. in
  case the slave's replication is turned off, the slaves loses the connection
  to the master or the slave goes down).

* added all-in-one function *setupReplication* to synchronize data from master
  to slave and start the continuous replication:

      require("@arangodb/replication").setupReplication(configuration);

  The command will return when the initial synchronization is finished and the
  continuous replication has been started, or in case the initial synchronization
  has failed.

  If the initial synchronization is successful, the command will store the given
  configuration on the slave. It also configures the continuous replication to start
  automatically if the slave is restarted, i.e. *autoStart* is set to *true*.

  If the command is run while the slave's replication applier is already running,
  it will first stop the running applier, drop its configuration and do a
  resynchronization of data with the master. It will then use the provided configration,
  overwriting any previously existing replication configuration on the slave.

  The following example demonstrates how to use the command for setting up replication
  for the *_system* database. Note that it should be run on the slave and not the
  master:

      db._useDatabase("_system");
      require("@arangodb/replication").setupReplication({
        endpoint: "tcp://master.domain.org:8529",
        username: "myuser",
        password: "mypasswd",
        verbose: false,
        includeSystem: false,
        incremental: true,
        autoResync: true
      });

* the *sync* and *syncCollection* functions now always start the data synchronization
  as an asynchronous server job. The call to *sync* or *syncCollection* will block
  until synchronization is either complete or has failed with an error. The functions
  will automatically poll the slave periodically for status updates.

  The main benefit is that the connection to the slave does not need to stay open
  permanently and is thus not affected by timeout issues. Additionally the caller does
  not need to query the synchronization status from the slave manually as this is
  now performed automatically by these functions.

* fixed undefined behavior when explaining some types of AQL traversals, fixed
  display of some types of traversals in AQL explain output


v2.8.1 (2016-01-29)
-------------------

* Improved AQL Pattern matching by allowing to specify a different traversal
  direction for one or many of the edge collections.

      FOR v, e, p IN OUTBOUND @start @@ec1, INBOUND @@ec2, @@ec3

  will traverse *ec1* and *ec3* in the OUTBOUND direction and for *ec2* it will use
  the INBOUND direction. These directions can be combined in arbitrary ways, the
  direction defined after *IN [steps]* will we used as default direction and can
  be overriden for specific collections.
  This feature is only available for collection lists, it is not possible to
  combine it with graph names.

* detect more types of transaction deadlocks early

* fixed display of relational operators in traversal explain output

* fixed undefined behavior in AQL function `PARSE_IDENTIFIER`

* added "engines" field to Foxx services generated in the admin interface

* added AQL function `IS_SAME_COLLECTION`:

  *IS_SAME_COLLECTION(collection, document)*: Return true if *document* has the same
  collection id as the collection specified in *collection*. *document* can either be
  a [document handle](../Glossary/README.md#document-handle) string, or a document with
  an *_id* attribute. The function does not validate whether the collection actually
  contains the specified document, but only compares the name of the specified collection
  with the collection name part of the specified document.
  If *document* is neither an object with an *id* attribute nor a *string* value,
  the function will return *null* and raise a warning.

      /* true */
      IS_SAME_COLLECTION('_users', '_users/my-user')
      IS_SAME_COLLECTION('_users', { _id: '_users/my-user' })

      /* false */
      IS_SAME_COLLECTION('_users', 'foobar/baz')
      IS_SAME_COLLECTION('_users', { _id: 'something/else' })


v2.8.0 (2016-01-25)
-------------------

* avoid recursive locking


v2.8.0-beta8 (2016-01-19)
-------------------------

* improved internal datafile statistics for compaction and compaction triggering
  conditions, preventing excessive growth of collection datafiles under some
  workloads. This should also fix issue #1596.

* renamed AQL optimizer rule `remove-collect-into` to `remove-collect-variables`

* fixed primary and edge index lookups prematurely aborting searches when the
  specified id search value contained a different collection than the collection
  the index was created for


v2.8.0-beta7 (2016-01-06)
-------------------------

* added vm.runInThisContext

* added AQL keyword `AGGREGATE` for use in AQL `COLLECT` statement

  Using `AGGREGATE` allows more efficient aggregation (incrementally while building
  the groups) than previous versions of AQL, which built group aggregates afterwards
  from the total of all group values.

  `AGGREGATE` can be used inside a `COLLECT` statement only. If used, it must follow
  the declaration of grouping keys:

      FOR doc IN collection
        COLLECT gender = doc.gender AGGREGATE minAge = MIN(doc.age), maxAge = MAX(doc.age)
        RETURN { gender, minAge, maxAge }

  or, if no grouping keys are used, it can follow the `COLLECT` keyword:

      FOR doc IN collection
        COLLECT AGGREGATE minAge = MIN(doc.age), maxAge = MAX(doc.age)
        RETURN {
  minAge, maxAge
}

  Only specific expressions are allowed on the right-hand side of each `AGGREGATE`
  assignment:

  - on the top level the expression must be a call to one of the supported aggregation
    functions `LENGTH`, `MIN`, `MAX`, `SUM`, `AVERAGE`, `STDDEV_POPULATION`, `STDDEV_SAMPLE`,
    `VARIANCE_POPULATION`, or `VARIANCE_SAMPLE`

  - the expression must not refer to variables introduced in the `COLLECT` itself

* Foxx: mocha test paths with wildcard characters (asterisks) now work on Windows

* reserved AQL keyword `NONE` for future use

* web interface: fixed a graph display bug concerning dashboard view

* web interface: fixed several bugs during the dashboard initialize process

* web interface: included several bugfixes: #1597, #1611, #1623

* AQL query optimizer now converts `LENGTH(collection-name)` to an optimized
  expression that returns the number of documents in a collection

* adjusted the behavior of the expansion (`[*]`) operator in AQL for non-array values

  In ArangoDB 2.8, calling the expansion operator on a non-array value will always
  return an empty array. Previous versions of ArangoDB expanded non-array values by
  calling the `TO_ARRAY()` function for the value, which for example returned an
  array with a single value for boolean, numeric and string input values, and an array
  with the object's values for an object input value. This behavior was inconsistent
  with how the expansion operator works for the array indexes in 2.8, so the behavior
  is now unified:

  - if the left-hand side operand of `[*]` is an array, the array will be returned as
    is when calling `[*]` on it
  - if the left-hand side operand of `[*]` is not an array, an empty array will be
    returned by `[*]`

  AQL queries that rely on the old behavior can be changed by either calling `TO_ARRAY`
  explicitly or by using the `[*]` at the correct position.

  The following example query will change its result in 2.8 compared to 2.7:

      LET values = "foo" RETURN values[*]

  In 2.7 the query has returned the array `[ "foo" ]`, but in 2.8 it will return an
  empty array `[ ]`. To make it return the array `[ "foo" ]` again, an explicit
  `TO_ARRAY` function call is needed in 2.8 (which in this case allows the removal
  of the `[*]` operator altogether). This also works in 2.7:

      LET values = "foo" RETURN TO_ARRAY(values)

  Another example:

      LET values = [ { name: "foo" }, { name: "bar" } ]
      RETURN values[*].name[*]

  The above returned `[ [ "foo" ], [ "bar" ] ] in 2.7. In 2.8 it will return
  `[ [ ], [ ] ]`, because the value of `name` is not an array. To change the results
  to the 2.7 style, the query can be changed to

      LET values = [ { name: "foo" }, { name: "bar" } ]
      RETURN values[* RETURN TO_ARRAY(CURRENT.name)]

  The above also works in 2.7.
  The following types of queries won't change:

      LET values = [ 1, 2, 3 ] RETURN values[*]
      LET values = [ { name: "foo" }, { name: "bar" } ] RETURN values[*].name
      LET values = [ { names: [ "foo", "bar" ] }, { names: [ "baz" ] } ] RETURN values[*].names[*]
      LET values = [ { names: [ "foo", "bar" ] }, { names: [ "baz" ] } ] RETURN values[*].names[**]

* slightly adjusted V8 garbage collection strategy so that collection eventually
  happens in all contexts that hold V8 external references to documents and
  collections.

  also adjusted default value of `--javascript.gc-frequency` from 10 seconds to
  15 seconds, as less internal operations are carried out in JavaScript.

* fixes for AQL optimizer and traversal

* added `--create-collection-type` option to arangoimp

  This allows specifying the type of the collection to be created when
  `--create-collection` is set to `true`.

* Foxx export cache should no longer break if a broken app is loaded in the
  web admin interface.


v2.8.0-beta2 (2015-12-16)
-------------------------

* added AQL query optimizer rule "sort-in-values"

  This rule pre-sorts the right-hand side operand of the `IN` and `NOT IN`
  operators so the operation can use a binary search with logarithmic complexity
  instead of a linear search. The rule is applied when the right-hand side
  operand of an `IN` or `NOT IN` operator in a filter condition is a variable that
  is defined in a different loop/scope than the operator itself. Additionally,
  the filter condition must consist of solely the `IN` or `NOT IN` operation
  in order to avoid any side-effects.

* changed collection status terminology in web interface for collections for
  which an unload request has been issued from `in the process of being unloaded`
  to `will be unloaded`.

* unloading a collection via the web interface will now trigger garbage collection
  in all v8 contexts and force a WAL flush. This increases the chances of perfoming
  the unload faster.

* added the following attributes to the result of `collection.figures()` and the
  corresponding HTTP API at `PUT /_api/collection/<name>/figures`:

  - `documentReferences`: The number of references to documents in datafiles
    that JavaScript code currently holds. This information can be used for
    debugging compaction and unload issues.
  - `waitingFor`: An optional string value that contains information about
    which object type is at the head of the collection's cleanup queue. This
    information can be used for debugging compaction and unload issues.
  - `compactionStatus.time`: The point in time the compaction for the collection
    was last executed. This information can be used for debugging compaction
    issues.
  - `compactionStatus.message`: The action that was performed when the compaction
    was last run for the collection. This information can be used for debugging
    compaction issues.

  Note: `waitingFor` and `compactionStatus` may be empty when called on a coordinator
  in a cluster.

* the compaction will now provide queryable status info that can be used to track
  its progress. The compaction status is displayed in the web interface, too.

* better error reporting for arangodump and arangorestore

* arangodump will now fail by default when trying to dump edges that
  refer to already dropped collections. This can be circumvented by
  specifying the option `--force true` when invoking arangodump

* fixed cluster upgrade procedure

* the AQL functions `NEAR` and `WITHIN` now have stricter validations
  for their input parameters `limit`, `radius` and `distance`. They may now throw
  exceptions when invalid parameters are passed that may have not led
  to exceptions in previous versions.

* deprecation warnings now log stack traces

* Foxx: improved backwards compatibility with 2.5 and 2.6

  - reverted Model and Repository back to non-ES6 "classes" because of
    compatibility issues when using the extend method with a constructor

  - removed deprecation warnings for extend and controller.del

  - restored deprecated method Model.toJSONSchema

  - restored deprecated `type`, `jwt` and `sessionStorageApp` options
    in Controller#activateSessions

* Fixed a deadlock problem in the cluster


v2.8.0-beta1 (2015-12-06)
-------------------------

* added AQL function `IS_DATESTRING(value)`

  Returns true if *value* is a string that can be used in a date function.
  This includes partial dates such as *2015* or *2015-10* and strings containing
  invalid dates such as *2015-02-31*. The function will return false for all
  non-string values, even if some of them may be usable in date functions.


v2.8.0-alpha1 (2015-12-03)
--------------------------

* added AQL keywords `GRAPH`, `OUTBOUND`, `INBOUND` and `ANY` for use in graph
  traversals, reserved AQL keyword `ALL` for future use

  Usage of these keywords as collection names, variable names or attribute names
  in AQL queries will not be possible without quoting. For example, the following
  AQL query will still work as it uses a quoted collection name and a quoted
  attribute name:

      FOR doc IN `OUTBOUND`
        RETURN doc.`any`

* issue #1593: added AQL `POW` function for exponentation

* added cluster execution site info in explain output for AQL queries

* replication improvements:

  - added `autoResync` configuration parameter for continuous replication.

    When set to `true`, a replication slave will automatically trigger a full data
    re-synchronization with the master when the master cannot provide the log data
    the slave had asked for. Note that `autoResync` will only work when the option
    `requireFromPresent` is also set to `true` for the continuous replication, or
    when the continuous syncer is started and detects that no start tick is present.

    Automatic re-synchronization may transfer a lot of data from the master to the
    slave and may be expensive. It is therefore turned off by default.
    When turned off, the slave will never perform an automatic re-synchronization
    with the master.

  - added `idleMinWaitTime` and `idleMaxWaitTime` configuration parameters for
    continuous replication.

    These parameters can be used to control the minimum and maximum wait time the
    slave will (intentionally) idle and not poll for master log changes in case the
    master had sent the full logs already.
    The `idleMaxWaitTime` value will only be used when `adapativePolling` is set
    to `true`. When `adaptivePolling` is disable, only `idleMinWaitTime` will be
    used as a constant time span in which the slave will not poll the master for
    further changes. The default values are 0.5 seconds for `idleMinWaitTime` and
    2.5 seconds for `idleMaxWaitTime`, which correspond to the hard-coded values
    used in previous versions of ArangoDB.

  - added `initialSyncMaxWaitTime` configuration parameter for initial and continuous
    replication

    This option controls the maximum wait time (in seconds) that the initial
    synchronization will wait for a response from the master when fetching initial
    collection data. If no response is received within this time period, the initial
    synchronization will give up and fail. This option is also relevant for
    continuous replication in case *autoResync* is set to *true*, as then the
    continuous replication may trigger a full data re-synchronization in case
    the master cannot the log data the slave had asked for.

  - HTTP requests sent from the slave to the master during initial synchronization
    will now be retried if they fail with connection problems.

  - the initial synchronization now logs its progress so it can be queried using
    the regular replication status check APIs.

  - added `async` attribute for `sync` and `syncCollection` operations called from
    the ArangoShell. Setthing this attribute to `true` will make the synchronization
    job on the server go into the background, so that the shell does not block. The
    status of the started asynchronous synchronization job can be queried from the
    ArangoShell like this:

        /* starts initial synchronization */
        var replication = require("@arangodb/replication");
        var id = replication.sync({
          endpoint: "tcp://master.domain.org:8529",
          username: "myuser",
          password: "mypasswd",
          async: true
       });

       /* now query the id of the returned async job and print the status */
       print(replication.getSyncResult(id));

    The result of `getSyncResult()` will be `false` while the server-side job
    has not completed, and different to `false` if it has completed. When it has
    completed, all job result details will be returned by the call to `getSyncResult()`.


* fixed non-deterministic query results in some cluster queries

* fixed issue #1589

* return HTTP status code 410 (gone) instead of HTTP 408 (request timeout) for
  server-side operations that are canceled / killed. Sending 410 instead of 408
  prevents clients from re-starting the same (canceled) operation. Google Chrome
  for example sends the HTTP request again in case it is responded with an HTTP
  408, and this is exactly the opposite of the desired behavior when an operation
  is canceled / killed by the user.

* web interface: queries in AQL editor now cancelable

* web interface: dashboard - added replication information

* web interface: AQL editor now supports bind parameters

* added startup option `--server.hide-product-header` to make the server not send
  the HTTP response header `"Server: ArangoDB"` in its HTTP responses. By default,
  the option is turned off so the header is still sent as usual.

* added new AQL function `UNSET_RECURSIVE` to recursively unset attritutes from
  objects/documents

* switched command-line editor in ArangoShell and arangod to linenoise-ng

* added automatic deadlock detection for transactions

  In case a deadlock is detected, a multi-collection operation may be rolled back
  automatically and fail with error 29 (`deadlock detected`). Client code for
  operations containing more than one collection should be aware of this potential
  error and handle it accordingly, either by giving up or retrying the transaction.

* Added C++ implementations for the AQL arithmetic operations and the following
  AQL functions:
  - ABS
  - APPEND
  - COLLECTIONS
  - CURRENT_DATABASE
  - DOCUMENT
  - EDGES
  - FIRST
  - FIRST_DOCUMENT
  - FIRST_LIST
  - FLATTEN
  - FLOOR
  - FULLTEXT
  - LAST
  - MEDIAN
  - MERGE_RECURSIVE
  - MINUS
  - NEAR
  - NOT_NULL
  - NTH
  - PARSE_IDENTIFIER
  - PERCENTILE
  - POP
  - POSITION
  - PUSH
  - RAND
  - RANGE
  - REMOVE_NTH
  - REMOVE_VALUE
  - REMOVE_VALUES
  - ROUND
  - SHIFT
  - SQRT
  - STDDEV_POPULATION
  - STDDEV_SAMPLE
  - UNSHIFT
  - VARIANCE_POPULATION
  - VARIANCE_SAMPLE
  - WITHIN
  - ZIP

* improved performance of skipping over many documents in an AQL query when no
  indexes and no filters are used, e.g.

      FOR doc IN collection
        LIMIT 1000000, 10
        RETURN doc

* Added array indexes

  Hash indexes and skiplist indexes can now optionally be defined for array values
  so they index individual array members.

  To define an index for array values, the attribute name is extended with the
  expansion operator `[*]` in the index definition:

      arangosh> db.colName.ensureHashIndex("tags[*]");

  When given the following document

      { tags: [ "AQL", "ArangoDB", "Index" ] }

  the index will now contain the individual values `"AQL"`, `"ArangoDB"` and `"Index"`.

  Now the index can be used for finding all documents having `"ArangoDB"` somewhere in their
  tags array using the following AQL query:

      FOR doc IN colName
        FILTER "ArangoDB" IN doc.tags[*]
        RETURN doc

* rewrote AQL query optimizer rule `use-index-range` and renamed it to `use-indexes`.
  The name change affects rule names in the optimizer's output.

* rewrote AQL execution node `IndexRangeNode` and renamed it to `IndexNode`. The name
  change affects node names in the optimizer's explain output.

* added convenience function `db._explain(query)` for human-readable explanation
  of AQL queries

* module resolution as used by `require` now behaves more like in node.js

* the `org/arangodb/request` module now returns response bodies for error responses
  by default. The old behavior of not returning bodies for error responses can be
  re-enabled by explicitly setting the option `returnBodyOnError` to `false` (#1437)


v2.7.6 (2016-01-30)
-------------------

* detect more types of transaction deadlocks early


v2.7.5 (2016-01-22)
-------------------

* backported added automatic deadlock detection for transactions

  In case a deadlock is detected, a multi-collection operation may be rolled back
  automatically and fail with error 29 (`deadlock detected`). Client code for
  operations containing more than one collection should be aware of this potential
  error and handle it accordingly, either by giving up or retrying the transaction.

* improved internal datafile statistics for compaction and compaction triggering
  conditions, preventing excessive growth of collection datafiles under some
  workloads. This should also fix issue #1596.

* Foxx export cache should no longer break if a broken app is loaded in the
  web admin interface.

* Foxx: removed some incorrect deprecation warnings.

* Foxx: mocha test paths with wildcard characters (asterisks) now work on Windows


v2.7.4 (2015-12-21)
-------------------

* slightly adjusted V8 garbage collection strategy so that collection eventually
  happens in all contexts that hold V8 external references to documents and
  collections.

* added the following attributes to the result of `collection.figures()` and the
  corresponding HTTP API at `PUT /_api/collection/<name>/figures`:

  - `documentReferences`: The number of references to documents in datafiles
    that JavaScript code currently holds. This information can be used for
    debugging compaction and unload issues.
  - `waitingFor`: An optional string value that contains information about
    which object type is at the head of the collection's cleanup queue. This
    information can be used for debugging compaction and unload issues.
  - `compactionStatus.time`: The point in time the compaction for the collection
    was last executed. This information can be used for debugging compaction
    issues.
  - `compactionStatus.message`: The action that was performed when the compaction
    was last run for the collection. This information can be used for debugging
    compaction issues.

  Note: `waitingFor` and `compactionStatus` may be empty when called on a coordinator
  in a cluster.

* the compaction will now provide queryable status info that can be used to track
  its progress. The compaction status is displayed in the web interface, too.


v2.7.3 (2015-12-17)
-------------------

* fixed some replication value conversion issues when replication applier properties
  were set via ArangoShell

* fixed disappearing of documents for collections transferred via `sync` or
  `syncCollection` if the collection was dropped right before synchronization
  and drop and (re-)create collection markers were located in the same WAL file


* fixed an issue where overwriting the system sessions collection would break
  the web interface when authentication is enabled

v2.7.2 (2015-12-01)
-------------------

* replication improvements:

  - added `autoResync` configuration parameter for continuous replication.

    When set to `true`, a replication slave will automatically trigger a full data
    re-synchronization with the master when the master cannot provide the log data
    the slave had asked for. Note that `autoResync` will only work when the option
    `requireFromPresent` is also set to `true` for the continuous replication, or
    when the continuous syncer is started and detects that no start tick is present.

    Automatic re-synchronization may transfer a lot of data from the master to the
    slave and may be expensive. It is therefore turned off by default.
    When turned off, the slave will never perform an automatic re-synchronization
    with the master.

  - added `idleMinWaitTime` and `idleMaxWaitTime` configuration parameters for
    continuous replication.

    These parameters can be used to control the minimum and maximum wait time the
    slave will (intentionally) idle and not poll for master log changes in case the
    master had sent the full logs already.
    The `idleMaxWaitTime` value will only be used when `adapativePolling` is set
    to `true`. When `adaptivePolling` is disable, only `idleMinWaitTime` will be
    used as a constant time span in which the slave will not poll the master for
    further changes. The default values are 0.5 seconds for `idleMinWaitTime` and
    2.5 seconds for `idleMaxWaitTime`, which correspond to the hard-coded values
    used in previous versions of ArangoDB.

  - added `initialSyncMaxWaitTime` configuration parameter for initial and continuous
    replication

    This option controls the maximum wait time (in seconds) that the initial
    synchronization will wait for a response from the master when fetching initial
    collection data. If no response is received within this time period, the initial
    synchronization will give up and fail. This option is also relevant for
    continuous replication in case *autoResync* is set to *true*, as then the
    continuous replication may trigger a full data re-synchronization in case
    the master cannot the log data the slave had asked for.

  - HTTP requests sent from the slave to the master during initial synchronization
    will now be retried if they fail with connection problems.

  - the initial synchronization now logs its progress so it can be queried using
    the regular replication status check APIs.

* fixed non-deterministic query results in some cluster queries

* added missing lock instruction for primary index in compactor size calculation

* fixed issue #1589

* fixed issue #1583

* fixed undefined behavior when accessing the top level of a document with the `[*]`
  operator

* fixed potentially invalid pointer access in shaper when the currently accessed
  document got re-located by the WAL collector at the very same time

* Foxx: optional configuration options no longer log validation errors when assigned
  empty values (#1495)

* Foxx: constructors provided to Repository and Model sub-classes via extend are
  now correctly called (#1592)


v2.7.1 (2015-11-07)
-------------------

* switch to linenoise next generation

* exclude `_apps` collection from replication

  The slave has its own `_apps` collection which it populates on server start.
  When replicating data from the master to the slave, the data from the master may
  clash with the slave's own data in the `_apps` collection. Excluding the `_apps`
  collection from replication avoids this.

* disable replication appliers when starting in modes `--upgrade`, `--no-server`
  and `--check-upgrade`

* more detailed output in arango-dfdb

* fixed "no start tick" issue in replication applier

  This error could occur after restarting a slave server after a shutdown
  when no data was ever transferred from the master to the slave via the
  continuous replication

* fixed problem during SSL client connection abort that led to scheduler thread
  staying at 100% CPU saturation

* fixed potential segfault in AQL `NEIGHBORS` function implementation when C++ function
  variant was used and collection names were passed as strings

* removed duplicate target for some frontend JavaScript files from the Makefile

* make AQL function `MERGE()` work on a single array parameter, too.
  This allows combining the attributes of multiple objects from an array into
  a single object, e.g.

      RETURN MERGE([
        { foo: 'bar' },
        { quux: 'quetzalcoatl', ruled: true },
        { bar: 'baz', foo: 'done' }
      ])

  will now return:

      {
        "foo": "done",
        "quux": "quetzalcoatl",
        "ruled": true,
        "bar": "baz"
      }

* fixed potential deadlock in collection status changing on Windows

* fixed hard-coded `incremental` parameter in shell implementation of
  `syncCollection` function in replication module

* fix for GCC5: added check for '-stdlib' option


v2.7.0 (2015-10-09)
-------------------

* fixed request statistics aggregation
  When arangod was started in supervisor mode, the request statistics always showed
  0 requests, as the statistics aggregation thread did not run then.

* read server configuration files before dropping privileges. this ensures that
  the SSL keyfile specified in the configuration can be read with the server's start
  privileges (i.e. root when using a standard ArangoDB package).

* fixed replication with a 2.6 replication configuration and issues with a 2.6 master

* raised default value of `--server.descriptors-minimum` to 1024

* allow Foxx apps to be installed underneath URL path `/_open/`, so they can be
  (intentionally) accessed without authentication.

* added *allowImplicit* sub-attribute in collections declaration of transactions.
  The *allowImplicit* attributes allows making transactions fail should they
  read-access a collection that was not explicitly declared in the *collections*
  array of the transaction.

* added "special" password ARANGODB_DEFAULT_ROOT_PASSWORD. If you pass
  ARANGODB_DEFAULT_ROOT_PASSWORD as password, it will read the password
  from the environment variable ARANGODB_DEFAULT_ROOT_PASSWORD


v2.7.0-rc2 (2015-09-22)
-----------------------

* fix over-eager datafile compaction

  This should reduce the need to compact directly after loading a collection when a
  collection datafile contained many insertions and updates for the same documents. It
  should also prevent from re-compacting already merged datafiles in case not many
  changes were made. Compaction will also make fewer index lookups than before.

* added `syncCollection()` function in module `org/arangodb/replication`

  This allows synchronizing the data of a single collection from a master to a slave
  server. Synchronization can either restore the whole collection by transferring all
  documents from the master to the slave, or incrementally by only transferring documents
  that differ. This is done by partitioning the collection's entire key space into smaller
  chunks and comparing the data chunk-wise between master and slave. Only chunks that are
  different will be re-transferred.

  The `syncCollection()` function can be used as follows:

      require("org/arangodb/replication").syncCollection(collectionName, options);

  e.g.

      require("org/arangodb/replication").syncCollection("myCollection", {
        endpoint: "tcp://127.0.0.1:8529",  /* master */
        username: "root",                  /* username for master */
        password: "secret",                /* password for master */
        incremental: true                  /* use incremental mode */
      });


* additionally allow the following characters in document keys:

  `(` `)` `+` `,` `=` `;` `$` `!` `*` `'` `%`


v2.7.0-rc1 (2015-09-17)
-----------------------

* removed undocumented server-side-only collection functions:
  * collection.OFFSET()
  * collection.NTH()
  * collection.NTH2()
  * collection.NTH3()

* upgraded Swagger to version 2.0 for the Documentation

  This gives the user better prepared test request structures.
  More conversions will follow so finally client libraries can be auto-generated.

* added extra AQL functions for date and time calculation and manipulation.
  These functions were contributed by GitHub users @CoDEmanX and @friday.
  A big thanks for their work!

  The following extra date functions are available from 2.7 on:

  * `DATE_DAYOFYEAR(date)`: Returns the day of year number of *date*.
    The return values range from 1 to 365, or 366 in a leap year respectively.

  * `DATE_ISOWEEK(date)`: Returns the ISO week date of *date*.
    The return values range from 1 to 53. Monday is considered the first day of the week.
    There are no fractional weeks, thus the last days in December may belong to the first
    week of the next year, and the first days in January may be part of the previous year's
    last week.

  * `DATE_LEAPYEAR(date)`: Returns whether the year of *date* is a leap year.

  * `DATE_QUARTER(date)`: Returns the quarter of the given date (1-based):
    * 1: January, February, March
    * 2: April, May, June
    * 3: July, August, September
    * 4: October, November, December

  - *DATE_DAYS_IN_MONTH(date)*: Returns the number of days in *date*'s month (28..31).

  * `DATE_ADD(date, amount, unit)`: Adds *amount* given in *unit* to *date* and
    returns the calculated date.

    *unit* can be either of the following to specify the time unit to add or
    subtract (case-insensitive):
    - y, year, years
    - m, month, months
    - w, week, weeks
    - d, day, days
    - h, hour, hours
    - i, minute, minutes
    - s, second, seconds
    - f, millisecond, milliseconds

    *amount* is the number of *unit*s to add (positive value) or subtract
    (negative value).

  * `DATE_SUBTRACT(date, amount, unit)`: Subtracts *amount* given in *unit* from
    *date* and returns the calculated date.

    It works the same as `DATE_ADD()`, except that it subtracts. It is equivalent
    to calling `DATE_ADD()` with a negative amount, except that `DATE_SUBTRACT()`
    can also subtract ISO durations. Note that negative ISO durations are not
    supported (i.e. starting with `-P`, like `-P1Y`).

  * `DATE_DIFF(date1, date2, unit, asFloat)`: Calculate the difference
    between two dates in given time *unit*, optionally with decimal places.
    Returns a negative value if *date1* is greater than *date2*.

  * `DATE_COMPARE(date1, date2, unitRangeStart, unitRangeEnd)`: Compare two
    partial dates and return true if they match, false otherwise. The parts to
    compare are defined by a range of time units.

    The full range is: years, months, days, hours, minutes, seconds, milliseconds.
    Pass the unit to start from as *unitRangeStart*, and the unit to end with as
    *unitRangeEnd*. All units in between will be compared. Leave out *unitRangeEnd*
    to only compare *unitRangeStart*.

  * `DATE_FORMAT(date, format)`: Format a date according to the given format string.
    It supports the following placeholders (case-insensitive):
    - %t: timestamp, in milliseconds since midnight 1970-01-01
    - %z: ISO date (0000-00-00T00:00:00.000Z)
    - %w: day of week (0..6)
    - %y: year (0..9999)
    - %yy: year (00..99), abbreviated (last two digits)
    - %yyyy: year (0000..9999), padded to length of 4
    - %yyyyyy: year (-009999 .. +009999), with sign prefix and padded to length of 6
    - %m: month (1..12)
    - %mm: month (01..12), padded to length of 2
    - %d: day (1..31)
    - %dd: day (01..31), padded to length of 2
    - %h: hour (0..23)
    - %hh: hour (00..23), padded to length of 2
    - %i: minute (0..59)
    - %ii: minute (00..59), padded to length of 2
    - %s: second (0..59)
    - %ss: second (00..59), padded to length of 2
    - %f: millisecond (0..999)
    - %fff: millisecond (000..999), padded to length of 3
    - %x: day of year (1..366)
    - %xxx: day of year (001..366), padded to length of 3
    - %k: ISO week date (1..53)
    - %kk: ISO week date (01..53), padded to length of 2
    - %l: leap year (0 or 1)
    - %q: quarter (1..4)
    - %a: days in month (28..31)
    - %mmm: abbreviated English name of month (Jan..Dec)
    - %mmmm: English name of month (January..December)
    - %www: abbreviated English name of weekday (Sun..Sat)
    - %wwww: English name of weekday (Sunday..Saturday)
    - %&: special escape sequence for rare occasions
    - %%: literal %
    - %: ignored

* new WAL logfiles and datafiles are now created non-sparse

  This prevents SIGBUS signals being raised when memory of a sparse datafile is accessed
  and the disk is full and the accessed file part is not actually disk-backed. In
  this case the mapped memory region is not necessarily backed by physical memory, and
  accessing the memory may raise SIGBUS and crash arangod.

* the `internal.download()` function and the module `org/arangodb/request` used some
  internal library function that handled the sending of HTTP requests from inside of
  ArangoDB. This library unconditionally set an HTTP header `Accept-Encoding: gzip`
  in all outgoing HTTP requests.

  This has been fixed in 2.7, so `Accept-Encoding: gzip` is not set automatically anymore.
  Additionally, the header `User-Agent: ArangoDB` is not set automatically either. If
  client applications desire to send these headers, they are free to add it when
  constructing the requests using the `download` function or the request module.

* fixed issue #1436: org/arangodb/request advertises deflate without supporting it

* added template string generator function `aqlQuery` for generating AQL queries

  This can be used to generate safe AQL queries with JavaScript parameter
  variables or expressions easily:

      var name = 'test';
      var attributeName = '_key';
      var query = aqlQuery`FOR u IN users FILTER u.name == ${name} RETURN u.${attributeName}`;
      db._query(query);

* report memory usage for document header data (revision id, pointer to data etc.)
  in `db.collection.figures()`. The memory used for document headers will now
  show up in the already existing attribute `indexes.size`. Due to that, the index
  sizes reported by `figures()` in 2.7 will be higher than those reported by 2.6,
  but the 2.7 values are more accurate.

* IMPORTANT CHANGE: the filenames in dumps created by arangodump now contain
  not only the name of the dumped collection, but also an additional 32-digit hash
  value. This is done to prevent overwriting dump files in case-insensitive file
  systems when there exist multiple collections with the same name (but with
  different cases).

  For example, if a database has two collections: `test` and `Test`, previous
  versions of ArangoDB created the files

  * `test.structure.json` and `test.data.json` for collection `test`
  * `Test.structure.json` and `Test.data.json` for collection `Test`

  This did not work for case-insensitive filesystems, because the files for the
  second collection would have overwritten the files of the first. arangodump in
  2.7 will create the following filenames instead:

  * `test_098f6bcd4621d373cade4e832627b4f6.structure.json` and `test_098f6bcd4621d373cade4e832627b4f6.data.json`
  * `Test_0cbc6611f5540bd0809a388dc95a615b.structure.json` and `Test_0cbc6611f5540bd0809a388dc95a615b.data.json`

  These filenames will be unambiguous even in case-insensitive filesystems.

* IMPORTANT CHANGE: make arangod actually close lingering client connections
  when idle for at least the duration specified via `--server.keep-alive-timeout`.
  In previous versions of ArangoDB, connections were not closed by the server
  when the timeout was reached and the client was still connected. Now the
  connection is properly closed by the server in case of timeout. Client
  applications relying on the old behavior may now need to reconnect to the
  server when their idle connections time out and get closed (note: connections
  being idle for a long time may be closed by the OS or firewalls anyway -
  client applications should be aware of that and try to reconnect).

* IMPORTANT CHANGE: when starting arangod, the server will drop the process
  privileges to the specified values in options `--server.uid` and `--server.gid`
  instantly after parsing the startup options.

  That means when either `--server.uid` or `--server.gid` are set, the privilege
  change will happen earlier. This may prevent binding the server to an endpoint
  with a port number lower than 1024 if the arangodb user has no privileges
  for that. Previous versions of ArangoDB changed the privileges later, so some
  startup actions were still carried out under the invoking user (i.e. likely
  *root* when started via init.d or system scripts) and especially binding to
  low port numbers was still possible there.

  The default privileges for user *arangodb* will not be sufficient for binding
  to port numbers lower than 1024. To have an ArangoDB 2.7 bind to a port number
  lower than 1024, it needs to be started with either a different privileged user,
  or the privileges of the *arangodb* user have to raised manually beforehand.

* added AQL optimizer rule `patch-update-statements`

* Linux startup scripts and systemd configuration for arangod now try to
  adjust the NOFILE (number of open files) limits for the process. The limit
  value is set to 131072 (128k) when ArangoDB is started via start/stop
  commands

* When ArangoDB is started/stopped manually via the start/stop commands, the
  main process will wait for up to 10 seconds after it forks the supervisor
  and arangod child processes. If the startup fails within that period, the
  start/stop script will fail with an exit code other than zero. If the
  startup of the supervisor or arangod is still ongoing after 10 seconds,
  the main program will still return with exit code 0. The limit of 10 seconds
  is arbitrary because the time required for a startup is not known in advance.

* added startup option `--database.throw-collection-not-loaded-error`

  Accessing a not-yet loaded collection will automatically load a collection
  on first access. This flag controls what happens in case an operation
  would need to wait for another thread to finalize loading a collection. If
  set to *true*, then the first operation that accesses an unloaded collection
  will load it. Further threads that try to access the same collection while
  it is still loading immediately fail with an error (1238, *collection not loaded*).
  This is to prevent all server threads from being blocked while waiting on the
  same collection to finish loading. When the first thread has completed loading
  the collection, the collection becomes regularly available, and all operations
  from that point on can be carried out normally, and error 1238 will not be
  thrown anymore for that collection.

  If set to *false*, the first thread that accesses a not-yet loaded collection
  will still load it. Other threads that try to access the collection while
  loading will not fail with error 1238 but instead block until the collection
  is fully loaded. This configuration might lead to all server threads being
  blocked because they are all waiting for the same collection to complete
  loading. Setting the option to *true* will prevent this from happening, but
  requires clients to catch error 1238 and react on it (maybe by scheduling
  a retry for later).

  The default value is *false*.

* added better control-C support in arangosh

  When CTRL-C is pressed in arangosh, it will now print a `^C` first. Pressing
  CTRL-C again will reset the prompt if something was entered before, or quit
  arangosh if no command was entered directly before.

  This affects the arangosh version build with Readline-support only (Linux
  and MacOS).

  The MacOS version of ArangoDB for Homebrew now depends on Readline, too. The
  Homebrew formula has been changed accordingly.
  When self-compiling ArangoDB on MacOS without Homebrew, Readline now is a
  prerequisite.

* increased default value for collection-specific `indexBuckets` value from 1 to 8

  Collections created from 2.7 on will use the new default value of `8` if not
  overridden on collection creation or later using
  `collection.properties({ indexBuckets: ... })`.

  The `indexBuckets` value determines the number of buckets to use for indexes of
  type `primary`, `hash` and `edge`. Having multiple index buckets allows splitting
  an index into smaller components, which can be filled in parallel when a collection
  is loading. Additionally, resizing and reallocation of indexes are faster and
  less intrusive if the index uses multiple buckets, because resize and reallocation
  will affect only data in a single bucket instead of all index values.

  The index buckets will be filled in parallel when loading a collection if the collection
  has an `indexBuckets` value greater than 1 and the collection contains a significant
  amount of documents/edges (the current threshold is 256K documents but this value
  may change in future versions of ArangoDB).

* changed HTTP client to use poll instead of select on Linux and MacOS

  This affects the ArangoShell and user-defined JavaScript code running inside
  arangod that initiates its own HTTP calls.

  Using poll instead of select allows using arbitrary high file descriptors
  (bigger than the compiled in FD_SETSIZE). Server connections are still handled using
  epoll, which has never been affected by FD_SETSIZE.

* implemented AQL `LIKE` function using ICU regexes

* added `RETURN DISTINCT` for AQL queries to return unique results:

      FOR doc IN collection
        RETURN DISTINCT doc.status

  This change also introduces `DISTINCT` as an AQL keyword.

* removed `createNamedQueue()` and `addJob()` functions from org/arangodb/tasks

* use less locks and more atomic variables in the internal dispatcher
  and V8 context handling implementations. This leads to improved throughput in
  some ArangoDB internals and allows for higher HTTP request throughput for
  many operations.

  A short overview of the improvements can be found here:

  https://www.arangodb.com/2015/08/throughput-enhancements/

* added shorthand notation for attribute names in AQL object literals:

      LET name = "Peter"
      LET age = 42
      RETURN { name, age }

  The above is the shorthand equivalent of the generic form

      LET name = "Peter"
      LET age = 42
      RETURN { name : name, age : age }

* removed configure option `--enable-timings`

  This option did not have any effect.

* removed configure option `--enable-figures`

  This option previously controlled whether HTTP request statistics code was
  compiled into ArangoDB or not. The previous default value was `true` so
  statistics code was available in official packages. Setting the option to
  `false` led to compile errors so it is doubtful the default value was
  ever changed. By removing the option some internal statistics code was also
  simplified.

* removed run-time manipulation methods for server endpoints:

  * `db._removeEndpoint()`
  * `db._configureEndpoint()`
  * HTTP POST `/_api/endpoint`
  * HTTP DELETE `/_api/endpoint`

* AQL query result cache

  The query result cache can optionally cache the complete results of all or selected AQL queries.
  It can be operated in the following modes:

  * `off`: the cache is disabled. No query results will be stored
  * `on`: the cache will store the results of all AQL queries unless their `cache`
    attribute flag is set to `false`
  * `demand`: the cache will store the results of AQL queries that have their
    `cache` attribute set to `true`, but will ignore all others

  The mode can be set at server startup using the `--database.query-cache-mode` configuration
  option and later changed at runtime.

  The following HTTP REST APIs have been added for controlling the query cache:

  * HTTP GET `/_api/query-cache/properties`: returns the global query cache configuration
  * HTTP PUT `/_api/query-cache/properties`: modifies the global query cache configuration
  * HTTP DELETE `/_api/query-cache`: invalidates all results in the query cache

  The following JavaScript functions have been added for controlling the query cache:

  * `require("org/arangodb/aql/cache").properties()`: returns the global query cache configuration
  * `require("org/arangodb/aql/cache").properties(properties)`: modifies the global query cache configuration
  * `require("org/arangodb/aql/cache").clear()`: invalidates all results in the query cache

* do not link arangoimp against V8

* AQL function call arguments optimization

  This will lead to arguments in function calls inside AQL queries not being copied but passed
  by reference. This may speed up calls to functions with bigger argument values or queries that
  call functions a lot of times.

* upgraded V8 version to 4.3.61

* removed deprecated AQL `SKIPLIST` function.

  This function was introduced in older versions of ArangoDB with a less powerful query optimizer to
  retrieve data from a skiplist index using a `LIMIT` clause. It was marked as deprecated in ArangoDB
  2.6.

  Since ArangoDB 2.3 the behavior of the `SKIPLIST` function can be emulated using regular AQL
  constructs, e.g.

      FOR doc IN @@collection
        FILTER doc.value >= @value
        SORT doc.value DESC
        LIMIT 1
        RETURN doc

* the `skip()` function for simple queries does not accept negative input any longer.
  This feature was deprecated in 2.6.0.

* fix exception handling

  In some cases JavaScript exceptions would re-throw without information of the original problem.
  Now the original exception is logged for failure analysis.

* based REST API method PUT `/_api/simple/all` on the cursor API and make it use AQL internally.

  The change speeds up this REST API method and will lead to additional query information being
  returned by the REST API. Clients can use this extra information or ignore it.

* Foxx Queue job success/failure handlers arguments have changed from `(jobId, jobData, result, jobFailures)` to `(result, jobData, job)`.

* added Foxx Queue job options `repeatTimes`, `repeatUntil` and `repeatDelay` to automatically re-schedule jobs when they are completed.

* added Foxx manifest configuration type `password` to mask values in the web interface.

* fixed default values in Foxx manifest configurations sometimes not being used as defaults.

* fixed optional parameters in Foxx manifest configurations sometimes not being cleared correctly.

* Foxx dependencies can now be marked as optional using a slightly more verbose syntax in your manifest file.

* converted Foxx constructors to ES6 classes so you can extend them using class syntax.

* updated aqb to 2.0.

* updated chai to 3.0.

* Use more madvise calls to speed up things when memory is tight, in particular
  at load time but also for random accesses later.

* Overhauled web interface

  The web interface now has a new design.

  The API documentation for ArangoDB has been moved from "Tools" to "Links" in the web interface.

  The "Applications" tab in the web interfaces has been renamed to "Services".


v2.6.12 (2015-12-02)
--------------------

* fixed disappearing of documents for collections transferred via `sync` if the
  the collection was dropped right before synchronization and drop and (re-)create
  collection markers were located in the same WAL file

* added missing lock instruction for primary index in compactor size calculation

* fixed issue #1589

* fixed issue #1583

* Foxx: optional configuration options no longer log validation errors when assigned
  empty values (#1495)


v2.6.11 (2015-11-18)
--------------------

* fixed potentially invalid pointer access in shaper when the currently accessed
  document got re-located by the WAL collector at the very same time


v2.6.10 (2015-11-10)
--------------------

* disable replication appliers when starting in modes `--upgrade`, `--no-server`
  and `--check-upgrade`

* more detailed output in arango-dfdb

* fixed potential deadlock in collection status changing on Windows

* issue #1521: Can't dump/restore with user and password


v2.6.9 (2015-09-29)
-------------------

* added "special" password ARANGODB_DEFAULT_ROOT_PASSWORD. If you pass
  ARANGODB_DEFAULT_ROOT_PASSWORD as password, it will read the password
  from the environment variable ARANGODB_DEFAULT_ROOT_PASSWORD

* fixed failing AQL skiplist, sort and limit combination

  When using a Skiplist index on an attribute (say "a") and then using sort
  and skip on this attribute caused the result to be empty e.g.:

    require("internal").db.test.ensureSkiplist("a");
    require("internal").db._query("FOR x IN test SORT x.a LIMIT 10, 10");

  Was always empty no matter how many documents are stored in test.
  This is now fixed.

v2.6.8 (2015-09-09)
-------------------

* ARM only:

  The ArangoDB packages for ARM require the kernel to allow unaligned memory access.
  How the kernel handles unaligned memory access is configurable at runtime by
  checking and adjusting the contents `/proc/cpu/alignment`.

  In order to operate on ARM, ArangoDB requires the bit 1 to be set. This will
  make the kernel trap and adjust unaligned memory accesses. If this bit is not
  set, the kernel may send a SIGBUS signal to ArangoDB and terminate it.

  To set bit 1 in `/proc/cpu/alignment` use the following command as a privileged
  user (e.g. root):

      echo "2" > /proc/cpu/alignment

  Note that this setting affects all user processes and not just ArangoDB. Setting
  the alignment with the above command will also not make the setting permanent,
  so it will be lost after a restart of the system. In order to make the setting
  permanent, it should be executed during system startup or before starting arangod.

  The ArangoDB start/stop scripts do not adjust the alignment setting, but rely on
  the environment to have the correct alignment setting already. The reason for this
  is that the alignment settings also affect all other user processes (which ArangoDB
  is not aware of) and thus may have side-effects outside of ArangoDB. It is therefore
  more reasonable to have the system administrator carry out the change.


v2.6.7 (2015-08-25)
-------------------

* improved AssocMulti index performance when resizing.

  This makes the edge index perform less I/O when under memory pressure.


v2.6.6 (2015-08-23)
-------------------

* added startup option `--server.additional-threads` to create separate queues
  for slow requests.


v2.6.5 (2015-08-17)
-------------------

* added startup option `--database.throw-collection-not-loaded-error`

  Accessing a not-yet loaded collection will automatically load a collection
  on first access. This flag controls what happens in case an operation
  would need to wait for another thread to finalize loading a collection. If
  set to *true*, then the first operation that accesses an unloaded collection
  will load it. Further threads that try to access the same collection while
  it is still loading immediately fail with an error (1238, *collection not loaded*).
  This is to prevent all server threads from being blocked while waiting on the
  same collection to finish loading. When the first thread has completed loading
  the collection, the collection becomes regularly available, and all operations
  from that point on can be carried out normally, and error 1238 will not be
  thrown anymore for that collection.

  If set to *false*, the first thread that accesses a not-yet loaded collection
  will still load it. Other threads that try to access the collection while
  loading will not fail with error 1238 but instead block until the collection
  is fully loaded. This configuration might lead to all server threads being
  blocked because they are all waiting for the same collection to complete
  loading. Setting the option to *true* will prevent this from happening, but
  requires clients to catch error 1238 and react on it (maybe by scheduling
  a retry for later).

  The default value is *false*.

* fixed busy wait loop in scheduler threads that sometimes consumed 100% CPU while
  waiting for events on connections closed unexpectedly by the client side

* handle attribute `indexBuckets` when restoring collections via arangorestore.
  Previously the `indexBuckets` attribute value from the dump was ignored, and the
   server default value for `indexBuckets` was used when restoring a collection.

* fixed "EscapeValue already set error" crash in V8 actions that might have occurred when
  canceling V8-based operations.


v2.6.4 (2015-08-01)
-------------------

* V8: Upgrade to version 4.1.0.27 - this is intended to be the stable V8 version.

* fixed issue #1424: Arango shell should not processing arrows pushing on keyboard


v2.6.3 (2015-07-21)
-------------------

* issue #1409: Document values with null character truncated


v2.6.2 (2015-07-04)
-------------------

* fixed issue #1383: bindVars for HTTP API doesn't work with empty string

* fixed handling of default values in Foxx manifest configurations

* fixed handling of optional parameters in Foxx manifest configurations

* fixed a reference error being thrown in Foxx queues when a function-based job type is used that is not available and no options object is passed to queue.push


v2.6.1 (2015-06-24)
-------------------

* Add missing swagger files to cmake build. fixes #1368

* fixed documentation errors


v2.6.0 (2015-06-20)
-------------------

* using negative values for `SimpleQuery.skip()` is deprecated.
  This functionality will be removed in future versions of ArangoDB.

* The following simple query functions are now deprecated:

  * collection.near
  * collection.within
  * collection.geo
  * collection.fulltext
  * collection.range
  * collection.closedRange

  This also lead to the following REST API methods being deprecated from now on:

  * PUT /_api/simple/near
  * PUT /_api/simple/within
  * PUT /_api/simple/fulltext
  * PUT /_api/simple/range

  It is recommended to replace calls to these functions or APIs with equivalent AQL queries,
  which are more flexible because they can be combined with other operations:

      FOR doc IN NEAR(@@collection, @latitude, @longitude, @limit)
        RETURN doc

      FOR doc IN WITHIN(@@collection, @latitude, @longitude, @radius, @distanceAttributeName)
        RETURN doc

      FOR doc IN FULLTEXT(@@collection, @attributeName, @queryString, @limit)
        RETURN doc

      FOR doc IN @@collection
        FILTER doc.value >= @left && doc.value < @right
        LIMIT @skip, @limit
        RETURN doc`

  The above simple query functions and REST API methods may be removed in future versions
  of ArangoDB.

* deprecated now-obsolete AQL `SKIPLIST` function

  The function was introduced in older versions of ArangoDB with a less powerful query optimizer to
  retrieve data from a skiplist index using a `LIMIT` clause.

  Since 2.3 the same goal can be achieved by using regular AQL constructs, e.g.

      FOR doc IN collection FILTER doc.value >= @value SORT doc.value DESC LIMIT 1 RETURN doc

* fixed issues when switching the database inside tasks and during shutdown of database cursors

  These features were added during 2.6 alpha stage so the fixes affect devel/2.6-alpha builds only

* issue #1360: improved foxx-manager help

* added `--enable-tcmalloc` configure option.

  When this option is set, arangod and the client tools will be linked against tcmalloc, which replaces
  the system allocator. When the option is set, a tcmalloc library must be present on the system under
  one of the names `libtcmalloc`, `libtcmalloc_minimal` or `libtcmalloc_debug`.

  As this is a configure option, it is supported for manual builds on Linux-like systems only. tcmalloc
  support is currently experimental.

* issue #1353: Windows: HTTP API - incorrect path in errorMessage

* issue #1347: added option `--create-database` for arangorestore.

  Setting this option to `true` will now create the target database if it does not exist. When creating
  the target database, the username and passwords passed to arangorestore will be used to create an
  initial user for the new database.

* issue #1345: advanced debug information for User Functions

* issue #1341: Can't use bindvars in UPSERT

* fixed vulnerability in JWT implementation.

* changed default value of option `--database.ignore-datafile-errors` from `true` to `false`

  If the new default value of `false` is used, then arangod will refuse loading collections that contain
  datafiles with CRC mismatches or other errors. A collection with datafile errors will then become
  unavailable. This prevents follow up errors from happening.

  The only way to access such collection is to use the datafile debugger (arango-dfdb) and try to repair
  or truncate the datafile with it.

  If `--database.ignore-datafile-errors` is set to `true`, then collections will become available
  even if parts of their data cannot be loaded. This helps availability, but may cause (partial) data
  loss and follow up errors.

* added server startup option `--server.session-timeout` for controlling the timeout of user sessions
  in the web interface

* add sessions and cookie authentication for ArangoDB's web interface

  ArangoDB's built-in web interface now uses sessions. Session information ids are stored in cookies,
  so clients using the web interface must accept cookies in order to use it

* web interface: display query execution time in AQL editor

* web interface: renamed AQL query *submit* button to *execute*

* web interface: added query explain feature in AQL editor

* web interface: demo page added. only working if demo data is available, hidden otherwise

* web interface: added support for custom app scripts with optional arguments and results

* web interface: mounted apps that need to be configured are now indicated in the app overview

* web interface: added button for running tests to app details

* web interface: added button for configuring app dependencies to app details

* web interface: upgraded API documentation to use Swagger 2

* INCOMPATIBLE CHANGE

  removed startup option `--log.severity`

  The docs for `--log.severity` mentioned lots of severities (e.g. `exception`, `technical`, `functional`, `development`)
  but only a few severities (e.g. `all`, `human`) were actually used, with `human` being the default and `all` enabling the
  additional logging of requests. So the option pretended to control a lot of things which it actually didn't. Additionally,
  the option `--log.requests-file` was around for a long time already, also controlling request logging.

  Because the `--log.severity` option effectively did not control that much, it was removed. A side effect of removing the
  option is that 2.5 installations which used `--log.severity all` will not log requests after the upgrade to 2.6. This can
  be adjusted by setting the `--log.requests-file` option.

* add backtrace to fatal log events

* added optional `limit` parameter for AQL function `FULLTEXT`

* make fulltext index also index text values contained in direct sub-objects of the indexed
  attribute.

  Previous versions of ArangoDB only indexed the attribute value if it was a string. Sub-attributes
  of the index attribute were ignored when fulltext indexing.

  Now, if the index attribute value is an object, the object's values will each be included in the
  fulltext index if they are strings. If the index attribute value is an array, the array's values
  will each be included in the fulltext index if they are strings.

  For example, with a fulltext index present on the `translations` attribute, the following text
  values will now be indexed:

      var c = db._create("example");
      c.ensureFulltextIndex("translations");
      c.insert({ translations: { en: "fox", de: "Fuchs", fr: "renard", ru: "лиса" } });
      c.insert({ translations: "Fox is the English translation of the German word Fuchs" });
      c.insert({ translations: [ "ArangoDB", "document", "database", "Foxx" ] });

      c.fulltext("translations", "лиса").toArray();       // returns only first document
      c.fulltext("translations", "Fox").toArray();        // returns first and second documents
      c.fulltext("translations", "prefix:Fox").toArray(); // returns all three documents

* added batch document removal and lookup commands:

      collection.lookupByKeys(keys)
      collection.removeByKeys(keys)

  These commands can be used to perform multi-document lookup and removal operations efficiently
  from the ArangoShell. The argument to these operations is an array of document keys.

  Also added HTTP APIs for batch document commands:

  * PUT /_api/simple/lookup-by-keys
  * PUT /_api/simple/remove-by-keys

* properly prefix document address URLs with the current database name for calls to the REST
  API method GET `/_api/document?collection=...` (that method will return partial URLs to all
  documents in the collection).

  Previous versions of ArangoDB returned the URLs starting with `/_api/` but without the current
  database name, e.g. `/_api/document/mycollection/mykey`. Starting with 2.6, the response URLs
  will include the database name as well, e.g. `/_db/_system/_api/document/mycollection/mykey`.

* added dedicated collection export HTTP REST API

  ArangoDB now provides a dedicated collection export API, which can take snapshots of entire
  collections more efficiently than the general-purpose cursor API. The export API is useful
  to transfer the contents of an entire collection to a client application. It provides optional
  filtering on specific attributes.

  The export API is available at endpoint `POST /_api/export?collection=...`. The API has the
  same return value structure as the already established cursor API (`POST /_api/cursor`).

  An introduction to the export API is given in this blog post:
  http://jsteemann.github.io/blog/2015/04/04/more-efficient-data-exports/

* subquery optimizations for AQL queries

  This optimization avoids copying intermediate results into subqueries that are not required
  by the subquery.

  A brief description can be found here:
  http://jsteemann.github.io/blog/2015/05/04/subquery-optimizations/

* return value optimization for AQL queries

  This optimization avoids copying the final query result inside the query's main `ReturnNode`.

  A brief description can be found here:
  http://jsteemann.github.io/blog/2015/05/04/return-value-optimization-for-aql/

* speed up AQL queries containing big `IN` lists for index lookups

  `IN` lists used for index lookups had performance issues in previous versions of ArangoDB.
  These issues have been addressed in 2.6 so using bigger `IN` lists for filtering is much
  faster.

  A brief description can be found here:
  http://jsteemann.github.io/blog/2015/05/07/in-list-improvements/

* allow `@` and `.` characters in document keys, too

  This change also leads to document keys being URL-encoded when returned in HTTP `location`
  response headers.

* added alternative implementation for AQL COLLECT

  The alternative method uses a hash table for grouping and does not require its input elements
  to be sorted. It will be taken into account by the optimizer for `COLLECT` statements that do
  not use an `INTO` clause.

  In case a `COLLECT` statement can use the hash table variant, the optimizer will create an extra
  plan for it at the beginning of the planning phase. In this plan, no extra `SORT` node will be
  added in front of the `COLLECT` because the hash table variant of `COLLECT` does not require
  sorted input. Instead, a `SORT` node will be added after it to sort its output. This `SORT` node
  may be optimized away again in later stages. If the sort order of the result is irrelevant to
  the user, adding an extra `SORT null` after a hash `COLLECT` operation will allow the optimizer to
  remove the sorts altogether.

  In addition to the hash table variant of `COLLECT`, the optimizer will modify the original plan
  to use the regular `COLLECT` implementation. As this implementation requires sorted input, the
  optimizer will insert a `SORT` node in front of the `COLLECT`. This `SORT` node may be optimized
  away in later stages.

  The created plans will then be shipped through the regular optimization pipeline. In the end,
  the optimizer will pick the plan with the lowest estimated total cost as usual. The hash table
  variant does not require an up-front sort of the input, and will thus be preferred over the
  regular `COLLECT` if the optimizer estimates many input elements for the `COLLECT` node and
  cannot use an index to sort them.

  The optimizer can be explicitly told to use the regular *sorted* variant of `COLLECT` by
  suffixing a `COLLECT` statement with `OPTIONS { "method" : "sorted" }`. This will override the
  optimizer guesswork and only produce the *sorted* variant of `COLLECT`.

  A blog post on the new `COLLECT` implementation can be found here:
  http://jsteemann.github.io/blog/2015/04/22/collecting-with-a-hash-table/

* refactored HTTP REST API for cursors

  The HTTP REST API for cursors (`/_api/cursor`) has been refactored to improve its performance
  and use less memory.

  A post showing some of the performance improvements can be found here:
  http://jsteemann.github.io/blog/2015/04/01/improvements-for-the-cursor-api/

* simplified return value syntax for data-modification AQL queries

  ArangoDB 2.4 since version allows to return results from data-modification AQL queries. The
  syntax for this was quite limited and verbose:

      FOR i IN 1..10
        INSERT { value: i } IN test
        LET inserted = NEW
        RETURN inserted

  The `LET inserted = NEW RETURN inserted` was required literally to return the inserted
  documents. No calculations could be made using the inserted documents.

  This is now more flexible. After a data-modification clause (e.g. `INSERT`, `UPDATE`, `REPLACE`,
  `REMOVE`, `UPSERT`) there can follow any number of `LET` calculations. These calculations can
  refer to the pseudo-values `OLD` and `NEW` that are created by the data-modification statements.

  This allows returning projections of inserted or updated documents, e.g.:

      FOR i IN 1..10
        INSERT { value: i } IN test
        RETURN { _key: NEW._key, value: i }

  Still not every construct is allowed after a data-modification clause. For example, no functions
  can be called that may access documents.

  More information can be found here:
  http://jsteemann.github.io/blog/2015/03/27/improvements-for-data-modification-queries/

* added AQL `UPSERT` statement

  This adds an `UPSERT` statement to AQL that is a combination of both `INSERT` and `UPDATE` /
  `REPLACE`. The `UPSERT` will search for a matching document using a user-provided example.
  If no document matches the example, the *insert* part of the `UPSERT` statement will be
  executed. If there is a match, the *update* / *replace* part will be carried out:

      UPSERT { page: 'index.html' }                 /* search example */
        INSERT { page: 'index.html', pageViews: 1 } /* insert part */
        UPDATE { pageViews: OLD.pageViews + 1 }     /* update part */
        IN pageViews

  `UPSERT` can be used with an `UPDATE` or `REPLACE` clause. The `UPDATE` clause will perform
  a partial update of the found document, whereas the `REPLACE` clause will replace the found
  document entirely. The `UPDATE` or `REPLACE` parts can refer to the pseudo-value `OLD`, which
  contains all attributes of the found document.

  `UPSERT` statements can optionally return values. In the following query, the return
  attribute `found` will return the found document before the `UPDATE` was applied. If no
  document was found, `found` will contain a value of `null`. The `updated` result attribute will
  contain the inserted / updated document:

      UPSERT { page: 'index.html' }                 /* search example */
        INSERT { page: 'index.html', pageViews: 1 } /* insert part */
        UPDATE { pageViews: OLD.pageViews + 1 }     /* update part */
        IN pageViews
        RETURN { found: OLD, updated: NEW }

  A more detailed description of `UPSERT` can be found here:
  http://jsteemann.github.io/blog/2015/03/27/preview-of-the-upsert-command/

* adjusted default configuration value for `--server.backlog-size` from 10 to 64.

* issue #1231: bug xor feature in AQL: LENGTH(null) == 4

  This changes the behavior of the AQL `LENGTH` function as follows:

  - if the single argument to `LENGTH()` is `null`, then the result will now be `0`. In previous
    versions of ArangoDB, the result of `LENGTH(null)` was `4`.

  - if the single argument to `LENGTH()` is `true`, then the result will now be `1`. In previous
    versions of ArangoDB, the result of `LENGTH(true)` was `4`.

  - if the single argument to `LENGTH()` is `false`, then the result will now be `0`. In previous
    versions of ArangoDB, the result of `LENGTH(false)` was `5`.

  The results of `LENGTH()` with string, numeric, array object argument values do not change.

* issue #1298: Bulk import if data already exists (#1298)

  This change extends the HTTP REST API for bulk imports as follows:

  When documents are imported and the `_key` attribute is specified for them, the import can be
  used for inserting and updating/replacing documents. Previously, the import could be used for
  inserting new documents only, and re-inserting a document with an existing key would have failed
  with a *unique key constraint violated* error.

  The above behavior is still the default. However, the API now allows controlling the behavior
  in case of a unique key constraint error via the optional URL parameter `onDuplicate`.

  This parameter can have one of the following values:

  - `error`: when a unique key constraint error occurs, do not import or update the document but
    report an error. This is the default.

  - `update`: when a unique key constraint error occurs, try to (partially) update the existing
    document with the data specified in the import. This may still fail if the document would
    violate secondary unique indexes. Only the attributes present in the import data will be
    updated and other attributes already present will be preserved. The number of updated documents
    will be reported in the `updated` attribute of the HTTP API result.

  - `replace`: when a unique key constraint error occurs, try to fully replace the existing
    document with the data specified in the import. This may still fail if the document would
    violate secondary unique indexes. The number of replaced documents will be reported in the
    `updated` attribute of the HTTP API result.

  - `ignore`: when a unique key constraint error occurs, ignore this error. There will be no
    insert, update or replace for the particular document. Ignored documents will be reported
    separately in the `ignored` attribute of the HTTP API result.

  The result of the HTTP import API will now contain the attributes `ignored` and `updated`, which
  contain the number of ignored and updated documents respectively. These attributes will contain a
  value of zero unless the `onDuplicate` URL parameter is set to either `update` or `replace`
  (in this case the `updated` attribute may contain non-zero values) or `ignore` (in this case the
  `ignored` attribute may contain a non-zero value).

  To support the feature, arangoimp also has a new command line option `--on-duplicate` which can
  have one of the values `error`, `update`, `replace`, `ignore`. The default value is `error`.

  A few examples for using arangoimp with the `--on-duplicate` option can be found here:
  http://jsteemann.github.io/blog/2015/04/14/updating-documents-with-arangoimp/

* changed behavior of `db._query()` in the ArangoShell:

  if the command's result is printed in the shell, the first 10 results will be printed. Previously
  only a basic description of the underlying query result cursor was printed. Additionally, if the
  cursor result contains more than 10 results, the cursor is assigned to a global variable `more`,
  which can be used to iterate over the cursor result.

  Example:

      arangosh [_system]> db._query("FOR i IN 1..15 RETURN i")
      [object ArangoQueryCursor, count: 15, hasMore: true]

      [
        1,
        2,
        3,
        4,
        5,
        6,
        7,
        8,
        9,
        10
      ]

      type 'more' to show more documents


      arangosh [_system]> more
      [object ArangoQueryCursor, count: 15, hasMore: false]

      [
        11,
        12,
        13,
        14,
        15
      ]

* Disallow batchSize value 0 in HTTP `POST /_api/cursor`:

  The HTTP REST API `POST /_api/cursor` does not accept a `batchSize` parameter value of
  `0` any longer. A batch size of 0 never made much sense, but previous versions of ArangoDB
  did not check for this value. Now creating a cursor using a `batchSize` value 0 will
  result in an HTTP 400 error response

* REST Server: fix memory leaks when failing to add jobs

* 'EDGES' AQL Function

  The AQL function `EDGES` got a new fifth option parameter.
  Right now only one option is available: 'includeVertices'. This is a boolean parameter
  that allows to modify the result of the `EDGES` function.
  Default is 'includeVertices: false' which does not have any effect.
  'includeVertices: true' modifies the result, such that
  {vertex: <vertexDocument>, edge: <edgeDocument>} is returned.

* INCOMPATIBLE CHANGE:

  The result format of the AQL function `NEIGHBORS` has been changed.
  Before it has returned an array of objects containing 'vertex' and 'edge'.
  Now it will only contain the vertex directly.
  Also an additional option 'includeData' has been added.
  This is used to define if only the 'vertex._id' value should be returned (false, default),
  or if the vertex should be looked up in the collection and the complete JSON should be returned
  (true).
  Using only the id values can lead to significantly improved performance if this is the only information
  required.

  In order to get the old result format prior to ArangoDB 2.6, please use the function EDGES instead.
  Edges allows for a new option 'includeVertices' which, set to true, returns exactly the format of NEIGHBORS.
  Example:

      NEIGHBORS(<vertexCollection>, <edgeCollection>, <vertex>, <direction>, <example>)

  This can now be achieved by:

      EDGES(<edgeCollection>, <vertex>, <direction>, <example>, {includeVertices: true})

  If you are nesting several NEIGHBORS steps you can speed up their performance in the following way:

  Old Example:

  FOR va IN NEIGHBORS(Users, relations, 'Users/123', 'outbound') FOR vc IN NEIGHBORS(Products, relations, va.vertex._id, 'outbound') RETURN vc

  This can now be achieved by:

  FOR va IN NEIGHBORS(Users, relations, 'Users/123', 'outbound') FOR vc IN NEIGHBORS(Products, relations, va, 'outbound', null, {includeData: true}) RETURN vc
                                                                                                          ^^^^                  ^^^^^^^^^^^^^^^^^^^
                                                                                                  Use intermediate directly     include Data for final

* INCOMPATIBLE CHANGE:

  The AQL function `GRAPH_NEIGHBORS` now provides an additional option `includeData`.
  This option allows controlling whether the function should return the complete vertices
  or just their IDs. Returning only the IDs instead of the full vertices can lead to
  improved performance .

  If provided, `includeData` is set to `true`, all vertices in the result will be returned
  with all their attributes. The default value of `includeData` is `false`.
  This makes the default function results incompatible with previous versions of ArangoDB.

  To get the old result style in ArangoDB 2.6, please set the options as follows in calls
  to `GRAPH_NEIGHBORS`:

      GRAPH_NEIGHBORS(<graph>, <vertex>, { includeData: true })

* INCOMPATIBLE CHANGE:

  The AQL function `GRAPH_COMMON_NEIGHBORS` now provides an additional option `includeData`.
  This option allows controlling whether the function should return the complete vertices
  or just their IDs. Returning only the IDs instead of the full vertices can lead to
  improved performance .

  If provided, `includeData` is set to `true`, all vertices in the result will be returned
  with all their attributes. The default value of `includeData` is `false`.
  This makes the default function results incompatible with previous versions of ArangoDB.

  To get the old result style in ArangoDB 2.6, please set the options as follows in calls
  to `GRAPH_COMMON_NEIGHBORS`:

      GRAPH_COMMON_NEIGHBORS(<graph>, <vertexExamples1>, <vertexExamples2>, { includeData: true }, { includeData: true })

* INCOMPATIBLE CHANGE:

  The AQL function `GRAPH_SHORTEST_PATH` now provides an additional option `includeData`.
  This option allows controlling whether the function should return the complete vertices
  and edges or just their IDs. Returning only the IDs instead of full vertices and edges
  can lead to improved performance .

  If provided, `includeData` is set to `true`, all vertices and edges in the result will
  be returned with all their attributes. There is also an optional parameter `includePath` of
  type object.
  It has two optional sub-attributes `vertices` and `edges`, both of type boolean.
  Both can be set individually and the result will include all vertices on the path if
  `includePath.vertices == true` and all edges if `includePath.edges == true` respectively.

  The default value of `includeData` is `false`, and paths are now excluded by default.
  This makes the default function results incompatible with previous versions of ArangoDB.

  To get the old result style in ArangoDB 2.6, please set the options as follows in calls
  to `GRAPH_SHORTEST_PATH`:

      GRAPH_SHORTEST_PATH(<graph>, <source>, <target>, { includeData: true, includePath: { edges: true, vertices: true } })

  The attributes `startVertex` and `vertex` that were present in the results of `GRAPH_SHORTEST_PATH`
  in previous versions of ArangoDB will not be produced in 2.6. To calculate these attributes in 2.6,
  please extract the first and last elements from the `vertices` result attribute.

* INCOMPATIBLE CHANGE:

  The AQL function `GRAPH_DISTANCE_TO` will now return only the id the destination vertex
  in the `vertex` attribute, and not the full vertex data with all vertex attributes.

* INCOMPATIBLE CHANGE:

  All graph measurements functions in JavaScript module `general-graph` that calculated a
  single figure previously returned an array containing just the figure. Now these functions
  will return the figure directly and not put it inside an array.

  The affected functions are:

  * `graph._absoluteEccentricity`
  * `graph._eccentricity`
  * `graph._absoluteCloseness`
  * `graph._closeness`
  * `graph._absoluteBetweenness`
  * `graph._betweenness`
  * `graph._radius`
  * `graph._diameter`

* Create the `_graphs` collection in new databases with `waitForSync` attribute set to `false`

  The previous `waitForSync` value was `true`, so default the behavior when creating and dropping
  graphs via the HTTP REST API changes as follows if the new settings are in effect:

  * `POST /_api/graph` by default returns `HTTP 202` instead of `HTTP 201`
  * `DELETE /_api/graph/graph-name` by default returns `HTTP 202` instead of `HTTP 201`

  If the `_graphs` collection still has its `waitForSync` value set to `true`, then the HTTP status
  code will not change.

* Upgraded ICU to version 54; this increases performance in many places.
  based on https://code.google.com/p/chromium/issues/detail?id=428145

* added support for HTTP push aka chunked encoding

* issue #1051: add info whether server is running in service or user mode?

  This will add a "mode" attribute to the result of the result of HTTP GET `/_api/version?details=true`

  "mode" can have the following values:

  - `standalone`: server was started manually (e.g. on command-line)
  - `service`: service is running as Windows service, in daemon mode or under the supervisor

* improve system error messages in Windows port

* increased default value of `--server.request-timeout` from 300 to 1200 seconds for client tools
  (arangosh, arangoimp, arangodump, arangorestore)

* increased default value of `--server.connect-timeout` from 3 to 5 seconds for client tools
  (arangosh, arangoimp, arangodump, arangorestore)

* added startup option `--server.foxx-queues-poll-interval`

  This startup option controls the frequency with which the Foxx queues manager is checking
  the queue (or queues) for jobs to be executed.

  The default value is `1` second. Lowering this value will result in the queue manager waking
  up and checking the queues more frequently, which may increase CPU usage of the server.
  When not using Foxx queues, this value can be raised to save some CPU time.

* added startup option `--server.foxx-queues`

  This startup option controls whether the Foxx queue manager will check queue and job entries.
  Disabling this option can reduce server load but will prevent jobs added to Foxx queues from
  being processed at all.

  The default value is `true`, enabling the Foxx queues feature.

* make Foxx queues really database-specific.

  Foxx queues were and are stored in a database-specific collection `_queues`. However, a global
  cache variable for the queues led to the queue names being treated database-independently, which
  was wrong.

  Since 2.6, Foxx queues names are truly database-specific, so the same queue name can be used in
  two different databases for two different queues. Until then, it is advisable to think of queues
  as already being database-specific, and using the database name as a queue name prefix to be
  avoid name conflicts, e.g.:

      var queueName = "myQueue";
      var Foxx = require("org/arangodb/foxx");
      Foxx.queues.create(db._name() + ":" + queueName);

* added support for Foxx queue job types defined as app scripts.

  The old job types introduced in 2.4 are still supported but are known to cause issues in 2.5
  and later when the server is restarted or the job types are not defined in every thread.

  The new job types avoid this issue by storing an explicit mount path and script name rather
  than an assuming the job type is defined globally. It is strongly recommended to convert your
  job types to the new script-based system.

* renamed Foxx sessions option "sessionStorageApp" to "sessionStorage". The option now also accepts session storages directly.

* Added the following JavaScript methods for file access:
  * fs.copyFile() to copy single files
  * fs.copyRecursive() to copy directory trees
  * fs.chmod() to set the file permissions (non-Windows only)

* Added process.env for accessing the process environment from JavaScript code

* Cluster: kickstarter shutdown routines will more precisely follow the shutdown of its nodes.

* Cluster: don't delete agency connection objects that are currently in use.

* Cluster: improve passing along of HTTP errors

* fixed issue #1247: debian init script problems

* multi-threaded index creation on collection load

  When a collection contains more than one secondary index, they can be built in memory in
  parallel when the collection is loaded. How many threads are used for parallel index creation
  is determined by the new configuration parameter `--database.index-threads`. If this is set
  to 0, indexes are built by the opening thread only and sequentially. This is equivalent to
  the behavior in 2.5 and before.

* speed up building up primary index when loading collections

* added `count` attribute to `parameters.json` files of collections. This attribute indicates
  the number of live documents in the collection on unload. It is read when the collection is
  (re)loaded to determine the initial size for the collection's primary index

* removed remainders of MRuby integration, removed arangoirb

* simplified `controllers` property in Foxx manifests. You can now specify a filename directly
  if you only want to use a single file mounted at the base URL of your Foxx app.

* simplified `exports` property in Foxx manifests. You can now specify a filename directly if
  you only want to export variables from a single file in your Foxx app.

* added support for node.js-style exports in Foxx exports. Your Foxx exports file can now export
  arbitrary values using the `module.exports` property instead of adding properties to the
  `exports` object.

* added `scripts` property to Foxx manifests. You should now specify the `setup` and `teardown`
  files as properties of the `scripts` object in your manifests and can define custom,
  app-specific scripts that can be executed from the web interface or the CLI.

* added `tests` property to Foxx manifests. You can now define test cases using the `mocha`
  framework which can then be executed inside ArangoDB.

* updated `joi` package to 6.0.8.

* added `extendible` package.

* added Foxx model lifecycle events to repositories. See #1257.

* speed up resizing of edge index.

* allow to split an edge index into buckets which are resized individually.
  This is controlled by the `indexBuckets` attribute in the `properties`
  of the collection.

* fix a cluster deadlock bug in larger clusters by marking a thread waiting
  for a lock on a DBserver as blocked


v2.5.7 (2015-08-02)
-------------------

* V8: Upgrade to version 4.1.0.27 - this is intended to be the stable V8 version.


v2.5.6 (2015-07-21)
-------------------

* alter Windows build infrastructure so we can properly store pdb files.

* potentially fixed issue #1313: Wrong metric calculation at dashboard

  Escape whitespace in process name when scanning /proc/pid/stats

  This fixes statistics values read from that file

* Fixed variable naming in AQL `COLLECT INTO` results in case the COLLECT is placed
  in a subquery which itself is followed by other constructs that require variables


v2.5.5 (2015-05-29)
-------------------

* fixed vulnerability in JWT implementation.

* fixed format string for reading /proc/pid/stat

* take into account barriers used in different V8 contexts


v2.5.4 (2015-05-14)
-------------------

* added startup option `--log.performance`: specifying this option at startup will log
  performance-related info messages, mainly timings via the regular logging mechanisms

* cluster fixes

* fix for recursive copy under Windows


v2.5.3 (2015-04-29)
-------------------

* Fix fs.move to work across filesystem borders; Fixes Foxx app installation problems;
  issue #1292.

* Fix Foxx app install when installed on a different drive on Windows

* issue #1322: strange AQL result

* issue #1318: Inconsistent db._create() syntax

* issue #1315: queries to a collection fail with an empty response if the
  collection contains specific JSON data

* issue #1300: Make arangodump not fail if target directory exists but is empty

* allow specifying higher values than SOMAXCONN for `--server.backlog-size`

  Previously, arangod would not start when a `--server.backlog-size` value was
  specified that was higher than the platform's SOMAXCONN header value.

  Now, arangod will use the user-provided value for `--server.backlog-size` and
  pass it to the listen system call even if the value is higher than SOMAXCONN.
  If the user-provided value is higher than SOMAXCONN, arangod will log a warning
  on startup.

* Fixed a cluster deadlock bug. Mark a thread that is in a RemoteBlock as
  blocked to allow for additional dispatcher threads to be started.

* Fix locking in cluster by using another ReadWriteLock class for collections.

* Add a second DispatcherQueue for AQL in the cluster. This fixes a
  cluster-AQL thread explosion bug.


v2.5.2 (2015-04-11)
-------------------

* modules stored in _modules are automatically flushed when changed

* added missing query-id parameter in documentation of HTTP DELETE `/_api/query` endpoint

* added iterator for edge index in AQL queries

  this change may lead to less edges being read when used together with a LIMIT clause

* make graph viewer in web interface issue less expensive queries for determining
  a random vertex from the graph, and for determining vertex attributes

* issue #1285: syntax error, unexpected $undefined near '@_to RETURN obj

  this allows AQL bind parameter names to also start with underscores

* moved /_api/query to C++

* issue #1289: Foxx models created from database documents expose an internal method

* added `Foxx.Repository#exists`

* parallelize initialization of V8 context in multiple threads

* fixed a possible crash when the debug-level was TRACE

* cluster: do not initialize statistics collection on each
  coordinator, this fixes a race condition at startup

* cluster: fix a startup race w.r.t. the _configuration collection

* search for db:// JavaScript modules only after all local files have been
  considered, this speeds up the require command in a cluster considerably

* general cluster speedup in certain areas


v2.5.1 (2015-03-19)
-------------------

* fixed bug that caused undefined behavior when an AQL query was killed inside
  a calculation block

* fixed memleaks in AQL query cleanup in case out-of-memory errors are thrown

* by default, Debian and RedHat packages are built with debug symbols

* added option `--database.ignore-logfile-errors`

  This option controls how collection datafiles with a CRC mismatch are treated.

  If set to `false`, CRC mismatch errors in collection datafiles will lead
  to a collection not being loaded at all. If a collection needs to be loaded
  during WAL recovery, the WAL recovery will also abort (if not forced with
  `--wal.ignore-recovery-errors true`). Setting this flag to `false` protects
  users from unintentionally using a collection with corrupted datafiles, from
  which only a subset of the original data can be recovered.

  If set to `true`, CRC mismatch errors in collection datafiles will lead to
  the datafile being partially loaded. All data up to until the mismatch will
  be loaded. This will enable users to continue with collection datafiles
  that are corrupted, but will result in only a partial load of the data.
  The WAL recovery will still abort when encountering a collection with a
  corrupted datafile, at least if `--wal.ignore-recovery-errors` is not set to
  `true`.

  The default value is *true*, so for collections with corrupted datafiles
  there might be partial data loads once the WAL recovery has finished. If
  the WAL recovery will need to load a collection with a corrupted datafile,
  it will still stop when using the default values.

* INCOMPATIBLE CHANGE:

  make the arangod server refuse to start if during startup it finds a non-readable
  `parameter.json` file for a database or a collection.

  Stopping the startup process in this case requires manual intervention (fixing
  the unreadable files), but prevents follow-up errors due to ignored databases or
  collections from happening.

* datafiles and `parameter.json` files written by arangod are now created with read and write
  privileges for the arangod process user, and with read and write privileges for the arangod
  process group.

  Previously, these files were created with user read and write permissions only.

* INCOMPATIBLE CHANGE:

  abort WAL recovery if one of the collection's datafiles cannot be opened

* INCOMPATIBLE CHANGE:

  never try to raise the privileges after dropping them, this can lead to a race condition while
  running the recovery

  If you require to run ArangoDB on a port lower than 1024, you must run ArangoDB as root.

* fixed inefficiencies in `remove` methods of general-graph module

* added option `--database.slow-query-threshold` for controlling the default AQL slow query
  threshold value on server start

* add system error strings for Windows on many places

* rework service startup so we announce 'RUNNING' only when we're finished starting.

* use the Windows eventlog for FATAL and ERROR - log messages

* fix service handling in NSIS Windows installer, specify human readable name

* add the ICU_DATA environment variable to the fatal error messages

* fixed issue #1265: arangod crashed with SIGSEGV

* fixed issue #1241: Wildcards in examples


v2.5.0 (2015-03-09)
-------------------

* installer fixes for Windows

* fix for downloading Foxx

* fixed issue #1258: http pipelining not working?


v2.5.0-beta4 (2015-03-05)
-------------------------

* fixed issue #1247: debian init script problems


v2.5.0-beta3 (2015-02-27)
-------------------------

* fix Windows install path calculation in arango

* fix Windows logging of long strings

* fix possible undefinedness of const strings in Windows


v2.5.0-beta2 (2015-02-23)
-------------------------

* fixed issue #1256: agency binary not found #1256

* fixed issue #1230: API: document/col-name/_key and cursor return different floats

* front-end: dashboard tries not to (re)load statistics if user has no access

* V8: Upgrade to version 3.31.74.1

* etcd: Upgrade to version 2.0 - This requires go 1.3 to compile at least.

* refuse to startup if ICU wasn't initialized, this will i.e. prevent errors from being printed,
  and libraries from being loaded.

* front-end: unwanted removal of index table header after creating new index

* fixed issue #1248: chrome: applications filtering not working

* fixed issue #1198: queries remain in aql editor (front-end) if you navigate through different tabs

* Simplify usage of Foxx

  Thanks to our user feedback we learned that Foxx is a powerful, yet rather complicated concept.
  With this release we tried to make it less complicated while keeping all its strength.
  That includes a rewrite of the documentation as well as some code changes as listed below:

  * Moved Foxx applications to a different folder.

    The naming convention now is: <app-path>/_db/<dbname>/<mountpoint>/APP
    Before it was: <app-path>/databases/<dbname>/<appname>:<appversion>
    This caused some trouble as apps where cached based on name and version and updates did not apply.
    Hence the path on filesystem and the app's access URL had no relation to one another.
    Now the path on filesystem is identical to the URL (except for slashes and the appended APP)

  * Rewrite of Foxx routing

    The routing of Foxx has been exposed to major internal changes we adjusted because of user feedback.
    This allows us to set the development mode per mountpoint without having to change paths and hold
    apps at separate locations.

  * Foxx Development mode

    The development mode used until 2.4 is gone. It has been replaced by a much more mature version.
    This includes the deprecation of the javascript.dev-app-path parameter, which is useless since 2.5.
    Instead of having two separate app directories for production and development, apps now reside in
    one place, which is used for production as well as for development.
    Apps can still be put into development mode, changing their behavior compared to production mode.
    Development mode apps are still reread from disk at every request, and still they ship more debug
    output.

    This change has also made the startup options `--javascript.frontend-development-mode` and
    `--javascript.dev-app-path` obsolete. The former option will not have any effect when set, and the
    latter option is only read and used during the upgrade to 2.5 and does not have any effects later.

  * Foxx install process

    Installing Foxx apps has been a two step process: import them into ArangoDB and mount them at a
    specific mountpoint. These operations have been joined together. You can install an app at one
    mountpoint, that's it. No fetch, mount, unmount, purge cycle anymore. The commands have been
    simplified to just:

    * install: get your Foxx app up and running
    * uninstall: shut it down and erase it from disk

  * Foxx error output

    Until 2.4 the errors produced by Foxx were not optimal. Often, the error message was just
    `unable to parse manifest` and contained only an internal stack trace.
    In 2.5 we made major improvements there, including a much more fine-grained error output that
    helps you debug your Foxx apps. The error message printed is now much closer to its source and
    should help you track it down.

    Also we added the default handlers for unhandled errors in Foxx apps:

    * You will get a nice internal error page whenever your Foxx app is called but was not installed
      due to any error
    * You will get a proper error message when having an uncaught error appears in any app route

    In production mode the messages above will NOT contain any information about your Foxx internals
    and are safe to be exposed to third party users.
    In development mode the messages above will contain the stacktrace (if available), making it easier for
    your in-house devs to track down errors in the application.

* added `console` object to Foxx apps. All Foxx apps now have a console object implementing
  the familiar Console API in their global scope, which can be used to log diagnostic
  messages to the database.

* added `org/arangodb/request` module, which provides a simple API for making HTTP requests
  to external services.

* added optimizer rule `propagate-constant-attributes`

  This rule will look inside `FILTER` conditions for constant value equality comparisons,
  and insert the constant values in other places in `FILTER`s. For example, the rule will
  insert `42` instead of `i.value` in the second `FILTER` of the following query:

      FOR i IN c1 FOR j IN c2 FILTER i.value == 42 FILTER j.value == i.value RETURN 1

* added `filtered` value to AQL query execution statistics

  This value indicates how many documents were filtered by `FilterNode`s in the AQL query.
  Note that `IndexRangeNode`s can also filter documents by selecting only the required ranges
  from the index. The `filtered` value will not include the work done by `IndexRangeNode`s,
  but only the work performed by `FilterNode`s.

* added support for sparse hash and skiplist indexes

  Hash and skiplist indexes can optionally be made sparse. Sparse indexes exclude documents
  in which at least one of the index attributes is either not set or has a value of `null`.

  As such documents are excluded from sparse indexes, they may contain fewer documents than
  their non-sparse counterparts. This enables faster indexing and can lead to reduced memory
  usage in case the indexed attribute does occur only in some, but not all documents of the
  collection. Sparse indexes will also reduce the number of collisions in non-unique hash
  indexes in case non-existing or optional attributes are indexed.

  In order to create a sparse index, an object with the attribute `sparse` can be added to
  the index creation commands:

      db.collection.ensureHashIndex(attributeName, { sparse: true });
      db.collection.ensureHashIndex(attributeName1, attributeName2, { sparse: true });
      db.collection.ensureUniqueConstraint(attributeName, { sparse: true });
      db.collection.ensureUniqueConstraint(attributeName1, attributeName2, { sparse: true });

      db.collection.ensureSkiplist(attributeName, { sparse: true });
      db.collection.ensureSkiplist(attributeName1, attributeName2, { sparse: true });
      db.collection.ensureUniqueSkiplist(attributeName, { sparse: true });
      db.collection.ensureUniqueSkiplist(attributeName1, attributeName2, { sparse: true });

  Note that in place of the above specialized index creation commands, it is recommended to use
  the more general index creation command `ensureIndex`:

  ```js
  db.collection.ensureIndex({ type: "hash", sparse: true, unique: true, fields: [ attributeName ] });
  db.collection.ensureIndex({ type: "skiplist", sparse: false, unique: false, fields: [ "a", "b" ] });
  ```

  When not explicitly set, the `sparse` attribute defaults to `false` for new indexes.

  This causes a change in behavior when creating a unique hash index without specifying the
  sparse flag: in 2.4, unique hash indexes were implicitly sparse, always excluding `null` values.
  There was no option to control this behavior, and sparsity was neither supported for non-unique
  hash indexes nor skiplists in 2.4. This implicit sparsity of unique hash indexes was considered
  an inconsistency, and therefore the behavior was cleaned up in 2.5. As of 2.5, indexes will
  only be created sparse if sparsity is explicitly requested. Existing unique hash indexes from 2.4
  or before will automatically be migrated so they are still sparse after the upgrade to 2.5.

  Geo indexes are implicitly sparse, meaning documents without the indexed location attribute or
  containing invalid location coordinate values will be excluded from the index automatically. This
  is also a change when compared to pre-2.5 behavior, when documents with missing or invalid
  coordinate values may have caused errors on insertion when the geo index' `unique` flag was set
  and its `ignoreNull` flag was not.

  This was confusing and has been rectified in 2.5. The method `ensureGeoConstaint()` now does the
  same as `ensureGeoIndex()`. Furthermore, the attributes `constraint`, `unique`, `ignoreNull` and
  `sparse` flags are now completely ignored when creating geo indexes.

  The same is true for fulltext indexes. There is no need to specify non-uniqueness or sparsity for
  geo or fulltext indexes. They will always be non-unique and sparse.

  As sparse indexes may exclude some documents, they cannot be used for every type of query.
  Sparse hash indexes cannot be used to find documents for which at least one of the indexed
  attributes has a value of `null`. For example, the following AQL query cannot use a sparse
  index, even if one was created on attribute `attr`:

      FOR doc In collection
        FILTER doc.attr == null
        RETURN doc

  If the lookup value is non-constant, a sparse index may or may not be used, depending on
  the other types of conditions in the query. If the optimizer can safely determine that
  the lookup value cannot be `null`, a sparse index may be used. When uncertain, the optimizer
  will not make use of a sparse index in a query in order to produce correct results.

  For example, the following queries cannot use a sparse index on `attr` because the optimizer
  will not know beforehand whether the comparison values for `doc.attr` will include `null`:

      FOR doc In collection
        FILTER doc.attr == SOME_FUNCTION(...)
        RETURN doc

      FOR other IN otherCollection
        FOR doc In collection
          FILTER doc.attr == other.attr
          RETURN doc

  Sparse skiplist indexes can be used for sorting if the optimizer can safely detect that the
  index range does not include `null` for any of the index attributes.

* inspection of AQL data-modification queries will now detect if the data-modification part
  of the query can run in lockstep with the data retrieval part of the query, or if the data
  retrieval part must be executed before the data modification can start.

  Executing the two in lockstep allows using much smaller buffers for intermediate results
  and starts the actual data-modification operations much earlier than if the two phases
  were executed separately.

* Allow dynamic attribute names in AQL object literals

  This allows using arbitrary expressions to construct attribute names in object
  literals specified in AQL queries. To disambiguate expressions and other unquoted
  attribute names, dynamic attribute names need to be enclosed in brackets (`[` and `]`).
  Example:

      FOR i IN 1..100
        RETURN { [ CONCAT('value-of-', i) ] : i }

* make AQL optimizer rule "use-index-for-sort" remove sort also in case a non-sorted
  index (e.g. a hash index) is used for only equality lookups and all sort attributes
  are covered by the index.

  Example that does not require an extra sort (needs hash index on `value`):

      FOR doc IN collection FILTER doc.value == 1 SORT doc.value RETURN doc

  Another example that does not require an extra sort (with hash index on `value1`, `value2`):

      FOR doc IN collection FILTER doc.value1 == 1 && doc.value2 == 2 SORT doc.value1, doc.value2 RETURN doc

* make AQL optimizer rule "use-index-for-sort" remove sort also in case the sort criteria
  excludes the left-most index attributes, but the left-most index attributes are used
  by the index for equality-only lookups.

  Example that can use the index for sorting (needs skiplist index on `value1`, `value2`):

      FOR doc IN collection FILTER doc.value1 == 1 SORT doc.value2 RETURN doc

* added selectivity estimates for primary index, edge index, and hash index

  The selectivity estimates are returned by the `GET /_api/index` REST API method
  in a sub-attribute `selectivityEstimate` for each index that supports it. This
  attribute will be omitted for indexes that do not provide selectivity estimates.
  If provided, the selectivity estimate will be a numeric value between 0 and 1.

  Selectivity estimates will also be reported in the result of `collection.getIndexes()`
  for all indexes that support this. If no selectivity estimate can be determined for
  an index, the attribute `selectivityEstimate` will be omitted here, too.

  The web interface also shows selectivity estimates for each index that supports this.

  Currently the following index types can provide selectivity estimates:
  - primary index
  - edge index
  - hash index (unique and non-unique)

  No selectivity estimates will be provided when running in cluster mode.

* fixed issue #1226: arangod log issues

* added additional logger if arangod is started in foreground mode on a tty

* added AQL optimizer rule "move-calculations-down"

* use exclusive native SRWLocks on Windows instead of native mutexes

* added AQL functions `MD5`, `SHA1`, and `RANDOM_TOKEN`.

* reduced number of string allocations when parsing certain AQL queries

  parsing numbers (integers or doubles) does not require a string allocation
  per number anymore

* RequestContext#bodyParam now accepts arbitrary joi schemas and rejects invalid (but well-formed) request bodies.

* enforce that AQL user functions are wrapped inside JavaScript function () declarations

  AQL user functions were always expected to be wrapped inside a JavaScript function, but previously
  this was not enforced when registering a user function. Enforcing the AQL user functions to be contained
  inside functions prevents functions from doing some unexpected things that may have led to undefined
  behavior.

* Windows service uninstalling: only remove service if it points to the currently running binary,
  or --force was specified.

* Windows (debug only): print stacktraces on crash and run minidump

* Windows (cygwin): if you run arangosh in a cygwin shell or via ssh we will detect this and use
  the appropriate output functions.

* Windows: improve process management

* fix IPv6 reverse ip lookups - so far we only did IPv4 addresses.

* improve join documentation, add outer join example

* run jslint for unit tests too, to prevent "memory leaks" by global js objects with native code.

* fix error logging for exceptions - we wouldn't log the exception message itself so far.

* improve error reporting in the http client (Windows & *nix)

* improve error reports in cluster

* Standard errors can now contain custom messages.


v2.4.7 (XXXX-XX-XX)
-------------------

* fixed issue #1282: Geo WITHIN_RECTANGLE for nested lat/lng


v2.4.6 (2015-03-18)
-------------------

* added option `--database.ignore-logfile-errors`

  This option controls how collection datafiles with a CRC mismatch are treated.

  If set to `false`, CRC mismatch errors in collection datafiles will lead
  to a collection not being loaded at all. If a collection needs to be loaded
  during WAL recovery, the WAL recovery will also abort (if not forced with
  `--wal.ignore-recovery-errors true`). Setting this flag to `false` protects
  users from unintentionally using a collection with corrupted datafiles, from
  which only a subset of the original data can be recovered.

  If set to `true`, CRC mismatch errors in collection datafiles will lead to
  the datafile being partially loaded. All data up to until the mismatch will
  be loaded. This will enable users to continue with a collection datafiles
  that are corrupted, but will result in only a partial load of the data.
  The WAL recovery will still abort when encountering a collection with a
  corrupted datafile, at least if `--wal.ignore-recovery-errors` is not set to
  `true`.

  The default value is *true*, so for collections with corrupted datafiles
  there might be partial data loads once the WAL recovery has finished. If
  the WAL recovery will need to load a collection with a corrupted datafile,
  it will still stop when using the default values.

* INCOMPATIBLE CHANGE:

  make the arangod server refuse to start if during startup it finds a non-readable
  `parameter.json` file for a database or a collection.

  Stopping the startup process in this case requires manual intervention (fixing
  the unreadable files), but prevents follow-up errors due to ignored databases or
  collections from happening.

* datafiles and `parameter.json` files written by arangod are now created with read and write
  privileges for the arangod process user, and with read and write privileges for the arangod
  process group.

  Previously, these files were created with user read and write permissions only.

* INCOMPATIBLE CHANGE:

  abort WAL recovery if one of the collection's datafiles cannot be opened

* INCOMPATIBLE CHANGE:

  never try to raise the privileges after dropping them, this can lead to a race condition while
  running the recovery

  If you require to run ArangoDB on a port lower than 1024, you must run ArangoDB as root.

* fixed inefficiencies in `remove` methods of general-graph module

* added option `--database.slow-query-threshold` for controlling the default AQL slow query
  threshold value on server start


v2.4.5 (2015-03-16)
-------------------

* added elapsed time to HTTP request logging output (`--log.requests-file`)

* added AQL current and slow query tracking, killing of AQL queries

  This change enables retrieving the list of currently running AQL queries inside the selected database.
  AQL queries with an execution time beyond a certain threshold can be moved to a "slow query" facility
  and retrieved from there. Queries can also be killed by specifying the query id.

  This change adds the following HTTP REST APIs:

  - `GET /_api/query/current`: for retrieving the list of currently running queries
  - `GET /_api/query/slow`: for retrieving the list of slow queries
  - `DELETE /_api/query/slow`: for clearing the list of slow queries
  - `GET /_api/query/properties`: for retrieving the properties for query tracking
  - `PUT /_api/query/properties`: for adjusting the properties for query tracking
  - `DELETE /_api/query/<id>`: for killing an AQL query

  The following JavaScript APIs have been added:

  - require("org/arangodb/aql/queries").current();
  - require("org/arangodb/aql/queries").slow();
  - require("org/arangodb/aql/queries").clearSlow();
  - require("org/arangodb/aql/queries").properties();
  - require("org/arangodb/aql/queries").kill();

* fixed issue #1265: arangod crashed with SIGSEGV

* fixed issue #1241: Wildcards in examples

* fixed comment parsing in Foxx controllers


v2.4.4 (2015-02-24)
-------------------

* fixed the generation template for foxx apps. It now does not create deprecated functions anymore

* add custom visitor functionality for `GRAPH_NEIGHBORS` function, too

* increased default value of traversal option *maxIterations* to 100 times of its previous
  default value


v2.4.3 (2015-02-06)
-------------------

* fix multi-threading with openssl when running under Windows

* fix timeout on socket operations when running under Windows

* Fixed an error in Foxx routing which caused some apps that worked in 2.4.1 to fail with status 500: `undefined is not a function` errors in 2.4.2
  This error was occurring due to seldom internal rerouting introduced by the malformed application handler.


v2.4.2 (2015-01-30)
-------------------

* added custom visitor functionality for AQL traversals

  This allows more complex result processing in traversals triggered by AQL. A few examples
  are shown in [this article](http://jsteemann.github.io/blog/2015/01/28/using-custom-visitors-in-aql-graph-traversals/).

* improved number of results estimated for nodes of type EnumerateListNode and SubqueryNode
  in AQL explain output

* added AQL explain helper to explain arbitrary AQL queries

  The helper function prints the query execution plan and the indexes to be used in the
  query. It can be invoked from the ArangoShell or the web interface as follows:

      require("org/arangodb/aql/explainer").explain(query);

* enable use of indexes for certain AQL conditions with non-equality predicates, in
  case the condition(s) also refer to indexed attributes

  The following queries will now be able to use indexes:

      FILTER a.indexed == ... && a.indexed != ...
      FILTER a.indexed == ... && a.nonIndexed != ...
      FILTER a.indexed == ... && ! (a.indexed == ...)
      FILTER a.indexed == ... && ! (a.nonIndexed == ...)
      FILTER a.indexed == ... && ! (a.indexed != ...)
      FILTER a.indexed == ... && ! (a.nonIndexed != ...)
      FILTER (a.indexed == ... && a.nonIndexed == ...) || (a.indexed == ... && a.nonIndexed == ...)
      FILTER (a.indexed == ... && a.nonIndexed != ...) || (a.indexed == ... && a.nonIndexed != ...)

* Fixed spuriously occurring "collection not found" errors when running queries on local
  collections on a cluster DB server

* Fixed upload of Foxx applications to the server for apps exceeding approx. 1 MB zipped.

* Malformed Foxx applications will now return a more useful error when any route is requested.

  In Production a Foxx app mounted on /app will display an html page on /app/* stating a 503 Service temporarily not available.
  It will not state any information about your Application.
  Before it was a 404 Not Found without any information and not distinguishable from a correct not found on your route.

  In Development Mode the html page also contains information about the error occurred.

* Unhandled errors thrown in Foxx routes are now handled by the Foxx framework itself.

  In Production the route will return a status 500 with a body {error: "Error statement"}.
  In Development the route will return a status 500 with a body {error: "Error statement", stack: "..."}

  Before, it was status 500 with a plain text stack including ArangoDB internal routing information.

* The Applications tab in web interface will now request development apps more often.
  So if you have a fixed a syntax error in your app it should always be visible after reload.


v2.4.1 (2015-01-19)
-------------------

* improved WAL recovery output

* fixed certain OR optimizations in AQL optimizer

* better diagnostics for arangoimp

* fixed invalid result of HTTP REST API method `/_admin/foxx/rescan`

* fixed possible segmentation fault when passing a Buffer object into a V8 function
  as a parameter

* updated AQB module to 1.8.0.


v2.4.0 (2015-01-13)
-------------------

* updated AQB module to 1.7.0.

* fixed V8 integration-related crashes

* make `fs.move(src, dest)` also fail when both `src` and `dest` are
  existing directories. This ensures the same behavior of the move operation
  on different platforms.

* fixed AQL insert operation for multi-shard collections in cluster

* added optional return value for AQL data-modification queries.
  This allows returning the documents inserted, removed or updated with the query, e.g.

      FOR doc IN docs REMOVE doc._key IN docs LET removed = OLD RETURN removed
      FOR doc IN docs INSERT { } IN docs LET inserted = NEW RETURN inserted
      FOR doc IN docs UPDATE doc._key WITH { } IN docs LET previous = OLD RETURN previous
      FOR doc IN docs UPDATE doc._key WITH { } IN docs LET updated = NEW RETURN updated

  The variables `OLD` and `NEW` are automatically available when a `REMOVE`, `INSERT`,
  `UPDATE` or `REPLACE` statement is immediately followed by a `LET` statement.
  Note that the `LET` and `RETURN` statements in data-modification queries are not as
  flexible as the general versions of `LET` and `RETURN`. When returning documents from
  data-modification operations, only a single variable can be assigned using `LET`, and
  the assignment can only be either `OLD` or `NEW`, but not an arbitrary expression. The
  `RETURN` statement also allows using the just-created variable only, and no arbitrary
  expressions.


v2.4.0-beta1 (2014-12-26)
--------------------------

* fixed superstates in FoxxGenerator

* fixed issue #1065: Aardvark: added creation of documents and edges with _key property

* fixed issue #1198: Aardvark: current AQL editor query is now cached

* Upgraded V8 version from 3.16.14 to 3.29.59

  The built-in version of V8 has been upgraded from 3.16.14 to 3.29.59.
  This activates several ES6 (also dubbed *Harmony* or *ES.next*) features in
  ArangoDB, both in the ArangoShell and the ArangoDB server. They can be
  used for scripting and in server-side actions such as Foxx routes, traversals
  etc.

  The following ES6 features are available in ArangoDB 2.4 by default:

  * iterators
  * the `of` operator
  * symbols
  * predefined collections types (Map, Set etc.)
  * typed arrays

  Many other ES6 features are disabled by default, but can be made available by
  starting arangod or arangosh with the appropriate options:

  * arrow functions
  * proxies
  * generators
  * String, Array, and Number enhancements
  * constants
  * enhanced object and numeric literals

  To activate all these ES6 features in arangod or arangosh, start it with
  the following options:

      arangosh --javascript.v8-options="--harmony --harmony_generators"

  More details on the available ES6 features can be found in
  [this blog](https://jsteemann.github.io/blog/2014/12/19/using-es6-features-in-arangodb/).

* Added Foxx generator for building Hypermedia APIs

  A more detailed description is [here](https://www.arangodb.com/2014/12/08/building-hypermedia-apis-foxxgenerator)

* New `Applications` tab in web interface:

  The `applications` tab got a complete redesign.
  It will now only show applications that are currently running on ArangoDB.
  For a selected application, a new detailed view has been created.
  This view provides a better overview of the app:
  * author
  * license
  * version
  * contributors
  * download links
  * API documentation

  To install a new application, a new dialog is now available.
  It provides the features already available in the console application `foxx-manager` plus some more:
  * install an application from Github
  * install an application from a zip file
  * install an application from ArangoDB's application store
  * create a new application from scratch: this feature uses a generator to
    create a Foxx application with pre-defined CRUD methods for a given list
    of collections. The generated Foxx app can either be downloaded as a zip file or
    be installed on the server. Starting with a new Foxx app has never been easier.

* fixed issue #1102: Aardvark: Layout bug in documents overview

  The documents overview was entirely destroyed in some situations on Firefox.
  We replaced the plugin we used there.

* fixed issue #1168: Aardvark: pagination buttons jumping

* fixed issue #1161: Aardvark: Click on Import JSON imports previously uploaded file

* removed configure options `--enable-all-in-one-v8`, `--enable-all-in-one-icu`,
  and `--enable-all-in-one-libev`.

* global internal rename to fix naming incompatibilities with JSON:

  Internal functions with names containing `array` have been renamed to `object`,
  internal functions with names containing `list` have been renamed to `array`.
  The renaming was mainly done in the C++ parts. The documentation has also been
  adjusted so that the correct JSON type names are used in most places.

  The change also led to the addition of a few function aliases in AQL:

  * `TO_LIST` now is an alias of the new `TO_ARRAY`
  * `IS_LIST` now is an alias of the new `IS_ARRAY`
  * `IS_DOCUMENT` now is an alias of the new `IS_OBJECT`

  The changed also renamed the option `mergeArrays` to `mergeObjects` for AQL
  data-modification query options and HTTP document modification API

* AQL: added optimizer rule "remove-filter-covered-by-index"

  This rule removes FilterNodes and CalculationNodes from an execution plan if the
  filter is already covered by a previous IndexRangeNode. Removing the CalculationNode
  and the FilterNode will speed up query execution because the query requires less
  computation.

* AQL: added optimizer rule "remove-sort-rand"

  This rule removes a `SORT RAND()` expression from a query and moves the random
  iteration into the appropriate `EnumerateCollectionNode`. This is more efficient
  than individually enumerating and then sorting randomly.

* AQL: range optimizations for IN and OR

  This change enables usage of indexes for several additional cases. Filters containing
  the `IN` operator can now make use of indexes, and multiple OR- or AND-combined filter
  conditions can now also use indexes if the filters are accessing the same indexed
  attribute.

  Here are a few examples of queries that can now use indexes but couldn't before:

    FOR doc IN collection
      FILTER doc.indexedAttribute == 1 || doc.indexedAttribute > 99
      RETURN doc

    FOR doc IN collection
      FILTER doc.indexedAttribute IN [ 3, 42 ] || doc.indexedAttribute > 99
      RETURN doc

    FOR doc IN collection
      FILTER (doc.indexedAttribute > 2 && doc.indexedAttribute < 10) ||
             (doc.indexedAttribute > 23 && doc.indexedAttribute < 42)
      RETURN doc

* fixed issue #500: AQL parentheses issue

  This change allows passing subqueries as AQL function parameters without using
  duplicate brackets (e.g. `FUNC(query)` instead of `FUNC((query))`

* added optional `COUNT` clause to AQL `COLLECT`

  This allows more efficient group count calculation queries, e.g.

      FOR doc IN collection
        COLLECT age = doc.age WITH COUNT INTO length
        RETURN { age: age, count: length }

  A count-only query is also possible:

      FOR doc IN collection
        COLLECT WITH COUNT INTO length
        RETURN length

* fixed missing makeDirectory when fetching a Foxx application from a zip file

* fixed issue #1134: Change the default endpoint to localhost

  This change will modify the IP address ArangoDB listens on to 127.0.0.1 by default.
  This will make new ArangoDB installations unaccessible from clients other than
  localhost unless changed. This is a security feature.

  To make ArangoDB accessible from any client, change the server's configuration
  (`--server.endpoint`) to either `tcp://0.0.0.0:8529` or the server's publicly
  visible IP address.

* deprecated `Repository#modelPrototype`. Use `Repository#model` instead.

* IMPORTANT CHANGE: by default, system collections are included in replication and all
  replication API return values. This will lead to user accounts and credentials
  data being replicated from master to slave servers. This may overwrite
  slave-specific database users.

  If this is undesired, the `_users` collection can be excluded from replication
  easily by setting the `includeSystem` attribute to `false` in the following commands:

  * replication.sync({ includeSystem: false });
  * replication.applier.properties({ includeSystem: false });

  This will exclude all system collections (including `_aqlfunctions`, `_graphs` etc.)
  from the initial synchronization and the continuous replication.

  If this is also undesired, it is also possible to specify a list of collections to
  exclude from the initial synchronization and the continuous replication using the
  `restrictCollections` attribute, e.g.:

      replication.applier.properties({
        includeSystem: true,
        restrictType: "exclude",
        restrictCollections: [ "_users", "_graphs", "foo" ]
      });

  The HTTP API methods for fetching the replication inventory and for dumping collections
  also support the `includeSystem` control flag via a URL parameter.

* removed DEPRECATED replication methods:
  * `replication.logger.start()`
  * `replication.logger.stop()`
  * `replication.logger.properties()`
  * HTTP PUT `/_api/replication/logger-start`
  * HTTP PUT `/_api/replication/logger-stop`
  * HTTP GET `/_api/replication/logger-config`
  * HTTP PUT `/_api/replication/logger-config`

* fixed issue #1174, which was due to locking problems in distributed
  AQL execution

* improved cluster locking for AQL avoiding deadlocks

* use DistributeNode for modifying queries with REPLACE and UPDATE, if
  possible


v2.3.6 (2015-XX-XX)
-------------------

* fixed AQL subquery optimization that produced wrong result when multiple subqueries
  directly followed each other and and a directly following `LET` statement did refer
  to any but the first subquery.


v2.3.5 (2015-01-16)
-------------------

* fixed intermittent 404 errors in Foxx apps after mounting or unmounting apps

* fixed issue #1200: Expansion operator results in "Cannot call method 'forEach' of null"

* fixed issue #1199: Cannot unlink root node of plan


v2.3.4 (2014-12-23)
-------------------

* fixed cerberus path for MyArangoDB


v2.3.3 (2014-12-17)
-------------------

* fixed error handling in instantiation of distributed AQL queries, this
  also fixes a bug in cluster startup with many servers

* issue #1185: parse non-fractional JSON numbers with exponent (e.g. `4e-261`)

* issue #1159: allow --server.request-timeout and --server.connect-timeout of 0


v2.3.2 (2014-12-09)
-------------------

* fixed issue #1177: Fix bug in the user app's storage

* fixed issue #1173: AQL Editor "Save current query" resets user password

* fixed missing makeDirectory when fetching a Foxx application from a zip file

* put in warning about default changed: fixed issue #1134: Change the default endpoint to localhost

* fixed issue #1163: invalid fullCount value returned from AQL

* fixed range operator precedence

* limit default maximum number of plans created by AQL optimizer to 256 (from 1024)

* make AQL optimizer not generate an extra plan if an index can be used, but modify
  existing plans in place

* fixed AQL cursor ttl (time-to-live) issue

  Any user-specified cursor ttl value was not honored since 2.3.0.

* fixed segfault in AQL query hash index setup with unknown shapes

* fixed memleaks

* added AQL optimizer rule for removing `INTO` from a `COLLECT` statement if not needed

* fixed issue #1131

  This change provides the `KEEP` clause for `COLLECT ... INTO`. The `KEEP` clause
  allows controlling which variables will be kept in the variable created by `INTO`.

* fixed issue #1147, must protect dispatcher ID for etcd

v2.3.1 (2014-11-28)
-------------------

* recreate password if missing during upgrade

* fixed issue #1126

* fixed non-working subquery index optimizations

* do not restrict summary of Foxx applications to 60 characters

* fixed display of "required" path parameters in Foxx application documentation

* added more optimizations of constants values in AQL FILTER conditions

* fixed invalid or-to-in optimization for FILTERs containing comparisons
  with boolean values

* fixed replication of `_graphs` collection

* added AQL list functions `PUSH`, `POP`, `UNSHIFT`, `SHIFT`, `REMOVE_VALUES`,
  `REMOVE_VALUE`, `REMOVE_NTH` and `APPEND`

* added AQL functions `CALL` and `APPLY` to dynamically call other functions

* fixed AQL optimizer cost estimation for LIMIT node

* prevent Foxx queues from permanently writing to the journal even when
  server is idle

* fixed AQL COLLECT statement with INTO clause, which copied more variables
  than v2.2 and thus lead to too much memory consumption.
  This deals with #1107.

* fixed AQL COLLECT statement, this concerned every COLLECT statement,
  only the first group had access to the values of the variables before
  the COLLECT statement. This deals with #1127.

* fixed some AQL internals, where sometimes too many items were
  fetched from upstream in the presence of a LIMIT clause. This should
  generally improve performance.


v2.3.0 (2014-11-18)
-------------------

* fixed syslog flags. `--log.syslog` is deprecated and setting it has no effect,
  `--log.facility` now works as described. Application name has been changed from
  `triagens` to `arangod`. It can be changed using `--log.application`. The syslog
  will only contain the actual log message. The datetime prefix is omitted.

* fixed deflate in SimpleHttpClient

* fixed issue #1104: edgeExamples broken or changed

* fixed issue #1103: Error while importing user queries

* fixed issue #1100: AQL: HAS() fails on doc[attribute_name]

* fixed issue #1098: runtime error when creating graph vertex

* hide system applications in **Applications** tab by default

  Display of system applications can be toggled by using the *system applications*
  toggle in the UI.

* added HTTP REST API for managing tasks (`/_api/tasks`)

* allow passing character lists as optional parameter to AQL functions `TRIM`,
  `LTRIM` and `RTRIM`

  These functions now support trimming using custom character lists. If no character
  lists are specified, all whitespace characters will be removed as previously:

      TRIM("  foobar\t \r\n ")         // "foobar"
      TRIM(";foo;bar;baz, ", "; ")     // "foo;bar;baz"

* added AQL string functions `LTRIM`, `RTRIM`, `FIND_FIRST`, `FIND_LAST`, `SPLIT`,
  `SUBSTITUTE`

* added AQL functions `ZIP`, `VALUES` and `PERCENTILE`

* made AQL functions `CONCAT` and `CONCAT_SEPARATOR` work with list arguments

* dynamically create extra dispatcher threads if required

* fixed issue #1097: schemas in the API docs no longer show required properties as optional


v2.3.0-beta2 (2014-11-08)
-------------------------

* front-end: new icons for uploading and downloading JSON documents into a collection

* front-end: fixed documents pagination css display error

* front-end: fixed flickering of the progress view

* front-end: fixed missing event for documents filter function

* front-end: jsoneditor: added CMD+Return (Mac) CTRL+Return (Linux/Win) shortkey for
  saving a document

* front-end: added information tooltip for uploading json documents.

* front-end: added database management view to the collapsed navigation menu

* front-end: added collection truncation feature

* fixed issue #1086: arangoimp: Odd errors if arguments are not given properly

* performance improvements for AQL queries that use JavaScript-based expressions
  internally

* added AQL geo functions `WITHIN_RECTANGLE` and `IS_IN_POLYGON`

* fixed non-working query results download in AQL editor of web interface

* removed debug print message in AQL editor query export routine

* fixed issue #1075: Aardvark: user name required even if auth is off #1075

  The fix for this prefills the username input field with the current user's
  account name if any and `root` (the default username) otherwise. Additionally,
  the tooltip text has been slightly adjusted.

* fixed issue #1069: Add 'raw' link to swagger ui so that the raw swagger
  json can easily be retrieved

  This adds a link to the Swagger API docs to an application's detail view in
  the **Applications** tab of the web interface. The link produces the Swagger
  JSON directly. If authentication is turned on, the link requires authentication,
  too.

* documentation updates


v2.3.0-beta1 (2014-11-01)
-------------------------

* added dedicated `NOT IN` operator for AQL

  Previously, a `NOT IN` was only achievable by writing a negated `IN` condition:

      FOR i IN ... FILTER ! (i IN [ 23, 42 ]) ...

  This can now alternatively be expressed more intuitively as follows:

      FOR i IN ... FILTER i NOT IN [ 23, 42 ] ...

* added alternative logical operator syntax for AQL

  Previously, the logical operators in AQL could only be written as:
  - `&&`: logical and
  - `||`: logical or
  - `!`: negation

  ArangoDB 2.3 introduces the alternative variants for these operators:
  - `AND`: logical and
  - `OR`: logical or
  - `NOT`: negation

  The new syntax is just an alternative to the old syntax, allowing easier
  migration from SQL. The old syntax is still fully supported and will be.

* improved output of `ArangoStatement.parse()` and POST `/_api/query`

  If an AQL query can be parsed without problems, The return value of
  `ArangoStatement.parse()` now contains an attribute `ast` with the abstract
  syntax tree of the query (before optimizations). Though this is an internal
  representation of the query and is subject to change, it can be used to inspect
  how ArangoDB interprets a given query.

* improved `ArangoStatement.explain()` and POST `/_api/explain`

  The commands for explaining AQL queries have been improved.

* added command-line option `--javascript.v8-contexts` to control the number of
  V8 contexts created in arangod.

  Previously, the number of V8 contexts was equal to the number of server threads
  (as specified by option `--server.threads`).

  However, it may be sensible to create different amounts of threads and V8
  contexts. If the option is not specified, the number of V8 contexts created
  will be equal to the number of server threads. Thus no change in configuration
  is required to keep the old behavior.

  If you are using the default config files or merge them with your local config
  files, please review if the default number of server threads is okay in your
  environment. Additionally you should verify that the number of V8 contexts
  created (as specified in option `--javascript.v8-contexts`) is okay.

* the number of server.threads specified is now the minimum of threads
  started. There are situation in which threads are waiting for results of
  distributed database servers. In this case the number of threads is
  dynamically increased.

* removed index type "bitarray"

  Bitarray indexes were only half-way documented and integrated in previous versions
  of ArangoDB so their benefit was limited. The support for bitarray indexes has
  thus been removed in ArangoDB 2.3. It is not possible to create indexes of type
  "bitarray" with ArangoDB 2.3.

  When a collection is opened that contains a bitarray index definition created
  with a previous version of ArangoDB, ArangoDB will ignore it and log the following
  warning:

      index type 'bitarray' is not supported in this version of ArangoDB and is ignored

  Future versions of ArangoDB may automatically remove such index definitions so the
  warnings will eventually disappear.

* removed internal "_admin/modules/flush" in order to fix requireApp

* added basic support for handling binary data in Foxx

  Requests with binary payload can be processed in Foxx applications by
  using the new method `res.rawBodyBuffer()`. This will return the unparsed request
  body as a Buffer object.

  There is now also the method `req.requestParts()` available in Foxx to retrieve
  the individual components of a multipart HTTP request.

  Buffer objects can now be used when setting the response body of any Foxx action.
  Additionally, `res.send()` has been added as a convenience method for returning
  strings, JSON objects or buffers from a Foxx action:

      res.send("<p>some HTML</p>");
      res.send({ success: true });
      res.send(new Buffer("some binary data"));

  The convenience method `res.sendFile()` can now be used to easily return the
  contents of a file from a Foxx action:

      res.sendFile(applicationContext.foxxFilename("image.png"));

  `fs.write` now accepts not only strings but also Buffer objects as second parameter:

      fs.write(filename, "some data");
      fs.write(filename, new Buffer("some binary data"));

  `fs.readBuffer` can be used to return the contents of a file in a Buffer object.

* improved performance of insertion into non-unique hash indexes significantly in case
  many duplicate keys are used in the index

* issue #1042: set time zone in log output

  the command-line option `--log.use-local-time` was added to print dates and times in
  the server-local timezone instead of UTC

* command-line options that require a boolean value now validate the
  value given on the command-line

  This prevents issues if no value is specified for an option that
  requires a boolean value. For example, the following command-line would
  have caused trouble in 2.2, because `--server.endpoint` would have been
  used as the value for the `--server.disable-authentication` options
  (which requires a boolean value):

      arangod --server.disable-authentication --server.endpoint tcp://127.0.0.1:8529 data

  In 2.3, running this command will fail with an error and requires to
  be modified to:

      arangod --server.disable-authentication true --server.endpoint tcp://127.0.0.1:8529 data

* improved performance of CSV import in arangoimp

* fixed issue #1027: Stack traces are off-by-one

* fixed issue #1026: Modules loaded in different files within the same app
  should refer to the same module

* fixed issue #1025: Traversal not as expected in undirected graph

* added a _relation function in the general-graph module.

  This deprecated _directedRelation and _undirectedRelation.
  ArangoDB does not offer any constraints for undirected edges
  which caused some confusion of users how undirected relations
  have to be handled. Relation now only supports directed relations
  and the user can actively simulate undirected relations.

* changed return value of Foxx.applicationContext#collectionName:

  Previously, the function could return invalid collection names because
  invalid characters were not replaced in the application name prefix, only
  in the collection name passed.

  Now, the function replaces invalid characters also in the application name
  prefix, which might to slightly different results for application names that
  contained any characters outside the ranges [a-z], [A-Z] and [0-9].

* prevent XSS in AQL editor and logs view

* integrated tutorial into ArangoShell and web interface

* added option `--backslash-escape` for arangoimp when running CSV file imports

* front-end: added download feature for (filtered) documents

* front-end: added download feature for the results of a user query

* front-end: added function to move documents to another collection

* front-end: added sort-by attribute to the documents filter

* front-end: added sorting feature to database, graph management and user management view.

* issue #989: front-end: Databases view not refreshing after deleting a database

* issue #991: front-end: Database search broken

* front-end: added infobox which shows more information about a document (_id, _rev, _key) or
  an edge (_id, _rev, _key, _from, _to). The from and to attributes are clickable and redirect
  to their document location.

* front-end: added edit-mode for deleting multiple documents at the same time.

* front-end: added delete button to the detailed document/edge view.

* front-end: added visual feedback for saving documents/edges inside the editor (error/success).

* front-end: added auto-focusing for the first input field in a modal.

* front-end: added validation for user input in a modal.

* front-end: user defined queries are now stored inside the database and are bound to the current
  user, instead of using the local storage functionality of the browsers. The outcome of this is
  that user defined queries are now independently usable from any device. Also queries can now be
  edited through the standard document editor of the front-end through the _users collection.

* front-end: added import and export functionality for user defined queries.

* front-end: added new keywords and functions to the aql-editor theme

* front-end: applied tile-style to the graph view

* front-end: now using the new graph api including multi-collection support

* front-end: foxx apps are now deletable

* front-end: foxx apps are now installable and updateable through github, if github is their
  origin.

* front-end: added foxx app version control. Multiple versions of a single foxx app are now
  installable and easy to manage and are also arranged in groups.

* front-end: the user-set filter of a collection is now stored until the user navigates to
  another collection.

* front-end: fetching and filtering of documents, statistics, and query operations are now
  handled with asynchronous ajax calls.

* front-end: added progress indicator if the front-end is waiting for a server operation.

* front-end: fixed wrong count of documents in the documents view of a collection.

* front-end: fixed unexpected styling of the manage db view and navigation.

* front-end: fixed wrong handling of select fields in a modal view.

* front-end: fixed wrong positioning of some tooltips.

* automatically call `toJSON` function of JavaScript objects (if present)
  when serializing them into database documents. This change allows
  storing JavaScript date objects in the database in a sensible manner.


v2.2.7 (2014-11-19)
-------------------

* fixed issue #998: Incorrect application URL for non-system Foxx apps

* fixed issue #1079: AQL editor: keyword WITH in UPDATE query is not highlighted

* fix memory leak in cluster nodes

* fixed registration of AQL user-defined functions in Web UI (JS shell)

* fixed error display in Web UI for certain errors
  (now error message is printed instead of 'undefined')

* fixed issue #1059: bug in js module console

* fixed issue #1056: "fs": zip functions fail with passwords

* fixed issue #1063: Docs: measuring unit of --wal.logfile-size?

* fixed issue #1062: Docs: typo in 14.2 Example data


v2.2.6 (2014-10-20)
-------------------

* fixed issue #972: Compilation Issue

* fixed issue #743: temporary directories are now unique and one can read
  off the tool that created them, if empty, they are removed atexit

* Highly improved performance of all AQL GRAPH_* functions.

* Orphan collections in general graphs can now be found via GRAPH_VERTICES
  if either "any" or no direction is defined

* Fixed documentation for AQL function GRAPH_NEIGHBORS.
  The option "vertexCollectionRestriction" is meant to filter the target
  vertices only, and should not filter the path.

* Fixed a bug in GRAPH_NEIGHBORS which enforced only empty results
  under certain conditions


v2.2.5 (2014-10-09)
-------------------

* fixed issue #961: allow non-JSON values in undocument request bodies

* fixed issue 1028: libicu is now statically linked

* fixed cached lookups of collections on the server, which may have caused spurious
  problems after collection rename operations


v2.2.4 (2014-10-01)
-------------------

* fixed accessing `_from` and `_to` attributes in `collection.byExample` and
  `collection.firstExample`

  These internal attributes were not handled properly in the mentioned functions, so
  searching for them did not always produce documents

* fixed issue #1030: arangoimp 2.2.3 crashing, not logging on large Windows CSV file

* fixed issue #1025: Traversal not as expected in undirected graph

* fixed issue #1020

  This requires re-introducing the startup option `--database.force-sync-properties`.

  This option can again be used to force fsyncs of collection, index and database properties
  stored as JSON strings on disk in files named `parameter.json`. Syncing these files after
  a write may be necessary if the underlying storage does not sync file contents by itself
  in a "sensible" amount of time after a file has been written and closed.

  The default value is `true` so collection, index and database properties will always be
  synced to disk immediately. This affects creating, renaming and dropping collections as
  well as creating and dropping databases and indexes. Each of these operations will perform
  an additional fsync on the `parameter.json` file if the option is set to `true`.

  It might be sensible to set this option to `false` for workloads that create and drop a
  lot of collections (e.g. test runs).

  Document operations such as creating, updating and dropping documents are not affected
  by this option.

* fixed issue #1016: AQL editor bug

* fixed issue #1014: WITHIN function returns wrong distance

* fixed AQL shortest path calculation in function `GRAPH_SHORTEST_PATH` to return
  complete vertex objects instead of just vertex ids

* allow changing of attributes of documents stored in server-side JavaScript variables

  Previously, the following did not work:

      var doc = db.collection.document(key);
      doc._key = "abc"; // overwriting internal attributes not supported
      doc.value = 123;  // overwriting existing attributes not supported

  Now, modifying documents stored in server-side variables (e.g. `doc` in the above case)
  is supported. Modifying the variables will not update the documents in the database,
  but will modify the JavaScript object (which can be written back to the database using
  `db.collection.update` or `db.collection.replace`)

* fixed issue #997: arangoimp apparently doesn't support files >2gig on Windows

  large file support (requires using `_stat64` instead of `stat`) is now supported on
  Windows


v2.2.3 (2014-09-02)
-------------------

* added `around` for Foxx controller

* added `type` option for HTTP API `GET /_api/document?collection=...`

  This allows controlling the type of results to be returned. By default, paths to
  documents will be returned, e.g.

      [
        `/_api/document/test/mykey1`,
        `/_api/document/test/mykey2`,
        ...
      ]

  To return a list of document ids instead of paths, the `type` URL parameter can be
  set to `id`:

      [
        `test/mykey1`,
        `test/mykey2`,
        ...
      ]

  To return a list of document keys only, the `type` URL parameter can be set to `key`:

      [
        `mykey1`,
        `mykey2`,
        ...
      ]


* properly capitalize HTTP response header field names in case the `x-arango-async`
  HTTP header was used in a request.

* fixed several documentation issues

* speedup for several general-graph functions, AQL functions starting with `GRAPH_`
  and traversals


v2.2.2 (2014-08-08)
-------------------

* allow storing non-reserved attribute names starting with an underscore

  Previous versions of ArangoDB parsed away all attribute names that started with an
  underscore (e.g. `_test', '_foo', `_bar`) on all levels of a document (root level
  and sub-attribute levels). While this behavior was documented, it was unintuitive and
  prevented storing documents inside other documents, e.g.:

      {
        "_key" : "foo",
        "_type" : "mydoc",
        "references" : [
          {
            "_key" : "something",
            "_rev" : "...",
            "value" : 1
          },
          {
            "_key" : "something else",
            "_rev" : "...",
            "value" : 2
          }
        ]
      }

  In the above example, previous versions of ArangoDB removed all attributes and
  sub-attributes that started with underscores, meaning the embedded documents would lose
  some of their attributes. 2.2.2 should preserve such attributes, and will also allow
  storing user-defined attribute names on the top-level even if they start with underscores
  (such as `_type` in the above example).

* fix conversion of JavaScript String, Number and Boolean objects to JSON.

  Objects created in JavaScript using `new Number(...)`, `new String(...)`, or
  `new Boolean(...)` were not converted to JSON correctly.

* fixed a race condition on task registration (i.e. `require("org/arangodb/tasks").register()`)

  this race condition led to undefined behavior when a just-created task with no offset and
  no period was instantly executed and deleted by the task scheduler, before the `register`
  function returned to the caller.

* changed run-tests.sh to execute all suitable tests.

* switch to new version of gyp

* fixed upgrade button


v2.2.1 (2014-07-24)
-------------------

* fixed hanging write-ahead log recovery for certain cases that involved dropping
  databases

* fixed issue with --check-version: when creating a new database the check failed

* issue #947 Foxx applicationContext missing some properties

* fixed issue with --check-version: when creating a new database the check failed

* added startup option `--wal.suppress-shape-information`

  Setting this option to `true` will reduce memory and disk space usage and require
  less CPU time when modifying documents or edges. It should therefore be turned on
  for standalone ArangoDB servers. However, for servers that are used as replication
  masters, setting this option to `true` will effectively disable the usage of the
  write-ahead log for replication, so it should be set to `false` for any replication
  master servers.

  The default value for this option is `false`.

* added optional `ttl` attribute to specify result cursor expiration for HTTP API method
  `POST /_api/cursor`

  The `ttl` attribute can be used to prevent cursor results from timing out too early.

* issue #947: Foxx applicationContext missing some properties

* (reported by Christian Neubauer):

  The problem was that in Google's V8, signed and unsigned chars are not always declared cleanly.
  so we need to force v8 to compile with forced signed chars which is done by the Flag:
    -fsigned-char
  at least it is enough to follow the instructions of compiling arango on rasperry
  and add "CFLAGS='-fsigned-char'" to the make command of V8 and remove the armv7=0

* Fixed a bug with the replication client. In the case of single document
  transactions the collection was not write locked.


v2.2.0 (2014-07-10)
-------------------

* The replication methods `logger.start`, `logger.stop` and `logger.properties` are
  no-ops in ArangoDB 2.2 as there is no separate replication logger anymore. Data changes
  are logged into the write-ahead log in ArangoDB 2.2, and not separately by the
  replication logger. The replication logger object is still there in ArangoDB 2.2 to
  ensure backwards-compatibility, however, logging cannot be started, stopped or
  configured anymore. Using any of these methods will do nothing.

  This also affects the following HTTP API methods:
  - `PUT /_api/replication/logger-start`
  - `PUT /_api/replication/logger-stop`
  - `GET /_api/replication/logger-config`
  - `PUT /_api/replication/logger-config`

  Using any of these methods is discouraged from now on as they will be removed in
  future versions of ArangoDB.

* INCOMPATIBLE CHANGE: replication of transactions has changed. Previously, transactions
  were logged on a master in one big block and shipped to a slave in one block, too.
  Now transactions will be logged and replicated as separate entries, allowing transactions
  to be bigger and also ensure replication progress.

  This change also affects the behavior of the `stop` method of the replication applier.
  If the replication applier is now stopped manually using the `stop` method and later
  restarted using the `start` method, any transactions that were unfinished at the
  point of stopping will be aborted on a slave, even if they later commit on the master.

  In ArangoDB 2.2, stopping the replication applier manually should be avoided unless the
  goal is to stop replication permanently or to do a full resync with the master anyway.
  If the replication applier still must be stopped, it should be made sure that the
  slave has fetched and applied all pending operations from a master, and that no
  extra transactions are started on the master before the `stop` command on the slave
  is executed.

  Replication of transactions in ArangoDB 2.2 might also lock the involved collections on
  the slave while a transaction is either committed or aborted on the master and the
  change has been replicated to the slave. This change in behavior may be important for
  slave servers that are used for read-scaling. In order to avoid long lasting collection
  locks on the slave, transactions should be kept small.

  The `_replication` system collection is not used anymore in ArangoDB 2.2 and its usage is
  discouraged.

* INCOMPATIBLE CHANGE: the figures reported by the `collection.figures` method
  now only reflect documents and data contained in the journals and datafiles of
  collections. Documents or deletions contained only in the write-ahead log will
  not influence collection figures until the write-ahead log garbage collection
  kicks in. The figures for a collection might therefore underreport the total
  resource usage of a collection.

  Additionally, the attributes `lastTick` and `uncollectedLogfileEntries` have been
  added to the result of the `figures` operation and the HTTP API method
  `PUT /_api/collection/figures`

* added `insert` method as an alias for `save`. Documents can now be inserted into
  a collection using either method:

      db.test.save({ foo: "bar" });
      db.test.insert({ foo: "bar" });

* added support for data-modification AQL queries

* added AQL keywords `INSERT`, `UPDATE`, `REPLACE` and `REMOVE` (and `WITH`) to
  support data-modification AQL queries.

  Unquoted usage of these keywords for attribute names in AQL queries will likely
  fail in ArangoDB 2.2. If any such attribute name needs to be used in a query, it
  should be enclosed in backticks to indicate the usage of a literal attribute
  name.

  For example, the following query will fail in ArangoDB 2.2 with a parse error:

      FOR i IN foo RETURN i.remove

  and needs to be rewritten like this:

      FOR i IN foo RETURN i.`remove`

* disallow storing of JavaScript objects that contain JavaScript native objects
  of type `Date`, `Function`, `RegExp` or `External`, e.g.

      db.test.save({ foo: /bar/ });
      db.test.save({ foo: new Date() });

  will now print

      Error: <data> cannot be converted into JSON shape: could not shape document

  Previously, objects of these types were silently converted into an empty object
  (i.e. `{ }`).

  To store such objects in a collection, explicitly convert them into strings
  like this:

      db.test.save({ foo: String(/bar/) });
      db.test.save({ foo: String(new Date()) });

* The replication methods `logger.start`, `logger.stop` and `logger.properties` are
  no-ops in ArangoDB 2.2 as there is no separate replication logger anymore. Data changes
  are logged into the write-ahead log in ArangoDB 2.2, and not separately by the
  replication logger. The replication logger object is still there in ArangoDB 2.2 to
  ensure backwards-compatibility, however, logging cannot be started, stopped or
  configured anymore. Using any of these methods will do nothing.

  This also affects the following HTTP API methods:
  - `PUT /_api/replication/logger-start`
  - `PUT /_api/replication/logger-stop`
  - `GET /_api/replication/logger-config`
  - `PUT /_api/replication/logger-config`

  Using any of these methods is discouraged from now on as they will be removed in
  future versions of ArangoDB.

* INCOMPATIBLE CHANGE: replication of transactions has changed. Previously, transactions
  were logged on a master in one big block and shipped to a slave in one block, too.
  Now transactions will be logged and replicated as separate entries, allowing transactions
  to be bigger and also ensure replication progress.

  This change also affects the behavior of the `stop` method of the replication applier.
  If the replication applier is now stopped manually using the `stop` method and later
  restarted using the `start` method, any transactions that were unfinished at the
  point of stopping will be aborted on a slave, even if they later commit on the master.

  In ArangoDB 2.2, stopping the replication applier manually should be avoided unless the
  goal is to stop replication permanently or to do a full resync with the master anyway.
  If the replication applier still must be stopped, it should be made sure that the
  slave has fetched and applied all pending operations from a master, and that no
  extra transactions are started on the master before the `stop` command on the slave
  is executed.

  Replication of transactions in ArangoDB 2.2 might also lock the involved collections on
  the slave while a transaction is either committed or aborted on the master and the
  change has been replicated to the slave. This change in behavior may be important for
  slave servers that are used for read-scaling. In order to avoid long lasting collection
  locks on the slave, transactions should be kept small.

  The `_replication` system collection is not used anymore in ArangoDB 2.2 and its usage is
  discouraged.

* INCOMPATIBLE CHANGE: the figures reported by the `collection.figures` method
  now only reflect documents and data contained in the journals and datafiles of
  collections. Documents or deletions contained only in the write-ahead log will
  not influence collection figures until the write-ahead log garbage collection
  kicks in. The figures for a collection might therefore underreport the total
  resource usage of a collection.

  Additionally, the attributes `lastTick` and `uncollectedLogfileEntries` have been
  added to the result of the `figures` operation and the HTTP API method
  `PUT /_api/collection/figures`

* added `insert` method as an alias for `save`. Documents can now be inserted into
  a collection using either method:

      db.test.save({ foo: "bar" });
      db.test.insert({ foo: "bar" });

* added support for data-modification AQL queries

* added AQL keywords `INSERT`, `UPDATE`, `REPLACE` and `REMOVE` (and `WITH`) to
  support data-modification AQL queries.

  Unquoted usage of these keywords for attribute names in AQL queries will likely
  fail in ArangoDB 2.2. If any such attribute name needs to be used in a query, it
  should be enclosed in backticks to indicate the usage of a literal attribute
  name.

  For example, the following query will fail in ArangoDB 2.2 with a parse error:

      FOR i IN foo RETURN i.remove

  and needs to be rewritten like this:

      FOR i IN foo RETURN i.`remove`

* disallow storing of JavaScript objects that contain JavaScript native objects
  of type `Date`, `Function`, `RegExp` or `External`, e.g.

      db.test.save({ foo: /bar/ });
      db.test.save({ foo: new Date() });

  will now print

      Error: <data> cannot be converted into JSON shape: could not shape document

  Previously, objects of these types were silently converted into an empty object
  (i.e. `{ }`).

  To store such objects in a collection, explicitly convert them into strings
  like this:

      db.test.save({ foo: String(/bar/) });
      db.test.save({ foo: String(new Date()) });

* honor startup option `--server.disable-statistics` when deciding whether or not
  to start periodic statistics collection jobs

  Previously, the statistics collection jobs were started even if the server was
  started with the `--server.disable-statistics` flag being set to `true`

* removed startup option `--random.no-seed`

  This option had no effect in previous versions of ArangoDB and was thus removed.

* removed startup option `--database.remove-on-drop`

  This option was used for debugging only.

* removed startup option `--database.force-sync-properties`

  This option is now superfluous as collection properties are now stored in the
  write-ahead log.

* introduced write-ahead log

  All write operations in an ArangoDB server instance are automatically logged
  to the server's write-ahead log. The write-ahead log is a set of append-only
  logfiles, and it is used in case of a crash recovery and for replication.
  Data from the write-ahead log will eventually be moved into the journals or
  datafiles of collections, allowing the server to remove older write-ahead log
  logfiles. Figures of collections will be updated when data are moved from the
  write-ahead log into the journals or datafiles of collections.

  Cross-collection transactions in ArangoDB should benefit considerably by this
  change, as less writes than in previous versions are required to ensure the data
  of multiple collections are atomically and durably committed. All data-modifying
  operations inside transactions (insert, update, remove) will write their
  operations into the write-ahead log directly, making transactions with multiple
  operations also require less physical memory than in previous versions of ArangoDB,
  that required all transaction data to fit into RAM.

  The `_trx` system collection is not used anymore in ArangoDB 2.2 and its usage is
  discouraged.

  The data in the write-ahead log can also be used in the replication context.
  The `_replication` collection that was used in previous versions of ArangoDB to
  store all changes on the server is not used anymore in ArangoDB 2.2. Instead,
  slaves can read from a master's write-ahead log to get informed about most
  recent changes. This removes the need to store data-modifying operations in
  both the actual place and the `_replication` collection.

* removed startup option `--server.disable-replication-logger`

  This option is superfluous in ArangoDB 2.2. There is no dedicated replication
  logger in ArangoDB 2.2. There is now always the write-ahead log, and it is also
  used as the server's replication log. Specifying the startup option
  `--server.disable-replication-logger` will do nothing in ArangoDB 2.2, but the
  option should not be used anymore as it might be removed in a future version.

* changed behavior of replication logger

  There is no dedicated replication logger in ArangoDB 2.2 as there is the
  write-ahead log now. The existing APIs for starting and stopping the replication
  logger still exist in ArangoDB 2.2 for downwards-compatibility, but calling
  the start or stop operations are no-ops in ArangoDB 2.2. When querying the
  replication logger status via the API, the server will always report that the
  replication logger is running. Configuring the replication logger is a no-op
  in ArangoDB 2.2, too. Changing the replication logger configuration has no
  effect. Instead, the write-ahead log configuration can be changed.

* removed MRuby integration for arangod

  ArangoDB had an experimental MRuby integration in some of the publish builds.
  This wasn't continuously developed, and so it has been removed in ArangoDB 2.2.

  This change has led to the following startup options being superfluous:

  - `--ruby.gc-interval`
  - `--ruby.action-directory`
  - `--ruby.modules-path`
  - `--ruby.startup-directory`

  Specifying these startup options will do nothing in ArangoDB 2.2, but the
  options should be avoided from now on as they might be removed in future versions.

* reclaim index memory when last document in collection is deleted

  Previously, deleting documents from a collection did not lead to index sizes being
  reduced. Instead, the already allocated index memory was re-used when a collection
  was refilled.

  Now, index memory for primary indexes and hash indexes is reclaimed instantly when
  the last document from a collection is removed.

* inlined and optimized functions in hash indexes

* added AQL TRANSLATE function

  This function can be used to perform lookups from static lists, e.g.

      LET countryNames = { US: "United States", UK: "United Kingdom", FR: "France" }
      RETURN TRANSLATE("FR", countryNames)

* fixed datafile debugger

* fixed check-version for empty directory

* moved try/catch block to the top of routing chain

* added mountedApp function for foxx-manager

* fixed issue #883: arango 2.1 - when starting multi-machine cluster, UI web
  does not change to cluster overview

* fixed dfdb: should not start any other V8 threads

* cleanup of version-check, added module org/arangodb/database-version,
  added --check-version option

* fixed issue #881: [2.1.0] Bombarded (every 10 sec or so) with
  "WARNING format string is corrupt" when in non-system DB Dashboard

* specialized primary index implementation to allow faster hash table
  rebuilding and reduce lookups in datafiles for the actual value of `_key`.

* issue #862: added `--overwrite` option to arangoimp

* removed number of property lookups for documents during AQL queries that
  access documents

* prevent buffering of long print results in arangosh's and arangod's print
  command

  this change will emit buffered intermediate print results and discard the
  output buffer to quickly deliver print results to the user, and to prevent
  constructing very large buffers for large results

* removed sorting of attribute names for use in a collection's shaper

  sorting attribute names was done on document insert to keep attributes
  of a collection in sorted order for faster comparisons. The sort order
  of attributes was only used in one particular and unlikely case, so it
  was removed. Collections with many different attribute names should
  benefit from this change by faster inserts and slightly less memory usage.

* fixed a bug in arangodump which got the collection name in _from and _to
  attributes of edges wrong (all were "_unknown")

* fixed a bug in arangorestore which did not recognize wrong _from and _to
  attributes of edges

* improved error detection and reporting in arangorestore


v2.1.1 (2014-06-06)
-------------------

* fixed dfdb: should not start any other V8 threads

* signature for collection functions was modified

  The basic change was the substitution of the input parameter of the
  function by an generic options object which can contain multiple
  option parameter of the function.
  Following functions were modified
  remove
  removeBySample
  replace
  replaceBySample
  update
  updateBySample

  Old signature is yet supported but it will be removed in future versions

v2.1.0 (2014-05-29)
-------------------

* implemented upgrade procedure for clusters

* fixed communication issue with agency which prevented reconnect
  after an agent failure

* fixed cluster dashboard in the case that one but not all servers
  in the cluster are down

* fixed a bug with coordinators creating local database objects
  in the wrong order (_system needs to be done first)

* improved cluster dashboard


v2.1.0-rc2 (2014-05-25)
-----------------------

* fixed issue #864: Inconsistent behavior of AQL REVERSE(list) function


v2.1.0-rc1 (XXXX-XX-XX)
-----------------------

* added server-side periodic task management functions:

  - require("org/arangodb/tasks").register(): registers a periodic task
  - require("org/arangodb/tasks").unregister(): unregisters and removes a
    periodic task
  - require("org/arangodb/tasks").get(): retrieves a specific tasks or all
    existing tasks

  the previous undocumented function `internal.definePeriodic` is now
  deprecated and will be removed in a future release.

* decrease the size of some seldom used system collections on creation.

  This will make these collections use less disk space and mapped memory.

* added AQL date functions

* added AQL FLATTEN() list function

* added index memory statistics to `db.<collection>.figures()` function

  The `figures` function will now return a sub-document `indexes`, which lists
  the number of indexes in the `count` sub-attribute, and the total memory
  usage of the indexes in bytes in the `size` sub-attribute.

* added AQL CURRENT_DATABASE() function

  This function returns the current database's name.

* added AQL CURRENT_USER() function

  This function returns the current user from an AQL query. The current user is the
  username that was specified in the `Authorization` HTTP header of the request. If
  authentication is turned off or the query was executed outside a request context,
  the function will return `null`.

* fixed issue #796: Searching with newline chars broken?

  fixed slightly different handling of backslash escape characters in a few
  AQL functions. Now handling of escape sequences should be consistent, and
  searching for newline characters should work the same everywhere

* added OpenSSL version check for configure

  It will report all OpenSSL versions < 1.0.1g as being too old.
  `configure` will only complain about an outdated OpenSSL version but not stop.

* require C++ compiler support (requires g++ 4.8, clang++ 3.4 or Visual Studio 13)

* less string copying returning JSONified documents from ArangoDB, e.g. via
  HTTP GET `/_api/document/<collection>/<document>`

* issue #798: Lower case http headers from arango

  This change allows returning capitalized HTTP headers, e.g.
  `Content-Length` instead of `content-length`.
  The HTTP spec says that headers are case-insensitive, but
  in fact several clients rely on a specific case in response
  headers.
  This change will capitalize HTTP headers if the `X-Arango-Version`
  request header is sent by the client and contains a value of at
  least `20100` (for version 2.1). The default value for the
  compatibility can also be set at server start, using the
  `--server.default-api-compatibility` option.

* simplified usage of `db._createStatement()`

  Previously, the function could not be called with a query string parameter as
  follows:

      db._createStatement(queryString);

  Calling it as above resulted in an error because the function expected an
  object as its parameter. From now on, it's possible to call the function with
  just the query string.

* make ArangoDB not send back a `WWW-Authenticate` header to a client in case the
  client sends the `X-Omit-WWW-Authenticate` HTTP header.

  This is done to prevent browsers from showing their built-in HTTP authentication
  dialog for AJAX requests that require authentication.
  ArangoDB will still return an HTTP 401 (Unauthorized) if the request doesn't
  contain valid credentials, but it will omit the `WWW-Authenticate` header,
  allowing clients to bypass the browser's authentication dialog.

* added REST API method HTTP GET `/_api/job/job-id` to query the status of an
  async job without potentially fetching it from the list of done jobs

* fixed non-intuitive behavior in jobs API: previously, querying the status
  of an async job via the API HTTP PUT `/_api/job/job-id` removed a currently
  executing async job from the list of queryable jobs on the server.
  Now, when querying the result of an async job that is still executing,
  the job is kept in the list of queryable jobs so its result can be fetched
  by a subsequent request.

* use a new data structure for the edge index of an edge collection. This
  improves the performance for the creation of the edge index and in
  particular speeds up removal of edges in graphs. Note however that
  this change might change the order in which edges starting at
  or ending in a vertex are returned. However, this order was never
  guaranteed anyway and it is not sensible to guarantee any particular
  order.

* provide a size hint to edge and hash indexes when initially filling them
  this will lead to less re-allocations when populating these indexes

  this may speed up building indexes when opening an existing collection

* don't requeue identical context methods in V8 threads in case a method is
  already registered

* removed arangod command line option `--database.remove-on-compacted`

* export the sort attribute for graph traversals to the HTTP interface

* add support for arangodump/arangorestore for clusters


v2.0.8 (XXXX-XX-XX)
-------------------

* fixed too-busy iteration over skiplists

  Even when a skiplist query was restricted by a limit clause, the skiplist
  index was queried without the limit. this led to slower-than-necessary
  execution times.

* fixed timeout overflows on 32 bit systems

  this bug has led to problems when select was called with a high timeout
  value (2000+ seconds) on 32bit systems that don't have a forgiving select
  implementation. when the call was made on these systems, select failed
  so no data would be read or sent over the connection

  this might have affected some cluster-internal operations.

* fixed ETCD issues on 32 bit systems

  ETCD was non-functional on 32 bit systems at all. The first call to the
  watch API crashed it. This was because atomic operations worked on data
  structures that were not properly aligned on 32 bit systems.

* fixed issue #848: db.someEdgeCollection.inEdge does not return correct
  value when called the 2nd time after a .save to the edge collection


v2.0.7 (2014-05-05)
-------------------

* issue #839: Foxx Manager missing "unfetch"

* fixed a race condition at startup

  this fixes undefined behavior in case the logger was involved directly at
  startup, before the logger initialization code was called. This should have
  occurred only for code that was executed before the invocation of main(),
  e.g. during ctor calls of statically defined objects.


v2.0.6 (2014-04-22)
-------------------

* fixed issue #835: arangosh doesn't show correct database name



v2.0.5 (2014-04-21)
-------------------

* Fixed a caching problem in IE JS Shell

* added cancelation for async jobs

* upgraded to new gyp for V8

* new Windows installer


v2.0.4 (2014-04-14)
-------------------

* fixed cluster authentication front-end issues for Firefox and IE, there are
  still problems with Chrome


v2.0.3 (2014-04-14)
-------------------

* fixed AQL optimizer bug

* fixed front-end issues

* added password change dialog


v2.0.2 (2014-04-06)
-------------------

* during cluster startup, do not log (somewhat expected) connection errors with
  log level error, but with log level info

* fixed dashboard modals

* fixed connection check for cluster planning front end: firefox does
  not support async:false

* document how to persist a cluster plan in order to relaunch an existing
  cluster later


v2.0.1 (2014-03-31)
-------------------

* make ArangoDB not send back a `WWW-Authenticate` header to a client in case the
  client sends the `X-Omit-WWW-Authenticate` HTTP header.

  This is done to prevent browsers from showing their built-in HTTP authentication
  dialog for AJAX requests that require authentication.
  ArangoDB will still return an HTTP 401 (Unauthorized) if the request doesn't
  contain valid credentials, but it will omit the `WWW-Authenticate` header,
  allowing clients to bypass the browser's authentication dialog.

* fixed isses in arango-dfdb:

  the dfdb was not able to unload certain system collections, so these couldn't be
  inspected with the dfdb sometimes. Additionally, it did not truncate corrupt
  markers from datafiles under some circumstances

* added `changePassword` attribute for users

* fixed non-working "save" button in collection edit view of web interface
  clicking the save button did nothing. one had to press enter in one of the input
  fields to send modified form data

* fixed V8 compile error on MacOS X

* prevent `body length: -9223372036854775808` being logged in development mode for
  some Foxx HTTP responses

* fixed several bugs in web interface dashboard

* fixed issue #783: coffee script not working in manifest file

* fixed issue #783: coffee script not working in manifest file

* fixed issue #781: Cant save current query from AQL editor ui

* bumped version in `X-Arango-Version` compatibility header sent by arangosh and other
  client tools from `1.5` to `2.0`.

* fixed startup options for arango-dfdb, added details option for arango-dfdb

* fixed display of missing error messages and codes in arangosh

* when creating a collection via the web interface, the collection type was always
  "document", regardless of the user's choice


v2.0.0 (2014-03-10)
-------------------

* first 2.0 release


v2.0.0-rc2 (2014-03-07)
-----------------------

* fixed cluster authorization


v2.0.0-rc1 (2014-02-28)
-----------------------

* added sharding :-)

* added collection._dbName attribute to query the name of the database from a collection

  more detailed documentation on the sharding and cluster features can be found in the user
  manual, section **Sharding**

* INCOMPATIBLE CHANGE: using complex values in AQL filter conditions with operators other
  than equality (e.g. >=, >, <=, <) will disable usage of skiplist indexes for filter
  evaluation.

  For example, the following queries will be affected by change:

      FOR doc IN docs FILTER doc.value < { foo: "bar" } RETURN doc
      FOR doc IN docs FILTER doc.value >= [ 1, 2, 3 ] RETURN doc

  The following queries will not be affected by the change:

      FOR doc IN docs FILTER doc.value == 1 RETURN doc
      FOR doc IN docs FILTER doc.value == "foo" RETURN doc
      FOR doc IN docs FILTER doc.value == [ 1, 2, 3 ] RETURN doc
      FOR doc IN docs FILTER doc.value == { foo: "bar" } RETURN doc

* INCOMPATIBLE CHANGE: removed undocumented method `collection.saveOrReplace`

  this feature was never advertised nor documented nor tested.

* INCOMPATIBLE CHANGE: removed undocumented REST API method `/_api/simple/BY-EXAMPLE-HASH`

  this feature was never advertised nor documented nor tested.

* added explicit startup parameter `--server.reuse-address`

  This flag can be used to control whether sockets should be acquired with the SO_REUSEADDR
  flag.

  Regardless of this setting, sockets on Windows are always acquired using the
  SO_EXCLUSIVEADDRUSE flag.

* removed undocumented REST API method GET `/_admin/database-name`

* added user validation API at POST `/_api/user/<username>`

* slightly improved users management API in `/_api/user`:

  Previously, when creating a new user via HTTP POST, the username needed to be
  passed in an attribute `username`. When users were returned via this API,
  the usernames were returned in an attribute named `user`. This was slightly
  confusing and was changed in 2.0 as follows:

  - when adding a user via HTTP POST, the username can be specified in an attribute
  `user`. If this attribute is not used, the API will look into the attribute `username`
  as before and use that value.
  - when users are returned via HTTP GET, the usernames are still returned in an
    attribute `user`.

  This change should be fully downwards-compatible with the previous version of the API.

* added AQL SLICE function to extract slices from lists

* made module loader more node compatible

* the startup option `--javascript.package-path` for arangosh is now deprecated and does
  nothing. Using it will not cause an error, but the option is ignored.

* added coffee script support

* Several UI improvements.

* Exchanged icons in the graphviewer toolbar

* always start networking and HTTP listeners when starting the server (even in
  console mode)

* allow vertex and edge filtering with user-defined functions in TRAVERSAL,
  TRAVERSAL_TREE and SHORTEST_PATH AQL functions:

      // using user-defined AQL functions for edge and vertex filtering
      RETURN TRAVERSAL(friends, friendrelations, "friends/john", "outbound", {
        followEdges: "myfunctions::checkedge",
        filterVertices: "myfunctions::checkvertex"
      })

      // using the following custom filter functions
      var aqlfunctions = require("org/arangodb/aql/functions");
      aqlfunctions.register("myfunctions::checkedge", function (config, vertex, edge, path) {
        return (edge.type !== 'dislikes'); // don't follow these edges
      }, false);

      aqlfunctions.register("myfunctions::checkvertex", function (config, vertex, path) {
        if (vertex.isDeleted || ! vertex.isActive) {
          return [ "prune", "exclude" ]; // exclude these and don't follow them
        }
        return [ ]; // include everything else
      }, false);

* fail if invalid `strategy`, `order` or `itemOrder` attribute values
  are passed to the AQL TRAVERSAL function. Omitting these attributes
  is not considered an error, but specifying an invalid value for any
  of these attributes will make an AQL query fail.

* issue #751: Create database through API should return HTTP status code 201

  By default, the server now returns HTTP 201 (created) when creating a new
  database successfully. To keep compatibility with older ArangoDB versions, the
  startup parameter `--server.default-api-compatibility` can be set to a value
  of `10400` to indicate API compatibility with ArangoDB 1.4. The compatibility
  can also be enforced by setting the `X-Arango-Version` HTTP header in a
  client request to this API on a per-request basis.

* allow direct access from the `db` object to collections whose names start
  with an underscore (e.g. db._users).

  Previously, access to such collections via the `db` object was possible from
  arangosh, but not from arangod (and thus Foxx and actions). The only way
  to access such collections from these places was via the `db._collection(<name>)`
  workaround.

* allow `\n` (as well as `\r\n`) as line terminator in batch requests sent to
  `/_api/batch` HTTP API.

* use `--data-binary` instead of `--data` parameter in generated cURL examples

* issue #703: Also show path of logfile for fm.config()

* issue #675: Dropping a collection used in "graph" module breaks the graph

* added "static" Graph.drop() method for graphs API

* fixed issue #695: arangosh server.password error

* use pretty-printing in `--console` mode by default

* simplified ArangoDB startup options

  Some startup options are now superfluous or their usage is simplified. The
  following options have been changed:

  * `--javascript.modules-path`: this option has been removed. The modules paths
    are determined by arangod and arangosh automatically based on the value of
    `--javascript.startup-directory`.

    If the option is set on startup, it is ignored so startup will not abort with
    an error `unrecognized option`.

  * `--javascript.action-directory`: this option has been removed. The actions
    directory is determined by arangod automatically based on the value of
    `--javascript.startup-directory`.

    If the option is set on startup, it is ignored so startup will not abort with
    an error `unrecognized option`.

  * `--javascript.package-path`: this option is still available but it is not
    required anymore to set the standard package paths (e.g. `js/npm`). arangod
    will automatically use this standard package path regardless of whether it
    was specified via the options.

    It is possible to use this option to add additional package paths to the
    standard value.

  Configuration files included with arangod are adjusted accordingly.

* layout of the graphs tab adapted to better fit with the other tabs

* database selection is moved to the bottom right corner of the web interface

* removed priority queue index type

  this feature was never advertised nor documented nor tested.

* display internal attributes in document source view of web interface

* removed separate shape collections

  When upgrading to ArangoDB 2.0, existing collections will be converted to include
  shapes and attribute markers in the datafiles instead of using separate files for
  shapes.

  When a collection is converted, existing shapes from the SHAPES directory will
  be written to a new datafile in the collection directory, and the SHAPES directory
  will be removed afterwards.

  This saves up to 2 MB of memory and disk space for each collection
  (savings are higher, the less different shapes there are in a collection).
  Additionally, one less file descriptor per opened collection will be used.

  When creating a new collection, the amount of sync calls may be reduced. The same
  may be true for documents with yet-unknown shapes. This may help performance
  in these cases.

* added AQL functions `NTH` and `POSITION`

* added signal handler for arangosh to save last command in more cases

* added extra prompt placeholders for arangosh:
  - `%e`: current endpoint
  - `%u`: current user

* added arangosh option `--javascript.gc-interval` to control amount of
  garbage collection performed by arangosh

* fixed issue #651: Allow addEdge() to take vertex ids in the JS library

* removed command-line option `--log.format`

  In previous versions, this option did not have an effect for most log messages, so
  it got removed.

* removed C++ logger implementation

  Logging inside ArangoDB is now done using the LOG_XXX() macros. The LOGGER_XXX()
  macros are gone.

* added collection status "loading"


v1.4.16 (XXXX-XX-XX)
--------------------

* fixed too eager datafile deletion

  this issue could have caused a crash when the compaction had marked datafiles as obsolete
  and they were removed while "old" temporary query results still pointed to the old datafile
  positions

* fixed issue #826: Replication fails when a collection's configuration changes


v1.4.15 (2014-04-19)
--------------------

* bugfix for AQL query optimizer

  the following type of query was too eagerly optimized, leading to errors in code-generation:

      LET a = (FOR i IN [] RETURN i) LET b = (FOR i IN [] RETURN i) RETURN 1

  the problem occurred when both lists in the subqueries were empty. In this case invalid code
  was generated and the query couldn't be executed.


v1.4.14 (2014-04-05)
--------------------

* fixed race conditions during shape / attribute insertion

  A race condition could have led to spurious `cannot find attribute #xx` or
  `cannot find shape #xx` (where xx is a number) warning messages being logged
  by the server. This happened when a new attribute was inserted and at the same
  time was queried by another thread.

  Also fixed a race condition that may have occurred when a thread tried to
  access the shapes / attributes hash tables while they were resized. In this
  cases, the shape / attribute may have been hashed to a wrong slot.

* fixed a memory barrier / cpu synchronization problem with libev, affecting
  Windows with Visual Studio 2013 (probably earlier versions are affected, too)

  The issue is described in detail here:
  http://lists.schmorp.de/pipermail/libev/2014q1/002318.html


v1.4.13 (2014-03-14)
--------------------

* added diagnostic output for Foxx application upload

* allow dump & restore from ArangoDB 1.4 with an ArangoDB 2.0 server

* allow startup options `temp-path` and `default-language` to be specified from the arangod
  configuration file and not only from the command line

* fixed too eager compaction

  The compaction will now wait for several seconds before trying to re-compact the same
  collection. Additionally, some other limits have been introduced for the compaction.


v1.4.12 (2014-03-05)
--------------------

* fixed display bug in web interface which caused the following problems:
  - documents were displayed in web interface as being empty
  - document attributes view displayed many attributes with content "undefined"
  - document source view displayed many attributes with name "TYPEOF" and value "undefined"
  - an alert popping up in the browser with message "Datatables warning..."

* re-introduced old-style read-write locks to supports Windows versions older than
  Windows 2008R2 and Windows 7. This should re-enable support for Windows Vista and
  Windows 2008.


v1.4.11 (2014-02-27)
--------------------

* added SHORTEST_PATH AQL function

  this calculates the shortest paths between two vertices, using the Dijkstra
  algorithm, employing a min-heap

  By default, ArangoDB does not know the distance between any two vertices and
  will use a default distance of 1. A custom distance function can be registered
  as an AQL user function to make the distance calculation use any document
  attributes or custom logic:

      RETURN SHORTEST_PATH(cities, motorways, "cities/CGN", "cities/MUC", "outbound", {
        paths: true,
        distance: "myfunctions::citydistance"
      })

      // using the following custom distance function
      var aqlfunctions = require("org/arangodb/aql/functions");
      aqlfunctions.register("myfunctions::distance", function (config, vertex1, vertex2, edge) {
        return Math.sqrt(Math.pow(vertex1.x - vertex2.x) + Math.pow(vertex1.y - vertex2.y));
      }, false);

* fixed bug in Graph.pathTo function

* fixed small memleak in AQL optimizer

* fixed access to potentially uninitialized variable when collection had a cap constraint


v1.4.10 (2014-02-21)
--------------------

* fixed graph constructor to allow graph with some parameter to be used

* added node.js "events" and "stream"

* updated npm packages

* added loading of .json file

* Fixed http return code in graph api with waitForSync parameter.

* Fixed documentation in graph, simple and index api.

* removed 2 tests due to change in ruby library.

* issue #756: set access-control-expose-headers on CORS response

  the following headers are now whitelisted by ArangoDB in CORS responses:
  - etag
  - content-encoding
  - content-length
  - location
  - server
  - x-arango-errors
  - x-arango-async-id


v1.4.9 (2014-02-07)
-------------------

* return a document's current etag in response header for HTTP HEAD requests on
  documents that return an HTTP 412 (precondition failed) error. This allows
  retrieving the document's current revision easily.

* added AQL function `SKIPLIST` to directly access skiplist indexes from AQL

  This is a shortcut method to use a skiplist index for retrieving specific documents in
  indexed order. The function capability is rather limited, but it may be used
  for several cases to speed up queries. The documents are returned in index order if
  only one condition is used.

      /* return all documents with mycollection.created > 12345678 */
      FOR doc IN SKIPLIST(mycollection, { created: [[ '>', 12345678 ]] })
        RETURN doc

      /* return first document with mycollection.created > 12345678 */
      FOR doc IN SKIPLIST(mycollection, { created: [[ '>', 12345678 ]] }, 0, 1)
        RETURN doc

      /* return all documents with mycollection.created between 12345678 and 123456790 */
      FOR doc IN SKIPLIST(mycollection, { created: [[ '>', 12345678 ], [ '<=', 123456790 ]] })
        RETURN doc

      /* return all documents with mycollection.a equal 1 and .b equal 2 */
      FOR doc IN SKIPLIST(mycollection, { a: [[ '==', 1 ]], b: [[ '==', 2 ]] })
        RETURN doc

  The function requires a skiplist index with the exact same attributes to
  be present on the specified collection. All attributes present in the skiplist
  index must be specified in the conditions specified for the `SKIPLIST` function.
  Attribute declaration order is important, too: attributes must be specified in the
  same order in the condition as they have been declared in the skiplist index.

* added command-line option `--server.disable-authentication-unix-sockets`

  with this option, authentication can be disabled for all requests coming
  in via UNIX domain sockets, enabling clients located on the same host as
  the ArangoDB server to connect without authentication.
  Other connections (e.g. TCP/IP) are not affected by this option.

  The default value for this option is `false`.
  Note: this option is only supported on platforms that support Unix domain
  sockets.

* call global arangod instance destructor on shutdown

* issue #755: TRAVERSAL does not use strategy, order and itemOrder options

  these options were not honored when configuring a traversal via the AQL
  TRAVERSAL function. Now, these options are used if specified.

* allow vertex and edge filtering with user-defined functions in TRAVERSAL,
  TRAVERSAL_TREE and SHORTEST_PATH AQL functions:

      // using user-defined AQL functions for edge and vertex filtering
      RETURN TRAVERSAL(friends, friendrelations, "friends/john", "outbound", {
        followEdges: "myfunctions::checkedge",
        filterVertices: "myfunctions::checkvertex"
      })

      // using the following custom filter functions
      var aqlfunctions = require("org/arangodb/aql/functions");
      aqlfunctions.register("myfunctions::checkedge", function (config, vertex, edge, path) {
        return (edge.type !== 'dislikes'); // don't follow these edges
      }, false);

      aqlfunctions.register("myfunctions::checkvertex", function (config, vertex, path) {
        if (vertex.isDeleted || ! vertex.isActive) {
          return [ "prune", "exclude" ]; // exclude these and don't follow them
        }
        return [ ]; // include everything else
      }, false);

* issue #748: add vertex filtering to AQL's TRAVERSAL[_TREE]() function


v1.4.8 (2014-01-31)
-------------------

* install foxx apps in the web interface

* fixed a segfault in the import API


v1.4.7 (2014-01-23)
-------------------

* issue #744: Add usage example arangoimp from Command line

* issue #738: added __dirname, __filename pseudo-globals. Fixes #733. (@by pluma)

* mount all Foxx applications in system apps directory on startup


v1.4.6 (2014-01-20)
-------------------

* issue #736: AQL function to parse collection and key from document handle

* added fm.rescan() method for Foxx-Manager

* fixed issue #734: foxx cookie and route problem

* added method `fm.configJson` for arangosh

* include `startupPath` in result of API `/_api/foxx/config`


v1.4.5 (2014-01-15)
-------------------

* fixed issue #726: Alternate Windows Install Method

* fixed issue #716: dpkg -P doesn't remove everything

* fixed bugs in description of HTTP API `_api/index`

* fixed issue #732: Rest API GET revision number

* added missing documentation for several methods in HTTP API `/_api/edge/...`

* fixed typos in description of HTTP API `_api/document`

* defer evaluation of AQL subqueries and logical operators (lazy evaluation)

* Updated font in WebFrontend, it now contains a version that renders properly on Windows

* generally allow function return values as call parameters to AQL functions

* fixed potential deadlock in global context method execution

* added override file "arangod.conf.local" (and co)


v1.4.4 (2013-12-24)
-------------------

* uid and gid are now set in the scripts, there is no longer a separate config file for
  arangod when started from a script

* foxx-manager is now an alias for arangosh

* arango-dfdb is now an alias for arangod, moved from bin to sbin

* changed from readline to linenoise for Windows

* added --install-service and --uninstall-service for Windows

* removed --daemon and --supervisor for Windows

* arangosh and arangod now uses the config-file which maps the binary name, i. e. if you
  rename arangosh to foxx-manager it will use the config file foxx-manager.conf

* fixed lock file for Windows

* fixed issue #711, #687: foxx-manager throws internal errors

* added `--server.ssl-protocol` option for client tools
  this allows connecting from arangosh, arangoimp, arangoimp etc. to an ArangoDB
  server that uses a non-default value for `--server.ssl-protocol`. The default
  value for the SSL protocol is 4 (TLSv1). If the server is configured to use a
  different protocol, it was not possible to connect to it with the client tools.

* added more detailed request statistics

  This adds the number of async-executed HTTP requests plus the number of HTTP
  requests per individual HTTP method type.

* added `--force` option for arangorestore
  this option allows continuing a restore operation even if the server reports errors
  in the middle of the restore operation

* better error reporting for arangorestore
  in case the server returned an HTTP error, arangorestore previously reported this
  error as `internal error` without any details only. Now server-side errors are
  reported by arangorestore with the server's error message

* include more system collections in dumps produced by arangodump
  previously some system collections were intentionally excluded from dumps, even if the
  dump was run with `--include-system-collections`. for example, the collections `_aal`,
  `_modules`, `_routing`, and `_users` were excluded. This makes sense in a replication
  context but not always in a dump context.
  When specifying `--include-system-collections`, arangodump will now include the above-
  mentioned collections in the dump, too. Some other system collections are still excluded
  even when the dump is run with `--include-system-collections`, for example `_replication`
  and `_trx`.

* fixed issue #701: ArangoStatement undefined in arangosh

* fixed typos in configuration files


v1.4.3 (2013-11-25)
-------------------

* fixed a segfault in the AQL optimizer, occurring when a constant non-list value was
  used on the right-hand side of an IN operator that had a collection attribute on the
  left-hand side

* issue #662:

  Fixed access violation errors (crashes) in the Windows version, occurring under some
  circumstances when accessing databases with multiple clients in parallel

* fixed issue #681: Problem with ArchLinux PKGBUILD configuration


v1.4.2 (2013-11-20)
-------------------

* fixed issue #669: Tiny documentation update

* ported Windows version to use native Windows API SRWLocks (slim read-write locks)
  and condition variables instead of homemade versions

  MSDN states the following about the compatibility of SRWLocks and Condition Variables:

      Minimum supported client:
      Windows Server 2008 [desktop apps | Windows Store apps]

      Minimum supported server:
      Windows Vista [desktop apps | Windows Store apps]

* fixed issue #662: ArangoDB on Windows hanging

  This fixes a deadlock issue that occurred on Windows when documents were written to
  a collection at the same time when some other thread tried to drop the collection.

* fixed file-based logging in Windows

  the logger complained on startup if the specified log file already existed

* fixed startup of server in daemon mode (`--daemon` startup option)

* fixed a segfault in the AQL optimizer

* issue #671: Method graph.measurement does not exist

* changed Windows condition variable implementation to use Windows native
  condition variables

  This is an attempt to fix spurious Windows hangs as described in issue #662.

* added documentation for JavaScript traversals

* added --code-page command-line option for Windows version of arangosh

* fixed a problem when creating edges via the web interface.

  The problem only occurred if a collection was created with type "document
  collection" via the web interface, and afterwards was dropped and re-created
  with type "edge collection". If the web interface page was not reloaded,
  the old collection type (document) was cached, making the subsequent creation
  of edges into the (seeming-to-be-document) collection fail.

  The fix is to not cache the collection type in the web interface. Users of
  an older version of the web interface can reload the collections page if they
  are affected.

* fixed a caching problem in arangosh: if a collection was created using the web
  interface, and then removed via arangosh, arangosh did not actually drop the
  collection due to caching.

  Because the `drop` operation was not carried out, this caused misleading error
  messages when trying to re-create the collection (e.g. `cannot create collection:
  duplicate name`).

* fixed ALT-introduced characters for arangosh console input on Windows

  The Windows readline port was not able to handle characters that are built
  using CTRL or ALT keys. Regular characters entered using the CTRL or ALT keys
  were silently swallowed and not passed to the terminal input handler.

  This did not seem to cause problems for the US keyboard layout, but was a
  severe issue for keyboard layouts that require the ALT (or ALT-GR) key to
  construct characters. For example, entering the character `{` with a German
  keyboard layout requires pressing ALT-GR + 9.

* fixed issue #665: Hash/skiplist combo madness bit my ass

  this fixes a problem with missing/non-deterministic rollbacks of inserts in
  case of a unique constraint violation into a collection with multiple secondary
  indexes (with at least one of them unique)

* fixed issue #664: ArangoDB installer on Windows requires drive c:

* partly fixed issue #662: ArangoDB on Windows hanging

  This fixes dropping databases on Windows. In previous 1.4 versions on Windows,
  one shape collection file was not unloaded and removed when dropping a database,
  leaving one directory and one shape collection file in the otherwise-dropped
  database directory.

* fixed issue #660: updated documentation on indexes


v1.4.1 (2013-11-08)
-------------------

* performance improvements for skip-list deletes


v1.4.1-rc1 (2013-11-07)
-----------------------

* fixed issue #635: Web-Interface should have a "Databases" Menu for Management

* fixed issue #624: Web-Interface is missing a Database selector

* fixed segfault in bitarray query

* fixed issue #656: Cannot create unique index through web interface

* fixed issue #654: bitarray index makes server down

* fixed issue #653: Slow query

* fixed issue #650: Randomness of any() should be improved

* made AQL `DOCUMENT()` function polymorphic and work with just one parameter.

  This allows using the `DOCUMENT` function like this:

      DOCUMENT('users/john')
      DOCUMENT([ 'users/john', 'users/amy' ])

  in addition to the existing use cases:

      DOCUMENT(users, 'users/john')
      DOCUMENT(users, 'john')
      DOCUMENT(users, [ 'users/john' ])
      DOCUMENT(users, [ 'users/john', 'users/amy' ])
      DOCUMENT(users, [ 'john', 'amy' ])

* simplified usage of ArangoDB batch API

  It is not necessary anymore to send the batch boundary in the HTTP `Content-Type`
  header. Previously, the batch API expected the client to send a Content-Type header
  of`multipart/form-data; boundary=<some boundary value>`. This is still supported in
  ArangoDB 2.0, but clients can now also omit this header. If the header is not
  present in a client request, ArangoDB will ignore the request content type and
  read the MIME boundary from the beginning of the request body.

  This also allows using the batch API with the Swagger "Try it out" feature (which is
  not too good at sending a different or even dynamic content-type request header).

* added API method GET `/_api/database/user`

  This returns the list of databases a specific user can see without changing the
  username/passwd.

* issue #424: Documentation about IDs needs to be upgraded


v1.4.0 (2013-10-29)
-------------------

* fixed issue #648: /batch API is missing from Web Interface API Documentation (Swagger)

* fixed issue #647: Icon tooltips missing

* fixed issue #646: index creation in web interface

* fixed issue #645: Allow jumping from edge to linked vertices

* merged PR for issue #643: Some minor corrections and a link to "Downloads"

* fixed issue #642: Completion of error handling

* fixed issue #639: compiling v1.4 on maverick produces warnings on -Wstrict-null-sentinel

* fixed issue #634: Web interface bug: Escape does not always propagate

* fixed issue #620: added startup option `--server.default-api-compatibility`

  This adds the following changes to the ArangoDB server and clients:
  - the server provides a new startup option `--server.default-api-compatibility`.
    This option can be used to determine the compatibility of (some) server API
    return values. The value for this parameter is a server version number,
    calculated as follows: `10000 * major + 100 * minor` (e.g. `10400` for ArangoDB
    1.3). The default value is `10400` (1.4), the minimum allowed value is `10300`
    (1.3).

    When setting this option to a value lower than the current server version,
    the server might respond with old-style results to "old" clients, increasing
    compatibility with "old" (non-up-to-date) clients.

  - the server will on each incoming request check for an HTTP header
    `x-arango-version`. Clients can optionally set this header to the API
    version number they support. For example, if a client sends the HTTP header
    `x-arango-version: 10300`, the server will pick this up and might send ArangoDB
    1.3-style responses in some situations.

    Setting either the startup parameter or using the HTTP header (or both) allows
    running "old" clients with newer versions of ArangoDB, without having to adjust
    the clients too much.

  - the `location` headers returned by the server for the APIs `/_api/document/...`
    and `/_api/collection/...` will have different values depending on the used API
    version. If the API compatibility is `10300`, the `location` headers returned
    will look like this:

        location: /_api/document/....

    whereas when an API compatibility of `10400` or higher is used, the `location`
    headers will look like this:

        location: /_db/<database name>/_api/document/...

  Please note that even in the presence of this, old API versions still may not
  be supported forever by the server.

* fixed issue #643: Some minor corrections and a link to "Downloads" by @frankmayer

* started issue #642: Completion of error handling

* fixed issue #639: compiling v1.4 on maverick produces warnings on
  -Wstrict-null-sentinel

* fixed issue #621: Standard Config needs to be fixed

* added function to manage indexes (web interface)

* improved server shutdown time by signaling shutdown to applicationserver,
  logging, cleanup and compactor threads

* added foxx-manager `replace` command

* added foxx-manager `installed` command (a more intuitive alias for `list`)

* fixed issue #617: Swagger API is missing '/_api/version'

* fixed issue #615: Swagger API: Some commands have no parameter entry forms

* fixed issue #614: API : Typo in : Request URL /_api/database/current

* fixed issue #609: Graph viz tool - different background color

* fixed issue #608: arangosh config files - eventually missing in the manual

* fixed issue #607: Admin interface: no core documentation

* fixed issue #603: Aardvark Foxx App Manager

* fixed a bug in type-mapping between AQL user functions and the AQL layer

  The bug caused errors like the following when working with collection documents
  in an AQL user function:

      TypeError: Cannot assign to read only property '_id' of #<ShapedJson>

* create less system collections when creating a new database

  This is achieved by deferring collection creation until the collections are actually
  needed by ArangoDB. The following collections are affected by the change:
  - `_fishbowl`
  - `_structures`


v1.4.0-beta2 (2013-10-14)
-------------------------

* fixed compaction on Windows

  The compaction on Windows did not ftruncate the cleaned datafiles to a smaller size.
  This has been fixed so not only the content of the files is cleaned but also files
  are re-created with potentially smaller sizes.

* only the following system collections will be excluded from replication from now on:
  - `_replication`
  - `_trx`
  - `_users`
  - `_aal`
  - `_fishbowl`
  - `_modules`
  - `_routing`

  Especially the following system collections will now be included in replication:
  - `_aqlfunctions`
  - `_graphs`

  In previous versions of ArangoDB, all system collections were excluded from the
  replication.

  The change also caused a change in the replication logger and applier:
  in previous versions of ArangoDB, only a collection's id was logged for an operation.
  This has not caused problems for non-system collections but for system collections
  there ids might differ. In addition to a collection id ArangoDB will now also log the
  name of a collection for each replication event.

  The replication applier will now look for the collection name attribute in logged
  events preferably.

* added database selection to arango-dfdb

* provide foxx-manager, arangodump, and arangorestore in Windows build

* ArangoDB 1.4 will refuse to start if option `--javascript.app-path` is not set.

* added startup option `--server.allow-method-override`

  This option can be set to allow overriding the HTTP request method in a request using
  one of the following custom headers:

  - x-http-method-override
  - x-http-method
  - x-method-override

  This allows bypassing proxies and tools that would otherwise just let certain types of
  requests pass. Enabling this option may impose a security risk, so it should only be
  used in very controlled environments.

  The default value for this option is `false` (no method overriding allowed).

* added "details" URL parameter for bulk import API

  Setting the `details` URL parameter to `true` in a call to POST `/_api/import` will make
  the import return details about non-imported documents in the `details` attribute. If
  `details` is `false` or omitted, no `details` attribute will be present in the response.
  This is the same behavior that previous ArangoDB versions exposed.

* added "complete" option for bulk import API

  Setting the `complete` URL parameter to `true` in a call to POST `/_api/import` will make
  the import completely fail if at least one of documents cannot be imported successfully.

  It defaults to `false`, which will make ArangoDB continue importing the other documents
  from the import even if some documents cannot be imported. This is the same behavior that
  previous ArangoDB versions exposed.

* added missing swagger documentation for `/_api/log`

* calling `/_api/logs` (or `/_admin/logs`) is only permitted from the `_system` database now.

  Calling this API method for/from other database will result in an HTTP 400.

' ported fix from https://github.com/novus/nvd3/commit/0894152def263b8dee60192f75f66700cea532cc

  This prevents JavaScript errors from occurring in Chrome when in the admin interface,
  section "Dashboard".

* show current database name in web interface (bottom right corner)

* added missing documentation for /_api/import in swagger API docs

* allow specification of database name for replication sync command replication applier

  This allows syncing from a master database with a different name than the slave database.

* issue #601: Show DB in prompt

  arangosh now displays the database name as part of the prompt by default.

  Can change the prompt by using the `--prompt` option, e.g.

      > arangosh --prompt "my db is named \"%d\"> "


v1.4.0-beta1 (2013-10-01)
-------------------------

* make the Foxx manager use per-database app directories

  Each database now has its own subdirectory for Foxx applications. Each database
  can thus use different Foxx applications if required. A Foxx app for a specific
  database resides in `<app-path>/databases/<database-name>/<app-name>`.

  System apps are shared between all databases. They reside in `<app-path>/system/<app-name>`.

* only trigger an engine reset in development mode for URLs starting with `/dev/`

  This prevents ArangoDB from reloading all Foxx applications when it is not
  actually necessary.

* changed error code from 10 (bad parameter) to 1232 (invalid key generator) for
  errors that are due to an invalid key generator specification when creating a new
  collection

* automatic detection of content-type / mime-type for Foxx assets based on filenames,
  added possibility to override auto detection

* added endpoint management API at `/_api/endpoint`

* changed HTTP return code of PUT `/_api/cursor` from 400 to 404 in case a
  non-existing cursor is referred to

* issue #360: added support for asynchronous requests

  Incoming HTTP requests with the headers `x-arango-async: true` or
  `x-arango-async: store` will be answered by the server instantly with a generic
  HTTP 202 (Accepted) response.

  The actual requests will be queued and processed by the server asynchronously,
  allowing the client to continue sending other requests without waiting for the
  server to process the actually requested operation.

  The exact point in time when a queued request is executed is undefined. If an
  error occurs during execution of an asynchronous request, the client will not
  be notified by the server.

  The maximum size of the asynchronous task queue can be controlled using the new
  option `--scheduler.maximal-queue-size`. If the queue contains this many number of
  tasks and a new asynchronous request comes in, the server will reject it with an
  HTTP 500 (internal server error) response.

  Results of incoming requests marked with header `x-arango-async: true` will be
  discarded by the server immediately. Clients have no way of accessing the result
  of such asynchronously executed request. This is just _fire and forget_.

  To later retrieve the result of an asynchronously executed request, clients can
  mark a request with the header `x-arango-async: keep`. This makes the server
  store the result of the request in memory until explicitly fetched by a client
  via the `/_api/job` API. The `/_api/job` API also provides methods for basic
  inspection of which pending or already finished requests there are on the server,
  plus ways for garbage collecting unneeded results.

* Added new option `--scheduler.maximal-queue-size`.

* issue #590: Manifest Lint

* added data dump and restore tools, arangodump and arangorestore.

  arangodump can be used to create a logical dump of an ArangoDB database, or
  just dedicated collections. It can be used to dump both a collection's structure
  (properties and indexes) and data (documents).

  arangorestore can be used to restore data from a dump created with arangodump.
  arangorestore currently does not re-create any indexes, and doesn't yet handle
  referenced documents in edges properly when doing just partial restores.
  This will be fixed until 1.4 stable.

* introduced `--server.database` option for arangosh, arangoimp, and arangob.

  The option allows these client tools to use a certain database for their actions.
  In arangosh, the current database can be switched at any time using the command

      db._useDatabase(<name>);

  When no database is specified, all client tools will assume they should use the
  default database `_system`. This is done for downwards-compatibility reasons.

* added basic multi database support (alpha)

  New databases can be created using the REST API POST `/_api/database` and the
  shell command `db._createDatabase(<name>)`.

  The default database in ArangoDB is called `_system`. This database is always
  present and cannot be deleted by the user. When an older version of ArangoDB is
  upgraded to 1.4, the previously only database will automatically become the
  `_system` database.

  New databases can be created with the above commands, and can be deleted with the
  REST API DELETE `/_api/database/<name>` or the shell command `db._dropDatabase(<name>);`.

  Deleting databases is still unstable in ArangoDB 1.4 alpha and might crash the
  server. This will be fixed until 1.4 stable.

  To access a specific database via the HTTP REST API, the `/_db/<name>/` prefix
  can be used in all URLs. ArangoDB will check if an incoming request starts with
  this prefix, and will automatically pick the database name from it. If the prefix
  is not there, ArangoDB will assume the request is made for the default database
  (`_system`). This is done for downwards-compatibility reasons.

  That means, the following URL pathnames are logically identical:

      /_api/document/mycollection/1234
      /_db/_system/document/mycollection/1234

  To access a different database (e.g. `test`), the URL pathname would look like this:

      /_db/test/document/mycollection/1234

  New databases can also be created and existing databases can only be dropped from
  within the default database (`_system`). It is not possible to drop the `_system`
  database itself.

  Cross-database operations are unintended and unsupported. The intention of the
  multi-database feature is to have the possibility to have a few databases managed
  by ArangoDB in parallel, but to only access one database at a time from a connection
  or a request.

  When accessing the web interface via the URL pathname `/_admin/html/` or `/_admin/aardvark`,
  the web interface for the default database (`_system`) will be displayed.
  To access the web interface for a different database, the database name can be
  put into the URLs as a prefix, e.g. `/_db/test/_admin/html` or
  `/_db/test/_admin/aardvark`.

  All internal request handlers and also all user-defined request handlers and actions
  (including Foxx) will only get to see the unprefixed URL pathnames (i.e. excluding
  any database name prefix). This is to ensure downwards-compatibility.

  To access the name of the requested database from any action (including Foxx), use
  use `req.database`.

  For example, when calling the URL `/myapp/myaction`, the content of `req.database`
  will be `_system` (the default database because no database got specified) and the
  content of `req.url` will be `/myapp/myaction`.

  When calling the URL `/_db/test/myapp/myaction`, the content of `req.database` will be
  `test`, and the content of `req.url` will still be `/myapp/myaction`.

* Foxx now excludes files starting with . (dot) when bundling assets

  This mitigates problems with editor swap files etc.

* made the web interface a Foxx application

  This change caused the files for the web interface to be moved from `html/admin` to
  `js/apps/aardvark` in the file system.

  The base URL for the admin interface changed from `_admin/html/index.html` to
  `_admin/aardvark/index.html`.

  The "old" redirection to `_admin/html/index.html` will now produce a 404 error.

  When starting ArangoDB with the `--upgrade` option, this will automatically be remedied
  by putting in a redirection from `/` to `/_admin/aardvark/index.html`, and from
  `/_admin/html/index.html` to `/_admin/aardvark/index.html`.

  This also obsoletes the following configuration (command-line) options:
  - `--server.admin-directory`
  - `--server.disable-admin-interface`

  when using these now obsolete options when the server is started, no error is produced
  for downwards-compatibility.

* changed User-Agent value sent by arangoimp, arangosh, and arangod from "VOC-Agent" to
  "ArangoDB"

* changed journal file creation behavior as follows:

  Previously, a journal file for a collection was always created when a collection was
  created. When a journal filled up and became full, the current journal was made a
  datafile, and a new (empty) journal was created automatically. There weren't many
  intended situations when a collection did not have at least one journal.

  This is changed now as follows:
  - when a collection is created, no journal file will be created automatically
  - when there is a write into a collection without a journal, the journal will be
    created lazily
  - when there is a write into a collection with a full journal, a new journal will
    be created automatically

  From the end user perspective, nothing should have changed, except that there is now
  less disk usage for empty collections. Disk usage of infrequently updated collections
  might also be reduced significantly by running the `rotate()` method of a collection,
  and not writing into a collection subsequently.

* added method `collection.rotate()`

  This allows premature rotation of a collection's current journal file into a (read-only)
  datafile. The purpose of using `rotate()` is to prematurely allow compaction (which is
  performed on datafiles only) on data, even if the journal was not filled up completely.

  Using `rotate()` may make sense in the following scenario:

      c = db._create("test");
      for (i = 0; i < 1000; ++i) {
        c.save(...); // insert lots of data here
      }

      ...
      c.truncate(); // collection is now empty
      // only data in datafiles will be compacted by following compaction runs
      // all data in the current journal would not be compacted

      // calling rotate will make the current journal a datafile, and thus make it
      // eligible for compaction
      c.rotate();

  Using `rotate()` may also be useful when data in a collection is known to not change
  in the immediate future. After having completed all write operations on a collection,
  performing a `rotate()` will reduce the size of the current journal to the actually
  required size (remember that journals are pre-allocated with a specific size) before
  making the journal a datafile. Thus `rotate()` may cause disk space savings, even if
  the datafiles does not qualify for compaction after rotation.

  Note: rotating the journal is asynchronous, so that the actual rotation may be executed
  after `rotate()` returns to the caller.

* changed compaction to merge small datafiles together (up to 3 datafiles are merged in
  a compaction run)

  In the regular case, this should leave less small datafiles stay around on disk and allow
  using less file descriptors in total.

* added AQL MINUS function

* added AQL UNION_DISTINCT function (more efficient than combination of `UNIQUE(UNION())`)

* updated mruby to 2013-08-22

* issue #587: Add db._create() in help for startup arangosh

* issue #586: Share a link on installation instructions in the User Manual

* issue #585: Bison 2.4 missing on Mac for custom build

* issue #584: Web interface images broken in devel

* issue #583: Small documentation update

* issue #581: Parameter binding for attributes

* issue #580: Small improvements (by @guidoreina)

* issue #577: Missing documentation for collection figures in implementor manual

* issue #576: Get disk usage for collections and graphs

  This extends the result of the REST API for /_api/collection/figures with
  the attributes `compactors.count`, `compactors.fileSize`, `shapefiles.count`,
  and `shapefiles.fileSize`.

* issue #575: installing devel version on mac (low prio)

* issue #574: Documentation (POST /_admin/routing/reload)

* issue #558: HTTP cursors, allow count to ignore LIMIT


v1.4.0-alpha1 (2013-08-02)
--------------------------

* added replication. check online manual for details.

* added server startup options `--server.disable-replication-logger` and
  `--server.disable-replication-applier`

* removed action deployment tool, this now handled with Foxx and its manager or
  by kaerus node utility

* fixed a server crash when using byExample / firstExample inside a transaction
  and the collection contained a usable hash/skiplist index for the example

* defineHttp now only expects a single context

* added collection detail dialog (web interface)

  Shows collection properties, figures (datafiles, journals, attributes, etc.)
  and indexes.

* added documents filter (web interface)

  Allows searching for documents based on attribute values. One or many filter
  conditions can be defined, using comparison operators such as '==', '<=', etc.

* improved AQL editor (web interface)

  Editor supports keyboard shortcuts (Submit, Undo, Redo, Select).
  Editor allows saving and reusing of user-defined queries.
  Added example queries to AQL editor.
  Added comment button.

* added document import (web interface)

  Allows upload of JSON-data from files. Files must have an extension of .json.

* added dashboard (web interface)

  Shows the status of replication and multiple system charts, e.g.
  Virtual Memory Size, Request Time, HTTP Connections etc.

* added API method `/_api/graph` to query all graphs with all properties.

* added example queries in web interface AQL editor

* added arango.reconnect(<host>) method for arangosh to dynamically switch server or
  user name

* added AQL range operator `..`

  The `..` operator can be used to easily iterate over a sequence of numeric
  values. It will produce a list of values in the defined range, with both bounding
  values included.

  Example:

      2010..2013

  will produce the following result:

      [ 2010, 2011, 2012, 2013 ]

* added AQL RANGE function

* added collection.first(count) and collection.last(count) document access functions

  These functions allow accessing the first or last n documents in a collection. The order
  is determined by document insertion/update time.

* added AQL INTERSECTION function

* INCOMPATIBLE CHANGE: changed AQL user function namespace resolution operator from `:` to `::`

  AQL user-defined functions were introduced in ArangoDB 1.3, and the namespace resolution
  operator for them was the single colon (`:`). A function call looked like this:

      RETURN mygroup:myfunc()

  The single colon caused an ambiguity in the AQL grammar, making it indistinguishable from
  named attributes or the ternary operator in some cases, e.g.

      { mygroup:myfunc ? mygroup:myfunc }

  The change of the namespace resolution operator from `:` to `::` fixes this ambiguity.

  Existing user functions in the database will be automatically fixed when starting ArangoDB
  1.4 with the `--upgrade` option. However, queries using user-defined functions need to be
  adjusted on the client side to use the new operator.

* allow multiple AQL LET declarations separated by comma, e.g.
  LET a = 1, b = 2, c = 3

* more useful AQL error messages

  The error position (line/column) is more clearly indicated for parse errors.
  Additionally, if a query references a collection that cannot be found, the error
  message will give a hint on the collection name

* changed return value for AQL `DOCUMENT` function in case document is not found

  Previously, when the AQL `DOCUMENT` function was called with the id of a document and
  the document could not be found, it returned `undefined`. This value is not part of the
  JSON type system and this has caused some problems.
  Starting with ArangoDB 1.4, the `DOCUMENT` function will return `null` if the document
  looked for cannot be found.

  In case the function is called with a list of documents, it will continue to return all
  found documents, and will not return `null` for non-found documents. This has not changed.

* added single line comments for AQL

  Single line comments can be started with a double forward slash: `//`.
  They end at the end of the line, or the end of the query string, whichever is first.

* fixed documentation issues #567, #568, #571.

* added collection.checksum(<withData>) method to calculate CRC checksums for
  collections

  This can be used to
  - check if data in a collection has changed
  - compare the contents of two collections on different ArangoDB instances

* issue #565: add description line to aal.listAvailable()

* fixed several out-of-memory situations when double freeing or invalid memory
  accesses could happen

* less msyncing during the creation of collections

  This is achieved by not syncing the initial (standard) markers in shapes collections.
  After all standard markers are written, the shapes collection will get synced.

* renamed command-line option `--log.filter` to `--log.source-filter` to avoid
  misunderstandings

* introduced new command-line option `--log.content-filter` to optionally restrict
  logging to just specific log messages (containing the filter string, case-sensitive).

  For example, to filter on just log entries which contain `ArangoDB`, use:

      --log.content-filter "ArangoDB"

* added optional command-line option `--log.requests-file` to log incoming HTTP
  requests to a file.

  When used, all HTTP requests will be logged to the specified file, containing the
  client IP address, HTTP method, requests URL, HTTP response code, and size of the
  response body.

* added a signal handler for SIGUSR1 signal:

  when ArangoDB receives this signal, it will respond all further incoming requests
  with an HTTP 503 (Service Unavailable) error. This will be the case until another
  SIGUSR1 signal is caught. This will make ArangoDB start serving requests regularly
  again. Note: this is not implemented on Windows.

* limited maximum request URI length to 16384 bytes:

  Incoming requests with longer request URIs will be responded to with an HTTP
  414 (Request-URI Too Long) error.

* require version 1.0 or 1.1 in HTTP version signature of requests sent by clients:

  Clients sending requests with a non-HTTP 1.0 or non-HTTP 1.1 version number will
  be served with an HTTP 505 (HTTP Version Not Supported) error.

* updated manual on indexes:

  using system attributes such as `_id`, `_key`, `_from`, `_to`, `_rev` in indexes is
  disallowed and will be rejected by the server. This was the case since ArangoDB 1.3,
  but was not properly documented.

* issue #563: can aal become a default object?

  aal is now a prefab object in arangosh

* prevent certain system collections from being renamed, dropped, or even unloaded.

  Which restrictions there are for which system collections may vary from release to
  release, but users should in general not try to modify system collections directly
  anyway.

  Note: there are no such restrictions for user-created collections.

* issue #559: added Foxx documentation to user manual

* added server startup option `--server.authenticate-system-only`. This option can be
  used to restrict the need for HTTP authentication to internal functionality and APIs,
  such as `/_api/*` and `/_admin/*`.
  Setting this option to `true` will thus force authentication for the ArangoDB APIs
  and the web interface, but allow unauthenticated requests for other URLs (including
  user defined actions and Foxx applications).
  The default value of this option is `false`, meaning that if authentication is turned
  on, authentication is still required for *all* incoming requests. Only by setting the
  option to `true` this restriction is lifted and authentication becomes required for
  URLs starting with `/_` only.

  Please note that authentication still needs to be enabled regularly by setting the
  `--server.disable-authentication` parameter to `false`. Otherwise no authentication
  will be required for any URLs as before.

* protect collections against unloading when there are still document barriers around.

* extended cap constraints to optionally limit the active data size in a collection to
  a specific number of bytes.

  The arguments for creating a cap constraint are now:
  `collection.ensureCapConstraint(<count>, <byteSize>);`

  It is supported to specify just a count as in ArangoDB 1.3 and before, to specify
  just a fileSize, or both. The first met constraint will trigger the automated
  document removal.

* added `db._exists(doc)` and `collection.exists(doc)` for easy document existence checks

* added API `/_api/current-database` to retrieve information about the database the
  client is currently connected to (note: the API `/_api/current-database` has been
  removed in the meantime. The functionality is accessible via `/_api/database/current`
  now).

* ensure a proper order of tick values in datafiles/journals/compactors.
  any new files written will have the _tick values of their markers in order. for
  older files, there are edge cases at the beginning and end of the datafiles when
  _tick values are not properly in order.

* prevent caching of static pages in PathHandler.
  whenever a static page is requested that is served by the general PathHandler, the
  server will respond to HTTP GET requests with a "Cache-Control: max-age=86400" header.

* added "doCompact" attribute when creating collections and to collection.properties().
  The attribute controls whether collection datafiles are compacted.

* changed the HTTP return code from 400 to 404 for some cases when there is a referral
  to a non-existing collection or document.

* introduced error code 1909 `too many iterations` that is thrown when graph traversals
  hit the `maxIterations` threshold.

* optionally limit traversals to a certain number of iterations
  the limitation can be achieved via the traversal API by setting the `maxIterations`
  attribute, and also via the AQL `TRAVERSAL` and `TRAVERSAL_TREE` functions by setting
  the same attribute. If traversals are not limited by the end user, a server-defined
  limit for `maxIterations` may be used to prevent server-side traversals from running
  endlessly.

* added graph traversal API at `/_api/traversal`

* added "API" link in web interface, pointing to REST API generated with Swagger

* moved "About" link in web interface into "links" menu

* allow incremental access to the documents in a collection from out of AQL
  this allows reading documents from a collection chunks when a full collection scan
  is required. memory usage might be must lower in this case and queries might finish
  earlier if there is an additional LIMIT statement

* changed AQL COLLECT to use a stable sort, so any previous SORT order is preserved

* issue #547: Javascript error in the web interface

* issue #550: Make AQL graph functions support key in addition to id

* issue #526: Unable to escape when an errorneous command is entered into the js shell

* issue #523: Graph and vertex methods for the javascript api

* issue #517: Foxx: Route parameters with capital letters fail

* issue #512: Binded Parameters for LIMIT


v1.3.3 (2013-08-01)
-------------------

* issue #570: updateFishbowl() fails once

* updated and fixed generated examples

* issue #559: added Foxx documentation to user manual

* added missing error reporting for errors that happened during import of edges


v1.3.2 (2013-06-21)
-------------------

* fixed memleak in internal.download()

* made the shape-collection journal size adaptive:
  if too big shapes come in, a shape journal will be created with a big-enough size
  automatically. the maximum size of a shape journal is still restricted, but to a
  very big value that should never be reached in practice.

* fixed a segfault that occurred when inserting documents with a shape size bigger
  than the default shape journal size (2MB)

* fixed a locking issue in collection.truncate()

* fixed value overflow in accumulated filesizes reported by collection.figures()

* issue #545: AQL FILTER unnecessary (?) loop

* issue #549: wrong return code with --daemon


v1.3.1 (2013-05-24)
-------------------

* removed currently unused _ids collection

* fixed usage of --temp-path in aranogd and arangosh

* issue #540: suppress return of temporary internal variables in AQL

* issue #530: ReferenceError: ArangoError is not a constructor

* issue #535: Problem with AQL user functions javascript API

* set --javascript.app-path for test execution to prevent startup error

* issue #532: Graph _edgesCache returns invalid data?

* issue #531: Arangod errors

* issue #529: Really weird transaction issue

* fixed usage of --temp-path in aranogd and arangosh


v1.3.0 (2013-05-10)
-------------------

* fixed problem on restart ("datafile-xxx is not sealed") when server was killed
  during a compaction run

* fixed leak when using cursors with very small batchSize

* issue #508: `unregistergroup` function not mentioned in http interface docs

* issue #507: GET /_api/aqlfunction returns code inside parentheses

* fixed issue #489: Bug in aal.install

* fixed issue 505: statistics not populated on MacOS


v1.3.0-rc1 (2013-04-24)
-----------------------

* updated documentation for 1.3.0

* added node modules and npm packages

* changed compaction to only compact datafiles with more at least 10% of dead
  documents (byte size-wise)

* issue #498: fixed reload of authentication info when using
  `require("org/arangodb/users").reload()`

* issue #495: Passing an empty array to create a document results in a
  "phantom" document

* added more precision for requests statistics figures

* added "sum" attribute for individual statistics results in statistics API
  at /_admin/statistics

* made "limit" an optional parameter in AQL function NEAR().
  limit can now be either omitted completely, or set to 0. If so, an internal
  default value (currently 100) will be applied for the limit.

* issue #481

* added "attributes.count" to output of `collection.figures()`
  this also affects the REST API /_api/collection/<name>/figures

* added IndexedPropertyGetter for ShapedJson objects

* added API for user-defined AQL functions

* issue #475: A better error message for deleting a non-existent graph

* issue #474: Web interface problems with the JS Shell

* added missing documentation for AQL UNION function

* added transaction support.
  This provides ACID transactions for ArangoDB. Transactions can be invoked
  using the `db._executeTransaction()` function, or the `/_api/transaction`
  REST API.

* switched to semantic versioning (at least for alpha & alpha naming)

* added saveOrReplace() for server-side JS

v1.3.alpha1 (2013-04-05)
------------------------

* cleanup of Module, Package, ArangoApp and modules "internal", "fs", "console"

* use Error instead of string in throw to allow stack-trace

* issue #454: error while creation of Collection

* make `collection.count()` not recalculate the number of documents on the fly, but
  use some internal document counters.

* issue #457: invalid string value in web interface

* make datafile id (datafile->_fid) identical to the numeric part of the filename.
  E.g. the datafile `journal-123456.db` will now have a datafile marker with the same
  fid (i.e. `123456`) instead of a different value. This change will only affect
  datafiles that are created with 1.3 and not any older files.
  The intention behind this change is to make datafile debugging easier.

* consistently discard document attributes with reserved names (system attributes)
  but without any known meaning, for example `_test`, `_foo`, ...

  Previously, these attributes were saved with the document regularly in some cases,
  but were discarded in other cases.
  Now these attributes are discarded consistently. "Real" system attributes such as
  `_key`, `_from`, `_to` are not affected and will work as before.

  Additionally, attributes with an empty name (``) are discarded when documents are
  saved.

  Though using reserved or empty attribute names in documents was not really and
  consistently supported in previous versions of ArangoDB, this change might cause
  an incompatibility for clients that rely on this feature.

* added server startup flag `--database.force-sync-properties` to force syncing of
  collection properties on collection creation, deletion and on property update.
  The default value is true to mimic the behavior of previous versions of ArangoDB.
  If set to false, collection properties are written to disk but no call to sync()
  is made.

* added detailed output of server version and components for REST APIs
  `/_admin/version` and `/_api/version`. To retrieve this extended information,
  call the REST APIs with URL parameter `details=true`.

* issue #443: For git-based builds include commit hash in version

* adjust startup log output to be more compact, less verbose

* set the required minimum number of file descriptors to 256.
  On server start, this number is enforced on systems that have rlimit. If the limit
  cannot be enforced, starting the server will fail.
  Note: 256 is considered to be the absolute minimum value. Depending on the use case
  for ArangoDB, a much higher number of file descriptors should be used.

  To avoid checking & potentially changing the number of maximum open files, use the
  startup option `--server.descriptors-minimum 0`

* fixed shapedjson to json conversion for special numeric values (NaN, +inf, -inf).
  Before, "NaN", "inf", or "-inf" were written into the JSONified output, but these
  values are not allowed in JSON. Now, "null" is written to the JSONified output as
  required.

* added AQL functions VARIANCE_POPULATION(), VARIANCE_SAMPLE(), STDDEV_POPULATION(),
  STDDEV_SAMPLE(), AVERAGE(), MEDIAN() to calculate statistical values for lists

* added AQL SQRT() function

* added AQL TRIM(), LEFT() and RIGHT() string functions

* fixed issue #436: GET /_api/document on edge

* make AQL REVERSE() and LENGTH() functions work on strings, too

* disabled DOT generation in `make doxygen`. this speeds up docs generation

* renamed startup option `--dispatcher.report-intervall` to `--dispatcher.report-interval`

* renamed startup option `--scheduler.report-intervall` to `--scheduler.report-interval`

* slightly changed output of REST API method /_admin/log.
  Previously, the log messages returned also contained the date and log level, now
  they will only contain the log message, and no date and log level information.
  This information can be re-created by API users from the `timestamp` and `level`
  attributes of the result.

* removed configure option `--enable-zone-debug`
  memory zone debugging is now automatically turned on when compiling with ArangoDB
  `--enable-maintainer-mode`

* removed configure option `--enable-arangob`
  arangob is now always included in the build


v1.2.3 (XXXX-XX-XX)
-------------------

* added optional parameter `edgexamples` for AQL function EDGES() and NEIGHBORS()

* added AQL function NEIGHBORS()

* added freebsd support

* fixed firstExample() query with `_id` and `_key` attributes

* issue triAGENS/ArangoDB-PHP#55: AQL optimizer may have mis-optimized duplicate
  filter statements with limit


v1.2.2 (2013-03-26)
-------------------

* fixed save of objects with common sub-objects

* issue #459: fulltext internal memory allocation didn't scale well
  This fix improves loading times for collections with fulltext indexes that have
  lots of equal words indexed.

* issue #212: auto-increment support

  The feature can be used by creating a collection with the extra `keyOptions`
  attribute as follows:

      db._create("mycollection", { keyOptions: { type: "autoincrement", offset: 1, increment: 10, allowUserKeys: true } });

  The `type` attribute will make sure the keys will be auto-generated if no
  `_key` attribute is specified for a document.

  The `allowUserKeys` attribute determines whether users might still supply own
  `_key` values with documents or if this is considered an error.

  The `increment` value determines the actual increment value, whereas the `offset`
  value can be used to seed to value sequence with a specific starting value.
  This will be useful later in a multi-master setup, when multiple servers can use
  different auto-increment seed values and thus generate non-conflicting auto-increment values.

  The default values currently are:

  - `allowUserKeys`: `true`
  - `offset`: `0`
  - `increment`: `1`

  The only other available key generator type currently is `traditional`.
  The `traditional` key generator will auto-generate keys in a fashion as ArangoDB
  always did (some increasing integer value, with a more or less unpredictable
  increment value).

  Note that for the `traditional` key generator there is only the option to disallow
  user-supplied keys and give the server the sole responsibility for key generation.
  This can be achieved by setting the `allowUserKeys` property to `false`.

  This change also introduces the following errors that API implementors may want to check
  the return values for:

  - 1222: `document key unexpected`: will be raised when a document is created with
    a `_key` attribute, but the underlying collection was set up with the `keyOptions`
    attribute `allowUserKeys: false`.

  - 1225: `out of keys`: will be raised when the auto-increment key generator runs
    out of keys. This may happen when the next key to be generated is 2^64 or higher.
    In practice, this will only happen if the values for `increment` or `offset` are
    not set appropriately, or if users are allowed to supply own keys, those keys
    are near the 2^64 threshold, and later the auto-increment feature kicks in and
    generates keys that cross that threshold.

    In practice it should not occur with proper configuration and proper usage of the
    collections.

  This change may also affect the following REST APIs:
  - POST `/_api/collection`: the server does now accept the optional `keyOptions`
    attribute in the second parameter
  - GET `/_api/collection/properties`: will return the `keyOptions` attribute as part
    of the collection's properties. The previous optional attribute `createOptions`
    is now gone.

* fixed `ArangoStatement.explain()` method with bind variables

* fixed misleading "cursor not found" error message in arangosh that occurred when
  `count()` was called for client-side cursors

* fixed handling of empty attribute names, which may have crashed the server under
  certain circumstances before

* fixed usage of invalid pointer in error message output when index description could
  not be opened


v1.2.1 (2013-03-14)
-------------------

* issue #444: please darken light color in arangosh

* issue #442: pls update post install info on osx

* fixed conversion of special double values (NaN, -inf, +inf) when converting from
  shapedjson to JSON

* fixed compaction of markers (location of _key was not updated correctly in memory,
  leading to _keys pointing to undefined memory after datafile rotation)

* fixed edge index key pointers to use document master pointer plus offset instead
  of direct _key address

* fixed case when server could not create any more journal or compactor files.
  Previously a wrong status code may have been returned, and not being able to create
  a new compactor file may have led to an infinite loop with error message
  "could not create compactor".

* fixed value truncation for numeric filename parts when renaming datafiles/journals


v1.2.0 (2013-03-01)
-------------------

* by default statistics are now switch off; in order to enable comment out
  the "disable-statistics = yes" line in "arangod.conf"

* fixed issue #435: csv parser skips data at buffer border

* added server startup option `--server.disable-statistics` to turn off statistics
  gathering without recompilation of ArangoDB.
  This partly addresses issue #432.

* fixed dropping of indexes without collection name, e.g.
  `db.xxx.dropIndex("123456");`
  Dropping an index like this failed with an assertion error.

* fixed issue #426: arangoimp should be able to import edges into edge collections

* fixed issue #425: In case of conflict ArangoDB returns HTTP 400 Bad request
  (with 1207 Error) instead of HTTP 409 Conflict

* fixed too greedy token consumption in AQL for negative values:
  e.g. in the statement `RETURN { a: 1 -2 }` the minus token was consumed as part
  of the value `-2`, and not interpreted as the binary arithmetic operator


v1.2.beta3 (2013-02-22)
-----------------------

* issue #427: ArangoDB Importer Manual has no navigation links (previous|home|next)

* issue #319: Documentation missing for Emergency console and incomplete for datafile debugger.

* issue #370: add documentation for reloadRouting and flushServerModules

* issue #393: added REST API for user management at /_api/user

* issue #393, #128: added simple cryptographic functions for user actions in module "crypto":
  * require("org/arangodb/crypto").md5()
  * require("org/arangodb/crypto").sha256()
  * require("org/arangodb/crypto").rand()

* added replaceByExample() Javascript and REST API method

* added updateByExample() Javascript and REST API method

* added optional "limit" parameter for removeByExample() Javascript and REST API method

* fixed issue #413

* updated bundled V8 version from 3.9.4 to 3.16.14.1
  Note: the Windows version used a more recent version (3.14.0.1) and was not updated.

* fixed issue #404: keep original request url in request object


v1.2.beta2 (2013-02-15)
-----------------------

* fixed issue #405: 1.2 compile warnings

* fixed issue #333: [debian] Group "arangodb" is not used when starting vie init.d script

* added optional parameter 'excludeSystem' to GET /_api/collection
  This parameter can be used to disable returning system collections in the list
  of all collections.

* added AQL functions KEEP() and UNSET()

* fixed issue #348: "HTTP Interface for Administration and Monitoring"
  documentation errors.

* fix stringification of specific positive int64 values. Stringification of int64
  values with the upper 32 bits cleared and the 33rd bit set were broken.

* issue #395:  Collection properties() function should return 'isSystem' for
  Javascript and REST API

* make server stop after upgrade procedure when invoked with `--upgrade option`.
  When started with the `--upgrade` option, the server will perfom
  the upgrade, and then exit with a status code indicating the result of the
  upgrade (0 = success, 1 = failure). To start the server regularly in either
  daemon or console mode, the `--upgrade` option must not be specified.
  This change was introduced to allow init.d scripts check the result of
  the upgrade procedure, even in case an upgrade was successful.
  this was introduced as part of issue #391.

* added AQL function EDGES()

* added more crash-protection when reading corrupted collections at startup

* added documentation for AQL function CONTAINS()

* added AQL function LIKE()

* replaced redundant error return code 1520 (Unable to open collection) with error code
  1203 (Collection not found). These error codes have the same meanings, but one of
  them was returned from AQL queries only, the other got thrown by other parts of
  ArangoDB. Now, error 1203 (Collection not found) is used in AQL too in case a
  non-existing collection is used.

v1.2.beta1 (2013-02-01)
-----------------------

* fixed issue #382: [Documentation error] Maschine... should be Machine...

* unified history file locations for arangod, arangosh, and arangoirb.
  - The readline history for arangod (emergency console) is now stored in file
    $HOME/.arangod. It was stored in $HOME/.arango before.
  - The readline history for arangosh is still stored in $HOME/.arangosh.
  - The readline history for arangoirb is now stored in $HOME/.arangoirb. It was
    stored in $HOME/.arango-mrb before.

* fixed issue #381: _users user should have a unique constraint

* allow negative list indexes in AQL to access elements from the end of a list,
  e.g. ```RETURN values[-1]``` will return the last element of the `values` list.

* collection ids, index ids, cursor ids, and document revision ids created and
  returned by ArangoDB are now returned as strings with numeric content inside.
  This is done to prevent some value overrun/truncation in any part of the
  complete client/server workflow.
  In ArangoDB 1.1 and before, these values were previously returned as
  (potentially very big) integer values. This may cause problems (clipping, overrun,
  precision loss) for clients that do not support big integers natively and store
  such values in IEEE754 doubles internally. This type loses precision after about
  52 bits and is thus not safe to hold an id.
  Javascript and 32 bit-PHP are examples for clients that may cause such problems.
  Therefore, ids are now returned by ArangoDB as strings, with the string
  content being the integer value as before.

  Example for documents ("_rev" attribute):
  - Document returned by ArangoDB 1.1: { "_rev": 1234, ... }
  - Document returned by ArangoDB 1.2: { "_rev": "1234", ... }

  Example for collections ("id" attribute / "_id" property):
  - Collection returned by ArangoDB 1.1: { "id": 9327643, "name": "test", ... }
  - Collection returned by ArangoDB 1.2: { "id": "9327643", "name": "test", ... }

  Example for cursors ("id" attribute):
  - Collection returned by ArangoDB 1.1: { "id": 11734292, "hasMore": true, ... }
  - Collection returned by ArangoDB 1.2: { "id": "11734292", "hasMore": true, ... }

* global variables are not automatically available anymore when starting the
  arangod Javascript emergency console (i.e. ```arangod --console```).

  Especially, the variables `db`, `edges`, and `internal` are not available
  anymore. `db` and `internal` can be made available in 1.2 by
  ```var db = require("org/arangodb").db;``` and
  ```var internal = require("internal");```, respectively.
  The reason for this change is to get rid of global variables in the server
  because this will allow more specific inclusion of functionality.

  For convenience, the global variable `db` is still available by default in
  arangosh. The global variable `edges`, which since ArangoDB 1.1 was kind of
  a redundant wrapper of `db`, has been removed in 1.2 completely.
  Please use `db` instead, and if creating an edge collection, use the explicit
  ```db._createEdgeCollection()``` command.

* issue #374: prevent endless redirects when calling admin interface with
  unexpected URLs

* issue #373: TRAVERSAL() `trackPaths` option does not work. Instead `paths` does work

* issue #358: added support for CORS

* honor optional waitForSync property for document removal, replace, update, and
  save operations in arangosh. The waitForSync parameter for these operations
  was previously honored by the REST API and on the server-side, but not when
  the waitForSync parameter was specified for a document operation in arangosh.

* calls to db.collection.figures() and /_api/collection/<collection>/figures now
  additionally return the number of shapes used in the collection in the
  extra attribute "shapes.count"

* added AQL TRAVERSAL_TREE() function to return a hierarchical result from a traversal

* added AQL TRAVERSAL() function to return the results from a traversal

* added AQL function ATTRIBUTES() to return the attribute names of a document

* removed internal server-side AQL functions from global scope.

  Now the AQL internal functions can only be accessed via the exports of the
  ahuacatl module, which can be included via ```require("org/arangodb/ahuacatl")```.
  It shouldn't be necessary for clients to access this module at all, but
  internal code may use this module.

  The previously global AQL-related server-side functions were moved to the
  internal namespace. This produced the following function name changes on
  the server:

     old name              new name
     ------------------------------------------------------
     AHUACATL_RUN       => require("internal").AQL_QUERY
     AHUACATL_EXPLAIN   => require("internal").AQL_EXPLAIN
     AHUACATL_PARSE     => require("internal").AQL_PARSE

  Again, clients shouldn't have used these functions at all as there is the
  ArangoStatement object to execute AQL queries.

* fixed issue #366: Edges index returns strange description

* added AQL function MATCHES() to check a document against a list of examples

* added documentation and tests for db.collection.removeByExample

* added --progress option for arangoimp. This will show the percentage of the input
  file that has been processed by arangoimp while the import is still running. It can
  be used as a rough indicator of progress for the entire import.

* make the server log documents that cannot be imported via /_api/import into the
  logfile using the warning log level. This may help finding illegal documents in big
  import runs.

* check on server startup whether the database directory and all collection directories
  are writable. if not, the server startup will be aborted. this prevents serious
  problems with collections being non-writable and this being detected at some pointer
  after the server has been started

* allow the following AQL constructs: FUNC(...)[...], FUNC(...).attribute

* fixed issue #361: Bug in Admin Interface. Header disappears when clicking new collection

* Added in-memory only collections

  Added collection creation parameter "isVolatile":
  if set to true, the collection is created as an in-memory only collection,
  meaning that all document data of that collection will reside in memory only,
  and will not be stored permanently to disk.
  This means that all collection data will be lost when the collection is unloaded
  or the server is shut down.
  As this collection type does not have datafile disk overhead for the regular
  document operations, it may be faster than normal disk-backed collections. The
  actual performance gains strongly depend on the underlying OS, filesystem, and
  settings though.
  This collection type should be used for caches only and not for any sensible data
  that cannot be re-created otherwise.
  Some platforms, namely Windows, currently do not support this collection type.
  When creating an in-memory collection on such platform, an error message will be
  returned by ArangoDB telling the user the platform does not support it.

  Note: in-memory collections are an experimental feature. The feature might
  change drastically or even be removed altogether in a future version of ArangoDB.

* fixed issue #353: Please include "pretty print" in Emergency Console

* fixed issue #352: "pretty print" console.log
  This was achieved by adding the dump() function for the "internal" object

* reduced insertion time for edges index
  Inserting into the edges index now avoids costly comparisons in case of a hash
  collision, reducing the prefilling/loading timer for bigger edge collections

* added fulltext queries to AQL via FULLTEXT() function. This allows search
  fulltext indexes from an AQL query to find matching documents

* added fulltext index type. This index type allows indexing words and prefixes of
  words from a specific document attribute. The index can be queries using a
  SimpleQueryFull object, the HTTP REST API at /_api/simple/fulltext, or via AQL

* added collection.revision() method to determine whether a collection has changed.
  The revision method returns a revision string that can be used by client programs
  for equality/inequality comparisons. The value returned by the revision method
  should be treated by clients as an opaque string and clients should not try to
  figure out the sense of the revision id. This is still useful enough to check
  whether data in a collection has changed.

* issue #346: adaptively determine NUMBER_HEADERS_PER_BLOCK

* issue #338: arangosh cursor positioning problems

* issue #326: use limit optimization with filters

* issue #325: use index to avoid sorting

* issue #324: add limit optimization to AQL

* removed arango-password script and added Javascript functionality to add/delete
  users instead. The functionality is contained in module `users` and can be invoked
  as follows from arangosh and arangod:
  * require("users").save("name", "passwd");
  * require("users").replace("name", "newPasswd");
  * require("users").remove("name");
  * require("users").reload();
  These functions are intentionally not offered via the web interface.
  This also addresses issue #313

* changed print output in arangosh and the web interface for JSON objects.
  Previously, printing a JSON object in arangosh resulted in the attribute values
  being printed as proper JSON, but attribute names were printed unquoted and
  unescaped. This was fine for the purpose of arangosh, but lead to invalid
  JSON being produced. Now, arangosh will produce valid JSON that can be used
  to send it back to ArangoDB or use it with arangoimp etc.

* fixed issue #300: allow importing documents via the REST /_api/import API
  from a JSON list, too.
  So far, the API only supported importing from a format that had one JSON object
  on each line. This is sometimes inconvenient, e.g. when the result of an AQL
  query or any other list is to be imported. This list is a JSON list and does not
  necessary have a document per line if pretty-printed.
  arangoimp now supports the JSON list format, too. However, the format requires
  arangoimp and the server to read the entire dataset at once. If the dataset is
  too big (bigger than --max-upload-size) then the import will be rejected. Even if
  increased, the entire list must fit in memory on both the client and the server,
  and this may be more resource-intensive than importing individual lines in chunks.

* removed unused parameter --reuse-ids for arangoimp. This parameter did not have
  any effect in 1.2, was never publicly announced and did evil (TM) things.

* fixed issue #297 (partly): added whitespace between command line and
  command result in arangosh, added shell colors for better usability

* fixed issue #296: system collections not usable from AQL

* fixed issue #295: deadlock on shutdown

* fixed issue #293: AQL queries should exploit edges index

* fixed issue #292: use index when filtering on _key in AQL

* allow user-definable document keys
  users can now define their own document keys by using the _key attribute
  when creating new documents or edges. Once specified, the value of _key is
  immutable.
  The restrictions for user-defined key values are:
  * the key must be at most 254 bytes long
  * it must consist of the letters a-z (lower or upper case), the digits 0-9,
    the underscore (_) or dash (-) characters only
  * any other characters, especially multi-byte sequences, whitespace or
    punctuation characters cannot be used inside key values

  Specifying a document key is optional when creating new documents. If no
  document key is specified, ArangoDB will create a document key itself.
  There are no guarantees about the format and pattern of auto-generated document
  keys other than the above restrictions.
  Clients should therefore treat auto-generated document keys as opaque values.
  Keys can be used to look up and reference documents, e.g.:
  * saving a document: `db.users.save({ "_key": "fred", ... })`
  * looking up a document: `db.users.document("fred")`
  * referencing other documents: `edges.relations.save("users/fred", "users/john", ...)`

  This change is downwards-compatible to ArangoDB 1.1 because in ArangoDB 1.1
  users were not able to define their own keys. If the user does not supply a _key
  attribute when creating a document, ArangoDB 1.2 will still generate a key of
  its own as ArangoDB 1.1 did. However, all documents returned by ArangoDB 1.2 will
  include a _key attribute and clients should be able to handle that (e.g. by
  ignoring it if not needed). Documents returned will still include the _id attribute
  as in ArangoDB 1.1.

* require collection names everywhere where a collection id was allowed in
  ArangoDB 1.1 & 1.0
  This change requires clients to use a collection name in place of a collection id
  at all places the client deals with collections.
  Examples:
  * creating edges: the _from and _to attributes must now contain collection names instead
    of collection ids: `edges.relations.save("test/my-key1", "test/my-key2", ...)`
  * retrieving edges: the returned _from and _to attributes now will contain collection
    names instead of ids, too: _from: `test/fred` instead of `1234/3455`
  * looking up documents: db.users.document("fred") or db._document("users/fred")

  Collection names must be used in REST API calls instead of collection ids, too.
  This change is thus not completely downwards-compatible to ArangoDB 1.1. ArangoDB 1.1
  required users to use collection ids in many places instead of collection names.
  This was unintuitive and caused overhead in cases when just the collection name was
  known on client-side but not its id. This overhead can now be avoided so clients can
  work with the collection names directly. There is no need to work with collection ids
  on the client side anymore.
  This change will likely require adjustments to API calls issued by clients, and also
  requires a change in how clients handle the _id value of returned documents. Previously,
  the _id value of returned documents contained the collection id, a slash separator and
  the document number. Since 1.2, _id will contain the collection name, a slash separator
  and the document key. The same applies to the _from and _to attribute values of edges
  that are returned by ArangoDB.

  Also removed (now unnecessary) location header in responses of the collections REST API.
  The location header was previously returned because it was necessary for clients.
  When clients created a collection, they specified the collection name. The collection
  id was generated on the server, but the client needed to use the server-generated
  collection id for further API calls, e.g. when creating edges etc. Therefore, the
  full collection URL, also containing the collection id, was returned by the server in
  responses to the collection API, in the HTTP location header.
  Returning the location header has become unnecessary in ArangoDB 1.2 because users
  can access collections by name and do not need to care about collection ids.


v1.1.3 (2013-XX-XX)
-------------------

* fix case when an error message was looked up for an error code but no error
  message was found. In this case a NULL ptr was returned and not checked everywhere.
  The place this error popped up was when inserting into a non-unique hash index
  failed with a specific, invalid error code.

* fixed issue #381:  db._collection("_users").getIndexes();

* fixed issue #379: arango-password fatal issue javscript.startup-directory

* fixed issue #372: Command-Line Options for the Authentication and Authorization


v1.1.2 (2013-01-20)
-------------------

* upgraded to mruby 2013-01-20 583983385b81c21f82704b116eab52d606a609f4

* fixed issue #357: Some spelling and grammar errors

* fixed issue #355: fix quotes in pdf manual

* fixed issue #351: Strange arangosh error message for long running query

* fixed randomly hanging connections in arangosh on MacOS

* added "any" query method: this returns a random document from a collection. It
  is also available via REST HTTP at /_api/simple/any.

* added deployment tool

* added getPeerVertex

* small fix for logging of long messages: the last character of log messages longer
  than 256 bytes was not logged.

* fixed truncation of human-readable log messages for web interface: the trailing \0
  byte was not appended for messages longer than 256 bytes

* fixed issue #341: ArangoDB crashes when stressed with Batch jobs
  Contrary to the issue title, this did not have anything to do with batch jobs but
  with too high memory usage. The memory usage of ArangoDB is now reduced for cases
   when there are lots of small collections with few documents each

* started with issue #317: Feature Request (from Google Groups): DATE handling

* backported issue #300: Extend arangoImp to Allow importing resultset-like
  (list of documents) formatted files

* fixed issue #337: "WaitForSync" on new collection does not work on Win/X64

* fixed issue #336: Collections REST API docs

* fixed issue #335: mmap errors due to wrong memory address calculation

* fixed issue #332: arangoimp --use-ids parameter seems to have no impact

* added option '--server.disable-authentication' for arangosh as well. No more passwd
  prompts if not needed

* fixed issue #330: session logging for arangosh

* fixed issue #329: Allow passing script file(s) as parameters for arangosh to run

* fixed issue #328: 1.1 compile warnings

* fixed issue #327: Javascript parse errors in front end


v1.1.1 (2012-12-18)
-------------------

* fixed issue #339: DELETE /_api/cursor/cursor-identifier return incollect errorNum

  The fix for this has led to a signature change of the function actions.resultNotFound().
  The meaning of parameter #3 for This function has changed from the error message string
  to the error code. The error message string is now parameter #4.
  Any client code that uses this function in custom actions must be adjusted.

* fixed issue #321: Problem upgrading arangodb 1.0.4 to 1.1.0 with Homebrew (OSX 10.8.2)

* fixed issue #230: add navigation and search for online documentation

* fixed issue #315: Strange result in PATH

* fixed issue #323: Wrong function returned in error message of AQL CHAR_LENGTH()

* fixed some log errors on startup / shutdown due to pid file handling and changing
  of directories


v1.1.0 (2012-12-05)
-------------------

* WARNING:
  arangod now performs a database version check at startup. It will look for a file
  named "VERSION" in its database directory. If the file is not present, arangod will
  perform an automatic upgrade of the database directory. This should be the normal
  case when upgrading from ArangoDB 1.0 to ArangoDB 1.1.

  If the VERSION file is present but is from an older version of ArangoDB, arangod
  will refuse to start and ask the user to run a manual upgrade first. A manual upgrade
  can be performed by starting arangod with the option `--upgrade`.

  This upgrade procedure shall ensure that users have full control over when they
  perform any updates/upgrades of their data, and can plan backups accordingly. The
  procedure also guarantees that the server is not run without any required system
  collections or with in incompatible data state.

* added AQL function DOCUMENT() to retrieve a document by its _id value

* fixed issue #311: fixed segfault on unload

* fixed issue #309: renamed stub "import" button from web interface

* fixed issue #307: added WaitForSync column in collections list in in web interface

* fixed issue #306: naming in web interface

* fixed issue #304: do not clear AQL query text input when switching tabs in
  web interface

* fixed issue #303: added documentation about usage of var keyword in web interface

* fixed issue #301: PATCH does not work in web interface

# fixed issue #269: fix make distclean & clean

* fixed issue #296: system collections not usable from AQL

* fixed issue #295: deadlock on shutdown

* added collection type label to web interface

* fixed issue #290: the web interface now disallows creating non-edges in edge collections
  when creating collections via the web interface, the collection type must also be
  specified (default is document collection)

* fixed issue #289: tab-completion does not insert any spaces

* fixed issue #282: fix escaping in web interface

* made AQL function NOT_NULL take any number of arguments. Will now return its
  first argument that is not null, or null if all arguments are null. This is downwards
  compatible.

* changed misleading AQL function name NOT_LIST() to FIRST_LIST() and slightly changed
  the behavior. The function will now return its first argument that is a list, or null
  if none of the arguments are lists.
  This is mostly downwards-compatible. The only change to the previous implementation in
  1.1-beta will happen if two arguments were passed and the 1st and 2nd arguments were
  both no lists. In previous 1.1, the 2nd argument was returned as is, but now null
  will be returned.

* add AQL function FIRST_DOCUMENT(), with same behavior as FIRST_LIST(), but working
  with documents instead of lists.

* added UPGRADING help text

* fixed issue #284: fixed Javascript errors when adding edges/vertices without own
  attributes

* fixed issue #283: AQL LENGTH() now works on documents, too

* fixed issue #281: documentation for skip lists shows wrong example

* fixed AQL optimizer bug, related to OR-combined conditions that filtered on the
  same attribute but with different conditions

* fixed issue #277: allow usage of collection names when creating edges
  the fix of this issue also implies validation of collection names / ids passed to
  the REST edge create method. edges with invalid collection ids or names in the
  "from" or "to" values will be rejected and not saved


v1.1.beta2 (2012-11-13)
-----------------------

* fixed arangoirb compilation

* fixed doxygen


v1.1.beta1 (2012-10-24)
-----------------------

* fixed AQL optimizer bug

* WARNING:
  - the user has changed from "arango" to "arangodb", the start script has changed from
    "arangod" to "arangodb", the database directory has changed from "/var/arangodb" to
    "/var/lib/arangodb" to be compliant with various Linux policies

  - In 1.1, we have introduced types for collections: regular documents go into document
    collections, and edges go into edge collections. The prefixing (db.xxx vs. edges.xxx)
    works slightly different in 1.1: edges.xxx can still be used to access collections,
    however, it will not determine the type of existing collections anymore. To create an
    edge collection 1.1, you can use db._createEdgeCollection() or edges._create().
    And there's of course also db._createDocumentCollection().
    db._create() is also still there and will create a document collection by default,
    whereas edges._create() will create an edge collection.

  - the admin web interface that was previously available via the simple URL suffix /
    is now available via a dedicated URL suffix only: /_admin/html
    The reason for this is that routing and URLs are now subject to changes by the end user,
    and only URLs parts prefixed with underscores (e.g. /_admin or /_api) are reserved
    for ArangoDB's internal usage.

* the server now handles requests with invalid Content-Length header values as follows:
  - if Content-Length is negative, the server will respond instantly with HTTP 411
    (length required)

  - if Content-Length is positive but shorter than the supplied body, the server will
    respond with HTTP 400 (bad request)

  - if Content-Length is positive but longer than the supplied body, the server will
    wait for the client to send the missing bytes. The server allows 90 seconds for this
    and will close the connection if the client does not send the remaining data

  - if Content-Length is bigger than the maximum allowed size (512 MB), the server will
    fail with HTTP 413 (request entity too large).

  - if the length of the HTTP headers is greater than the maximum allowed size (1 MB),
    the server will fail with HTTP 431 (request header fields too large)

* issue #265: allow optional base64 encoding/decoding of action response data

* issue #252: create _modules collection using arango-upgrade (note: arango-upgrade was
  finally replaced by the `--upgrade` option for arangod)

* issue #251: allow passing arbitrary options to V8 engine using new command line option:
  --javascript.v8-options. Using this option, the Harmony features or other settings in
  v8 can be enabled if the end user requires them

* issue #248: allow AQL optimizer to pull out completely uncorrelated subqueries to the
  top level, resulting in less repeated evaluation of the subquery

* upgraded to Doxygen 1.8.0

* issue #247: added AQL function MERGE_RECURSIVE

* issue #246: added clear() function in arangosh

* issue #245: Documentation: Central place for naming rules/limits inside ArangoDB

* reduced size of hash index elements by 50 %, allowing more index elements to fit in
  memory

* issue #235: GUI Shell throws Error:ReferenceError: db is not defined

* issue #229: methods marked as "under construction"

* issue #228: remove unfinished APIs (/_admin/config/*)

* having the OpenSSL library installed is now a prerequisite to compiling ArangoDB
  Also removed the --enable-ssl configure option because ssl is always required.

* added AQL functions TO_LIST, NOT_LIST

* issue #224: add optional Content-Id for batch requests

* issue #221: more documentation on AQL explain functionality. Also added
  ArangoStatement.explain() client method

* added db._createStatement() method on server as well (was previously available
  on the client only)

* issue #219: continue in case of "document not found" error in PATHS() function

* issue #213: make waitForSync overridable on specific actions

* changed AQL optimizer to use indexes in more cases. Previously, indexes might
  not have been used when in a reference expression the inner collection was
  specified last. Example: FOR u1 IN users FOR u2 IN users FILTER u1._id == u2._id
  Previously, this only checked whether an index could be used for u2._id (not
  possible). It was not checked whether an index on u1._id could be used (possible).
  Now, for expressions that have references/attribute names on both sides of the
  above as above, indexes are checked for both sides.

* issue #204: extend the CSV import by TSV and by user configurable
  separator character(s)

* issue #180: added support for batch operations

* added startup option --server.backlog-size
  this allows setting the value of the backlog for the listen() system call.
  the default value is 10, the maximum value is platform-dependent

* introduced new configure option "--enable-maintainer-mode" for
  ArangoDB maintainers. this option replaces the previous compile switches
  --with-boost-test, --enable-bison, --enable-flex and --enable-errors-dependency
  the individual configure options have been removed. --enable-maintainer-mode
  turns them all on.

* removed potentially unused configure option --enable-memfail

* fixed issue #197: HTML web interface calls /_admin/user-manager/session

* fixed issue #195: VERSION file in database directory

* fixed issue #193: REST API HEAD request returns a message body on 404

* fixed issue #188: intermittent issues with 1.0.0
  (server-side cursors not cleaned up in all cases, pthreads deadlock issue)

* issue #189: key store should use ISO datetime format bug

* issue #187: run arango-upgrade on server start (note: arango-upgrade was finally
  replaced by the `--upgrade` option for arangod)n

* fixed issue #183: strange unittest error

* fixed issue #182: manual pages

* fixed issue #181: use getaddrinfo

* moved default database directory to "/var/lib/arangodb" in accordance with
  http://www.pathname.com/fhs/pub/fhs-2.3.html

* fixed issue #179: strange text in import manual

* fixed issue #178: test for aragoimp is missing

* fixed issue #177: a misleading error message was returned if unknown variables
  were used in certain positions in an AQL query.

* fixed issue #176: explain how to use AQL from the arangosh

* issue #175: re-added hidden (and deprecated) option --server.http-port. This
  option is only there to be downwards-compatible to Arango 1.0.

* fixed issue #174: missing Documentation for `within`

* fixed issue #170: add db.<coll_name>.all().toArray() to arangosh help screen

* fixed issue #169: missing argument in Simple Queries

* added program arango-upgrade. This program must be run after installing ArangoDB
  and after upgrading from a previous version of ArangoDB. The arango-upgrade script
  will ensure all system collections are created and present in the correct state.
  It will also perform any necessary data updates.
  Note: arango-upgrade was finally replaced by the `--upgrade` option for arangod.

* issue #153: edge collection should be a flag for a collection
  collections now have a type so that the distinction between document and edge
  collections can now be done at runtime using a collection's type value.
  A collection's type can be queried in Javascript using the <collection>.type() method.

  When new collections are created using db._create(), they will be document
  collections by default. When edge._create() is called, an edge collection will be created.
  To explicitly create a collection of a specific/different type, use the methods
  _createDocumentCollection() or _createEdgeCollection(), which are available for
  both the db and the edges object.
  The Javascript objects ArangoEdges and ArangoEdgesCollection have been removed
  completely.
  All internal and test code has been adjusted for this, and client code
  that uses edges.* should also still work because edges is still there and creates
  edge collections when _create() is called.

  INCOMPATIBLE CHANGE: Client code might still need to be changed in the following aspect:
  Previously, collections did not have a type so documents and edges could be inserted
  in the same collection. This is now disallowed. Edges can only be inserted into
  edge collections now. As there were no collection types in 1.0, ArangoDB will perform
  an automatic upgrade when migrating from 1.0 to 1.1.
  The automatic upgrade will check every collection and determine its type as follows:
  - if among the first 50 documents in the collection there are documents with
    attributes "_from" and "_to", the collection is typed as an edge collection
  - if among the first 50 documents in the collection there are no documents with
    attributes "_from" and "_to", the collection is made as a document collection

* issue #150: call V8 garbage collection on server periodically

* issue #110: added support for partial updates

  The REST API for documents now offers an HTTP PATCH method to partially update
  documents. Overwriting/replacing documents is still available via the HTTP PUT method
  as before. The Javascript API in the shell also offers a new update() method in extension to
  the previously existing replace() method.


v1.0.4 (2012-11-12)
-------------------

* issue #275: strange error message in arangosh 1.0.3 at startup


v1.0.3 (2012-11-08)
-------------------

* fixed AQL optimizer bug

* issue #273: fixed segfault in arangosh on HTTP 40x

* issue #265: allow optional base64 encoding/decoding of action response data

* issue #252: _modules collection not created automatically


v1.0.2 (2012-10-22)
-------------------

* repository CentOS-X.Y moved to CentOS-X, same for Debian

* bugfix for rollback from edges

* bugfix for hash indexes

* bugfix for StringBuffer::erase_front

* added autoload for modules

* added AQL function TO_LIST


v1.0.1 (2012-09-30)
-------------------

* draft for issue #165: front-end application howto

* updated mruby to cf8fdea4a6598aa470e698e8cbc9b9b492319d

* fix for issue #190: install doesn't create log directory

* fix for issue #194: potential race condition between creating and dropping collections

* fix for issue #193: REST API HEAD request returns a message body on 404

* fix for issue #188: intermittent issues with 1.0.0

* fix for issue #163: server cannot create collection because of abandoned files

* fix for issue #150: call V8 garbage collection on server periodically


v1.0.0 (2012-08-17)
-------------------

* fix for issue #157: check for readline and ncurses headers, not only libraries


v1.0.beta4 (2012-08-15)
-----------------------

* fix for issue #152: fix memleak for barriers


v1.0.beta3 (2012-08-10)
-----------------------

* fix for issue #151: Memleak, collection data not removed

* fix for issue #149: Inconsistent port for admin interface

* fix for issue #163: server cannot create collection because of abandoned files

* fix for issue #157: check for readline and ncurses headers, not only libraries

* fix for issue #108: db.<collection>.truncate() inefficient

* fix for issue #109: added startup note about cached collection names and how to
  refresh them

* fix for issue #156: fixed memleaks in /_api/import

* fix for issue #59: added tests for /_api/import

* modified return value for calls to /_api/import: now, the attribute "empty" is
  returned as well, stating the number of empty lines in the input. Also changed the
  return value of the error code attribute ("errorNum") from 1100 ("corrupted datafile")
  to 400 ("bad request") in case invalid/unexpected JSON data was sent to the server.
  This error code is more appropriate as no datafile is broken but just input data is
  incorrect.

* fix for issue #152: Memleak for barriers

* fix for issue #151: Memleak, collection data not removed

* value of --database.maximal-journal-size parameter is now validated on startup. If
  value is smaller than the minimum value (currently 1048576), an error is thrown and
  the server will not start. Before this change, the global value of maximal journal
  size was not validated at server start, but only on collection level

* increased sleep value in statistics creation loop from 10 to 500 microseconds. This
  reduces accuracy of statistics values somewhere after the decimal points but saves
  CPU time.

* avoid additional sync() calls when writing partial shape data (attribute name data)
  to disk. sync() will still be called when the shape marker (will be written after
  the attributes) is written to disk

* issue #147: added flag --database.force-sync-shapes to force synching of shape data
  to disk. The default value is true so it is the same behavior as in version 1.0.
  if set to false, shape data is synched to disk if waitForSync for the collection is
  set to true, otherwise, shape data is not synched.

* fix for issue #145: strange issue on Travis: added epsilon for numeric comparison in
  geo index

* fix for issue #136: adjusted message during indexing

* issue #131: added timeout for HTTP keep-alive connections. The default value is 300
  seconds. There is a startup parameter server.keep-alive-timeout to configure the value.
  Setting it to 0 will disable keep-alive entirely on the server.

* fix for issue #137: AQL optimizer should use indexes for ref accesses with
  2 named attributes


v1.0.beta2 (2012-08-03)
-----------------------

* fix for issue #134: improvements for centos RPM

* fixed problem with disable-admin-interface in config file


v1.0.beta1 (2012-07-29)
-----------------------

* fixed issue #118: We need a collection "debugger"

* fixed issue #126: Access-Shaper must be cached

* INCOMPATIBLE CHANGE: renamed parameters "connect-timeout" and "request-timeout"
  for arangosh and arangoimp to "--server.connect-timeout" and "--server.request-timeout"

* INCOMPATIBLE CHANGE: authorization is now required on the server side
  Clients sending requests without HTTP authorization will be rejected with HTTP 401
  To allow backwards compatibility, the server can be started with the option
  "--server.disable-authentication"

* added options "--server.username" and "--server.password" for arangosh and arangoimp
  These parameters must be used to specify the user and password to be used when
  connecting to the server. If no password is given on the command line, arangosh/
  arangoimp will interactively prompt for a password.
  If no user name is specified on the command line, the default user "root" will be
  used.

* added startup option "--server.ssl-cipher-list" to determine which ciphers to
  use in SSL context. also added SSL_OP_CIPHER_SERVER_PREFERENCE to SSL default
  options so ciphers are tried in server and not in client order

* changed default SSL protocol to TLSv1 instead of SSLv2

* changed log-level of SSL-related messages

* added SSL connections if server is compiled with OpenSSL support. Use --help-ssl

* INCOMPATIBLE CHANGE: removed startup option "--server.admin-port".
  The new endpoints feature (see --server.endpoint) allows opening multiple endpoints
  anyway, and the distinction between admin and "other" endpoints can be emulated
  later using privileges.

* INCOMPATIBLE CHANGE: removed startup options "--port", "--server.port", and
  "--server.http-port" for arangod.
  These options have been replaced by the new "--server.endpoint" parameter

* INCOMPATIBLE CHANGE: removed startup option "--server" for arangosh and arangoimp.
  These options have been replaced by the new "--server.endpoint" parameter

* Added "--server.endpoint" option to arangod, arangosh, and arangoimp.
  For arangod, this option allows specifying the bind endpoints for the server
  The server can be bound to one or multiple endpoints at once. For arangosh
  and arangoimp, the option specifies the server endpoint to connect to.
  The following endpoint syntax is currently supported:
  - tcp://host:port or http@tcp://host:port (HTTP over IPv4)
  - tcp://[host]:port or http@tcp://[host]:port (HTTP over IPv6)
  - ssl://host:port or http@tcp://host:port (HTTP over SSL-encrypted IPv4)
  - ssl://[host]:port or http@tcp://[host]:port (HTTP over SSL-encrypted IPv6)
  - unix:///path/to/socket or http@unix:///path/to/socket (HTTP over UNIX socket)

  If no port is specified, the default port of 8529 will be used.

* INCOMPATIBLE CHANGE: removed startup options "--server.require-keep-alive" and
  "--server.secure-require-keep-alive".
  The server will now behave as follows which should be more conforming to the
  HTTP standard:
  * if a client sends a "Connection: close" header, the server will close the
    connection
  * if a client sends a "Connection: keep-alive" header, the server will not
    close the connection
  * if a client does not send any "Connection" header, the server will assume
    "keep-alive" if the request was an HTTP/1.1 request, and "close" if the
    request was an HTTP/1.0 request

* (minimal) internal optimizations for HTTP request parsing and response header
  handling

* fixed Unicode unescaping bugs for \f and surrogate pairs in BasicsC/strings.c

* changed implementation of TRI_BlockCrc32 algorithm to use 8 bytes at a time

* fixed issue #122: arangod doesn't start if <log.file> cannot be created

* fixed issue #121: wrong collection size reported

* fixed issue #98: Unable to change journalSize

* fixed issue #88: fds not closed

* fixed escaping of document data in HTML admin front end

* added HTTP basic authentication, this is always turned on

* added server startup option --server.disable-admin-interface to turn off the
  HTML admin interface

* honor server startup option --database.maximal-journal-size when creating new
  collections without specific journalsize setting. Previously, these
  collections were always created with journal file sizes of 32 MB and the
  --database.maximal-journal-size setting was ignored

* added server startup option --database.wait-for-sync to control the default
  behavior

* renamed "--unit-tests" to "--javascript.unit-tests"


v1.0.alpha3 (2012-06-30)
------------------------

* fixed issue #116: createCollection=create option doesn't work

* fixed issue #115: Compilation issue under OSX 10.7 Lion & 10.8 Mountain Lion
  (homebrew)

* fixed issue #114: image not found

* fixed issue #111: crash during "make unittests"

* fixed issue #104: client.js -> ARANGO_QUIET is not defined


v1.0.alpha2 (2012-06-24)
------------------------

* fixed issue #112: do not accept document with duplicate attribute names

* fixed issue #103: Should we cleanup the directory structure

* fixed issue #100: "count" attribute exists in cursor response with "count:
  false"

* fixed issue #84 explain command

* added new MRuby version (2012-06-02)

* added --log.filter

* cleanup of command line options:
** --startup.directory => --javascript.startup-directory
** --quite => --quiet
** --gc.interval => --javascript.gc-interval
** --startup.modules-path => --javascript.modules-path
** --action.system-directory => --javascript.action-directory
** --javascript.action-threads => removed (is now the same pool as --server.threads)

* various bug-fixes

* support for import

* added option SKIP_RANGES=1 for make unittests

* fixed several range-related assertion failures in the AQL query optimizer

* fixed AQL query optimizations for some edge cases (e.g. nested subqueries with
  invalid constant filter expressions)


v1.0.alpha1 (2012-05-28)
------------------------

Alpha Release of ArangoDB 1.0<|MERGE_RESOLUTION|>--- conflicted
+++ resolved
@@ -1,7 +1,6 @@
 v3.3.22 (XXXX-XX-XX)
 --------------------
 
-<<<<<<< HEAD
 * validate uniqueness of attribute names in AQL in cases in which it was not
   done before. When constructing AQL objects via object literals, there was
   no validation about object attribute names being unique. For example, it was
@@ -35,9 +34,8 @@
 
 * do not respond with an internal error in case of JSON parse errors detected
   in incoming HTTP requests 
-=======
+
 * fixed issue #7834: AQL Query crashes instance
->>>>>>> 21edc705
 
 
 v3.3.21 (2018-12-13)
