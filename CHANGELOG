v3.3.14 (XXXX-XX-XX)
--------------------

<<<<<<< HEAD
* fixed issue #5354: updated the ui json editor, improvead usability
=======
* fixed issue #6076: Segmentation fault after AQL query
>>>>>>> 3e17bad2

* fixed issue #5884: Subquery nodes are no longer created on DBServers

* fixed issue #6031: Broken LIMIT in nested list iterations 

* fixed internal issue #2812: Cluster fails to create many indexes in parallel

* Intermediate commits in the RocksDB engine are now only enabled in standalone AQL queries 
  (not within a JS transaction), standalone truncate as well as for the "import" API


v3.3.13 (2018-07-26)
--------------------

* fixed internal issue #2567: the Web UI was showing the possibility to move a
  shard from a follower to the current leader 

* fixed issue #5977: Unexpected execution plan when subquery contains COLLECT

* Bugfix: The AQL syntax variants `UPDATE/REPLACE k WITH d` now correctly take
  _rev from k instead of d (when ignoreRevs is false) and ignore d._rev.

* put an upper bound on the number of documents to be scanned when using
  `db.<collection>.any()` in the RocksDB storage engine

  previous versions of ArangoDB did a scan of a random amount of documents in
  the collection, up to the total number of documents available. this produced
  a random selection with a good quality, but needed to scan half the number
  of documents in the collection on average.

  The new version will only scan up to 500 documents, so it produces a less
  random result, but will be a lot faster especially for large collections.
  
  The implementation of `any()` for the MMFiles engine remains unchanged. The
  MMFiles engine will pick a random document from the entire range of the 
  in-memory primary index without performing scans.

* return an empty result set instead of an "out of memory" exception when
  querying the geo index with invalid (out of range) coordinates

* added load balancer support and user-restriction to cursor API.

  If a cursor is accessed on a different coordinator than where it was created,
  the requests will be forwarded to the correct coordinator. If a cursor is
  accessed by a different user than the one who created it, the request will
  be denied.

* keep failed follower in followers list in Plan.

  This increases the changes of a failed follower getting back into sync if the
  follower comes back after a short time. In this case the follower can try to
  get in sync again, which normally takes less time than seeding a completely
  new follower.

* fix assertion failure and undefined behavior in Unix domain socket connections,
  introduced by 3.3.12

* added configuration option `--rocksdb.sync-interval`

  This option specifies interval (in milliseconds) that ArangoDB will use to 
  automatically synchronize data in RocksDB's write-ahead log (WAL) files to 
  disk. Automatic syncs will only be performed for not-yet synchronized data, 
  and only for operations that have been executed without the *waitForSync* 
  attribute.

  Automatic synchronization is performed by a background thread. The default
  sync interval is 0, meaning the automatic background syncing is turned off.
  Background syncing in 3.3 is opt-in, whereas in ArangoDB 3.4 the default sync
  interval will be 100 milliseconds.

  Note: this option is not supported on Windows platforms. Setting the sync
  interval to a value greater 0 will produce a startup warning.

* fixed graph creation sometimes failing with 'edge collection
  already used in edge def' when the edge definition contained multiple vertex
  collections, despite the edge definitions being identical

* inception could get caught in a trap, where agent configuration
  version and timeout multiplier lead to incapacitated agency

* fixed issue #5827: Batch request handling incompatible with .NET's default
  ContentType format

* fixed agency's log compaction for internal issue #2249

* inspector collects additionally disk data size and storage engine statistics


v3.3.12 (2018-07-12)
--------------------

* issue #5854: RocksDB engine would frequently request a new DelayToken.  This caused
  excessive write delay on the next Put() call.  Alternate approach taken.

* fixed graph creation under some circumstances failing with 'edge collection
  already used in edge def' despite the edge definitions being identical

* fixed issue #5727: Edge document with user provided key is inserted as many
  times as the number of shards, violating the primary index

* fixed internal issue #2658: AQL modification queries did not allow `_rev`
  checking. There is now a new option `ignoreRevs` which can be set to `false`
  in order to force AQL modification queries to match revision ids before
  doing any modifications

* fixed issue #5679: Replication applier restrictions will crash synchronisation
  after initial sync

* fixed potential issue in RETURN DISTINCT CollectBlock implementation
  that led to the block producing an empty result

* changed communication tasks to use boost strands instead of locks,
  this fixes a race condition with parallel VST communication over
  SSL

* fixed agency restart from compaction without data

* fixed for agent coming back to agency with changed endpoint and
  total data loss

* more patient agency tests to allow for ASAN tests to successfully finish


v3.3.11 (2018-06-26)
--------------------

* upgraded arangosync version to 0.5.3

* upgraded arangodb starter version to 0.12.0

* fixed internal issue #2559: "unexpected document key" error when custom
  shard keys are used and the "allowUserKeys" key generator option is set
  to false

* fixed AQL DOCUMENT lookup function for documents for sharded collections with
  more than a single shard and using a custom shard key (i.e. some shard
  key attribute other than `_key`).
  The previous implementation of DOCUMENT restricted to lookup to a single
  shard in all cases, though this restriction was invalid. That lead to
  `DOCUMENT` not finding documents in cases the wrong shard was contacted. The
  fixed implementation in 3.3.11 will reach out to all shards to find the
  document, meaning it will produce the correct result, but will cause more
  cluster-internal traffic. This increase in traffic may be high if the number
  of shards is also high, because each invocation of `DOCUMENT` will have to
  contact all shards.
  There will be no performance difference for non-sharded collections or
  collections that are sharded by `_key` or that only have a single shard.

* reimplemented replication view in web UI

* fixed internal issue #2256: ui, document id not showing up when deleting a document

* fixed internal issue #2163: wrong labels within foxx validation of service
  input parameters

* fixed internal issue #2160: fixed misplaced tooltips in indices view

* added new arangoinspect client tool, to help users and customers easily collect
  information of any ArangoDB server setup, and facilitate troubleshooting for the
  ArangoDB Support Team


v3.3.10 (2018-06-04)
--------------------

* make optimizer rule "remove-filter-covered-by-index" not stop after removing
  a sub-condition from a FILTER statement, but pass the optimized FILTER
  statement again into the optimizer rule for further optimizations.
  This allows optimizing away some more FILTER conditions than before.

* allow accessing /_admin/status URL on followers too in active failover setup

* fix cluster COLLECT optimization for attributes that were in "sorted" variant of
  COLLECT and that were provided by a sorted index on the collected attribute

* apply fulltext index optimization rule for multiple fulltext searches in
  the same query

  this fixes https://stackoverflow.com/questions/50496274/two-fulltext-searches-on-arangodb-cluster-v8-is-involved

* validate `_from` and `_to` values of edges on updates consistently

* fixed issue #5400: Unexpected AQL Result

* fixed issue #5429: Frequent 'updated local foxx repository' messages

* fixed issue #5252: Empty result if FULLTEXT() is used together with LIMIT offset

* fixed issue #5035: fixed a vulnerability issue within the web ui's index view

* inception was ignoring leader's configuration


v3.3.9 (2018-05-17)
-------------------

* added `/_admin/repair/distributeShardsLike` that repairs collections with
  distributeShardsLike where the shards aren't actually distributed like in the
  prototype collection, as could happen due to internal issue #1770

* fixed Foxx queues bug when queues are created in a request handler with an
  ArangoDB authentication header

* upgraded arangosync version to 0.5.1

* upgraded arangodb starter version to 0.11.3

* fix cluster upgrading issue introduced in 3.3.8

  the issue made arangod crash when starting a DB server with option
  `--database.auto-upgrade true`

* fix C++ implementation of AQL ZIP function to return each distinct attribute
  name only once. The previous implementation added non-unique attribute names
  multiple times, which led to follow-up issues.
  Now if an attribute name occurs multiple times in the input list of attribute
  names, it will only be incorporated once into the result object, with the
  value that corresponds to the first occurrence.
  This fix also changes the V8 implementation of the ZIP function, which now
  will always return the first value for non-unique attribute names and not the
  last occurring value.

* self heal during a Foxx service install, upgrade or replace no longer breaks
  the respective operation

* make /_api/index, /_api/database and /_api/user REST handlers use the scheduler's
  internal queue, so they do not run in an I/O handling thread

* fixed issue #4919: C++ implementation of LIKE function now matches the old and
  correct behavior of the JavaScript implementation.

* added REST API endpoint /_admin/server/availability for monitoring purposes

* UI: fixed an unreasonable event bug within the modal view engine

* fixed issue #3811: gharial api is now checking existence of _from and _to vertices
  during edge creation

* fixed internal issue #2149: number of documents in the UI is not adjusted after
  moving them

* fixed internal issue #2150: UI - loading a saved query does not update the list
  of bind parameters

* fixed internal issue #2147 - fixed database filter in UI

* fixed issue #4934: Wrong used GeoIndex depending on FILTER order

* added `query` and `aql.literal` helpers to `@arangodb` module.

* remove post-sort from GatherNode in cluster AQL queries that do use indexes
  for filtering but that do not require a sorted result

  This optimization can speed up gathering data from multiple shards, because
  it allows to remove a merge sort of the individual shards' results.

* extend the already existing "reduce-extraction-to-projection" AQL optimizer
  rule for RocksDB to provide projections of up to 5 document attributes. The
  previous implementation only supported a projection for a single document
  attribute. The new implementation will extract up to 5 document attributes from
  a document while scanning a collection via an EnumerateCollectionNode.
  Additionally the new version of the optimizer rule can also produce projections
  when scanning an index via an IndexNode.
  The optimization is benefial especially for huge documents because it will copy
  out only the projected attributes from the document instead of copying the entire
  document data from the storage engine.

  When applied, the explainer will show the projected attributes in a `projections`
  remark for an EnumerateCollectionNode or IndexNode. The optimization is limited
  to the RocksDB storage engine.

* added index-only optimization for AQL queries that can satisfy the retrieval of
  all required document attributes directly from an index.

  This optimization will be triggered for the RocksDB engine if an index is used
  that covers all required attributes of the document used later on in the query.
  If applied, it will save retrieving the actual document data (which would require
  an extra lookup in RocksDB), but will instead build the document data solely
  from the index values found. It will only be applied when using up to 5 attributes
  from the document, and only if the rest of the document data is not used later
  on in the query.

  The optimization is currently available for the RocksDB engine for the index types
  primary, edge, hash, skiplist and persistent.

  If the optimization is applied, it will show up as "index only" in an AQL
  query's execution plan for an IndexNode.

* added scan-only optimization for AQL queries that iterate over collections or
  indexes and that do not need to return the actual document values.

  Not fetching the document values from the storage engine will provide a
  considerable speedup when using the RocksDB engine, but may also help a bit
  in case of the MMFiles engine. The optimization will only be applied when
  full-scanning or index-scanning a collection without refering to any of its
  documents later on, and, for an IndexNode, if all filter conditions for the
  documents of the collection are covered by the index.

  If the optimization is applied, it will show up as "scan only" in an AQL
  query's execution plan for an EnumerateCollectionNode or an IndexNode.

* extend existing "collect-in-cluster" optimizer rule to run grouping, counting
  and deduplication on the DB servers in several cases, so that the coordinator
  will only need to sum up the potentially smaller results from the individual shards.

  The following types of COLLECT queries are covered now:
  - RETURN DISTINCT expr
  - COLLECT WITH COUNT INTO ...
  - COLLECT var1 = expr1, ..., varn = exprn (WITH COUNT INTO ...), without INTO or KEEP
  - COLLECT var1 = expr1, ..., varn = exprn AGGREGATE ..., without INTO or KEEP, for
    aggregate functions COUNT/LENGTH, SUM, MIN and MAX.

* honor specified COLLECT method in AQL COLLECT options

  for example, when the user explicitly asks for the COLLECT method
  to be `sorted`, the optimizer will now not produce an alternative
  version of the plan using the hash method.

  additionally, if the user explcitly asks for the COLLECT method to
  be `hash`, the optimizer will now change the existing plan to use
  the hash method if possible instead of just creating an alternative
  plan.

  `COLLECT ... OPTIONS { method: 'sorted' }` => always use sorted method
  `COLLECT ... OPTIONS { method: 'hash' }`   => use hash if this is technically possible
  `COLLECT ...` (no options)                 => create a plan using sorted, and another plan using hash method

* added bulk document lookups for MMFiles engine, which will improve the performance
  of document lookups from an inside an index in case the index lookup produces many
  documents


v3.3.8 (2018-04-24)
-------------------

* included version of ArangoDB Starter (`arangodb` binary) updated to v0.10.11,
  see [Starter changelog](https://github.com/arangodb-helper/arangodb/blob/master/CHANGELOG.md)

* added arangod startup option `--dump-options` to print all configuration parameters
  as a JSON object

* fixed: (Enterprise only) If you restore a SmartGraph where the collections
  are still existing and are supposed to be dropped on restore we ended up in
  duplicate name error. This is now gone and the SmartGraph is correctly restored.

* fix lookups by `_id` in smart graph edge collections

* improve startup resilience in case there are datafile errors (MMFiles)

  also allow repairing broken VERSION files automatically on startup by
  specifying the option `--database.ignore-datafile-errors true`

* fix issue #4582: UI query editor now supports usage of empty string as bind parameter value

* fixed internal issue #2148: Number of documents found by filter is misleading in web UI

* added startup option `--database.required-directory-state`

  using this option it is possible to require the database directory to be
  in a specific state on startup. the options for this value are:

  - non-existing: database directory must not exist
  - existing: database directory must exist
  - empty: database directory must exist but be empty
  - populated: database directory must exist and contain specific files already
  - any: any state allowed

* field "$schema" in Foxx manifest.json files no longer produce warnings

* added `@arangodb/locals` module to expose the Foxx service context as an
  alternative to using `module.context` directly.

* supervision can be put into maintenance mode


v3.3.7 (2018-04-11)
-------------------

* added hidden option `--query.registry-ttl` to control the lifetime of cluster AQL
  query parts

* fixed internal issue #2237: AQL queries on collections with replicationFactor:
  "satellite" crashed arangod in single server mode

* fixed restore of satellite collections: replicationFactor was set to 1 during
  restore

* fixed dump and restore of smart graphs:
  a) The dump will not include the hidden shadow collections anymore, they were dumped
     accidentially and only contain duplicated data.
  b) Restore will now ignore hidden shadow collections as all data is contained
     in the smart-edge collection. You can manually include these collections from an
     old dump (3.3.5 or earlier) by using `--force`.
  c) Restore of a smart-graph will now create smart collections properly instead
     of getting into `TIMEOUT_IN_CLUSTER_OPERATION`

* fixed issue in AQL query optimizer rule "restrict-to-single-shard", which
  may have sent documents to a wrong shard in AQL INSERT queries that specified
  the value for `_key` using an expression (and not a constant value)
  Important: if you were affected by this bug in v3.3.5 it is required that you
  recreate your dataset in v3.3.6 (i.e. dumping and restoring) instead of doing
  a simple binary upgrade

* added /_admin/status HTTP API for debugging purposes

* added ArangoShell helper function for packaging all information about an
  AQL query so it can be run and analyzed elsewhere:

  query = "FOR doc IN mycollection FILTER doc.value > 42 RETURN doc";
  require("@arangodb/aql/explainer").debugDump("/tmp/query-debug-info", query);

  Entitled users can send the generated file to the ArangoDB support to facilitate
  reproduction and debugging.

* added hidden option `--server.ask-jwt-secret`. This is an internal option
  for debugging and should not be exposed to end-users.

* fix for internal issue #2215. supervision will now wait for agent to
  fully prepare before adding 10 second grace period after leadership change

* fixed internal issue #2215's FailedLeader timeout bug

v3.3.5 (2018-03-28)
-------------------

* fixed issue #4934: Wrong used GeoIndex depending on FILTER order

* make build id appear in startup log message alongside with other version info

* make AQL data modification operations that are sent to all shards and that are
  supposed to return values (i.e. `RETURN OLD` or `RETURN NEW`) not return fake
  empty result rows if the document to be updated/replaced/removed was not present
  on the target shard

* added AQL optimizer rule `restrict-to-single-shard`

  This rule will kick in if a collection operation (index lookup or data
  modification operation) will only affect a single shard, and the operation can be
  restricted to the single shard and is not applied for all shards. This optimization
  can be applied for queries that access a collection only once in the query, and that
  do not use traversals, shortest path queries and that do not access collection data
  dynamically using the `DOCUMENT`, `FULLTEXT`, `NEAR` or `WITHIN` AQL functions.
  Additionally, the optimizer will only pull off this optimization if can safely
  determine the values of all the collection's shard keys from the query, and when the
  shard keys are covered by a single index (this is always true if the shard key is
  the default `_key`)

* display missing attributes of GatherNodes in AQL explain output

* make AQL optimizer rule `undistribute-remove-after-enum-coll` fire in a few
  more cases in which it is possible

* slightly improve index selection for the RocksDB engine when there are multiple
  competing indexes with the same attribute prefixes, but different amount of
  attributes covered. In this case, the more specialized index will be preferred
  now

* fix issue #4924: removeFollower now prefers to remove the last follower(s)

* added "collect-in-cluster" optimizer rule to have COLLECT WITH COUNT queries
  without grouping being executed on the DB servers and the coordinator only summing
  up the counts from the individual shards

* fixed issue #4900: Nested FOR query uses index but ignores other filters

* properly exit v8::Context in one place where it was missing before

* added hidden option `--cluster.index-create-timeout` for controlling the
  default value of the index creation timeout in cluster
  under normal circumstances, this option does not need to be adjusted

* increase default timeout for index creation in cluster to 3600s

* fixed issue #4843: Query-Result has more Docs than the Collection itself

* fixed the behavior of ClusterInfo when waiting for current to catch
  up with plan in create collection.

* fixed issue #4827: COLLECT on edge _to field doesn't group distinct values as expected (MMFiles)


v3.3.4 (2018-03-01)
-------------------

* fix AQL `fullCount` result value in some cluster cases when it was off a bit

* fix issue #4651: Simple query taking forever until a request timeout error

* fix issue #4657: fixed incomplete content type header

* Vastly improved the Foxx Store UI

* fix issue #4677: AQL WITH with bind parameters results in "access after data-modification"
  for two independent UPSERTs

* remove unused startup option `--ldap.permissions-attribute-name`

* fix issue #4457: create /var/tmp/arangod with correct user in supervisor mode

* remove long disfunctional admin/long_echo handler

* fixed Foxx API:

  * PUT /_api/foxx/service: Respect force flag
  * PATCH /_api/foxx/service: Check whether a service under given mount exists

* internal issue #1726: supervision failed to remove multiple servers
  from health monitoring at once.

* more information from inception, why agent is activated

* fixed a bug where supervision tried to deal with shards of virtual collections

* Behaviour of permissions for databases and collections changed:
  The new fallback rule for databases for which an access level is not explicitly specified:
  Choose the higher access level of:
    * A wildcard database grant
    * A database grant on the `_system` database
  The new fallback rule for collections for which an access level is not explicitly specified:
  Choose the higher access level of:
    * Any wildcard access grant in the same database, or on "*/*"
    * The access level for the current database
    * The access level for the `_system` database

* fix internal issue 1770: collection creation using distributeShardsLike yields
  errors and did not distribute shards correctly in the following cases:
  1. If numberOfShards * replicationFactor % nrDBServers != 0
     (shards * replication is not divisible by DBServers).
  2. If there was failover / move shard case on the leading collection
     and creating the follower collection afterwards.

* fix timeout issues in replication client expiration

* added missing edge filter to neighbors-only traversals
  in case a filter condition was moved into the traverser and the traversal was
  executed in breadth-first mode and was returning each visited vertex exactly
  once, and there was a filter on the edges of the path and the resulting vertices
  and edges were not used later, the edge filter was not applied

* fixed issue #4160: Run arangod with "--database.auto-upgrade" option always crash silently without error log

* fix internal issue #1848: AQL optimizer was trying to resolve attribute accesses
  to attributes of constant object values at query compile time, but only did so far
  the very first attribute in each object

  this fixes https://stackoverflow.com/questions/48648737/beginner-bug-in-for-loops-from-objects

* fix inconvenience: If we want to start server with a non-existing
  --javascript.app-path it will now be created (if possible)

* fixed: REST API `POST _api/foxx` now returns HTTP code 201 on success, as documented.
         returned 200 before.

* fixed: REST API `PATCH _api/foxx/dependencies` now updates the existing dependencies
         instead of replacing them.

* fixed: Foxx upload of single javascript file. You now can upload via http-url pointing
         to a javascript file.

* fixed issue #4395: If your foxx app includes an `APP` folder it got
         accidently removed by selfhealing this is not the case anymore.

* fixed internal issue #1969 - command apt-get purge/remove arangodb3e was failing


v3.3.3 (2018-01-26)
-------------------

* fix issue #4272: VERSION file keeps disappearing

* fix internal issue #81: quotation marks disappeared when switching table/json
  editor in the query editor ui

* added option `--rocksdb.throttle` to control whether write-throttling is enabled
  Write-throttling is turned on by default, to reduce chances of compactions getting
  too far behind and blocking incoming writes.

* fixed issue #4308: Crash when getter for error.name throws an error (on Windows)

* UI: fixed a query editor caching and parsing issue

* Fixed internal issue #1683: fixes an UI issue where a collection name gets wrongly cached
  within the documents overview of a collection.

* Fixed an issue with the index estimates in RocksDB in the case a transaction is aborted.
  Former the index estimates were modified if the transaction commited or not.
  Now they will only be modified if the transaction commited successfully.

* UI: optimized login view for very small screen sizes

* UI: optimized error messages for invalid query bind parameter

* Truncate in RocksDB will now do intermediate commits every 10.000 documents
  if truncate fails or the server crashes during this operation all deletes
  that have been commited so far are persisted.

* make the default value of `--rocksdb.block-cache-shard-bits` use the RocksDB
  default value. This will mostly mean the default number block cache shard
  bits is lower than before, allowing each shard to store more data and cause
  less evictions from block cache

* UI: optimized login view for very small screen sizes

* issue #4222: Permission error preventing AQL query import / export on webui

* UI: optimized error messages for invalid query bind parameter

* UI: upgraded swagger ui to version 3.9.0

* issue #3504: added option `--force-same-database` for arangorestore

  with this option set to true, it is possible to make any arangorestore attempt
  fail if the specified target database does not match the database name
  specified in the source dump's "dump.json" file. it can thus be used to
  prevent restoring data into the "wrong" database

  The option is set to `false` by default to ensure backwards-compatibility

* make the default value of `--rocksdb.block-cache-shard-bits` use the RocksDB
  default value. This will mostly mean the default number block cache shard
  bits is lower than before, allowing each shard to store more data and cause
  less evictions from block cache

* fixed issue #4255: AQL SORT consuming too much memory

* fixed incorrect persistence of RAFT vote and term


v3.3.2 (2018-01-04)
-------------------

* fixed issue #4199: Internal failure: JavaScript exception in file 'arangosh.js'
  at 98,7: ArangoError 4: Expecting type String

* fixed issue in agency supervision with a good server being left in
  failedServers

* distinguish isReady and allInSync in clusterInventory

* fixed issue #4197: AQL statement not working in 3.3.1 when upgraded from 3.2.10

* do not reuse collection ids when restoring collections from a dump, but assign
  new collection ids, this should prevent collection id conflicts

* fix issue #4393: broken handling of unix domain sockets in
  JS_Download

v3.3.1 (2017-12-28)
-------------------

* UI: displayed wrong wfs property for a collection when using RocksDB as
  storage engine

* added `--ignore-missing` option to arangoimp
  this option allows importing lines with less fields than specified in the CSV
  header line

* changed misleading error message from "no leader" to "not a leader"

* optimize usage of AQL FULLTEXT index function to a FOR loop with index
  usage in some cases
  When the optimization is applied, this especially speeds up fulltext index
  queries in the cluster

* UI: improved the behavior during collection creation in a cluster environment

* Agency lockup fixes for very small machines.

* Agency performance improvement by finer grained locking.

* Use steady_clock in agency whereever possible.

* Agency prevent Supervision thread crash.

* Fix agency integer overflow in timeout calculation.


v3.3.0 (2012-12-14)
-------------------

* release version

* added a missing try/catch block in the supervision thread


v3.3.rc8 (2017-12-12)
---------------------

* UI: fixed broken foxx configuration keys. Some valid configuration values
  could not be edited via the ui.

* UI: Shard distribution view now has an accordion view instead of displaying
  all shards of all collections at once.

* UI: pressing the return key inside a select2 box no longer triggers the modals

* UI: coordinators and db servers are now in sorted order (ascending)


v3.3.rc7 (2017-12-07)
---------------------

* fixed issue #3741: fix terminal color output in Windows

* UI: fixed issue #3822: disabled name input field for system collections

* fixed issue #3640: limit in subquery

* fixed issue #3745: Invalid result when using OLD object with array attribute in UPSERT statement

* UI: edge collections were wrongly added to from and to vertices select box during graph creation

* UI: added not found views for documents and collections

* UI: using default user database api during database creation now

* UI: the graph viewer backend now picks one random start vertex of the
  first 1000 documents instead of calling any(). The implementation of
  "any" is known to scale bad on huge collections with RocksDB.

* UI: fixed disappearing of the navigation label in some case special case

* UI: the graph viewer now displays updated label values correctly.
  Additionally the included node/edge editor now closes automatically
	after a successful node/edge update.

* fixed issue #3917: traversals with high maximal depth take extremely long
  in planning phase.


v3.3.rc4 (2017-11-28)
---------------------

* minor bug-fixes


v3.3.rc3 (2017-11-24)
---------------------

* bug-fixes


v3.3.rc2 (2017-11-22)
---------------------

* UI: document/edge editor now remembering their modes (e.g. code or tree)

* UI: optimized error messages for invalid graph definitions. Also fixed a
  graph renderer cleanup error.

* UI: added a delay within the graph viewer while changing the colors of the
  graph. Necessary due different browser behaviour.

* added options `--encryption.keyfile` and `--encryption.key-generator` to arangodump
  and arangorestore

* UI: the graph viewer now displays updated label values correctly.
  Additionally the included node/edge editor now closes automatically
	after a successful node/edge update.

* removed `--recycle-ids` option for arangorestore

  using that option could have led to problems on the restore, with potential
  id conflicts between the originating server (the source dump server) and the
  target server (the restore server)


v3.3.rc1 (2017-11-17)
---------------------

* add readonly mode REST API

* allow compilation of ArangoDB source code with g++ 7

* upgrade minimum required g++ compiler version to g++ 5.4
  That means ArangoDB source code will not compile with g++ 4.x or g++ < 5.4 anymore.

* AQL: during a traversal if a vertex is not found. It will not print an ERROR to the log and continue
  with a NULL value, but will register a warning at the query and continue with a NULL value.
  The situation is not desired as an ERROR as ArangoDB can store edges pointing to non-existing
  vertex which is perfectly valid, but it may be a n issue on the data model, so users
  can directly see it on the query now and do not "by accident" have to check the LOG output.


v3.3.beta1 (2017-11-07)
-----------------------

* introduce `enforceReplicationFactor`: An optional parameter controlling
  if the server should bail out during collection creation if there are not
  enough DBServers available for the desired `replicationFactor`.

* fixed issue #3516: Show execution time in arangosh

  this change adds more dynamic prompt components for arangosh
  The following components are now available for dynamic prompts,
  settable via the `--console.prompt` option in arangosh:

  - '%t': current time as timestamp
  - '%a': elpased time since ArangoShell start in seconds
  - '%p': duration of last command in seconds
  - '%d': name of current database
  - '%e': current endpoint
  - '%E': current endpoint without protocol
  - '%u': current user

  The time a command takes can be displayed easily by starting arangosh with `--console.prompt "%p> "`.

* make the ArangoShell refill its collection cache when a yet-unknown collection
  is first accessed. This fixes the following problem:

      arangosh1> db._collections();  // shell1 lists all collections
      arangosh2> db._create("test"); // shell2 now creates a new collection 'test'
      arangosh1> db.test.insert({}); // shell1 is not aware of the collection created
                                     // in shell2, so the insert will fail

* incremental transfer of initial collection data now can handle partial
  responses for a chunk, allowing the leader/master to send smaller chunks
  (in terms of HTTP response size) and limit memory usage

* initial creation of shards for cluster collections is now faster with
  replicationFactor values bigger than 1. this is achieved by an optimization
  for the case when the collection on the leader is still empty

* potential fix for issue #3517: several "filesystem full" errors in logs
  while there's a lot of disk space

* added C++ implementations for AQL function `SUBSTRING()`, `LEFT()`, `RIGHT()` and `TRIM()`


v3.3.milestone2 (2017-10-19)
----------------------------

* added new replication module

* make AQL `DISTINCT` not change the order of the results it is applied on

* show C++ function name of call site in ArangoDB log output

  This requires option `--log.line-number` to be set to *true*

* fixed issue #3408: Hard crash in query for pagination

* UI: fixed unresponsive events in cluster shards view

* UI: added word wrapping to query editor

* fixed issue #3395: AQL: cannot instantiate CollectBlock with undetermined
  aggregation method

* minimum number of V8 contexts in console mode must be 2, not 1. this is
  required to ensure the console gets one dedicated V8 context and all other
  operations have at least one extra context. This requirement was not enforced
  anymore.

* UI: fixed wrong user attribute name validation, issue #3228

* make AQL return a proper error message in case of a unique key constraint
  violation. previously it only returned the generic "unique constraint violated"
  error message but omitted the details about which index caused the problem.

  This addresses https://stackoverflow.com/questions/46427126/arangodb-3-2-unique-constraint-violation-id-or-key

* fix potential overflow in CRC marker check when a corrupted CRC marker
  is found at the very beginning of an MMFiles datafile


v3.3.milestone1 (2017-10-11)
----------------------------

* added option `--server.local-authentication`

* UI: added user roles

* added config option `--log.color` to toggle colorful logging to terminal

* added config option `--log.thread-name` to additionally log thread names

* usernames must not start with `:role:`, added new options:
    --server.authentication-timeout
    --ldap.roles-attribute-name
    --ldap.roles-transformation
    --ldap.roles-search
    --ldap.superuser-role
    --ldap.roles-include
    --ldap.roles-exclude

* performance improvements for full collection scans and a few other operations
  in MMFiles engine

* added `--rocksdb.encryption-key-generator` for enterprise

* removed `--compat28` parameter from arangodump and replication API

  older ArangoDB versions will no longer be supported by these tools.

* increase the recommended value for `/proc/sys/vm/max_map_count` to a value
  eight times as high as the previous recommended value. Increasing the
  values helps to prevent an ArangoDB server from running out of memory mappings.

  The raised minimum recommended value may lead to ArangoDB showing some startup
  warnings as follows:

      WARNING {memory} maximum number of memory mappings per process is 65530, which seems too low. it is recommended to set it to at least 512000
      WARNING {memory} execute 'sudo sysctl -w "vm.max_map_count=512000"'


v3.2.7 (2017-11-13)
-------------------

* Cluster customers, which have upgraded from 3.1 to 3.2 need to upgrade
  to 3.2.7. The cluster supervision is otherwise not operational.

* Fixed issue #3597: AQL with path filters returns unexpected results
  In some cases breadth first search in combination with vertex filters
  yields wrong result, the filter was not applied correctly.

* enable JEMalloc background thread for purging and returning unused memory
  back to the operating system (Linux only)

* fixed some undefined behavior in some internal value caches for AQL GatherNodes
  and SortNodes, which could have led to sorted results being effectively not
  correctly sorted.

* make the replication applier for the RocksDB engine start automatically after a
  restart of the server if the applier was configured with its `autoStart` property
  set to `true`. previously the replication appliers were only automatically restarted
  at server start for the MMFiles engine.

* fixed arangodump batch size adaptivity in cluster mode and upped default batch size
  for arangodump

  these changes speed up arangodump in cluster context

* smart graphs now return a proper inventory in response to replication inventory
  requests

* fixed issue #3618: Inconsistent behavior of OR statement with object bind parameters

* only users with read/write rights on the "_system" database can now execute
  "_admin/shutdown" as well as modify properties of the write-ahead log (WAL)

* increase default maximum number of V8 contexts to at least 16 if not explicitly
  configured otherwise.
  the procedure for determining the actual maximum value of V8 contexts is unchanged
  apart from the value `16` and works as follows:
  - if explicitly set, the value of the configuration option `--javascript.v8-contexts`
    is used as the maximum number of V8 contexts
  - when the option is not set, the maximum number of V8 contexts is determined
    by the configuration option `--server.threads` if that option is set. if
    `--server.threads` is not set, then the maximum number of V8 contexts is the
    server's reported hardware concurrency (number of processors visible
    to the arangod process). if that would result in a maximum value of less than 16
    in any of these two cases, then the maximum value will be increased to 16.

* fixed issue #3447: ArangoError 1202: AQL: NotFound: (while executing) when
  updating collection

* potential fix for issue #3581: Unexpected "rocksdb unique constraint
  violated" with unique hash index

* fixed geo index optimizer rule for geo indexes with a single (array of coordinates)
  attribute.

* improved the speed of the shards overview in cluster (API endpoint /_api/cluster/shardDistribution API)
  It is now guaranteed to return after ~2 seconds even if the entire cluster is unresponsive.

* fix agency precondition check for complex objects
  this fixes issues with several CAS operations in the agency

* several fixes for agency restart and shutdown

* the cluster-internal representation of planned collection objects is now more
  lightweight than before, using less memory and not allocating any cache for indexes
  etc.

* fixed issue #3403: How to kill long running AQL queries with the browser console's
  AQL (display issue)

* fixed issue #3549: server reading ENGINE config file fails on common standard
  newline character

* UI: fixed error notifications for collection modifications

* several improvements for the truncate operation on collections:

  * the timeout for the truncate operation was increased in cluster mode in
    order to prevent too frequent "could not truncate collection" errors

  * after a truncate operation, collections in MMFiles still used disk space.
    to reclaim disk space used by truncated collection, the truncate actions
    in the web interface and from the ArangoShell now issue an extra WAL flush
    command (in cluster mode, this command is also propagated to all servers).
    the WAL flush allows all servers to write out any pending operations into the
    datafiles of the truncated collection. afterwards, a final journal rotate
    command is sent, which enables the compaction to entirely remove all datafiles
    and journals for the truncated collection, so that all disk space can be
    reclaimed

  * for MMFiles a special method will be called after a truncate operation so that
    all indexes of the collection can free most of their memory. previously some
    indexes (hash and skiplist indexes) partially kept already allocated memory
    in order to avoid future memory allocations

  * after a truncate operation in the RocksDB engine, an additional compaction
    will be triggered for the truncated collection. this compaction removes all
    deletions from the key space so that follow-up scans over the collection's key
    range do not have to filter out lots of already-removed values

  These changes make truncate operations potentially more time-consuming than before,
  but allow for memory/disk space savings afterwards.

* enable JEMalloc background threads for purging and returning unused memory
  back to the operating system (Linux only)

  JEMalloc will create its background threads on demand. The number of background
  threads is capped by the number of CPUs or active arenas. The background threads run
  periodically and purge unused memory pages, allowing memory to be returned to the
  operating system.

  This change will make the arangod process create several additional threads.
  It is accompanied by an increased `TasksMax` value in the systemd service configuration
  file for the arangodb3 service.

* upgraded bundled V8 engine to bugfix version v5.7.492.77

  this upgrade fixes a memory leak in upstream V8 described in
  https://bugs.chromium.org/p/v8/issues/detail?id=5945 that will result in memory
  chunks only getting uncommitted but not unmapped


v3.2.6 (2017-10-26)
-------------------

* UI: fixed event cleanup in cluster shards view

* UI: reduced cluster dashboard api calls

* fixed a permission problem that prevented collection contents to be displayed
  in the web interface

* removed posix_fadvise call from RocksDB's PosixSequentialFile::Read(). This is
  consistent with Facebook PR 2573 (#3505)

  this fix should improve the performance of the replication with the RocksDB
  storage engine

* allow changing of collection replication factor for existing collections

* UI: replicationFactor of a collection is now changeable in a cluster
  environment

* several fixes for the cluster agency

* fixed undefined behavior in the RocksDB-based geo index

* fixed Foxxmaster failover

* purging or removing the Debian/Ubuntu arangodb3 packages now properly stops
  the arangod instance before actuallying purging or removing


v3.2.5 (2017-10-16)
-------------------

* general-graph module and _api/gharial now accept cluster options
  for collection creation. It is now possible to set replicationFactor and
  numberOfShards for all collections created via this graph object.
  So adding a new collection will not result in a singleShard and
  no replication anymore.

* fixed issue #3408: Hard crash in query for pagination

* minimum number of V8 contexts in console mode must be 2, not 1. this is
  required to ensure the console gets one dedicated V8 context and all other
  operations have at least one extra context. This requirement was not enforced
  anymore.

* fixed issue #3395: AQL: cannot instantiate CollectBlock with undetermined
  aggregation method

* UI: fixed wrong user attribute name validation, issue #3228

* fix potential overflow in CRC marker check when a corrupted CRC marker
  is found at the very beginning of an MMFiles datafile

* UI: fixed unresponsive events in cluster shards view

* Add statistics about the V8 context counts and number of available/active/busy
  threads we expose through the server statistics interface.


v3.2.4 (2017-09-26)
-------------------

* UI: no default index selected during index creation

* UI: added replicationFactor option during SmartGraph creation

* make the MMFiles compactor perform less writes during normal compaction
  operation

  This partially fixes issue #3144

* make the MMFiles compactor configurable

  The following options have been added:

* `--compaction.db-sleep-time`: sleep interval between two compaction runs
    (in s)
  * `--compaction.min-interval"`: minimum sleep time between two compaction
     runs (in s)
  * `--compaction.min-small-data-file-size`: minimal filesize threshold
    original datafiles have to be below for a compaction
  * `--compaction.dead-documents-threshold`: minimum unused count of documents
    in a datafile
  * `--compaction.dead-size-threshold`: how many bytes of the source data file
    are allowed to be unused at most
  * `--compaction.dead-size-percent-threshold`: how many percent of the source
    datafile should be unused at least
  * `--compaction.max-files`: Maximum number of files to merge to one file
  * `--compaction.max-result-file-size`: how large may the compaction result
    file become (in bytes)
  * `--compaction.max-file-size-factor`: how large the resulting file may
    be in comparison to the collection's `--database.maximal-journal-size' setting`

* fix downwards-incompatibility in /_api/explain REST handler

* fix Windows implementation for fs.getTempPath() to also create a
  sub-directory as we do on linux

* fixed a multi-threading issue in cluster-internal communication

* performance improvements for traversals and edge lookups

* removed internal memory zone handling code. the memory zones were a leftover
  from the early ArangoDB days and did not provide any value in the current
  implementation.

* (Enterprise only) added `skipInaccessibleCollections` option for AQL queries:
  if set, AQL queries (especially graph traversals) will treat collections to
  which a user has no access rights to as if these collections were empty.

* adjusted scheduler thread handling to start and stop less threads in
  normal operations

* leader-follower replication catchup code has been rewritten in C++

* early stage AQL optimization now also uses the C++ implementations of
  AQL functions if present. Previously it always referred to the JavaScript
  implementations and ignored the C++ implementations. This change gives
  more flexibility to the AQL optimizer.

* ArangoDB tty log output is now colored for log messages with levels
  FATAL, ERR and WARN.

* changed the return values of AQL functions `REGEX_TEST` and `REGEX_REPLACE`
  to `null` when the input regex is invalid. Previous versions of ArangoDB
  partly returned `false` for invalid regexes and partly `null`.

* added `--log.role` option for arangod

  When set to `true`, this option will make the ArangoDB logger print a single
  character with the server's role into each logged message. The roles are:

  - U: undefined/unclear (used at startup)
  - S: single server
  - C: coordinator
  - P: primary
  - A: agent

  The default value for this option is `false`, so no roles will be logged.


v3.2.3 (2017-09-07)
-------------------

* fixed issue #3106: orphan collections could not be registered in general-graph module

* fixed wrong selection of the database inside the internal cluster js api

* added startup option `--server.check-max-memory-mappings` to make arangod check
  the number of memory mappings currently used by the process and compare it with
  the maximum number of allowed mappings as determined by /proc/sys/vm/max_map_count

  The default value is `true`, so the checks will be performed. When the current
  number of mappings exceeds 90% of the maximum number of mappings, the creation
  of further V8 contexts will be deferred.

  Note that this option is effective on Linux systems only.

* arangoimp now has a `--remove-attribute` option

* added V8 context lifetime control options
  `--javascript.v8-contexts-max-invocations` and `--javascript.v8-contexts-max-age`

  These options allow specifying after how many invocations a used V8 context is
  disposed, or after what time a V8 context is disposed automatically after its
  creation. If either of the two thresholds is reached, an idl V8 context will be
  disposed.

  The default value of `--javascript.v8-contexts-max-invocations` is 0, meaning that
  the maximum number of invocations per context is unlimited. The default value
  for `--javascript.v8-contexts-max-age` is 60 seconds.

* fixed wrong UI cluster health information

* fixed issue #3070: Add index in _jobs collection

* fixed issue #3125: HTTP Foxx API JSON parsing

* fixed issue #3120: Foxx queue: job isn't running when server.authentication = true

* fixed supervision failure detection and handling, which happened with simultaneous
  agency leadership change


v3.2.2 (2017-08-23)
-------------------

* make "Rebalance shards" button work in selected database only, and not make
  it rebalance the shards of all databases

* fixed issue #2847: adjust the response of the DELETE `/_api/users/database/*` calls

* fixed issue #3075: Error when upgrading arangoDB on linux ubuntu 16.04

* fixed a buffer overrun in linenoise console input library for long input strings

* increase size of the linenoise input buffer to 8 KB

* abort compilation if the detected GCC or CLANG isn't in the range of compilers
  we support

* fixed spurious cluster hangups by always sending AQL-query related requests
  to the correct servers, even after failover or when a follower drops

  The problem with the previous shard-based approach was that responsibilities
  for shards may change from one server to another at runtime, after the query
  was already instanciated. The coordinator and other parts of the query then
  sent further requests for the query to the servers now responsible for the
  shards.
  However, an AQL query must send all further requests to the same servers on
  which the query was originally instanciated, even in case of failover.
  Otherwise this would potentially send requests to servers that do not know
  about the query, and would also send query shutdown requests to the wrong
  servers, leading to abandoned queries piling up and using resources until
  they automatically time out.

* fixed issue with RocksDB engine acquiring the collection count values too
  early, leading to the collection count values potentially being slightly off
  even in exclusive transactions (for which the exclusive access should provide
  an always-correct count value)

* fixed some issues in leader-follower catch-up code, specifically for the
  RocksDB engine

* make V8 log fatal errors to syslog before it terminates the process.
  This change is effective on Linux only.

* fixed issue with MMFiles engine creating superfluous collection journals
  on shutdown

* fixed issue #3067: Upgrade from 3.2 to 3.2.1 reset autoincrement keys

* fixed issue #3044: ArangoDB server shutdown unexpectedly

* fixed issue #3039: Incorrect filter interpretation

* fixed issue #3037: Foxx, internal server error when I try to add a new service

* improved MMFiles fulltext index document removal performance
  and fulltext index query performance for bigger result sets

* ui: fixed a display bug within the slow and running queries view

* ui: fixed a bug when success event triggers twice in a modal

* ui: fixed the appearance of the documents filter

* ui: graph vertex collections not restricted to 10 anymore

* fixed issue #2835: UI detection of JWT token in case of server restart or upgrade

* upgrade jemalloc version to 5.0.1

  This fixes problems with the memory allocator returing "out of memory" when
  calling munmap to free memory in order to return it to the OS.

  It seems that calling munmap on Linux can increase the number of mappings, at least
  when a region is partially unmapped. This can lead to the process exceeding its
  maximum number of mappings, and munmap and future calls to mmap returning errors.

  jemalloc version 5.0.1 does not have the `--enable-munmap` configure option anymore,
  so the problem is avoided. To return memory to the OS eventually, jemalloc 5's
  background purge threads are used on Linux.

* fixed issue #2978: log something more obvious when you log a Buffer

* fixed issue #2982: AQL parse error?

* fixed issue #3125: HTTP Foxx API Json parsing

v3.2.1 (2017-08-09)
-------------------

* added C++ implementations for AQL functions `LEFT()`, `RIGHT()` and `TRIM()`

* fixed docs for issue #2968: Collection _key autoincrement value increases on error

* fixed issue #3011: Optimizer rule reduce-extraction-to-projection breaks queries

* Now allowing to restore users in a sharded environment as well
  It is still not possible to restore collections that are sharded
  differently than by _key.

* fixed an issue with restoring of system collections and user rights.
  It was not possible to restore users into an authenticated server.

* fixed issue #2977: Documentation for db._createDatabase is wrong

* ui: added bind parameters to slow query history view

* fixed issue #1751: Slow Query API should provide bind parameters, webui should display them

* ui: fixed a bug when moving multiple documents was not possible

* fixed docs for issue #2968: Collection _key autoincrement value increases on error

* AQL CHAR_LENGTH(null) returns now 0. Since AQL TO_STRING(null) is '' (string of length 0)

* ui: now supports single js file upload for Foxx services in addition to zip files

* fixed a multi-threading issue in the agency when callElection was called
  while the Supervision was calling updateSnapshot

* added startup option `--query.tracking-with-bindvars`

  This option controls whether the list of currently running queries
  and the list of slow queries should contain the bind variables used
  in the queries or not.

  The option can be changed at runtime using the commands

      // enables tracking of bind variables
      // set to false to turn tracking of bind variables off
      var value = true;
      require("@arangodb/aql/queries").properties({
        trackBindVars: value
      });

* index selectivity estimates are now available in the cluster as well

* fixed issue #2943: loadIndexesIntoMemory not returning the same structure
  as the rest of the collection APIs

* fixed issue #2949: ArangoError 1208: illegal name

* fixed issue #2874: Collection properties do not return `isVolatile`
  attribute

* potential fix for issue #2939: Segmentation fault when starting
  coordinator node

* fixed issue #2810: out of memory error when running UPDATE/REPLACE
  on medium-size collection

* fix potential deadlock errors in collector thread

* disallow the usage of volatile collections in the RocksDB engine
  by throwing an error when a collection is created with attribute
  `isVolatile` set to `true`.
  Volatile collections are unsupported by the RocksDB engine, so
  creating them should not succeed and silently create a non-volatile
  collection

* prevent V8 from issuing SIGILL instructions when it runs out of memory

  Now arangod will attempt to log a FATAL error into its logfile in case V8
  runs out of memory. In case V8 runs out of memory, it will still terminate the
  entire process. But at least there should be something in the ArangoDB logs
  indicating what the problem was. Apart from that, the arangod process should
  now be exited with SIGABRT rather than SIGILL as it shouldn't return into the
  V8 code that aborted the process with `__builtin_trap`.

  this potentially fixes issue #2920: DBServer crashing automatically post upgrade to 3.2

* Foxx queues and tasks now ensure that the scripts in them run with the same
  permissions as the Foxx code who started the task / queue

* fixed issue #2928: Offset problems

* fixed issue #2876: wrong skiplist index usage in edge collection

* fixed issue #2868: cname missing from logger-follow results in rocksdb

* fixed issue #2889: Traversal query using incorrect collection id

* fixed issue #2884: AQL traversal uniqueness constraints "propagating" to other traversals? Weird results

* arangoexport: added `--query` option for passing an AQL query to export the result

* fixed issue #2879: No result when querying for the last record of a query

* ui: allows now to edit default access level for collections in database
  _system for all users except the root user.

* The _users collection is no longer accessible outside the arngod process, _queues is always read-only

* added new option "--rocksdb.max-background-jobs"

* removed options "--rocksdb.max-background-compactions", "--rocksdb.base-background-compactions" and "--rocksdb.max-background-flushes"

* option "--rocksdb.compaction-read-ahead-size" now defaults to 2MB

* change Windows build so that RocksDB doesn't enforce AVX optimizations by default
  This fixes startup crashes on servers that do not have AVX CPU extensions

* speed up RocksDB secondary index creation and dropping

* removed RocksDB note in Geo index docs


v3.2.0 (2017-07-20)
-------------------

* fixed UI issues

* fixed multi-threading issues in Pregel

* fixed Foxx resilience

* added command-line option `--javascript.allow-admin-execute`

  This option can be used to control whether user-defined JavaScript code
  is allowed to be executed on server by sending via HTTP to the API endpoint
  `/_admin/execute`  with an authenticated user account.
  The default value is `false`, which disables the execution of user-defined
  code. This is also the recommended setting for production. In test environments,
  it may be convenient to turn the option on in order to send arbitrary setup
  or teardown commands for execution on the server.


v3.2.beta6 (2017-07-18)
-----------------------

* various bugfixes


v3.2.beta5 (2017-07-16)
-----------------------

* numerous bugfixes


v3.2.beta4 (2017-07-04)
-----------------------

* ui: fixed document view _from and _to linking issue for special characters

* added function `db._parse(query)` for parsing an AQL query and returning information about it

* fixed one medium priority and two low priority security user interface
  issues found by owasp zap.

* ui: added index deduplicate options

* ui: fixed renaming of collections for the rocksdb storage engine

* documentation and js fixes for secondaries

* RocksDB storage format was changed, users of the previous beta/alpha versions
  must delete the database directory and re-import their data

* enabled permissions on database and collection level

* added and changed some user related REST APIs
    * added `PUT /_api/user/{user}/database/{database}/{collection}` to change collection permission
    * added `GET /_api/user/{user}/database/{database}/{collection}`
    * added optional `full` parameter to the `GET /_api/user/{user}/database/` REST call

* added user functions in the arangoshell `@arangodb/users` module
    * added `grantCollection` and `revokeCollection` functions
    * added `permission(user, database, collection)` to retrieve collection specific rights

* added "deduplicate" attribute for array indexes, which controls whether inserting
  duplicate index values from the same document into a unique array index will lead to
  an error or not:

      // with deduplicate = true, which is the default value:
      db._create("test");
      db.test.ensureIndex({ type: "hash", fields: ["tags[*]"], deduplicate: true });
      db.test.insert({ tags: ["a", "b"] });
      db.test.insert({ tags: ["c", "d", "c"] }); // will work, because deduplicate = true
      db.test.insert({ tags: ["a"] }); // will fail

      // with deduplicate = false
      db._create("test");
      db.test.ensureIndex({ type: "hash", fields: ["tags[*]"], deduplicate: false });
      db.test.insert({ tags: ["a", "b"] });
      db.test.insert({ tags: ["c", "d", "c"] }); // will not work, because deduplicate = false
      db.test.insert({ tags: ["a"] }); // will fail

  The "deduplicate" attribute is now also accepted by the index creation HTTP
  API endpoint POST /_api/index and is returned by GET /_api/index.

* added optimizer rule "remove-filters-covered-by-traversal"

* Debian/Ubuntu installer: make messages about future package upgrades more clear

* fix a hangup in VST

  The problem happened when the two first chunks of a VST message arrived
  together on a connection that was newly switched to VST.

* fix deletion of outdated WAL files in RocksDB engine

* make use of selectivity estimates in hash, skiplist and persistent indexes
  in RocksDB engine

* changed VM overcommit recommendation for user-friendliness

* fix a shutdown bug in the cluster: a destroyed query could still be active

* do not terminate the entire server process if a temp file cannot be created
  (Windows only)

* fix log output in the front-end, it stopped in case of too many messages


v3.2.beta3 (2017-06-27)
-----------------------

* numerous bugfixes


v3.2.beta2 (2017-06-20)
-----------------------

* potentially fixed issue #2559: Duplicate _key generated on insertion

* fix invalid results (too many) when a skipping LIMIT was used for a
  traversal. `LIMIT x` or `LIMIT 0, x` were not affected, but `LIMIT s, x`
  may have returned too many results

* fix races in SSL communication code

* fix invalid locking in JWT authentication cache, which could have
  crashed the server

* fix invalid first group results for sorted AQL COLLECT when LIMIT
  was used

* fix potential race, which could make arangod hang on startup

* removed `exception` field from transaction error result; users should throw
  explicit `Error` instances to return custom exceptions (addresses issue #2561)

* fixed issue #2613: Reduce log level when Foxx manager tries to self heal missing database

* add a read only mode for users and collection level authorization

* removed `exception` field from transaction error result; users should throw
  explicit `Error` instances to return custom exceptions (addresses issue #2561)

* fixed issue #2677: Foxx disabling development mode creates non-deterministic service bundle

* fixed issue #2684: Legacy service UI not working


v3.2.beta1 (2017-06-12)
-----------------------

* provide more context for index errors (addresses issue #342)

* arangod now validates several OS/environment settings on startup and warns if
  the settings are non-ideal. Most of the checks are executed on Linux systems only.

* fixed issue #2515: The replace-or-with-in optimization rule might prevent use of indexes

* added `REGEX_REPLACE` AQL function

* the RocksDB storage format was changed, users of the previous alpha versions
  must delete the database directory and re-import their data

* added server startup option `--query.fail-on-warning`

  setting this option to `true` will abort any AQL query with an exception if
  it causes a warning at runtime. The value can be overridden per query by
  setting the `failOnWarning` attribute in a query's options.

* added --rocksdb.num-uncompressed-levels to adjust number of non-compressed levels

* added checks for memory managment and warn (i. e. if hugepages are enabled)

* set default SSL cipher suite string to "HIGH:!EXPORT:!aNULL@STRENGTH"

* fixed issue #2469: Authentication = true does not protect foxx-routes

* fixed issue #2459: compile success but can not run with rocksdb

* `--server.maximal-queue-size` is now an absolute maximum. If the queue is
  full, then 503 is returned. Setting it to 0 means "no limit".

* (Enterprise only) added authentication against an LDAP server

* fixed issue #2083: Foxx services aren't distributed to all coordinators

* fixed issue #2384: new coordinators don't pick up existing Foxx services

* fixed issue #2408: Foxx service validation causes unintended side-effects

* extended HTTP API with routes for managing Foxx services

* added distinction between hasUser and authorized within Foxx
  (cluster internal requests are authorized requests but don't have a user)

* arangoimp now has a `--threads` option to enable parallel imports of data

* PR #2514: Foxx services that can't be fixed by self-healing now serve a 503 error

* added `time` function to `@arangodb` module


v3.2.alpha4 (2017-04-25)
------------------------

* fixed issue #2450: Bad optimization plan on simple query

* fixed issue #2448: ArangoDB Web UI takes no action when Delete button is clicked

* fixed issue #2442: Frontend shows already deleted databases during login

* added 'x-content-type-options: nosniff' to avoid MSIE bug

* set default value for `--ssl.protocol` from TLSv1 to TLSv1.2.

* AQL breaking change in cluster:
  The SHORTEST_PATH statement using edge-collection names instead
  of a graph name now requires to explicitly name the vertex-collection names
  within the AQL query in the cluster. It can be done by adding `WITH <name>`
  at the beginning of the query.

  Example:
  ```
  FOR v,e IN OUTBOUND SHORTEST_PATH @start TO @target edges [...]
  ```

  Now has to be:

  ```
  WITH vertices
  FOR v,e IN OUTBOUND SHORTEST_PATH @start TO @target edges [...]
  ```

  This change is due to avoid dead-lock sitations in clustered case.
  An error stating the above is included.

* add implicit use of geo indexes when using SORT/FILTER in AQL, without
  the need to use the special-purpose geo AQL functions `NEAR` or `WITHIN`.

  the special purpose `NEAR` AQL function can now be substituted with the
  following AQL (provided there is a geo index present on the `doc.latitude`
  and `doc.longitude` attributes):

      FOR doc in geoSort
        SORT DISTANCE(doc.latitude, doc.longitude, 0, 0)
        LIMIT 5
        RETURN doc

  `WITHIN` can be substituted with the following AQL:

      FOR doc in geoFilter
        FILTER DISTANCE(doc.latitude, doc.longitude, 0, 0) < 2000
        RETURN doc

  Compared to using the special purpose AQL functions this approach has the
  advantage that it is more composable, and will also honor any `LIMIT` values
  used in the AQL query.

* potential fix for shutdown hangs on OSX

* added KB, MB, GB prefix for integer parameters, % for integer parameters
  with a base value

* added JEMALLOC 4.5.0

* added `--vm.resident-limit` and `--vm.path` for file-backed memory mapping
  after reaching a configurable maximum RAM size

* try recommended limit for file descriptors in case of unlimited
  hard limit

* issue #2413: improve logging in case of lock timeout and deadlocks

* added log topic attribute to /_admin/log api

* removed internal build option `USE_DEV_TIMERS`

  Enabling this option activated some proprietary timers for only selected
  events in arangod. Instead better use `perf` to gather timings.


v3.2.alpha3 (2017-03-22)
------------------------

* increase default collection lock timeout from 30 to 900 seconds

* added function `db._engine()` for retrieval of storage engine information at
  server runtime

  There is also an HTTP REST handler at GET /_api/engine that returns engine
  information.

* require at least cmake 3.2 for building ArangoDB

* make arangod start with less V8 JavaScript contexts

  This speeds up the server start (a little bit) and makes it use less memory.
  Whenever a V8 context is needed by a Foxx action or some other operation and
  there is no usable V8 context, a new one will be created dynamically now.

  Up to `--javascript.v8-contexts` V8 contexts will be created, so this option
  will change its meaning. Previously as many V8 contexts as specified by this
  option were created at server start, and the number of V8 contexts did not
  change at runtime. Now up to this number of V8 contexts will be in use at the
  same time, but the actual number of V8 contexts is dynamic.

  The garbage collector thread will automatically delete unused V8 contexts after
  a while. The number of spare contexts will go down to as few as configured in
  the new option `--javascript.v8-contexts-minimum`. Actually that many V8 contexts
  are also created at server start.

  The first few requests in new V8 contexts will take longer than in contexts
  that have been there already. Performance may therefore suffer a bit for the
  initial requests sent to ArangoDB or when there are only few but performance-
  critical situations in which new V8 contexts will be created. If this is a
  concern, it can easily be fixed by setting `--javascipt.v8-contexts-minimum`
  and `--javascript.v8-contexts` to a relatively high value, which will guarantee
  that many number of V8 contexts to be created at startup and kept around even
  when unused.

  Waiting for an unused V8 context will now also abort if no V8 context can be
  acquired/created after 120 seconds.

* improved diagnostic messages written to logfiles by supervisor process

* fixed issue #2367

* added "bindVars" to attributes of currently running and slow queries

* added "jsonl" as input file type for arangoimp

* upgraded version of bundled zlib library from 1.2.8 to 1.2.11

* added input file type `auto` for arangoimp so it can automatically detect the
  type of the input file from the filename extension

* fixed variables parsing in GraphQL

* added `--translate` option for arangoimp to translate attribute names from
  the input files to attriubte names expected by ArangoDB

  The `--translate` option can be specified multiple times (once per translation
  to be executed). The following example renames the "id" column from the input
  file to "_key", and the "from" column to "_from", and the "to" column to "_to":

      arangoimp --type csv --file data.csv --translate "id=_key" --translate "from=_from" --translate "to=_to"

  `--translate` works for CSV and TSV inputs only.

* changed default value for `--server.max-packet-size` from 128 MB to 256 MB

* fixed issue #2350

* fixed issue #2349

* fixed issue #2346

* fixed issue #2342

* change default string truncation length from 80 characters to 256 characters for
  `print`/`printShell` functions in ArangoShell and arangod. This will emit longer
  prefixes of string values before truncating them with `...`, which is helpful
  for debugging.

* always validate incoming JSON HTTP requests for duplicate attribute names

  Incoming JSON data with duplicate attribute names will now be rejected as
  invalid. Previous versions of ArangoDB only validated the uniqueness of
  attribute names inside incoming JSON for some API endpoints, but not
  consistently for all APIs.

* don't let read-only transactions block the WAL collector

* allow passing own `graphql-sync` module instance to Foxx GraphQL router

* arangoexport can now export to csv format

* arangoimp: fixed issue #2214

* Foxx: automatically add CORS response headers

* added "OPTIONS" to CORS `access-control-allow-methods` header

* Foxx: Fix arangoUser sometimes not being set correctly

* fixed issue #1974


v3.2.alpha2 (2017-02-20)
------------------------

* ui: fixed issue #2065

* ui: fixed a dashboard related memory issue

* Internal javascript rest actions will now hide their stack traces to the client
  unless maintainer mode is activated. Instead they will always log to the logfile

* Removed undocumented internal HTTP API:
  * PUT _api/edges

  The documented GET _api/edges and the undocumented POST _api/edges remains unmodified.

* updated V8 version to 5.7.0.0

* change undocumented behaviour in case of invalid revision ids in
  If-Match and If-None-Match headers from 400 (BAD) to 412 (PRECONDITION
  FAILED).

* change undocumented behaviour in case of invalid revision ids in
  JavaScript document operations from 1239 ("illegal document revision")
  to 1200 ("conflict").

* added data export tool, arangoexport.

  arangoexport can be used to export collections to json, jsonl or xml
  and export a graph or collections to xgmml.

* fixed a race condition when closing a connection

* raised default hard limit on threads for very small to 64

* fixed negative counting of http connection in UI


v3.2.alpha1 (2017-02-05)
------------------------

* added figure `httpRequests` to AQL query statistics

* removed revisions cache intermediate layer implementation

* obsoleted startup options `--database.revision-cache-chunk-size` and
  `--database.revision-cache-target-size`

* fix potential port number over-/underruns

* added startup option `--log.shorten-filenames` for controlling whether filenames
  in log messages should be shortened to just the filename with the absolute path

* removed IndexThreadFeature, made `--database.index-threads` option obsolete

* changed index filling to make it more parallel, dispatch tasks to boost::asio

* more detailed stacktraces in Foxx apps

* generated Foxx services now use swagger tags


v3.1.24 (XXXX-XX-XX)
--------------------

* fixed one more LIMIT issue in traversals


v3.1.23 (2017-06-19)
--------------------

* potentially fixed issue #2559: Duplicate _key generated on insertion

* fix races in SSL communication code

* fix invalid results (too many) when a skipping LIMIT was used for a
  traversal. `LIMIT x` or `LIMIT 0, x` were not affected, but `LIMIT s, x`
  may have returned too many results

* fix invalid first group results for sorted AQL COLLECT when LIMIT
  was used

* fix invalid locking in JWT authentication cache, which could have
  crashed the server

* fix undefined behavior in traverser when traversals were used inside
  a FOR loop


v3.1.22 (2017-06-07)
--------------------

* fixed issue #2505: Problem with export + report of a bug

* documented changed behavior of WITH

* fixed ui glitch in aardvark

* avoid agency compaction bug

* fixed issue #2283: disabled proxy communication internally


v3.1.21 (2017-05-22)
--------------------

* fixed issue #2488:  AQL operator IN error when data use base64 chars

* more randomness in seeding RNG

v3.1.20 (2016-05-16)
--------------------

* fixed incorrect sorting for distributeShardsLike

* improve reliability of AgencyComm communication with Agency

* fixed shard numbering bug, where ids were erouneously incremented by 1

* remove an unnecessary precondition in createCollectionCoordinator

* funny fail rotation fix

* fix in SimpleHttpClient for correct advancement of readBufferOffset

* forward SIG_HUP in supervisor process to the server process to fix logrotaion
  You need to stop the remaining arangod server process manually for the upgrade to work.


v3.1.19 (2017-04-28)
--------------------

* Fixed a StackOverflow issue in Traversal and ShortestPath. Occured if many (>1000) input
  values in a row do not return any result. Fixes issue: #2445

* fixed issue #2448

* fixed issue #2442

* added 'x-content-type-options: nosniff' to avoid MSIE bug

* fixed issue #2441

* fixed issue #2440

* Fixed a StackOverflow issue in Traversal and ShortestPath. Occured if many (>1000) input
  values in a row do not return any result. Fixes issue: #2445

* fix occasional hanging shutdowns on OS X


v3.1.18 (2017-04-18)
--------------------

* fixed error in continuous synchronization of collections

* fixed spurious hangs on server shutdown

* better error messages during restore collection

* completely overhaul supervision. More detailed tests

* Fixed a dead-lock situation in cluster traversers, it could happen in
  rare cases if the computation on one DBServer could be completed much earlier
  than the other server. It could also be restricted to SmartGraphs only.

* (Enterprise only) Fixed a bug in SmartGraph DepthFirstSearch. In some
  more complicated queries, the maxDepth limit of 1 was not considered strictly
  enough, causing the traverser to do unlimited depth searches.

* fixed issue #2415

* fixed issue #2422

* fixed issue #1974


v3.1.17 (2017-04-04)
--------------------

* (Enterprise only) fixed a bug where replicationFactor was not correctly
  forwarded in SmartGraph creation.

* fixed issue #2404

* fixed issue #2397

* ui - fixed smart graph option not appearing

* fixed issue #2389

* fixed issue #2400


v3.1.16 (2017-03-27)
--------------------

* fixed issue #2392

* try to raise file descriptors to at least 8192, warn otherwise

* ui - aql editor improvements + updated ace editor version (memory leak)

* fixed lost HTTP requests

* ui - fixed some event issues

* avoid name resolution when given connection string is a valid ip address

* helps with issue #1842, bug in COLLECT statement in connection with LIMIT.

* fix locking bug in cluster traversals

* increase lock timeout defaults

* increase various cluster timeouts

* limit default target size for revision cache to 1GB, which is better for
  tight RAM situations (used to be 40% of (totalRAM - 1GB), use
  --database.revision-cache-target-size <VALUEINBYTES> to get back the
  old behaviour

* fixed a bug with restarted servers indicating status as "STARTUP"
  rather that "SERVING" in Nodes UI.


v3.1.15 (2017-03-20)
--------------------

* add logrotate configuration as requested in #2355

* fixed issue #2376

* ui - changed document api due a chrome bug

* ui - fixed a submenu bug

* added endpoint /_api/cluster/endpoints in cluster case to get all
  coordinator endpoints

* fix documentation of /_api/endpoint, declaring this API obsolete.

* Foxx response objects now have a `type` method for manipulating the content-type header

* Foxx tests now support `xunit` and `tap` reporters


v3.1.14 (2017-03-13)
--------------------

* ui - added feature request (multiple start nodes within graph viewer) #2317

* added missing locks to authentication cache methods

* ui - added feature request (multiple start nodes within graph viewer) #2317

* ui - fixed wrong merge of statistics information from different coordinators

* ui - fixed issue #2316

* ui - fixed wrong protocol usage within encrypted environment

* fixed compile error on Mac Yosemite

* minor UI fixes


v3.1.13 (2017-03-06)
--------------------

* fixed variables parsing in GraphQL

* fixed issue #2214

* fixed issue #2342

* changed thread handling to queue only user requests on coordinator

* use exponential backoff when waiting for collection locks

* repair short name server lookup in cluster in the case of a removed
  server


v3.1.12 (2017-02-28)
--------------------

* disable shell color escape sequences on Windows

* fixed issue #2326

* fixed issue #2320

* fixed issue #2315

* fixed a race condition when closing a connection

* raised default hard limit on threads for very small to 64

* fixed negative counting of http connection in UI

* fixed a race when renaming collections

* fixed a race when dropping databases


v3.1.11 (2017-02-17)
--------------------

* fixed a race between connection closing and sending out last chunks of data to clients
  when the "Connection: close" HTTP header was set in requests

* ui: optimized smart graph creation usability

* ui: fixed #2308

* fixed a race in async task cancellation via `require("@arangodb/tasks").unregisterTask()`

* fixed spuriously hanging threads in cluster AQL that could sit idle for a few minutes

* fixed potential numeric overflow for big index ids in index deletion API

* fixed sort issue in cluster, occurring when one of the local sort buffers of a
  GatherNode was empty

* reduce number of HTTP requests made for certain kinds of join queries in cluster,
  leading to speedup of some join queries

* supervision deals with demised coordinators correctly again

* implement a timeout in TraverserEngineRegistry

* agent communication reduced in large batches of append entries RPCs

* inception no longer estimates RAFT timings

* compaction in agents has been moved to a separate thread

* replicated logs hold local timestamps

* supervision jobs failed leader and failed follower revisited for
  function in precarious stability situations

* fixed bug in random number generator for 64bit int


v3.1.10 (2017-02-02)
--------------------

* updated versions of bundled node modules:
  - joi: from 8.4.2 to 9.2.0
  - joi-to-json-schema: from 2.2.0 to 2.3.0
  - sinon: from 1.17.4 to 1.17.6
  - lodash: from 4.13.1 to 4.16.6

* added shortcut for AQL ternary operator
  instead of `condition ? true-part : false-part` it is now possible to also use a
  shortcut variant `condition ? : false-part`, e.g.

      FOR doc IN docs RETURN doc.value ?: 'not present'

  instead of

      FOR doc IN docs RETURN doc.value ? doc.value : 'not present'

* fixed wrong sorting order in cluster, if an index was used to sort with many
  shards.

* added --replication-factor, --number-of-shards and --wait-for-sync to arangobench

* turn on UTF-8 string validation for VelocyPack values received via VST connections

* fixed issue #2257

* upgraded Boost version to 1.62.0

* added optional detail flag for db.<collection>.count()
  setting the flag to `true` will make the count operation returned the per-shard
  counts for the collection:

      db._create("test", { numberOfShards: 10 });
      for (i = 0; i < 1000; ++i) {
        db.test.insert({value: i});
      }
      db.test.count(true);

      {
        "s100058" : 99,
        "s100057" : 103,
        "s100056" : 100,
        "s100050" : 94,
        "s100055" : 90,
        "s100054" : 122,
        "s100051" : 109,
        "s100059" : 99,
        "s100053" : 95,
        "s100052" : 89
      }

* added optional memory limit for AQL queries:

      db._query("FOR i IN 1..100000 SORT i RETURN i", {}, { options: { memoryLimit: 100000 } });

  This option limits the default maximum amount of memory (in bytes) that a single
  AQL query can use.
  When a single AQL query reaches the specified limit value, the query will be
  aborted with a *resource limit exceeded* exception. In a cluster, the memory
  accounting is done per shard, so the limit value is effectively a memory limit per
  query per shard.

  The global limit value can be overriden per query by setting the *memoryLimit*
  option value for individual queries when running an AQL query.

* added server startup option `--query.memory-limit`

* added convenience function to create vertex-centric indexes.

  Usage: `db.collection.ensureVertexCentricIndex("label", {type: "hash", direction: "outbound"})`
  That will create an index that can be used on OUTBOUND with filtering on the
  edge attribute `label`.

* change default log output for tools to stdout (instead of stderr)

* added option -D to define a configuration file environment key=value

* changed encoding behavior for URLs encoded in the C++ code of ArangoDB:
  previously the special characters `-`, `_`, `~` and `.` were returned as-is
  after URL-encoding, now `.` will be encoded to be `%2e`.
  This also changes the behavior of how incoming URIs are processed: previously
  occurrences of `..` in incoming request URIs were collapsed (e.g. `a/../b/` was
  collapsed to a plain `b/`). Now `..` in incoming request URIs are not collapsed.

* Foxx request URL suffix is no longer unescaped

* @arangodb/request option json now defaults to `true` if the response body is not empty and encoding is not explicitly set to `null` (binary).
  The option can still be set to `false` to avoid unnecessary attempts at parsing the response as JSON.

* Foxx configuration values for unknown options will be discarded when saving the configuration in production mode using the web interface

* module.context.dependencies is now immutable

* process.stdout.isTTY now returns `true` in arangosh and when running arangod with the `--console` flag

* add support for Swagger tags in Foxx


v3.1.9 (XXXX-XX-XX)
-------------------

* macos CLI package: store databases and apps in the users home directory

* ui: fixed re-login issue within a non system db, when tab was closed

* fixed a race in the VelocyStream Commtask implementation

* fixed issue #2256


v3.1.8 (2017-01-09)
-------------------

* add Windows silent installer

* add handling of debug symbols during Linux & windows release builds.

* fixed issue #2181

* fixed issue #2248: reduce V8 max old space size from 3 GB to 1 GB on 32 bit systems

* upgraded Boost version to 1.62.0

* fixed issue #2238

* fixed issue #2234

* agents announce new endpoints in inception phase to leader

* agency leadership accepts updatet endpoints to given uuid

* unified endpoints replace localhost with 127.0.0.1

* fix several problems within an authenticated cluster


v3.1.7 (2016-12-29)
-------------------

* fixed one too many elections in RAFT

* new agency comm backported from devel


v3.1.6 (2016-12-20)
-------------------

* fixed issue #2227

* fixed issue #2220

* agency constituent/agent bug fixes in race conditions picking up
  leadership

* supervision does not need waking up anymore as it is running
  regardless

* agents challenge their leadership more rigorously


v3.1.5 (2016-12-16)
-------------------

* lowered default value of `--database.revision-cache-target-size` from 75% of
  RAM to less than 40% of RAM

* fixed issue #2218

* fixed issue #2217

* Foxx router.get/post/etc handler argument can no longer accidentally omitted

* fixed issue #2223


v3.1.4 (2016-12-08)
-------------------

* fixed issue #2211

* fixed issue #2204

* at cluster start, coordinators wait until at least one DBserver is there,
  and either at least two DBservers are there or 15s have passed, before they
  initiate the bootstrap of system collections.

* more robust agency startup from devel

* supervision's AddFollower adds many followers at once

* supervision has new FailedFollower job

* agency's Node has new method getArray

* agency RAFT timing estimates more conservative in waitForSync
  scenario

* agency RAFT timing estimates capped at maximum 2.0/10.0 for low/high


v3.1.3 (2016-12-02)
-------------------

* fix a traversal bug when using skiplist indexes:
  if we have a skiplist of ["a", "unused", "_from"] and a traversal like:
  FOR v,e,p IN OUTBOUND @start @@edges
    FILTER p.edges[0].a == 'foo'
    RETURN v
  And the above index applied on "a" is considered better than EdgeIndex, than
  the executor got into undefined behaviour.

* fix endless loop when trying to create a collection with replicationFactor: -1


v3.1.2 (2016-11-24)
-------------------

* added support for descriptions field in Foxx dependencies

* (Enterprise only) fixed a bug in the statistic report for SmartGraph traversals.
Now they state correctly how many documents were fetched from the index and how many
have been filtered.

* Prevent uniform shard distribution when replicationFactor == numServers

v3.1.1 (2016-11-15)
-------------------

* fixed issue #2176

* fixed issue #2168

* display index usage of traversals in AQL explainer output (previously missing)

* fixed issue #2163

* preserve last-used HLC value across server starts

* allow more control over handling of pre-3.1 _rev values

  this changes the server startup option `--database.check-30-revisions` from a boolean (true/false)
  parameter to a string parameter with the following possible values:

  - "fail":
    will validate _rev values of 3.0 collections on collection loading and throw an exception when invalid _rev values are found.
    in this case collections with invalid _rev values are marked as corrupted and cannot be used in the ArangoDB 3.1 instance.
    the fix procedure for such collections is to export the collections from 3.0 database with arangodump and restore them in 3.1 with arangorestore.
    collections that do not contain invalid _rev values are marked as ok and will not be re-checked on following loads.
    collections that contain invalid _rev values will be re-checked on following loads.

  - "true":
    will validate _rev values of 3.0 collections on collection loading and print a warning when invalid _rev values are found.
    in this case collections with invalid _rev values can be used in the ArangoDB 3.1 instance.
    however, subsequent operations on documents with invalid _rev values may silently fail or fail with explicit errors.
    the fix procedure for such collections is to export the collections from 3.0 database with arangodump and restore them in 3.1 with arangorestore.
    collections that do not contain invalid _rev values are marked as ok and will not be re-checked on following loads.
    collections that contain invalid _rev values will be re-checked on following loads.

  - "false":
    will not validate _rev values on collection loading and not print warnings.
    no hint is given when invalid _rev values are found.
    subsequent operations on documents with invalid _rev values may silently fail or fail with explicit errors.
    this setting does not affect whether collections are re-checked later.
    collections will be re-checked on following loads if `--database.check-30-revisions` is later set to either `true` or `fail`.

  The change also suppresses warnings that were printed when collections were restored using arangorestore, and the restore
  data contained invalid _rev values. Now these warnings are suppressed, and new HLC _rev values are generated for these documents
  as before.

* added missing functions to AQL syntax highlighter in web interface

* fixed display of `ANY` direction in traversal explainer output (direction `ANY` was shown as either
  `INBOUND` or `OUTBOUND`)

* changed behavior of toJSON() function when serializing an object before saving it in the database

  if an object provides a toJSON() function, this function is still called for serializing it.
  the change is that the result of toJSON() is not stringified anymore, but saved as is. previous
  versions of ArangoDB called toJSON() and after that additionally stringified its result.

  This change will affect the saving of JS Buffer objects, which will now be saved as arrays of
  bytes instead of a comma-separated string of the Buffer's byte contents.

* allow creating unique indexes on more attributes than present in shardKeys

  The following combinations of shardKeys and indexKeys are allowed/not allowed:

  shardKeys     indexKeys
      a             a        ok
      a             b    not ok
      a           a b        ok
    a b             a    not ok
    a b             b    not ok
    a b           a b        ok
    a b         a b c        ok
  a b c           a b    not ok
  a b c         a b c        ok

* fixed wrong version in web interface login screen (EE only)

* make web interface not display an exclamation mark next to ArangoDB version number 3.1

* fixed search for arbitrary document attributes in web interface in case multiple
  search values were used on different attribute names. in this case, the search always
  produced an empty result

* disallow updating `_from` and `_to` values of edges in Smart Graphs. Updating these
  attributes would lead to potential redistribution of edges to other shards, which must be
  avoided.

* fixed issue #2148

* updated graphql-sync dependency to 0.6.2

* fixed issue #2156

* fixed CRC4 assembly linkage


v3.1.0 (2016-10-29)
-------------------

* AQL breaking change in cluster:

  from ArangoDB 3.1 onwards `WITH` is required for traversals in a
  clustered environment in order to avoid deadlocks.

  Note that for queries that access only a single collection or that have all
  collection names specified somewhere else in the query string, there is no
  need to use *WITH*. *WITH* is only useful when the AQL query parser cannot
  automatically figure out which collections are going to be used by the query.
  *WITH* is only useful for queries that dynamically access collections, e.g.
  via traversals, shortest path operations or the *DOCUMENT()* function.

  more info can be found [here](https://github.com/arangodb/arangodb/blob/devel/Documentation/Books/AQL/Operations/With.md)

* added AQL function `DISTANCE` to calculate the distance between two arbitrary
  coordinates (haversine formula)

* fixed issue #2110

* added Auto-aptation of RAFT timings as calculations only


v3.1.rc2 (2016-10-10)
---------------------

* second release candidate


v3.1.rc1 (2016-09-30)
---------------------

* first release candidate


v3.1.alpha2 (2016-09-01)
------------------------

* added module.context.createDocumentationRouter to replace module.context.apiDocumentation

* bug in RAFT implementation of reads. dethroned leader still answered requests in isolation

* ui: added new graph viewer

* ui: aql-editor added tabular & graph display

* ui: aql-editor improved usability

* ui: aql-editor: query profiling support

* fixed issue #2109

* fixed issue #2111

* fixed issue #2075

* added AQL function `DISTANCE` to calculate the distance between two arbitrary
  coordinates (haversine formula)

* rewrote scheduler and dispatcher based on boost::asio

  parameters changed:
    `--scheduler.threads` and `--server.threads` are now merged into a single one: `--server.threads`

    hidden `--server.extra-threads` has been removed

    hidden `--server.aql-threads` has been removed

    hidden `--server.backend` has been removed

    hidden `--server.show-backends` has been removed

    hidden `--server.thread-affinity` has been removed

* fixed issue #2086

* fixed issue #2079

* fixed issue #2071

  make the AQL query optimizer inject filter condition expressions referred to
  by variables during filter condition aggregation.
  For example, in the following query

      FOR doc IN collection
        LET cond1 = (doc.value == 1)
        LET cond2 = (doc.value == 2)
        FILTER cond1 || cond2
        RETURN { doc, cond1, cond2 }

  the optimizer will now inject the conditions for `cond1` and `cond2` into the filter
  condition `cond1 || cond2`, expanding it to `(doc.value == 1) || (doc.value == 2)`
  and making these conditions available for index searching.

  Note that the optimizer previously already injected some conditions into other
  conditions, but only if the variable that defined the condition was not used
  elsewhere. For example, the filter condition in the query

      FOR doc IN collection
        LET cond = (doc.value == 1)
        FILTER cond
        RETURN { doc }

  already got optimized before because `cond` was only used once in the query and
  the optimizer decided to inject it into the place where it was used.

  This only worked for variables that were referred to once in the query.
  When a variable was used multiple times, the condition was not injected as
  in the following query:

      FOR doc IN collection
        LET cond = (doc.value == 1)
        FILTER cond
        RETURN { doc, cond }

  The fix for #2070 now will enable this optimization so that the query can
  use an index on `doc.value` if available.

* changed behavior of AQL array comparison operators for empty arrays:
  * `ALL` and `ANY` now always return `false` when the left-hand operand is an
    empty array. The behavior for non-empty arrays does not change:
    * `[] ALL == 1` will return `false`
    * `[1] ALL == 1` will return `true`
    * `[1, 2] ALL == 1` will return `false`
    * `[2, 2] ALL == 1` will return `false`
    * `[] ANY == 1` will return `false`
    * `[1] ANY == 1` will return `true`
    * `[1, 2] ANY == 1` will return `true`
    * `[2, 2] ANY == 1` will return `false`
  * `NONE` now always returns `true` when the left-hand operand is an empty array.
    The behavior for non-empty arrays does not change:
    * `[] NONE == 1` will return `true`
    * `[1] NONE == 1` will return `false`
    * `[1, 2] NONE == 1` will return `false`
    * `[2, 2] NONE == 1` will return `true`

* added experimental AQL functions `JSON_STRINGIFY` and `JSON_PARSE`

* added experimental support for incoming gzip-compressed requests

* added HTTP REST APIs for online loglevel adjustments:

  - GET `/_admin/log/level` returns the current loglevel settings
  - PUT `/_admin/log/level` modifies the current loglevel settings

* PATCH /_api/gharial/{graph-name}/vertex/{collection-name}/{vertex-key}
  - changed default value for keepNull to true

* PATCH /_api/gharial/{graph-name}/edge/{collection-name}/{edge-key}
  - changed default value for keepNull to true

* renamed `maximalSize` attribute in parameter.json files to `journalSize`

  The `maximalSize` attribute will still be picked up from collections that
  have not been adjusted. Responses from the replication API will now also use
  `journalSize` instead of `maximalSize`.

* added `--cluster.system-replication-factor` in order to adjust the
  replication factor for new system collections

* fixed issue #2012

* added a memory expection in case V8 memory gets too low

* added Optimizer Rule for other indexes in Traversals
  this allows AQL traversals to use other indexes than the edge index.
  So traversals with filters on edges can now make use of more specific
  indexes, e.g.

      FOR v, e, p IN 2 OUTBOUND @start @@edge FILTER p.edges[0].foo == "bar"

  will prefer a Hash Index on [_from, foo] above the EdgeIndex.

* fixed epoch computation in hybrid logical clock

* fixed thread affinity

* replaced require("internal").db by require("@arangodb").db

* added option `--skip-lines` for arangoimp
  this allows skipping the first few lines from the import file in case the
  CSV or TSV import are used

* fixed periodic jobs: there should be only one instance running - even if it
  runs longer than the period

* improved performance of primary index and edge index lookups

* optimizations for AQL `[*]` operator in case no filter, no projection and
  no offset/limit are used

* added AQL function `OUTERSECTION` to return the symmetric difference of its
  input arguments

* Foxx manifests of installed services are now saved to disk with indentation

* Foxx tests and scripts in development mode should now always respect updated
  files instead of loading stale modules

* When disabling Foxx development mode the setup script is now re-run

* Foxx now provides an easy way to directly serve GraphQL requests using the
  `@arangodb/foxx/graphql` module and the bundled `graphql-sync` dependency

* Foxx OAuth2 module now correctly passes the `access_token` to the OAuth2 server

* added iconv-lite and timezone modules

* web interface now allows installing GitHub and zip services in legacy mode

* added module.context.createDocumentationRouter to replace module.context.apiDocumentation

* bug in RAFT implementation of reads. dethroned leader still answered
  requests in isolation

* all lambdas in ClusterInfo might have been left with dangling references.

* Agency bug fix for handling of empty json objects as values.

* Foxx tests no longer support the Mocha QUnit interface as this resulted in weird
  inconsistencies in the BDD and TDD interfaces. This fixes the TDD interface
  as well as out-of-sequence problems when using the BDD before/after functions.

* updated bundled JavaScript modules to latest versions; joi has been updated from 8.4 to 9.2
  (see [joi 9.0.0 release notes](https://github.com/hapijs/joi/issues/920) for information on
  breaking changes and new features)

* fixed issue #2139

* updated graphql-sync dependency to 0.6.2

* fixed issue #2156


v3.0.13 (XXXX-XX-XX)
--------------------

* fixed issue #2315

* fixed issue #2210


v3.0.12 (2016-11-23)
--------------------

* fixed issue #2176

* fixed issue #2168

* fixed issues #2149, #2159

* fixed error reporting for issue #2158

* fixed assembly linkage bug in CRC4 module

* added support for descriptions field in Foxx dependencies


v3.0.11 (2016-11-08)
--------------------

* fixed issue #2140: supervisor dies instead of respawning child

* fixed issue #2131: use shard key value entered by user in web interface

* fixed issue #2129: cannot kill a long-run query

* fixed issue #2110

* fixed issue #2081

* fixed issue #2038

* changes to Foxx service configuration or dependencies should now be
  stored correctly when options are cleared or omitted

* Foxx tests no longer support the Mocha QUnit interface as this resulted in weird
  inconsistencies in the BDD and TDD interfaces. This fixes the TDD interface
  as well as out-of-sequence problems when using the BDD before/after functions.

* fixed issue #2148


v3.0.10 (2016-09-26)
--------------------

* fixed issue #2072

* fixed issue #2070

* fixed slow cluster starup issues. supervision will demonstrate more
  patience with db servers


v3.0.9 (2016-09-21)
-------------------

* fixed issue #2064

* fixed issue #2060

* speed up `collection.any()` and skiplist index creation

* fixed multiple issues where ClusterInfo bug hung agency in limbo
  timeouting on multiple collection and database callbacks


v3.0.8 (2016-09-14)
-------------------

* fixed issue #2052

* fixed issue #2005

* fixed issue #2039

* fixed multiple issues where ClusterInfo bug hung agency in limbo
  timeouting on multiple collection and database callbacks


v3.0.7 (2016-09-05)
-------------------

* new supervision job handles db server failure during collection creation.


v3.0.6 (2016-09-02)
-------------------

* fixed issue #2026

* slightly better error diagnostics for AQL query compilation and replication

* fixed issue #2018

* fixed issue #2015

* fixed issue #2012

* fixed wrong default value for arangoimp's `--on-duplicate` value

* fix execution of AQL traversal expressions when there are multiple
  conditions that refer to variables set outside the traversal

* properly return HTTP 503 in JS actions when backend is gone

* supervision creates new key in agency for failed servers

* new shards will not be allocated on failed or cleaned servers


v3.0.5 (2016-08-18)
-------------------

* execute AQL ternary operator via C++ if possible

* fixed issue #1977

* fixed extraction of _id attribute in AQL traversal conditions

* fix SSL agency endpoint

* Minimum RAFT timeout was one order of magnitude to short.

* Optimized RAFT RPCs from leader to followers for efficiency.

* Optimized RAFT RPC handling on followers with respect to compaction.

* Fixed bug in handling of duplicates and overlapping logs

* Fixed bug in supervision take over after leadership change.

v3.0.4 (2016-08-01)
-------------------

* added missing lock for periodic jobs access

* fix multiple foxx related cluster issues

* fix handling of empty AQL query strings

* fixed issue in `INTERSECTION` AQL function with duplicate elements
  in the source arrays

* fixed issue #1970

* fixed issue #1968

* fixed issue #1967

* fixed issue #1962

* fixed issue #1959

* replaced require("internal").db by require("@arangodb").db

* fixed issue #1954

* fixed issue #1953

* fixed issue #1950

* fixed issue #1949

* fixed issue #1943

* fixed segfault in V8, by backporting https://bugs.chromium.org/p/v8/issues/detail?id=5033

* Foxx OAuth2 module now correctly passes the `access_token` to the OAuth2 server

* fixed credentialed CORS requests properly respecting --http.trusted-origin

* fixed a crash in V8Periodic task (forgotten lock)

* fixed two bugs in synchronous replication (syncCollectionFinalize)


v3.0.3 (2016-07-17)
-------------------

* fixed issue #1942

* fixed issue #1941

* fixed array index batch insertion issues for hash indexes that caused problems when
  no elements remained for insertion

* fixed AQL MERGE() function with External objects originating from traversals

* fixed some logfile recovery errors with error message "document not found"

* fixed issue #1937

* fixed issue #1936

* improved performance of arangorestore in clusters with synchronous
  replication

* Foxx tests and scripts in development mode should now always respect updated
  files instead of loading stale modules

* When disabling Foxx development mode the setup script is now re-run

* Foxx manifests of installed services are now saved to disk with indentation


v3.0.2 (2016-07-09)
-------------------

* fixed assertion failure in case multiple remove operations were used in the same query

* fixed upsert behavior in case upsert was used in a loop with the same document example

* fixed issue #1930

* don't expose local file paths in Foxx error messages.

* fixed issue #1929

* make arangodump dump the attribute `isSystem` when dumping the structure
  of a collection, additionally make arangorestore not fail when the attribute
  is missing

* fixed "Could not extract custom attribute" issue when using COLLECT with
  MIN/MAX functions in some contexts

* honor presence of persistent index for sorting

* make AQL query optimizer not skip "use-indexes-rule", even if enough
  plans have been created already

* make AQL optimizer not skip "use-indexes-rule", even if enough execution plans
  have been created already

* fix double precision value loss in VelocyPack JSON parser

* added missing SSL support for arangorestore

* improved cluster import performance

* fix Foxx thumbnails on DC/OS

* fix Foxx configuration not being saved

* fix Foxx app access from within the frontend on DC/OS

* add option --default-replication-factor to arangorestore and simplify
  the control over the number of shards when restoring

* fix a bug in the VPack -> V8 conversion if special attributes _key,
  _id, _rev, _from and _to had non-string values, which is allowed
  below the top level

* fix malloc_usable_size for darwin


v3.0.1 (2016-06-30)
-------------------

* fixed periodic jobs: there should be only one instance running - even if it
  runs longer than the period

* increase max. number of collections in AQL queries from 32 to 256

* fixed issue #1916: header "authorization" is required" when opening
  services page

* fixed issue #1915: Explain: member out of range

* fixed issue #1914: fix unterminated buffer

* don't remove lockfile if we are the same (now stale) pid
  fixes docker setups (our pid will always be 1)

* do not use revision id comparisons in compaction for determining whether a
  revision is obsolete, but marker memory addresses
  this ensures revision ids don't matter when compacting documents

* escape Unicode characters in JSON HTTP responses
  this converts UTF-8 characters in HTTP responses of arangod into `\uXXXX`
  escape sequences. This makes the HTTP responses fit into the 7 bit ASCII
  character range, which speeds up HTTP response parsing for some clients,
  namely node.js/v8

* add write before read collections when starting a user transaction
  this allows specifying the same collection in both read and write mode without
  unintended side effects

* fixed buffer overrun that occurred when building very large result sets

* index lookup optimizations for primary index and edge index

* fixed "collection is a nullptr" issue when starting a traversal from a transaction

* enable /_api/import on coordinator servers


v3.0.0 (2016-06-22)
-------------------

* minor GUI fixxes

* fix for replication and nonces


v3.0.0-rc3 (2016-06-19)
-----------------------

* renamed various Foxx errors to no longer refer to Foxx services as apps

* adjusted various error messages in Foxx to be more informative

* specifying "files" in a Foxx manifest to be mounted at the service root
  no longer results in 404s when trying to access non-file routes

* undeclared path parameters in Foxx no longer break the service

* trusted reverse proxy support is now handled more consistently

* ArangoDB request compatibility and user are now exposed in Foxx

* all bundled NPM modules have been upgraded to their latest versions


v3.0.0-rc2 (2016-06-12)
-----------------------

* added option `--server.max-packet-size` for client tools

* renamed option `--server.ssl-protocol` to `--ssl.protocol` in client tools
  (was already done for arangod, but overlooked for client tools)

* fix handling of `--ssl.protocol` value 5 (TLS v1.2) in client tools, which
  claimed to support it but didn't

* config file can use '@include' to include a different config file as base


v3.0.0-rc1 (2016-06-10)
-----------------------

* the user management has changed: it now has users that are independent of
  databases. A user can have one or more database assigned to the user.

* forward ported V8 Comparator bugfix for inline heuristics from
  https://github.com/v8/v8/commit/5ff7901e24c2c6029114567de5a08ed0f1494c81

* changed to-string conversion for AQL objects and arrays, used by the AQL
  function `TO_STRING()` and implicit to-string casts in AQL

  - arrays are now converted into their JSON-stringify equivalents, e.g.

    - `[ ]` is now converted to `[]`
    - `[ 1, 2, 3 ]` is now converted to `[1,2,3]`
    - `[ "test", 1, 2 ] is now converted to `["test",1,2]`

    Previous versions of ArangoDB converted arrays with no members into the
    empty string, and non-empty arrays into a comma-separated list of member
    values, without the surrounding angular brackets. Additionally, string
    array members were not enclosed in quotes in the result string:

    - `[ ]` was converted to ``
    - `[ 1, 2, 3 ]` was converted to `1,2,3`
    - `[ "test", 1, 2 ] was converted to `test,1,2`

  - objects are now converted to their JSON-stringify equivalents, e.g.

    - `{ }` is converted to `{}`
    - `{ a: 1, b: 2 }` is converted to `{"a":1,"b":2}`
    - `{ "test" : "foobar" }` is converted to `{"test":"foobar"}`

    Previous versions of ArangoDB always converted objects into the string
    `[object Object]`

  This change affects also the AQL functions `CONCAT()` and `CONCAT_SEPARATOR()`
  which treated array values differently in previous versions. Previous versions
  of ArangoDB automatically flattened array values on the first level of the array,
  e.g. `CONCAT([1, 2, 3, [ 4, 5, 6 ]])` produced `1,2,3,4,5,6`. Now this will produce
  `[1,2,3,[4,5,6]]`. To flatten array members on the top level, you can now use
  the more explicit `CONCAT(FLATTEN([1, 2, 3, [4, 5, 6]], 1))`.

* added C++ implementations for AQL functions `SLICE()`, `CONTAINS()` and
  `RANDOM_TOKEN()`

* as a consequence of the upgrade to V8 version 5, the implementation of the
  JavaScript `Buffer` object had to be changed. JavaScript `Buffer` objects in
  ArangoDB now always store their data on the heap. There is no shared pool
  for small Buffer values, and no pointing into existing Buffer data when
  extracting slices. This change may increase the cost of creating Buffers with
  short contents or when peeking into existing Buffers, but was required for
  safer memory management and to prevent leaks.

* the `db` object's function `_listDatabases()` was renamed to just `_databases()`
  in order to make it more consistent with the existing `_collections()` function.
  Additionally the `db` object's `_listEndpoints()` function was renamed to just
  `_endpoints()`.

* changed default value of `--server.authentication` from `false` to `true` in
  configuration files etc/relative/arangod.conf and etc/arangodb/arangod.conf.in.
  This means the server will be started with authentication enabled by default,
  requiring all client connections to provide authentication data when connecting
  to ArangoDB. Authentication can still be turned off via setting the value of
  `--server.authentication` to `false` in ArangoDB's configuration files or by
  specifying the option on the command-line.

* Changed result format for querying all collections via the API GET `/_api/collection`.

  Previous versions of ArangoDB returned an object with an attribute named `collections`
  and an attribute named `names`. Both contained all available collections, but
  `collections` contained the collections as an array, and `names` contained the
  collections again, contained in an object in which the attribute names were the
  collection names, e.g.

  ```
  {
    "collections": [
      {"id":"5874437","name":"test","isSystem":false,"status":3,"type":2},
      {"id":"17343237","name":"something","isSystem":false,"status":3,"type":2},
      ...
    ],
    "names": {
      "test": {"id":"5874437","name":"test","isSystem":false,"status":3,"type":2},
      "something": {"id":"17343237","name":"something","isSystem":false,"status":3,"type":2},
      ...
    }
  }
  ```
  This result structure was redundant, and therefore has been simplified to just

  ```
  {
    "result": [
      {"id":"5874437","name":"test","isSystem":false,"status":3,"type":2},
      {"id":"17343237","name":"something","isSystem":false,"status":3,"type":2},
      ...
    ]
  }
  ```

  in ArangoDB 3.0.

* added AQL functions `TYPENAME()` and `HASH()`

* renamed arangob tool to arangobench

* added AQL string comparison operator `LIKE`

  The operator can be used to compare strings like this:

      value LIKE search

  The operator is currently implemented by calling the already existing AQL
  function `LIKE`.

  This change also makes `LIKE` an AQL keyword. Using `LIKE` in either case as
  an attribute or collection name in AQL thus requires quoting.

* make AQL optimizer rule "remove-unnecessary-calculations" fire in more cases

  The rule will now remove calculations that are used exactly once in other
  expressions (e.g. `LET a = doc RETURN a.value`) and calculations,
  or calculations that are just references (e.g. `LET a = b`).

* renamed AQL optimizer rule "merge-traversal-filter" to "optimize-traversals"
  Additionally, the optimizer rule will remove unused edge and path result variables
  from the traversal in case they are specified in the `FOR` section of the traversal,
  but not referenced later in the query. This saves constructing edges and paths
  results.

* added AQL optimizer rule "inline-subqueries"

  This rule can pull out certain subqueries that are used as an operand to a `FOR`
  loop one level higher, eliminating the subquery completely. For example, the query

      FOR i IN (FOR j IN [1,2,3] RETURN j) RETURN i

  will be transformed by the rule to:

      FOR i IN [1,2,3] RETURN i

  The query

      FOR name IN (FOR doc IN _users FILTER doc.status == 1 RETURN doc.name) LIMIT 2 RETURN name

  will be transformed into

      FOR tmp IN _users FILTER tmp.status == 1 LIMIT 2 RETURN tmp.name

  The rule will only fire when the subquery is used as an operand to a `FOR` loop, and
  if the subquery does not contain a `COLLECT` with an `INTO` variable.

* added new endpoint "srv://" for DNS service records

* The result order of the AQL functions VALUES and ATTRIBUTES has never been
  guaranteed and it only had the "correct" ordering by accident when iterating
  over objects that were not loaded from the database. This accidental behavior
  is now changed by introduction of VelocyPack. No ordering is guaranteed unless
  you specify the sort parameter.

* removed configure option `--enable-logger`

* added AQL array comparison operators

  All AQL comparison operators now also exist in an array variant. In the
  array variant, the operator is preceded with one of the keywords *ALL*, *ANY*
  or *NONE*. Using one of these keywords changes the operator behavior to
  execute the comparison operation for all, any, or none of its left hand
  argument values. It is therefore expected that the left hand argument
  of an array operator is an array.

  Examples:

      [ 1, 2, 3 ] ALL IN [ 2, 3, 4 ]   // false
      [ 1, 2, 3 ] ALL IN [ 1, 2, 3 ]   // true
      [ 1, 2, 3 ] NONE IN [ 3 ]        // false
      [ 1, 2, 3 ] NONE IN [ 23, 42 ]   // true
      [ 1, 2, 3 ] ANY IN [ 4, 5, 6 ]   // false
      [ 1, 2, 3 ] ANY IN [ 1, 42 ]     // true
      [ 1, 2, 3 ] ANY == 2             // true
      [ 1, 2, 3 ] ANY == 4             // false
      [ 1, 2, 3 ] ANY > 0              // true
      [ 1, 2, 3 ] ANY <= 1             // true
      [ 1, 2, 3 ] NONE < 99            // false
      [ 1, 2, 3 ] NONE > 10            // true
      [ 1, 2, 3 ] ALL > 2              // false
      [ 1, 2, 3 ] ALL > 0              // true
      [ 1, 2, 3 ] ALL >= 3             // false
      ["foo", "bar"] ALL != "moo"      // true
      ["foo", "bar"] NONE == "bar"     // false
      ["foo", "bar"] ANY == "foo"      // true

* improved AQL optimizer to remove unnecessary sort operations in more cases

* allow enclosing AQL identifiers in forward ticks in addition to using
  backward ticks

  This allows for convenient writing of AQL queries in JavaScript template strings
  (which are delimited with backticks themselves), e.g.

      var q = `FOR doc IN ´collection´ RETURN doc.´name´`;

* allow to set `print.limitString` to configure the number of characters
  to output before truncating

* make logging configurable per log "topic"

  `--log.level <level>` sets the global log level to <level>, e.g. `info`,
  `debug`, `trace`.

  `--log.level topic=<level>` sets the log level for a specific topic.
  Currently, the following topics exist: `collector`, `compactor`, `mmap`,
  `performance`, `queries`, and `requests`. `performance` and `requests` are
  set to FATAL by default. `queries` is set to info. All others are
  set to the global level by default.

  The new log option `--log.output <definition>` allows directing the global
  or per-topic log output to different outputs. The output definition
  "<definition>" can be one of

    "-" for stdin
    "+" for stderr
    "syslog://<syslog-facility>"
    "syslog://<syslog-facility>/<application-name>"
    "file://<relative-path>"

  The option can be specified multiple times in order to configure the output
  for different log topics. To set up a per-topic output configuration, use
  `--log.output <topic>=<definition>`, e.g.

    queries=file://queries.txt

  logs all queries to the file "queries.txt".

* the option `--log.requests-file` is now deprecated. Instead use

    `--log.level requests=info`
    `--log.output requests=file://requests.txt`

* the option `--log.facility` is now deprecated. Instead use

    `--log.output requests=syslog://facility`

* the option `--log.performance` is now deprecated. Instead use

    `--log.level performance=trace`

* removed option `--log.source-filter`

* removed configure option `--enable-logger`

* change collection directory names to include a random id component at the end

  The new pattern is `collection-<id>-<random>`, where `<id>` is the collection
  id and `<random>` is a random number. Previous versions of ArangoDB used a
  pattern `collection-<id>` without the random number.

  ArangoDB 3.0 understands both the old and name directory name patterns.

* removed mostly unused internal spin-lock implementation

* removed support for pre-Windows 7-style locks. This removes compatibility for
  Windows versions older than Windows 7 (e.g. Windows Vista, Windows XP) and
  Windows 2008R2 (e.g. Windows 2008).

* changed names of sub-threads started by arangod

* added option `--default-number-of-shards` to arangorestore, allowing creating
  collections with a specifiable number of shards from a non-cluster dump

* removed support for CoffeeScript source files

* removed undocumented SleepAndRequeue

* added WorkMonitor to inspect server threads

* when downloading a Foxx service from the web interface the suggested filename
  is now based on the service's mount path instead of simply "app.zip"

* the `@arangodb/request` response object now stores the parsed JSON response
  body in a property `json` instead of `body` when the request was made using the
  `json` option. The `body` instead contains the response body as a string.

* the Foxx API has changed significantly, 2.8 services are still supported
  using a backwards-compatible "legacy mode"


v2.8.12 (XXXX-XX-XX)
--------------------

* issue #2091: decrease connect timeout to 5 seconds on startup

* fixed issue #2072

* slightly better error diagnostics for some replication errors

* fixed issue #1977

* fixed issue in `INTERSECTION` AQL function with duplicate elements
  in the source arrays

* fixed issue #1962

* fixed issue #1959

* export aqlQuery template handler as require('org/arangodb').aql for forwards-compatibility


v2.8.11 (2016-07-13)
--------------------

* fixed array index batch insertion issues for hash indexes that caused problems when
  no elements remained for insertion

* fixed issue #1937


v2.8.10 (2016-07-01)
--------------------

* make sure next local _rev value used for a document is at least as high as the
  _rev value supplied by external sources such as replication

* make adding a collection in both read- and write-mode to a transaction behave as
  expected (write includes read). This prevents the `unregister collection used in
  transaction` error

* fixed sometimes invalid result for `byExample(...).count()` when an index plus
  post-filtering was used

* fixed "collection is a nullptr" issue when starting a traversal from a transaction

* honor the value of startup option `--database.wait-for-sync` (that is used to control
  whether new collections are created with `waitForSync` set to `true` by default) also
  when creating collections via the HTTP API (and thus the ArangoShell). When creating
  a collection via these mechanisms, the option was ignored so far, which was inconsistent.

* fixed issue #1826: arangosh --javascript.execute: internal error (geo index issue)

* fixed issue #1823: Arango crashed hard executing very simple query on windows


v2.8.9 (2016-05-13)
-------------------

* fixed escaping and quoting of extra parameters for executables in Mac OS X App

* added "waiting for" status variable to web interface collection figures view

* fixed undefined behavior in query cache invaldation

* fixed access to /_admin/statistics API in case statistics are disable via option
  `--server.disable-statistics`

* Foxx manager will no longer fail hard when Foxx store is unreachable unless installing
  a service from the Foxx store (e.g. when behind a firewall or GitHub is unreachable).


v2.8.8 (2016-04-19)
-------------------

* fixed issue #1805: Query: internal error (location: arangod/Aql/AqlValue.cpp:182).
  Please report this error to arangodb.com (while executing)

* allow specifying collection name prefixes for `_from` and `_to` in arangoimp:

  To avoid specifying complete document ids (consisting of collection names and document
  keys) for *_from* and *_to* values when importing edges with arangoimp, there are now
  the options *--from-collection-prefix* and *--to-collection-prefix*.

  If specified, these values will be automatically prepended to each value in *_from*
  (or *_to* resp.). This allows specifying only document keys inside *_from* and/or *_to*.

  *Example*

      > arangoimp --from-collection-prefix users --to-collection-prefix products ...

  Importing the following document will then create an edge between *users/1234* and
  *products/4321*:

  ```js
  { "_from" : "1234", "_to" : "4321", "desc" : "users/1234 is connected to products/4321" }
  ```

* requests made with the interactive system API documentation in the web interface
  (Swagger) will now respect the active database instead of always using `_system`


v2.8.7 (2016-04-07)
-------------------

* optimized primary=>secondary failover

* fix to-boolean conversion for documents in AQL

* expose the User-Agent HTTP header from the ArangoShell since Github seems to
  require it now, and we use the ArangoShell for fetching Foxx repositories from Github

* work with http servers that only send

* fixed potential race condition between compactor and collector threads

* fix removal of temporary directories on arangosh exit

* javadoc-style comments in Foxx services are no longer interpreted as
  Foxx comments outside of controller/script/exports files (#1748)

* removed remaining references to class syntax for Foxx Model and Repository
  from the documentation

* added a safe-guard for corrupted master-pointer


v2.8.6 (2016-03-23)
-------------------

* arangosh can now execute JavaScript script files that contain a shebang
  in the first line of the file. This allows executing script files directly.

  Provided there is a script file `/path/to/script.js` with the shebang
  `#!arangosh --javascript.execute`:

      > cat /path/to/script.js
      #!arangosh --javascript.execute
      print("hello from script.js");

  If the script file is made executable

      > chmod a+x /path/to/script.js

  it can be invoked on the shell directly and use arangosh for its execution:

      > /path/to/script.js
      hello from script.js

  This did not work in previous versions of ArangoDB, as the whole script contents
  (including the shebang) were treated as JavaScript code.
  Now shebangs in script files will now be ignored for all files passed to arangosh's
  `--javascript.execute` parameter.

  The alternative way of executing a JavaScript file with arangosh still works:

      > arangosh --javascript.execute /path/to/script.js
      hello from script.js

* added missing reset of traversal state for nested traversals.
  The state of nested traversals (a traversal in an AQL query that was
  located in a repeatedly executed subquery or inside another FOR loop)
  was not reset properly, so that multiple invocations of the same nested
  traversal with different start vertices led to the nested traversal
  always using the start vertex provided on the first invocation.

* fixed issue #1781: ArangoDB startup time increased tremendously

* fixed issue #1783: SIGHUP should rotate the log


v2.8.5 (2016-03-11)
-------------------

* Add OpenSSL handler for TLS V1.2 as sugested by kurtkincaid in #1771

* fixed issue #1765 (The webinterface should display the correct query time)
  and #1770 (Display ACTUAL query time in aardvark's AQL editor)

* Windows: the unhandled exception handler now calls the windows logging
  facilities directly without locks.
  This fixes lockups on crashes from the logging framework.

* improve nullptr handling in logger.

* added new endpoint "srv://" for DNS service records

* `org/arangodb/request` no longer sets the content-type header to the
  string "undefined" when no content-type header should be sent (issue #1776)


v2.8.4 (2016-03-01)
-------------------

* global modules are no longer incorrectly resolved outside the ArangoDB
  JavaScript directory or the Foxx service's root directory (issue #1577)

* improved error messages from Foxx and JavaScript (issues #1564, #1565, #1744)


v2.8.3 (2016-02-22)
-------------------

* fixed AQL filter condition collapsing for deeply-nested cases, potentially
  enabling usage of indexes in some dedicated cases

* added parentheses in AQL explain command output to correctly display precedence
  of logical and arithmetic operators

* Foxx Model event listeners defined on the model are now correctly invoked by
  the Repository methods (issue #1665)

* Deleting a Foxx service in the frontend should now always succeed even if the
  files no longer exist on the file system (issue #1358)

* Routing actions loaded from the database no longer throw exceptions when
  trying to load other modules using "require"

* The `org/arangodb/request` response object now sets a property `json` to the
  parsed JSON response body in addition to overwriting the `body` property when
  the request was made using the `json` option.

* Improved Windows stability

* Fixed a bug in the interactive API documentation that would escape slashes
  in document-handle fields. Document handles are now provided as separate
  fields for collection name and document key.


v2.8.2 (2016-02-09)
-------------------

* the continuous replication applier will now prevent the master's WAL logfiles
  from being removed if they are still needed by the applier on the slave. This
  should help slaves that suffered from masters garbage collection WAL logfiles
  which would have been needed by the slave later.

  The initial synchronization will block removal of still needed WAL logfiles
  on the master for 10 minutes initially, and will extend this period when further
  requests are made to the master. Initial synchronization hands over its handle
  for blocking logfile removal to the continuous replication when started via
  the *setupReplication* function. In this case, continuous replication will
  extend the logfile removal blocking period for the required WAL logfiles when
  the slave makes additional requests.

  All handles that block logfile removal will time out automatically after at
  most 5 minutes should a master not be contacted by the slave anymore (e.g. in
  case the slave's replication is turned off, the slaves loses the connection
  to the master or the slave goes down).

* added all-in-one function *setupReplication* to synchronize data from master
  to slave and start the continuous replication:

      require("@arangodb/replication").setupReplication(configuration);

  The command will return when the initial synchronization is finished and the
  continuous replication has been started, or in case the initial synchronization
  has failed.

  If the initial synchronization is successful, the command will store the given
  configuration on the slave. It also configures the continuous replication to start
  automatically if the slave is restarted, i.e. *autoStart* is set to *true*.

  If the command is run while the slave's replication applier is already running,
  it will first stop the running applier, drop its configuration and do a
  resynchronization of data with the master. It will then use the provided configration,
  overwriting any previously existing replication configuration on the slave.

  The following example demonstrates how to use the command for setting up replication
  for the *_system* database. Note that it should be run on the slave and not the
  master:

      db._useDatabase("_system");
      require("@arangodb/replication").setupReplication({
        endpoint: "tcp://master.domain.org:8529",
        username: "myuser",
        password: "mypasswd",
        verbose: false,
        includeSystem: false,
        incremental: true,
        autoResync: true
      });

* the *sync* and *syncCollection* functions now always start the data synchronization
  as an asynchronous server job. The call to *sync* or *syncCollection* will block
  until synchronization is either complete or has failed with an error. The functions
  will automatically poll the slave periodically for status updates.

  The main benefit is that the connection to the slave does not need to stay open
  permanently and is thus not affected by timeout issues. Additionally the caller does
  not need to query the synchronization status from the slave manually as this is
  now performed automatically by these functions.

* fixed undefined behavior when explaining some types of AQL traversals, fixed
  display of some types of traversals in AQL explain output


v2.8.1 (2016-01-29)
-------------------

* Improved AQL Pattern matching by allowing to specify a different traversal
  direction for one or many of the edge collections.

      FOR v, e, p IN OUTBOUND @start @@ec1, INBOUND @@ec2, @@ec3

  will traverse *ec1* and *ec3* in the OUTBOUND direction and for *ec2* it will use
  the INBOUND direction. These directions can be combined in arbitrary ways, the
  direction defined after *IN [steps]* will we used as default direction and can
  be overriden for specific collections.
  This feature is only available for collection lists, it is not possible to
  combine it with graph names.

* detect more types of transaction deadlocks early

* fixed display of relational operators in traversal explain output

* fixed undefined behavior in AQL function `PARSE_IDENTIFIER`

* added "engines" field to Foxx services generated in the admin interface

* added AQL function `IS_SAME_COLLECTION`:

  *IS_SAME_COLLECTION(collection, document)*: Return true if *document* has the same
  collection id as the collection specified in *collection*. *document* can either be
  a [document handle](../Glossary/README.md#document-handle) string, or a document with
  an *_id* attribute. The function does not validate whether the collection actually
  contains the specified document, but only compares the name of the specified collection
  with the collection name part of the specified document.
  If *document* is neither an object with an *id* attribute nor a *string* value,
  the function will return *null* and raise a warning.

      /* true */
      IS_SAME_COLLECTION('_users', '_users/my-user')
      IS_SAME_COLLECTION('_users', { _id: '_users/my-user' })

      /* false */
      IS_SAME_COLLECTION('_users', 'foobar/baz')
      IS_SAME_COLLECTION('_users', { _id: 'something/else' })


v2.8.0 (2016-01-25)
-------------------

* avoid recursive locking


v2.8.0-beta8 (2016-01-19)
-------------------------

* improved internal datafile statistics for compaction and compaction triggering
  conditions, preventing excessive growth of collection datafiles under some
  workloads. This should also fix issue #1596.

* renamed AQL optimizer rule `remove-collect-into` to `remove-collect-variables`

* fixed primary and edge index lookups prematurely aborting searches when the
  specified id search value contained a different collection than the collection
  the index was created for


v2.8.0-beta7 (2016-01-06)
-------------------------

* added vm.runInThisContext

* added AQL keyword `AGGREGATE` for use in AQL `COLLECT` statement

  Using `AGGREGATE` allows more efficient aggregation (incrementally while building
  the groups) than previous versions of AQL, which built group aggregates afterwards
  from the total of all group values.

  `AGGREGATE` can be used inside a `COLLECT` statement only. If used, it must follow
  the declaration of grouping keys:

      FOR doc IN collection
        COLLECT gender = doc.gender AGGREGATE minAge = MIN(doc.age), maxAge = MAX(doc.age)
        RETURN { gender, minAge, maxAge }

  or, if no grouping keys are used, it can follow the `COLLECT` keyword:

      FOR doc IN collection
        COLLECT AGGREGATE minAge = MIN(doc.age), maxAge = MAX(doc.age)
        RETURN {
  minAge, maxAge
}

  Only specific expressions are allowed on the right-hand side of each `AGGREGATE`
  assignment:

  - on the top level the expression must be a call to one of the supported aggregation
    functions `LENGTH`, `MIN`, `MAX`, `SUM`, `AVERAGE`, `STDDEV_POPULATION`, `STDDEV_SAMPLE`,
    `VARIANCE_POPULATION`, or `VARIANCE_SAMPLE`

  - the expression must not refer to variables introduced in the `COLLECT` itself

* Foxx: mocha test paths with wildcard characters (asterisks) now work on Windows

* reserved AQL keyword `NONE` for future use

* web interface: fixed a graph display bug concerning dashboard view

* web interface: fixed several bugs during the dashboard initialize process

* web interface: included several bugfixes: #1597, #1611, #1623

* AQL query optimizer now converts `LENGTH(collection-name)` to an optimized
  expression that returns the number of documents in a collection

* adjusted the behavior of the expansion (`[*]`) operator in AQL for non-array values

  In ArangoDB 2.8, calling the expansion operator on a non-array value will always
  return an empty array. Previous versions of ArangoDB expanded non-array values by
  calling the `TO_ARRAY()` function for the value, which for example returned an
  array with a single value for boolean, numeric and string input values, and an array
  with the object's values for an object input value. This behavior was inconsistent
  with how the expansion operator works for the array indexes in 2.8, so the behavior
  is now unified:

  - if the left-hand side operand of `[*]` is an array, the array will be returned as
    is when calling `[*]` on it
  - if the left-hand side operand of `[*]` is not an array, an empty array will be
    returned by `[*]`

  AQL queries that rely on the old behavior can be changed by either calling `TO_ARRAY`
  explicitly or by using the `[*]` at the correct position.

  The following example query will change its result in 2.8 compared to 2.7:

      LET values = "foo" RETURN values[*]

  In 2.7 the query has returned the array `[ "foo" ]`, but in 2.8 it will return an
  empty array `[ ]`. To make it return the array `[ "foo" ]` again, an explicit
  `TO_ARRAY` function call is needed in 2.8 (which in this case allows the removal
  of the `[*]` operator altogether). This also works in 2.7:

      LET values = "foo" RETURN TO_ARRAY(values)

  Another example:

      LET values = [ { name: "foo" }, { name: "bar" } ]
      RETURN values[*].name[*]

  The above returned `[ [ "foo" ], [ "bar" ] ] in 2.7. In 2.8 it will return
  `[ [ ], [ ] ]`, because the value of `name` is not an array. To change the results
  to the 2.7 style, the query can be changed to

      LET values = [ { name: "foo" }, { name: "bar" } ]
      RETURN values[* RETURN TO_ARRAY(CURRENT.name)]

  The above also works in 2.7.
  The following types of queries won't change:

      LET values = [ 1, 2, 3 ] RETURN values[*]
      LET values = [ { name: "foo" }, { name: "bar" } ] RETURN values[*].name
      LET values = [ { names: [ "foo", "bar" ] }, { names: [ "baz" ] } ] RETURN values[*].names[*]
      LET values = [ { names: [ "foo", "bar" ] }, { names: [ "baz" ] } ] RETURN values[*].names[**]

* slightly adjusted V8 garbage collection strategy so that collection eventually
  happens in all contexts that hold V8 external references to documents and
  collections.

  also adjusted default value of `--javascript.gc-frequency` from 10 seconds to
  15 seconds, as less internal operations are carried out in JavaScript.

* fixes for AQL optimizer and traversal

* added `--create-collection-type` option to arangoimp

  This allows specifying the type of the collection to be created when
  `--create-collection` is set to `true`.

* Foxx export cache should no longer break if a broken app is loaded in the
  web admin interface.


v2.8.0-beta2 (2015-12-16)
-------------------------

* added AQL query optimizer rule "sort-in-values"

  This rule pre-sorts the right-hand side operand of the `IN` and `NOT IN`
  operators so the operation can use a binary search with logarithmic complexity
  instead of a linear search. The rule is applied when the right-hand side
  operand of an `IN` or `NOT IN` operator in a filter condition is a variable that
  is defined in a different loop/scope than the operator itself. Additionally,
  the filter condition must consist of solely the `IN` or `NOT IN` operation
  in order to avoid any side-effects.

* changed collection status terminology in web interface for collections for
  which an unload request has been issued from `in the process of being unloaded`
  to `will be unloaded`.

* unloading a collection via the web interface will now trigger garbage collection
  in all v8 contexts and force a WAL flush. This increases the chances of perfoming
  the unload faster.

* added the following attributes to the result of `collection.figures()` and the
  corresponding HTTP API at `PUT /_api/collection/<name>/figures`:

  - `documentReferences`: The number of references to documents in datafiles
    that JavaScript code currently holds. This information can be used for
    debugging compaction and unload issues.
  - `waitingFor`: An optional string value that contains information about
    which object type is at the head of the collection's cleanup queue. This
    information can be used for debugging compaction and unload issues.
  - `compactionStatus.time`: The point in time the compaction for the collection
    was last executed. This information can be used for debugging compaction
    issues.
  - `compactionStatus.message`: The action that was performed when the compaction
    was last run for the collection. This information can be used for debugging
    compaction issues.

  Note: `waitingFor` and `compactionStatus` may be empty when called on a coordinator
  in a cluster.

* the compaction will now provide queryable status info that can be used to track
  its progress. The compaction status is displayed in the web interface, too.

* better error reporting for arangodump and arangorestore

* arangodump will now fail by default when trying to dump edges that
  refer to already dropped collections. This can be circumvented by
  specifying the option `--force true` when invoking arangodump

* fixed cluster upgrade procedure

* the AQL functions `NEAR` and `WITHIN` now have stricter validations
  for their input parameters `limit`, `radius` and `distance`. They may now throw
  exceptions when invalid parameters are passed that may have not led
  to exceptions in previous versions.

* deprecation warnings now log stack traces

* Foxx: improved backwards compatibility with 2.5 and 2.6

  - reverted Model and Repository back to non-ES6 "classes" because of
    compatibility issues when using the extend method with a constructor

  - removed deprecation warnings for extend and controller.del

  - restored deprecated method Model.toJSONSchema

  - restored deprecated `type`, `jwt` and `sessionStorageApp` options
    in Controller#activateSessions

* Fixed a deadlock problem in the cluster


v2.8.0-beta1 (2015-12-06)
-------------------------

* added AQL function `IS_DATESTRING(value)`

  Returns true if *value* is a string that can be used in a date function.
  This includes partial dates such as *2015* or *2015-10* and strings containing
  invalid dates such as *2015-02-31*. The function will return false for all
  non-string values, even if some of them may be usable in date functions.


v2.8.0-alpha1 (2015-12-03)
--------------------------

* added AQL keywords `GRAPH`, `OUTBOUND`, `INBOUND` and `ANY` for use in graph
  traversals, reserved AQL keyword `ALL` for future use

  Usage of these keywords as collection names, variable names or attribute names
  in AQL queries will not be possible without quoting. For example, the following
  AQL query will still work as it uses a quoted collection name and a quoted
  attribute name:

      FOR doc IN `OUTBOUND`
        RETURN doc.`any`

* issue #1593: added AQL `POW` function for exponentation

* added cluster execution site info in explain output for AQL queries

* replication improvements:

  - added `autoResync` configuration parameter for continuous replication.

    When set to `true`, a replication slave will automatically trigger a full data
    re-synchronization with the master when the master cannot provide the log data
    the slave had asked for. Note that `autoResync` will only work when the option
    `requireFromPresent` is also set to `true` for the continuous replication, or
    when the continuous syncer is started and detects that no start tick is present.

    Automatic re-synchronization may transfer a lot of data from the master to the
    slave and may be expensive. It is therefore turned off by default.
    When turned off, the slave will never perform an automatic re-synchronization
    with the master.

  - added `idleMinWaitTime` and `idleMaxWaitTime` configuration parameters for
    continuous replication.

    These parameters can be used to control the minimum and maximum wait time the
    slave will (intentionally) idle and not poll for master log changes in case the
    master had sent the full logs already.
    The `idleMaxWaitTime` value will only be used when `adapativePolling` is set
    to `true`. When `adaptivePolling` is disable, only `idleMinWaitTime` will be
    used as a constant time span in which the slave will not poll the master for
    further changes. The default values are 0.5 seconds for `idleMinWaitTime` and
    2.5 seconds for `idleMaxWaitTime`, which correspond to the hard-coded values
    used in previous versions of ArangoDB.

  - added `initialSyncMaxWaitTime` configuration parameter for initial and continuous
    replication

    This option controls the maximum wait time (in seconds) that the initial
    synchronization will wait for a response from the master when fetching initial
    collection data. If no response is received within this time period, the initial
    synchronization will give up and fail. This option is also relevant for
    continuous replication in case *autoResync* is set to *true*, as then the
    continuous replication may trigger a full data re-synchronization in case
    the master cannot the log data the slave had asked for.

  - HTTP requests sent from the slave to the master during initial synchronization
    will now be retried if they fail with connection problems.

  - the initial synchronization now logs its progress so it can be queried using
    the regular replication status check APIs.

  - added `async` attribute for `sync` and `syncCollection` operations called from
    the ArangoShell. Setthing this attribute to `true` will make the synchronization
    job on the server go into the background, so that the shell does not block. The
    status of the started asynchronous synchronization job can be queried from the
    ArangoShell like this:

        /* starts initial synchronization */
        var replication = require("@arangodb/replication");
        var id = replication.sync({
          endpoint: "tcp://master.domain.org:8529",
          username: "myuser",
          password: "mypasswd",
          async: true
       });

       /* now query the id of the returned async job and print the status */
       print(replication.getSyncResult(id));

    The result of `getSyncResult()` will be `false` while the server-side job
    has not completed, and different to `false` if it has completed. When it has
    completed, all job result details will be returned by the call to `getSyncResult()`.


* fixed non-deterministic query results in some cluster queries

* fixed issue #1589

* return HTTP status code 410 (gone) instead of HTTP 408 (request timeout) for
  server-side operations that are canceled / killed. Sending 410 instead of 408
  prevents clients from re-starting the same (canceled) operation. Google Chrome
  for example sends the HTTP request again in case it is responded with an HTTP
  408, and this is exactly the opposite of the desired behavior when an operation
  is canceled / killed by the user.

* web interface: queries in AQL editor now cancelable

* web interface: dashboard - added replication information

* web interface: AQL editor now supports bind parameters

* added startup option `--server.hide-product-header` to make the server not send
  the HTTP response header `"Server: ArangoDB"` in its HTTP responses. By default,
  the option is turned off so the header is still sent as usual.

* added new AQL function `UNSET_RECURSIVE` to recursively unset attritutes from
  objects/documents

* switched command-line editor in ArangoShell and arangod to linenoise-ng

* added automatic deadlock detection for transactions

  In case a deadlock is detected, a multi-collection operation may be rolled back
  automatically and fail with error 29 (`deadlock detected`). Client code for
  operations containing more than one collection should be aware of this potential
  error and handle it accordingly, either by giving up or retrying the transaction.

* Added C++ implementations for the AQL arithmetic operations and the following
  AQL functions:
  - ABS
  - APPEND
  - COLLECTIONS
  - CURRENT_DATABASE
  - DOCUMENT
  - EDGES
  - FIRST
  - FIRST_DOCUMENT
  - FIRST_LIST
  - FLATTEN
  - FLOOR
  - FULLTEXT
  - LAST
  - MEDIAN
  - MERGE_RECURSIVE
  - MINUS
  - NEAR
  - NOT_NULL
  - NTH
  - PARSE_IDENTIFIER
  - PERCENTILE
  - POP
  - POSITION
  - PUSH
  - RAND
  - RANGE
  - REMOVE_NTH
  - REMOVE_VALUE
  - REMOVE_VALUES
  - ROUND
  - SHIFT
  - SQRT
  - STDDEV_POPULATION
  - STDDEV_SAMPLE
  - UNSHIFT
  - VARIANCE_POPULATION
  - VARIANCE_SAMPLE
  - WITHIN
  - ZIP

* improved performance of skipping over many documents in an AQL query when no
  indexes and no filters are used, e.g.

      FOR doc IN collection
        LIMIT 1000000, 10
        RETURN doc

* Added array indexes

  Hash indexes and skiplist indexes can now optionally be defined for array values
  so they index individual array members.

  To define an index for array values, the attribute name is extended with the
  expansion operator `[*]` in the index definition:

      arangosh> db.colName.ensureHashIndex("tags[*]");

  When given the following document

      { tags: [ "AQL", "ArangoDB", "Index" ] }

  the index will now contain the individual values `"AQL"`, `"ArangoDB"` and `"Index"`.

  Now the index can be used for finding all documents having `"ArangoDB"` somewhere in their
  tags array using the following AQL query:

      FOR doc IN colName
        FILTER "ArangoDB" IN doc.tags[*]
        RETURN doc

* rewrote AQL query optimizer rule `use-index-range` and renamed it to `use-indexes`.
  The name change affects rule names in the optimizer's output.

* rewrote AQL execution node `IndexRangeNode` and renamed it to `IndexNode`. The name
  change affects node names in the optimizer's explain output.

* added convenience function `db._explain(query)` for human-readable explanation
  of AQL queries

* module resolution as used by `require` now behaves more like in node.js

* the `org/arangodb/request` module now returns response bodies for error responses
  by default. The old behavior of not returning bodies for error responses can be
  re-enabled by explicitly setting the option `returnBodyOnError` to `false` (#1437)


v2.7.6 (2016-01-30)
-------------------

* detect more types of transaction deadlocks early


v2.7.5 (2016-01-22)
-------------------

* backported added automatic deadlock detection for transactions

  In case a deadlock is detected, a multi-collection operation may be rolled back
  automatically and fail with error 29 (`deadlock detected`). Client code for
  operations containing more than one collection should be aware of this potential
  error and handle it accordingly, either by giving up or retrying the transaction.

* improved internal datafile statistics for compaction and compaction triggering
  conditions, preventing excessive growth of collection datafiles under some
  workloads. This should also fix issue #1596.

* Foxx export cache should no longer break if a broken app is loaded in the
  web admin interface.

* Foxx: removed some incorrect deprecation warnings.

* Foxx: mocha test paths with wildcard characters (asterisks) now work on Windows


v2.7.4 (2015-12-21)
-------------------

* slightly adjusted V8 garbage collection strategy so that collection eventually
  happens in all contexts that hold V8 external references to documents and
  collections.

* added the following attributes to the result of `collection.figures()` and the
  corresponding HTTP API at `PUT /_api/collection/<name>/figures`:

  - `documentReferences`: The number of references to documents in datafiles
    that JavaScript code currently holds. This information can be used for
    debugging compaction and unload issues.
  - `waitingFor`: An optional string value that contains information about
    which object type is at the head of the collection's cleanup queue. This
    information can be used for debugging compaction and unload issues.
  - `compactionStatus.time`: The point in time the compaction for the collection
    was last executed. This information can be used for debugging compaction
    issues.
  - `compactionStatus.message`: The action that was performed when the compaction
    was last run for the collection. This information can be used for debugging
    compaction issues.

  Note: `waitingFor` and `compactionStatus` may be empty when called on a coordinator
  in a cluster.

* the compaction will now provide queryable status info that can be used to track
  its progress. The compaction status is displayed in the web interface, too.


v2.7.3 (2015-12-17)
-------------------

* fixed some replication value conversion issues when replication applier properties
  were set via ArangoShell

* fixed disappearing of documents for collections transferred via `sync` or
  `syncCollection` if the collection was dropped right before synchronization
  and drop and (re-)create collection markers were located in the same WAL file


* fixed an issue where overwriting the system sessions collection would break
  the web interface when authentication is enabled

v2.7.2 (2015-12-01)
-------------------

* replication improvements:

  - added `autoResync` configuration parameter for continuous replication.

    When set to `true`, a replication slave will automatically trigger a full data
    re-synchronization with the master when the master cannot provide the log data
    the slave had asked for. Note that `autoResync` will only work when the option
    `requireFromPresent` is also set to `true` for the continuous replication, or
    when the continuous syncer is started and detects that no start tick is present.

    Automatic re-synchronization may transfer a lot of data from the master to the
    slave and may be expensive. It is therefore turned off by default.
    When turned off, the slave will never perform an automatic re-synchronization
    with the master.

  - added `idleMinWaitTime` and `idleMaxWaitTime` configuration parameters for
    continuous replication.

    These parameters can be used to control the minimum and maximum wait time the
    slave will (intentionally) idle and not poll for master log changes in case the
    master had sent the full logs already.
    The `idleMaxWaitTime` value will only be used when `adapativePolling` is set
    to `true`. When `adaptivePolling` is disable, only `idleMinWaitTime` will be
    used as a constant time span in which the slave will not poll the master for
    further changes. The default values are 0.5 seconds for `idleMinWaitTime` and
    2.5 seconds for `idleMaxWaitTime`, which correspond to the hard-coded values
    used in previous versions of ArangoDB.

  - added `initialSyncMaxWaitTime` configuration parameter for initial and continuous
    replication

    This option controls the maximum wait time (in seconds) that the initial
    synchronization will wait for a response from the master when fetching initial
    collection data. If no response is received within this time period, the initial
    synchronization will give up and fail. This option is also relevant for
    continuous replication in case *autoResync* is set to *true*, as then the
    continuous replication may trigger a full data re-synchronization in case
    the master cannot the log data the slave had asked for.

  - HTTP requests sent from the slave to the master during initial synchronization
    will now be retried if they fail with connection problems.

  - the initial synchronization now logs its progress so it can be queried using
    the regular replication status check APIs.

* fixed non-deterministic query results in some cluster queries

* added missing lock instruction for primary index in compactor size calculation

* fixed issue #1589

* fixed issue #1583

* fixed undefined behavior when accessing the top level of a document with the `[*]`
  operator

* fixed potentially invalid pointer access in shaper when the currently accessed
  document got re-located by the WAL collector at the very same time

* Foxx: optional configuration options no longer log validation errors when assigned
  empty values (#1495)

* Foxx: constructors provided to Repository and Model sub-classes via extend are
  now correctly called (#1592)


v2.7.1 (2015-11-07)
-------------------

* switch to linenoise next generation

* exclude `_apps` collection from replication

  The slave has its own `_apps` collection which it populates on server start.
  When replicating data from the master to the slave, the data from the master may
  clash with the slave's own data in the `_apps` collection. Excluding the `_apps`
  collection from replication avoids this.

* disable replication appliers when starting in modes `--upgrade`, `--no-server`
  and `--check-upgrade`

* more detailed output in arango-dfdb

* fixed "no start tick" issue in replication applier

  This error could occur after restarting a slave server after a shutdown
  when no data was ever transferred from the master to the slave via the
  continuous replication

* fixed problem during SSL client connection abort that led to scheduler thread
  staying at 100% CPU saturation

* fixed potential segfault in AQL `NEIGHBORS` function implementation when C++ function
  variant was used and collection names were passed as strings

* removed duplicate target for some frontend JavaScript files from the Makefile

* make AQL function `MERGE()` work on a single array parameter, too.
  This allows combining the attributes of multiple objects from an array into
  a single object, e.g.

      RETURN MERGE([
        { foo: 'bar' },
        { quux: 'quetzalcoatl', ruled: true },
        { bar: 'baz', foo: 'done' }
      ])

  will now return:

      {
        "foo": "done",
        "quux": "quetzalcoatl",
        "ruled": true,
        "bar": "baz"
      }

* fixed potential deadlock in collection status changing on Windows

* fixed hard-coded `incremental` parameter in shell implementation of
  `syncCollection` function in replication module

* fix for GCC5: added check for '-stdlib' option


v2.7.0 (2015-10-09)
-------------------

* fixed request statistics aggregation
  When arangod was started in supervisor mode, the request statistics always showed
  0 requests, as the statistics aggregation thread did not run then.

* read server configuration files before dropping privileges. this ensures that
  the SSL keyfile specified in the configuration can be read with the server's start
  privileges (i.e. root when using a standard ArangoDB package).

* fixed replication with a 2.6 replication configuration and issues with a 2.6 master

* raised default value of `--server.descriptors-minimum` to 1024

* allow Foxx apps to be installed underneath URL path `/_open/`, so they can be
  (intentionally) accessed without authentication.

* added *allowImplicit* sub-attribute in collections declaration of transactions.
  The *allowImplicit* attributes allows making transactions fail should they
  read-access a collection that was not explicitly declared in the *collections*
  array of the transaction.

* added "special" password ARANGODB_DEFAULT_ROOT_PASSWORD. If you pass
  ARANGODB_DEFAULT_ROOT_PASSWORD as password, it will read the password
  from the environment variable ARANGODB_DEFAULT_ROOT_PASSWORD


v2.7.0-rc2 (2015-09-22)
-----------------------

* fix over-eager datafile compaction

  This should reduce the need to compact directly after loading a collection when a
  collection datafile contained many insertions and updates for the same documents. It
  should also prevent from re-compacting already merged datafiles in case not many
  changes were made. Compaction will also make fewer index lookups than before.

* added `syncCollection()` function in module `org/arangodb/replication`

  This allows synchronizing the data of a single collection from a master to a slave
  server. Synchronization can either restore the whole collection by transferring all
  documents from the master to the slave, or incrementally by only transferring documents
  that differ. This is done by partitioning the collection's entire key space into smaller
  chunks and comparing the data chunk-wise between master and slave. Only chunks that are
  different will be re-transferred.

  The `syncCollection()` function can be used as follows:

      require("org/arangodb/replication").syncCollection(collectionName, options);

  e.g.

      require("org/arangodb/replication").syncCollection("myCollection", {
        endpoint: "tcp://127.0.0.1:8529",  /* master */
        username: "root",                  /* username for master */
        password: "secret",                /* password for master */
        incremental: true                  /* use incremental mode */
      });


* additionally allow the following characters in document keys:

  `(` `)` `+` `,` `=` `;` `$` `!` `*` `'` `%`


v2.7.0-rc1 (2015-09-17)
-----------------------

* removed undocumented server-side-only collection functions:
  * collection.OFFSET()
  * collection.NTH()
  * collection.NTH2()
  * collection.NTH3()

* upgraded Swagger to version 2.0 for the Documentation

  This gives the user better prepared test request structures.
  More conversions will follow so finally client libraries can be auto-generated.

* added extra AQL functions for date and time calculation and manipulation.
  These functions were contributed by GitHub users @CoDEmanX and @friday.
  A big thanks for their work!

  The following extra date functions are available from 2.7 on:

  * `DATE_DAYOFYEAR(date)`: Returns the day of year number of *date*.
    The return values range from 1 to 365, or 366 in a leap year respectively.

  * `DATE_ISOWEEK(date)`: Returns the ISO week date of *date*.
    The return values range from 1 to 53. Monday is considered the first day of the week.
    There are no fractional weeks, thus the last days in December may belong to the first
    week of the next year, and the first days in January may be part of the previous year's
    last week.

  * `DATE_LEAPYEAR(date)`: Returns whether the year of *date* is a leap year.

  * `DATE_QUARTER(date)`: Returns the quarter of the given date (1-based):
    * 1: January, February, March
    * 2: April, May, June
    * 3: July, August, September
    * 4: October, November, December

  - *DATE_DAYS_IN_MONTH(date)*: Returns the number of days in *date*'s month (28..31).

  * `DATE_ADD(date, amount, unit)`: Adds *amount* given in *unit* to *date* and
    returns the calculated date.

    *unit* can be either of the following to specify the time unit to add or
    subtract (case-insensitive):
    - y, year, years
    - m, month, months
    - w, week, weeks
    - d, day, days
    - h, hour, hours
    - i, minute, minutes
    - s, second, seconds
    - f, millisecond, milliseconds

    *amount* is the number of *unit*s to add (positive value) or subtract
    (negative value).

  * `DATE_SUBTRACT(date, amount, unit)`: Subtracts *amount* given in *unit* from
    *date* and returns the calculated date.

    It works the same as `DATE_ADD()`, except that it subtracts. It is equivalent
    to calling `DATE_ADD()` with a negative amount, except that `DATE_SUBTRACT()`
    can also subtract ISO durations. Note that negative ISO durations are not
    supported (i.e. starting with `-P`, like `-P1Y`).

  * `DATE_DIFF(date1, date2, unit, asFloat)`: Calculate the difference
    between two dates in given time *unit*, optionally with decimal places.
    Returns a negative value if *date1* is greater than *date2*.

  * `DATE_COMPARE(date1, date2, unitRangeStart, unitRangeEnd)`: Compare two
    partial dates and return true if they match, false otherwise. The parts to
    compare are defined by a range of time units.

    The full range is: years, months, days, hours, minutes, seconds, milliseconds.
    Pass the unit to start from as *unitRangeStart*, and the unit to end with as
    *unitRangeEnd*. All units in between will be compared. Leave out *unitRangeEnd*
    to only compare *unitRangeStart*.

  * `DATE_FORMAT(date, format)`: Format a date according to the given format string.
    It supports the following placeholders (case-insensitive):
    - %t: timestamp, in milliseconds since midnight 1970-01-01
    - %z: ISO date (0000-00-00T00:00:00.000Z)
    - %w: day of week (0..6)
    - %y: year (0..9999)
    - %yy: year (00..99), abbreviated (last two digits)
    - %yyyy: year (0000..9999), padded to length of 4
    - %yyyyyy: year (-009999 .. +009999), with sign prefix and padded to length of 6
    - %m: month (1..12)
    - %mm: month (01..12), padded to length of 2
    - %d: day (1..31)
    - %dd: day (01..31), padded to length of 2
    - %h: hour (0..23)
    - %hh: hour (00..23), padded to length of 2
    - %i: minute (0..59)
    - %ii: minute (00..59), padded to length of 2
    - %s: second (0..59)
    - %ss: second (00..59), padded to length of 2
    - %f: millisecond (0..999)
    - %fff: millisecond (000..999), padded to length of 3
    - %x: day of year (1..366)
    - %xxx: day of year (001..366), padded to length of 3
    - %k: ISO week date (1..53)
    - %kk: ISO week date (01..53), padded to length of 2
    - %l: leap year (0 or 1)
    - %q: quarter (1..4)
    - %a: days in month (28..31)
    - %mmm: abbreviated English name of month (Jan..Dec)
    - %mmmm: English name of month (January..December)
    - %www: abbreviated English name of weekday (Sun..Sat)
    - %wwww: English name of weekday (Sunday..Saturday)
    - %&: special escape sequence for rare occasions
    - %%: literal %
    - %: ignored

* new WAL logfiles and datafiles are now created non-sparse

  This prevents SIGBUS signals being raised when memory of a sparse datafile is accessed
  and the disk is full and the accessed file part is not actually disk-backed. In
  this case the mapped memory region is not necessarily backed by physical memory, and
  accessing the memory may raise SIGBUS and crash arangod.

* the `internal.download()` function and the module `org/arangodb/request` used some
  internal library function that handled the sending of HTTP requests from inside of
  ArangoDB. This library unconditionally set an HTTP header `Accept-Encoding: gzip`
  in all outgoing HTTP requests.

  This has been fixed in 2.7, so `Accept-Encoding: gzip` is not set automatically anymore.
  Additionally, the header `User-Agent: ArangoDB` is not set automatically either. If
  client applications desire to send these headers, they are free to add it when
  constructing the requests using the `download` function or the request module.

* fixed issue #1436: org/arangodb/request advertises deflate without supporting it

* added template string generator function `aqlQuery` for generating AQL queries

  This can be used to generate safe AQL queries with JavaScript parameter
  variables or expressions easily:

      var name = 'test';
      var attributeName = '_key';
      var query = aqlQuery`FOR u IN users FILTER u.name == ${name} RETURN u.${attributeName}`;
      db._query(query);

* report memory usage for document header data (revision id, pointer to data etc.)
  in `db.collection.figures()`. The memory used for document headers will now
  show up in the already existing attribute `indexes.size`. Due to that, the index
  sizes reported by `figures()` in 2.7 will be higher than those reported by 2.6,
  but the 2.7 values are more accurate.

* IMPORTANT CHANGE: the filenames in dumps created by arangodump now contain
  not only the name of the dumped collection, but also an additional 32-digit hash
  value. This is done to prevent overwriting dump files in case-insensitive file
  systems when there exist multiple collections with the same name (but with
  different cases).

  For example, if a database has two collections: `test` and `Test`, previous
  versions of ArangoDB created the files

  * `test.structure.json` and `test.data.json` for collection `test`
  * `Test.structure.json` and `Test.data.json` for collection `Test`

  This did not work for case-insensitive filesystems, because the files for the
  second collection would have overwritten the files of the first. arangodump in
  2.7 will create the following filenames instead:

  * `test_098f6bcd4621d373cade4e832627b4f6.structure.json` and `test_098f6bcd4621d373cade4e832627b4f6.data.json`
  * `Test_0cbc6611f5540bd0809a388dc95a615b.structure.json` and `Test_0cbc6611f5540bd0809a388dc95a615b.data.json`

  These filenames will be unambiguous even in case-insensitive filesystems.

* IMPORTANT CHANGE: make arangod actually close lingering client connections
  when idle for at least the duration specified via `--server.keep-alive-timeout`.
  In previous versions of ArangoDB, connections were not closed by the server
  when the timeout was reached and the client was still connected. Now the
  connection is properly closed by the server in case of timeout. Client
  applications relying on the old behavior may now need to reconnect to the
  server when their idle connections time out and get closed (note: connections
  being idle for a long time may be closed by the OS or firewalls anyway -
  client applications should be aware of that and try to reconnect).

* IMPORTANT CHANGE: when starting arangod, the server will drop the process
  privileges to the specified values in options `--server.uid` and `--server.gid`
  instantly after parsing the startup options.

  That means when either `--server.uid` or `--server.gid` are set, the privilege
  change will happen earlier. This may prevent binding the server to an endpoint
  with a port number lower than 1024 if the arangodb user has no privileges
  for that. Previous versions of ArangoDB changed the privileges later, so some
  startup actions were still carried out under the invoking user (i.e. likely
  *root* when started via init.d or system scripts) and especially binding to
  low port numbers was still possible there.

  The default privileges for user *arangodb* will not be sufficient for binding
  to port numbers lower than 1024. To have an ArangoDB 2.7 bind to a port number
  lower than 1024, it needs to be started with either a different privileged user,
  or the privileges of the *arangodb* user have to raised manually beforehand.

* added AQL optimizer rule `patch-update-statements`

* Linux startup scripts and systemd configuration for arangod now try to
  adjust the NOFILE (number of open files) limits for the process. The limit
  value is set to 131072 (128k) when ArangoDB is started via start/stop
  commands

* When ArangoDB is started/stopped manually via the start/stop commands, the
  main process will wait for up to 10 seconds after it forks the supervisor
  and arangod child processes. If the startup fails within that period, the
  start/stop script will fail with an exit code other than zero. If the
  startup of the supervisor or arangod is still ongoing after 10 seconds,
  the main program will still return with exit code 0. The limit of 10 seconds
  is arbitrary because the time required for a startup is not known in advance.

* added startup option `--database.throw-collection-not-loaded-error`

  Accessing a not-yet loaded collection will automatically load a collection
  on first access. This flag controls what happens in case an operation
  would need to wait for another thread to finalize loading a collection. If
  set to *true*, then the first operation that accesses an unloaded collection
  will load it. Further threads that try to access the same collection while
  it is still loading immediately fail with an error (1238, *collection not loaded*).
  This is to prevent all server threads from being blocked while waiting on the
  same collection to finish loading. When the first thread has completed loading
  the collection, the collection becomes regularly available, and all operations
  from that point on can be carried out normally, and error 1238 will not be
  thrown anymore for that collection.

  If set to *false*, the first thread that accesses a not-yet loaded collection
  will still load it. Other threads that try to access the collection while
  loading will not fail with error 1238 but instead block until the collection
  is fully loaded. This configuration might lead to all server threads being
  blocked because they are all waiting for the same collection to complete
  loading. Setting the option to *true* will prevent this from happening, but
  requires clients to catch error 1238 and react on it (maybe by scheduling
  a retry for later).

  The default value is *false*.

* added better control-C support in arangosh

  When CTRL-C is pressed in arangosh, it will now print a `^C` first. Pressing
  CTRL-C again will reset the prompt if something was entered before, or quit
  arangosh if no command was entered directly before.

  This affects the arangosh version build with Readline-support only (Linux
  and MacOS).

  The MacOS version of ArangoDB for Homebrew now depends on Readline, too. The
  Homebrew formula has been changed accordingly.
  When self-compiling ArangoDB on MacOS without Homebrew, Readline now is a
  prerequisite.

* increased default value for collection-specific `indexBuckets` value from 1 to 8

  Collections created from 2.7 on will use the new default value of `8` if not
  overridden on collection creation or later using
  `collection.properties({ indexBuckets: ... })`.

  The `indexBuckets` value determines the number of buckets to use for indexes of
  type `primary`, `hash` and `edge`. Having multiple index buckets allows splitting
  an index into smaller components, which can be filled in parallel when a collection
  is loading. Additionally, resizing and reallocation of indexes are faster and
  less intrusive if the index uses multiple buckets, because resize and reallocation
  will affect only data in a single bucket instead of all index values.

  The index buckets will be filled in parallel when loading a collection if the collection
  has an `indexBuckets` value greater than 1 and the collection contains a significant
  amount of documents/edges (the current threshold is 256K documents but this value
  may change in future versions of ArangoDB).

* changed HTTP client to use poll instead of select on Linux and MacOS

  This affects the ArangoShell and user-defined JavaScript code running inside
  arangod that initiates its own HTTP calls.

  Using poll instead of select allows using arbitrary high file descriptors
  (bigger than the compiled in FD_SETSIZE). Server connections are still handled using
  epoll, which has never been affected by FD_SETSIZE.

* implemented AQL `LIKE` function using ICU regexes

* added `RETURN DISTINCT` for AQL queries to return unique results:

      FOR doc IN collection
        RETURN DISTINCT doc.status

  This change also introduces `DISTINCT` as an AQL keyword.

* removed `createNamedQueue()` and `addJob()` functions from org/arangodb/tasks

* use less locks and more atomic variables in the internal dispatcher
  and V8 context handling implementations. This leads to improved throughput in
  some ArangoDB internals and allows for higher HTTP request throughput for
  many operations.

  A short overview of the improvements can be found here:

  https://www.arangodb.com/2015/08/throughput-enhancements/

* added shorthand notation for attribute names in AQL object literals:

      LET name = "Peter"
      LET age = 42
      RETURN { name, age }

  The above is the shorthand equivalent of the generic form

      LET name = "Peter"
      LET age = 42
      RETURN { name : name, age : age }

* removed configure option `--enable-timings`

  This option did not have any effect.

* removed configure option `--enable-figures`

  This option previously controlled whether HTTP request statistics code was
  compiled into ArangoDB or not. The previous default value was `true` so
  statistics code was available in official packages. Setting the option to
  `false` led to compile errors so it is doubtful the default value was
  ever changed. By removing the option some internal statistics code was also
  simplified.

* removed run-time manipulation methods for server endpoints:

  * `db._removeEndpoint()`
  * `db._configureEndpoint()`
  * HTTP POST `/_api/endpoint`
  * HTTP DELETE `/_api/endpoint`

* AQL query result cache

  The query result cache can optionally cache the complete results of all or selected AQL queries.
  It can be operated in the following modes:

  * `off`: the cache is disabled. No query results will be stored
  * `on`: the cache will store the results of all AQL queries unless their `cache`
    attribute flag is set to `false`
  * `demand`: the cache will store the results of AQL queries that have their
    `cache` attribute set to `true`, but will ignore all others

  The mode can be set at server startup using the `--database.query-cache-mode` configuration
  option and later changed at runtime.

  The following HTTP REST APIs have been added for controlling the query cache:

  * HTTP GET `/_api/query-cache/properties`: returns the global query cache configuration
  * HTTP PUT `/_api/query-cache/properties`: modifies the global query cache configuration
  * HTTP DELETE `/_api/query-cache`: invalidates all results in the query cache

  The following JavaScript functions have been added for controlling the query cache:

  * `require("org/arangodb/aql/cache").properties()`: returns the global query cache configuration
  * `require("org/arangodb/aql/cache").properties(properties)`: modifies the global query cache configuration
  * `require("org/arangodb/aql/cache").clear()`: invalidates all results in the query cache

* do not link arangoimp against V8

* AQL function call arguments optimization

  This will lead to arguments in function calls inside AQL queries not being copied but passed
  by reference. This may speed up calls to functions with bigger argument values or queries that
  call functions a lot of times.

* upgraded V8 version to 4.3.61

* removed deprecated AQL `SKIPLIST` function.

  This function was introduced in older versions of ArangoDB with a less powerful query optimizer to
  retrieve data from a skiplist index using a `LIMIT` clause. It was marked as deprecated in ArangoDB
  2.6.

  Since ArangoDB 2.3 the behavior of the `SKIPLIST` function can be emulated using regular AQL
  constructs, e.g.

      FOR doc IN @@collection
        FILTER doc.value >= @value
        SORT doc.value DESC
        LIMIT 1
        RETURN doc

* the `skip()` function for simple queries does not accept negative input any longer.
  This feature was deprecated in 2.6.0.

* fix exception handling

  In some cases JavaScript exceptions would re-throw without information of the original problem.
  Now the original exception is logged for failure analysis.

* based REST API method PUT `/_api/simple/all` on the cursor API and make it use AQL internally.

  The change speeds up this REST API method and will lead to additional query information being
  returned by the REST API. Clients can use this extra information or ignore it.

* Foxx Queue job success/failure handlers arguments have changed from `(jobId, jobData, result, jobFailures)` to `(result, jobData, job)`.

* added Foxx Queue job options `repeatTimes`, `repeatUntil` and `repeatDelay` to automatically re-schedule jobs when they are completed.

* added Foxx manifest configuration type `password` to mask values in the web interface.

* fixed default values in Foxx manifest configurations sometimes not being used as defaults.

* fixed optional parameters in Foxx manifest configurations sometimes not being cleared correctly.

* Foxx dependencies can now be marked as optional using a slightly more verbose syntax in your manifest file.

* converted Foxx constructors to ES6 classes so you can extend them using class syntax.

* updated aqb to 2.0.

* updated chai to 3.0.

* Use more madvise calls to speed up things when memory is tight, in particular
  at load time but also for random accesses later.

* Overhauled web interface

  The web interface now has a new design.

  The API documentation for ArangoDB has been moved from "Tools" to "Links" in the web interface.

  The "Applications" tab in the web interfaces has been renamed to "Services".


v2.6.12 (2015-12-02)
--------------------

* fixed disappearing of documents for collections transferred via `sync` if the
  the collection was dropped right before synchronization and drop and (re-)create
  collection markers were located in the same WAL file

* added missing lock instruction for primary index in compactor size calculation

* fixed issue #1589

* fixed issue #1583

* Foxx: optional configuration options no longer log validation errors when assigned
  empty values (#1495)


v2.6.11 (2015-11-18)
--------------------

* fixed potentially invalid pointer access in shaper when the currently accessed
  document got re-located by the WAL collector at the very same time


v2.6.10 (2015-11-10)
--------------------

* disable replication appliers when starting in modes `--upgrade`, `--no-server`
  and `--check-upgrade`

* more detailed output in arango-dfdb

* fixed potential deadlock in collection status changing on Windows

* issue #1521: Can't dump/restore with user and password


v2.6.9 (2015-09-29)
-------------------

* added "special" password ARANGODB_DEFAULT_ROOT_PASSWORD. If you pass
  ARANGODB_DEFAULT_ROOT_PASSWORD as password, it will read the password
  from the environment variable ARANGODB_DEFAULT_ROOT_PASSWORD

* fixed failing AQL skiplist, sort and limit combination

  When using a Skiplist index on an attribute (say "a") and then using sort
  and skip on this attribute caused the result to be empty e.g.:

    require("internal").db.test.ensureSkiplist("a");
    require("internal").db._query("FOR x IN test SORT x.a LIMIT 10, 10");

  Was always empty no matter how many documents are stored in test.
  This is now fixed.

v2.6.8 (2015-09-09)
-------------------

* ARM only:

  The ArangoDB packages for ARM require the kernel to allow unaligned memory access.
  How the kernel handles unaligned memory access is configurable at runtime by
  checking and adjusting the contents `/proc/cpu/alignment`.

  In order to operate on ARM, ArangoDB requires the bit 1 to be set. This will
  make the kernel trap and adjust unaligned memory accesses. If this bit is not
  set, the kernel may send a SIGBUS signal to ArangoDB and terminate it.

  To set bit 1 in `/proc/cpu/alignment` use the following command as a privileged
  user (e.g. root):

      echo "2" > /proc/cpu/alignment

  Note that this setting affects all user processes and not just ArangoDB. Setting
  the alignment with the above command will also not make the setting permanent,
  so it will be lost after a restart of the system. In order to make the setting
  permanent, it should be executed during system startup or before starting arangod.

  The ArangoDB start/stop scripts do not adjust the alignment setting, but rely on
  the environment to have the correct alignment setting already. The reason for this
  is that the alignment settings also affect all other user processes (which ArangoDB
  is not aware of) and thus may have side-effects outside of ArangoDB. It is therefore
  more reasonable to have the system administrator carry out the change.


v2.6.7 (2015-08-25)
-------------------

* improved AssocMulti index performance when resizing.

  This makes the edge index perform less I/O when under memory pressure.


v2.6.6 (2015-08-23)
-------------------

* added startup option `--server.additional-threads` to create separate queues
  for slow requests.


v2.6.5 (2015-08-17)
-------------------

* added startup option `--database.throw-collection-not-loaded-error`

  Accessing a not-yet loaded collection will automatically load a collection
  on first access. This flag controls what happens in case an operation
  would need to wait for another thread to finalize loading a collection. If
  set to *true*, then the first operation that accesses an unloaded collection
  will load it. Further threads that try to access the same collection while
  it is still loading immediately fail with an error (1238, *collection not loaded*).
  This is to prevent all server threads from being blocked while waiting on the
  same collection to finish loading. When the first thread has completed loading
  the collection, the collection becomes regularly available, and all operations
  from that point on can be carried out normally, and error 1238 will not be
  thrown anymore for that collection.

  If set to *false*, the first thread that accesses a not-yet loaded collection
  will still load it. Other threads that try to access the collection while
  loading will not fail with error 1238 but instead block until the collection
  is fully loaded. This configuration might lead to all server threads being
  blocked because they are all waiting for the same collection to complete
  loading. Setting the option to *true* will prevent this from happening, but
  requires clients to catch error 1238 and react on it (maybe by scheduling
  a retry for later).

  The default value is *false*.

* fixed busy wait loop in scheduler threads that sometimes consumed 100% CPU while
  waiting for events on connections closed unexpectedly by the client side

* handle attribute `indexBuckets` when restoring collections via arangorestore.
  Previously the `indexBuckets` attribute value from the dump was ignored, and the
   server default value for `indexBuckets` was used when restoring a collection.

* fixed "EscapeValue already set error" crash in V8 actions that might have occurred when
  canceling V8-based operations.


v2.6.4 (2015-08-01)
-------------------

* V8: Upgrade to version 4.1.0.27 - this is intended to be the stable V8 version.

* fixed issue #1424: Arango shell should not processing arrows pushing on keyboard


v2.6.3 (2015-07-21)
-------------------

* issue #1409: Document values with null character truncated


v2.6.2 (2015-07-04)
-------------------

* fixed issue #1383: bindVars for HTTP API doesn't work with empty string

* fixed handling of default values in Foxx manifest configurations

* fixed handling of optional parameters in Foxx manifest configurations

* fixed a reference error being thrown in Foxx queues when a function-based job type is used that is not available and no options object is passed to queue.push


v2.6.1 (2015-06-24)
-------------------

* Add missing swagger files to cmake build. fixes #1368

* fixed documentation errors


v2.6.0 (2015-06-20)
-------------------

* using negative values for `SimpleQuery.skip()` is deprecated.
  This functionality will be removed in future versions of ArangoDB.

* The following simple query functions are now deprecated:

  * collection.near
  * collection.within
  * collection.geo
  * collection.fulltext
  * collection.range
  * collection.closedRange

  This also lead to the following REST API methods being deprecated from now on:

  * PUT /_api/simple/near
  * PUT /_api/simple/within
  * PUT /_api/simple/fulltext
  * PUT /_api/simple/range

  It is recommended to replace calls to these functions or APIs with equivalent AQL queries,
  which are more flexible because they can be combined with other operations:

      FOR doc IN NEAR(@@collection, @latitude, @longitude, @limit)
        RETURN doc

      FOR doc IN WITHIN(@@collection, @latitude, @longitude, @radius, @distanceAttributeName)
        RETURN doc

      FOR doc IN FULLTEXT(@@collection, @attributeName, @queryString, @limit)
        RETURN doc

      FOR doc IN @@collection
        FILTER doc.value >= @left && doc.value < @right
        LIMIT @skip, @limit
        RETURN doc`

  The above simple query functions and REST API methods may be removed in future versions
  of ArangoDB.

* deprecated now-obsolete AQL `SKIPLIST` function

  The function was introduced in older versions of ArangoDB with a less powerful query optimizer to
  retrieve data from a skiplist index using a `LIMIT` clause.

  Since 2.3 the same goal can be achieved by using regular AQL constructs, e.g.

      FOR doc IN collection FILTER doc.value >= @value SORT doc.value DESC LIMIT 1 RETURN doc

* fixed issues when switching the database inside tasks and during shutdown of database cursors

  These features were added during 2.6 alpha stage so the fixes affect devel/2.6-alpha builds only

* issue #1360: improved foxx-manager help

* added `--enable-tcmalloc` configure option.

  When this option is set, arangod and the client tools will be linked against tcmalloc, which replaces
  the system allocator. When the option is set, a tcmalloc library must be present on the system under
  one of the names `libtcmalloc`, `libtcmalloc_minimal` or `libtcmalloc_debug`.

  As this is a configure option, it is supported for manual builds on Linux-like systems only. tcmalloc
  support is currently experimental.

* issue #1353: Windows: HTTP API - incorrect path in errorMessage

* issue #1347: added option `--create-database` for arangorestore.

  Setting this option to `true` will now create the target database if it does not exist. When creating
  the target database, the username and passwords passed to arangorestore will be used to create an
  initial user for the new database.

* issue #1345: advanced debug information for User Functions

* issue #1341: Can't use bindvars in UPSERT

* fixed vulnerability in JWT implementation.

* changed default value of option `--database.ignore-datafile-errors` from `true` to `false`

  If the new default value of `false` is used, then arangod will refuse loading collections that contain
  datafiles with CRC mismatches or other errors. A collection with datafile errors will then become
  unavailable. This prevents follow up errors from happening.

  The only way to access such collection is to use the datafile debugger (arango-dfdb) and try to repair
  or truncate the datafile with it.

  If `--database.ignore-datafile-errors` is set to `true`, then collections will become available
  even if parts of their data cannot be loaded. This helps availability, but may cause (partial) data
  loss and follow up errors.

* added server startup option `--server.session-timeout` for controlling the timeout of user sessions
  in the web interface

* add sessions and cookie authentication for ArangoDB's web interface

  ArangoDB's built-in web interface now uses sessions. Session information ids are stored in cookies,
  so clients using the web interface must accept cookies in order to use it

* web interface: display query execution time in AQL editor

* web interface: renamed AQL query *submit* button to *execute*

* web interface: added query explain feature in AQL editor

* web interface: demo page added. only working if demo data is available, hidden otherwise

* web interface: added support for custom app scripts with optional arguments and results

* web interface: mounted apps that need to be configured are now indicated in the app overview

* web interface: added button for running tests to app details

* web interface: added button for configuring app dependencies to app details

* web interface: upgraded API documentation to use Swagger 2

* INCOMPATIBLE CHANGE

  removed startup option `--log.severity`

  The docs for `--log.severity` mentioned lots of severities (e.g. `exception`, `technical`, `functional`, `development`)
  but only a few severities (e.g. `all`, `human`) were actually used, with `human` being the default and `all` enabling the
  additional logging of requests. So the option pretended to control a lot of things which it actually didn't. Additionally,
  the option `--log.requests-file` was around for a long time already, also controlling request logging.

  Because the `--log.severity` option effectively did not control that much, it was removed. A side effect of removing the
  option is that 2.5 installations which used `--log.severity all` will not log requests after the upgrade to 2.6. This can
  be adjusted by setting the `--log.requests-file` option.

* add backtrace to fatal log events

* added optional `limit` parameter for AQL function `FULLTEXT`

* make fulltext index also index text values contained in direct sub-objects of the indexed
  attribute.

  Previous versions of ArangoDB only indexed the attribute value if it was a string. Sub-attributes
  of the index attribute were ignored when fulltext indexing.

  Now, if the index attribute value is an object, the object's values will each be included in the
  fulltext index if they are strings. If the index attribute value is an array, the array's values
  will each be included in the fulltext index if they are strings.

  For example, with a fulltext index present on the `translations` attribute, the following text
  values will now be indexed:

      var c = db._create("example");
      c.ensureFulltextIndex("translations");
      c.insert({ translations: { en: "fox", de: "Fuchs", fr: "renard", ru: "лиса" } });
      c.insert({ translations: "Fox is the English translation of the German word Fuchs" });
      c.insert({ translations: [ "ArangoDB", "document", "database", "Foxx" ] });

      c.fulltext("translations", "лиса").toArray();       // returns only first document
      c.fulltext("translations", "Fox").toArray();        // returns first and second documents
      c.fulltext("translations", "prefix:Fox").toArray(); // returns all three documents

* added batch document removal and lookup commands:

      collection.lookupByKeys(keys)
      collection.removeByKeys(keys)

  These commands can be used to perform multi-document lookup and removal operations efficiently
  from the ArangoShell. The argument to these operations is an array of document keys.

  Also added HTTP APIs for batch document commands:

  * PUT /_api/simple/lookup-by-keys
  * PUT /_api/simple/remove-by-keys

* properly prefix document address URLs with the current database name for calls to the REST
  API method GET `/_api/document?collection=...` (that method will return partial URLs to all
  documents in the collection).

  Previous versions of ArangoDB returned the URLs starting with `/_api/` but without the current
  database name, e.g. `/_api/document/mycollection/mykey`. Starting with 2.6, the response URLs
  will include the database name as well, e.g. `/_db/_system/_api/document/mycollection/mykey`.

* added dedicated collection export HTTP REST API

  ArangoDB now provides a dedicated collection export API, which can take snapshots of entire
  collections more efficiently than the general-purpose cursor API. The export API is useful
  to transfer the contents of an entire collection to a client application. It provides optional
  filtering on specific attributes.

  The export API is available at endpoint `POST /_api/export?collection=...`. The API has the
  same return value structure as the already established cursor API (`POST /_api/cursor`).

  An introduction to the export API is given in this blog post:
  http://jsteemann.github.io/blog/2015/04/04/more-efficient-data-exports/

* subquery optimizations for AQL queries

  This optimization avoids copying intermediate results into subqueries that are not required
  by the subquery.

  A brief description can be found here:
  http://jsteemann.github.io/blog/2015/05/04/subquery-optimizations/

* return value optimization for AQL queries

  This optimization avoids copying the final query result inside the query's main `ReturnNode`.

  A brief description can be found here:
  http://jsteemann.github.io/blog/2015/05/04/return-value-optimization-for-aql/

* speed up AQL queries containing big `IN` lists for index lookups

  `IN` lists used for index lookups had performance issues in previous versions of ArangoDB.
  These issues have been addressed in 2.6 so using bigger `IN` lists for filtering is much
  faster.

  A brief description can be found here:
  http://jsteemann.github.io/blog/2015/05/07/in-list-improvements/

* allow `@` and `.` characters in document keys, too

  This change also leads to document keys being URL-encoded when returned in HTTP `location`
  response headers.

* added alternative implementation for AQL COLLECT

  The alternative method uses a hash table for grouping and does not require its input elements
  to be sorted. It will be taken into account by the optimizer for `COLLECT` statements that do
  not use an `INTO` clause.

  In case a `COLLECT` statement can use the hash table variant, the optimizer will create an extra
  plan for it at the beginning of the planning phase. In this plan, no extra `SORT` node will be
  added in front of the `COLLECT` because the hash table variant of `COLLECT` does not require
  sorted input. Instead, a `SORT` node will be added after it to sort its output. This `SORT` node
  may be optimized away again in later stages. If the sort order of the result is irrelevant to
  the user, adding an extra `SORT null` after a hash `COLLECT` operation will allow the optimizer to
  remove the sorts altogether.

  In addition to the hash table variant of `COLLECT`, the optimizer will modify the original plan
  to use the regular `COLLECT` implementation. As this implementation requires sorted input, the
  optimizer will insert a `SORT` node in front of the `COLLECT`. This `SORT` node may be optimized
  away in later stages.

  The created plans will then be shipped through the regular optimization pipeline. In the end,
  the optimizer will pick the plan with the lowest estimated total cost as usual. The hash table
  variant does not require an up-front sort of the input, and will thus be preferred over the
  regular `COLLECT` if the optimizer estimates many input elements for the `COLLECT` node and
  cannot use an index to sort them.

  The optimizer can be explicitly told to use the regular *sorted* variant of `COLLECT` by
  suffixing a `COLLECT` statement with `OPTIONS { "method" : "sorted" }`. This will override the
  optimizer guesswork and only produce the *sorted* variant of `COLLECT`.

  A blog post on the new `COLLECT` implementation can be found here:
  http://jsteemann.github.io/blog/2015/04/22/collecting-with-a-hash-table/

* refactored HTTP REST API for cursors

  The HTTP REST API for cursors (`/_api/cursor`) has been refactored to improve its performance
  and use less memory.

  A post showing some of the performance improvements can be found here:
  http://jsteemann.github.io/blog/2015/04/01/improvements-for-the-cursor-api/

* simplified return value syntax for data-modification AQL queries

  ArangoDB 2.4 since version allows to return results from data-modification AQL queries. The
  syntax for this was quite limited and verbose:

      FOR i IN 1..10
        INSERT { value: i } IN test
        LET inserted = NEW
        RETURN inserted

  The `LET inserted = NEW RETURN inserted` was required literally to return the inserted
  documents. No calculations could be made using the inserted documents.

  This is now more flexible. After a data-modification clause (e.g. `INSERT`, `UPDATE`, `REPLACE`,
  `REMOVE`, `UPSERT`) there can follow any number of `LET` calculations. These calculations can
  refer to the pseudo-values `OLD` and `NEW` that are created by the data-modification statements.

  This allows returning projections of inserted or updated documents, e.g.:

      FOR i IN 1..10
        INSERT { value: i } IN test
        RETURN { _key: NEW._key, value: i }

  Still not every construct is allowed after a data-modification clause. For example, no functions
  can be called that may access documents.

  More information can be found here:
  http://jsteemann.github.io/blog/2015/03/27/improvements-for-data-modification-queries/

* added AQL `UPSERT` statement

  This adds an `UPSERT` statement to AQL that is a combination of both `INSERT` and `UPDATE` /
  `REPLACE`. The `UPSERT` will search for a matching document using a user-provided example.
  If no document matches the example, the *insert* part of the `UPSERT` statement will be
  executed. If there is a match, the *update* / *replace* part will be carried out:

      UPSERT { page: 'index.html' }                 /* search example */
        INSERT { page: 'index.html', pageViews: 1 } /* insert part */
        UPDATE { pageViews: OLD.pageViews + 1 }     /* update part */
        IN pageViews

  `UPSERT` can be used with an `UPDATE` or `REPLACE` clause. The `UPDATE` clause will perform
  a partial update of the found document, whereas the `REPLACE` clause will replace the found
  document entirely. The `UPDATE` or `REPLACE` parts can refer to the pseudo-value `OLD`, which
  contains all attributes of the found document.

  `UPSERT` statements can optionally return values. In the following query, the return
  attribute `found` will return the found document before the `UPDATE` was applied. If no
  document was found, `found` will contain a value of `null`. The `updated` result attribute will
  contain the inserted / updated document:

      UPSERT { page: 'index.html' }                 /* search example */
        INSERT { page: 'index.html', pageViews: 1 } /* insert part */
        UPDATE { pageViews: OLD.pageViews + 1 }     /* update part */
        IN pageViews
        RETURN { found: OLD, updated: NEW }

  A more detailed description of `UPSERT` can be found here:
  http://jsteemann.github.io/blog/2015/03/27/preview-of-the-upsert-command/

* adjusted default configuration value for `--server.backlog-size` from 10 to 64.

* issue #1231: bug xor feature in AQL: LENGTH(null) == 4

  This changes the behavior of the AQL `LENGTH` function as follows:

  - if the single argument to `LENGTH()` is `null`, then the result will now be `0`. In previous
    versions of ArangoDB, the result of `LENGTH(null)` was `4`.

  - if the single argument to `LENGTH()` is `true`, then the result will now be `1`. In previous
    versions of ArangoDB, the result of `LENGTH(true)` was `4`.

  - if the single argument to `LENGTH()` is `false`, then the result will now be `0`. In previous
    versions of ArangoDB, the result of `LENGTH(false)` was `5`.

  The results of `LENGTH()` with string, numeric, array object argument values do not change.

* issue #1298: Bulk import if data already exists (#1298)

  This change extends the HTTP REST API for bulk imports as follows:

  When documents are imported and the `_key` attribute is specified for them, the import can be
  used for inserting and updating/replacing documents. Previously, the import could be used for
  inserting new documents only, and re-inserting a document with an existing key would have failed
  with a *unique key constraint violated* error.

  The above behavior is still the default. However, the API now allows controlling the behavior
  in case of a unique key constraint error via the optional URL parameter `onDuplicate`.

  This parameter can have one of the following values:

  - `error`: when a unique key constraint error occurs, do not import or update the document but
    report an error. This is the default.

  - `update`: when a unique key constraint error occurs, try to (partially) update the existing
    document with the data specified in the import. This may still fail if the document would
    violate secondary unique indexes. Only the attributes present in the import data will be
    updated and other attributes already present will be preserved. The number of updated documents
    will be reported in the `updated` attribute of the HTTP API result.

  - `replace`: when a unique key constraint error occurs, try to fully replace the existing
    document with the data specified in the import. This may still fail if the document would
    violate secondary unique indexes. The number of replaced documents will be reported in the
    `updated` attribute of the HTTP API result.

  - `ignore`: when a unique key constraint error occurs, ignore this error. There will be no
    insert, update or replace for the particular document. Ignored documents will be reported
    separately in the `ignored` attribute of the HTTP API result.

  The result of the HTTP import API will now contain the attributes `ignored` and `updated`, which
  contain the number of ignored and updated documents respectively. These attributes will contain a
  value of zero unless the `onDuplicate` URL parameter is set to either `update` or `replace`
  (in this case the `updated` attribute may contain non-zero values) or `ignore` (in this case the
  `ignored` attribute may contain a non-zero value).

  To support the feature, arangoimp also has a new command line option `--on-duplicate` which can
  have one of the values `error`, `update`, `replace`, `ignore`. The default value is `error`.

  A few examples for using arangoimp with the `--on-duplicate` option can be found here:
  http://jsteemann.github.io/blog/2015/04/14/updating-documents-with-arangoimp/

* changed behavior of `db._query()` in the ArangoShell:

  if the command's result is printed in the shell, the first 10 results will be printed. Previously
  only a basic description of the underlying query result cursor was printed. Additionally, if the
  cursor result contains more than 10 results, the cursor is assigned to a global variable `more`,
  which can be used to iterate over the cursor result.

  Example:

      arangosh [_system]> db._query("FOR i IN 1..15 RETURN i")
      [object ArangoQueryCursor, count: 15, hasMore: true]

      [
        1,
        2,
        3,
        4,
        5,
        6,
        7,
        8,
        9,
        10
      ]

      type 'more' to show more documents


      arangosh [_system]> more
      [object ArangoQueryCursor, count: 15, hasMore: false]

      [
        11,
        12,
        13,
        14,
        15
      ]

* Disallow batchSize value 0 in HTTP `POST /_api/cursor`:

  The HTTP REST API `POST /_api/cursor` does not accept a `batchSize` parameter value of
  `0` any longer. A batch size of 0 never made much sense, but previous versions of ArangoDB
  did not check for this value. Now creating a cursor using a `batchSize` value 0 will
  result in an HTTP 400 error response

* REST Server: fix memory leaks when failing to add jobs

* 'EDGES' AQL Function

  The AQL function `EDGES` got a new fifth option parameter.
  Right now only one option is available: 'includeVertices'. This is a boolean parameter
  that allows to modify the result of the `EDGES` function.
  Default is 'includeVertices: false' which does not have any effect.
  'includeVertices: true' modifies the result, such that
  {vertex: <vertexDocument>, edge: <edgeDocument>} is returned.

* INCOMPATIBLE CHANGE:

  The result format of the AQL function `NEIGHBORS` has been changed.
  Before it has returned an array of objects containing 'vertex' and 'edge'.
  Now it will only contain the vertex directly.
  Also an additional option 'includeData' has been added.
  This is used to define if only the 'vertex._id' value should be returned (false, default),
  or if the vertex should be looked up in the collection and the complete JSON should be returned
  (true).
  Using only the id values can lead to significantly improved performance if this is the only information
  required.

  In order to get the old result format prior to ArangoDB 2.6, please use the function EDGES instead.
  Edges allows for a new option 'includeVertices' which, set to true, returns exactly the format of NEIGHBORS.
  Example:

      NEIGHBORS(<vertexCollection>, <edgeCollection>, <vertex>, <direction>, <example>)

  This can now be achieved by:

      EDGES(<edgeCollection>, <vertex>, <direction>, <example>, {includeVertices: true})

  If you are nesting several NEIGHBORS steps you can speed up their performance in the following way:

  Old Example:

  FOR va IN NEIGHBORS(Users, relations, 'Users/123', 'outbound') FOR vc IN NEIGHBORS(Products, relations, va.vertex._id, 'outbound') RETURN vc

  This can now be achieved by:

  FOR va IN NEIGHBORS(Users, relations, 'Users/123', 'outbound') FOR vc IN NEIGHBORS(Products, relations, va, 'outbound', null, {includeData: true}) RETURN vc
                                                                                                          ^^^^                  ^^^^^^^^^^^^^^^^^^^
                                                                                                  Use intermediate directly     include Data for final

* INCOMPATIBLE CHANGE:

  The AQL function `GRAPH_NEIGHBORS` now provides an additional option `includeData`.
  This option allows controlling whether the function should return the complete vertices
  or just their IDs. Returning only the IDs instead of the full vertices can lead to
  improved performance .

  If provided, `includeData` is set to `true`, all vertices in the result will be returned
  with all their attributes. The default value of `includeData` is `false`.
  This makes the default function results incompatible with previous versions of ArangoDB.

  To get the old result style in ArangoDB 2.6, please set the options as follows in calls
  to `GRAPH_NEIGHBORS`:

      GRAPH_NEIGHBORS(<graph>, <vertex>, { includeData: true })

* INCOMPATIBLE CHANGE:

  The AQL function `GRAPH_COMMON_NEIGHBORS` now provides an additional option `includeData`.
  This option allows controlling whether the function should return the complete vertices
  or just their IDs. Returning only the IDs instead of the full vertices can lead to
  improved performance .

  If provided, `includeData` is set to `true`, all vertices in the result will be returned
  with all their attributes. The default value of `includeData` is `false`.
  This makes the default function results incompatible with previous versions of ArangoDB.

  To get the old result style in ArangoDB 2.6, please set the options as follows in calls
  to `GRAPH_COMMON_NEIGHBORS`:

      GRAPH_COMMON_NEIGHBORS(<graph>, <vertexExamples1>, <vertexExamples2>, { includeData: true }, { includeData: true })

* INCOMPATIBLE CHANGE:

  The AQL function `GRAPH_SHORTEST_PATH` now provides an additional option `includeData`.
  This option allows controlling whether the function should return the complete vertices
  and edges or just their IDs. Returning only the IDs instead of full vertices and edges
  can lead to improved performance .

  If provided, `includeData` is set to `true`, all vertices and edges in the result will
  be returned with all their attributes. There is also an optional parameter `includePath` of
  type object.
  It has two optional sub-attributes `vertices` and `edges`, both of type boolean.
  Both can be set individually and the result will include all vertices on the path if
  `includePath.vertices == true` and all edges if `includePath.edges == true` respectively.

  The default value of `includeData` is `false`, and paths are now excluded by default.
  This makes the default function results incompatible with previous versions of ArangoDB.

  To get the old result style in ArangoDB 2.6, please set the options as follows in calls
  to `GRAPH_SHORTEST_PATH`:

      GRAPH_SHORTEST_PATH(<graph>, <source>, <target>, { includeData: true, includePath: { edges: true, vertices: true } })

  The attributes `startVertex` and `vertex` that were present in the results of `GRAPH_SHORTEST_PATH`
  in previous versions of ArangoDB will not be produced in 2.6. To calculate these attributes in 2.6,
  please extract the first and last elements from the `vertices` result attribute.

* INCOMPATIBLE CHANGE:

  The AQL function `GRAPH_DISTANCE_TO` will now return only the id the destination vertex
  in the `vertex` attribute, and not the full vertex data with all vertex attributes.

* INCOMPATIBLE CHANGE:

  All graph measurements functions in JavaScript module `general-graph` that calculated a
  single figure previously returned an array containing just the figure. Now these functions
  will return the figure directly and not put it inside an array.

  The affected functions are:

  * `graph._absoluteEccentricity`
  * `graph._eccentricity`
  * `graph._absoluteCloseness`
  * `graph._closeness`
  * `graph._absoluteBetweenness`
  * `graph._betweenness`
  * `graph._radius`
  * `graph._diameter`

* Create the `_graphs` collection in new databases with `waitForSync` attribute set to `false`

  The previous `waitForSync` value was `true`, so default the behavior when creating and dropping
  graphs via the HTTP REST API changes as follows if the new settings are in effect:

  * `POST /_api/graph` by default returns `HTTP 202` instead of `HTTP 201`
  * `DELETE /_api/graph/graph-name` by default returns `HTTP 202` instead of `HTTP 201`

  If the `_graphs` collection still has its `waitForSync` value set to `true`, then the HTTP status
  code will not change.

* Upgraded ICU to version 54; this increases performance in many places.
  based on https://code.google.com/p/chromium/issues/detail?id=428145

* added support for HTTP push aka chunked encoding

* issue #1051: add info whether server is running in service or user mode?

  This will add a "mode" attribute to the result of the result of HTTP GET `/_api/version?details=true`

  "mode" can have the following values:

  - `standalone`: server was started manually (e.g. on command-line)
  - `service`: service is running as Windows service, in daemon mode or under the supervisor

* improve system error messages in Windows port

* increased default value of `--server.request-timeout` from 300 to 1200 seconds for client tools
  (arangosh, arangoimp, arangodump, arangorestore)

* increased default value of `--server.connect-timeout` from 3 to 5 seconds for client tools
  (arangosh, arangoimp, arangodump, arangorestore)

* added startup option `--server.foxx-queues-poll-interval`

  This startup option controls the frequency with which the Foxx queues manager is checking
  the queue (or queues) for jobs to be executed.

  The default value is `1` second. Lowering this value will result in the queue manager waking
  up and checking the queues more frequently, which may increase CPU usage of the server.
  When not using Foxx queues, this value can be raised to save some CPU time.

* added startup option `--server.foxx-queues`

  This startup option controls whether the Foxx queue manager will check queue and job entries.
  Disabling this option can reduce server load but will prevent jobs added to Foxx queues from
  being processed at all.

  The default value is `true`, enabling the Foxx queues feature.

* make Foxx queues really database-specific.

  Foxx queues were and are stored in a database-specific collection `_queues`. However, a global
  cache variable for the queues led to the queue names being treated database-independently, which
  was wrong.

  Since 2.6, Foxx queues names are truly database-specific, so the same queue name can be used in
  two different databases for two different queues. Until then, it is advisable to think of queues
  as already being database-specific, and using the database name as a queue name prefix to be
  avoid name conflicts, e.g.:

      var queueName = "myQueue";
      var Foxx = require("org/arangodb/foxx");
      Foxx.queues.create(db._name() + ":" + queueName);

* added support for Foxx queue job types defined as app scripts.

  The old job types introduced in 2.4 are still supported but are known to cause issues in 2.5
  and later when the server is restarted or the job types are not defined in every thread.

  The new job types avoid this issue by storing an explicit mount path and script name rather
  than an assuming the job type is defined globally. It is strongly recommended to convert your
  job types to the new script-based system.

* renamed Foxx sessions option "sessionStorageApp" to "sessionStorage". The option now also accepts session storages directly.

* Added the following JavaScript methods for file access:
  * fs.copyFile() to copy single files
  * fs.copyRecursive() to copy directory trees
  * fs.chmod() to set the file permissions (non-Windows only)

* Added process.env for accessing the process environment from JavaScript code

* Cluster: kickstarter shutdown routines will more precisely follow the shutdown of its nodes.

* Cluster: don't delete agency connection objects that are currently in use.

* Cluster: improve passing along of HTTP errors

* fixed issue #1247: debian init script problems

* multi-threaded index creation on collection load

  When a collection contains more than one secondary index, they can be built in memory in
  parallel when the collection is loaded. How many threads are used for parallel index creation
  is determined by the new configuration parameter `--database.index-threads`. If this is set
  to 0, indexes are built by the opening thread only and sequentially. This is equivalent to
  the behavior in 2.5 and before.

* speed up building up primary index when loading collections

* added `count` attribute to `parameters.json` files of collections. This attribute indicates
  the number of live documents in the collection on unload. It is read when the collection is
  (re)loaded to determine the initial size for the collection's primary index

* removed remainders of MRuby integration, removed arangoirb

* simplified `controllers` property in Foxx manifests. You can now specify a filename directly
  if you only want to use a single file mounted at the base URL of your Foxx app.

* simplified `exports` property in Foxx manifests. You can now specify a filename directly if
  you only want to export variables from a single file in your Foxx app.

* added support for node.js-style exports in Foxx exports. Your Foxx exports file can now export
  arbitrary values using the `module.exports` property instead of adding properties to the
  `exports` object.

* added `scripts` property to Foxx manifests. You should now specify the `setup` and `teardown`
  files as properties of the `scripts` object in your manifests and can define custom,
  app-specific scripts that can be executed from the web interface or the CLI.

* added `tests` property to Foxx manifests. You can now define test cases using the `mocha`
  framework which can then be executed inside ArangoDB.

* updated `joi` package to 6.0.8.

* added `extendible` package.

* added Foxx model lifecycle events to repositories. See #1257.

* speed up resizing of edge index.

* allow to split an edge index into buckets which are resized individually.
  This is controlled by the `indexBuckets` attribute in the `properties`
  of the collection.

* fix a cluster deadlock bug in larger clusters by marking a thread waiting
  for a lock on a DBserver as blocked


v2.5.7 (2015-08-02)
-------------------

* V8: Upgrade to version 4.1.0.27 - this is intended to be the stable V8 version.


v2.5.6 (2015-07-21)
-------------------

* alter Windows build infrastructure so we can properly store pdb files.

* potentially fixed issue #1313: Wrong metric calculation at dashboard

  Escape whitespace in process name when scanning /proc/pid/stats

  This fixes statistics values read from that file

* Fixed variable naming in AQL `COLLECT INTO` results in case the COLLECT is placed
  in a subquery which itself is followed by other constructs that require variables


v2.5.5 (2015-05-29)
-------------------

* fixed vulnerability in JWT implementation.

* fixed format string for reading /proc/pid/stat

* take into account barriers used in different V8 contexts


v2.5.4 (2015-05-14)
-------------------

* added startup option `--log.performance`: specifying this option at startup will log
  performance-related info messages, mainly timings via the regular logging mechanisms

* cluster fixes

* fix for recursive copy under Windows


v2.5.3 (2015-04-29)
-------------------

* Fix fs.move to work across filesystem borders; Fixes Foxx app installation problems;
  issue #1292.

* Fix Foxx app install when installed on a different drive on Windows

* issue #1322: strange AQL result

* issue #1318: Inconsistent db._create() syntax

* issue #1315: queries to a collection fail with an empty response if the
  collection contains specific JSON data

* issue #1300: Make arangodump not fail if target directory exists but is empty

* allow specifying higher values than SOMAXCONN for `--server.backlog-size`

  Previously, arangod would not start when a `--server.backlog-size` value was
  specified that was higher than the platform's SOMAXCONN header value.

  Now, arangod will use the user-provided value for `--server.backlog-size` and
  pass it to the listen system call even if the value is higher than SOMAXCONN.
  If the user-provided value is higher than SOMAXCONN, arangod will log a warning
  on startup.

* Fixed a cluster deadlock bug. Mark a thread that is in a RemoteBlock as
  blocked to allow for additional dispatcher threads to be started.

* Fix locking in cluster by using another ReadWriteLock class for collections.

* Add a second DispatcherQueue for AQL in the cluster. This fixes a
  cluster-AQL thread explosion bug.


v2.5.2 (2015-04-11)
-------------------

* modules stored in _modules are automatically flushed when changed

* added missing query-id parameter in documentation of HTTP DELETE `/_api/query` endpoint

* added iterator for edge index in AQL queries

  this change may lead to less edges being read when used together with a LIMIT clause

* make graph viewer in web interface issue less expensive queries for determining
  a random vertex from the graph, and for determining vertex attributes

* issue #1285: syntax error, unexpected $undefined near '@_to RETURN obj

  this allows AQL bind parameter names to also start with underscores

* moved /_api/query to C++

* issue #1289: Foxx models created from database documents expose an internal method

* added `Foxx.Repository#exists`

* parallelize initialization of V8 context in multiple threads

* fixed a possible crash when the debug-level was TRACE

* cluster: do not initialize statistics collection on each
  coordinator, this fixes a race condition at startup

* cluster: fix a startup race w.r.t. the _configuration collection

* search for db:// JavaScript modules only after all local files have been
  considered, this speeds up the require command in a cluster considerably

* general cluster speedup in certain areas


v2.5.1 (2015-03-19)
-------------------

* fixed bug that caused undefined behavior when an AQL query was killed inside
  a calculation block

* fixed memleaks in AQL query cleanup in case out-of-memory errors are thrown

* by default, Debian and RedHat packages are built with debug symbols

* added option `--database.ignore-logfile-errors`

  This option controls how collection datafiles with a CRC mismatch are treated.

  If set to `false`, CRC mismatch errors in collection datafiles will lead
  to a collection not being loaded at all. If a collection needs to be loaded
  during WAL recovery, the WAL recovery will also abort (if not forced with
  `--wal.ignore-recovery-errors true`). Setting this flag to `false` protects
  users from unintentionally using a collection with corrupted datafiles, from
  which only a subset of the original data can be recovered.

  If set to `true`, CRC mismatch errors in collection datafiles will lead to
  the datafile being partially loaded. All data up to until the mismatch will
  be loaded. This will enable users to continue with collection datafiles
  that are corrupted, but will result in only a partial load of the data.
  The WAL recovery will still abort when encountering a collection with a
  corrupted datafile, at least if `--wal.ignore-recovery-errors` is not set to
  `true`.

  The default value is *true*, so for collections with corrupted datafiles
  there might be partial data loads once the WAL recovery has finished. If
  the WAL recovery will need to load a collection with a corrupted datafile,
  it will still stop when using the default values.

* INCOMPATIBLE CHANGE:

  make the arangod server refuse to start if during startup it finds a non-readable
  `parameter.json` file for a database or a collection.

  Stopping the startup process in this case requires manual intervention (fixing
  the unreadable files), but prevents follow-up errors due to ignored databases or
  collections from happening.

* datafiles and `parameter.json` files written by arangod are now created with read and write
  privileges for the arangod process user, and with read and write privileges for the arangod
  process group.

  Previously, these files were created with user read and write permissions only.

* INCOMPATIBLE CHANGE:

  abort WAL recovery if one of the collection's datafiles cannot be opened

* INCOMPATIBLE CHANGE:

  never try to raise the privileges after dropping them, this can lead to a race condition while
  running the recovery

  If you require to run ArangoDB on a port lower than 1024, you must run ArangoDB as root.

* fixed inefficiencies in `remove` methods of general-graph module

* added option `--database.slow-query-threshold` for controlling the default AQL slow query
  threshold value on server start

* add system error strings for Windows on many places

* rework service startup so we announce 'RUNNING' only when we're finished starting.

* use the Windows eventlog for FATAL and ERROR - log messages

* fix service handling in NSIS Windows installer, specify human readable name

* add the ICU_DATA environment variable to the fatal error messages

* fixed issue #1265: arangod crashed with SIGSEGV

* fixed issue #1241: Wildcards in examples


v2.5.0 (2015-03-09)
-------------------

* installer fixes for Windows

* fix for downloading Foxx

* fixed issue #1258: http pipelining not working?


v2.5.0-beta4 (2015-03-05)
-------------------------

* fixed issue #1247: debian init script problems


v2.5.0-beta3 (2015-02-27)
-------------------------

* fix Windows install path calculation in arango

* fix Windows logging of long strings

* fix possible undefinedness of const strings in Windows


v2.5.0-beta2 (2015-02-23)
-------------------------

* fixed issue #1256: agency binary not found #1256

* fixed issue #1230: API: document/col-name/_key and cursor return different floats

* front-end: dashboard tries not to (re)load statistics if user has no access

* V8: Upgrade to version 3.31.74.1

* etcd: Upgrade to version 2.0 - This requires go 1.3 to compile at least.

* refuse to startup if ICU wasn't initialized, this will i.e. prevent errors from being printed,
  and libraries from being loaded.

* front-end: unwanted removal of index table header after creating new index

* fixed issue #1248: chrome: applications filtering not working

* fixed issue #1198: queries remain in aql editor (front-end) if you navigate through different tabs

* Simplify usage of Foxx

  Thanks to our user feedback we learned that Foxx is a powerful, yet rather complicated concept.
  With this release we tried to make it less complicated while keeping all its strength.
  That includes a rewrite of the documentation as well as some code changes as listed below:

  * Moved Foxx applications to a different folder.

    The naming convention now is: <app-path>/_db/<dbname>/<mountpoint>/APP
    Before it was: <app-path>/databases/<dbname>/<appname>:<appversion>
    This caused some trouble as apps where cached based on name and version and updates did not apply.
    Hence the path on filesystem and the app's access URL had no relation to one another.
    Now the path on filesystem is identical to the URL (except for slashes and the appended APP)

  * Rewrite of Foxx routing

    The routing of Foxx has been exposed to major internal changes we adjusted because of user feedback.
    This allows us to set the development mode per mountpoint without having to change paths and hold
    apps at separate locations.

  * Foxx Development mode

    The development mode used until 2.4 is gone. It has been replaced by a much more mature version.
    This includes the deprecation of the javascript.dev-app-path parameter, which is useless since 2.5.
    Instead of having two separate app directories for production and development, apps now reside in
    one place, which is used for production as well as for development.
    Apps can still be put into development mode, changing their behavior compared to production mode.
    Development mode apps are still reread from disk at every request, and still they ship more debug
    output.

    This change has also made the startup options `--javascript.frontend-development-mode` and
    `--javascript.dev-app-path` obsolete. The former option will not have any effect when set, and the
    latter option is only read and used during the upgrade to 2.5 and does not have any effects later.

  * Foxx install process

    Installing Foxx apps has been a two step process: import them into ArangoDB and mount them at a
    specific mountpoint. These operations have been joined together. You can install an app at one
    mountpoint, that's it. No fetch, mount, unmount, purge cycle anymore. The commands have been
    simplified to just:

    * install: get your Foxx app up and running
    * uninstall: shut it down and erase it from disk

  * Foxx error output

    Until 2.4 the errors produced by Foxx were not optimal. Often, the error message was just
    `unable to parse manifest` and contained only an internal stack trace.
    In 2.5 we made major improvements there, including a much more fine-grained error output that
    helps you debug your Foxx apps. The error message printed is now much closer to its source and
    should help you track it down.

    Also we added the default handlers for unhandled errors in Foxx apps:

    * You will get a nice internal error page whenever your Foxx app is called but was not installed
      due to any error
    * You will get a proper error message when having an uncaught error appears in any app route

    In production mode the messages above will NOT contain any information about your Foxx internals
    and are safe to be exposed to third party users.
    In development mode the messages above will contain the stacktrace (if available), making it easier for
    your in-house devs to track down errors in the application.

* added `console` object to Foxx apps. All Foxx apps now have a console object implementing
  the familiar Console API in their global scope, which can be used to log diagnostic
  messages to the database.

* added `org/arangodb/request` module, which provides a simple API for making HTTP requests
  to external services.

* added optimizer rule `propagate-constant-attributes`

  This rule will look inside `FILTER` conditions for constant value equality comparisons,
  and insert the constant values in other places in `FILTER`s. For example, the rule will
  insert `42` instead of `i.value` in the second `FILTER` of the following query:

      FOR i IN c1 FOR j IN c2 FILTER i.value == 42 FILTER j.value == i.value RETURN 1

* added `filtered` value to AQL query execution statistics

  This value indicates how many documents were filtered by `FilterNode`s in the AQL query.
  Note that `IndexRangeNode`s can also filter documents by selecting only the required ranges
  from the index. The `filtered` value will not include the work done by `IndexRangeNode`s,
  but only the work performed by `FilterNode`s.

* added support for sparse hash and skiplist indexes

  Hash and skiplist indexes can optionally be made sparse. Sparse indexes exclude documents
  in which at least one of the index attributes is either not set or has a value of `null`.

  As such documents are excluded from sparse indexes, they may contain fewer documents than
  their non-sparse counterparts. This enables faster indexing and can lead to reduced memory
  usage in case the indexed attribute does occur only in some, but not all documents of the
  collection. Sparse indexes will also reduce the number of collisions in non-unique hash
  indexes in case non-existing or optional attributes are indexed.

  In order to create a sparse index, an object with the attribute `sparse` can be added to
  the index creation commands:

      db.collection.ensureHashIndex(attributeName, { sparse: true });
      db.collection.ensureHashIndex(attributeName1, attributeName2, { sparse: true });
      db.collection.ensureUniqueConstraint(attributeName, { sparse: true });
      db.collection.ensureUniqueConstraint(attributeName1, attributeName2, { sparse: true });

      db.collection.ensureSkiplist(attributeName, { sparse: true });
      db.collection.ensureSkiplist(attributeName1, attributeName2, { sparse: true });
      db.collection.ensureUniqueSkiplist(attributeName, { sparse: true });
      db.collection.ensureUniqueSkiplist(attributeName1, attributeName2, { sparse: true });

  Note that in place of the above specialized index creation commands, it is recommended to use
  the more general index creation command `ensureIndex`:

  ```js
  db.collection.ensureIndex({ type: "hash", sparse: true, unique: true, fields: [ attributeName ] });
  db.collection.ensureIndex({ type: "skiplist", sparse: false, unique: false, fields: [ "a", "b" ] });
  ```

  When not explicitly set, the `sparse` attribute defaults to `false` for new indexes.

  This causes a change in behavior when creating a unique hash index without specifying the
  sparse flag: in 2.4, unique hash indexes were implicitly sparse, always excluding `null` values.
  There was no option to control this behavior, and sparsity was neither supported for non-unique
  hash indexes nor skiplists in 2.4. This implicit sparsity of unique hash indexes was considered
  an inconsistency, and therefore the behavior was cleaned up in 2.5. As of 2.5, indexes will
  only be created sparse if sparsity is explicitly requested. Existing unique hash indexes from 2.4
  or before will automatically be migrated so they are still sparse after the upgrade to 2.5.

  Geo indexes are implicitly sparse, meaning documents without the indexed location attribute or
  containing invalid location coordinate values will be excluded from the index automatically. This
  is also a change when compared to pre-2.5 behavior, when documents with missing or invalid
  coordinate values may have caused errors on insertion when the geo index' `unique` flag was set
  and its `ignoreNull` flag was not.

  This was confusing and has been rectified in 2.5. The method `ensureGeoConstaint()` now does the
  same as `ensureGeoIndex()`. Furthermore, the attributes `constraint`, `unique`, `ignoreNull` and
  `sparse` flags are now completely ignored when creating geo indexes.

  The same is true for fulltext indexes. There is no need to specify non-uniqueness or sparsity for
  geo or fulltext indexes. They will always be non-unique and sparse.

  As sparse indexes may exclude some documents, they cannot be used for every type of query.
  Sparse hash indexes cannot be used to find documents for which at least one of the indexed
  attributes has a value of `null`. For example, the following AQL query cannot use a sparse
  index, even if one was created on attribute `attr`:

      FOR doc In collection
        FILTER doc.attr == null
        RETURN doc

  If the lookup value is non-constant, a sparse index may or may not be used, depending on
  the other types of conditions in the query. If the optimizer can safely determine that
  the lookup value cannot be `null`, a sparse index may be used. When uncertain, the optimizer
  will not make use of a sparse index in a query in order to produce correct results.

  For example, the following queries cannot use a sparse index on `attr` because the optimizer
  will not know beforehand whether the comparison values for `doc.attr` will include `null`:

      FOR doc In collection
        FILTER doc.attr == SOME_FUNCTION(...)
        RETURN doc

      FOR other IN otherCollection
        FOR doc In collection
          FILTER doc.attr == other.attr
          RETURN doc

  Sparse skiplist indexes can be used for sorting if the optimizer can safely detect that the
  index range does not include `null` for any of the index attributes.

* inspection of AQL data-modification queries will now detect if the data-modification part
  of the query can run in lockstep with the data retrieval part of the query, or if the data
  retrieval part must be executed before the data modification can start.

  Executing the two in lockstep allows using much smaller buffers for intermediate results
  and starts the actual data-modification operations much earlier than if the two phases
  were executed separately.

* Allow dynamic attribute names in AQL object literals

  This allows using arbitrary expressions to construct attribute names in object
  literals specified in AQL queries. To disambiguate expressions and other unquoted
  attribute names, dynamic attribute names need to be enclosed in brackets (`[` and `]`).
  Example:

      FOR i IN 1..100
        RETURN { [ CONCAT('value-of-', i) ] : i }

* make AQL optimizer rule "use-index-for-sort" remove sort also in case a non-sorted
  index (e.g. a hash index) is used for only equality lookups and all sort attributes
  are covered by the index.

  Example that does not require an extra sort (needs hash index on `value`):

      FOR doc IN collection FILTER doc.value == 1 SORT doc.value RETURN doc

  Another example that does not require an extra sort (with hash index on `value1`, `value2`):

      FOR doc IN collection FILTER doc.value1 == 1 && doc.value2 == 2 SORT doc.value1, doc.value2 RETURN doc

* make AQL optimizer rule "use-index-for-sort" remove sort also in case the sort criteria
  excludes the left-most index attributes, but the left-most index attributes are used
  by the index for equality-only lookups.

  Example that can use the index for sorting (needs skiplist index on `value1`, `value2`):

      FOR doc IN collection FILTER doc.value1 == 1 SORT doc.value2 RETURN doc

* added selectivity estimates for primary index, edge index, and hash index

  The selectivity estimates are returned by the `GET /_api/index` REST API method
  in a sub-attribute `selectivityEstimate` for each index that supports it. This
  attribute will be omitted for indexes that do not provide selectivity estimates.
  If provided, the selectivity estimate will be a numeric value between 0 and 1.

  Selectivity estimates will also be reported in the result of `collection.getIndexes()`
  for all indexes that support this. If no selectivity estimate can be determined for
  an index, the attribute `selectivityEstimate` will be omitted here, too.

  The web interface also shows selectivity estimates for each index that supports this.

  Currently the following index types can provide selectivity estimates:
  - primary index
  - edge index
  - hash index (unique and non-unique)

  No selectivity estimates will be provided when running in cluster mode.

* fixed issue #1226: arangod log issues

* added additional logger if arangod is started in foreground mode on a tty

* added AQL optimizer rule "move-calculations-down"

* use exclusive native SRWLocks on Windows instead of native mutexes

* added AQL functions `MD5`, `SHA1`, and `RANDOM_TOKEN`.

* reduced number of string allocations when parsing certain AQL queries

  parsing numbers (integers or doubles) does not require a string allocation
  per number anymore

* RequestContext#bodyParam now accepts arbitrary joi schemas and rejects invalid (but well-formed) request bodies.

* enforce that AQL user functions are wrapped inside JavaScript function () declarations

  AQL user functions were always expected to be wrapped inside a JavaScript function, but previously
  this was not enforced when registering a user function. Enforcing the AQL user functions to be contained
  inside functions prevents functions from doing some unexpected things that may have led to undefined
  behavior.

* Windows service uninstalling: only remove service if it points to the currently running binary,
  or --force was specified.

* Windows (debug only): print stacktraces on crash and run minidump

* Windows (cygwin): if you run arangosh in a cygwin shell or via ssh we will detect this and use
  the appropriate output functions.

* Windows: improve process management

* fix IPv6 reverse ip lookups - so far we only did IPv4 addresses.

* improve join documentation, add outer join example

* run jslint for unit tests too, to prevent "memory leaks" by global js objects with native code.

* fix error logging for exceptions - we wouldn't log the exception message itself so far.

* improve error reporting in the http client (Windows & *nix)

* improve error reports in cluster

* Standard errors can now contain custom messages.


v2.4.7 (XXXX-XX-XX)
-------------------

* fixed issue #1282: Geo WITHIN_RECTANGLE for nested lat/lng


v2.4.6 (2015-03-18)
-------------------

* added option `--database.ignore-logfile-errors`

  This option controls how collection datafiles with a CRC mismatch are treated.

  If set to `false`, CRC mismatch errors in collection datafiles will lead
  to a collection not being loaded at all. If a collection needs to be loaded
  during WAL recovery, the WAL recovery will also abort (if not forced with
  `--wal.ignore-recovery-errors true`). Setting this flag to `false` protects
  users from unintentionally using a collection with corrupted datafiles, from
  which only a subset of the original data can be recovered.

  If set to `true`, CRC mismatch errors in collection datafiles will lead to
  the datafile being partially loaded. All data up to until the mismatch will
  be loaded. This will enable users to continue with a collection datafiles
  that are corrupted, but will result in only a partial load of the data.
  The WAL recovery will still abort when encountering a collection with a
  corrupted datafile, at least if `--wal.ignore-recovery-errors` is not set to
  `true`.

  The default value is *true*, so for collections with corrupted datafiles
  there might be partial data loads once the WAL recovery has finished. If
  the WAL recovery will need to load a collection with a corrupted datafile,
  it will still stop when using the default values.

* INCOMPATIBLE CHANGE:

  make the arangod server refuse to start if during startup it finds a non-readable
  `parameter.json` file for a database or a collection.

  Stopping the startup process in this case requires manual intervention (fixing
  the unreadable files), but prevents follow-up errors due to ignored databases or
  collections from happening.

* datafiles and `parameter.json` files written by arangod are now created with read and write
  privileges for the arangod process user, and with read and write privileges for the arangod
  process group.

  Previously, these files were created with user read and write permissions only.

* INCOMPATIBLE CHANGE:

  abort WAL recovery if one of the collection's datafiles cannot be opened

* INCOMPATIBLE CHANGE:

  never try to raise the privileges after dropping them, this can lead to a race condition while
  running the recovery

  If you require to run ArangoDB on a port lower than 1024, you must run ArangoDB as root.

* fixed inefficiencies in `remove` methods of general-graph module

* added option `--database.slow-query-threshold` for controlling the default AQL slow query
  threshold value on server start


v2.4.5 (2015-03-16)
-------------------

* added elapsed time to HTTP request logging output (`--log.requests-file`)

* added AQL current and slow query tracking, killing of AQL queries

  This change enables retrieving the list of currently running AQL queries inside the selected database.
  AQL queries with an execution time beyond a certain threshold can be moved to a "slow query" facility
  and retrieved from there. Queries can also be killed by specifying the query id.

  This change adds the following HTTP REST APIs:

  - `GET /_api/query/current`: for retrieving the list of currently running queries
  - `GET /_api/query/slow`: for retrieving the list of slow queries
  - `DELETE /_api/query/slow`: for clearing the list of slow queries
  - `GET /_api/query/properties`: for retrieving the properties for query tracking
  - `PUT /_api/query/properties`: for adjusting the properties for query tracking
  - `DELETE /_api/query/<id>`: for killing an AQL query

  The following JavaScript APIs have been added:

  - require("org/arangodb/aql/queries").current();
  - require("org/arangodb/aql/queries").slow();
  - require("org/arangodb/aql/queries").clearSlow();
  - require("org/arangodb/aql/queries").properties();
  - require("org/arangodb/aql/queries").kill();

* fixed issue #1265: arangod crashed with SIGSEGV

* fixed issue #1241: Wildcards in examples

* fixed comment parsing in Foxx controllers


v2.4.4 (2015-02-24)
-------------------

* fixed the generation template for foxx apps. It now does not create deprecated functions anymore

* add custom visitor functionality for `GRAPH_NEIGHBORS` function, too

* increased default value of traversal option *maxIterations* to 100 times of its previous
  default value


v2.4.3 (2015-02-06)
-------------------

* fix multi-threading with openssl when running under Windows

* fix timeout on socket operations when running under Windows

* Fixed an error in Foxx routing which caused some apps that worked in 2.4.1 to fail with status 500: `undefined is not a function` errors in 2.4.2
  This error was occurring due to seldom internal rerouting introduced by the malformed application handler.


v2.4.2 (2015-01-30)
-------------------

* added custom visitor functionality for AQL traversals

  This allows more complex result processing in traversals triggered by AQL. A few examples
  are shown in [this article](http://jsteemann.github.io/blog/2015/01/28/using-custom-visitors-in-aql-graph-traversals/).

* improved number of results estimated for nodes of type EnumerateListNode and SubqueryNode
  in AQL explain output

* added AQL explain helper to explain arbitrary AQL queries

  The helper function prints the query execution plan and the indexes to be used in the
  query. It can be invoked from the ArangoShell or the web interface as follows:

      require("org/arangodb/aql/explainer").explain(query);

* enable use of indexes for certain AQL conditions with non-equality predicates, in
  case the condition(s) also refer to indexed attributes

  The following queries will now be able to use indexes:

      FILTER a.indexed == ... && a.indexed != ...
      FILTER a.indexed == ... && a.nonIndexed != ...
      FILTER a.indexed == ... && ! (a.indexed == ...)
      FILTER a.indexed == ... && ! (a.nonIndexed == ...)
      FILTER a.indexed == ... && ! (a.indexed != ...)
      FILTER a.indexed == ... && ! (a.nonIndexed != ...)
      FILTER (a.indexed == ... && a.nonIndexed == ...) || (a.indexed == ... && a.nonIndexed == ...)
      FILTER (a.indexed == ... && a.nonIndexed != ...) || (a.indexed == ... && a.nonIndexed != ...)

* Fixed spuriously occurring "collection not found" errors when running queries on local
  collections on a cluster DB server

* Fixed upload of Foxx applications to the server for apps exceeding approx. 1 MB zipped.

* Malformed Foxx applications will now return a more useful error when any route is requested.

  In Production a Foxx app mounted on /app will display an html page on /app/* stating a 503 Service temporarily not available.
  It will not state any information about your Application.
  Before it was a 404 Not Found without any information and not distinguishable from a correct not found on your route.

  In Development Mode the html page also contains information about the error occurred.

* Unhandled errors thrown in Foxx routes are now handled by the Foxx framework itself.

  In Production the route will return a status 500 with a body {error: "Error statement"}.
  In Development the route will return a status 500 with a body {error: "Error statement", stack: "..."}

  Before, it was status 500 with a plain text stack including ArangoDB internal routing information.

* The Applications tab in web interface will now request development apps more often.
  So if you have a fixed a syntax error in your app it should always be visible after reload.


v2.4.1 (2015-01-19)
-------------------

* improved WAL recovery output

* fixed certain OR optimizations in AQL optimizer

* better diagnostics for arangoimp

* fixed invalid result of HTTP REST API method `/_admin/foxx/rescan`

* fixed possible segmentation fault when passing a Buffer object into a V8 function
  as a parameter

* updated AQB module to 1.8.0.


v2.4.0 (2015-01-13)
-------------------

* updated AQB module to 1.7.0.

* fixed V8 integration-related crashes

* make `fs.move(src, dest)` also fail when both `src` and `dest` are
  existing directories. This ensures the same behavior of the move operation
  on different platforms.

* fixed AQL insert operation for multi-shard collections in cluster

* added optional return value for AQL data-modification queries.
  This allows returning the documents inserted, removed or updated with the query, e.g.

      FOR doc IN docs REMOVE doc._key IN docs LET removed = OLD RETURN removed
      FOR doc IN docs INSERT { } IN docs LET inserted = NEW RETURN inserted
      FOR doc IN docs UPDATE doc._key WITH { } IN docs LET previous = OLD RETURN previous
      FOR doc IN docs UPDATE doc._key WITH { } IN docs LET updated = NEW RETURN updated

  The variables `OLD` and `NEW` are automatically available when a `REMOVE`, `INSERT`,
  `UPDATE` or `REPLACE` statement is immediately followed by a `LET` statement.
  Note that the `LET` and `RETURN` statements in data-modification queries are not as
  flexible as the general versions of `LET` and `RETURN`. When returning documents from
  data-modification operations, only a single variable can be assigned using `LET`, and
  the assignment can only be either `OLD` or `NEW`, but not an arbitrary expression. The
  `RETURN` statement also allows using the just-created variable only, and no arbitrary
  expressions.


v2.4.0-beta1 (2014-12-26)
--------------------------

* fixed superstates in FoxxGenerator

* fixed issue #1065: Aardvark: added creation of documents and edges with _key property

* fixed issue #1198: Aardvark: current AQL editor query is now cached

* Upgraded V8 version from 3.16.14 to 3.29.59

  The built-in version of V8 has been upgraded from 3.16.14 to 3.29.59.
  This activates several ES6 (also dubbed *Harmony* or *ES.next*) features in
  ArangoDB, both in the ArangoShell and the ArangoDB server. They can be
  used for scripting and in server-side actions such as Foxx routes, traversals
  etc.

  The following ES6 features are available in ArangoDB 2.4 by default:

  * iterators
  * the `of` operator
  * symbols
  * predefined collections types (Map, Set etc.)
  * typed arrays

  Many other ES6 features are disabled by default, but can be made available by
  starting arangod or arangosh with the appropriate options:

  * arrow functions
  * proxies
  * generators
  * String, Array, and Number enhancements
  * constants
  * enhanced object and numeric literals

  To activate all these ES6 features in arangod or arangosh, start it with
  the following options:

      arangosh --javascript.v8-options="--harmony --harmony_generators"

  More details on the available ES6 features can be found in
  [this blog](https://jsteemann.github.io/blog/2014/12/19/using-es6-features-in-arangodb/).

* Added Foxx generator for building Hypermedia APIs

  A more detailed description is [here](https://www.arangodb.com/2014/12/08/building-hypermedia-apis-foxxgenerator)

* New `Applications` tab in web interface:

  The `applications` tab got a complete redesign.
  It will now only show applications that are currently running on ArangoDB.
  For a selected application, a new detailed view has been created.
  This view provides a better overview of the app:
  * author
  * license
  * version
  * contributors
  * download links
  * API documentation

  To install a new application, a new dialog is now available.
  It provides the features already available in the console application `foxx-manager` plus some more:
  * install an application from Github
  * install an application from a zip file
  * install an application from ArangoDB's application store
  * create a new application from scratch: this feature uses a generator to
    create a Foxx application with pre-defined CRUD methods for a given list
    of collections. The generated Foxx app can either be downloaded as a zip file or
    be installed on the server. Starting with a new Foxx app has never been easier.

* fixed issue #1102: Aardvark: Layout bug in documents overview

  The documents overview was entirely destroyed in some situations on Firefox.
  We replaced the plugin we used there.

* fixed issue #1168: Aardvark: pagination buttons jumping

* fixed issue #1161: Aardvark: Click on Import JSON imports previously uploaded file

* removed configure options `--enable-all-in-one-v8`, `--enable-all-in-one-icu`,
  and `--enable-all-in-one-libev`.

* global internal rename to fix naming incompatibilities with JSON:

  Internal functions with names containing `array` have been renamed to `object`,
  internal functions with names containing `list` have been renamed to `array`.
  The renaming was mainly done in the C++ parts. The documentation has also been
  adjusted so that the correct JSON type names are used in most places.

  The change also led to the addition of a few function aliases in AQL:

  * `TO_LIST` now is an alias of the new `TO_ARRAY`
  * `IS_LIST` now is an alias of the new `IS_ARRAY`
  * `IS_DOCUMENT` now is an alias of the new `IS_OBJECT`

  The changed also renamed the option `mergeArrays` to `mergeObjects` for AQL
  data-modification query options and HTTP document modification API

* AQL: added optimizer rule "remove-filter-covered-by-index"

  This rule removes FilterNodes and CalculationNodes from an execution plan if the
  filter is already covered by a previous IndexRangeNode. Removing the CalculationNode
  and the FilterNode will speed up query execution because the query requires less
  computation.

* AQL: added optimizer rule "remove-sort-rand"

  This rule removes a `SORT RAND()` expression from a query and moves the random
  iteration into the appropriate `EnumerateCollectionNode`. This is more efficient
  than individually enumerating and then sorting randomly.

* AQL: range optimizations for IN and OR

  This change enables usage of indexes for several additional cases. Filters containing
  the `IN` operator can now make use of indexes, and multiple OR- or AND-combined filter
  conditions can now also use indexes if the filters are accessing the same indexed
  attribute.

  Here are a few examples of queries that can now use indexes but couldn't before:

    FOR doc IN collection
      FILTER doc.indexedAttribute == 1 || doc.indexedAttribute > 99
      RETURN doc

    FOR doc IN collection
      FILTER doc.indexedAttribute IN [ 3, 42 ] || doc.indexedAttribute > 99
      RETURN doc

    FOR doc IN collection
      FILTER (doc.indexedAttribute > 2 && doc.indexedAttribute < 10) ||
             (doc.indexedAttribute > 23 && doc.indexedAttribute < 42)
      RETURN doc

* fixed issue #500: AQL parentheses issue

  This change allows passing subqueries as AQL function parameters without using
  duplicate brackets (e.g. `FUNC(query)` instead of `FUNC((query))`

* added optional `COUNT` clause to AQL `COLLECT`

  This allows more efficient group count calculation queries, e.g.

      FOR doc IN collection
        COLLECT age = doc.age WITH COUNT INTO length
        RETURN { age: age, count: length }

  A count-only query is also possible:

      FOR doc IN collection
        COLLECT WITH COUNT INTO length
        RETURN length

* fixed missing makeDirectory when fetching a Foxx application from a zip file

* fixed issue #1134: Change the default endpoint to localhost

  This change will modify the IP address ArangoDB listens on to 127.0.0.1 by default.
  This will make new ArangoDB installations unaccessible from clients other than
  localhost unless changed. This is a security feature.

  To make ArangoDB accessible from any client, change the server's configuration
  (`--server.endpoint`) to either `tcp://0.0.0.0:8529` or the server's publicly
  visible IP address.

* deprecated `Repository#modelPrototype`. Use `Repository#model` instead.

* IMPORTANT CHANGE: by default, system collections are included in replication and all
  replication API return values. This will lead to user accounts and credentials
  data being replicated from master to slave servers. This may overwrite
  slave-specific database users.

  If this is undesired, the `_users` collection can be excluded from replication
  easily by setting the `includeSystem` attribute to `false` in the following commands:

  * replication.sync({ includeSystem: false });
  * replication.applier.properties({ includeSystem: false });

  This will exclude all system collections (including `_aqlfunctions`, `_graphs` etc.)
  from the initial synchronization and the continuous replication.

  If this is also undesired, it is also possible to specify a list of collections to
  exclude from the initial synchronization and the continuous replication using the
  `restrictCollections` attribute, e.g.:

      replication.applier.properties({
        includeSystem: true,
        restrictType: "exclude",
        restrictCollections: [ "_users", "_graphs", "foo" ]
      });

  The HTTP API methods for fetching the replication inventory and for dumping collections
  also support the `includeSystem` control flag via a URL parameter.

* removed DEPRECATED replication methods:
  * `replication.logger.start()`
  * `replication.logger.stop()`
  * `replication.logger.properties()`
  * HTTP PUT `/_api/replication/logger-start`
  * HTTP PUT `/_api/replication/logger-stop`
  * HTTP GET `/_api/replication/logger-config`
  * HTTP PUT `/_api/replication/logger-config`

* fixed issue #1174, which was due to locking problems in distributed
  AQL execution

* improved cluster locking for AQL avoiding deadlocks

* use DistributeNode for modifying queries with REPLACE and UPDATE, if
  possible


v2.3.6 (2015-XX-XX)
-------------------

* fixed AQL subquery optimization that produced wrong result when multiple subqueries
  directly followed each other and and a directly following `LET` statement did refer
  to any but the first subquery.


v2.3.5 (2015-01-16)
-------------------

* fixed intermittent 404 errors in Foxx apps after mounting or unmounting apps

* fixed issue #1200: Expansion operator results in "Cannot call method 'forEach' of null"

* fixed issue #1199: Cannot unlink root node of plan


v2.3.4 (2014-12-23)
-------------------

* fixed cerberus path for MyArangoDB


v2.3.3 (2014-12-17)
-------------------

* fixed error handling in instantiation of distributed AQL queries, this
  also fixes a bug in cluster startup with many servers

* issue #1185: parse non-fractional JSON numbers with exponent (e.g. `4e-261`)

* issue #1159: allow --server.request-timeout and --server.connect-timeout of 0


v2.3.2 (2014-12-09)
-------------------

* fixed issue #1177: Fix bug in the user app's storage

* fixed issue #1173: AQL Editor "Save current query" resets user password

* fixed missing makeDirectory when fetching a Foxx application from a zip file

* put in warning about default changed: fixed issue #1134: Change the default endpoint to localhost

* fixed issue #1163: invalid fullCount value returned from AQL

* fixed range operator precedence

* limit default maximum number of plans created by AQL optimizer to 256 (from 1024)

* make AQL optimizer not generate an extra plan if an index can be used, but modify
  existing plans in place

* fixed AQL cursor ttl (time-to-live) issue

  Any user-specified cursor ttl value was not honored since 2.3.0.

* fixed segfault in AQL query hash index setup with unknown shapes

* fixed memleaks

* added AQL optimizer rule for removing `INTO` from a `COLLECT` statement if not needed

* fixed issue #1131

  This change provides the `KEEP` clause for `COLLECT ... INTO`. The `KEEP` clause
  allows controlling which variables will be kept in the variable created by `INTO`.

* fixed issue #1147, must protect dispatcher ID for etcd

v2.3.1 (2014-11-28)
-------------------

* recreate password if missing during upgrade

* fixed issue #1126

* fixed non-working subquery index optimizations

* do not restrict summary of Foxx applications to 60 characters

* fixed display of "required" path parameters in Foxx application documentation

* added more optimizations of constants values in AQL FILTER conditions

* fixed invalid or-to-in optimization for FILTERs containing comparisons
  with boolean values

* fixed replication of `_graphs` collection

* added AQL list functions `PUSH`, `POP`, `UNSHIFT`, `SHIFT`, `REMOVE_VALUES`,
  `REMOVE_VALUE`, `REMOVE_NTH` and `APPEND`

* added AQL functions `CALL` and `APPLY` to dynamically call other functions

* fixed AQL optimizer cost estimation for LIMIT node

* prevent Foxx queues from permanently writing to the journal even when
  server is idle

* fixed AQL COLLECT statement with INTO clause, which copied more variables
  than v2.2 and thus lead to too much memory consumption.
  This deals with #1107.

* fixed AQL COLLECT statement, this concerned every COLLECT statement,
  only the first group had access to the values of the variables before
  the COLLECT statement. This deals with #1127.

* fixed some AQL internals, where sometimes too many items were
  fetched from upstream in the presence of a LIMIT clause. This should
  generally improve performance.


v2.3.0 (2014-11-18)
-------------------

* fixed syslog flags. `--log.syslog` is deprecated and setting it has no effect,
  `--log.facility` now works as described. Application name has been changed from
  `triagens` to `arangod`. It can be changed using `--log.application`. The syslog
  will only contain the actual log message. The datetime prefix is omitted.

* fixed deflate in SimpleHttpClient

* fixed issue #1104: edgeExamples broken or changed

* fixed issue #1103: Error while importing user queries

* fixed issue #1100: AQL: HAS() fails on doc[attribute_name]

* fixed issue #1098: runtime error when creating graph vertex

* hide system applications in **Applications** tab by default

  Display of system applications can be toggled by using the *system applications*
  toggle in the UI.

* added HTTP REST API for managing tasks (`/_api/tasks`)

* allow passing character lists as optional parameter to AQL functions `TRIM`,
  `LTRIM` and `RTRIM`

  These functions now support trimming using custom character lists. If no character
  lists are specified, all whitespace characters will be removed as previously:

      TRIM("  foobar\t \r\n ")         // "foobar"
      TRIM(";foo;bar;baz, ", "; ")     // "foo;bar;baz"

* added AQL string functions `LTRIM`, `RTRIM`, `FIND_FIRST`, `FIND_LAST`, `SPLIT`,
  `SUBSTITUTE`

* added AQL functions `ZIP`, `VALUES` and `PERCENTILE`

* made AQL functions `CONCAT` and `CONCAT_SEPARATOR` work with list arguments

* dynamically create extra dispatcher threads if required

* fixed issue #1097: schemas in the API docs no longer show required properties as optional


v2.3.0-beta2 (2014-11-08)
-------------------------

* front-end: new icons for uploading and downloading JSON documents into a collection

* front-end: fixed documents pagination css display error

* front-end: fixed flickering of the progress view

* front-end: fixed missing event for documents filter function

* front-end: jsoneditor: added CMD+Return (Mac) CTRL+Return (Linux/Win) shortkey for
  saving a document

* front-end: added information tooltip for uploading json documents.

* front-end: added database management view to the collapsed navigation menu

* front-end: added collection truncation feature

* fixed issue #1086: arangoimp: Odd errors if arguments are not given properly

* performance improvements for AQL queries that use JavaScript-based expressions
  internally

* added AQL geo functions `WITHIN_RECTANGLE` and `IS_IN_POLYGON`

* fixed non-working query results download in AQL editor of web interface

* removed debug print message in AQL editor query export routine

* fixed issue #1075: Aardvark: user name required even if auth is off #1075

  The fix for this prefills the username input field with the current user's
  account name if any and `root` (the default username) otherwise. Additionally,
  the tooltip text has been slightly adjusted.

* fixed issue #1069: Add 'raw' link to swagger ui so that the raw swagger
  json can easily be retrieved

  This adds a link to the Swagger API docs to an application's detail view in
  the **Applications** tab of the web interface. The link produces the Swagger
  JSON directly. If authentication is turned on, the link requires authentication,
  too.

* documentation updates


v2.3.0-beta1 (2014-11-01)
-------------------------

* added dedicated `NOT IN` operator for AQL

  Previously, a `NOT IN` was only achievable by writing a negated `IN` condition:

      FOR i IN ... FILTER ! (i IN [ 23, 42 ]) ...

  This can now alternatively be expressed more intuitively as follows:

      FOR i IN ... FILTER i NOT IN [ 23, 42 ] ...

* added alternative logical operator syntax for AQL

  Previously, the logical operators in AQL could only be written as:
  - `&&`: logical and
  - `||`: logical or
  - `!`: negation

  ArangoDB 2.3 introduces the alternative variants for these operators:
  - `AND`: logical and
  - `OR`: logical or
  - `NOT`: negation

  The new syntax is just an alternative to the old syntax, allowing easier
  migration from SQL. The old syntax is still fully supported and will be.

* improved output of `ArangoStatement.parse()` and POST `/_api/query`

  If an AQL query can be parsed without problems, The return value of
  `ArangoStatement.parse()` now contains an attribute `ast` with the abstract
  syntax tree of the query (before optimizations). Though this is an internal
  representation of the query and is subject to change, it can be used to inspect
  how ArangoDB interprets a given query.

* improved `ArangoStatement.explain()` and POST `/_api/explain`

  The commands for explaining AQL queries have been improved.

* added command-line option `--javascript.v8-contexts` to control the number of
  V8 contexts created in arangod.

  Previously, the number of V8 contexts was equal to the number of server threads
  (as specified by option `--server.threads`).

  However, it may be sensible to create different amounts of threads and V8
  contexts. If the option is not specified, the number of V8 contexts created
  will be equal to the number of server threads. Thus no change in configuration
  is required to keep the old behavior.

  If you are using the default config files or merge them with your local config
  files, please review if the default number of server threads is okay in your
  environment. Additionally you should verify that the number of V8 contexts
  created (as specified in option `--javascript.v8-contexts`) is okay.

* the number of server.threads specified is now the minimum of threads
  started. There are situation in which threads are waiting for results of
  distributed database servers. In this case the number of threads is
  dynamically increased.

* removed index type "bitarray"

  Bitarray indexes were only half-way documented and integrated in previous versions
  of ArangoDB so their benefit was limited. The support for bitarray indexes has
  thus been removed in ArangoDB 2.3. It is not possible to create indexes of type
  "bitarray" with ArangoDB 2.3.

  When a collection is opened that contains a bitarray index definition created
  with a previous version of ArangoDB, ArangoDB will ignore it and log the following
  warning:

      index type 'bitarray' is not supported in this version of ArangoDB and is ignored

  Future versions of ArangoDB may automatically remove such index definitions so the
  warnings will eventually disappear.

* removed internal "_admin/modules/flush" in order to fix requireApp

* added basic support for handling binary data in Foxx

  Requests with binary payload can be processed in Foxx applications by
  using the new method `res.rawBodyBuffer()`. This will return the unparsed request
  body as a Buffer object.

  There is now also the method `req.requestParts()` available in Foxx to retrieve
  the individual components of a multipart HTTP request.

  Buffer objects can now be used when setting the response body of any Foxx action.
  Additionally, `res.send()` has been added as a convenience method for returning
  strings, JSON objects or buffers from a Foxx action:

      res.send("<p>some HTML</p>");
      res.send({ success: true });
      res.send(new Buffer("some binary data"));

  The convenience method `res.sendFile()` can now be used to easily return the
  contents of a file from a Foxx action:

      res.sendFile(applicationContext.foxxFilename("image.png"));

  `fs.write` now accepts not only strings but also Buffer objects as second parameter:

      fs.write(filename, "some data");
      fs.write(filename, new Buffer("some binary data"));

  `fs.readBuffer` can be used to return the contents of a file in a Buffer object.

* improved performance of insertion into non-unique hash indexes significantly in case
  many duplicate keys are used in the index

* issue #1042: set time zone in log output

  the command-line option `--log.use-local-time` was added to print dates and times in
  the server-local timezone instead of UTC

* command-line options that require a boolean value now validate the
  value given on the command-line

  This prevents issues if no value is specified for an option that
  requires a boolean value. For example, the following command-line would
  have caused trouble in 2.2, because `--server.endpoint` would have been
  used as the value for the `--server.disable-authentication` options
  (which requires a boolean value):

      arangod --server.disable-authentication --server.endpoint tcp://127.0.0.1:8529 data

  In 2.3, running this command will fail with an error and requires to
  be modified to:

      arangod --server.disable-authentication true --server.endpoint tcp://127.0.0.1:8529 data

* improved performance of CSV import in arangoimp

* fixed issue #1027: Stack traces are off-by-one

* fixed issue #1026: Modules loaded in different files within the same app
  should refer to the same module

* fixed issue #1025: Traversal not as expected in undirected graph

* added a _relation function in the general-graph module.

  This deprecated _directedRelation and _undirectedRelation.
  ArangoDB does not offer any constraints for undirected edges
  which caused some confusion of users how undirected relations
  have to be handled. Relation now only supports directed relations
  and the user can actively simulate undirected relations.

* changed return value of Foxx.applicationContext#collectionName:

  Previously, the function could return invalid collection names because
  invalid characters were not replaced in the application name prefix, only
  in the collection name passed.

  Now, the function replaces invalid characters also in the application name
  prefix, which might to slightly different results for application names that
  contained any characters outside the ranges [a-z], [A-Z] and [0-9].

* prevent XSS in AQL editor and logs view

* integrated tutorial into ArangoShell and web interface

* added option `--backslash-escape` for arangoimp when running CSV file imports

* front-end: added download feature for (filtered) documents

* front-end: added download feature for the results of a user query

* front-end: added function to move documents to another collection

* front-end: added sort-by attribute to the documents filter

* front-end: added sorting feature to database, graph management and user management view.

* issue #989: front-end: Databases view not refreshing after deleting a database

* issue #991: front-end: Database search broken

* front-end: added infobox which shows more information about a document (_id, _rev, _key) or
  an edge (_id, _rev, _key, _from, _to). The from and to attributes are clickable and redirect
  to their document location.

* front-end: added edit-mode for deleting multiple documents at the same time.

* front-end: added delete button to the detailed document/edge view.

* front-end: added visual feedback for saving documents/edges inside the editor (error/success).

* front-end: added auto-focusing for the first input field in a modal.

* front-end: added validation for user input in a modal.

* front-end: user defined queries are now stored inside the database and are bound to the current
  user, instead of using the local storage functionality of the browsers. The outcome of this is
  that user defined queries are now independently usable from any device. Also queries can now be
  edited through the standard document editor of the front-end through the _users collection.

* front-end: added import and export functionality for user defined queries.

* front-end: added new keywords and functions to the aql-editor theme

* front-end: applied tile-style to the graph view

* front-end: now using the new graph api including multi-collection support

* front-end: foxx apps are now deletable

* front-end: foxx apps are now installable and updateable through github, if github is their
  origin.

* front-end: added foxx app version control. Multiple versions of a single foxx app are now
  installable and easy to manage and are also arranged in groups.

* front-end: the user-set filter of a collection is now stored until the user navigates to
  another collection.

* front-end: fetching and filtering of documents, statistics, and query operations are now
  handled with asynchronous ajax calls.

* front-end: added progress indicator if the front-end is waiting for a server operation.

* front-end: fixed wrong count of documents in the documents view of a collection.

* front-end: fixed unexpected styling of the manage db view and navigation.

* front-end: fixed wrong handling of select fields in a modal view.

* front-end: fixed wrong positioning of some tooltips.

* automatically call `toJSON` function of JavaScript objects (if present)
  when serializing them into database documents. This change allows
  storing JavaScript date objects in the database in a sensible manner.


v2.2.7 (2014-11-19)
-------------------

* fixed issue #998: Incorrect application URL for non-system Foxx apps

* fixed issue #1079: AQL editor: keyword WITH in UPDATE query is not highlighted

* fix memory leak in cluster nodes

* fixed registration of AQL user-defined functions in Web UI (JS shell)

* fixed error display in Web UI for certain errors
  (now error message is printed instead of 'undefined')

* fixed issue #1059: bug in js module console

* fixed issue #1056: "fs": zip functions fail with passwords

* fixed issue #1063: Docs: measuring unit of --wal.logfile-size?

* fixed issue #1062: Docs: typo in 14.2 Example data


v2.2.6 (2014-10-20)
-------------------

* fixed issue #972: Compilation Issue

* fixed issue #743: temporary directories are now unique and one can read
  off the tool that created them, if empty, they are removed atexit

* Highly improved performance of all AQL GRAPH_* functions.

* Orphan collections in general graphs can now be found via GRAPH_VERTICES
  if either "any" or no direction is defined

* Fixed documentation for AQL function GRAPH_NEIGHBORS.
  The option "vertexCollectionRestriction" is meant to filter the target
  vertices only, and should not filter the path.

* Fixed a bug in GRAPH_NEIGHBORS which enforced only empty results
  under certain conditions


v2.2.5 (2014-10-09)
-------------------

* fixed issue #961: allow non-JSON values in undocument request bodies

* fixed issue 1028: libicu is now statically linked

* fixed cached lookups of collections on the server, which may have caused spurious
  problems after collection rename operations


v2.2.4 (2014-10-01)
-------------------

* fixed accessing `_from` and `_to` attributes in `collection.byExample` and
  `collection.firstExample`

  These internal attributes were not handled properly in the mentioned functions, so
  searching for them did not always produce documents

* fixed issue #1030: arangoimp 2.2.3 crashing, not logging on large Windows CSV file

* fixed issue #1025: Traversal not as expected in undirected graph

* fixed issue #1020

  This requires re-introducing the startup option `--database.force-sync-properties`.

  This option can again be used to force fsyncs of collection, index and database properties
  stored as JSON strings on disk in files named `parameter.json`. Syncing these files after
  a write may be necessary if the underlying storage does not sync file contents by itself
  in a "sensible" amount of time after a file has been written and closed.

  The default value is `true` so collection, index and database properties will always be
  synced to disk immediately. This affects creating, renaming and dropping collections as
  well as creating and dropping databases and indexes. Each of these operations will perform
  an additional fsync on the `parameter.json` file if the option is set to `true`.

  It might be sensible to set this option to `false` for workloads that create and drop a
  lot of collections (e.g. test runs).

  Document operations such as creating, updating and dropping documents are not affected
  by this option.

* fixed issue #1016: AQL editor bug

* fixed issue #1014: WITHIN function returns wrong distance

* fixed AQL shortest path calculation in function `GRAPH_SHORTEST_PATH` to return
  complete vertex objects instead of just vertex ids

* allow changing of attributes of documents stored in server-side JavaScript variables

  Previously, the following did not work:

      var doc = db.collection.document(key);
      doc._key = "abc"; // overwriting internal attributes not supported
      doc.value = 123;  // overwriting existing attributes not supported

  Now, modifying documents stored in server-side variables (e.g. `doc` in the above case)
  is supported. Modifying the variables will not update the documents in the database,
  but will modify the JavaScript object (which can be written back to the database using
  `db.collection.update` or `db.collection.replace`)

* fixed issue #997: arangoimp apparently doesn't support files >2gig on Windows

  large file support (requires using `_stat64` instead of `stat`) is now supported on
  Windows


v2.2.3 (2014-09-02)
-------------------

* added `around` for Foxx controller

* added `type` option for HTTP API `GET /_api/document?collection=...`

  This allows controlling the type of results to be returned. By default, paths to
  documents will be returned, e.g.

      [
        `/_api/document/test/mykey1`,
        `/_api/document/test/mykey2`,
        ...
      ]

  To return a list of document ids instead of paths, the `type` URL parameter can be
  set to `id`:

      [
        `test/mykey1`,
        `test/mykey2`,
        ...
      ]

  To return a list of document keys only, the `type` URL parameter can be set to `key`:

      [
        `mykey1`,
        `mykey2`,
        ...
      ]


* properly capitalize HTTP response header field names in case the `x-arango-async`
  HTTP header was used in a request.

* fixed several documentation issues

* speedup for several general-graph functions, AQL functions starting with `GRAPH_`
  and traversals


v2.2.2 (2014-08-08)
-------------------

* allow storing non-reserved attribute names starting with an underscore

  Previous versions of ArangoDB parsed away all attribute names that started with an
  underscore (e.g. `_test', '_foo', `_bar`) on all levels of a document (root level
  and sub-attribute levels). While this behavior was documented, it was unintuitive and
  prevented storing documents inside other documents, e.g.:

      {
        "_key" : "foo",
        "_type" : "mydoc",
        "references" : [
          {
            "_key" : "something",
            "_rev" : "...",
            "value" : 1
          },
          {
            "_key" : "something else",
            "_rev" : "...",
            "value" : 2
          }
        ]
      }

  In the above example, previous versions of ArangoDB removed all attributes and
  sub-attributes that started with underscores, meaning the embedded documents would lose
  some of their attributes. 2.2.2 should preserve such attributes, and will also allow
  storing user-defined attribute names on the top-level even if they start with underscores
  (such as `_type` in the above example).

* fix conversion of JavaScript String, Number and Boolean objects to JSON.

  Objects created in JavaScript using `new Number(...)`, `new String(...)`, or
  `new Boolean(...)` were not converted to JSON correctly.

* fixed a race condition on task registration (i.e. `require("org/arangodb/tasks").register()`)

  this race condition led to undefined behavior when a just-created task with no offset and
  no period was instantly executed and deleted by the task scheduler, before the `register`
  function returned to the caller.

* changed run-tests.sh to execute all suitable tests.

* switch to new version of gyp

* fixed upgrade button


v2.2.1 (2014-07-24)
-------------------

* fixed hanging write-ahead log recovery for certain cases that involved dropping
  databases

* fixed issue with --check-version: when creating a new database the check failed

* issue #947 Foxx applicationContext missing some properties

* fixed issue with --check-version: when creating a new database the check failed

* added startup option `--wal.suppress-shape-information`

  Setting this option to `true` will reduce memory and disk space usage and require
  less CPU time when modifying documents or edges. It should therefore be turned on
  for standalone ArangoDB servers. However, for servers that are used as replication
  masters, setting this option to `true` will effectively disable the usage of the
  write-ahead log for replication, so it should be set to `false` for any replication
  master servers.

  The default value for this option is `false`.

* added optional `ttl` attribute to specify result cursor expiration for HTTP API method
  `POST /_api/cursor`

  The `ttl` attribute can be used to prevent cursor results from timing out too early.

* issue #947: Foxx applicationContext missing some properties

* (reported by Christian Neubauer):

  The problem was that in Google's V8, signed and unsigned chars are not always declared cleanly.
  so we need to force v8 to compile with forced signed chars which is done by the Flag:
    -fsigned-char
  at least it is enough to follow the instructions of compiling arango on rasperry
  and add "CFLAGS='-fsigned-char'" to the make command of V8 and remove the armv7=0

* Fixed a bug with the replication client. In the case of single document
  transactions the collection was not write locked.


v2.2.0 (2014-07-10)
-------------------

* The replication methods `logger.start`, `logger.stop` and `logger.properties` are
  no-ops in ArangoDB 2.2 as there is no separate replication logger anymore. Data changes
  are logged into the write-ahead log in ArangoDB 2.2, and not separately by the
  replication logger. The replication logger object is still there in ArangoDB 2.2 to
  ensure backwards-compatibility, however, logging cannot be started, stopped or
  configured anymore. Using any of these methods will do nothing.

  This also affects the following HTTP API methods:
  - `PUT /_api/replication/logger-start`
  - `PUT /_api/replication/logger-stop`
  - `GET /_api/replication/logger-config`
  - `PUT /_api/replication/logger-config`

  Using any of these methods is discouraged from now on as they will be removed in
  future versions of ArangoDB.

* INCOMPATIBLE CHANGE: replication of transactions has changed. Previously, transactions
  were logged on a master in one big block and shipped to a slave in one block, too.
  Now transactions will be logged and replicated as separate entries, allowing transactions
  to be bigger and also ensure replication progress.

  This change also affects the behavior of the `stop` method of the replication applier.
  If the replication applier is now stopped manually using the `stop` method and later
  restarted using the `start` method, any transactions that were unfinished at the
  point of stopping will be aborted on a slave, even if they later commit on the master.

  In ArangoDB 2.2, stopping the replication applier manually should be avoided unless the
  goal is to stop replication permanently or to do a full resync with the master anyway.
  If the replication applier still must be stopped, it should be made sure that the
  slave has fetched and applied all pending operations from a master, and that no
  extra transactions are started on the master before the `stop` command on the slave
  is executed.

  Replication of transactions in ArangoDB 2.2 might also lock the involved collections on
  the slave while a transaction is either committed or aborted on the master and the
  change has been replicated to the slave. This change in behavior may be important for
  slave servers that are used for read-scaling. In order to avoid long lasting collection
  locks on the slave, transactions should be kept small.

  The `_replication` system collection is not used anymore in ArangoDB 2.2 and its usage is
  discouraged.

* INCOMPATIBLE CHANGE: the figures reported by the `collection.figures` method
  now only reflect documents and data contained in the journals and datafiles of
  collections. Documents or deletions contained only in the write-ahead log will
  not influence collection figures until the write-ahead log garbage collection
  kicks in. The figures for a collection might therefore underreport the total
  resource usage of a collection.

  Additionally, the attributes `lastTick` and `uncollectedLogfileEntries` have been
  added to the result of the `figures` operation and the HTTP API method
  `PUT /_api/collection/figures`

* added `insert` method as an alias for `save`. Documents can now be inserted into
  a collection using either method:

      db.test.save({ foo: "bar" });
      db.test.insert({ foo: "bar" });

* added support for data-modification AQL queries

* added AQL keywords `INSERT`, `UPDATE`, `REPLACE` and `REMOVE` (and `WITH`) to
  support data-modification AQL queries.

  Unquoted usage of these keywords for attribute names in AQL queries will likely
  fail in ArangoDB 2.2. If any such attribute name needs to be used in a query, it
  should be enclosed in backticks to indicate the usage of a literal attribute
  name.

  For example, the following query will fail in ArangoDB 2.2 with a parse error:

      FOR i IN foo RETURN i.remove

  and needs to be rewritten like this:

      FOR i IN foo RETURN i.`remove`

* disallow storing of JavaScript objects that contain JavaScript native objects
  of type `Date`, `Function`, `RegExp` or `External`, e.g.

      db.test.save({ foo: /bar/ });
      db.test.save({ foo: new Date() });

  will now print

      Error: <data> cannot be converted into JSON shape: could not shape document

  Previously, objects of these types were silently converted into an empty object
  (i.e. `{ }`).

  To store such objects in a collection, explicitly convert them into strings
  like this:

      db.test.save({ foo: String(/bar/) });
      db.test.save({ foo: String(new Date()) });

* The replication methods `logger.start`, `logger.stop` and `logger.properties` are
  no-ops in ArangoDB 2.2 as there is no separate replication logger anymore. Data changes
  are logged into the write-ahead log in ArangoDB 2.2, and not separately by the
  replication logger. The replication logger object is still there in ArangoDB 2.2 to
  ensure backwards-compatibility, however, logging cannot be started, stopped or
  configured anymore. Using any of these methods will do nothing.

  This also affects the following HTTP API methods:
  - `PUT /_api/replication/logger-start`
  - `PUT /_api/replication/logger-stop`
  - `GET /_api/replication/logger-config`
  - `PUT /_api/replication/logger-config`

  Using any of these methods is discouraged from now on as they will be removed in
  future versions of ArangoDB.

* INCOMPATIBLE CHANGE: replication of transactions has changed. Previously, transactions
  were logged on a master in one big block and shipped to a slave in one block, too.
  Now transactions will be logged and replicated as separate entries, allowing transactions
  to be bigger and also ensure replication progress.

  This change also affects the behavior of the `stop` method of the replication applier.
  If the replication applier is now stopped manually using the `stop` method and later
  restarted using the `start` method, any transactions that were unfinished at the
  point of stopping will be aborted on a slave, even if they later commit on the master.

  In ArangoDB 2.2, stopping the replication applier manually should be avoided unless the
  goal is to stop replication permanently or to do a full resync with the master anyway.
  If the replication applier still must be stopped, it should be made sure that the
  slave has fetched and applied all pending operations from a master, and that no
  extra transactions are started on the master before the `stop` command on the slave
  is executed.

  Replication of transactions in ArangoDB 2.2 might also lock the involved collections on
  the slave while a transaction is either committed or aborted on the master and the
  change has been replicated to the slave. This change in behavior may be important for
  slave servers that are used for read-scaling. In order to avoid long lasting collection
  locks on the slave, transactions should be kept small.

  The `_replication` system collection is not used anymore in ArangoDB 2.2 and its usage is
  discouraged.

* INCOMPATIBLE CHANGE: the figures reported by the `collection.figures` method
  now only reflect documents and data contained in the journals and datafiles of
  collections. Documents or deletions contained only in the write-ahead log will
  not influence collection figures until the write-ahead log garbage collection
  kicks in. The figures for a collection might therefore underreport the total
  resource usage of a collection.

  Additionally, the attributes `lastTick` and `uncollectedLogfileEntries` have been
  added to the result of the `figures` operation and the HTTP API method
  `PUT /_api/collection/figures`

* added `insert` method as an alias for `save`. Documents can now be inserted into
  a collection using either method:

      db.test.save({ foo: "bar" });
      db.test.insert({ foo: "bar" });

* added support for data-modification AQL queries

* added AQL keywords `INSERT`, `UPDATE`, `REPLACE` and `REMOVE` (and `WITH`) to
  support data-modification AQL queries.

  Unquoted usage of these keywords for attribute names in AQL queries will likely
  fail in ArangoDB 2.2. If any such attribute name needs to be used in a query, it
  should be enclosed in backticks to indicate the usage of a literal attribute
  name.

  For example, the following query will fail in ArangoDB 2.2 with a parse error:

      FOR i IN foo RETURN i.remove

  and needs to be rewritten like this:

      FOR i IN foo RETURN i.`remove`

* disallow storing of JavaScript objects that contain JavaScript native objects
  of type `Date`, `Function`, `RegExp` or `External`, e.g.

      db.test.save({ foo: /bar/ });
      db.test.save({ foo: new Date() });

  will now print

      Error: <data> cannot be converted into JSON shape: could not shape document

  Previously, objects of these types were silently converted into an empty object
  (i.e. `{ }`).

  To store such objects in a collection, explicitly convert them into strings
  like this:

      db.test.save({ foo: String(/bar/) });
      db.test.save({ foo: String(new Date()) });

* honor startup option `--server.disable-statistics` when deciding whether or not
  to start periodic statistics collection jobs

  Previously, the statistics collection jobs were started even if the server was
  started with the `--server.disable-statistics` flag being set to `true`

* removed startup option `--random.no-seed`

  This option had no effect in previous versions of ArangoDB and was thus removed.

* removed startup option `--database.remove-on-drop`

  This option was used for debugging only.

* removed startup option `--database.force-sync-properties`

  This option is now superfluous as collection properties are now stored in the
  write-ahead log.

* introduced write-ahead log

  All write operations in an ArangoDB server instance are automatically logged
  to the server's write-ahead log. The write-ahead log is a set of append-only
  logfiles, and it is used in case of a crash recovery and for replication.
  Data from the write-ahead log will eventually be moved into the journals or
  datafiles of collections, allowing the server to remove older write-ahead log
  logfiles. Figures of collections will be updated when data are moved from the
  write-ahead log into the journals or datafiles of collections.

  Cross-collection transactions in ArangoDB should benefit considerably by this
  change, as less writes than in previous versions are required to ensure the data
  of multiple collections are atomically and durably committed. All data-modifying
  operations inside transactions (insert, update, remove) will write their
  operations into the write-ahead log directly, making transactions with multiple
  operations also require less physical memory than in previous versions of ArangoDB,
  that required all transaction data to fit into RAM.

  The `_trx` system collection is not used anymore in ArangoDB 2.2 and its usage is
  discouraged.

  The data in the write-ahead log can also be used in the replication context.
  The `_replication` collection that was used in previous versions of ArangoDB to
  store all changes on the server is not used anymore in ArangoDB 2.2. Instead,
  slaves can read from a master's write-ahead log to get informed about most
  recent changes. This removes the need to store data-modifying operations in
  both the actual place and the `_replication` collection.

* removed startup option `--server.disable-replication-logger`

  This option is superfluous in ArangoDB 2.2. There is no dedicated replication
  logger in ArangoDB 2.2. There is now always the write-ahead log, and it is also
  used as the server's replication log. Specifying the startup option
  `--server.disable-replication-logger` will do nothing in ArangoDB 2.2, but the
  option should not be used anymore as it might be removed in a future version.

* changed behavior of replication logger

  There is no dedicated replication logger in ArangoDB 2.2 as there is the
  write-ahead log now. The existing APIs for starting and stopping the replication
  logger still exist in ArangoDB 2.2 for downwards-compatibility, but calling
  the start or stop operations are no-ops in ArangoDB 2.2. When querying the
  replication logger status via the API, the server will always report that the
  replication logger is running. Configuring the replication logger is a no-op
  in ArangoDB 2.2, too. Changing the replication logger configuration has no
  effect. Instead, the write-ahead log configuration can be changed.

* removed MRuby integration for arangod

  ArangoDB had an experimental MRuby integration in some of the publish builds.
  This wasn't continuously developed, and so it has been removed in ArangoDB 2.2.

  This change has led to the following startup options being superfluous:

  - `--ruby.gc-interval`
  - `--ruby.action-directory`
  - `--ruby.modules-path`
  - `--ruby.startup-directory`

  Specifying these startup options will do nothing in ArangoDB 2.2, but the
  options should be avoided from now on as they might be removed in future versions.

* reclaim index memory when last document in collection is deleted

  Previously, deleting documents from a collection did not lead to index sizes being
  reduced. Instead, the already allocated index memory was re-used when a collection
  was refilled.

  Now, index memory for primary indexes and hash indexes is reclaimed instantly when
  the last document from a collection is removed.

* inlined and optimized functions in hash indexes

* added AQL TRANSLATE function

  This function can be used to perform lookups from static lists, e.g.

      LET countryNames = { US: "United States", UK: "United Kingdom", FR: "France" }
      RETURN TRANSLATE("FR", countryNames)

* fixed datafile debugger

* fixed check-version for empty directory

* moved try/catch block to the top of routing chain

* added mountedApp function for foxx-manager

* fixed issue #883: arango 2.1 - when starting multi-machine cluster, UI web
  does not change to cluster overview

* fixed dfdb: should not start any other V8 threads

* cleanup of version-check, added module org/arangodb/database-version,
  added --check-version option

* fixed issue #881: [2.1.0] Bombarded (every 10 sec or so) with
  "WARNING format string is corrupt" when in non-system DB Dashboard

* specialized primary index implementation to allow faster hash table
  rebuilding and reduce lookups in datafiles for the actual value of `_key`.

* issue #862: added `--overwrite` option to arangoimp

* removed number of property lookups for documents during AQL queries that
  access documents

* prevent buffering of long print results in arangosh's and arangod's print
  command

  this change will emit buffered intermediate print results and discard the
  output buffer to quickly deliver print results to the user, and to prevent
  constructing very large buffers for large results

* removed sorting of attribute names for use in a collection's shaper

  sorting attribute names was done on document insert to keep attributes
  of a collection in sorted order for faster comparisons. The sort order
  of attributes was only used in one particular and unlikely case, so it
  was removed. Collections with many different attribute names should
  benefit from this change by faster inserts and slightly less memory usage.

* fixed a bug in arangodump which got the collection name in _from and _to
  attributes of edges wrong (all were "_unknown")

* fixed a bug in arangorestore which did not recognize wrong _from and _to
  attributes of edges

* improved error detection and reporting in arangorestore


v2.1.1 (2014-06-06)
-------------------

* fixed dfdb: should not start any other V8 threads

* signature for collection functions was modified

  The basic change was the substitution of the input parameter of the
  function by an generic options object which can contain multiple
  option parameter of the function.
  Following functions were modified
  remove
  removeBySample
  replace
  replaceBySample
  update
  updateBySample

  Old signature is yet supported but it will be removed in future versions

v2.1.0 (2014-05-29)
-------------------

* implemented upgrade procedure for clusters

* fixed communication issue with agency which prevented reconnect
  after an agent failure

* fixed cluster dashboard in the case that one but not all servers
  in the cluster are down

* fixed a bug with coordinators creating local database objects
  in the wrong order (_system needs to be done first)

* improved cluster dashboard


v2.1.0-rc2 (2014-05-25)
-----------------------

* fixed issue #864: Inconsistent behavior of AQL REVERSE(list) function


v2.1.0-rc1 (XXXX-XX-XX)
-----------------------

* added server-side periodic task management functions:

  - require("org/arangodb/tasks").register(): registers a periodic task
  - require("org/arangodb/tasks").unregister(): unregisters and removes a
    periodic task
  - require("org/arangodb/tasks").get(): retrieves a specific tasks or all
    existing tasks

  the previous undocumented function `internal.definePeriodic` is now
  deprecated and will be removed in a future release.

* decrease the size of some seldom used system collections on creation.

  This will make these collections use less disk space and mapped memory.

* added AQL date functions

* added AQL FLATTEN() list function

* added index memory statistics to `db.<collection>.figures()` function

  The `figures` function will now return a sub-document `indexes`, which lists
  the number of indexes in the `count` sub-attribute, and the total memory
  usage of the indexes in bytes in the `size` sub-attribute.

* added AQL CURRENT_DATABASE() function

  This function returns the current database's name.

* added AQL CURRENT_USER() function

  This function returns the current user from an AQL query. The current user is the
  username that was specified in the `Authorization` HTTP header of the request. If
  authentication is turned off or the query was executed outside a request context,
  the function will return `null`.

* fixed issue #796: Searching with newline chars broken?

  fixed slightly different handling of backslash escape characters in a few
  AQL functions. Now handling of escape sequences should be consistent, and
  searching for newline characters should work the same everywhere

* added OpenSSL version check for configure

  It will report all OpenSSL versions < 1.0.1g as being too old.
  `configure` will only complain about an outdated OpenSSL version but not stop.

* require C++ compiler support (requires g++ 4.8, clang++ 3.4 or Visual Studio 13)

* less string copying returning JSONified documents from ArangoDB, e.g. via
  HTTP GET `/_api/document/<collection>/<document>`

* issue #798: Lower case http headers from arango

  This change allows returning capitalized HTTP headers, e.g.
  `Content-Length` instead of `content-length`.
  The HTTP spec says that headers are case-insensitive, but
  in fact several clients rely on a specific case in response
  headers.
  This change will capitalize HTTP headers if the `X-Arango-Version`
  request header is sent by the client and contains a value of at
  least `20100` (for version 2.1). The default value for the
  compatibility can also be set at server start, using the
  `--server.default-api-compatibility` option.

* simplified usage of `db._createStatement()`

  Previously, the function could not be called with a query string parameter as
  follows:

      db._createStatement(queryString);

  Calling it as above resulted in an error because the function expected an
  object as its parameter. From now on, it's possible to call the function with
  just the query string.

* make ArangoDB not send back a `WWW-Authenticate` header to a client in case the
  client sends the `X-Omit-WWW-Authenticate` HTTP header.

  This is done to prevent browsers from showing their built-in HTTP authentication
  dialog for AJAX requests that require authentication.
  ArangoDB will still return an HTTP 401 (Unauthorized) if the request doesn't
  contain valid credentials, but it will omit the `WWW-Authenticate` header,
  allowing clients to bypass the browser's authentication dialog.

* added REST API method HTTP GET `/_api/job/job-id` to query the status of an
  async job without potentially fetching it from the list of done jobs

* fixed non-intuitive behavior in jobs API: previously, querying the status
  of an async job via the API HTTP PUT `/_api/job/job-id` removed a currently
  executing async job from the list of queryable jobs on the server.
  Now, when querying the result of an async job that is still executing,
  the job is kept in the list of queryable jobs so its result can be fetched
  by a subsequent request.

* use a new data structure for the edge index of an edge collection. This
  improves the performance for the creation of the edge index and in
  particular speeds up removal of edges in graphs. Note however that
  this change might change the order in which edges starting at
  or ending in a vertex are returned. However, this order was never
  guaranteed anyway and it is not sensible to guarantee any particular
  order.

* provide a size hint to edge and hash indexes when initially filling them
  this will lead to less re-allocations when populating these indexes

  this may speed up building indexes when opening an existing collection

* don't requeue identical context methods in V8 threads in case a method is
  already registered

* removed arangod command line option `--database.remove-on-compacted`

* export the sort attribute for graph traversals to the HTTP interface

* add support for arangodump/arangorestore for clusters


v2.0.8 (XXXX-XX-XX)
-------------------

* fixed too-busy iteration over skiplists

  Even when a skiplist query was restricted by a limit clause, the skiplist
  index was queried without the limit. this led to slower-than-necessary
  execution times.

* fixed timeout overflows on 32 bit systems

  this bug has led to problems when select was called with a high timeout
  value (2000+ seconds) on 32bit systems that don't have a forgiving select
  implementation. when the call was made on these systems, select failed
  so no data would be read or sent over the connection

  this might have affected some cluster-internal operations.

* fixed ETCD issues on 32 bit systems

  ETCD was non-functional on 32 bit systems at all. The first call to the
  watch API crashed it. This was because atomic operations worked on data
  structures that were not properly aligned on 32 bit systems.

* fixed issue #848: db.someEdgeCollection.inEdge does not return correct
  value when called the 2nd time after a .save to the edge collection


v2.0.7 (2014-05-05)
-------------------

* issue #839: Foxx Manager missing "unfetch"

* fixed a race condition at startup

  this fixes undefined behavior in case the logger was involved directly at
  startup, before the logger initialization code was called. This should have
  occurred only for code that was executed before the invocation of main(),
  e.g. during ctor calls of statically defined objects.


v2.0.6 (2014-04-22)
-------------------

* fixed issue #835: arangosh doesn't show correct database name



v2.0.5 (2014-04-21)
-------------------

* Fixed a caching problem in IE JS Shell

* added cancelation for async jobs

* upgraded to new gyp for V8

* new Windows installer


v2.0.4 (2014-04-14)
-------------------

* fixed cluster authentication front-end issues for Firefox and IE, there are
  still problems with Chrome


v2.0.3 (2014-04-14)
-------------------

* fixed AQL optimizer bug

* fixed front-end issues

* added password change dialog


v2.0.2 (2014-04-06)
-------------------

* during cluster startup, do not log (somewhat expected) connection errors with
  log level error, but with log level info

* fixed dashboard modals

* fixed connection check for cluster planning front end: firefox does
  not support async:false

* document how to persist a cluster plan in order to relaunch an existing
  cluster later


v2.0.1 (2014-03-31)
-------------------

* make ArangoDB not send back a `WWW-Authenticate` header to a client in case the
  client sends the `X-Omit-WWW-Authenticate` HTTP header.

  This is done to prevent browsers from showing their built-in HTTP authentication
  dialog for AJAX requests that require authentication.
  ArangoDB will still return an HTTP 401 (Unauthorized) if the request doesn't
  contain valid credentials, but it will omit the `WWW-Authenticate` header,
  allowing clients to bypass the browser's authentication dialog.

* fixed isses in arango-dfdb:

  the dfdb was not able to unload certain system collections, so these couldn't be
  inspected with the dfdb sometimes. Additionally, it did not truncate corrupt
  markers from datafiles under some circumstances

* added `changePassword` attribute for users

* fixed non-working "save" button in collection edit view of web interface
  clicking the save button did nothing. one had to press enter in one of the input
  fields to send modified form data

* fixed V8 compile error on MacOS X

* prevent `body length: -9223372036854775808` being logged in development mode for
  some Foxx HTTP responses

* fixed several bugs in web interface dashboard

* fixed issue #783: coffee script not working in manifest file

* fixed issue #783: coffee script not working in manifest file

* fixed issue #781: Cant save current query from AQL editor ui

* bumped version in `X-Arango-Version` compatibility header sent by arangosh and other
  client tools from `1.5` to `2.0`.

* fixed startup options for arango-dfdb, added details option for arango-dfdb

* fixed display of missing error messages and codes in arangosh

* when creating a collection via the web interface, the collection type was always
  "document", regardless of the user's choice


v2.0.0 (2014-03-10)
-------------------

* first 2.0 release


v2.0.0-rc2 (2014-03-07)
-----------------------

* fixed cluster authorization


v2.0.0-rc1 (2014-02-28)
-----------------------

* added sharding :-)

* added collection._dbName attribute to query the name of the database from a collection

  more detailed documentation on the sharding and cluster features can be found in the user
  manual, section **Sharding**

* INCOMPATIBLE CHANGE: using complex values in AQL filter conditions with operators other
  than equality (e.g. >=, >, <=, <) will disable usage of skiplist indexes for filter
  evaluation.

  For example, the following queries will be affected by change:

      FOR doc IN docs FILTER doc.value < { foo: "bar" } RETURN doc
      FOR doc IN docs FILTER doc.value >= [ 1, 2, 3 ] RETURN doc

  The following queries will not be affected by the change:

      FOR doc IN docs FILTER doc.value == 1 RETURN doc
      FOR doc IN docs FILTER doc.value == "foo" RETURN doc
      FOR doc IN docs FILTER doc.value == [ 1, 2, 3 ] RETURN doc
      FOR doc IN docs FILTER doc.value == { foo: "bar" } RETURN doc

* INCOMPATIBLE CHANGE: removed undocumented method `collection.saveOrReplace`

  this feature was never advertised nor documented nor tested.

* INCOMPATIBLE CHANGE: removed undocumented REST API method `/_api/simple/BY-EXAMPLE-HASH`

  this feature was never advertised nor documented nor tested.

* added explicit startup parameter `--server.reuse-address`

  This flag can be used to control whether sockets should be acquired with the SO_REUSEADDR
  flag.

  Regardless of this setting, sockets on Windows are always acquired using the
  SO_EXCLUSIVEADDRUSE flag.

* removed undocumented REST API method GET `/_admin/database-name`

* added user validation API at POST `/_api/user/<username>`

* slightly improved users management API in `/_api/user`:

  Previously, when creating a new user via HTTP POST, the username needed to be
  passed in an attribute `username`. When users were returned via this API,
  the usernames were returned in an attribute named `user`. This was slightly
  confusing and was changed in 2.0 as follows:

  - when adding a user via HTTP POST, the username can be specified in an attribute
  `user`. If this attribute is not used, the API will look into the attribute `username`
  as before and use that value.
  - when users are returned via HTTP GET, the usernames are still returned in an
    attribute `user`.

  This change should be fully downwards-compatible with the previous version of the API.

* added AQL SLICE function to extract slices from lists

* made module loader more node compatible

* the startup option `--javascript.package-path` for arangosh is now deprecated and does
  nothing. Using it will not cause an error, but the option is ignored.

* added coffee script support

* Several UI improvements.

* Exchanged icons in the graphviewer toolbar

* always start networking and HTTP listeners when starting the server (even in
  console mode)

* allow vertex and edge filtering with user-defined functions in TRAVERSAL,
  TRAVERSAL_TREE and SHORTEST_PATH AQL functions:

      // using user-defined AQL functions for edge and vertex filtering
      RETURN TRAVERSAL(friends, friendrelations, "friends/john", "outbound", {
        followEdges: "myfunctions::checkedge",
        filterVertices: "myfunctions::checkvertex"
      })

      // using the following custom filter functions
      var aqlfunctions = require("org/arangodb/aql/functions");
      aqlfunctions.register("myfunctions::checkedge", function (config, vertex, edge, path) {
        return (edge.type !== 'dislikes'); // don't follow these edges
      }, false);

      aqlfunctions.register("myfunctions::checkvertex", function (config, vertex, path) {
        if (vertex.isDeleted || ! vertex.isActive) {
          return [ "prune", "exclude" ]; // exclude these and don't follow them
        }
        return [ ]; // include everything else
      }, false);

* fail if invalid `strategy`, `order` or `itemOrder` attribute values
  are passed to the AQL TRAVERSAL function. Omitting these attributes
  is not considered an error, but specifying an invalid value for any
  of these attributes will make an AQL query fail.

* issue #751: Create database through API should return HTTP status code 201

  By default, the server now returns HTTP 201 (created) when creating a new
  database successfully. To keep compatibility with older ArangoDB versions, the
  startup parameter `--server.default-api-compatibility` can be set to a value
  of `10400` to indicate API compatibility with ArangoDB 1.4. The compatibility
  can also be enforced by setting the `X-Arango-Version` HTTP header in a
  client request to this API on a per-request basis.

* allow direct access from the `db` object to collections whose names start
  with an underscore (e.g. db._users).

  Previously, access to such collections via the `db` object was possible from
  arangosh, but not from arangod (and thus Foxx and actions). The only way
  to access such collections from these places was via the `db._collection(<name>)`
  workaround.

* allow `\n` (as well as `\r\n`) as line terminator in batch requests sent to
  `/_api/batch` HTTP API.

* use `--data-binary` instead of `--data` parameter in generated cURL examples

* issue #703: Also show path of logfile for fm.config()

* issue #675: Dropping a collection used in "graph" module breaks the graph

* added "static" Graph.drop() method for graphs API

* fixed issue #695: arangosh server.password error

* use pretty-printing in `--console` mode by default

* simplified ArangoDB startup options

  Some startup options are now superfluous or their usage is simplified. The
  following options have been changed:

  * `--javascript.modules-path`: this option has been removed. The modules paths
    are determined by arangod and arangosh automatically based on the value of
    `--javascript.startup-directory`.

    If the option is set on startup, it is ignored so startup will not abort with
    an error `unrecognized option`.

  * `--javascript.action-directory`: this option has been removed. The actions
    directory is determined by arangod automatically based on the value of
    `--javascript.startup-directory`.

    If the option is set on startup, it is ignored so startup will not abort with
    an error `unrecognized option`.

  * `--javascript.package-path`: this option is still available but it is not
    required anymore to set the standard package paths (e.g. `js/npm`). arangod
    will automatically use this standard package path regardless of whether it
    was specified via the options.

    It is possible to use this option to add additional package paths to the
    standard value.

  Configuration files included with arangod are adjusted accordingly.

* layout of the graphs tab adapted to better fit with the other tabs

* database selection is moved to the bottom right corner of the web interface

* removed priority queue index type

  this feature was never advertised nor documented nor tested.

* display internal attributes in document source view of web interface

* removed separate shape collections

  When upgrading to ArangoDB 2.0, existing collections will be converted to include
  shapes and attribute markers in the datafiles instead of using separate files for
  shapes.

  When a collection is converted, existing shapes from the SHAPES directory will
  be written to a new datafile in the collection directory, and the SHAPES directory
  will be removed afterwards.

  This saves up to 2 MB of memory and disk space for each collection
  (savings are higher, the less different shapes there are in a collection).
  Additionally, one less file descriptor per opened collection will be used.

  When creating a new collection, the amount of sync calls may be reduced. The same
  may be true for documents with yet-unknown shapes. This may help performance
  in these cases.

* added AQL functions `NTH` and `POSITION`

* added signal handler for arangosh to save last command in more cases

* added extra prompt placeholders for arangosh:
  - `%e`: current endpoint
  - `%u`: current user

* added arangosh option `--javascript.gc-interval` to control amount of
  garbage collection performed by arangosh

* fixed issue #651: Allow addEdge() to take vertex ids in the JS library

* removed command-line option `--log.format`

  In previous versions, this option did not have an effect for most log messages, so
  it got removed.

* removed C++ logger implementation

  Logging inside ArangoDB is now done using the LOG_XXX() macros. The LOGGER_XXX()
  macros are gone.

* added collection status "loading"


v1.4.16 (XXXX-XX-XX)
--------------------

* fixed too eager datafile deletion

  this issue could have caused a crash when the compaction had marked datafiles as obsolete
  and they were removed while "old" temporary query results still pointed to the old datafile
  positions

* fixed issue #826: Replication fails when a collection's configuration changes


v1.4.15 (2014-04-19)
--------------------

* bugfix for AQL query optimizer

  the following type of query was too eagerly optimized, leading to errors in code-generation:

      LET a = (FOR i IN [] RETURN i) LET b = (FOR i IN [] RETURN i) RETURN 1

  the problem occurred when both lists in the subqueries were empty. In this case invalid code
  was generated and the query couldn't be executed.


v1.4.14 (2014-04-05)
--------------------

* fixed race conditions during shape / attribute insertion

  A race condition could have led to spurious `cannot find attribute #xx` or
  `cannot find shape #xx` (where xx is a number) warning messages being logged
  by the server. This happened when a new attribute was inserted and at the same
  time was queried by another thread.

  Also fixed a race condition that may have occurred when a thread tried to
  access the shapes / attributes hash tables while they were resized. In this
  cases, the shape / attribute may have been hashed to a wrong slot.

* fixed a memory barrier / cpu synchronization problem with libev, affecting
  Windows with Visual Studio 2013 (probably earlier versions are affected, too)

  The issue is described in detail here:
  http://lists.schmorp.de/pipermail/libev/2014q1/002318.html


v1.4.13 (2014-03-14)
--------------------

* added diagnostic output for Foxx application upload

* allow dump & restore from ArangoDB 1.4 with an ArangoDB 2.0 server

* allow startup options `temp-path` and `default-language` to be specified from the arangod
  configuration file and not only from the command line

* fixed too eager compaction

  The compaction will now wait for several seconds before trying to re-compact the same
  collection. Additionally, some other limits have been introduced for the compaction.


v1.4.12 (2014-03-05)
--------------------

* fixed display bug in web interface which caused the following problems:
  - documents were displayed in web interface as being empty
  - document attributes view displayed many attributes with content "undefined"
  - document source view displayed many attributes with name "TYPEOF" and value "undefined"
  - an alert popping up in the browser with message "Datatables warning..."

* re-introduced old-style read-write locks to supports Windows versions older than
  Windows 2008R2 and Windows 7. This should re-enable support for Windows Vista and
  Windows 2008.


v1.4.11 (2014-02-27)
--------------------

* added SHORTEST_PATH AQL function

  this calculates the shortest paths between two vertices, using the Dijkstra
  algorithm, employing a min-heap

  By default, ArangoDB does not know the distance between any two vertices and
  will use a default distance of 1. A custom distance function can be registered
  as an AQL user function to make the distance calculation use any document
  attributes or custom logic:

      RETURN SHORTEST_PATH(cities, motorways, "cities/CGN", "cities/MUC", "outbound", {
        paths: true,
        distance: "myfunctions::citydistance"
      })

      // using the following custom distance function
      var aqlfunctions = require("org/arangodb/aql/functions");
      aqlfunctions.register("myfunctions::distance", function (config, vertex1, vertex2, edge) {
        return Math.sqrt(Math.pow(vertex1.x - vertex2.x) + Math.pow(vertex1.y - vertex2.y));
      }, false);

* fixed bug in Graph.pathTo function

* fixed small memleak in AQL optimizer

* fixed access to potentially uninitialized variable when collection had a cap constraint


v1.4.10 (2014-02-21)
--------------------

* fixed graph constructor to allow graph with some parameter to be used

* added node.js "events" and "stream"

* updated npm packages

* added loading of .json file

* Fixed http return code in graph api with waitForSync parameter.

* Fixed documentation in graph, simple and index api.

* removed 2 tests due to change in ruby library.

* issue #756: set access-control-expose-headers on CORS response

  the following headers are now whitelisted by ArangoDB in CORS responses:
  - etag
  - content-encoding
  - content-length
  - location
  - server
  - x-arango-errors
  - x-arango-async-id


v1.4.9 (2014-02-07)
-------------------

* return a document's current etag in response header for HTTP HEAD requests on
  documents that return an HTTP 412 (precondition failed) error. This allows
  retrieving the document's current revision easily.

* added AQL function `SKIPLIST` to directly access skiplist indexes from AQL

  This is a shortcut method to use a skiplist index for retrieving specific documents in
  indexed order. The function capability is rather limited, but it may be used
  for several cases to speed up queries. The documents are returned in index order if
  only one condition is used.

      /* return all documents with mycollection.created > 12345678 */
      FOR doc IN SKIPLIST(mycollection, { created: [[ '>', 12345678 ]] })
        RETURN doc

      /* return first document with mycollection.created > 12345678 */
      FOR doc IN SKIPLIST(mycollection, { created: [[ '>', 12345678 ]] }, 0, 1)
        RETURN doc

      /* return all documents with mycollection.created between 12345678 and 123456790 */
      FOR doc IN SKIPLIST(mycollection, { created: [[ '>', 12345678 ], [ '<=', 123456790 ]] })
        RETURN doc

      /* return all documents with mycollection.a equal 1 and .b equal 2 */
      FOR doc IN SKIPLIST(mycollection, { a: [[ '==', 1 ]], b: [[ '==', 2 ]] })
        RETURN doc

  The function requires a skiplist index with the exact same attributes to
  be present on the specified collection. All attributes present in the skiplist
  index must be specified in the conditions specified for the `SKIPLIST` function.
  Attribute declaration order is important, too: attributes must be specified in the
  same order in the condition as they have been declared in the skiplist index.

* added command-line option `--server.disable-authentication-unix-sockets`

  with this option, authentication can be disabled for all requests coming
  in via UNIX domain sockets, enabling clients located on the same host as
  the ArangoDB server to connect without authentication.
  Other connections (e.g. TCP/IP) are not affected by this option.

  The default value for this option is `false`.
  Note: this option is only supported on platforms that support Unix domain
  sockets.

* call global arangod instance destructor on shutdown

* issue #755: TRAVERSAL does not use strategy, order and itemOrder options

  these options were not honored when configuring a traversal via the AQL
  TRAVERSAL function. Now, these options are used if specified.

* allow vertex and edge filtering with user-defined functions in TRAVERSAL,
  TRAVERSAL_TREE and SHORTEST_PATH AQL functions:

      // using user-defined AQL functions for edge and vertex filtering
      RETURN TRAVERSAL(friends, friendrelations, "friends/john", "outbound", {
        followEdges: "myfunctions::checkedge",
        filterVertices: "myfunctions::checkvertex"
      })

      // using the following custom filter functions
      var aqlfunctions = require("org/arangodb/aql/functions");
      aqlfunctions.register("myfunctions::checkedge", function (config, vertex, edge, path) {
        return (edge.type !== 'dislikes'); // don't follow these edges
      }, false);

      aqlfunctions.register("myfunctions::checkvertex", function (config, vertex, path) {
        if (vertex.isDeleted || ! vertex.isActive) {
          return [ "prune", "exclude" ]; // exclude these and don't follow them
        }
        return [ ]; // include everything else
      }, false);

* issue #748: add vertex filtering to AQL's TRAVERSAL[_TREE]() function


v1.4.8 (2014-01-31)
-------------------

* install foxx apps in the web interface

* fixed a segfault in the import API


v1.4.7 (2014-01-23)
-------------------

* issue #744: Add usage example arangoimp from Command line

* issue #738: added __dirname, __filename pseudo-globals. Fixes #733. (@by pluma)

* mount all Foxx applications in system apps directory on startup


v1.4.6 (2014-01-20)
-------------------

* issue #736: AQL function to parse collection and key from document handle

* added fm.rescan() method for Foxx-Manager

* fixed issue #734: foxx cookie and route problem

* added method `fm.configJson` for arangosh

* include `startupPath` in result of API `/_api/foxx/config`


v1.4.5 (2014-01-15)
-------------------

* fixed issue #726: Alternate Windows Install Method

* fixed issue #716: dpkg -P doesn't remove everything

* fixed bugs in description of HTTP API `_api/index`

* fixed issue #732: Rest API GET revision number

* added missing documentation for several methods in HTTP API `/_api/edge/...`

* fixed typos in description of HTTP API `_api/document`

* defer evaluation of AQL subqueries and logical operators (lazy evaluation)

* Updated font in WebFrontend, it now contains a version that renders properly on Windows

* generally allow function return values as call parameters to AQL functions

* fixed potential deadlock in global context method execution

* added override file "arangod.conf.local" (and co)


v1.4.4 (2013-12-24)
-------------------

* uid and gid are now set in the scripts, there is no longer a separate config file for
  arangod when started from a script

* foxx-manager is now an alias for arangosh

* arango-dfdb is now an alias for arangod, moved from bin to sbin

* changed from readline to linenoise for Windows

* added --install-service and --uninstall-service for Windows

* removed --daemon and --supervisor for Windows

* arangosh and arangod now uses the config-file which maps the binary name, i. e. if you
  rename arangosh to foxx-manager it will use the config file foxx-manager.conf

* fixed lock file for Windows

* fixed issue #711, #687: foxx-manager throws internal errors

* added `--server.ssl-protocol` option for client tools
  this allows connecting from arangosh, arangoimp, arangoimp etc. to an ArangoDB
  server that uses a non-default value for `--server.ssl-protocol`. The default
  value for the SSL protocol is 4 (TLSv1). If the server is configured to use a
  different protocol, it was not possible to connect to it with the client tools.

* added more detailed request statistics

  This adds the number of async-executed HTTP requests plus the number of HTTP
  requests per individual HTTP method type.

* added `--force` option for arangorestore
  this option allows continuing a restore operation even if the server reports errors
  in the middle of the restore operation

* better error reporting for arangorestore
  in case the server returned an HTTP error, arangorestore previously reported this
  error as `internal error` without any details only. Now server-side errors are
  reported by arangorestore with the server's error message

* include more system collections in dumps produced by arangodump
  previously some system collections were intentionally excluded from dumps, even if the
  dump was run with `--include-system-collections`. for example, the collections `_aal`,
  `_modules`, `_routing`, and `_users` were excluded. This makes sense in a replication
  context but not always in a dump context.
  When specifying `--include-system-collections`, arangodump will now include the above-
  mentioned collections in the dump, too. Some other system collections are still excluded
  even when the dump is run with `--include-system-collections`, for example `_replication`
  and `_trx`.

* fixed issue #701: ArangoStatement undefined in arangosh

* fixed typos in configuration files


v1.4.3 (2013-11-25)
-------------------

* fixed a segfault in the AQL optimizer, occurring when a constant non-list value was
  used on the right-hand side of an IN operator that had a collection attribute on the
  left-hand side

* issue #662:

  Fixed access violation errors (crashes) in the Windows version, occurring under some
  circumstances when accessing databases with multiple clients in parallel

* fixed issue #681: Problem with ArchLinux PKGBUILD configuration


v1.4.2 (2013-11-20)
-------------------

* fixed issue #669: Tiny documentation update

* ported Windows version to use native Windows API SRWLocks (slim read-write locks)
  and condition variables instead of homemade versions

  MSDN states the following about the compatibility of SRWLocks and Condition Variables:

      Minimum supported client:
      Windows Server 2008 [desktop apps | Windows Store apps]

      Minimum supported server:
      Windows Vista [desktop apps | Windows Store apps]

* fixed issue #662: ArangoDB on Windows hanging

  This fixes a deadlock issue that occurred on Windows when documents were written to
  a collection at the same time when some other thread tried to drop the collection.

* fixed file-based logging in Windows

  the logger complained on startup if the specified log file already existed

* fixed startup of server in daemon mode (`--daemon` startup option)

* fixed a segfault in the AQL optimizer

* issue #671: Method graph.measurement does not exist

* changed Windows condition variable implementation to use Windows native
  condition variables

  This is an attempt to fix spurious Windows hangs as described in issue #662.

* added documentation for JavaScript traversals

* added --code-page command-line option for Windows version of arangosh

* fixed a problem when creating edges via the web interface.

  The problem only occurred if a collection was created with type "document
  collection" via the web interface, and afterwards was dropped and re-created
  with type "edge collection". If the web interface page was not reloaded,
  the old collection type (document) was cached, making the subsequent creation
  of edges into the (seeming-to-be-document) collection fail.

  The fix is to not cache the collection type in the web interface. Users of
  an older version of the web interface can reload the collections page if they
  are affected.

* fixed a caching problem in arangosh: if a collection was created using the web
  interface, and then removed via arangosh, arangosh did not actually drop the
  collection due to caching.

  Because the `drop` operation was not carried out, this caused misleading error
  messages when trying to re-create the collection (e.g. `cannot create collection:
  duplicate name`).

* fixed ALT-introduced characters for arangosh console input on Windows

  The Windows readline port was not able to handle characters that are built
  using CTRL or ALT keys. Regular characters entered using the CTRL or ALT keys
  were silently swallowed and not passed to the terminal input handler.

  This did not seem to cause problems for the US keyboard layout, but was a
  severe issue for keyboard layouts that require the ALT (or ALT-GR) key to
  construct characters. For example, entering the character `{` with a German
  keyboard layout requires pressing ALT-GR + 9.

* fixed issue #665: Hash/skiplist combo madness bit my ass

  this fixes a problem with missing/non-deterministic rollbacks of inserts in
  case of a unique constraint violation into a collection with multiple secondary
  indexes (with at least one of them unique)

* fixed issue #664: ArangoDB installer on Windows requires drive c:

* partly fixed issue #662: ArangoDB on Windows hanging

  This fixes dropping databases on Windows. In previous 1.4 versions on Windows,
  one shape collection file was not unloaded and removed when dropping a database,
  leaving one directory and one shape collection file in the otherwise-dropped
  database directory.

* fixed issue #660: updated documentation on indexes


v1.4.1 (2013-11-08)
-------------------

* performance improvements for skip-list deletes


v1.4.1-rc1 (2013-11-07)
-----------------------

* fixed issue #635: Web-Interface should have a "Databases" Menu for Management

* fixed issue #624: Web-Interface is missing a Database selector

* fixed segfault in bitarray query

* fixed issue #656: Cannot create unique index through web interface

* fixed issue #654: bitarray index makes server down

* fixed issue #653: Slow query

* fixed issue #650: Randomness of any() should be improved

* made AQL `DOCUMENT()` function polymorphic and work with just one parameter.

  This allows using the `DOCUMENT` function like this:

      DOCUMENT('users/john')
      DOCUMENT([ 'users/john', 'users/amy' ])

  in addition to the existing use cases:

      DOCUMENT(users, 'users/john')
      DOCUMENT(users, 'john')
      DOCUMENT(users, [ 'users/john' ])
      DOCUMENT(users, [ 'users/john', 'users/amy' ])
      DOCUMENT(users, [ 'john', 'amy' ])

* simplified usage of ArangoDB batch API

  It is not necessary anymore to send the batch boundary in the HTTP `Content-Type`
  header. Previously, the batch API expected the client to send a Content-Type header
  of`multipart/form-data; boundary=<some boundary value>`. This is still supported in
  ArangoDB 2.0, but clients can now also omit this header. If the header is not
  present in a client request, ArangoDB will ignore the request content type and
  read the MIME boundary from the beginning of the request body.

  This also allows using the batch API with the Swagger "Try it out" feature (which is
  not too good at sending a different or even dynamic content-type request header).

* added API method GET `/_api/database/user`

  This returns the list of databases a specific user can see without changing the
  username/passwd.

* issue #424: Documentation about IDs needs to be upgraded


v1.4.0 (2013-10-29)
-------------------

* fixed issue #648: /batch API is missing from Web Interface API Documentation (Swagger)

* fixed issue #647: Icon tooltips missing

* fixed issue #646: index creation in web interface

* fixed issue #645: Allow jumping from edge to linked vertices

* merged PR for issue #643: Some minor corrections and a link to "Downloads"

* fixed issue #642: Completion of error handling

* fixed issue #639: compiling v1.4 on maverick produces warnings on -Wstrict-null-sentinel

* fixed issue #634: Web interface bug: Escape does not always propagate

* fixed issue #620: added startup option `--server.default-api-compatibility`

  This adds the following changes to the ArangoDB server and clients:
  - the server provides a new startup option `--server.default-api-compatibility`.
    This option can be used to determine the compatibility of (some) server API
    return values. The value for this parameter is a server version number,
    calculated as follows: `10000 * major + 100 * minor` (e.g. `10400` for ArangoDB
    1.3). The default value is `10400` (1.4), the minimum allowed value is `10300`
    (1.3).

    When setting this option to a value lower than the current server version,
    the server might respond with old-style results to "old" clients, increasing
    compatibility with "old" (non-up-to-date) clients.

  - the server will on each incoming request check for an HTTP header
    `x-arango-version`. Clients can optionally set this header to the API
    version number they support. For example, if a client sends the HTTP header
    `x-arango-version: 10300`, the server will pick this up and might send ArangoDB
    1.3-style responses in some situations.

    Setting either the startup parameter or using the HTTP header (or both) allows
    running "old" clients with newer versions of ArangoDB, without having to adjust
    the clients too much.

  - the `location` headers returned by the server for the APIs `/_api/document/...`
    and `/_api/collection/...` will have different values depending on the used API
    version. If the API compatibility is `10300`, the `location` headers returned
    will look like this:

        location: /_api/document/....

    whereas when an API compatibility of `10400` or higher is used, the `location`
    headers will look like this:

        location: /_db/<database name>/_api/document/...

  Please note that even in the presence of this, old API versions still may not
  be supported forever by the server.

* fixed issue #643: Some minor corrections and a link to "Downloads" by @frankmayer

* started issue #642: Completion of error handling

* fixed issue #639: compiling v1.4 on maverick produces warnings on
  -Wstrict-null-sentinel

* fixed issue #621: Standard Config needs to be fixed

* added function to manage indexes (web interface)

* improved server shutdown time by signaling shutdown to applicationserver,
  logging, cleanup and compactor threads

* added foxx-manager `replace` command

* added foxx-manager `installed` command (a more intuitive alias for `list`)

* fixed issue #617: Swagger API is missing '/_api/version'

* fixed issue #615: Swagger API: Some commands have no parameter entry forms

* fixed issue #614: API : Typo in : Request URL /_api/database/current

* fixed issue #609: Graph viz tool - different background color

* fixed issue #608: arangosh config files - eventually missing in the manual

* fixed issue #607: Admin interface: no core documentation

* fixed issue #603: Aardvark Foxx App Manager

* fixed a bug in type-mapping between AQL user functions and the AQL layer

  The bug caused errors like the following when working with collection documents
  in an AQL user function:

      TypeError: Cannot assign to read only property '_id' of #<ShapedJson>

* create less system collections when creating a new database

  This is achieved by deferring collection creation until the collections are actually
  needed by ArangoDB. The following collections are affected by the change:
  - `_fishbowl`
  - `_structures`


v1.4.0-beta2 (2013-10-14)
-------------------------

* fixed compaction on Windows

  The compaction on Windows did not ftruncate the cleaned datafiles to a smaller size.
  This has been fixed so not only the content of the files is cleaned but also files
  are re-created with potentially smaller sizes.

* only the following system collections will be excluded from replication from now on:
  - `_replication`
  - `_trx`
  - `_users`
  - `_aal`
  - `_fishbowl`
  - `_modules`
  - `_routing`

  Especially the following system collections will now be included in replication:
  - `_aqlfunctions`
  - `_graphs`

  In previous versions of ArangoDB, all system collections were excluded from the
  replication.

  The change also caused a change in the replication logger and applier:
  in previous versions of ArangoDB, only a collection's id was logged for an operation.
  This has not caused problems for non-system collections but for system collections
  there ids might differ. In addition to a collection id ArangoDB will now also log the
  name of a collection for each replication event.

  The replication applier will now look for the collection name attribute in logged
  events preferably.

* added database selection to arango-dfdb

* provide foxx-manager, arangodump, and arangorestore in Windows build

* ArangoDB 1.4 will refuse to start if option `--javascript.app-path` is not set.

* added startup option `--server.allow-method-override`

  This option can be set to allow overriding the HTTP request method in a request using
  one of the following custom headers:

  - x-http-method-override
  - x-http-method
  - x-method-override

  This allows bypassing proxies and tools that would otherwise just let certain types of
  requests pass. Enabling this option may impose a security risk, so it should only be
  used in very controlled environments.

  The default value for this option is `false` (no method overriding allowed).

* added "details" URL parameter for bulk import API

  Setting the `details` URL parameter to `true` in a call to POST `/_api/import` will make
  the import return details about non-imported documents in the `details` attribute. If
  `details` is `false` or omitted, no `details` attribute will be present in the response.
  This is the same behavior that previous ArangoDB versions exposed.

* added "complete" option for bulk import API

  Setting the `complete` URL parameter to `true` in a call to POST `/_api/import` will make
  the import completely fail if at least one of documents cannot be imported successfully.

  It defaults to `false`, which will make ArangoDB continue importing the other documents
  from the import even if some documents cannot be imported. This is the same behavior that
  previous ArangoDB versions exposed.

* added missing swagger documentation for `/_api/log`

* calling `/_api/logs` (or `/_admin/logs`) is only permitted from the `_system` database now.

  Calling this API method for/from other database will result in an HTTP 400.

' ported fix from https://github.com/novus/nvd3/commit/0894152def263b8dee60192f75f66700cea532cc

  This prevents JavaScript errors from occurring in Chrome when in the admin interface,
  section "Dashboard".

* show current database name in web interface (bottom right corner)

* added missing documentation for /_api/import in swagger API docs

* allow specification of database name for replication sync command replication applier

  This allows syncing from a master database with a different name than the slave database.

* issue #601: Show DB in prompt

  arangosh now displays the database name as part of the prompt by default.

  Can change the prompt by using the `--prompt` option, e.g.

      > arangosh --prompt "my db is named \"%d\"> "


v1.4.0-beta1 (2013-10-01)
-------------------------

* make the Foxx manager use per-database app directories

  Each database now has its own subdirectory for Foxx applications. Each database
  can thus use different Foxx applications if required. A Foxx app for a specific
  database resides in `<app-path>/databases/<database-name>/<app-name>`.

  System apps are shared between all databases. They reside in `<app-path>/system/<app-name>`.

* only trigger an engine reset in development mode for URLs starting with `/dev/`

  This prevents ArangoDB from reloading all Foxx applications when it is not
  actually necessary.

* changed error code from 10 (bad parameter) to 1232 (invalid key generator) for
  errors that are due to an invalid key generator specification when creating a new
  collection

* automatic detection of content-type / mime-type for Foxx assets based on filenames,
  added possibility to override auto detection

* added endpoint management API at `/_api/endpoint`

* changed HTTP return code of PUT `/_api/cursor` from 400 to 404 in case a
  non-existing cursor is referred to

* issue #360: added support for asynchronous requests

  Incoming HTTP requests with the headers `x-arango-async: true` or
  `x-arango-async: store` will be answered by the server instantly with a generic
  HTTP 202 (Accepted) response.

  The actual requests will be queued and processed by the server asynchronously,
  allowing the client to continue sending other requests without waiting for the
  server to process the actually requested operation.

  The exact point in time when a queued request is executed is undefined. If an
  error occurs during execution of an asynchronous request, the client will not
  be notified by the server.

  The maximum size of the asynchronous task queue can be controlled using the new
  option `--scheduler.maximal-queue-size`. If the queue contains this many number of
  tasks and a new asynchronous request comes in, the server will reject it with an
  HTTP 500 (internal server error) response.

  Results of incoming requests marked with header `x-arango-async: true` will be
  discarded by the server immediately. Clients have no way of accessing the result
  of such asynchronously executed request. This is just _fire and forget_.

  To later retrieve the result of an asynchronously executed request, clients can
  mark a request with the header `x-arango-async: keep`. This makes the server
  store the result of the request in memory until explicitly fetched by a client
  via the `/_api/job` API. The `/_api/job` API also provides methods for basic
  inspection of which pending or already finished requests there are on the server,
  plus ways for garbage collecting unneeded results.

* Added new option `--scheduler.maximal-queue-size`.

* issue #590: Manifest Lint

* added data dump and restore tools, arangodump and arangorestore.

  arangodump can be used to create a logical dump of an ArangoDB database, or
  just dedicated collections. It can be used to dump both a collection's structure
  (properties and indexes) and data (documents).

  arangorestore can be used to restore data from a dump created with arangodump.
  arangorestore currently does not re-create any indexes, and doesn't yet handle
  referenced documents in edges properly when doing just partial restores.
  This will be fixed until 1.4 stable.

* introduced `--server.database` option for arangosh, arangoimp, and arangob.

  The option allows these client tools to use a certain database for their actions.
  In arangosh, the current database can be switched at any time using the command

      db._useDatabase(<name>);

  When no database is specified, all client tools will assume they should use the
  default database `_system`. This is done for downwards-compatibility reasons.

* added basic multi database support (alpha)

  New databases can be created using the REST API POST `/_api/database` and the
  shell command `db._createDatabase(<name>)`.

  The default database in ArangoDB is called `_system`. This database is always
  present and cannot be deleted by the user. When an older version of ArangoDB is
  upgraded to 1.4, the previously only database will automatically become the
  `_system` database.

  New databases can be created with the above commands, and can be deleted with the
  REST API DELETE `/_api/database/<name>` or the shell command `db._dropDatabase(<name>);`.

  Deleting databases is still unstable in ArangoDB 1.4 alpha and might crash the
  server. This will be fixed until 1.4 stable.

  To access a specific database via the HTTP REST API, the `/_db/<name>/` prefix
  can be used in all URLs. ArangoDB will check if an incoming request starts with
  this prefix, and will automatically pick the database name from it. If the prefix
  is not there, ArangoDB will assume the request is made for the default database
  (`_system`). This is done for downwards-compatibility reasons.

  That means, the following URL pathnames are logically identical:

      /_api/document/mycollection/1234
      /_db/_system/document/mycollection/1234

  To access a different database (e.g. `test`), the URL pathname would look like this:

      /_db/test/document/mycollection/1234

  New databases can also be created and existing databases can only be dropped from
  within the default database (`_system`). It is not possible to drop the `_system`
  database itself.

  Cross-database operations are unintended and unsupported. The intention of the
  multi-database feature is to have the possibility to have a few databases managed
  by ArangoDB in parallel, but to only access one database at a time from a connection
  or a request.

  When accessing the web interface via the URL pathname `/_admin/html/` or `/_admin/aardvark`,
  the web interface for the default database (`_system`) will be displayed.
  To access the web interface for a different database, the database name can be
  put into the URLs as a prefix, e.g. `/_db/test/_admin/html` or
  `/_db/test/_admin/aardvark`.

  All internal request handlers and also all user-defined request handlers and actions
  (including Foxx) will only get to see the unprefixed URL pathnames (i.e. excluding
  any database name prefix). This is to ensure downwards-compatibility.

  To access the name of the requested database from any action (including Foxx), use
  use `req.database`.

  For example, when calling the URL `/myapp/myaction`, the content of `req.database`
  will be `_system` (the default database because no database got specified) and the
  content of `req.url` will be `/myapp/myaction`.

  When calling the URL `/_db/test/myapp/myaction`, the content of `req.database` will be
  `test`, and the content of `req.url` will still be `/myapp/myaction`.

* Foxx now excludes files starting with . (dot) when bundling assets

  This mitigates problems with editor swap files etc.

* made the web interface a Foxx application

  This change caused the files for the web interface to be moved from `html/admin` to
  `js/apps/aardvark` in the file system.

  The base URL for the admin interface changed from `_admin/html/index.html` to
  `_admin/aardvark/index.html`.

  The "old" redirection to `_admin/html/index.html` will now produce a 404 error.

  When starting ArangoDB with the `--upgrade` option, this will automatically be remedied
  by putting in a redirection from `/` to `/_admin/aardvark/index.html`, and from
  `/_admin/html/index.html` to `/_admin/aardvark/index.html`.

  This also obsoletes the following configuration (command-line) options:
  - `--server.admin-directory`
  - `--server.disable-admin-interface`

  when using these now obsolete options when the server is started, no error is produced
  for downwards-compatibility.

* changed User-Agent value sent by arangoimp, arangosh, and arangod from "VOC-Agent" to
  "ArangoDB"

* changed journal file creation behavior as follows:

  Previously, a journal file for a collection was always created when a collection was
  created. When a journal filled up and became full, the current journal was made a
  datafile, and a new (empty) journal was created automatically. There weren't many
  intended situations when a collection did not have at least one journal.

  This is changed now as follows:
  - when a collection is created, no journal file will be created automatically
  - when there is a write into a collection without a journal, the journal will be
    created lazily
  - when there is a write into a collection with a full journal, a new journal will
    be created automatically

  From the end user perspective, nothing should have changed, except that there is now
  less disk usage for empty collections. Disk usage of infrequently updated collections
  might also be reduced significantly by running the `rotate()` method of a collection,
  and not writing into a collection subsequently.

* added method `collection.rotate()`

  This allows premature rotation of a collection's current journal file into a (read-only)
  datafile. The purpose of using `rotate()` is to prematurely allow compaction (which is
  performed on datafiles only) on data, even if the journal was not filled up completely.

  Using `rotate()` may make sense in the following scenario:

      c = db._create("test");
      for (i = 0; i < 1000; ++i) {
        c.save(...); // insert lots of data here
      }

      ...
      c.truncate(); // collection is now empty
      // only data in datafiles will be compacted by following compaction runs
      // all data in the current journal would not be compacted

      // calling rotate will make the current journal a datafile, and thus make it
      // eligible for compaction
      c.rotate();

  Using `rotate()` may also be useful when data in a collection is known to not change
  in the immediate future. After having completed all write operations on a collection,
  performing a `rotate()` will reduce the size of the current journal to the actually
  required size (remember that journals are pre-allocated with a specific size) before
  making the journal a datafile. Thus `rotate()` may cause disk space savings, even if
  the datafiles does not qualify for compaction after rotation.

  Note: rotating the journal is asynchronous, so that the actual rotation may be executed
  after `rotate()` returns to the caller.

* changed compaction to merge small datafiles together (up to 3 datafiles are merged in
  a compaction run)

  In the regular case, this should leave less small datafiles stay around on disk and allow
  using less file descriptors in total.

* added AQL MINUS function

* added AQL UNION_DISTINCT function (more efficient than combination of `UNIQUE(UNION())`)

* updated mruby to 2013-08-22

* issue #587: Add db._create() in help for startup arangosh

* issue #586: Share a link on installation instructions in the User Manual

* issue #585: Bison 2.4 missing on Mac for custom build

* issue #584: Web interface images broken in devel

* issue #583: Small documentation update

* issue #581: Parameter binding for attributes

* issue #580: Small improvements (by @guidoreina)

* issue #577: Missing documentation for collection figures in implementor manual

* issue #576: Get disk usage for collections and graphs

  This extends the result of the REST API for /_api/collection/figures with
  the attributes `compactors.count`, `compactors.fileSize`, `shapefiles.count`,
  and `shapefiles.fileSize`.

* issue #575: installing devel version on mac (low prio)

* issue #574: Documentation (POST /_admin/routing/reload)

* issue #558: HTTP cursors, allow count to ignore LIMIT


v1.4.0-alpha1 (2013-08-02)
--------------------------

* added replication. check online manual for details.

* added server startup options `--server.disable-replication-logger` and
  `--server.disable-replication-applier`

* removed action deployment tool, this now handled with Foxx and its manager or
  by kaerus node utility

* fixed a server crash when using byExample / firstExample inside a transaction
  and the collection contained a usable hash/skiplist index for the example

* defineHttp now only expects a single context

* added collection detail dialog (web interface)

  Shows collection properties, figures (datafiles, journals, attributes, etc.)
  and indexes.

* added documents filter (web interface)

  Allows searching for documents based on attribute values. One or many filter
  conditions can be defined, using comparison operators such as '==', '<=', etc.

* improved AQL editor (web interface)

  Editor supports keyboard shortcuts (Submit, Undo, Redo, Select).
  Editor allows saving and reusing of user-defined queries.
  Added example queries to AQL editor.
  Added comment button.

* added document import (web interface)

  Allows upload of JSON-data from files. Files must have an extension of .json.

* added dashboard (web interface)

  Shows the status of replication and multiple system charts, e.g.
  Virtual Memory Size, Request Time, HTTP Connections etc.

* added API method `/_api/graph` to query all graphs with all properties.

* added example queries in web interface AQL editor

* added arango.reconnect(<host>) method for arangosh to dynamically switch server or
  user name

* added AQL range operator `..`

  The `..` operator can be used to easily iterate over a sequence of numeric
  values. It will produce a list of values in the defined range, with both bounding
  values included.

  Example:

      2010..2013

  will produce the following result:

      [ 2010, 2011, 2012, 2013 ]

* added AQL RANGE function

* added collection.first(count) and collection.last(count) document access functions

  These functions allow accessing the first or last n documents in a collection. The order
  is determined by document insertion/update time.

* added AQL INTERSECTION function

* INCOMPATIBLE CHANGE: changed AQL user function namespace resolution operator from `:` to `::`

  AQL user-defined functions were introduced in ArangoDB 1.3, and the namespace resolution
  operator for them was the single colon (`:`). A function call looked like this:

      RETURN mygroup:myfunc()

  The single colon caused an ambiguity in the AQL grammar, making it indistinguishable from
  named attributes or the ternary operator in some cases, e.g.

      { mygroup:myfunc ? mygroup:myfunc }

  The change of the namespace resolution operator from `:` to `::` fixes this ambiguity.

  Existing user functions in the database will be automatically fixed when starting ArangoDB
  1.4 with the `--upgrade` option. However, queries using user-defined functions need to be
  adjusted on the client side to use the new operator.

* allow multiple AQL LET declarations separated by comma, e.g.
  LET a = 1, b = 2, c = 3

* more useful AQL error messages

  The error position (line/column) is more clearly indicated for parse errors.
  Additionally, if a query references a collection that cannot be found, the error
  message will give a hint on the collection name

* changed return value for AQL `DOCUMENT` function in case document is not found

  Previously, when the AQL `DOCUMENT` function was called with the id of a document and
  the document could not be found, it returned `undefined`. This value is not part of the
  JSON type system and this has caused some problems.
  Starting with ArangoDB 1.4, the `DOCUMENT` function will return `null` if the document
  looked for cannot be found.

  In case the function is called with a list of documents, it will continue to return all
  found documents, and will not return `null` for non-found documents. This has not changed.

* added single line comments for AQL

  Single line comments can be started with a double forward slash: `//`.
  They end at the end of the line, or the end of the query string, whichever is first.

* fixed documentation issues #567, #568, #571.

* added collection.checksum(<withData>) method to calculate CRC checksums for
  collections

  This can be used to
  - check if data in a collection has changed
  - compare the contents of two collections on different ArangoDB instances

* issue #565: add description line to aal.listAvailable()

* fixed several out-of-memory situations when double freeing or invalid memory
  accesses could happen

* less msyncing during the creation of collections

  This is achieved by not syncing the initial (standard) markers in shapes collections.
  After all standard markers are written, the shapes collection will get synced.

* renamed command-line option `--log.filter` to `--log.source-filter` to avoid
  misunderstandings

* introduced new command-line option `--log.content-filter` to optionally restrict
  logging to just specific log messages (containing the filter string, case-sensitive).

  For example, to filter on just log entries which contain `ArangoDB`, use:

      --log.content-filter "ArangoDB"

* added optional command-line option `--log.requests-file` to log incoming HTTP
  requests to a file.

  When used, all HTTP requests will be logged to the specified file, containing the
  client IP address, HTTP method, requests URL, HTTP response code, and size of the
  response body.

* added a signal handler for SIGUSR1 signal:

  when ArangoDB receives this signal, it will respond all further incoming requests
  with an HTTP 503 (Service Unavailable) error. This will be the case until another
  SIGUSR1 signal is caught. This will make ArangoDB start serving requests regularly
  again. Note: this is not implemented on Windows.

* limited maximum request URI length to 16384 bytes:

  Incoming requests with longer request URIs will be responded to with an HTTP
  414 (Request-URI Too Long) error.

* require version 1.0 or 1.1 in HTTP version signature of requests sent by clients:

  Clients sending requests with a non-HTTP 1.0 or non-HTTP 1.1 version number will
  be served with an HTTP 505 (HTTP Version Not Supported) error.

* updated manual on indexes:

  using system attributes such as `_id`, `_key`, `_from`, `_to`, `_rev` in indexes is
  disallowed and will be rejected by the server. This was the case since ArangoDB 1.3,
  but was not properly documented.

* issue #563: can aal become a default object?

  aal is now a prefab object in arangosh

* prevent certain system collections from being renamed, dropped, or even unloaded.

  Which restrictions there are for which system collections may vary from release to
  release, but users should in general not try to modify system collections directly
  anyway.

  Note: there are no such restrictions for user-created collections.

* issue #559: added Foxx documentation to user manual

* added server startup option `--server.authenticate-system-only`. This option can be
  used to restrict the need for HTTP authentication to internal functionality and APIs,
  such as `/_api/*` and `/_admin/*`.
  Setting this option to `true` will thus force authentication for the ArangoDB APIs
  and the web interface, but allow unauthenticated requests for other URLs (including
  user defined actions and Foxx applications).
  The default value of this option is `false`, meaning that if authentication is turned
  on, authentication is still required for *all* incoming requests. Only by setting the
  option to `true` this restriction is lifted and authentication becomes required for
  URLs starting with `/_` only.

  Please note that authentication still needs to be enabled regularly by setting the
  `--server.disable-authentication` parameter to `false`. Otherwise no authentication
  will be required for any URLs as before.

* protect collections against unloading when there are still document barriers around.

* extended cap constraints to optionally limit the active data size in a collection to
  a specific number of bytes.

  The arguments for creating a cap constraint are now:
  `collection.ensureCapConstraint(<count>, <byteSize>);`

  It is supported to specify just a count as in ArangoDB 1.3 and before, to specify
  just a fileSize, or both. The first met constraint will trigger the automated
  document removal.

* added `db._exists(doc)` and `collection.exists(doc)` for easy document existence checks

* added API `/_api/current-database` to retrieve information about the database the
  client is currently connected to (note: the API `/_api/current-database` has been
  removed in the meantime. The functionality is accessible via `/_api/database/current`
  now).

* ensure a proper order of tick values in datafiles/journals/compactors.
  any new files written will have the _tick values of their markers in order. for
  older files, there are edge cases at the beginning and end of the datafiles when
  _tick values are not properly in order.

* prevent caching of static pages in PathHandler.
  whenever a static page is requested that is served by the general PathHandler, the
  server will respond to HTTP GET requests with a "Cache-Control: max-age=86400" header.

* added "doCompact" attribute when creating collections and to collection.properties().
  The attribute controls whether collection datafiles are compacted.

* changed the HTTP return code from 400 to 404 for some cases when there is a referral
  to a non-existing collection or document.

* introduced error code 1909 `too many iterations` that is thrown when graph traversals
  hit the `maxIterations` threshold.

* optionally limit traversals to a certain number of iterations
  the limitation can be achieved via the traversal API by setting the `maxIterations`
  attribute, and also via the AQL `TRAVERSAL` and `TRAVERSAL_TREE` functions by setting
  the same attribute. If traversals are not limited by the end user, a server-defined
  limit for `maxIterations` may be used to prevent server-side traversals from running
  endlessly.

* added graph traversal API at `/_api/traversal`

* added "API" link in web interface, pointing to REST API generated with Swagger

* moved "About" link in web interface into "links" menu

* allow incremental access to the documents in a collection from out of AQL
  this allows reading documents from a collection chunks when a full collection scan
  is required. memory usage might be must lower in this case and queries might finish
  earlier if there is an additional LIMIT statement

* changed AQL COLLECT to use a stable sort, so any previous SORT order is preserved

* issue #547: Javascript error in the web interface

* issue #550: Make AQL graph functions support key in addition to id

* issue #526: Unable to escape when an errorneous command is entered into the js shell

* issue #523: Graph and vertex methods for the javascript api

* issue #517: Foxx: Route parameters with capital letters fail

* issue #512: Binded Parameters for LIMIT


v1.3.3 (2013-08-01)
-------------------

* issue #570: updateFishbowl() fails once

* updated and fixed generated examples

* issue #559: added Foxx documentation to user manual

* added missing error reporting for errors that happened during import of edges


v1.3.2 (2013-06-21)
-------------------

* fixed memleak in internal.download()

* made the shape-collection journal size adaptive:
  if too big shapes come in, a shape journal will be created with a big-enough size
  automatically. the maximum size of a shape journal is still restricted, but to a
  very big value that should never be reached in practice.

* fixed a segfault that occurred when inserting documents with a shape size bigger
  than the default shape journal size (2MB)

* fixed a locking issue in collection.truncate()

* fixed value overflow in accumulated filesizes reported by collection.figures()

* issue #545: AQL FILTER unnecessary (?) loop

* issue #549: wrong return code with --daemon


v1.3.1 (2013-05-24)
-------------------

* removed currently unused _ids collection

* fixed usage of --temp-path in aranogd and arangosh

* issue #540: suppress return of temporary internal variables in AQL

* issue #530: ReferenceError: ArangoError is not a constructor

* issue #535: Problem with AQL user functions javascript API

* set --javascript.app-path for test execution to prevent startup error

* issue #532: Graph _edgesCache returns invalid data?

* issue #531: Arangod errors

* issue #529: Really weird transaction issue

* fixed usage of --temp-path in aranogd and arangosh


v1.3.0 (2013-05-10)
-------------------

* fixed problem on restart ("datafile-xxx is not sealed") when server was killed
  during a compaction run

* fixed leak when using cursors with very small batchSize

* issue #508: `unregistergroup` function not mentioned in http interface docs

* issue #507: GET /_api/aqlfunction returns code inside parentheses

* fixed issue #489: Bug in aal.install

* fixed issue 505: statistics not populated on MacOS


v1.3.0-rc1 (2013-04-24)
-----------------------

* updated documentation for 1.3.0

* added node modules and npm packages

* changed compaction to only compact datafiles with more at least 10% of dead
  documents (byte size-wise)

* issue #498: fixed reload of authentication info when using
  `require("org/arangodb/users").reload()`

* issue #495: Passing an empty array to create a document results in a
  "phantom" document

* added more precision for requests statistics figures

* added "sum" attribute for individual statistics results in statistics API
  at /_admin/statistics

* made "limit" an optional parameter in AQL function NEAR().
  limit can now be either omitted completely, or set to 0. If so, an internal
  default value (currently 100) will be applied for the limit.

* issue #481

* added "attributes.count" to output of `collection.figures()`
  this also affects the REST API /_api/collection/<name>/figures

* added IndexedPropertyGetter for ShapedJson objects

* added API for user-defined AQL functions

* issue #475: A better error message for deleting a non-existent graph

* issue #474: Web interface problems with the JS Shell

* added missing documentation for AQL UNION function

* added transaction support.
  This provides ACID transactions for ArangoDB. Transactions can be invoked
  using the `db._executeTransaction()` function, or the `/_api/transaction`
  REST API.

* switched to semantic versioning (at least for alpha & alpha naming)

* added saveOrReplace() for server-side JS

v1.3.alpha1 (2013-04-05)
------------------------

* cleanup of Module, Package, ArangoApp and modules "internal", "fs", "console"

* use Error instead of string in throw to allow stack-trace

* issue #454: error while creation of Collection

* make `collection.count()` not recalculate the number of documents on the fly, but
  use some internal document counters.

* issue #457: invalid string value in web interface

* make datafile id (datafile->_fid) identical to the numeric part of the filename.
  E.g. the datafile `journal-123456.db` will now have a datafile marker with the same
  fid (i.e. `123456`) instead of a different value. This change will only affect
  datafiles that are created with 1.3 and not any older files.
  The intention behind this change is to make datafile debugging easier.

* consistently discard document attributes with reserved names (system attributes)
  but without any known meaning, for example `_test`, `_foo`, ...

  Previously, these attributes were saved with the document regularly in some cases,
  but were discarded in other cases.
  Now these attributes are discarded consistently. "Real" system attributes such as
  `_key`, `_from`, `_to` are not affected and will work as before.

  Additionally, attributes with an empty name (``) are discarded when documents are
  saved.

  Though using reserved or empty attribute names in documents was not really and
  consistently supported in previous versions of ArangoDB, this change might cause
  an incompatibility for clients that rely on this feature.

* added server startup flag `--database.force-sync-properties` to force syncing of
  collection properties on collection creation, deletion and on property update.
  The default value is true to mimic the behavior of previous versions of ArangoDB.
  If set to false, collection properties are written to disk but no call to sync()
  is made.

* added detailed output of server version and components for REST APIs
  `/_admin/version` and `/_api/version`. To retrieve this extended information,
  call the REST APIs with URL parameter `details=true`.

* issue #443: For git-based builds include commit hash in version

* adjust startup log output to be more compact, less verbose

* set the required minimum number of file descriptors to 256.
  On server start, this number is enforced on systems that have rlimit. If the limit
  cannot be enforced, starting the server will fail.
  Note: 256 is considered to be the absolute minimum value. Depending on the use case
  for ArangoDB, a much higher number of file descriptors should be used.

  To avoid checking & potentially changing the number of maximum open files, use the
  startup option `--server.descriptors-minimum 0`

* fixed shapedjson to json conversion for special numeric values (NaN, +inf, -inf).
  Before, "NaN", "inf", or "-inf" were written into the JSONified output, but these
  values are not allowed in JSON. Now, "null" is written to the JSONified output as
  required.

* added AQL functions VARIANCE_POPULATION(), VARIANCE_SAMPLE(), STDDEV_POPULATION(),
  STDDEV_SAMPLE(), AVERAGE(), MEDIAN() to calculate statistical values for lists

* added AQL SQRT() function

* added AQL TRIM(), LEFT() and RIGHT() string functions

* fixed issue #436: GET /_api/document on edge

* make AQL REVERSE() and LENGTH() functions work on strings, too

* disabled DOT generation in `make doxygen`. this speeds up docs generation

* renamed startup option `--dispatcher.report-intervall` to `--dispatcher.report-interval`

* renamed startup option `--scheduler.report-intervall` to `--scheduler.report-interval`

* slightly changed output of REST API method /_admin/log.
  Previously, the log messages returned also contained the date and log level, now
  they will only contain the log message, and no date and log level information.
  This information can be re-created by API users from the `timestamp` and `level`
  attributes of the result.

* removed configure option `--enable-zone-debug`
  memory zone debugging is now automatically turned on when compiling with ArangoDB
  `--enable-maintainer-mode`

* removed configure option `--enable-arangob`
  arangob is now always included in the build


v1.2.3 (XXXX-XX-XX)
-------------------

* added optional parameter `edgexamples` for AQL function EDGES() and NEIGHBORS()

* added AQL function NEIGHBORS()

* added freebsd support

* fixed firstExample() query with `_id` and `_key` attributes

* issue triAGENS/ArangoDB-PHP#55: AQL optimizer may have mis-optimized duplicate
  filter statements with limit


v1.2.2 (2013-03-26)
-------------------

* fixed save of objects with common sub-objects

* issue #459: fulltext internal memory allocation didn't scale well
  This fix improves loading times for collections with fulltext indexes that have
  lots of equal words indexed.

* issue #212: auto-increment support

  The feature can be used by creating a collection with the extra `keyOptions`
  attribute as follows:

      db._create("mycollection", { keyOptions: { type: "autoincrement", offset: 1, increment: 10, allowUserKeys: true } });

  The `type` attribute will make sure the keys will be auto-generated if no
  `_key` attribute is specified for a document.

  The `allowUserKeys` attribute determines whether users might still supply own
  `_key` values with documents or if this is considered an error.

  The `increment` value determines the actual increment value, whereas the `offset`
  value can be used to seed to value sequence with a specific starting value.
  This will be useful later in a multi-master setup, when multiple servers can use
  different auto-increment seed values and thus generate non-conflicting auto-increment values.

  The default values currently are:

  - `allowUserKeys`: `true`
  - `offset`: `0`
  - `increment`: `1`

  The only other available key generator type currently is `traditional`.
  The `traditional` key generator will auto-generate keys in a fashion as ArangoDB
  always did (some increasing integer value, with a more or less unpredictable
  increment value).

  Note that for the `traditional` key generator there is only the option to disallow
  user-supplied keys and give the server the sole responsibility for key generation.
  This can be achieved by setting the `allowUserKeys` property to `false`.

  This change also introduces the following errors that API implementors may want to check
  the return values for:

  - 1222: `document key unexpected`: will be raised when a document is created with
    a `_key` attribute, but the underlying collection was set up with the `keyOptions`
    attribute `allowUserKeys: false`.

  - 1225: `out of keys`: will be raised when the auto-increment key generator runs
    out of keys. This may happen when the next key to be generated is 2^64 or higher.
    In practice, this will only happen if the values for `increment` or `offset` are
    not set appropriately, or if users are allowed to supply own keys, those keys
    are near the 2^64 threshold, and later the auto-increment feature kicks in and
    generates keys that cross that threshold.

    In practice it should not occur with proper configuration and proper usage of the
    collections.

  This change may also affect the following REST APIs:
  - POST `/_api/collection`: the server does now accept the optional `keyOptions`
    attribute in the second parameter
  - GET `/_api/collection/properties`: will return the `keyOptions` attribute as part
    of the collection's properties. The previous optional attribute `createOptions`
    is now gone.

* fixed `ArangoStatement.explain()` method with bind variables

* fixed misleading "cursor not found" error message in arangosh that occurred when
  `count()` was called for client-side cursors

* fixed handling of empty attribute names, which may have crashed the server under
  certain circumstances before

* fixed usage of invalid pointer in error message output when index description could
  not be opened


v1.2.1 (2013-03-14)
-------------------

* issue #444: please darken light color in arangosh

* issue #442: pls update post install info on osx

* fixed conversion of special double values (NaN, -inf, +inf) when converting from
  shapedjson to JSON

* fixed compaction of markers (location of _key was not updated correctly in memory,
  leading to _keys pointing to undefined memory after datafile rotation)

* fixed edge index key pointers to use document master pointer plus offset instead
  of direct _key address

* fixed case when server could not create any more journal or compactor files.
  Previously a wrong status code may have been returned, and not being able to create
  a new compactor file may have led to an infinite loop with error message
  "could not create compactor".

* fixed value truncation for numeric filename parts when renaming datafiles/journals


v1.2.0 (2013-03-01)
-------------------

* by default statistics are now switch off; in order to enable comment out
  the "disable-statistics = yes" line in "arangod.conf"

* fixed issue #435: csv parser skips data at buffer border

* added server startup option `--server.disable-statistics` to turn off statistics
  gathering without recompilation of ArangoDB.
  This partly addresses issue #432.

* fixed dropping of indexes without collection name, e.g.
  `db.xxx.dropIndex("123456");`
  Dropping an index like this failed with an assertion error.

* fixed issue #426: arangoimp should be able to import edges into edge collections

* fixed issue #425: In case of conflict ArangoDB returns HTTP 400 Bad request
  (with 1207 Error) instead of HTTP 409 Conflict

* fixed too greedy token consumption in AQL for negative values:
  e.g. in the statement `RETURN { a: 1 -2 }` the minus token was consumed as part
  of the value `-2`, and not interpreted as the binary arithmetic operator


v1.2.beta3 (2013-02-22)
-----------------------

* issue #427: ArangoDB Importer Manual has no navigation links (previous|home|next)

* issue #319: Documentation missing for Emergency console and incomplete for datafile debugger.

* issue #370: add documentation for reloadRouting and flushServerModules

* issue #393: added REST API for user management at /_api/user

* issue #393, #128: added simple cryptographic functions for user actions in module "crypto":
  * require("org/arangodb/crypto").md5()
  * require("org/arangodb/crypto").sha256()
  * require("org/arangodb/crypto").rand()

* added replaceByExample() Javascript and REST API method

* added updateByExample() Javascript and REST API method

* added optional "limit" parameter for removeByExample() Javascript and REST API method

* fixed issue #413

* updated bundled V8 version from 3.9.4 to 3.16.14.1
  Note: the Windows version used a more recent version (3.14.0.1) and was not updated.

* fixed issue #404: keep original request url in request object


v1.2.beta2 (2013-02-15)
-----------------------

* fixed issue #405: 1.2 compile warnings

* fixed issue #333: [debian] Group "arangodb" is not used when starting vie init.d script

* added optional parameter 'excludeSystem' to GET /_api/collection
  This parameter can be used to disable returning system collections in the list
  of all collections.

* added AQL functions KEEP() and UNSET()

* fixed issue #348: "HTTP Interface for Administration and Monitoring"
  documentation errors.

* fix stringification of specific positive int64 values. Stringification of int64
  values with the upper 32 bits cleared and the 33rd bit set were broken.

* issue #395:  Collection properties() function should return 'isSystem' for
  Javascript and REST API

* make server stop after upgrade procedure when invoked with `--upgrade option`.
  When started with the `--upgrade` option, the server will perfom
  the upgrade, and then exit with a status code indicating the result of the
  upgrade (0 = success, 1 = failure). To start the server regularly in either
  daemon or console mode, the `--upgrade` option must not be specified.
  This change was introduced to allow init.d scripts check the result of
  the upgrade procedure, even in case an upgrade was successful.
  this was introduced as part of issue #391.

* added AQL function EDGES()

* added more crash-protection when reading corrupted collections at startup

* added documentation for AQL function CONTAINS()

* added AQL function LIKE()

* replaced redundant error return code 1520 (Unable to open collection) with error code
  1203 (Collection not found). These error codes have the same meanings, but one of
  them was returned from AQL queries only, the other got thrown by other parts of
  ArangoDB. Now, error 1203 (Collection not found) is used in AQL too in case a
  non-existing collection is used.

v1.2.beta1 (2013-02-01)
-----------------------

* fixed issue #382: [Documentation error] Maschine... should be Machine...

* unified history file locations for arangod, arangosh, and arangoirb.
  - The readline history for arangod (emergency console) is now stored in file
    $HOME/.arangod. It was stored in $HOME/.arango before.
  - The readline history for arangosh is still stored in $HOME/.arangosh.
  - The readline history for arangoirb is now stored in $HOME/.arangoirb. It was
    stored in $HOME/.arango-mrb before.

* fixed issue #381: _users user should have a unique constraint

* allow negative list indexes in AQL to access elements from the end of a list,
  e.g. ```RETURN values[-1]``` will return the last element of the `values` list.

* collection ids, index ids, cursor ids, and document revision ids created and
  returned by ArangoDB are now returned as strings with numeric content inside.
  This is done to prevent some value overrun/truncation in any part of the
  complete client/server workflow.
  In ArangoDB 1.1 and before, these values were previously returned as
  (potentially very big) integer values. This may cause problems (clipping, overrun,
  precision loss) for clients that do not support big integers natively and store
  such values in IEEE754 doubles internally. This type loses precision after about
  52 bits and is thus not safe to hold an id.
  Javascript and 32 bit-PHP are examples for clients that may cause such problems.
  Therefore, ids are now returned by ArangoDB as strings, with the string
  content being the integer value as before.

  Example for documents ("_rev" attribute):
  - Document returned by ArangoDB 1.1: { "_rev": 1234, ... }
  - Document returned by ArangoDB 1.2: { "_rev": "1234", ... }

  Example for collections ("id" attribute / "_id" property):
  - Collection returned by ArangoDB 1.1: { "id": 9327643, "name": "test", ... }
  - Collection returned by ArangoDB 1.2: { "id": "9327643", "name": "test", ... }

  Example for cursors ("id" attribute):
  - Collection returned by ArangoDB 1.1: { "id": 11734292, "hasMore": true, ... }
  - Collection returned by ArangoDB 1.2: { "id": "11734292", "hasMore": true, ... }

* global variables are not automatically available anymore when starting the
  arangod Javascript emergency console (i.e. ```arangod --console```).

  Especially, the variables `db`, `edges`, and `internal` are not available
  anymore. `db` and `internal` can be made available in 1.2 by
  ```var db = require("org/arangodb").db;``` and
  ```var internal = require("internal");```, respectively.
  The reason for this change is to get rid of global variables in the server
  because this will allow more specific inclusion of functionality.

  For convenience, the global variable `db` is still available by default in
  arangosh. The global variable `edges`, which since ArangoDB 1.1 was kind of
  a redundant wrapper of `db`, has been removed in 1.2 completely.
  Please use `db` instead, and if creating an edge collection, use the explicit
  ```db._createEdgeCollection()``` command.

* issue #374: prevent endless redirects when calling admin interface with
  unexpected URLs

* issue #373: TRAVERSAL() `trackPaths` option does not work. Instead `paths` does work

* issue #358: added support for CORS

* honor optional waitForSync property for document removal, replace, update, and
  save operations in arangosh. The waitForSync parameter for these operations
  was previously honored by the REST API and on the server-side, but not when
  the waitForSync parameter was specified for a document operation in arangosh.

* calls to db.collection.figures() and /_api/collection/<collection>/figures now
  additionally return the number of shapes used in the collection in the
  extra attribute "shapes.count"

* added AQL TRAVERSAL_TREE() function to return a hierarchical result from a traversal

* added AQL TRAVERSAL() function to return the results from a traversal

* added AQL function ATTRIBUTES() to return the attribute names of a document

* removed internal server-side AQL functions from global scope.

  Now the AQL internal functions can only be accessed via the exports of the
  ahuacatl module, which can be included via ```require("org/arangodb/ahuacatl")```.
  It shouldn't be necessary for clients to access this module at all, but
  internal code may use this module.

  The previously global AQL-related server-side functions were moved to the
  internal namespace. This produced the following function name changes on
  the server:

     old name              new name
     ------------------------------------------------------
     AHUACATL_RUN       => require("internal").AQL_QUERY
     AHUACATL_EXPLAIN   => require("internal").AQL_EXPLAIN
     AHUACATL_PARSE     => require("internal").AQL_PARSE

  Again, clients shouldn't have used these functions at all as there is the
  ArangoStatement object to execute AQL queries.

* fixed issue #366: Edges index returns strange description

* added AQL function MATCHES() to check a document against a list of examples

* added documentation and tests for db.collection.removeByExample

* added --progress option for arangoimp. This will show the percentage of the input
  file that has been processed by arangoimp while the import is still running. It can
  be used as a rough indicator of progress for the entire import.

* make the server log documents that cannot be imported via /_api/import into the
  logfile using the warning log level. This may help finding illegal documents in big
  import runs.

* check on server startup whether the database directory and all collection directories
  are writable. if not, the server startup will be aborted. this prevents serious
  problems with collections being non-writable and this being detected at some pointer
  after the server has been started

* allow the following AQL constructs: FUNC(...)[...], FUNC(...).attribute

* fixed issue #361: Bug in Admin Interface. Header disappears when clicking new collection

* Added in-memory only collections

  Added collection creation parameter "isVolatile":
  if set to true, the collection is created as an in-memory only collection,
  meaning that all document data of that collection will reside in memory only,
  and will not be stored permanently to disk.
  This means that all collection data will be lost when the collection is unloaded
  or the server is shut down.
  As this collection type does not have datafile disk overhead for the regular
  document operations, it may be faster than normal disk-backed collections. The
  actual performance gains strongly depend on the underlying OS, filesystem, and
  settings though.
  This collection type should be used for caches only and not for any sensible data
  that cannot be re-created otherwise.
  Some platforms, namely Windows, currently do not support this collection type.
  When creating an in-memory collection on such platform, an error message will be
  returned by ArangoDB telling the user the platform does not support it.

  Note: in-memory collections are an experimental feature. The feature might
  change drastically or even be removed altogether in a future version of ArangoDB.

* fixed issue #353: Please include "pretty print" in Emergency Console

* fixed issue #352: "pretty print" console.log
  This was achieved by adding the dump() function for the "internal" object

* reduced insertion time for edges index
  Inserting into the edges index now avoids costly comparisons in case of a hash
  collision, reducing the prefilling/loading timer for bigger edge collections

* added fulltext queries to AQL via FULLTEXT() function. This allows search
  fulltext indexes from an AQL query to find matching documents

* added fulltext index type. This index type allows indexing words and prefixes of
  words from a specific document attribute. The index can be queries using a
  SimpleQueryFull object, the HTTP REST API at /_api/simple/fulltext, or via AQL

* added collection.revision() method to determine whether a collection has changed.
  The revision method returns a revision string that can be used by client programs
  for equality/inequality comparisons. The value returned by the revision method
  should be treated by clients as an opaque string and clients should not try to
  figure out the sense of the revision id. This is still useful enough to check
  whether data in a collection has changed.

* issue #346: adaptively determine NUMBER_HEADERS_PER_BLOCK

* issue #338: arangosh cursor positioning problems

* issue #326: use limit optimization with filters

* issue #325: use index to avoid sorting

* issue #324: add limit optimization to AQL

* removed arango-password script and added Javascript functionality to add/delete
  users instead. The functionality is contained in module `users` and can be invoked
  as follows from arangosh and arangod:
  * require("users").save("name", "passwd");
  * require("users").replace("name", "newPasswd");
  * require("users").remove("name");
  * require("users").reload();
  These functions are intentionally not offered via the web interface.
  This also addresses issue #313

* changed print output in arangosh and the web interface for JSON objects.
  Previously, printing a JSON object in arangosh resulted in the attribute values
  being printed as proper JSON, but attribute names were printed unquoted and
  unescaped. This was fine for the purpose of arangosh, but lead to invalid
  JSON being produced. Now, arangosh will produce valid JSON that can be used
  to send it back to ArangoDB or use it with arangoimp etc.

* fixed issue #300: allow importing documents via the REST /_api/import API
  from a JSON list, too.
  So far, the API only supported importing from a format that had one JSON object
  on each line. This is sometimes inconvenient, e.g. when the result of an AQL
  query or any other list is to be imported. This list is a JSON list and does not
  necessary have a document per line if pretty-printed.
  arangoimp now supports the JSON list format, too. However, the format requires
  arangoimp and the server to read the entire dataset at once. If the dataset is
  too big (bigger than --max-upload-size) then the import will be rejected. Even if
  increased, the entire list must fit in memory on both the client and the server,
  and this may be more resource-intensive than importing individual lines in chunks.

* removed unused parameter --reuse-ids for arangoimp. This parameter did not have
  any effect in 1.2, was never publicly announced and did evil (TM) things.

* fixed issue #297 (partly): added whitespace between command line and
  command result in arangosh, added shell colors for better usability

* fixed issue #296: system collections not usable from AQL

* fixed issue #295: deadlock on shutdown

* fixed issue #293: AQL queries should exploit edges index

* fixed issue #292: use index when filtering on _key in AQL

* allow user-definable document keys
  users can now define their own document keys by using the _key attribute
  when creating new documents or edges. Once specified, the value of _key is
  immutable.
  The restrictions for user-defined key values are:
  * the key must be at most 254 bytes long
  * it must consist of the letters a-z (lower or upper case), the digits 0-9,
    the underscore (_) or dash (-) characters only
  * any other characters, especially multi-byte sequences, whitespace or
    punctuation characters cannot be used inside key values

  Specifying a document key is optional when creating new documents. If no
  document key is specified, ArangoDB will create a document key itself.
  There are no guarantees about the format and pattern of auto-generated document
  keys other than the above restrictions.
  Clients should therefore treat auto-generated document keys as opaque values.
  Keys can be used to look up and reference documents, e.g.:
  * saving a document: `db.users.save({ "_key": "fred", ... })`
  * looking up a document: `db.users.document("fred")`
  * referencing other documents: `edges.relations.save("users/fred", "users/john", ...)`

  This change is downwards-compatible to ArangoDB 1.1 because in ArangoDB 1.1
  users were not able to define their own keys. If the user does not supply a _key
  attribute when creating a document, ArangoDB 1.2 will still generate a key of
  its own as ArangoDB 1.1 did. However, all documents returned by ArangoDB 1.2 will
  include a _key attribute and clients should be able to handle that (e.g. by
  ignoring it if not needed). Documents returned will still include the _id attribute
  as in ArangoDB 1.1.

* require collection names everywhere where a collection id was allowed in
  ArangoDB 1.1 & 1.0
  This change requires clients to use a collection name in place of a collection id
  at all places the client deals with collections.
  Examples:
  * creating edges: the _from and _to attributes must now contain collection names instead
    of collection ids: `edges.relations.save("test/my-key1", "test/my-key2", ...)`
  * retrieving edges: the returned _from and _to attributes now will contain collection
    names instead of ids, too: _from: `test/fred` instead of `1234/3455`
  * looking up documents: db.users.document("fred") or db._document("users/fred")

  Collection names must be used in REST API calls instead of collection ids, too.
  This change is thus not completely downwards-compatible to ArangoDB 1.1. ArangoDB 1.1
  required users to use collection ids in many places instead of collection names.
  This was unintuitive and caused overhead in cases when just the collection name was
  known on client-side but not its id. This overhead can now be avoided so clients can
  work with the collection names directly. There is no need to work with collection ids
  on the client side anymore.
  This change will likely require adjustments to API calls issued by clients, and also
  requires a change in how clients handle the _id value of returned documents. Previously,
  the _id value of returned documents contained the collection id, a slash separator and
  the document number. Since 1.2, _id will contain the collection name, a slash separator
  and the document key. The same applies to the _from and _to attribute values of edges
  that are returned by ArangoDB.

  Also removed (now unnecessary) location header in responses of the collections REST API.
  The location header was previously returned because it was necessary for clients.
  When clients created a collection, they specified the collection name. The collection
  id was generated on the server, but the client needed to use the server-generated
  collection id for further API calls, e.g. when creating edges etc. Therefore, the
  full collection URL, also containing the collection id, was returned by the server in
  responses to the collection API, in the HTTP location header.
  Returning the location header has become unnecessary in ArangoDB 1.2 because users
  can access collections by name and do not need to care about collection ids.


v1.1.3 (2013-XX-XX)
-------------------

* fix case when an error message was looked up for an error code but no error
  message was found. In this case a NULL ptr was returned and not checked everywhere.
  The place this error popped up was when inserting into a non-unique hash index
  failed with a specific, invalid error code.

* fixed issue #381:  db._collection("_users").getIndexes();

* fixed issue #379: arango-password fatal issue javscript.startup-directory

* fixed issue #372: Command-Line Options for the Authentication and Authorization


v1.1.2 (2013-01-20)
-------------------

* upgraded to mruby 2013-01-20 583983385b81c21f82704b116eab52d606a609f4

* fixed issue #357: Some spelling and grammar errors

* fixed issue #355: fix quotes in pdf manual

* fixed issue #351: Strange arangosh error message for long running query

* fixed randomly hanging connections in arangosh on MacOS

* added "any" query method: this returns a random document from a collection. It
  is also available via REST HTTP at /_api/simple/any.

* added deployment tool

* added getPeerVertex

* small fix for logging of long messages: the last character of log messages longer
  than 256 bytes was not logged.

* fixed truncation of human-readable log messages for web interface: the trailing \0
  byte was not appended for messages longer than 256 bytes

* fixed issue #341: ArangoDB crashes when stressed with Batch jobs
  Contrary to the issue title, this did not have anything to do with batch jobs but
  with too high memory usage. The memory usage of ArangoDB is now reduced for cases
   when there are lots of small collections with few documents each

* started with issue #317: Feature Request (from Google Groups): DATE handling

* backported issue #300: Extend arangoImp to Allow importing resultset-like
  (list of documents) formatted files

* fixed issue #337: "WaitForSync" on new collection does not work on Win/X64

* fixed issue #336: Collections REST API docs

* fixed issue #335: mmap errors due to wrong memory address calculation

* fixed issue #332: arangoimp --use-ids parameter seems to have no impact

* added option '--server.disable-authentication' for arangosh as well. No more passwd
  prompts if not needed

* fixed issue #330: session logging for arangosh

* fixed issue #329: Allow passing script file(s) as parameters for arangosh to run

* fixed issue #328: 1.1 compile warnings

* fixed issue #327: Javascript parse errors in front end


v1.1.1 (2012-12-18)
-------------------

* fixed issue #339: DELETE /_api/cursor/cursor-identifier return incollect errorNum

  The fix for this has led to a signature change of the function actions.resultNotFound().
  The meaning of parameter #3 for This function has changed from the error message string
  to the error code. The error message string is now parameter #4.
  Any client code that uses this function in custom actions must be adjusted.

* fixed issue #321: Problem upgrading arangodb 1.0.4 to 1.1.0 with Homebrew (OSX 10.8.2)

* fixed issue #230: add navigation and search for online documentation

* fixed issue #315: Strange result in PATH

* fixed issue #323: Wrong function returned in error message of AQL CHAR_LENGTH()

* fixed some log errors on startup / shutdown due to pid file handling and changing
  of directories


v1.1.0 (2012-12-05)
-------------------

* WARNING:
  arangod now performs a database version check at startup. It will look for a file
  named "VERSION" in its database directory. If the file is not present, arangod will
  perform an automatic upgrade of the database directory. This should be the normal
  case when upgrading from ArangoDB 1.0 to ArangoDB 1.1.

  If the VERSION file is present but is from an older version of ArangoDB, arangod
  will refuse to start and ask the user to run a manual upgrade first. A manual upgrade
  can be performed by starting arangod with the option `--upgrade`.

  This upgrade procedure shall ensure that users have full control over when they
  perform any updates/upgrades of their data, and can plan backups accordingly. The
  procedure also guarantees that the server is not run without any required system
  collections or with in incompatible data state.

* added AQL function DOCUMENT() to retrieve a document by its _id value

* fixed issue #311: fixed segfault on unload

* fixed issue #309: renamed stub "import" button from web interface

* fixed issue #307: added WaitForSync column in collections list in in web interface

* fixed issue #306: naming in web interface

* fixed issue #304: do not clear AQL query text input when switching tabs in
  web interface

* fixed issue #303: added documentation about usage of var keyword in web interface

* fixed issue #301: PATCH does not work in web interface

# fixed issue #269: fix make distclean & clean

* fixed issue #296: system collections not usable from AQL

* fixed issue #295: deadlock on shutdown

* added collection type label to web interface

* fixed issue #290: the web interface now disallows creating non-edges in edge collections
  when creating collections via the web interface, the collection type must also be
  specified (default is document collection)

* fixed issue #289: tab-completion does not insert any spaces

* fixed issue #282: fix escaping in web interface

* made AQL function NOT_NULL take any number of arguments. Will now return its
  first argument that is not null, or null if all arguments are null. This is downwards
  compatible.

* changed misleading AQL function name NOT_LIST() to FIRST_LIST() and slightly changed
  the behavior. The function will now return its first argument that is a list, or null
  if none of the arguments are lists.
  This is mostly downwards-compatible. The only change to the previous implementation in
  1.1-beta will happen if two arguments were passed and the 1st and 2nd arguments were
  both no lists. In previous 1.1, the 2nd argument was returned as is, but now null
  will be returned.

* add AQL function FIRST_DOCUMENT(), with same behavior as FIRST_LIST(), but working
  with documents instead of lists.

* added UPGRADING help text

* fixed issue #284: fixed Javascript errors when adding edges/vertices without own
  attributes

* fixed issue #283: AQL LENGTH() now works on documents, too

* fixed issue #281: documentation for skip lists shows wrong example

* fixed AQL optimizer bug, related to OR-combined conditions that filtered on the
  same attribute but with different conditions

* fixed issue #277: allow usage of collection names when creating edges
  the fix of this issue also implies validation of collection names / ids passed to
  the REST edge create method. edges with invalid collection ids or names in the
  "from" or "to" values will be rejected and not saved


v1.1.beta2 (2012-11-13)
-----------------------

* fixed arangoirb compilation

* fixed doxygen


v1.1.beta1 (2012-10-24)
-----------------------

* fixed AQL optimizer bug

* WARNING:
  - the user has changed from "arango" to "arangodb", the start script has changed from
    "arangod" to "arangodb", the database directory has changed from "/var/arangodb" to
    "/var/lib/arangodb" to be compliant with various Linux policies

  - In 1.1, we have introduced types for collections: regular documents go into document
    collections, and edges go into edge collections. The prefixing (db.xxx vs. edges.xxx)
    works slightly different in 1.1: edges.xxx can still be used to access collections,
    however, it will not determine the type of existing collections anymore. To create an
    edge collection 1.1, you can use db._createEdgeCollection() or edges._create().
    And there's of course also db._createDocumentCollection().
    db._create() is also still there and will create a document collection by default,
    whereas edges._create() will create an edge collection.

  - the admin web interface that was previously available via the simple URL suffix /
    is now available via a dedicated URL suffix only: /_admin/html
    The reason for this is that routing and URLs are now subject to changes by the end user,
    and only URLs parts prefixed with underscores (e.g. /_admin or /_api) are reserved
    for ArangoDB's internal usage.

* the server now handles requests with invalid Content-Length header values as follows:
  - if Content-Length is negative, the server will respond instantly with HTTP 411
    (length required)

  - if Content-Length is positive but shorter than the supplied body, the server will
    respond with HTTP 400 (bad request)

  - if Content-Length is positive but longer than the supplied body, the server will
    wait for the client to send the missing bytes. The server allows 90 seconds for this
    and will close the connection if the client does not send the remaining data

  - if Content-Length is bigger than the maximum allowed size (512 MB), the server will
    fail with HTTP 413 (request entity too large).

  - if the length of the HTTP headers is greater than the maximum allowed size (1 MB),
    the server will fail with HTTP 431 (request header fields too large)

* issue #265: allow optional base64 encoding/decoding of action response data

* issue #252: create _modules collection using arango-upgrade (note: arango-upgrade was
  finally replaced by the `--upgrade` option for arangod)

* issue #251: allow passing arbitrary options to V8 engine using new command line option:
  --javascript.v8-options. Using this option, the Harmony features or other settings in
  v8 can be enabled if the end user requires them

* issue #248: allow AQL optimizer to pull out completely uncorrelated subqueries to the
  top level, resulting in less repeated evaluation of the subquery

* upgraded to Doxygen 1.8.0

* issue #247: added AQL function MERGE_RECURSIVE

* issue #246: added clear() function in arangosh

* issue #245: Documentation: Central place for naming rules/limits inside ArangoDB

* reduced size of hash index elements by 50 %, allowing more index elements to fit in
  memory

* issue #235: GUI Shell throws Error:ReferenceError: db is not defined

* issue #229: methods marked as "under construction"

* issue #228: remove unfinished APIs (/_admin/config/*)

* having the OpenSSL library installed is now a prerequisite to compiling ArangoDB
  Also removed the --enable-ssl configure option because ssl is always required.

* added AQL functions TO_LIST, NOT_LIST

* issue #224: add optional Content-Id for batch requests

* issue #221: more documentation on AQL explain functionality. Also added
  ArangoStatement.explain() client method

* added db._createStatement() method on server as well (was previously available
  on the client only)

* issue #219: continue in case of "document not found" error in PATHS() function

* issue #213: make waitForSync overridable on specific actions

* changed AQL optimizer to use indexes in more cases. Previously, indexes might
  not have been used when in a reference expression the inner collection was
  specified last. Example: FOR u1 IN users FOR u2 IN users FILTER u1._id == u2._id
  Previously, this only checked whether an index could be used for u2._id (not
  possible). It was not checked whether an index on u1._id could be used (possible).
  Now, for expressions that have references/attribute names on both sides of the
  above as above, indexes are checked for both sides.

* issue #204: extend the CSV import by TSV and by user configurable
  separator character(s)

* issue #180: added support for batch operations

* added startup option --server.backlog-size
  this allows setting the value of the backlog for the listen() system call.
  the default value is 10, the maximum value is platform-dependent

* introduced new configure option "--enable-maintainer-mode" for
  ArangoDB maintainers. this option replaces the previous compile switches
  --with-boost-test, --enable-bison, --enable-flex and --enable-errors-dependency
  the individual configure options have been removed. --enable-maintainer-mode
  turns them all on.

* removed potentially unused configure option --enable-memfail

* fixed issue #197: HTML web interface calls /_admin/user-manager/session

* fixed issue #195: VERSION file in database directory

* fixed issue #193: REST API HEAD request returns a message body on 404

* fixed issue #188: intermittent issues with 1.0.0
  (server-side cursors not cleaned up in all cases, pthreads deadlock issue)

* issue #189: key store should use ISO datetime format bug

* issue #187: run arango-upgrade on server start (note: arango-upgrade was finally
  replaced by the `--upgrade` option for arangod)n

* fixed issue #183: strange unittest error

* fixed issue #182: manual pages

* fixed issue #181: use getaddrinfo

* moved default database directory to "/var/lib/arangodb" in accordance with
  http://www.pathname.com/fhs/pub/fhs-2.3.html

* fixed issue #179: strange text in import manual

* fixed issue #178: test for aragoimp is missing

* fixed issue #177: a misleading error message was returned if unknown variables
  were used in certain positions in an AQL query.

* fixed issue #176: explain how to use AQL from the arangosh

* issue #175: re-added hidden (and deprecated) option --server.http-port. This
  option is only there to be downwards-compatible to Arango 1.0.

* fixed issue #174: missing Documentation for `within`

* fixed issue #170: add db.<coll_name>.all().toArray() to arangosh help screen

* fixed issue #169: missing argument in Simple Queries

* added program arango-upgrade. This program must be run after installing ArangoDB
  and after upgrading from a previous version of ArangoDB. The arango-upgrade script
  will ensure all system collections are created and present in the correct state.
  It will also perform any necessary data updates.
  Note: arango-upgrade was finally replaced by the `--upgrade` option for arangod.

* issue #153: edge collection should be a flag for a collection
  collections now have a type so that the distinction between document and edge
  collections can now be done at runtime using a collection's type value.
  A collection's type can be queried in Javascript using the <collection>.type() method.

  When new collections are created using db._create(), they will be document
  collections by default. When edge._create() is called, an edge collection will be created.
  To explicitly create a collection of a specific/different type, use the methods
  _createDocumentCollection() or _createEdgeCollection(), which are available for
  both the db and the edges object.
  The Javascript objects ArangoEdges and ArangoEdgesCollection have been removed
  completely.
  All internal and test code has been adjusted for this, and client code
  that uses edges.* should also still work because edges is still there and creates
  edge collections when _create() is called.

  INCOMPATIBLE CHANGE: Client code might still need to be changed in the following aspect:
  Previously, collections did not have a type so documents and edges could be inserted
  in the same collection. This is now disallowed. Edges can only be inserted into
  edge collections now. As there were no collection types in 1.0, ArangoDB will perform
  an automatic upgrade when migrating from 1.0 to 1.1.
  The automatic upgrade will check every collection and determine its type as follows:
  - if among the first 50 documents in the collection there are documents with
    attributes "_from" and "_to", the collection is typed as an edge collection
  - if among the first 50 documents in the collection there are no documents with
    attributes "_from" and "_to", the collection is made as a document collection

* issue #150: call V8 garbage collection on server periodically

* issue #110: added support for partial updates

  The REST API for documents now offers an HTTP PATCH method to partially update
  documents. Overwriting/replacing documents is still available via the HTTP PUT method
  as before. The Javascript API in the shell also offers a new update() method in extension to
  the previously existing replace() method.


v1.0.4 (2012-11-12)
-------------------

* issue #275: strange error message in arangosh 1.0.3 at startup


v1.0.3 (2012-11-08)
-------------------

* fixed AQL optimizer bug

* issue #273: fixed segfault in arangosh on HTTP 40x

* issue #265: allow optional base64 encoding/decoding of action response data

* issue #252: _modules collection not created automatically


v1.0.2 (2012-10-22)
-------------------

* repository CentOS-X.Y moved to CentOS-X, same for Debian

* bugfix for rollback from edges

* bugfix for hash indexes

* bugfix for StringBuffer::erase_front

* added autoload for modules

* added AQL function TO_LIST


v1.0.1 (2012-09-30)
-------------------

* draft for issue #165: front-end application howto

* updated mruby to cf8fdea4a6598aa470e698e8cbc9b9b492319d

* fix for issue #190: install doesn't create log directory

* fix for issue #194: potential race condition between creating and dropping collections

* fix for issue #193: REST API HEAD request returns a message body on 404

* fix for issue #188: intermittent issues with 1.0.0

* fix for issue #163: server cannot create collection because of abandoned files

* fix for issue #150: call V8 garbage collection on server periodically


v1.0.0 (2012-08-17)
-------------------

* fix for issue #157: check for readline and ncurses headers, not only libraries


v1.0.beta4 (2012-08-15)
-----------------------

* fix for issue #152: fix memleak for barriers


v1.0.beta3 (2012-08-10)
-----------------------

* fix for issue #151: Memleak, collection data not removed

* fix for issue #149: Inconsistent port for admin interface

* fix for issue #163: server cannot create collection because of abandoned files

* fix for issue #157: check for readline and ncurses headers, not only libraries

* fix for issue #108: db.<collection>.truncate() inefficient

* fix for issue #109: added startup note about cached collection names and how to
  refresh them

* fix for issue #156: fixed memleaks in /_api/import

* fix for issue #59: added tests for /_api/import

* modified return value for calls to /_api/import: now, the attribute "empty" is
  returned as well, stating the number of empty lines in the input. Also changed the
  return value of the error code attribute ("errorNum") from 1100 ("corrupted datafile")
  to 400 ("bad request") in case invalid/unexpected JSON data was sent to the server.
  This error code is more appropriate as no datafile is broken but just input data is
  incorrect.

* fix for issue #152: Memleak for barriers

* fix for issue #151: Memleak, collection data not removed

* value of --database.maximal-journal-size parameter is now validated on startup. If
  value is smaller than the minimum value (currently 1048576), an error is thrown and
  the server will not start. Before this change, the global value of maximal journal
  size was not validated at server start, but only on collection level

* increased sleep value in statistics creation loop from 10 to 500 microseconds. This
  reduces accuracy of statistics values somewhere after the decimal points but saves
  CPU time.

* avoid additional sync() calls when writing partial shape data (attribute name data)
  to disk. sync() will still be called when the shape marker (will be written after
  the attributes) is written to disk

* issue #147: added flag --database.force-sync-shapes to force synching of shape data
  to disk. The default value is true so it is the same behavior as in version 1.0.
  if set to false, shape data is synched to disk if waitForSync for the collection is
  set to true, otherwise, shape data is not synched.

* fix for issue #145: strange issue on Travis: added epsilon for numeric comparison in
  geo index

* fix for issue #136: adjusted message during indexing

* issue #131: added timeout for HTTP keep-alive connections. The default value is 300
  seconds. There is a startup parameter server.keep-alive-timeout to configure the value.
  Setting it to 0 will disable keep-alive entirely on the server.

* fix for issue #137: AQL optimizer should use indexes for ref accesses with
  2 named attributes


v1.0.beta2 (2012-08-03)
-----------------------

* fix for issue #134: improvements for centos RPM

* fixed problem with disable-admin-interface in config file


v1.0.beta1 (2012-07-29)
-----------------------

* fixed issue #118: We need a collection "debugger"

* fixed issue #126: Access-Shaper must be cached

* INCOMPATIBLE CHANGE: renamed parameters "connect-timeout" and "request-timeout"
  for arangosh and arangoimp to "--server.connect-timeout" and "--server.request-timeout"

* INCOMPATIBLE CHANGE: authorization is now required on the server side
  Clients sending requests without HTTP authorization will be rejected with HTTP 401
  To allow backwards compatibility, the server can be started with the option
  "--server.disable-authentication"

* added options "--server.username" and "--server.password" for arangosh and arangoimp
  These parameters must be used to specify the user and password to be used when
  connecting to the server. If no password is given on the command line, arangosh/
  arangoimp will interactively prompt for a password.
  If no user name is specified on the command line, the default user "root" will be
  used.

* added startup option "--server.ssl-cipher-list" to determine which ciphers to
  use in SSL context. also added SSL_OP_CIPHER_SERVER_PREFERENCE to SSL default
  options so ciphers are tried in server and not in client order

* changed default SSL protocol to TLSv1 instead of SSLv2

* changed log-level of SSL-related messages

* added SSL connections if server is compiled with OpenSSL support. Use --help-ssl

* INCOMPATIBLE CHANGE: removed startup option "--server.admin-port".
  The new endpoints feature (see --server.endpoint) allows opening multiple endpoints
  anyway, and the distinction between admin and "other" endpoints can be emulated
  later using privileges.

* INCOMPATIBLE CHANGE: removed startup options "--port", "--server.port", and
  "--server.http-port" for arangod.
  These options have been replaced by the new "--server.endpoint" parameter

* INCOMPATIBLE CHANGE: removed startup option "--server" for arangosh and arangoimp.
  These options have been replaced by the new "--server.endpoint" parameter

* Added "--server.endpoint" option to arangod, arangosh, and arangoimp.
  For arangod, this option allows specifying the bind endpoints for the server
  The server can be bound to one or multiple endpoints at once. For arangosh
  and arangoimp, the option specifies the server endpoint to connect to.
  The following endpoint syntax is currently supported:
  - tcp://host:port or http@tcp://host:port (HTTP over IPv4)
  - tcp://[host]:port or http@tcp://[host]:port (HTTP over IPv6)
  - ssl://host:port or http@tcp://host:port (HTTP over SSL-encrypted IPv4)
  - ssl://[host]:port or http@tcp://[host]:port (HTTP over SSL-encrypted IPv6)
  - unix:///path/to/socket or http@unix:///path/to/socket (HTTP over UNIX socket)

  If no port is specified, the default port of 8529 will be used.

* INCOMPATIBLE CHANGE: removed startup options "--server.require-keep-alive" and
  "--server.secure-require-keep-alive".
  The server will now behave as follows which should be more conforming to the
  HTTP standard:
  * if a client sends a "Connection: close" header, the server will close the
    connection
  * if a client sends a "Connection: keep-alive" header, the server will not
    close the connection
  * if a client does not send any "Connection" header, the server will assume
    "keep-alive" if the request was an HTTP/1.1 request, and "close" if the
    request was an HTTP/1.0 request

* (minimal) internal optimizations for HTTP request parsing and response header
  handling

* fixed Unicode unescaping bugs for \f and surrogate pairs in BasicsC/strings.c

* changed implementation of TRI_BlockCrc32 algorithm to use 8 bytes at a time

* fixed issue #122: arangod doesn't start if <log.file> cannot be created

* fixed issue #121: wrong collection size reported

* fixed issue #98: Unable to change journalSize

* fixed issue #88: fds not closed

* fixed escaping of document data in HTML admin front end

* added HTTP basic authentication, this is always turned on

* added server startup option --server.disable-admin-interface to turn off the
  HTML admin interface

* honor server startup option --database.maximal-journal-size when creating new
  collections without specific journalsize setting. Previously, these
  collections were always created with journal file sizes of 32 MB and the
  --database.maximal-journal-size setting was ignored

* added server startup option --database.wait-for-sync to control the default
  behavior

* renamed "--unit-tests" to "--javascript.unit-tests"


v1.0.alpha3 (2012-06-30)
------------------------

* fixed issue #116: createCollection=create option doesn't work

* fixed issue #115: Compilation issue under OSX 10.7 Lion & 10.8 Mountain Lion
  (homebrew)

* fixed issue #114: image not found

* fixed issue #111: crash during "make unittests"

* fixed issue #104: client.js -> ARANGO_QUIET is not defined


v1.0.alpha2 (2012-06-24)
------------------------

* fixed issue #112: do not accept document with duplicate attribute names

* fixed issue #103: Should we cleanup the directory structure

* fixed issue #100: "count" attribute exists in cursor response with "count:
  false"

* fixed issue #84 explain command

* added new MRuby version (2012-06-02)

* added --log.filter

* cleanup of command line options:
** --startup.directory => --javascript.startup-directory
** --quite => --quiet
** --gc.interval => --javascript.gc-interval
** --startup.modules-path => --javascript.modules-path
** --action.system-directory => --javascript.action-directory
** --javascript.action-threads => removed (is now the same pool as --server.threads)

* various bug-fixes

* support for import

* added option SKIP_RANGES=1 for make unittests

* fixed several range-related assertion failures in the AQL query optimizer

* fixed AQL query optimizations for some edge cases (e.g. nested subqueries with
  invalid constant filter expressions)


v1.0.alpha1 (2012-05-28)
------------------------

Alpha Release of ArangoDB 1.0<|MERGE_RESOLUTION|>--- conflicted
+++ resolved
@@ -1,11 +1,10 @@
 v3.3.14 (XXXX-XX-XX)
 --------------------
 
-<<<<<<< HEAD
+
 * fixed issue #5354: updated the ui json editor, improvead usability
-=======
+
 * fixed issue #6076: Segmentation fault after AQL query
->>>>>>> 3e17bad2
 
 * fixed issue #5884: Subquery nodes are no longer created on DBServers
 
