--- conflicted
+++ resolved
@@ -1,16 +1,14 @@
 devel
 -----
 
-<<<<<<< HEAD
 * fix internal issue #2785: web ui's sort dialog sometimes got rendered, even
   if it should not.
-=======
+
 * fix internal issue #2764: the waitForSync property of a satellite collection
   could not be changed via the Web UI
 
 * fix internal issue #2957: the Web UI was not able to display more than 1000
   documents, even when it was set to a higher amount.
->>>>>>> c93b3590
 
 * dynamically manage libcurl's number of open connections to increase performance
   by reducing the number of socket close and then reopen cycles
