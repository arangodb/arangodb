devel
-----

<<<<<<< HEAD
* UI: replicationFactor of a collection is now changeable in a cluster
  environment

* UI: reduced cluster dashboard api calls

* added C++ implementations for AQL function `SUBSTRING()
=======
* added C++ implementations for AQL function `SUBSTRING()`, `LEFT()`, `RIGHT()` and `TRIM()`
>>>>>>> f3347702

* make AQL `DISTINCT` not change the order of the results it is applied on

* show C++ function name of call site in ArangoDB log output

  This requires option `--log.line-number` to be set to *true*

* fixed issue #3408: Hard crash in query for pagination

* UI: fixed unresponsive events in cluster shards view

* UI: added word wrapping to query editor

* fixed issue #3395: AQL: cannot instantiate CollectBlock with undetermined 
  aggregation method

* minimum number of V8 contexts in console mode must be 2, not 1. this is
  required to ensure the console gets one dedicated V8 context and all other
  operations have at least one extra context. This requirement was not enforced
  anymore.

* UI: fixed wrong user attribute name validation, issue #3228

* make AQL return a proper error message in case of a unique key constraint
  violation. previously it only returned the generic "unique constraint violated"
  error message but omitted the details about which index caused the problem.

  This addresses https://stackoverflow.com/questions/46427126/arangodb-3-2-unique-constraint-violation-id-or-key

* fix potential overflow in CRC marker check when a corrupted CRC marker 
  is found at the very beginning of an MMFiles datafile

* added option `--server.local-authentication`

* UI: added user roles

* added config option `--log.color` to toggle colorful logging to terminal

* added config option `--log.thread-name` to additionally log thread names

* usernames must not start with `:role:`, added new options:
    --server.authentication-timeout
    --ldap.roles-attribute-name
    --ldap.roles-transformation
    --ldap.roles-search
    --ldap.superuser-role
    --ldap.roles-include
    --ldap.roles-exclude

* performance improvements for full collection scans and a few other operations
  in MMFiles engine

* added `--rocksdb.encryption-key-generator` for enterprise

* Add statistics about the V8 context counts and number of available/active/busy
 threads we expose through the server statistics interface.

* removed `--compat28` parameter from arangodump and replication API
  
  old Arango versions will no longer be supported by these tools.

* increase the recommended value for `/proc/sys/vm/max_map_count` to a value
  eight times as high as the previous recommended value. Increasing the
  values helps to prevent an ArangoDB server from running out of memory mappings.

  The raised minimum recommended value may lead to ArangoDB showing some startup
  warnings as follows:

      WARNING {memory} maximum number of memory mappings per process is 65530, which seems too low. it is recommended to set it to at least 512000
      WARNING {memory} execute 'sudo sysctl -w "vm.max_map_count=512000"'


v3.2.4 (2017-XX-XX)
-------------------

* UI: no default index selected during index creation

* UI: added replicationFactor option during SmartGraph creation

* make the MMFiles compactor perform less writes during normal compaction
  operation

  This partially fixes issue #3144

* make the MMFiles compactor configurable

  The following options have been added:

* `--compaction.db-sleep-time`: sleep interval between two compaction runs
    (in s)
  * `--compaction.min-interval"`: minimum sleep time between two compaction
     runs (in s)
  * `--compaction.min-small-data-file-size`: minimal filesize threshold
    original datafiles have to be below for a compaction
  * `--compaction.dead-documents-threshold`: minimum unused count of documents
    in a datafile
  * `--compaction.dead-size-threshold`: how many bytes of the source data file
    are allowed to be unused at most
  * `--compaction.dead-size-percent-threshold`: how many percent of the source
    datafile should be unused at least
  * `--compaction.max-files`: Maximum number of files to merge to one file
  * `--compaction.max-result-file-size`: how large may the compaction result
    file become (in bytes)
  * `--compaction.max-file-size-factor`: how large the resulting file may
    be in comparison to the collection's `--database.maximal-journal-size' setting`

* fix downwards-incompatibility in /_api/explain REST handler

* fix Windows implementation for fs.getTempPath() to also create a
  sub-directory as we do on linux

* fixed a multi-threading issue in cluster-internal communication

* performance improvements for traversals and edge lookups

* removed internal memory zone handling code. the memory zones were a leftover
  from the early ArangoDB days and did not provide any value in the current
  implementation.

* (Enterprise only) added `skipInaccessibleCollections` option for AQL queries:
  if set, AQL queries (especially graph traversals) will treat collections to
  which a user has no access rights to as if these collections were empty.

* adjusted scheduler thread handling to start and stop less threads in
  normal operations

* leader-follower replication catchup code has been rewritten in C++

* early stage AQL optimization now also uses the C++ implementations of
  AQL functions if present. Previously it always referred to the JavaScript
  implementations and ignored the C++ implementations. This change gives
  more flexibility to the AQL optimizer.

* ArangoDB tty log output is now colored for log messages with levels
  FATAL, ERR and WARN.

* changed the return values of AQL functions `REGEX_TEST` and `REGEX_REPLACE`
  to `null` when the input regex is invalid. Previous versions of ArangoDB
  partly returned `false` for invalid regexes and partly `null`.

* added `--log.role` option for arangod

  When set to `true`, this option will make the ArangoDB logger print a single
  character with the server's role into each logged message. The roles are:

  - U: undefined/unclear (used at startup)
  - S: single server
  - C: coordinator
  - P: primary
  - A: agent

  The default value for this option is `false`, so no roles will be logged.


v3.2.3 (2017-09-07)
-------------------

* fixed issue #3106: orphan collections could not be registered in general-graph module

* fixed wrong selection of the database inside the internal cluster js api

* added startup option `--server.check-max-memory-mappings` to make arangod check
  the number of memory mappings currently used by the process and compare it with
  the maximum number of allowed mappings as determined by /proc/sys/vm/max_map_count

  The default value is `true`, so the checks will be performed. When the current
  number of mappings exceeds 90% of the maximum number of mappings, the creation
  of further V8 contexts will be deferred.

  Note that this option is effective on Linux systems only.

* arangoimp now has a `--remove-attribute` option

* added V8 context lifetime control options
  `--javascript.v8-contexts-max-invocations` and `--javascript.v8-contexts-max-age`

  These options allow specifying after how many invocations a used V8 context is
  disposed, or after what time a V8 context is disposed automatically after its
  creation. If either of the two thresholds is reached, an idl V8 context will be
  disposed.

  The default value of `--javascript.v8-contexts-max-invocations` is 0, meaning that
  the maximum number of invocations per context is unlimited. The default value
  for `--javascript.v8-contexts-max-age` is 60 seconds.

* fixed wrong UI cluster health information

* fixed issue #3070: Add index in _jobs collection

* fixed issue #3125: HTTP Foxx API JSON parsing

* fixed issue #3120: Foxx queue: job isn't running when server.authentication = true

* fixed supervision failure detection and handling, which happened with simultaneous
  agency leadership change


v3.2.2 (2017-08-23)
-------------------

* make "Rebalance shards" button work in selected database only, and not make
  it rebalance the shards of all databases

* fixed issue #2847: adjust the response of the DELETE `/_api/users/database/*` calls

* fixed issue #3075: Error when upgrading arangoDB on linux ubuntu 16.04

* fixed a buffer overrun in linenoise console input library for long input strings

* increase size of the linenoise input buffer to 8 KB

* abort compilation if the detected GCC or CLANG isn't in the range of compilers
  we support

* fixed spurious cluster hangups by always sending AQL-query related requests
  to the correct servers, even after failover or when a follower drops

  The problem with the previous shard-based approach was that responsibilities
  for shards may change from one server to another at runtime, after the query
  was already instanciated. The coordinator and other parts of the query then
  sent further requests for the query to the servers now responsible for the
  shards.
  However, an AQL query must send all further requests to the same servers on
  which the query was originally instanciated, even in case of failover.
  Otherwise this would potentially send requests to servers that do not know
  about the query, and would also send query shutdown requests to the wrong
  servers, leading to abandoned queries piling up and using resources until
  they automatically time out.

* fixed issue with RocksDB engine acquiring the collection count values too
  early, leading to the collection count values potentially being slightly off
  even in exclusive transactions (for which the exclusive access should provide
  an always-correct count value)

* fixed some issues in leader-follower catch-up code, specifically for the
  RocksDB engine

* make V8 log fatal errors to syslog before it terminates the process.
  This change is effective on Linux only.

* fixed issue with MMFiles engine creating superfluous collection journals
  on shutdown

* fixed issue #3067: Upgrade from 3.2 to 3.2.1 reset autoincrement keys

* fixed issue #3044: ArangoDB server shutdown unexpectedly

* fixed issue #3039: Incorrect filter interpretation

* fixed issue #3037: Foxx, internal server error when I try to add a new service

* improved MMFiles fulltext index document removal performance
  and fulltext index query performance for bigger result sets

* ui: fixed a display bug within the slow and running queries view

* ui: fixed a bug when success event triggers twice in a modal

* ui: fixed the appearance of the documents filter

* ui: graph vertex collections not restricted to 10 anymore

* fixed issue #2835: UI detection of JWT token in case of server restart or upgrade

* upgrade jemalloc version to 5.0.1

  This fixes problems with the memory allocator returing "out of memory" when
  calling munmap to free memory in order to return it to the OS.

  It seems that calling munmap on Linux can increase the number of mappings, at least
  when a region is partially unmapped. This can lead to the process exceeding its
  maximum number of mappings, and munmap and future calls to mmap returning errors.

  jemalloc version 5.0.1 does not have the `--enable-munmap` configure option anymore,
  so the problem is avoided. To return memory to the OS eventually, jemalloc 5's
  background purge threads are used on Linux.

* fixed issue #2978: log something more obvious when you log a Buffer

* fixed issue #2982: AQL parse error?

* fixed issue #3125: HTTP Foxx API Json parsing

v3.2.1 (2017-08-09)
-------------------

* added C++ implementations for AQL functions `LEFT()`, `RIGHT()` and `TRIM()`

* fixed docs for issue #2968: Collection _key autoincrement value increases on error

* fixed issue #3011: Optimizer rule reduce-extraction-to-projection breaks queries

* Now allowing to restore users in a sharded environment as well
  It is still not possible to restore collections that are sharded
  differently than by _key.

* fixed an issue with restoring of system collections and user rights.
  It was not possible to restore users into an authenticated server.

* fixed issue #2977: Documentation for db._createDatabase is wrong

* ui: added bind parameters to slow query history view

* fixed issue #1751: Slow Query API should provide bind parameters, webui should display them

* ui: fixed a bug when moving multiple documents was not possible

* fixed docs for issue #2968: Collection _key autoincrement value increases on error

* AQL CHAR_LENGTH(null) returns now 0. Since AQL TO_STRING(null) is '' (string of length 0)

* ui: now supports single js file upload for Foxx services in addition to zip files

* fixed a multi-threading issue in the agency when callElection was called
  while the Supervision was calling updateSnapshot

* added startup option `--query.tracking-with-bindvars`

  This option controls whether the list of currently running queries
  and the list of slow queries should contain the bind variables used
  in the queries or not.

  The option can be changed at runtime using the commands

      // enables tracking of bind variables
      // set to false to turn tracking of bind variables off
      var value = true;
      require("@arangodb/aql/queries").properties({
        trackBindVars: value
      });

* index selectivity estimates are now available in the cluster as well

* fixed issue #2943: loadIndexesIntoMemory not returning the same structure
  as the rest of the collection APIs

* fixed issue #2949: ArangoError 1208: illegal name

* fixed issue #2874: Collection properties do not return `isVolatile`
  attribute

* potential fix for issue #2939: Segmentation fault when starting
  coordinator node

* fixed issue #2810: out of memory error when running UPDATE/REPLACE
  on medium-size collection

* fix potential deadlock errors in collector thread

* disallow the usage of volatile collections in the RocksDB engine
  by throwing an error when a collection is created with attribute
  `isVolatile` set to `true`.
  Volatile collections are unsupported by the RocksDB engine, so
  creating them should not succeed and silently create a non-volatile
  collection

* prevent V8 from issuing SIGILL instructions when it runs out of memory

  Now arangod will attempt to log a FATAL error into its logfile in case V8
  runs out of memory. In case V8 runs out of memory, it will still terminate the
  entire process. But at least there should be something in the ArangoDB logs
  indicating what the problem was. Apart from that, the arangod process should
  now be exited with SIGABRT rather than SIGILL as it shouldn't return into the
  V8 code that aborted the process with `__builtin_trap`.

  this potentially fixes issue #2920: DBServer crashing automatically post upgrade to 3.2

* Foxx queues and tasks now ensure that the scripts in them run with the same
  permissions as the Foxx code who started the task / queue

* fixed issue #2928: Offset problems

* fixed issue #2876: wrong skiplist index usage in edge collection

* fixed issue #2868: cname missing from logger-follow results in rocksdb

* fixed issue #2889: Traversal query using incorrect collection id

* fixed issue #2884: AQL traversal uniqueness constraints "propagating" to other traversals? Weird results

* arangoexport: added `--query` option for passing an AQL query to export the result

* fixed issue #2879: No result when querying for the last record of a query

* ui: allows now to edit default access level for collections in database
  _system for all users except the root user.

* The _users collection is no longer accessible outside the arngod process, _queues is always read-only

* added new option "--rocksdb.max-background-jobs"

* removed options "--rocksdb.max-background-compactions", "--rocksdb.base-background-compactions" and "--rocksdb.max-background-flushes"

* option "--rocksdb.compaction-read-ahead-size" now defaults to 2MB

* change Windows build so that RocksDB doesn't enforce AVX optimizations by default
  This fixes startup crashes on servers that do not have AVX CPU extensions

* speed up RocksDB secondary index creation and dropping

* removed RocksDB note in Geo index docs


v3.2.0 (2017-07-20)
-------------------

* fixed UI issues

* fixed multi-threading issues in Pregel

* fixed Foxx resilience

* added command-line option `--javascript.allow-admin-execute`

  This option can be used to control whether user-defined JavaScript code
  is allowed to be executed on server by sending via HTTP to the API endpoint
  `/_admin/execute`  with an authenticated user account.
  The default value is `false`, which disables the execution of user-defined
  code. This is also the recommended setting for production. In test environments,
  it may be convenient to turn the option on in order to send arbitrary setup
  or teardown commands for execution on the server.


v3.2.beta6 (2017-07-18)
-----------------------

* various bugfixes


v3.2.beta5 (2017-07-16)
-----------------------

* numerous bugfixes


v3.2.beta4 (2017-07-04)
-----------------------

* ui: fixed document view _from and _to linking issue for special characters

* added function `db._parse(query)` for parsing an AQL query and returning information about it

* fixed one medium priority and two low priority security user interface
  issues found by owasp zap.

* ui: added index deduplicate options

* ui: fixed renaming of collections for the rocksdb storage engine

* documentation and js fixes for secondaries

* RocksDB storage format was changed, users of the previous beta/alpha versions
  must delete the database directory and re-import their data

* enabled permissions on database and collection level

* added and changed some user related REST APIs
    * added `PUT /_api/user/{user}/database/{database}/{collection}` to change collection permission
    * added `GET /_api/user/{user}/database/{database}/{collection}`
    * added optional `full` parameter to the `GET /_api/user/{user}/database/` REST call

* added user functions in the arangoshell `@arangodb/users` module
    * added `grantCollection` and `revokeCollection` functions
    * added `permission(user, database, collection)` to retrieve collection specific rights

* added "deduplicate" attribute for array indexes, which controls whether inserting
  duplicate index values from the same document into a unique array index will lead to
  an error or not:

      // with deduplicate = true, which is the default value:
      db._create("test");
      db.test.ensureIndex({ type: "hash", fields: ["tags[*]"], deduplicate: true });
      db.test.insert({ tags: ["a", "b"] });
      db.test.insert({ tags: ["c", "d", "c"] }); // will work, because deduplicate = true
      db.test.insert({ tags: ["a"] }); // will fail

      // with deduplicate = false
      db._create("test");
      db.test.ensureIndex({ type: "hash", fields: ["tags[*]"], deduplicate: false });
      db.test.insert({ tags: ["a", "b"] });
      db.test.insert({ tags: ["c", "d", "c"] }); // will not work, because deduplicate = false
      db.test.insert({ tags: ["a"] }); // will fail

  The "deduplicate" attribute is now also accepted by the index creation HTTP
  API endpoint POST /_api/index and is returned by GET /_api/index.

* added optimizer rule "remove-filters-covered-by-traversal"

* Debian/Ubuntu installer: make messages about future package upgrades more clear

* fix a hangup in VST

  The problem happened when the two first chunks of a VST message arrived
  together on a connection that was newly switched to VST.

* fix deletion of outdated WAL files in RocksDB engine

* make use of selectivity estimates in hash, skiplist and persistent indexes
  in RocksDB engine

* changed VM overcommit recommendation for user-friendliness

* fix a shutdown bug in the cluster: a destroyed query could still be active

* do not terminate the entire server process if a temp file cannot be created
  (Windows only)

* fix log output in the front-end, it stopped in case of too many messages


v3.2.beta3 (2017-06-27)
-----------------------

* numerous bugfixes


v3.2.beta2 (2017-06-20)
-----------------------

* potentially fixed issue #2559: Duplicate _key generated on insertion

* fix invalid results (too many) when a skipping LIMIT was used for a
  traversal. `LIMIT x` or `LIMIT 0, x` were not affected, but `LIMIT s, x`
  may have returned too many results

* fix races in SSL communication code

* fix invalid locking in JWT authentication cache, which could have
  crashed the server

* fix invalid first group results for sorted AQL COLLECT when LIMIT
  was used

* fix potential race, which could make arangod hang on startup

* removed `exception` field from transaction error result; users should throw
  explicit `Error` instances to return custom exceptions (addresses issue #2561)

* fixed issue #2613: Reduce log level when Foxx manager tries to self heal missing database

* add a read only mode for users and collection level authorization

* removed `exception` field from transaction error result; users should throw
  explicit `Error` instances to return custom exceptions (addresses issue #2561)

* fixed issue #2677: Foxx disabling development mode creates non-deterministic service bundle

* fixed issue #2684: Legacy service UI not working


v3.2.beta1 (2017-06-12)
-----------------------

* provide more context for index errors (addresses issue #342)

* arangod now validates several OS/environment settings on startup and warns if
  the settings are non-ideal. Most of the checks are executed on Linux systems only.

* fixed issue #2515: The replace-or-with-in optimization rule might prevent use of indexes

* added `REGEX_REPLACE` AQL function

* the RocksDB storage format was changed, users of the previous alpha versions
  must delete the database directory and re-import their data

* added server startup option `--query.fail-on-warning`

  setting this option to `true` will abort any AQL query with an exception if
  it causes a warning at runtime. The value can be overridden per query by
  setting the `failOnWarning` attribute in a query's options.

* added --rocksdb.num-uncompressed-levels to adjust number of non-compressed levels

* added checks for memory managment and warn (i. e. if hugepages are enabled)

* set default SSL cipher suite string to "HIGH:!EXPORT:!aNULL@STRENGTH"

* fixed issue #2469: Authentication = true does not protect foxx-routes

* fixed issue #2459: compile success but can not run with rocksdb

* `--server.maximal-queue-size` is now an absolute maximum. If the queue is
  full, then 503 is returned. Setting it to 0 means "no limit".

* (Enterprise only) added authentication against an LDAP server

* fixed issue #2083: Foxx services aren't distributed to all coordinators

* fixed issue #2384: new coordinators don't pick up existing Foxx services

* fixed issue #2408: Foxx service validation causes unintended side-effects

* extended HTTP API with routes for managing Foxx services

* added distinction between hasUser and authorized within Foxx
  (cluster internal requests are authorized requests but don't have a user)

* arangoimp now has a `--threads` option to enable parallel imports of data

* PR #2514: Foxx services that can't be fixed by self-healing now serve a 503 error

* added `time` function to `@arangodb` module


v3.2.alpha4 (2017-04-25)
------------------------

* fixed issue #2450: Bad optimization plan on simple query

* fixed issue #2448: ArangoDB Web UI takes no action when Delete button is clicked

* fixed issue #2442: Frontend shows already deleted databases during login

* added 'x-content-type-options: nosniff' to avoid MSIE bug

* set default value for `--ssl.protocol` from TLSv1 to TLSv1.2.

* AQL breaking change in cluster:
  The SHORTEST_PATH statement using edge-collection names instead
  of a graph name now requires to explicitly name the vertex-collection names
  within the AQL query in the cluster. It can be done by adding `WITH <name>`
  at the beginning of the query.

  Example:
  ```
  FOR v,e IN OUTBOUND SHORTEST_PATH @start TO @target edges [...]
  ```

  Now has to be:

  ```
  WITH vertices
  FOR v,e IN OUTBOUND SHORTEST_PATH @start TO @target edges [...]
  ```

  This change is due to avoid dead-lock sitations in clustered case.
  An error stating the above is included.

* add implicit use of geo indexes when using SORT/FILTER in AQL, without
  the need to use the special-purpose geo AQL functions `NEAR` or `WITHIN`.

  the special purpose `NEAR` AQL function can now be substituted with the
  following AQL (provided there is a geo index present on the `doc.latitude`
  and `doc.longitude` attributes):

      FOR doc in geoSort
        SORT DISTANCE(doc.latitude, doc.longitude, 0, 0)
        LIMIT 5
        RETURN doc

  `WITHIN` can be substituted with the following AQL:

      FOR doc in geoFilter
        FILTER DISTANCE(doc.latitude, doc.longitude, 0, 0) < 2000
        RETURN doc

  Compared to using the special purpose AQL functions this approach has the
  advantage that it is more composable, and will also honor any `LIMIT` values
  used in the AQL query.

* potential fix for shutdown hangs on OSX

* added KB, MB, GB prefix for integer parameters, % for integer parameters
  with a base value

* added JEMALLOC 4.5.0

* added `--vm.resident-limit` and `--vm.path` for file-backed memory mapping
  after reaching a configurable maximum RAM size

* try recommended limit for file descriptors in case of unlimited
  hard limit

* issue #2413: improve logging in case of lock timeout and deadlocks

* added log topic attribute to /_admin/log api

* removed internal build option `USE_DEV_TIMERS`

  Enabling this option activated some proprietary timers for only selected
  events in arangod. Instead better use `perf` to gather timings.


v3.2.alpha3 (2017-03-22)
------------------------

* increase default collection lock timeout from 30 to 900 seconds

* added function `db._engine()` for retrieval of storage engine information at
  server runtime

  There is also an HTTP REST handler at GET /_api/engine that returns engine
  information.

* require at least cmake 3.2 for building ArangoDB

* make arangod start with less V8 JavaScript contexts

  This speeds up the server start (a little bit) and makes it use less memory.
  Whenever a V8 context is needed by a Foxx action or some other operation and
  there is no usable V8 context, a new one will be created dynamically now.

  Up to `--javascript.v8-contexts` V8 contexts will be created, so this option
  will change its meaning. Previously as many V8 contexts as specified by this
  option were created at server start, and the number of V8 contexts did not
  change at runtime. Now up to this number of V8 contexts will be in use at the
  same time, but the actual number of V8 contexts is dynamic.

  The garbage collector thread will automatically delete unused V8 contexts after
  a while. The number of spare contexts will go down to as few as configured in
  the new option `--javascript.v8-contexts-minimum`. Actually that many V8 contexts
  are also created at server start.

  The first few requests in new V8 contexts will take longer than in contexts
  that have been there already. Performance may therefore suffer a bit for the
  initial requests sent to ArangoDB or when there are only few but performance-
  critical situations in which new V8 contexts will be created. If this is a
  concern, it can easily be fixed by setting `--javascipt.v8-contexts-minimum`
  and `--javascript.v8-contexts` to a relatively high value, which will guarantee
  that many number of V8 contexts to be created at startup and kept around even
  when unused.

  Waiting for an unused V8 context will now also abort if no V8 context can be
  acquired/created after 120 seconds.

* improved diagnostic messages written to logfiles by supervisor process

* fixed issue #2367

* added "bindVars" to attributes of currently running and slow queries

* added "jsonl" as input file type for arangoimp

* upgraded version of bundled zlib library from 1.2.8 to 1.2.11

* added input file type `auto` for arangoimp so it can automatically detect the
  type of the input file from the filename extension

* fixed variables parsing in GraphQL

* added `--translate` option for arangoimp to translate attribute names from
  the input files to attriubte names expected by ArangoDB

  The `--translate` option can be specified multiple times (once per translation
  to be executed). The following example renames the "id" column from the input
  file to "_key", and the "from" column to "_from", and the "to" column to "_to":

      arangoimp --type csv --file data.csv --translate "id=_key" --translate "from=_from" --translate "to=_to"

  `--translate` works for CSV and TSV inputs only.

* changed default value for `--server.max-packet-size` from 128 MB to 256 MB

* fixed issue #2350

* fixed issue #2349

* fixed issue #2346

* fixed issue #2342

* change default string truncation length from 80 characters to 256 characters for
  `print`/`printShell` functions in ArangoShell and arangod. This will emit longer
  prefixes of string values before truncating them with `...`, which is helpful
  for debugging.

* always validate incoming JSON HTTP requests for duplicate attribute names

  Incoming JSON data with duplicate attribute names will now be rejected as
  invalid. Previous versions of ArangoDB only validated the uniqueness of
  attribute names inside incoming JSON for some API endpoints, but not
  consistently for all APIs.

* don't let read-only transactions block the WAL collector

* allow passing own `graphql-sync` module instance to Foxx GraphQL router

* arangoexport can now export to csv format

* arangoimp: fixed issue #2214

* Foxx: automatically add CORS response headers

* added "OPTIONS" to CORS `access-control-allow-methods` header

* Foxx: Fix arangoUser sometimes not being set correctly

* fixed issue #1974


v3.2.alpha2 (2017-02-20)
------------------------

* ui: fixed issue #2065

* ui: fixed a dashboard related memory issue

* Internal javascript rest actions will now hide their stack traces to the client
  unless maintainer mode is activated. Instead they will always log to the logfile

* Removed undocumented internal HTTP API:
  * PUT _api/edges

  The documented GET _api/edges and the undocumented POST _api/edges remains unmodified.

* updated V8 version to 5.7.0.0

* change undocumented behaviour in case of invalid revision ids in
  If-Match and If-None-Match headers from 400 (BAD) to 412 (PRECONDITION
  FAILED).

* change undocumented behaviour in case of invalid revision ids in
  JavaScript document operations from 1239 ("illegal document revision")
  to 1200 ("conflict").

* added data export tool, arangoexport.

  arangoexport can be used to export collections to json, jsonl or xml
  and export a graph or collections to xgmml.

* fixed a race condition when closing a connection

* raised default hard limit on threads for very small to 64

* fixed negative counting of http connection in UI


v3.2.alpha1 (2017-02-05)
------------------------

* added figure `httpRequests` to AQL query statistics

* removed revisions cache intermediate layer implementation

* obsoleted startup options `--database.revision-cache-chunk-size` and
  `--database.revision-cache-target-size`

* fix potential port number over-/underruns

* added startup option `--log.shorten-filenames` for controlling whether filenames
  in log messages should be shortened to just the filename with the absolute path

* removed IndexThreadFeature, made `--database.index-threads` option obsolete

* changed index filling to make it more parallel, dispatch tasks to boost::asio

* more detailed stacktraces in Foxx apps

* generated Foxx services now use swagger tags


v3.1.24 (XXXX-XX-XX)
--------------------

* fixed one more LIMIT issue in traversals


v3.1.23 (2017-06-19)
--------------------

* potentially fixed issue #2559: Duplicate _key generated on insertion

* fix races in SSL communication code

* fix invalid results (too many) when a skipping LIMIT was used for a
  traversal. `LIMIT x` or `LIMIT 0, x` were not affected, but `LIMIT s, x`
  may have returned too many results

* fix invalid first group results for sorted AQL COLLECT when LIMIT
  was used

* fix invalid locking in JWT authentication cache, which could have
  crashed the server

* fix undefined behavior in traverser when traversals were used inside
  a FOR loop


v3.1.22 (2017-06-07)
--------------------

* fixed issue #2505: Problem with export + report of a bug

* documented changed behavior of WITH

* fixed ui glitch in aardvark

* avoid agency compaction bug

* fixed issue #2283: disabled proxy communication internally


v3.1.21 (2017-05-22)
--------------------

* fixed issue #2488:  AQL operator IN error when data use base64 chars

* more randomness in seeding RNG

v3.1.20 (2016-05-16)
--------------------

* fixed incorrect sorting for distributeShardsLike

* improve reliability of AgencyComm communication with Agency

* fixed shard numbering bug, where ids were erouneously incremented by 1

* remove an unnecessary precondition in createCollectionCoordinator

* funny fail rotation fix

* fix in SimpleHttpClient for correct advancement of readBufferOffset

* forward SIG_HUP in supervisor process to the server process to fix logrotaion
  You need to stop the remaining arangod server process manually for the upgrade to work.


v3.1.19 (2017-04-28)
--------------------

* Fixed a StackOverflow issue in Traversal and ShortestPath. Occured if many (>1000) input
  values in a row do not return any result. Fixes issue: #2445

* fixed issue #2448

* fixed issue #2442

* added 'x-content-type-options: nosniff' to avoid MSIE bug

* fixed issue #2441

* fixed issue #2440

* Fixed a StackOverflow issue in Traversal and ShortestPath. Occured if many (>1000) input
  values in a row do not return any result. Fixes issue: #2445

* fix occasional hanging shutdowns on OS X


v3.1.18 (2017-04-18)
--------------------

* fixed error in continuous synchronization of collections

* fixed spurious hangs on server shutdown

* better error messages during restore collection

* completely overhaul supervision. More detailed tests

* Fixed a dead-lock situation in cluster traversers, it could happen in
  rare cases if the computation on one DBServer could be completed much earlier
  than the other server. It could also be restricted to SmartGraphs only.

* (Enterprise only) Fixed a bug in SmartGraph DepthFirstSearch. In some
  more complicated queries, the maxDepth limit of 1 was not considered strictly
  enough, causing the traverser to do unlimited depth searches.

* fixed issue #2415

* fixed issue #2422

* fixed issue #1974


v3.1.17 (2017-04-04)
--------------------

* (Enterprise only) fixed a bug where replicationFactor was not correctly
  forwarded in SmartGraph creation.

* fixed issue #2404

* fixed issue #2397

* ui - fixed smart graph option not appearing

* fixed issue #2389

* fixed issue #2400


v3.1.16 (2017-03-27)
--------------------

* fixed issue #2392

* try to raise file descriptors to at least 8192, warn otherwise

* ui - aql editor improvements + updated ace editor version (memory leak)

* fixed lost HTTP requests

* ui - fixed some event issues

* avoid name resolution when given connection string is a valid ip address

* helps with issue #1842, bug in COLLECT statement in connection with LIMIT.

* fix locking bug in cluster traversals

* increase lock timeout defaults

* increase various cluster timeouts

* limit default target size for revision cache to 1GB, which is better for
  tight RAM situations (used to be 40% of (totalRAM - 1GB), use
  --database.revision-cache-target-size <VALUEINBYTES> to get back the
  old behaviour

* fixed a bug with restarted servers indicating status as "STARTUP"
  rather that "SERVING" in Nodes UI.


v3.1.15 (2017-03-20)
--------------------

* add logrotate configuration as requested in #2355

* fixed issue #2376

* ui - changed document api due a chrome bug

* ui - fixed a submenu bug

* added endpoint /_api/cluster/endpoints in cluster case to get all
  coordinator endpoints

* fix documentation of /_api/endpoint, declaring this API obsolete.

* Foxx response objects now have a `type` method for manipulating the content-type header

* Foxx tests now support `xunit` and `tap` reporters


v3.1.14 (2017-03-13)
--------------------

* ui - added feature request (multiple start nodes within graph viewer) #2317

* added missing locks to authentication cache methods

* ui - added feature request (multiple start nodes within graph viewer) #2317

* ui - fixed wrong merge of statistics information from different coordinators

* ui - fixed issue #2316

* ui - fixed wrong protocol usage within encrypted environment

* fixed compile error on Mac Yosemite

* minor UI fixes


v3.1.13 (2017-03-06)
--------------------

* fixed variables parsing in GraphQL

* fixed issue #2214

* fixed issue #2342

* changed thread handling to queue only user requests on coordinator

* use exponential backoff when waiting for collection locks

* repair short name server lookup in cluster in the case of a removed
  server


v3.1.12 (2017-02-28)
--------------------

* disable shell color escape sequences on Windows

* fixed issue #2326

* fixed issue #2320

* fixed issue #2315

* fixed a race condition when closing a connection

* raised default hard limit on threads for very small to 64

* fixed negative counting of http connection in UI

* fixed a race when renaming collections

* fixed a race when dropping databases


v3.1.11 (2017-02-17)
--------------------

* fixed a race between connection closing and sending out last chunks of data to clients
  when the "Connection: close" HTTP header was set in requests

* ui: optimized smart graph creation usability

* ui: fixed #2308

* fixed a race in async task cancellation via `require("@arangodb/tasks").unregisterTask()`

* fixed spuriously hanging threads in cluster AQL that could sit idle for a few minutes

* fixed potential numeric overflow for big index ids in index deletion API

* fixed sort issue in cluster, occurring when one of the local sort buffers of a
  GatherNode was empty

* reduce number of HTTP requests made for certain kinds of join queries in cluster,
  leading to speedup of some join queries

* supervision deals with demised coordinators correctly again

* implement a timeout in TraverserEngineRegistry

* agent communication reduced in large batches of append entries RPCs

* inception no longer estimates RAFT timings

* compaction in agents has been moved to a separate thread

* replicated logs hold local timestamps

* supervision jobs failed leader and failed follower revisited for
  function in precarious stability situations

* fixed bug in random number generator for 64bit int


v3.1.10 (2017-02-02)
--------------------

* updated versions of bundled node modules:
  - joi: from 8.4.2 to 9.2.0
  - joi-to-json-schema: from 2.2.0 to 2.3.0
  - sinon: from 1.17.4 to 1.17.6
  - lodash: from 4.13.1 to 4.16.6

* added shortcut for AQL ternary operator
  instead of `condition ? true-part : false-part` it is now possible to also use a
  shortcut variant `condition ? : false-part`, e.g.

      FOR doc IN docs RETURN doc.value ?: 'not present'

  instead of

      FOR doc IN docs RETURN doc.value ? doc.value : 'not present'

* fixed wrong sorting order in cluster, if an index was used to sort with many
  shards.

* added --replication-factor, --number-of-shards and --wait-for-sync to arangobench

* turn on UTF-8 string validation for VelocyPack values received via VST connections

* fixed issue #2257

* upgraded Boost version to 1.62.0

* added optional detail flag for db.<collection>.count()
  setting the flag to `true` will make the count operation returned the per-shard
  counts for the collection:

      db._create("test", { numberOfShards: 10 });
      for (i = 0; i < 1000; ++i) {
        db.test.insert({value: i});
      }
      db.test.count(true);

      {
        "s100058" : 99,
        "s100057" : 103,
        "s100056" : 100,
        "s100050" : 94,
        "s100055" : 90,
        "s100054" : 122,
        "s100051" : 109,
        "s100059" : 99,
        "s100053" : 95,
        "s100052" : 89
      }

* added optional memory limit for AQL queries:

      db._query("FOR i IN 1..100000 SORT i RETURN i", {}, { options: { memoryLimit: 100000 } });

  This option limits the default maximum amount of memory (in bytes) that a single
  AQL query can use.
  When a single AQL query reaches the specified limit value, the query will be
  aborted with a *resource limit exceeded* exception. In a cluster, the memory
  accounting is done per shard, so the limit value is effectively a memory limit per
  query per shard.

  The global limit value can be overriden per query by setting the *memoryLimit*
  option value for individual queries when running an AQL query.

* added server startup option `--query.memory-limit`

* added convenience function to create vertex-centric indexes.

  Usage: `db.collection.ensureVertexCentricIndex("label", {type: "hash", direction: "outbound"})`
  That will create an index that can be used on OUTBOUND with filtering on the
  edge attribute `label`.

* change default log output for tools to stdout (instead of stderr)

* added option -D to define a configuration file environment key=value

* changed encoding behavior for URLs encoded in the C++ code of ArangoDB:
  previously the special characters `-`, `_`, `~` and `.` were returned as-is
  after URL-encoding, now `.` will be encoded to be `%2e`.
  This also changes the behavior of how incoming URIs are processed: previously
  occurrences of `..` in incoming request URIs were collapsed (e.g. `a/../b/` was
  collapsed to a plain `b/`). Now `..` in incoming request URIs are not collapsed.

* Foxx request URL suffix is no longer unescaped

* @arangodb/request option json now defaults to `true` if the response body is not empty and encoding is not explicitly set to `null` (binary).
  The option can still be set to `false` to avoid unnecessary attempts at parsing the response as JSON.

* Foxx configuration values for unknown options will be discarded when saving the configuration in production mode using the web interface

* module.context.dependencies is now immutable

* process.stdout.isTTY now returns `true` in arangosh and when running arangod with the `--console` flag

* add support for Swagger tags in Foxx


v3.1.9 (XXXX-XX-XX)
-------------------

* macos CLI package: store databases and apps in the users home directory

* ui: fixed re-login issue within a non system db, when tab was closed

* fixed a race in the VelocyStream Commtask implementation

* fixed issue #2256


v3.1.8 (2017-01-09)
-------------------

* add Windows silent installer

* add handling of debug symbols during Linux & windows release builds.

* fixed issue #2181

* fixed issue #2248: reduce V8 max old space size from 3 GB to 1 GB on 32 bit systems

* upgraded Boost version to 1.62.0

* fixed issue #2238

* fixed issue #2234

* agents announce new endpoints in inception phase to leader

* agency leadership accepts updatet endpoints to given uuid

* unified endpoints replace localhost with 127.0.0.1

* fix several problems within an authenticated cluster


v3.1.7 (2016-12-29)
-------------------

* fixed one too many elections in RAFT

* new agency comm backported from devel


v3.1.6 (2016-12-20)
-------------------

* fixed issue #2227

* fixed issue #2220

* agency constituent/agent bug fixes in race conditions picking up
  leadership

* supervision does not need waking up anymore as it is running
  regardless

* agents challenge their leadership more rigorously


v3.1.5 (2016-12-16)
-------------------

* lowered default value of `--database.revision-cache-target-size` from 75% of
  RAM to less than 40% of RAM

* fixed issue #2218

* fixed issue #2217

* Foxx router.get/post/etc handler argument can no longer accidentally omitted

* fixed issue #2223


v3.1.4 (2016-12-08)
-------------------

* fixed issue #2211

* fixed issue #2204

* at cluster start, coordinators wait until at least one DBserver is there,
  and either at least two DBservers are there or 15s have passed, before they
  initiate the bootstrap of system collections.

* more robust agency startup from devel

* supervision's AddFollower adds many followers at once

* supervision has new FailedFollower job

* agency's Node has new method getArray

* agency RAFT timing estimates more conservative in waitForSync
  scenario

* agency RAFT timing estimates capped at maximum 2.0/10.0 for low/high


v3.1.3 (2016-12-02)
-------------------

* fix a traversal bug when using skiplist indexes:
  if we have a skiplist of ["a", "unused", "_from"] and a traversal like:
  FOR v,e,p IN OUTBOUND @start @@edges
    FILTER p.edges[0].a == 'foo'
    RETURN v
  And the above index applied on "a" is considered better than EdgeIndex, than
  the executor got into undefined behaviour.

* fix endless loop when trying to create a collection with replicationFactor: -1


v3.1.2 (2016-11-24)
-------------------

* added support for descriptions field in Foxx dependencies

* (Enterprise only) fixed a bug in the statistic report for SmartGraph traversals.
Now they state correctly how many documents were fetched from the index and how many
have been filtered.

* Prevent uniform shard distribution when replicationFactor == numServers

v3.1.1 (2016-11-15)
-------------------

* fixed issue #2176

* fixed issue #2168

* display index usage of traversals in AQL explainer output (previously missing)

* fixed issue #2163

* preserve last-used HLC value across server starts

* allow more control over handling of pre-3.1 _rev values

  this changes the server startup option `--database.check-30-revisions` from a boolean (true/false)
  parameter to a string parameter with the following possible values:

  - "fail":
    will validate _rev values of 3.0 collections on collection loading and throw an exception when invalid _rev values are found.
    in this case collections with invalid _rev values are marked as corrupted and cannot be used in the ArangoDB 3.1 instance.
    the fix procedure for such collections is to export the collections from 3.0 database with arangodump and restore them in 3.1 with arangorestore.
    collections that do not contain invalid _rev values are marked as ok and will not be re-checked on following loads.
    collections that contain invalid _rev values will be re-checked on following loads.

  - "true":
    will validate _rev values of 3.0 collections on collection loading and print a warning when invalid _rev values are found.
    in this case collections with invalid _rev values can be used in the ArangoDB 3.1 instance.
    however, subsequent operations on documents with invalid _rev values may silently fail or fail with explicit errors.
    the fix procedure for such collections is to export the collections from 3.0 database with arangodump and restore them in 3.1 with arangorestore.
    collections that do not contain invalid _rev values are marked as ok and will not be re-checked on following loads.
    collections that contain invalid _rev values will be re-checked on following loads.

  - "false":
    will not validate _rev values on collection loading and not print warnings.
    no hint is given when invalid _rev values are found.
    subsequent operations on documents with invalid _rev values may silently fail or fail with explicit errors.
    this setting does not affect whether collections are re-checked later.
    collections will be re-checked on following loads if `--database.check-30-revisions` is later set to either `true` or `fail`.

  The change also suppresses warnings that were printed when collections were restored using arangorestore, and the restore
  data contained invalid _rev values. Now these warnings are suppressed, and new HLC _rev values are generated for these documents
  as before.

* added missing functions to AQL syntax highlighter in web interface

* fixed display of `ANY` direction in traversal explainer output (direction `ANY` was shown as either
  `INBOUND` or `OUTBOUND`)

* changed behavior of toJSON() function when serializing an object before saving it in the database

  if an object provides a toJSON() function, this function is still called for serializing it.
  the change is that the result of toJSON() is not stringified anymore, but saved as is. previous
  versions of ArangoDB called toJSON() and after that additionally stringified its result.

  This change will affect the saving of JS Buffer objects, which will now be saved as arrays of
  bytes instead of a comma-separated string of the Buffer's byte contents.

* allow creating unique indexes on more attributes than present in shardKeys

  The following combinations of shardKeys and indexKeys are allowed/not allowed:

  shardKeys     indexKeys
      a             a        ok
      a             b    not ok
      a           a b        ok
    a b             a    not ok
    a b             b    not ok
    a b           a b        ok
    a b         a b c        ok
  a b c           a b    not ok
  a b c         a b c        ok

* fixed wrong version in web interface login screen (EE only)

* make web interface not display an exclamation mark next to ArangoDB version number 3.1

* fixed search for arbitrary document attributes in web interface in case multiple
  search values were used on different attribute names. in this case, the search always
  produced an empty result

* disallow updating `_from` and `_to` values of edges in Smart Graphs. Updating these
  attributes would lead to potential redistribution of edges to other shards, which must be
  avoided.

* fixed issue #2148

* updated graphql-sync dependency to 0.6.2

* fixed issue #2156

* fixed CRC4 assembly linkage


v3.1.0 (2016-10-29)
-------------------

* AQL breaking change in cluster:

  from ArangoDB 3.1 onwards `WITH` is required for traversals in a
  clustered environment in order to avoid deadlocks.

  Note that for queries that access only a single collection or that have all
  collection names specified somewhere else in the query string, there is no
  need to use *WITH*. *WITH* is only useful when the AQL query parser cannot
  automatically figure out which collections are going to be used by the query.
  *WITH* is only useful for queries that dynamically access collections, e.g.
  via traversals, shortest path operations or the *DOCUMENT()* function.

  more info can be found [here](https://github.com/arangodb/arangodb/blob/devel/Documentation/Books/AQL/Operations/With.md)

* added AQL function `DISTANCE` to calculate the distance between two arbitrary
  coordinates (haversine formula)

* fixed issue #2110

* added Auto-aptation of RAFT timings as calculations only


v3.1.rc2 (2016-10-10)
---------------------

* second release candidate


v3.1.rc1 (2016-09-30)
---------------------

* first release candidate


v3.1.alpha2 (2016-09-01)
------------------------

* added module.context.createDocumentationRouter to replace module.context.apiDocumentation

* bug in RAFT implementation of reads. dethroned leader still answered requests in isolation

* ui: added new graph viewer

* ui: aql-editor added tabular & graph display

* ui: aql-editor improved usability

* ui: aql-editor: query profiling support

* fixed issue #2109

* fixed issue #2111

* fixed issue #2075

* added AQL function `DISTANCE` to calculate the distance between two arbitrary
  coordinates (haversine formula)

* rewrote scheduler and dispatcher based on boost::asio

  parameters changed:
    `--scheduler.threads` and `--server.threads` are now merged into a single one: `--server.threads`

    hidden `--server.extra-threads` has been removed

    hidden `--server.aql-threads` has been removed

    hidden `--server.backend` has been removed

    hidden `--server.show-backends` has been removed

    hidden `--server.thread-affinity` has been removed

* fixed issue #2086

* fixed issue #2079

* fixed issue #2071

  make the AQL query optimizer inject filter condition expressions referred to
  by variables during filter condition aggregation.
  For example, in the following query

      FOR doc IN collection
        LET cond1 = (doc.value == 1)
        LET cond2 = (doc.value == 2)
        FILTER cond1 || cond2
        RETURN { doc, cond1, cond2 }

  the optimizer will now inject the conditions for `cond1` and `cond2` into the filter
  condition `cond1 || cond2`, expanding it to `(doc.value == 1) || (doc.value == 2)`
  and making these conditions available for index searching.

  Note that the optimizer previously already injected some conditions into other
  conditions, but only if the variable that defined the condition was not used
  elsewhere. For example, the filter condition in the query

      FOR doc IN collection
        LET cond = (doc.value == 1)
        FILTER cond
        RETURN { doc }

  already got optimized before because `cond` was only used once in the query and
  the optimizer decided to inject it into the place where it was used.

  This only worked for variables that were referred to once in the query.
  When a variable was used multiple times, the condition was not injected as
  in the following query:

      FOR doc IN collection
        LET cond = (doc.value == 1)
        FILTER cond
        RETURN { doc, cond }

  The fix for #2070 now will enable this optimization so that the query can
  use an index on `doc.value` if available.

* changed behavior of AQL array comparison operators for empty arrays:
  * `ALL` and `ANY` now always return `false` when the left-hand operand is an
    empty array. The behavior for non-empty arrays does not change:
    * `[] ALL == 1` will return `false`
    * `[1] ALL == 1` will return `true`
    * `[1, 2] ALL == 1` will return `false`
    * `[2, 2] ALL == 1` will return `false`
    * `[] ANY == 1` will return `false`
    * `[1] ANY == 1` will return `true`
    * `[1, 2] ANY == 1` will return `true`
    * `[2, 2] ANY == 1` will return `false`
  * `NONE` now always returns `true` when the left-hand operand is an empty array.
    The behavior for non-empty arrays does not change:
    * `[] NONE == 1` will return `true`
    * `[1] NONE == 1` will return `false`
    * `[1, 2] NONE == 1` will return `false`
    * `[2, 2] NONE == 1` will return `true`

* added experimental AQL functions `JSON_STRINGIFY` and `JSON_PARSE`

* added experimental support for incoming gzip-compressed requests

* added HTTP REST APIs for online loglevel adjustments:

  - GET `/_admin/log/level` returns the current loglevel settings
  - PUT `/_admin/log/level` modifies the current loglevel settings

* PATCH /_api/gharial/{graph-name}/vertex/{collection-name}/{vertex-key}
  - changed default value for keepNull to true

* PATCH /_api/gharial/{graph-name}/edge/{collection-name}/{edge-key}
  - changed default value for keepNull to true

* renamed `maximalSize` attribute in parameter.json files to `journalSize`

  The `maximalSize` attribute will still be picked up from collections that
  have not been adjusted. Responses from the replication API will now also use
  `journalSize` instead of `maximalSize`.

* added `--cluster.system-replication-factor` in order to adjust the
  replication factor for new system collections

* fixed issue #2012

* added a memory expection in case V8 memory gets too low

* added Optimizer Rule for other indexes in Traversals
  this allows AQL traversals to use other indexes than the edge index.
  So traversals with filters on edges can now make use of more specific
  indexes, e.g.

      FOR v, e, p IN 2 OUTBOUND @start @@edge FILTER p.edges[0].foo == "bar"

  will prefer a Hash Index on [_from, foo] above the EdgeIndex.

* fixed epoch computation in hybrid logical clock

* fixed thread affinity

* replaced require("internal").db by require("@arangodb").db

* added option `--skip-lines` for arangoimp
  this allows skipping the first few lines from the import file in case the
  CSV or TSV import are used

* fixed periodic jobs: there should be only one instance running - even if it
  runs longer than the period

* improved performance of primary index and edge index lookups

* optimizations for AQL `[*]` operator in case no filter, no projection and
  no offset/limit are used

* added AQL function `OUTERSECTION` to return the symmetric difference of its
  input arguments

* Foxx manifests of installed services are now saved to disk with indentation

* Foxx tests and scripts in development mode should now always respect updated
  files instead of loading stale modules

* When disabling Foxx development mode the setup script is now re-run

* Foxx now provides an easy way to directly serve GraphQL requests using the
  `@arangodb/foxx/graphql` module and the bundled `graphql-sync` dependency

* Foxx OAuth2 module now correctly passes the `access_token` to the OAuth2 server

* added iconv-lite and timezone modules

* web interface now allows installing GitHub and zip services in legacy mode

* added module.context.createDocumentationRouter to replace module.context.apiDocumentation

* bug in RAFT implementation of reads. dethroned leader still answered
  requests in isolation

* all lambdas in ClusterInfo might have been left with dangling references.

* Agency bug fix for handling of empty json objects as values.

* Foxx tests no longer support the Mocha QUnit interface as this resulted in weird
  inconsistencies in the BDD and TDD interfaces. This fixes the TDD interface
  as well as out-of-sequence problems when using the BDD before/after functions.

* updated bundled JavaScript modules to latest versions; joi has been updated from 8.4 to 9.2
  (see [joi 9.0.0 release notes](https://github.com/hapijs/joi/issues/920) for information on
  breaking changes and new features)

* fixed issue #2139

* updated graphql-sync dependency to 0.6.2

* fixed issue #2156


v3.0.13 (XXXX-XX-XX)
--------------------

* fixed issue #2315

* fixed issue #2210


v3.0.12 (2016-11-23)
--------------------

* fixed issue #2176

* fixed issue #2168

* fixed issues #2149, #2159

* fixed error reporting for issue #2158

* fixed assembly linkage bug in CRC4 module

* added support for descriptions field in Foxx dependencies


v3.0.11 (2016-11-08)
--------------------

* fixed issue #2140: supervisor dies instead of respawning child

* fixed issue #2131: use shard key value entered by user in web interface

* fixed issue #2129: cannot kill a long-run query

* fixed issue #2110

* fixed issue #2081

* fixed issue #2038

* changes to Foxx service configuration or dependencies should now be
  stored correctly when options are cleared or omitted

* Foxx tests no longer support the Mocha QUnit interface as this resulted in weird
  inconsistencies in the BDD and TDD interfaces. This fixes the TDD interface
  as well as out-of-sequence problems when using the BDD before/after functions.

* fixed issue #2148


v3.0.10 (2016-09-26)
--------------------

* fixed issue #2072

* fixed issue #2070

* fixed slow cluster starup issues. supervision will demonstrate more
  patience with db servers


v3.0.9 (2016-09-21)
-------------------

* fixed issue #2064

* fixed issue #2060

* speed up `collection.any()` and skiplist index creation

* fixed multiple issues where ClusterInfo bug hung agency in limbo
  timeouting on multiple collection and database callbacks


v3.0.8 (2016-09-14)
-------------------

* fixed issue #2052

* fixed issue #2005

* fixed issue #2039

* fixed multiple issues where ClusterInfo bug hung agency in limbo
  timeouting on multiple collection and database callbacks


v3.0.7 (2016-09-05)
-------------------

* new supervision job handles db server failure during collection creation.


v3.0.6 (2016-09-02)
-------------------

* fixed issue #2026

* slightly better error diagnostics for AQL query compilation and replication

* fixed issue #2018

* fixed issue #2015

* fixed issue #2012

* fixed wrong default value for arangoimp's `--on-duplicate` value

* fix execution of AQL traversal expressions when there are multiple
  conditions that refer to variables set outside the traversal

* properly return HTTP 503 in JS actions when backend is gone

* supervision creates new key in agency for failed servers

* new shards will not be allocated on failed or cleaned servers


v3.0.5 (2016-08-18)
-------------------

* execute AQL ternary operator via C++ if possible

* fixed issue #1977

* fixed extraction of _id attribute in AQL traversal conditions

* fix SSL agency endpoint

* Minimum RAFT timeout was one order of magnitude to short.

* Optimized RAFT RPCs from leader to followers for efficiency.

* Optimized RAFT RPC handling on followers with respect to compaction.

* Fixed bug in handling of duplicates and overlapping logs

* Fixed bug in supervision take over after leadership change.

v3.0.4 (2016-08-01)
-------------------

* added missing lock for periodic jobs access

* fix multiple foxx related cluster issues

* fix handling of empty AQL query strings

* fixed issue in `INTERSECTION` AQL function with duplicate elements
  in the source arrays

* fixed issue #1970

* fixed issue #1968

* fixed issue #1967

* fixed issue #1962

* fixed issue #1959

* replaced require("internal").db by require("@arangodb").db

* fixed issue #1954

* fixed issue #1953

* fixed issue #1950

* fixed issue #1949

* fixed issue #1943

* fixed segfault in V8, by backporting https://bugs.chromium.org/p/v8/issues/detail?id=5033

* Foxx OAuth2 module now correctly passes the `access_token` to the OAuth2 server

* fixed credentialed CORS requests properly respecting --http.trusted-origin

* fixed a crash in V8Periodic task (forgotten lock)

* fixed two bugs in synchronous replication (syncCollectionFinalize)


v3.0.3 (2016-07-17)
-------------------

* fixed issue #1942

* fixed issue #1941

* fixed array index batch insertion issues for hash indexes that caused problems when
  no elements remained for insertion

* fixed AQL MERGE() function with External objects originating from traversals

* fixed some logfile recovery errors with error message "document not found"

* fixed issue #1937

* fixed issue #1936

* improved performance of arangorestore in clusters with synchronous
  replication

* Foxx tests and scripts in development mode should now always respect updated
  files instead of loading stale modules

* When disabling Foxx development mode the setup script is now re-run

* Foxx manifests of installed services are now saved to disk with indentation


v3.0.2 (2016-07-09)
-------------------

* fixed assertion failure in case multiple remove operations were used in the same query

* fixed upsert behavior in case upsert was used in a loop with the same document example

* fixed issue #1930

* don't expose local file paths in Foxx error messages.

* fixed issue #1929

* make arangodump dump the attribute `isSystem` when dumping the structure
  of a collection, additionally make arangorestore not fail when the attribute
  is missing

* fixed "Could not extract custom attribute" issue when using COLLECT with
  MIN/MAX functions in some contexts

* honor presence of persistent index for sorting

* make AQL query optimizer not skip "use-indexes-rule", even if enough
  plans have been created already

* make AQL optimizer not skip "use-indexes-rule", even if enough execution plans
  have been created already

* fix double precision value loss in VelocyPack JSON parser

* added missing SSL support for arangorestore

* improved cluster import performance

* fix Foxx thumbnails on DC/OS

* fix Foxx configuration not being saved

* fix Foxx app access from within the frontend on DC/OS

* add option --default-replication-factor to arangorestore and simplify
  the control over the number of shards when restoring

* fix a bug in the VPack -> V8 conversion if special attributes _key,
  _id, _rev, _from and _to had non-string values, which is allowed
  below the top level

* fix malloc_usable_size for darwin


v3.0.1 (2016-06-30)
-------------------

* fixed periodic jobs: there should be only one instance running - even if it
  runs longer than the period

* increase max. number of collections in AQL queries from 32 to 256

* fixed issue #1916: header "authorization" is required" when opening
  services page

* fixed issue #1915: Explain: member out of range

* fixed issue #1914: fix unterminated buffer

* don't remove lockfile if we are the same (now stale) pid
  fixes docker setups (our pid will always be 1)

* do not use revision id comparisons in compaction for determining whether a
  revision is obsolete, but marker memory addresses
  this ensures revision ids don't matter when compacting documents

* escape Unicode characters in JSON HTTP responses
  this converts UTF-8 characters in HTTP responses of arangod into `\uXXXX`
  escape sequences. This makes the HTTP responses fit into the 7 bit ASCII
  character range, which speeds up HTTP response parsing for some clients,
  namely node.js/v8

* add write before read collections when starting a user transaction
  this allows specifying the same collection in both read and write mode without
  unintended side effects

* fixed buffer overrun that occurred when building very large result sets

* index lookup optimizations for primary index and edge index

* fixed "collection is a nullptr" issue when starting a traversal from a transaction

* enable /_api/import on coordinator servers


v3.0.0 (2016-06-22)
-------------------

* minor GUI fixxes

* fix for replication and nonces


v3.0.0-rc3 (2016-06-19)
-----------------------

* renamed various Foxx errors to no longer refer to Foxx services as apps

* adjusted various error messages in Foxx to be more informative

* specifying "files" in a Foxx manifest to be mounted at the service root
  no longer results in 404s when trying to access non-file routes

* undeclared path parameters in Foxx no longer break the service

* trusted reverse proxy support is now handled more consistently

* ArangoDB request compatibility and user are now exposed in Foxx

* all bundled NPM modules have been upgraded to their latest versions


v3.0.0-rc2 (2016-06-12)
-----------------------

* added option `--server.max-packet-size` for client tools

* renamed option `--server.ssl-protocol` to `--ssl.protocol` in client tools
  (was already done for arangod, but overlooked for client tools)

* fix handling of `--ssl.protocol` value 5 (TLS v1.2) in client tools, which
  claimed to support it but didn't

* config file can use '@include' to include a different config file as base


v3.0.0-rc1 (2016-06-10)
-----------------------

* the user management has changed: it now has users that are independent of
  databases. A user can have one or more database assigned to the user.

* forward ported V8 Comparator bugfix for inline heuristics from
  https://github.com/v8/v8/commit/5ff7901e24c2c6029114567de5a08ed0f1494c81

* changed to-string conversion for AQL objects and arrays, used by the AQL
  function `TO_STRING()` and implicit to-string casts in AQL

  - arrays are now converted into their JSON-stringify equivalents, e.g.

    - `[ ]` is now converted to `[]`
    - `[ 1, 2, 3 ]` is now converted to `[1,2,3]`
    - `[ "test", 1, 2 ] is now converted to `["test",1,2]`

    Previous versions of ArangoDB converted arrays with no members into the
    empty string, and non-empty arrays into a comma-separated list of member
    values, without the surrounding angular brackets. Additionally, string
    array members were not enclosed in quotes in the result string:

    - `[ ]` was converted to ``
    - `[ 1, 2, 3 ]` was converted to `1,2,3`
    - `[ "test", 1, 2 ] was converted to `test,1,2`

  - objects are now converted to their JSON-stringify equivalents, e.g.

    - `{ }` is converted to `{}`
    - `{ a: 1, b: 2 }` is converted to `{"a":1,"b":2}`
    - `{ "test" : "foobar" }` is converted to `{"test":"foobar"}`

    Previous versions of ArangoDB always converted objects into the string
    `[object Object]`

  This change affects also the AQL functions `CONCAT()` and `CONCAT_SEPARATOR()`
  which treated array values differently in previous versions. Previous versions
  of ArangoDB automatically flattened array values on the first level of the array,
  e.g. `CONCAT([1, 2, 3, [ 4, 5, 6 ]])` produced `1,2,3,4,5,6`. Now this will produce
  `[1,2,3,[4,5,6]]`. To flatten array members on the top level, you can now use
  the more explicit `CONCAT(FLATTEN([1, 2, 3, [4, 5, 6]], 1))`.

* added C++ implementations for AQL functions `SLICE()`, `CONTAINS()` and
  `RANDOM_TOKEN()`

* as a consequence of the upgrade to V8 version 5, the implementation of the
  JavaScript `Buffer` object had to be changed. JavaScript `Buffer` objects in
  ArangoDB now always store their data on the heap. There is no shared pool
  for small Buffer values, and no pointing into existing Buffer data when
  extracting slices. This change may increase the cost of creating Buffers with
  short contents or when peeking into existing Buffers, but was required for
  safer memory management and to prevent leaks.

* the `db` object's function `_listDatabases()` was renamed to just `_databases()`
  in order to make it more consistent with the existing `_collections()` function.
  Additionally the `db` object's `_listEndpoints()` function was renamed to just
  `_endpoints()`.

* changed default value of `--server.authentication` from `false` to `true` in
  configuration files etc/relative/arangod.conf and etc/arangodb/arangod.conf.in.
  This means the server will be started with authentication enabled by default,
  requiring all client connections to provide authentication data when connecting
  to ArangoDB. Authentication can still be turned off via setting the value of
  `--server.authentication` to `false` in ArangoDB's configuration files or by
  specifying the option on the command-line.

* Changed result format for querying all collections via the API GET `/_api/collection`.

  Previous versions of ArangoDB returned an object with an attribute named `collections`
  and an attribute named `names`. Both contained all available collections, but
  `collections` contained the collections as an array, and `names` contained the
  collections again, contained in an object in which the attribute names were the
  collection names, e.g.

  ```
  {
    "collections": [
      {"id":"5874437","name":"test","isSystem":false,"status":3,"type":2},
      {"id":"17343237","name":"something","isSystem":false,"status":3,"type":2},
      ...
    ],
    "names": {
      "test": {"id":"5874437","name":"test","isSystem":false,"status":3,"type":2},
      "something": {"id":"17343237","name":"something","isSystem":false,"status":3,"type":2},
      ...
    }
  }
  ```
  This result structure was redundant, and therefore has been simplified to just

  ```
  {
    "result": [
      {"id":"5874437","name":"test","isSystem":false,"status":3,"type":2},
      {"id":"17343237","name":"something","isSystem":false,"status":3,"type":2},
      ...
    ]
  }
  ```

  in ArangoDB 3.0.

* added AQL functions `TYPENAME()` and `HASH()`

* renamed arangob tool to arangobench

* added AQL string comparison operator `LIKE`

  The operator can be used to compare strings like this:

      value LIKE search

  The operator is currently implemented by calling the already existing AQL
  function `LIKE`.

  This change also makes `LIKE` an AQL keyword. Using `LIKE` in either case as
  an attribute or collection name in AQL thus requires quoting.

* make AQL optimizer rule "remove-unnecessary-calculations" fire in more cases

  The rule will now remove calculations that are used exactly once in other
  expressions (e.g. `LET a = doc RETURN a.value`) and calculations,
  or calculations that are just references (e.g. `LET a = b`).

* renamed AQL optimizer rule "merge-traversal-filter" to "optimize-traversals"
  Additionally, the optimizer rule will remove unused edge and path result variables
  from the traversal in case they are specified in the `FOR` section of the traversal,
  but not referenced later in the query. This saves constructing edges and paths
  results.

* added AQL optimizer rule "inline-subqueries"

  This rule can pull out certain subqueries that are used as an operand to a `FOR`
  loop one level higher, eliminating the subquery completely. For example, the query

      FOR i IN (FOR j IN [1,2,3] RETURN j) RETURN i

  will be transformed by the rule to:

      FOR i IN [1,2,3] RETURN i

  The query

      FOR name IN (FOR doc IN _users FILTER doc.status == 1 RETURN doc.name) LIMIT 2 RETURN name

  will be transformed into

      FOR tmp IN _users FILTER tmp.status == 1 LIMIT 2 RETURN tmp.name

  The rule will only fire when the subquery is used as an operand to a `FOR` loop, and
  if the subquery does not contain a `COLLECT` with an `INTO` variable.

* added new endpoint "srv://" for DNS service records

* The result order of the AQL functions VALUES and ATTRIBUTES has never been
  guaranteed and it only had the "correct" ordering by accident when iterating
  over objects that were not loaded from the database. This accidental behavior
  is now changed by introduction of VelocyPack. No ordering is guaranteed unless
  you specify the sort parameter.

* removed configure option `--enable-logger`

* added AQL array comparison operators

  All AQL comparison operators now also exist in an array variant. In the
  array variant, the operator is preceded with one of the keywords *ALL*, *ANY*
  or *NONE*. Using one of these keywords changes the operator behavior to
  execute the comparison operation for all, any, or none of its left hand
  argument values. It is therefore expected that the left hand argument
  of an array operator is an array.

  Examples:

      [ 1, 2, 3 ] ALL IN [ 2, 3, 4 ]   // false
      [ 1, 2, 3 ] ALL IN [ 1, 2, 3 ]   // true
      [ 1, 2, 3 ] NONE IN [ 3 ]        // false
      [ 1, 2, 3 ] NONE IN [ 23, 42 ]   // true
      [ 1, 2, 3 ] ANY IN [ 4, 5, 6 ]   // false
      [ 1, 2, 3 ] ANY IN [ 1, 42 ]     // true
      [ 1, 2, 3 ] ANY == 2             // true
      [ 1, 2, 3 ] ANY == 4             // false
      [ 1, 2, 3 ] ANY > 0              // true
      [ 1, 2, 3 ] ANY <= 1             // true
      [ 1, 2, 3 ] NONE < 99            // false
      [ 1, 2, 3 ] NONE > 10            // true
      [ 1, 2, 3 ] ALL > 2              // false
      [ 1, 2, 3 ] ALL > 0              // true
      [ 1, 2, 3 ] ALL >= 3             // false
      ["foo", "bar"] ALL != "moo"      // true
      ["foo", "bar"] NONE == "bar"     // false
      ["foo", "bar"] ANY == "foo"      // true

* improved AQL optimizer to remove unnecessary sort operations in more cases

* allow enclosing AQL identifiers in forward ticks in addition to using
  backward ticks

  This allows for convenient writing of AQL queries in JavaScript template strings
  (which are delimited with backticks themselves), e.g.

      var q = `FOR doc IN ´collection´ RETURN doc.´name´`;

* allow to set `print.limitString` to configure the number of characters
  to output before truncating

* make logging configurable per log "topic"

  `--log.level <level>` sets the global log level to <level>, e.g. `info`,
  `debug`, `trace`.

  `--log.level topic=<level>` sets the log level for a specific topic.
  Currently, the following topics exist: `collector`, `compactor`, `mmap`,
  `performance`, `queries`, and `requests`. `performance` and `requests` are
  set to FATAL by default. `queries` is set to info. All others are
  set to the global level by default.

  The new log option `--log.output <definition>` allows directing the global
  or per-topic log output to different outputs. The output definition
  "<definition>" can be one of

    "-" for stdin
    "+" for stderr
    "syslog://<syslog-facility>"
    "syslog://<syslog-facility>/<application-name>"
    "file://<relative-path>"

  The option can be specified multiple times in order to configure the output
  for different log topics. To set up a per-topic output configuration, use
  `--log.output <topic>=<definition>`, e.g.

    queries=file://queries.txt

  logs all queries to the file "queries.txt".

* the option `--log.requests-file` is now deprecated. Instead use

    `--log.level requests=info`
    `--log.output requests=file://requests.txt`

* the option `--log.facility` is now deprecated. Instead use

    `--log.output requests=syslog://facility`

* the option `--log.performance` is now deprecated. Instead use

    `--log.level performance=trace`

* removed option `--log.source-filter`

* removed configure option `--enable-logger`

* change collection directory names to include a random id component at the end

  The new pattern is `collection-<id>-<random>`, where `<id>` is the collection
  id and `<random>` is a random number. Previous versions of ArangoDB used a
  pattern `collection-<id>` without the random number.

  ArangoDB 3.0 understands both the old and name directory name patterns.

* removed mostly unused internal spin-lock implementation

* removed support for pre-Windows 7-style locks. This removes compatibility for
  Windows versions older than Windows 7 (e.g. Windows Vista, Windows XP) and
  Windows 2008R2 (e.g. Windows 2008).

* changed names of sub-threads started by arangod

* added option `--default-number-of-shards` to arangorestore, allowing creating
  collections with a specifiable number of shards from a non-cluster dump

* removed support for CoffeeScript source files

* removed undocumented SleepAndRequeue

* added WorkMonitor to inspect server threads

* when downloading a Foxx service from the web interface the suggested filename
  is now based on the service's mount path instead of simply "app.zip"

* the `@arangodb/request` response object now stores the parsed JSON response
  body in a property `json` instead of `body` when the request was made using the
  `json` option. The `body` instead contains the response body as a string.

* the Foxx API has changed significantly, 2.8 services are still supported
  using a backwards-compatible "legacy mode"


v2.8.12 (XXXX-XX-XX)
--------------------

* issue #2091: decrease connect timeout to 5 seconds on startup

* fixed issue #2072

* slightly better error diagnostics for some replication errors

* fixed issue #1977

* fixed issue in `INTERSECTION` AQL function with duplicate elements
  in the source arrays

* fixed issue #1962

* fixed issue #1959

* export aqlQuery template handler as require('org/arangodb').aql for forwards-compatibility


v2.8.11 (2016-07-13)
--------------------

* fixed array index batch insertion issues for hash indexes that caused problems when
  no elements remained for insertion

* fixed issue #1937


v2.8.10 (2016-07-01)
--------------------

* make sure next local _rev value used for a document is at least as high as the
  _rev value supplied by external sources such as replication

* make adding a collection in both read- and write-mode to a transaction behave as
  expected (write includes read). This prevents the `unregister collection used in
  transaction` error

* fixed sometimes invalid result for `byExample(...).count()` when an index plus
  post-filtering was used

* fixed "collection is a nullptr" issue when starting a traversal from a transaction

* honor the value of startup option `--database.wait-for-sync` (that is used to control
  whether new collections are created with `waitForSync` set to `true` by default) also
  when creating collections via the HTTP API (and thus the ArangoShell). When creating
  a collection via these mechanisms, the option was ignored so far, which was inconsistent.

* fixed issue #1826: arangosh --javascript.execute: internal error (geo index issue)

* fixed issue #1823: Arango crashed hard executing very simple query on windows


v2.8.9 (2016-05-13)
-------------------

* fixed escaping and quoting of extra parameters for executables in Mac OS X App

* added "waiting for" status variable to web interface collection figures view

* fixed undefined behavior in query cache invaldation

* fixed access to /_admin/statistics API in case statistics are disable via option
  `--server.disable-statistics`

* Foxx manager will no longer fail hard when Foxx store is unreachable unless installing
  a service from the Foxx store (e.g. when behind a firewall or GitHub is unreachable).


v2.8.8 (2016-04-19)
-------------------

* fixed issue #1805: Query: internal error (location: arangod/Aql/AqlValue.cpp:182).
  Please report this error to arangodb.com (while executing)

* allow specifying collection name prefixes for `_from` and `_to` in arangoimp:

  To avoid specifying complete document ids (consisting of collection names and document
  keys) for *_from* and *_to* values when importing edges with arangoimp, there are now
  the options *--from-collection-prefix* and *--to-collection-prefix*.

  If specified, these values will be automatically prepended to each value in *_from*
  (or *_to* resp.). This allows specifying only document keys inside *_from* and/or *_to*.

  *Example*

      > arangoimp --from-collection-prefix users --to-collection-prefix products ...

  Importing the following document will then create an edge between *users/1234* and
  *products/4321*:

  ```js
  { "_from" : "1234", "_to" : "4321", "desc" : "users/1234 is connected to products/4321" }
  ```

* requests made with the interactive system API documentation in the web interface
  (Swagger) will now respect the active database instead of always using `_system`


v2.8.7 (2016-04-07)
-------------------

* optimized primary=>secondary failover

* fix to-boolean conversion for documents in AQL

* expose the User-Agent HTTP header from the ArangoShell since Github seems to
  require it now, and we use the ArangoShell for fetching Foxx repositories from Github

* work with http servers that only send

* fixed potential race condition between compactor and collector threads

* fix removal of temporary directories on arangosh exit

* javadoc-style comments in Foxx services are no longer interpreted as
  Foxx comments outside of controller/script/exports files (#1748)

* removed remaining references to class syntax for Foxx Model and Repository
  from the documentation

* added a safe-guard for corrupted master-pointer


v2.8.6 (2016-03-23)
-------------------

* arangosh can now execute JavaScript script files that contain a shebang
  in the first line of the file. This allows executing script files directly.

  Provided there is a script file `/path/to/script.js` with the shebang
  `#!arangosh --javascript.execute`:

      > cat /path/to/script.js
      #!arangosh --javascript.execute
      print("hello from script.js");

  If the script file is made executable

      > chmod a+x /path/to/script.js

  it can be invoked on the shell directly and use arangosh for its execution:

      > /path/to/script.js
      hello from script.js

  This did not work in previous versions of ArangoDB, as the whole script contents
  (including the shebang) were treated as JavaScript code.
  Now shebangs in script files will now be ignored for all files passed to arangosh's
  `--javascript.execute` parameter.

  The alternative way of executing a JavaScript file with arangosh still works:

      > arangosh --javascript.execute /path/to/script.js
      hello from script.js

* added missing reset of traversal state for nested traversals.
  The state of nested traversals (a traversal in an AQL query that was
  located in a repeatedly executed subquery or inside another FOR loop)
  was not reset properly, so that multiple invocations of the same nested
  traversal with different start vertices led to the nested traversal
  always using the start vertex provided on the first invocation.

* fixed issue #1781: ArangoDB startup time increased tremendously

* fixed issue #1783: SIGHUP should rotate the log


v2.8.5 (2016-03-11)
-------------------

* Add OpenSSL handler for TLS V1.2 as sugested by kurtkincaid in #1771

* fixed issue #1765 (The webinterface should display the correct query time)
  and #1770 (Display ACTUAL query time in aardvark's AQL editor)

* Windows: the unhandled exception handler now calls the windows logging
  facilities directly without locks.
  This fixes lockups on crashes from the logging framework.

* improve nullptr handling in logger.

* added new endpoint "srv://" for DNS service records

* `org/arangodb/request` no longer sets the content-type header to the
  string "undefined" when no content-type header should be sent (issue #1776)


v2.8.4 (2016-03-01)
-------------------

* global modules are no longer incorrectly resolved outside the ArangoDB
  JavaScript directory or the Foxx service's root directory (issue #1577)

* improved error messages from Foxx and JavaScript (issues #1564, #1565, #1744)


v2.8.3 (2016-02-22)
-------------------

* fixed AQL filter condition collapsing for deeply-nested cases, potentially
  enabling usage of indexes in some dedicated cases

* added parentheses in AQL explain command output to correctly display precedence
  of logical and arithmetic operators

* Foxx Model event listeners defined on the model are now correctly invoked by
  the Repository methods (issue #1665)

* Deleting a Foxx service in the frontend should now always succeed even if the
  files no longer exist on the file system (issue #1358)

* Routing actions loaded from the database no longer throw exceptions when
  trying to load other modules using "require"

* The `org/arangodb/request` response object now sets a property `json` to the
  parsed JSON response body in addition to overwriting the `body` property when
  the request was made using the `json` option.

* Improved Windows stability

* Fixed a bug in the interactive API documentation that would escape slashes
  in document-handle fields. Document handles are now provided as separate
  fields for collection name and document key.


v2.8.2 (2016-02-09)
-------------------

* the continuous replication applier will now prevent the master's WAL logfiles
  from being removed if they are still needed by the applier on the slave. This
  should help slaves that suffered from masters garbage collection WAL logfiles
  which would have been needed by the slave later.

  The initial synchronization will block removal of still needed WAL logfiles
  on the master for 10 minutes initially, and will extend this period when further
  requests are made to the master. Initial synchronization hands over its handle
  for blocking logfile removal to the continuous replication when started via
  the *setupReplication* function. In this case, continuous replication will
  extend the logfile removal blocking period for the required WAL logfiles when
  the slave makes additional requests.

  All handles that block logfile removal will time out automatically after at
  most 5 minutes should a master not be contacted by the slave anymore (e.g. in
  case the slave's replication is turned off, the slaves loses the connection
  to the master or the slave goes down).

* added all-in-one function *setupReplication* to synchronize data from master
  to slave and start the continuous replication:

      require("@arangodb/replication").setupReplication(configuration);

  The command will return when the initial synchronization is finished and the
  continuous replication has been started, or in case the initial synchronization
  has failed.

  If the initial synchronization is successful, the command will store the given
  configuration on the slave. It also configures the continuous replication to start
  automatically if the slave is restarted, i.e. *autoStart* is set to *true*.

  If the command is run while the slave's replication applier is already running,
  it will first stop the running applier, drop its configuration and do a
  resynchronization of data with the master. It will then use the provided configration,
  overwriting any previously existing replication configuration on the slave.

  The following example demonstrates how to use the command for setting up replication
  for the *_system* database. Note that it should be run on the slave and not the
  master:

      db._useDatabase("_system");
      require("@arangodb/replication").setupReplication({
        endpoint: "tcp://master.domain.org:8529",
        username: "myuser",
        password: "mypasswd",
        verbose: false,
        includeSystem: false,
        incremental: true,
        autoResync: true
      });

* the *sync* and *syncCollection* functions now always start the data synchronization
  as an asynchronous server job. The call to *sync* or *syncCollection* will block
  until synchronization is either complete or has failed with an error. The functions
  will automatically poll the slave periodically for status updates.

  The main benefit is that the connection to the slave does not need to stay open
  permanently and is thus not affected by timeout issues. Additionally the caller does
  not need to query the synchronization status from the slave manually as this is
  now performed automatically by these functions.

* fixed undefined behavior when explaining some types of AQL traversals, fixed
  display of some types of traversals in AQL explain output


v2.8.1 (2016-01-29)
-------------------

* Improved AQL Pattern matching by allowing to specify a different traversal
  direction for one or many of the edge collections.

      FOR v, e, p IN OUTBOUND @start @@ec1, INBOUND @@ec2, @@ec3

  will traverse *ec1* and *ec3* in the OUTBOUND direction and for *ec2* it will use
  the INBOUND direction. These directions can be combined in arbitrary ways, the
  direction defined after *IN [steps]* will we used as default direction and can
  be overriden for specific collections.
  This feature is only available for collection lists, it is not possible to
  combine it with graph names.

* detect more types of transaction deadlocks early

* fixed display of relational operators in traversal explain output

* fixed undefined behavior in AQL function `PARSE_IDENTIFIER`

* added "engines" field to Foxx services generated in the admin interface

* added AQL function `IS_SAME_COLLECTION`:

  *IS_SAME_COLLECTION(collection, document)*: Return true if *document* has the same
  collection id as the collection specified in *collection*. *document* can either be
  a [document handle](../Glossary/README.md#document-handle) string, or a document with
  an *_id* attribute. The function does not validate whether the collection actually
  contains the specified document, but only compares the name of the specified collection
  with the collection name part of the specified document.
  If *document* is neither an object with an *id* attribute nor a *string* value,
  the function will return *null* and raise a warning.

      /* true */
      IS_SAME_COLLECTION('_users', '_users/my-user')
      IS_SAME_COLLECTION('_users', { _id: '_users/my-user' })

      /* false */
      IS_SAME_COLLECTION('_users', 'foobar/baz')
      IS_SAME_COLLECTION('_users', { _id: 'something/else' })


v2.8.0 (2016-01-25)
-------------------

* avoid recursive locking


v2.8.0-beta8 (2016-01-19)
-------------------------

* improved internal datafile statistics for compaction and compaction triggering
  conditions, preventing excessive growth of collection datafiles under some
  workloads. This should also fix issue #1596.

* renamed AQL optimizer rule `remove-collect-into` to `remove-collect-variables`

* fixed primary and edge index lookups prematurely aborting searches when the
  specified id search value contained a different collection than the collection
  the index was created for


v2.8.0-beta7 (2016-01-06)
-------------------------

* added vm.runInThisContext

* added AQL keyword `AGGREGATE` for use in AQL `COLLECT` statement

  Using `AGGREGATE` allows more efficient aggregation (incrementally while building
  the groups) than previous versions of AQL, which built group aggregates afterwards
  from the total of all group values.

  `AGGREGATE` can be used inside a `COLLECT` statement only. If used, it must follow
  the declaration of grouping keys:

      FOR doc IN collection
        COLLECT gender = doc.gender AGGREGATE minAge = MIN(doc.age), maxAge = MAX(doc.age)
        RETURN { gender, minAge, maxAge }

  or, if no grouping keys are used, it can follow the `COLLECT` keyword:

      FOR doc IN collection
        COLLECT AGGREGATE minAge = MIN(doc.age), maxAge = MAX(doc.age)
        RETURN {
  minAge, maxAge
}

  Only specific expressions are allowed on the right-hand side of each `AGGREGATE`
  assignment:

  - on the top level the expression must be a call to one of the supported aggregation
    functions `LENGTH`, `MIN`, `MAX`, `SUM`, `AVERAGE`, `STDDEV_POPULATION`, `STDDEV_SAMPLE`,
    `VARIANCE_POPULATION`, or `VARIANCE_SAMPLE`

  - the expression must not refer to variables introduced in the `COLLECT` itself

* Foxx: mocha test paths with wildcard characters (asterisks) now work on Windows

* reserved AQL keyword `NONE` for future use

* web interface: fixed a graph display bug concerning dashboard view

* web interface: fixed several bugs during the dashboard initialize process

* web interface: included several bugfixes: #1597, #1611, #1623

* AQL query optimizer now converts `LENGTH(collection-name)` to an optimized
  expression that returns the number of documents in a collection

* adjusted the behavior of the expansion (`[*]`) operator in AQL for non-array values

  In ArangoDB 2.8, calling the expansion operator on a non-array value will always
  return an empty array. Previous versions of ArangoDB expanded non-array values by
  calling the `TO_ARRAY()` function for the value, which for example returned an
  array with a single value for boolean, numeric and string input values, and an array
  with the object's values for an object input value. This behavior was inconsistent
  with how the expansion operator works for the array indexes in 2.8, so the behavior
  is now unified:

  - if the left-hand side operand of `[*]` is an array, the array will be returned as
    is when calling `[*]` on it
  - if the left-hand side operand of `[*]` is not an array, an empty array will be
    returned by `[*]`

  AQL queries that rely on the old behavior can be changed by either calling `TO_ARRAY`
  explicitly or by using the `[*]` at the correct position.

  The following example query will change its result in 2.8 compared to 2.7:

      LET values = "foo" RETURN values[*]

  In 2.7 the query has returned the array `[ "foo" ]`, but in 2.8 it will return an
  empty array `[ ]`. To make it return the array `[ "foo" ]` again, an explicit
  `TO_ARRAY` function call is needed in 2.8 (which in this case allows the removal
  of the `[*]` operator altogether). This also works in 2.7:

      LET values = "foo" RETURN TO_ARRAY(values)

  Another example:

      LET values = [ { name: "foo" }, { name: "bar" } ]
      RETURN values[*].name[*]

  The above returned `[ [ "foo" ], [ "bar" ] ] in 2.7. In 2.8 it will return
  `[ [ ], [ ] ]`, because the value of `name` is not an array. To change the results
  to the 2.7 style, the query can be changed to

      LET values = [ { name: "foo" }, { name: "bar" } ]
      RETURN values[* RETURN TO_ARRAY(CURRENT.name)]

  The above also works in 2.7.
  The following types of queries won't change:

      LET values = [ 1, 2, 3 ] RETURN values[*]
      LET values = [ { name: "foo" }, { name: "bar" } ] RETURN values[*].name
      LET values = [ { names: [ "foo", "bar" ] }, { names: [ "baz" ] } ] RETURN values[*].names[*]
      LET values = [ { names: [ "foo", "bar" ] }, { names: [ "baz" ] } ] RETURN values[*].names[**]

* slightly adjusted V8 garbage collection strategy so that collection eventually
  happens in all contexts that hold V8 external references to documents and
  collections.

  also adjusted default value of `--javascript.gc-frequency` from 10 seconds to
  15 seconds, as less internal operations are carried out in JavaScript.

* fixes for AQL optimizer and traversal

* added `--create-collection-type` option to arangoimp

  This allows specifying the type of the collection to be created when
  `--create-collection` is set to `true`.

* Foxx export cache should no longer break if a broken app is loaded in the
  web admin interface.


v2.8.0-beta2 (2015-12-16)
-------------------------

* added AQL query optimizer rule "sort-in-values"

  This rule pre-sorts the right-hand side operand of the `IN` and `NOT IN`
  operators so the operation can use a binary search with logarithmic complexity
  instead of a linear search. The rule is applied when the right-hand side
  operand of an `IN` or `NOT IN` operator in a filter condition is a variable that
  is defined in a different loop/scope than the operator itself. Additionally,
  the filter condition must consist of solely the `IN` or `NOT IN` operation
  in order to avoid any side-effects.

* changed collection status terminology in web interface for collections for
  which an unload request has been issued from `in the process of being unloaded`
  to `will be unloaded`.

* unloading a collection via the web interface will now trigger garbage collection
  in all v8 contexts and force a WAL flush. This increases the chances of perfoming
  the unload faster.

* added the following attributes to the result of `collection.figures()` and the
  corresponding HTTP API at `PUT /_api/collection/<name>/figures`:

  - `documentReferences`: The number of references to documents in datafiles
    that JavaScript code currently holds. This information can be used for
    debugging compaction and unload issues.
  - `waitingFor`: An optional string value that contains information about
    which object type is at the head of the collection's cleanup queue. This
    information can be used for debugging compaction and unload issues.
  - `compactionStatus.time`: The point in time the compaction for the collection
    was last executed. This information can be used for debugging compaction
    issues.
  - `compactionStatus.message`: The action that was performed when the compaction
    was last run for the collection. This information can be used for debugging
    compaction issues.

  Note: `waitingFor` and `compactionStatus` may be empty when called on a coordinator
  in a cluster.

* the compaction will now provide queryable status info that can be used to track
  its progress. The compaction status is displayed in the web interface, too.

* better error reporting for arangodump and arangorestore

* arangodump will now fail by default when trying to dump edges that
  refer to already dropped collections. This can be circumvented by
  specifying the option `--force true` when invoking arangodump

* fixed cluster upgrade procedure

* the AQL functions `NEAR` and `WITHIN` now have stricter validations
  for their input parameters `limit`, `radius` and `distance`. They may now throw
  exceptions when invalid parameters are passed that may have not led
  to exceptions in previous versions.

* deprecation warnings now log stack traces

* Foxx: improved backwards compatibility with 2.5 and 2.6

  - reverted Model and Repository back to non-ES6 "classes" because of
    compatibility issues when using the extend method with a constructor

  - removed deprecation warnings for extend and controller.del

  - restored deprecated method Model.toJSONSchema

  - restored deprecated `type`, `jwt` and `sessionStorageApp` options
    in Controller#activateSessions

* Fixed a deadlock problem in the cluster


v2.8.0-beta1 (2015-12-06)
-------------------------

* added AQL function `IS_DATESTRING(value)`

  Returns true if *value* is a string that can be used in a date function.
  This includes partial dates such as *2015* or *2015-10* and strings containing
  invalid dates such as *2015-02-31*. The function will return false for all
  non-string values, even if some of them may be usable in date functions.


v2.8.0-alpha1 (2015-12-03)
--------------------------

* added AQL keywords `GRAPH`, `OUTBOUND`, `INBOUND` and `ANY` for use in graph
  traversals, reserved AQL keyword `ALL` for future use

  Usage of these keywords as collection names, variable names or attribute names
  in AQL queries will not be possible without quoting. For example, the following
  AQL query will still work as it uses a quoted collection name and a quoted
  attribute name:

      FOR doc IN `OUTBOUND`
        RETURN doc.`any`

* issue #1593: added AQL `POW` function for exponentation

* added cluster execution site info in explain output for AQL queries

* replication improvements:

  - added `autoResync` configuration parameter for continuous replication.

    When set to `true`, a replication slave will automatically trigger a full data
    re-synchronization with the master when the master cannot provide the log data
    the slave had asked for. Note that `autoResync` will only work when the option
    `requireFromPresent` is also set to `true` for the continuous replication, or
    when the continuous syncer is started and detects that no start tick is present.

    Automatic re-synchronization may transfer a lot of data from the master to the
    slave and may be expensive. It is therefore turned off by default.
    When turned off, the slave will never perform an automatic re-synchronization
    with the master.

  - added `idleMinWaitTime` and `idleMaxWaitTime` configuration parameters for
    continuous replication.

    These parameters can be used to control the minimum and maximum wait time the
    slave will (intentionally) idle and not poll for master log changes in case the
    master had sent the full logs already.
    The `idleMaxWaitTime` value will only be used when `adapativePolling` is set
    to `true`. When `adaptivePolling` is disable, only `idleMinWaitTime` will be
    used as a constant time span in which the slave will not poll the master for
    further changes. The default values are 0.5 seconds for `idleMinWaitTime` and
    2.5 seconds for `idleMaxWaitTime`, which correspond to the hard-coded values
    used in previous versions of ArangoDB.

  - added `initialSyncMaxWaitTime` configuration parameter for initial and continuous
    replication

    This option controls the maximum wait time (in seconds) that the initial
    synchronization will wait for a response from the master when fetching initial
    collection data. If no response is received within this time period, the initial
    synchronization will give up and fail. This option is also relevant for
    continuous replication in case *autoResync* is set to *true*, as then the
    continuous replication may trigger a full data re-synchronization in case
    the master cannot the log data the slave had asked for.

  - HTTP requests sent from the slave to the master during initial synchronization
    will now be retried if they fail with connection problems.

  - the initial synchronization now logs its progress so it can be queried using
    the regular replication status check APIs.

  - added `async` attribute for `sync` and `syncCollection` operations called from
    the ArangoShell. Setthing this attribute to `true` will make the synchronization
    job on the server go into the background, so that the shell does not block. The
    status of the started asynchronous synchronization job can be queried from the
    ArangoShell like this:

        /* starts initial synchronization */
        var replication = require("@arangodb/replication");
        var id = replication.sync({
          endpoint: "tcp://master.domain.org:8529",
          username: "myuser",
          password: "mypasswd",
          async: true
       });

       /* now query the id of the returned async job and print the status */
       print(replication.getSyncResult(id));

    The result of `getSyncResult()` will be `false` while the server-side job
    has not completed, and different to `false` if it has completed. When it has
    completed, all job result details will be returned by the call to `getSyncResult()`.


* fixed non-deterministic query results in some cluster queries

* fixed issue #1589

* return HTTP status code 410 (gone) instead of HTTP 408 (request timeout) for
  server-side operations that are canceled / killed. Sending 410 instead of 408
  prevents clients from re-starting the same (canceled) operation. Google Chrome
  for example sends the HTTP request again in case it is responded with an HTTP
  408, and this is exactly the opposite of the desired behavior when an operation
  is canceled / killed by the user.

* web interface: queries in AQL editor now cancelable

* web interface: dashboard - added replication information

* web interface: AQL editor now supports bind parameters

* added startup option `--server.hide-product-header` to make the server not send
  the HTTP response header `"Server: ArangoDB"` in its HTTP responses. By default,
  the option is turned off so the header is still sent as usual.

* added new AQL function `UNSET_RECURSIVE` to recursively unset attritutes from
  objects/documents

* switched command-line editor in ArangoShell and arangod to linenoise-ng

* added automatic deadlock detection for transactions

  In case a deadlock is detected, a multi-collection operation may be rolled back
  automatically and fail with error 29 (`deadlock detected`). Client code for
  operations containing more than one collection should be aware of this potential
  error and handle it accordingly, either by giving up or retrying the transaction.

* Added C++ implementations for the AQL arithmetic operations and the following
  AQL functions:
  - ABS
  - APPEND
  - COLLECTIONS
  - CURRENT_DATABASE
  - DOCUMENT
  - EDGES
  - FIRST
  - FIRST_DOCUMENT
  - FIRST_LIST
  - FLATTEN
  - FLOOR
  - FULLTEXT
  - LAST
  - MEDIAN
  - MERGE_RECURSIVE
  - MINUS
  - NEAR
  - NOT_NULL
  - NTH
  - PARSE_IDENTIFIER
  - PERCENTILE
  - POP
  - POSITION
  - PUSH
  - RAND
  - RANGE
  - REMOVE_NTH
  - REMOVE_VALUE
  - REMOVE_VALUES
  - ROUND
  - SHIFT
  - SQRT
  - STDDEV_POPULATION
  - STDDEV_SAMPLE
  - UNSHIFT
  - VARIANCE_POPULATION
  - VARIANCE_SAMPLE
  - WITHIN
  - ZIP

* improved performance of skipping over many documents in an AQL query when no
  indexes and no filters are used, e.g.

      FOR doc IN collection
        LIMIT 1000000, 10
        RETURN doc

* Added array indexes

  Hash indexes and skiplist indexes can now optionally be defined for array values
  so they index individual array members.

  To define an index for array values, the attribute name is extended with the
  expansion operator `[*]` in the index definition:

      arangosh> db.colName.ensureHashIndex("tags[*]");

  When given the following document

      { tags: [ "AQL", "ArangoDB", "Index" ] }

  the index will now contain the individual values `"AQL"`, `"ArangoDB"` and `"Index"`.

  Now the index can be used for finding all documents having `"ArangoDB"` somewhere in their
  tags array using the following AQL query:

      FOR doc IN colName
        FILTER "ArangoDB" IN doc.tags[*]
        RETURN doc

* rewrote AQL query optimizer rule `use-index-range` and renamed it to `use-indexes`.
  The name change affects rule names in the optimizer's output.

* rewrote AQL execution node `IndexRangeNode` and renamed it to `IndexNode`. The name
  change affects node names in the optimizer's explain output.

* added convenience function `db._explain(query)` for human-readable explanation
  of AQL queries

* module resolution as used by `require` now behaves more like in node.js

* the `org/arangodb/request` module now returns response bodies for error responses
  by default. The old behavior of not returning bodies for error responses can be
  re-enabled by explicitly setting the option `returnBodyOnError` to `false` (#1437)


v2.7.6 (2016-01-30)
-------------------

* detect more types of transaction deadlocks early


v2.7.5 (2016-01-22)
-------------------

* backported added automatic deadlock detection for transactions

  In case a deadlock is detected, a multi-collection operation may be rolled back
  automatically and fail with error 29 (`deadlock detected`). Client code for
  operations containing more than one collection should be aware of this potential
  error and handle it accordingly, either by giving up or retrying the transaction.

* improved internal datafile statistics for compaction and compaction triggering
  conditions, preventing excessive growth of collection datafiles under some
  workloads. This should also fix issue #1596.

* Foxx export cache should no longer break if a broken app is loaded in the
  web admin interface.

* Foxx: removed some incorrect deprecation warnings.

* Foxx: mocha test paths with wildcard characters (asterisks) now work on Windows


v2.7.4 (2015-12-21)
-------------------

* slightly adjusted V8 garbage collection strategy so that collection eventually
  happens in all contexts that hold V8 external references to documents and
  collections.

* added the following attributes to the result of `collection.figures()` and the
  corresponding HTTP API at `PUT /_api/collection/<name>/figures`:

  - `documentReferences`: The number of references to documents in datafiles
    that JavaScript code currently holds. This information can be used for
    debugging compaction and unload issues.
  - `waitingFor`: An optional string value that contains information about
    which object type is at the head of the collection's cleanup queue. This
    information can be used for debugging compaction and unload issues.
  - `compactionStatus.time`: The point in time the compaction for the collection
    was last executed. This information can be used for debugging compaction
    issues.
  - `compactionStatus.message`: The action that was performed when the compaction
    was last run for the collection. This information can be used for debugging
    compaction issues.

  Note: `waitingFor` and `compactionStatus` may be empty when called on a coordinator
  in a cluster.

* the compaction will now provide queryable status info that can be used to track
  its progress. The compaction status is displayed in the web interface, too.


v2.7.3 (2015-12-17)
-------------------

* fixed some replication value conversion issues when replication applier properties
  were set via ArangoShell

* fixed disappearing of documents for collections transferred via `sync` or
  `syncCollection` if the collection was dropped right before synchronization
  and drop and (re-)create collection markers were located in the same WAL file


* fixed an issue where overwriting the system sessions collection would break
  the web interface when authentication is enabled

v2.7.2 (2015-12-01)
-------------------

* replication improvements:

  - added `autoResync` configuration parameter for continuous replication.

    When set to `true`, a replication slave will automatically trigger a full data
    re-synchronization with the master when the master cannot provide the log data
    the slave had asked for. Note that `autoResync` will only work when the option
    `requireFromPresent` is also set to `true` for the continuous replication, or
    when the continuous syncer is started and detects that no start tick is present.

    Automatic re-synchronization may transfer a lot of data from the master to the
    slave and may be expensive. It is therefore turned off by default.
    When turned off, the slave will never perform an automatic re-synchronization
    with the master.

  - added `idleMinWaitTime` and `idleMaxWaitTime` configuration parameters for
    continuous replication.

    These parameters can be used to control the minimum and maximum wait time the
    slave will (intentionally) idle and not poll for master log changes in case the
    master had sent the full logs already.
    The `idleMaxWaitTime` value will only be used when `adapativePolling` is set
    to `true`. When `adaptivePolling` is disable, only `idleMinWaitTime` will be
    used as a constant time span in which the slave will not poll the master for
    further changes. The default values are 0.5 seconds for `idleMinWaitTime` and
    2.5 seconds for `idleMaxWaitTime`, which correspond to the hard-coded values
    used in previous versions of ArangoDB.

  - added `initialSyncMaxWaitTime` configuration parameter for initial and continuous
    replication

    This option controls the maximum wait time (in seconds) that the initial
    synchronization will wait for a response from the master when fetching initial
    collection data. If no response is received within this time period, the initial
    synchronization will give up and fail. This option is also relevant for
    continuous replication in case *autoResync* is set to *true*, as then the
    continuous replication may trigger a full data re-synchronization in case
    the master cannot the log data the slave had asked for.

  - HTTP requests sent from the slave to the master during initial synchronization
    will now be retried if they fail with connection problems.

  - the initial synchronization now logs its progress so it can be queried using
    the regular replication status check APIs.

* fixed non-deterministic query results in some cluster queries

* added missing lock instruction for primary index in compactor size calculation

* fixed issue #1589

* fixed issue #1583

* fixed undefined behavior when accessing the top level of a document with the `[*]`
  operator

* fixed potentially invalid pointer access in shaper when the currently accessed
  document got re-located by the WAL collector at the very same time

* Foxx: optional configuration options no longer log validation errors when assigned
  empty values (#1495)

* Foxx: constructors provided to Repository and Model sub-classes via extend are
  now correctly called (#1592)


v2.7.1 (2015-11-07)
-------------------

* switch to linenoise next generation

* exclude `_apps` collection from replication

  The slave has its own `_apps` collection which it populates on server start.
  When replicating data from the master to the slave, the data from the master may
  clash with the slave's own data in the `_apps` collection. Excluding the `_apps`
  collection from replication avoids this.

* disable replication appliers when starting in modes `--upgrade`, `--no-server`
  and `--check-upgrade`

* more detailed output in arango-dfdb

* fixed "no start tick" issue in replication applier

  This error could occur after restarting a slave server after a shutdown
  when no data was ever transferred from the master to the slave via the
  continuous replication

* fixed problem during SSL client connection abort that led to scheduler thread
  staying at 100% CPU saturation

* fixed potential segfault in AQL `NEIGHBORS` function implementation when C++ function
  variant was used and collection names were passed as strings

* removed duplicate target for some frontend JavaScript files from the Makefile

* make AQL function `MERGE()` work on a single array parameter, too.
  This allows combining the attributes of multiple objects from an array into
  a single object, e.g.

      RETURN MERGE([
        { foo: 'bar' },
        { quux: 'quetzalcoatl', ruled: true },
        { bar: 'baz', foo: 'done' }
      ])

  will now return:

      {
        "foo": "done",
        "quux": "quetzalcoatl",
        "ruled": true,
        "bar": "baz"
      }

* fixed potential deadlock in collection status changing on Windows

* fixed hard-coded `incremental` parameter in shell implementation of
  `syncCollection` function in replication module

* fix for GCC5: added check for '-stdlib' option


v2.7.0 (2015-10-09)
-------------------

* fixed request statistics aggregation
  When arangod was started in supervisor mode, the request statistics always showed
  0 requests, as the statistics aggregation thread did not run then.

* read server configuration files before dropping privileges. this ensures that
  the SSL keyfile specified in the configuration can be read with the server's start
  privileges (i.e. root when using a standard ArangoDB package).

* fixed replication with a 2.6 replication configuration and issues with a 2.6 master

* raised default value of `--server.descriptors-minimum` to 1024

* allow Foxx apps to be installed underneath URL path `/_open/`, so they can be
  (intentionally) accessed without authentication.

* added *allowImplicit* sub-attribute in collections declaration of transactions.
  The *allowImplicit* attributes allows making transactions fail should they
  read-access a collection that was not explicitly declared in the *collections*
  array of the transaction.

* added "special" password ARANGODB_DEFAULT_ROOT_PASSWORD. If you pass
  ARANGODB_DEFAULT_ROOT_PASSWORD as password, it will read the password
  from the environment variable ARANGODB_DEFAULT_ROOT_PASSWORD


v2.7.0-rc2 (2015-09-22)
-----------------------

* fix over-eager datafile compaction

  This should reduce the need to compact directly after loading a collection when a
  collection datafile contained many insertions and updates for the same documents. It
  should also prevent from re-compacting already merged datafiles in case not many
  changes were made. Compaction will also make fewer index lookups than before.

* added `syncCollection()` function in module `org/arangodb/replication`

  This allows synchronizing the data of a single collection from a master to a slave
  server. Synchronization can either restore the whole collection by transferring all
  documents from the master to the slave, or incrementally by only transferring documents
  that differ. This is done by partitioning the collection's entire key space into smaller
  chunks and comparing the data chunk-wise between master and slave. Only chunks that are
  different will be re-transferred.

  The `syncCollection()` function can be used as follows:

      require("org/arangodb/replication").syncCollection(collectionName, options);

  e.g.

      require("org/arangodb/replication").syncCollection("myCollection", {
        endpoint: "tcp://127.0.0.1:8529",  /* master */
        username: "root",                  /* username for master */
        password: "secret",                /* password for master */
        incremental: true                  /* use incremental mode */
      });


* additionally allow the following characters in document keys:

  `(` `)` `+` `,` `=` `;` `$` `!` `*` `'` `%`


v2.7.0-rc1 (2015-09-17)
-----------------------

* removed undocumented server-side-only collection functions:
  * collection.OFFSET()
  * collection.NTH()
  * collection.NTH2()
  * collection.NTH3()

* upgraded Swagger to version 2.0 for the Documentation

  This gives the user better prepared test request structures.
  More conversions will follow so finally client libraries can be auto-generated.

* added extra AQL functions for date and time calculation and manipulation.
  These functions were contributed by GitHub users @CoDEmanX and @friday.
  A big thanks for their work!

  The following extra date functions are available from 2.7 on:

  * `DATE_DAYOFYEAR(date)`: Returns the day of year number of *date*.
    The return values range from 1 to 365, or 366 in a leap year respectively.

  * `DATE_ISOWEEK(date)`: Returns the ISO week date of *date*.
    The return values range from 1 to 53. Monday is considered the first day of the week.
    There are no fractional weeks, thus the last days in December may belong to the first
    week of the next year, and the first days in January may be part of the previous year's
    last week.

  * `DATE_LEAPYEAR(date)`: Returns whether the year of *date* is a leap year.

  * `DATE_QUARTER(date)`: Returns the quarter of the given date (1-based):
    * 1: January, February, March
    * 2: April, May, June
    * 3: July, August, September
    * 4: October, November, December

  - *DATE_DAYS_IN_MONTH(date)*: Returns the number of days in *date*'s month (28..31).

  * `DATE_ADD(date, amount, unit)`: Adds *amount* given in *unit* to *date* and
    returns the calculated date.

    *unit* can be either of the following to specify the time unit to add or
    subtract (case-insensitive):
    - y, year, years
    - m, month, months
    - w, week, weeks
    - d, day, days
    - h, hour, hours
    - i, minute, minutes
    - s, second, seconds
    - f, millisecond, milliseconds

    *amount* is the number of *unit*s to add (positive value) or subtract
    (negative value).

  * `DATE_SUBTRACT(date, amount, unit)`: Subtracts *amount* given in *unit* from
    *date* and returns the calculated date.

    It works the same as `DATE_ADD()`, except that it subtracts. It is equivalent
    to calling `DATE_ADD()` with a negative amount, except that `DATE_SUBTRACT()`
    can also subtract ISO durations. Note that negative ISO durations are not
    supported (i.e. starting with `-P`, like `-P1Y`).

  * `DATE_DIFF(date1, date2, unit, asFloat)`: Calculate the difference
    between two dates in given time *unit*, optionally with decimal places.
    Returns a negative value if *date1* is greater than *date2*.

  * `DATE_COMPARE(date1, date2, unitRangeStart, unitRangeEnd)`: Compare two
    partial dates and return true if they match, false otherwise. The parts to
    compare are defined by a range of time units.

    The full range is: years, months, days, hours, minutes, seconds, milliseconds.
    Pass the unit to start from as *unitRangeStart*, and the unit to end with as
    *unitRangeEnd*. All units in between will be compared. Leave out *unitRangeEnd*
    to only compare *unitRangeStart*.

  * `DATE_FORMAT(date, format)`: Format a date according to the given format string.
    It supports the following placeholders (case-insensitive):
    - %t: timestamp, in milliseconds since midnight 1970-01-01
    - %z: ISO date (0000-00-00T00:00:00.000Z)
    - %w: day of week (0..6)
    - %y: year (0..9999)
    - %yy: year (00..99), abbreviated (last two digits)
    - %yyyy: year (0000..9999), padded to length of 4
    - %yyyyyy: year (-009999 .. +009999), with sign prefix and padded to length of 6
    - %m: month (1..12)
    - %mm: month (01..12), padded to length of 2
    - %d: day (1..31)
    - %dd: day (01..31), padded to length of 2
    - %h: hour (0..23)
    - %hh: hour (00..23), padded to length of 2
    - %i: minute (0..59)
    - %ii: minute (00..59), padded to length of 2
    - %s: second (0..59)
    - %ss: second (00..59), padded to length of 2
    - %f: millisecond (0..999)
    - %fff: millisecond (000..999), padded to length of 3
    - %x: day of year (1..366)
    - %xxx: day of year (001..366), padded to length of 3
    - %k: ISO week date (1..53)
    - %kk: ISO week date (01..53), padded to length of 2
    - %l: leap year (0 or 1)
    - %q: quarter (1..4)
    - %a: days in month (28..31)
    - %mmm: abbreviated English name of month (Jan..Dec)
    - %mmmm: English name of month (January..December)
    - %www: abbreviated English name of weekday (Sun..Sat)
    - %wwww: English name of weekday (Sunday..Saturday)
    - %&: special escape sequence for rare occasions
    - %%: literal %
    - %: ignored

* new WAL logfiles and datafiles are now created non-sparse

  This prevents SIGBUS signals being raised when memory of a sparse datafile is accessed
  and the disk is full and the accessed file part is not actually disk-backed. In
  this case the mapped memory region is not necessarily backed by physical memory, and
  accessing the memory may raise SIGBUS and crash arangod.

* the `internal.download()` function and the module `org/arangodb/request` used some
  internal library function that handled the sending of HTTP requests from inside of
  ArangoDB. This library unconditionally set an HTTP header `Accept-Encoding: gzip`
  in all outgoing HTTP requests.

  This has been fixed in 2.7, so `Accept-Encoding: gzip` is not set automatically anymore.
  Additionally, the header `User-Agent: ArangoDB` is not set automatically either. If
  client applications desire to send these headers, they are free to add it when
  constructing the requests using the `download` function or the request module.

* fixed issue #1436: org/arangodb/request advertises deflate without supporting it

* added template string generator function `aqlQuery` for generating AQL queries

  This can be used to generate safe AQL queries with JavaScript parameter
  variables or expressions easily:

      var name = 'test';
      var attributeName = '_key';
      var query = aqlQuery`FOR u IN users FILTER u.name == ${name} RETURN u.${attributeName}`;
      db._query(query);

* report memory usage for document header data (revision id, pointer to data etc.)
  in `db.collection.figures()`. The memory used for document headers will now
  show up in the already existing attribute `indexes.size`. Due to that, the index
  sizes reported by `figures()` in 2.7 will be higher than those reported by 2.6,
  but the 2.7 values are more accurate.

* IMPORTANT CHANGE: the filenames in dumps created by arangodump now contain
  not only the name of the dumped collection, but also an additional 32-digit hash
  value. This is done to prevent overwriting dump files in case-insensitive file
  systems when there exist multiple collections with the same name (but with
  different cases).

  For example, if a database has two collections: `test` and `Test`, previous
  versions of ArangoDB created the files

  * `test.structure.json` and `test.data.json` for collection `test`
  * `Test.structure.json` and `Test.data.json` for collection `Test`

  This did not work for case-insensitive filesystems, because the files for the
  second collection would have overwritten the files of the first. arangodump in
  2.7 will create the following filenames instead:

  * `test_098f6bcd4621d373cade4e832627b4f6.structure.json` and `test_098f6bcd4621d373cade4e832627b4f6.data.json`
  * `Test_0cbc6611f5540bd0809a388dc95a615b.structure.json` and `Test_0cbc6611f5540bd0809a388dc95a615b.data.json`

  These filenames will be unambiguous even in case-insensitive filesystems.

* IMPORTANT CHANGE: make arangod actually close lingering client connections
  when idle for at least the duration specified via `--server.keep-alive-timeout`.
  In previous versions of ArangoDB, connections were not closed by the server
  when the timeout was reached and the client was still connected. Now the
  connection is properly closed by the server in case of timeout. Client
  applications relying on the old behavior may now need to reconnect to the
  server when their idle connections time out and get closed (note: connections
  being idle for a long time may be closed by the OS or firewalls anyway -
  client applications should be aware of that and try to reconnect).

* IMPORTANT CHANGE: when starting arangod, the server will drop the process
  privileges to the specified values in options `--server.uid` and `--server.gid`
  instantly after parsing the startup options.

  That means when either `--server.uid` or `--server.gid` are set, the privilege
  change will happen earlier. This may prevent binding the server to an endpoint
  with a port number lower than 1024 if the arangodb user has no privileges
  for that. Previous versions of ArangoDB changed the privileges later, so some
  startup actions were still carried out under the invoking user (i.e. likely
  *root* when started via init.d or system scripts) and especially binding to
  low port numbers was still possible there.

  The default privileges for user *arangodb* will not be sufficient for binding
  to port numbers lower than 1024. To have an ArangoDB 2.7 bind to a port number
  lower than 1024, it needs to be started with either a different privileged user,
  or the privileges of the *arangodb* user have to raised manually beforehand.

* added AQL optimizer rule `patch-update-statements`

* Linux startup scripts and systemd configuration for arangod now try to
  adjust the NOFILE (number of open files) limits for the process. The limit
  value is set to 131072 (128k) when ArangoDB is started via start/stop
  commands

* When ArangoDB is started/stopped manually via the start/stop commands, the
  main process will wait for up to 10 seconds after it forks the supervisor
  and arangod child processes. If the startup fails within that period, the
  start/stop script will fail with an exit code other than zero. If the
  startup of the supervisor or arangod is still ongoing after 10 seconds,
  the main program will still return with exit code 0. The limit of 10 seconds
  is arbitrary because the time required for a startup is not known in advance.

* added startup option `--database.throw-collection-not-loaded-error`

  Accessing a not-yet loaded collection will automatically load a collection
  on first access. This flag controls what happens in case an operation
  would need to wait for another thread to finalize loading a collection. If
  set to *true*, then the first operation that accesses an unloaded collection
  will load it. Further threads that try to access the same collection while
  it is still loading immediately fail with an error (1238, *collection not loaded*).
  This is to prevent all server threads from being blocked while waiting on the
  same collection to finish loading. When the first thread has completed loading
  the collection, the collection becomes regularly available, and all operations
  from that point on can be carried out normally, and error 1238 will not be
  thrown anymore for that collection.

  If set to *false*, the first thread that accesses a not-yet loaded collection
  will still load it. Other threads that try to access the collection while
  loading will not fail with error 1238 but instead block until the collection
  is fully loaded. This configuration might lead to all server threads being
  blocked because they are all waiting for the same collection to complete
  loading. Setting the option to *true* will prevent this from happening, but
  requires clients to catch error 1238 and react on it (maybe by scheduling
  a retry for later).

  The default value is *false*.

* added better control-C support in arangosh

  When CTRL-C is pressed in arangosh, it will now print a `^C` first. Pressing
  CTRL-C again will reset the prompt if something was entered before, or quit
  arangosh if no command was entered directly before.

  This affects the arangosh version build with Readline-support only (Linux
  and MacOS).

  The MacOS version of ArangoDB for Homebrew now depends on Readline, too. The
  Homebrew formula has been changed accordingly.
  When self-compiling ArangoDB on MacOS without Homebrew, Readline now is a
  prerequisite.

* increased default value for collection-specific `indexBuckets` value from 1 to 8

  Collections created from 2.7 on will use the new default value of `8` if not
  overridden on collection creation or later using
  `collection.properties({ indexBuckets: ... })`.

  The `indexBuckets` value determines the number of buckets to use for indexes of
  type `primary`, `hash` and `edge`. Having multiple index buckets allows splitting
  an index into smaller components, which can be filled in parallel when a collection
  is loading. Additionally, resizing and reallocation of indexes are faster and
  less intrusive if the index uses multiple buckets, because resize and reallocation
  will affect only data in a single bucket instead of all index values.

  The index buckets will be filled in parallel when loading a collection if the collection
  has an `indexBuckets` value greater than 1 and the collection contains a significant
  amount of documents/edges (the current threshold is 256K documents but this value
  may change in future versions of ArangoDB).

* changed HTTP client to use poll instead of select on Linux and MacOS

  This affects the ArangoShell and user-defined JavaScript code running inside
  arangod that initiates its own HTTP calls.

  Using poll instead of select allows using arbitrary high file descriptors
  (bigger than the compiled in FD_SETSIZE). Server connections are still handled using
  epoll, which has never been affected by FD_SETSIZE.

* implemented AQL `LIKE` function using ICU regexes

* added `RETURN DISTINCT` for AQL queries to return unique results:

      FOR doc IN collection
        RETURN DISTINCT doc.status

  This change also introduces `DISTINCT` as an AQL keyword.

* removed `createNamedQueue()` and `addJob()` functions from org/arangodb/tasks

* use less locks and more atomic variables in the internal dispatcher
  and V8 context handling implementations. This leads to improved throughput in
  some ArangoDB internals and allows for higher HTTP request throughput for
  many operations.

  A short overview of the improvements can be found here:

  https://www.arangodb.com/2015/08/throughput-enhancements/

* added shorthand notation for attribute names in AQL object literals:

      LET name = "Peter"
      LET age = 42
      RETURN { name, age }

  The above is the shorthand equivalent of the generic form

      LET name = "Peter"
      LET age = 42
      RETURN { name : name, age : age }

* removed configure option `--enable-timings`

  This option did not have any effect.

* removed configure option `--enable-figures`

  This option previously controlled whether HTTP request statistics code was
  compiled into ArangoDB or not. The previous default value was `true` so
  statistics code was available in official packages. Setting the option to
  `false` led to compile errors so it is doubtful the default value was
  ever changed. By removing the option some internal statistics code was also
  simplified.

* removed run-time manipulation methods for server endpoints:

  * `db._removeEndpoint()`
  * `db._configureEndpoint()`
  * HTTP POST `/_api/endpoint`
  * HTTP DELETE `/_api/endpoint`

* AQL query result cache

  The query result cache can optionally cache the complete results of all or selected AQL queries.
  It can be operated in the following modes:

  * `off`: the cache is disabled. No query results will be stored
  * `on`: the cache will store the results of all AQL queries unless their `cache`
    attribute flag is set to `false`
  * `demand`: the cache will store the results of AQL queries that have their
    `cache` attribute set to `true`, but will ignore all others

  The mode can be set at server startup using the `--database.query-cache-mode` configuration
  option and later changed at runtime.

  The following HTTP REST APIs have been added for controlling the query cache:

  * HTTP GET `/_api/query-cache/properties`: returns the global query cache configuration
  * HTTP PUT `/_api/query-cache/properties`: modifies the global query cache configuration
  * HTTP DELETE `/_api/query-cache`: invalidates all results in the query cache

  The following JavaScript functions have been added for controlling the query cache:

  * `require("org/arangodb/aql/cache").properties()`: returns the global query cache configuration
  * `require("org/arangodb/aql/cache").properties(properties)`: modifies the global query cache configuration
  * `require("org/arangodb/aql/cache").clear()`: invalidates all results in the query cache

* do not link arangoimp against V8

* AQL function call arguments optimization

  This will lead to arguments in function calls inside AQL queries not being copied but passed
  by reference. This may speed up calls to functions with bigger argument values or queries that
  call functions a lot of times.

* upgraded V8 version to 4.3.61

* removed deprecated AQL `SKIPLIST` function.

  This function was introduced in older versions of ArangoDB with a less powerful query optimizer to
  retrieve data from a skiplist index using a `LIMIT` clause. It was marked as deprecated in ArangoDB
  2.6.

  Since ArangoDB 2.3 the behavior of the `SKIPLIST` function can be emulated using regular AQL
  constructs, e.g.

      FOR doc IN @@collection
        FILTER doc.value >= @value
        SORT doc.value DESC
        LIMIT 1
        RETURN doc

* the `skip()` function for simple queries does not accept negative input any longer.
  This feature was deprecated in 2.6.0.

* fix exception handling

  In some cases JavaScript exceptions would re-throw without information of the original problem.
  Now the original exception is logged for failure analysis.

* based REST API method PUT `/_api/simple/all` on the cursor API and make it use AQL internally.

  The change speeds up this REST API method and will lead to additional query information being
  returned by the REST API. Clients can use this extra information or ignore it.

* Foxx Queue job success/failure handlers arguments have changed from `(jobId, jobData, result, jobFailures)` to `(result, jobData, job)`.

* added Foxx Queue job options `repeatTimes`, `repeatUntil` and `repeatDelay` to automatically re-schedule jobs when they are completed.

* added Foxx manifest configuration type `password` to mask values in the web interface.

* fixed default values in Foxx manifest configurations sometimes not being used as defaults.

* fixed optional parameters in Foxx manifest configurations sometimes not being cleared correctly.

* Foxx dependencies can now be marked as optional using a slightly more verbose syntax in your manifest file.

* converted Foxx constructors to ES6 classes so you can extend them using class syntax.

* updated aqb to 2.0.

* updated chai to 3.0.

* Use more madvise calls to speed up things when memory is tight, in particular
  at load time but also for random accesses later.

* Overhauled web interface

  The web interface now has a new design.

  The API documentation for ArangoDB has been moved from "Tools" to "Links" in the web interface.

  The "Applications" tab in the web interfaces has been renamed to "Services".


v2.6.12 (2015-12-02)
--------------------

* fixed disappearing of documents for collections transferred via `sync` if the
  the collection was dropped right before synchronization and drop and (re-)create
  collection markers were located in the same WAL file

* added missing lock instruction for primary index in compactor size calculation

* fixed issue #1589

* fixed issue #1583

* Foxx: optional configuration options no longer log validation errors when assigned
  empty values (#1495)


v2.6.11 (2015-11-18)
--------------------

* fixed potentially invalid pointer access in shaper when the currently accessed
  document got re-located by the WAL collector at the very same time


v2.6.10 (2015-11-10)
--------------------

* disable replication appliers when starting in modes `--upgrade`, `--no-server`
  and `--check-upgrade`

* more detailed output in arango-dfdb

* fixed potential deadlock in collection status changing on Windows

* issue #1521: Can't dump/restore with user and password


v2.6.9 (2015-09-29)
-------------------

* added "special" password ARANGODB_DEFAULT_ROOT_PASSWORD. If you pass
  ARANGODB_DEFAULT_ROOT_PASSWORD as password, it will read the password
  from the environment variable ARANGODB_DEFAULT_ROOT_PASSWORD

* fixed failing AQL skiplist, sort and limit combination

  When using a Skiplist index on an attribute (say "a") and then using sort
  and skip on this attribute caused the result to be empty e.g.:

    require("internal").db.test.ensureSkiplist("a");
    require("internal").db._query("FOR x IN test SORT x.a LIMIT 10, 10");

  Was always empty no matter how many documents are stored in test.
  This is now fixed.

v2.6.8 (2015-09-09)
-------------------

* ARM only:

  The ArangoDB packages for ARM require the kernel to allow unaligned memory access.
  How the kernel handles unaligned memory access is configurable at runtime by
  checking and adjusting the contents `/proc/cpu/alignment`.

  In order to operate on ARM, ArangoDB requires the bit 1 to be set. This will
  make the kernel trap and adjust unaligned memory accesses. If this bit is not
  set, the kernel may send a SIGBUS signal to ArangoDB and terminate it.

  To set bit 1 in `/proc/cpu/alignment` use the following command as a privileged
  user (e.g. root):

      echo "2" > /proc/cpu/alignment

  Note that this setting affects all user processes and not just ArangoDB. Setting
  the alignment with the above command will also not make the setting permanent,
  so it will be lost after a restart of the system. In order to make the setting
  permanent, it should be executed during system startup or before starting arangod.

  The ArangoDB start/stop scripts do not adjust the alignment setting, but rely on
  the environment to have the correct alignment setting already. The reason for this
  is that the alignment settings also affect all other user processes (which ArangoDB
  is not aware of) and thus may have side-effects outside of ArangoDB. It is therefore
  more reasonable to have the system administrator carry out the change.


v2.6.7 (2015-08-25)
-------------------

* improved AssocMulti index performance when resizing.

  This makes the edge index perform less I/O when under memory pressure.


v2.6.6 (2015-08-23)
-------------------

* added startup option `--server.additional-threads` to create separate queues
  for slow requests.


v2.6.5 (2015-08-17)
-------------------

* added startup option `--database.throw-collection-not-loaded-error`

  Accessing a not-yet loaded collection will automatically load a collection
  on first access. This flag controls what happens in case an operation
  would need to wait for another thread to finalize loading a collection. If
  set to *true*, then the first operation that accesses an unloaded collection
  will load it. Further threads that try to access the same collection while
  it is still loading immediately fail with an error (1238, *collection not loaded*).
  This is to prevent all server threads from being blocked while waiting on the
  same collection to finish loading. When the first thread has completed loading
  the collection, the collection becomes regularly available, and all operations
  from that point on can be carried out normally, and error 1238 will not be
  thrown anymore for that collection.

  If set to *false*, the first thread that accesses a not-yet loaded collection
  will still load it. Other threads that try to access the collection while
  loading will not fail with error 1238 but instead block until the collection
  is fully loaded. This configuration might lead to all server threads being
  blocked because they are all waiting for the same collection to complete
  loading. Setting the option to *true* will prevent this from happening, but
  requires clients to catch error 1238 and react on it (maybe by scheduling
  a retry for later).

  The default value is *false*.

* fixed busy wait loop in scheduler threads that sometimes consumed 100% CPU while
  waiting for events on connections closed unexpectedly by the client side

* handle attribute `indexBuckets` when restoring collections via arangorestore.
  Previously the `indexBuckets` attribute value from the dump was ignored, and the
   server default value for `indexBuckets` was used when restoring a collection.

* fixed "EscapeValue already set error" crash in V8 actions that might have occurred when
  canceling V8-based operations.


v2.6.4 (2015-08-01)
-------------------

* V8: Upgrade to version 4.1.0.27 - this is intended to be the stable V8 version.

* fixed issue #1424: Arango shell should not processing arrows pushing on keyboard


v2.6.3 (2015-07-21)
-------------------

* issue #1409: Document values with null character truncated


v2.6.2 (2015-07-04)
-------------------

* fixed issue #1383: bindVars for HTTP API doesn't work with empty string

* fixed handling of default values in Foxx manifest configurations

* fixed handling of optional parameters in Foxx manifest configurations

* fixed a reference error being thrown in Foxx queues when a function-based job type is used that is not available and no options object is passed to queue.push


v2.6.1 (2015-06-24)
-------------------

* Add missing swagger files to cmake build. fixes #1368

* fixed documentation errors


v2.6.0 (2015-06-20)
-------------------

* using negative values for `SimpleQuery.skip()` is deprecated.
  This functionality will be removed in future versions of ArangoDB.

* The following simple query functions are now deprecated:

  * collection.near
  * collection.within
  * collection.geo
  * collection.fulltext
  * collection.range
  * collection.closedRange

  This also lead to the following REST API methods being deprecated from now on:

  * PUT /_api/simple/near
  * PUT /_api/simple/within
  * PUT /_api/simple/fulltext
  * PUT /_api/simple/range

  It is recommended to replace calls to these functions or APIs with equivalent AQL queries,
  which are more flexible because they can be combined with other operations:

      FOR doc IN NEAR(@@collection, @latitude, @longitude, @limit)
        RETURN doc

      FOR doc IN WITHIN(@@collection, @latitude, @longitude, @radius, @distanceAttributeName)
        RETURN doc

      FOR doc IN FULLTEXT(@@collection, @attributeName, @queryString, @limit)
        RETURN doc

      FOR doc IN @@collection
        FILTER doc.value >= @left && doc.value < @right
        LIMIT @skip, @limit
        RETURN doc`

  The above simple query functions and REST API methods may be removed in future versions
  of ArangoDB.

* deprecated now-obsolete AQL `SKIPLIST` function

  The function was introduced in older versions of ArangoDB with a less powerful query optimizer to
  retrieve data from a skiplist index using a `LIMIT` clause.

  Since 2.3 the same goal can be achieved by using regular AQL constructs, e.g.

      FOR doc IN collection FILTER doc.value >= @value SORT doc.value DESC LIMIT 1 RETURN doc

* fixed issues when switching the database inside tasks and during shutdown of database cursors

  These features were added during 2.6 alpha stage so the fixes affect devel/2.6-alpha builds only

* issue #1360: improved foxx-manager help

* added `--enable-tcmalloc` configure option.

  When this option is set, arangod and the client tools will be linked against tcmalloc, which replaces
  the system allocator. When the option is set, a tcmalloc library must be present on the system under
  one of the names `libtcmalloc`, `libtcmalloc_minimal` or `libtcmalloc_debug`.

  As this is a configure option, it is supported for manual builds on Linux-like systems only. tcmalloc
  support is currently experimental.

* issue #1353: Windows: HTTP API - incorrect path in errorMessage

* issue #1347: added option `--create-database` for arangorestore.

  Setting this option to `true` will now create the target database if it does not exist. When creating
  the target database, the username and passwords passed to arangorestore will be used to create an
  initial user for the new database.

* issue #1345: advanced debug information for User Functions

* issue #1341: Can't use bindvars in UPSERT

* fixed vulnerability in JWT implementation.

* changed default value of option `--database.ignore-datafile-errors` from `true` to `false`

  If the new default value of `false` is used, then arangod will refuse loading collections that contain
  datafiles with CRC mismatches or other errors. A collection with datafile errors will then become
  unavailable. This prevents follow up errors from happening.

  The only way to access such collection is to use the datafile debugger (arango-dfdb) and try to repair
  or truncate the datafile with it.

  If `--database.ignore-datafile-errors` is set to `true`, then collections will become available
  even if parts of their data cannot be loaded. This helps availability, but may cause (partial) data
  loss and follow up errors.

* added server startup option `--server.session-timeout` for controlling the timeout of user sessions
  in the web interface

* add sessions and cookie authentication for ArangoDB's web interface

  ArangoDB's built-in web interface now uses sessions. Session information ids are stored in cookies,
  so clients using the web interface must accept cookies in order to use it

* web interface: display query execution time in AQL editor

* web interface: renamed AQL query *submit* button to *execute*

* web interface: added query explain feature in AQL editor

* web interface: demo page added. only working if demo data is available, hidden otherwise

* web interface: added support for custom app scripts with optional arguments and results

* web interface: mounted apps that need to be configured are now indicated in the app overview

* web interface: added button for running tests to app details

* web interface: added button for configuring app dependencies to app details

* web interface: upgraded API documentation to use Swagger 2

* INCOMPATIBLE CHANGE

  removed startup option `--log.severity`

  The docs for `--log.severity` mentioned lots of severities (e.g. `exception`, `technical`, `functional`, `development`)
  but only a few severities (e.g. `all`, `human`) were actually used, with `human` being the default and `all` enabling the
  additional logging of requests. So the option pretended to control a lot of things which it actually didn't. Additionally,
  the option `--log.requests-file` was around for a long time already, also controlling request logging.

  Because the `--log.severity` option effectively did not control that much, it was removed. A side effect of removing the
  option is that 2.5 installations which used `--log.severity all` will not log requests after the upgrade to 2.6. This can
  be adjusted by setting the `--log.requests-file` option.

* add backtrace to fatal log events

* added optional `limit` parameter for AQL function `FULLTEXT`

* make fulltext index also index text values contained in direct sub-objects of the indexed
  attribute.

  Previous versions of ArangoDB only indexed the attribute value if it was a string. Sub-attributes
  of the index attribute were ignored when fulltext indexing.

  Now, if the index attribute value is an object, the object's values will each be included in the
  fulltext index if they are strings. If the index attribute value is an array, the array's values
  will each be included in the fulltext index if they are strings.

  For example, with a fulltext index present on the `translations` attribute, the following text
  values will now be indexed:

      var c = db._create("example");
      c.ensureFulltextIndex("translations");
      c.insert({ translations: { en: "fox", de: "Fuchs", fr: "renard", ru: "лиса" } });
      c.insert({ translations: "Fox is the English translation of the German word Fuchs" });
      c.insert({ translations: [ "ArangoDB", "document", "database", "Foxx" ] });

      c.fulltext("translations", "лиса").toArray();       // returns only first document
      c.fulltext("translations", "Fox").toArray();        // returns first and second documents
      c.fulltext("translations", "prefix:Fox").toArray(); // returns all three documents

* added batch document removal and lookup commands:

      collection.lookupByKeys(keys)
      collection.removeByKeys(keys)

  These commands can be used to perform multi-document lookup and removal operations efficiently
  from the ArangoShell. The argument to these operations is an array of document keys.

  Also added HTTP APIs for batch document commands:

  * PUT /_api/simple/lookup-by-keys
  * PUT /_api/simple/remove-by-keys

* properly prefix document address URLs with the current database name for calls to the REST
  API method GET `/_api/document?collection=...` (that method will return partial URLs to all
  documents in the collection).

  Previous versions of ArangoDB returned the URLs starting with `/_api/` but without the current
  database name, e.g. `/_api/document/mycollection/mykey`. Starting with 2.6, the response URLs
  will include the database name as well, e.g. `/_db/_system/_api/document/mycollection/mykey`.

* added dedicated collection export HTTP REST API

  ArangoDB now provides a dedicated collection export API, which can take snapshots of entire
  collections more efficiently than the general-purpose cursor API. The export API is useful
  to transfer the contents of an entire collection to a client application. It provides optional
  filtering on specific attributes.

  The export API is available at endpoint `POST /_api/export?collection=...`. The API has the
  same return value structure as the already established cursor API (`POST /_api/cursor`).

  An introduction to the export API is given in this blog post:
  http://jsteemann.github.io/blog/2015/04/04/more-efficient-data-exports/

* subquery optimizations for AQL queries

  This optimization avoids copying intermediate results into subqueries that are not required
  by the subquery.

  A brief description can be found here:
  http://jsteemann.github.io/blog/2015/05/04/subquery-optimizations/

* return value optimization for AQL queries

  This optimization avoids copying the final query result inside the query's main `ReturnNode`.

  A brief description can be found here:
  http://jsteemann.github.io/blog/2015/05/04/return-value-optimization-for-aql/

* speed up AQL queries containing big `IN` lists for index lookups

  `IN` lists used for index lookups had performance issues in previous versions of ArangoDB.
  These issues have been addressed in 2.6 so using bigger `IN` lists for filtering is much
  faster.

  A brief description can be found here:
  http://jsteemann.github.io/blog/2015/05/07/in-list-improvements/

* allow `@` and `.` characters in document keys, too

  This change also leads to document keys being URL-encoded when returned in HTTP `location`
  response headers.

* added alternative implementation for AQL COLLECT

  The alternative method uses a hash table for grouping and does not require its input elements
  to be sorted. It will be taken into account by the optimizer for `COLLECT` statements that do
  not use an `INTO` clause.

  In case a `COLLECT` statement can use the hash table variant, the optimizer will create an extra
  plan for it at the beginning of the planning phase. In this plan, no extra `SORT` node will be
  added in front of the `COLLECT` because the hash table variant of `COLLECT` does not require
  sorted input. Instead, a `SORT` node will be added after it to sort its output. This `SORT` node
  may be optimized away again in later stages. If the sort order of the result is irrelevant to
  the user, adding an extra `SORT null` after a hash `COLLECT` operation will allow the optimizer to
  remove the sorts altogether.

  In addition to the hash table variant of `COLLECT`, the optimizer will modify the original plan
  to use the regular `COLLECT` implementation. As this implementation requires sorted input, the
  optimizer will insert a `SORT` node in front of the `COLLECT`. This `SORT` node may be optimized
  away in later stages.

  The created plans will then be shipped through the regular optimization pipeline. In the end,
  the optimizer will pick the plan with the lowest estimated total cost as usual. The hash table
  variant does not require an up-front sort of the input, and will thus be preferred over the
  regular `COLLECT` if the optimizer estimates many input elements for the `COLLECT` node and
  cannot use an index to sort them.

  The optimizer can be explicitly told to use the regular *sorted* variant of `COLLECT` by
  suffixing a `COLLECT` statement with `OPTIONS { "method" : "sorted" }`. This will override the
  optimizer guesswork and only produce the *sorted* variant of `COLLECT`.

  A blog post on the new `COLLECT` implementation can be found here:
  http://jsteemann.github.io/blog/2015/04/22/collecting-with-a-hash-table/

* refactored HTTP REST API for cursors

  The HTTP REST API for cursors (`/_api/cursor`) has been refactored to improve its performance
  and use less memory.

  A post showing some of the performance improvements can be found here:
  http://jsteemann.github.io/blog/2015/04/01/improvements-for-the-cursor-api/

* simplified return value syntax for data-modification AQL queries

  ArangoDB 2.4 since version allows to return results from data-modification AQL queries. The
  syntax for this was quite limited and verbose:

      FOR i IN 1..10
        INSERT { value: i } IN test
        LET inserted = NEW
        RETURN inserted

  The `LET inserted = NEW RETURN inserted` was required literally to return the inserted
  documents. No calculations could be made using the inserted documents.

  This is now more flexible. After a data-modification clause (e.g. `INSERT`, `UPDATE`, `REPLACE`,
  `REMOVE`, `UPSERT`) there can follow any number of `LET` calculations. These calculations can
  refer to the pseudo-values `OLD` and `NEW` that are created by the data-modification statements.

  This allows returning projections of inserted or updated documents, e.g.:

      FOR i IN 1..10
        INSERT { value: i } IN test
        RETURN { _key: NEW._key, value: i }

  Still not every construct is allowed after a data-modification clause. For example, no functions
  can be called that may access documents.

  More information can be found here:
  http://jsteemann.github.io/blog/2015/03/27/improvements-for-data-modification-queries/

* added AQL `UPSERT` statement

  This adds an `UPSERT` statement to AQL that is a combination of both `INSERT` and `UPDATE` /
  `REPLACE`. The `UPSERT` will search for a matching document using a user-provided example.
  If no document matches the example, the *insert* part of the `UPSERT` statement will be
  executed. If there is a match, the *update* / *replace* part will be carried out:

      UPSERT { page: 'index.html' }                 /* search example */
        INSERT { page: 'index.html', pageViews: 1 } /* insert part */
        UPDATE { pageViews: OLD.pageViews + 1 }     /* update part */
        IN pageViews

  `UPSERT` can be used with an `UPDATE` or `REPLACE` clause. The `UPDATE` clause will perform
  a partial update of the found document, whereas the `REPLACE` clause will replace the found
  document entirely. The `UPDATE` or `REPLACE` parts can refer to the pseudo-value `OLD`, which
  contains all attributes of the found document.

  `UPSERT` statements can optionally return values. In the following query, the return
  attribute `found` will return the found document before the `UPDATE` was applied. If no
  document was found, `found` will contain a value of `null`. The `updated` result attribute will
  contain the inserted / updated document:

      UPSERT { page: 'index.html' }                 /* search example */
        INSERT { page: 'index.html', pageViews: 1 } /* insert part */
        UPDATE { pageViews: OLD.pageViews + 1 }     /* update part */
        IN pageViews
        RETURN { found: OLD, updated: NEW }

  A more detailed description of `UPSERT` can be found here:
  http://jsteemann.github.io/blog/2015/03/27/preview-of-the-upsert-command/

* adjusted default configuration value for `--server.backlog-size` from 10 to 64.

* issue #1231: bug xor feature in AQL: LENGTH(null) == 4

  This changes the behavior of the AQL `LENGTH` function as follows:

  - if the single argument to `LENGTH()` is `null`, then the result will now be `0`. In previous
    versions of ArangoDB, the result of `LENGTH(null)` was `4`.

  - if the single argument to `LENGTH()` is `true`, then the result will now be `1`. In previous
    versions of ArangoDB, the result of `LENGTH(true)` was `4`.

  - if the single argument to `LENGTH()` is `false`, then the result will now be `0`. In previous
    versions of ArangoDB, the result of `LENGTH(false)` was `5`.

  The results of `LENGTH()` with string, numeric, array object argument values do not change.

* issue #1298: Bulk import if data already exists (#1298)

  This change extends the HTTP REST API for bulk imports as follows:

  When documents are imported and the `_key` attribute is specified for them, the import can be
  used for inserting and updating/replacing documents. Previously, the import could be used for
  inserting new documents only, and re-inserting a document with an existing key would have failed
  with a *unique key constraint violated* error.

  The above behavior is still the default. However, the API now allows controlling the behavior
  in case of a unique key constraint error via the optional URL parameter `onDuplicate`.

  This parameter can have one of the following values:

  - `error`: when a unique key constraint error occurs, do not import or update the document but
    report an error. This is the default.

  - `update`: when a unique key constraint error occurs, try to (partially) update the existing
    document with the data specified in the import. This may still fail if the document would
    violate secondary unique indexes. Only the attributes present in the import data will be
    updated and other attributes already present will be preserved. The number of updated documents
    will be reported in the `updated` attribute of the HTTP API result.

  - `replace`: when a unique key constraint error occurs, try to fully replace the existing
    document with the data specified in the import. This may still fail if the document would
    violate secondary unique indexes. The number of replaced documents will be reported in the
    `updated` attribute of the HTTP API result.

  - `ignore`: when a unique key constraint error occurs, ignore this error. There will be no
    insert, update or replace for the particular document. Ignored documents will be reported
    separately in the `ignored` attribute of the HTTP API result.

  The result of the HTTP import API will now contain the attributes `ignored` and `updated`, which
  contain the number of ignored and updated documents respectively. These attributes will contain a
  value of zero unless the `onDuplicate` URL parameter is set to either `update` or `replace`
  (in this case the `updated` attribute may contain non-zero values) or `ignore` (in this case the
  `ignored` attribute may contain a non-zero value).

  To support the feature, arangoimp also has a new command line option `--on-duplicate` which can
  have one of the values `error`, `update`, `replace`, `ignore`. The default value is `error`.

  A few examples for using arangoimp with the `--on-duplicate` option can be found here:
  http://jsteemann.github.io/blog/2015/04/14/updating-documents-with-arangoimp/

* changed behavior of `db._query()` in the ArangoShell:

  if the command's result is printed in the shell, the first 10 results will be printed. Previously
  only a basic description of the underlying query result cursor was printed. Additionally, if the
  cursor result contains more than 10 results, the cursor is assigned to a global variable `more`,
  which can be used to iterate over the cursor result.

  Example:

      arangosh [_system]> db._query("FOR i IN 1..15 RETURN i")
      [object ArangoQueryCursor, count: 15, hasMore: true]

      [
        1,
        2,
        3,
        4,
        5,
        6,
        7,
        8,
        9,
        10
      ]

      type 'more' to show more documents


      arangosh [_system]> more
      [object ArangoQueryCursor, count: 15, hasMore: false]

      [
        11,
        12,
        13,
        14,
        15
      ]

* Disallow batchSize value 0 in HTTP `POST /_api/cursor`:

  The HTTP REST API `POST /_api/cursor` does not accept a `batchSize` parameter value of
  `0` any longer. A batch size of 0 never made much sense, but previous versions of ArangoDB
  did not check for this value. Now creating a cursor using a `batchSize` value 0 will
  result in an HTTP 400 error response

* REST Server: fix memory leaks when failing to add jobs

* 'EDGES' AQL Function

  The AQL function `EDGES` got a new fifth option parameter.
  Right now only one option is available: 'includeVertices'. This is a boolean parameter
  that allows to modify the result of the `EDGES` function.
  Default is 'includeVertices: false' which does not have any effect.
  'includeVertices: true' modifies the result, such that
  {vertex: <vertexDocument>, edge: <edgeDocument>} is returned.

* INCOMPATIBLE CHANGE:

  The result format of the AQL function `NEIGHBORS` has been changed.
  Before it has returned an array of objects containing 'vertex' and 'edge'.
  Now it will only contain the vertex directly.
  Also an additional option 'includeData' has been added.
  This is used to define if only the 'vertex._id' value should be returned (false, default),
  or if the vertex should be looked up in the collection and the complete JSON should be returned
  (true).
  Using only the id values can lead to significantly improved performance if this is the only information
  required.

  In order to get the old result format prior to ArangoDB 2.6, please use the function EDGES instead.
  Edges allows for a new option 'includeVertices' which, set to true, returns exactly the format of NEIGHBORS.
  Example:

      NEIGHBORS(<vertexCollection>, <edgeCollection>, <vertex>, <direction>, <example>)

  This can now be achieved by:

      EDGES(<edgeCollection>, <vertex>, <direction>, <example>, {includeVertices: true})

  If you are nesting several NEIGHBORS steps you can speed up their performance in the following way:

  Old Example:

  FOR va IN NEIGHBORS(Users, relations, 'Users/123', 'outbound') FOR vc IN NEIGHBORS(Products, relations, va.vertex._id, 'outbound') RETURN vc

  This can now be achieved by:

  FOR va IN NEIGHBORS(Users, relations, 'Users/123', 'outbound') FOR vc IN NEIGHBORS(Products, relations, va, 'outbound', null, {includeData: true}) RETURN vc
                                                                                                          ^^^^                  ^^^^^^^^^^^^^^^^^^^
                                                                                                  Use intermediate directly     include Data for final

* INCOMPATIBLE CHANGE:

  The AQL function `GRAPH_NEIGHBORS` now provides an additional option `includeData`.
  This option allows controlling whether the function should return the complete vertices
  or just their IDs. Returning only the IDs instead of the full vertices can lead to
  improved performance .

  If provided, `includeData` is set to `true`, all vertices in the result will be returned
  with all their attributes. The default value of `includeData` is `false`.
  This makes the default function results incompatible with previous versions of ArangoDB.

  To get the old result style in ArangoDB 2.6, please set the options as follows in calls
  to `GRAPH_NEIGHBORS`:

      GRAPH_NEIGHBORS(<graph>, <vertex>, { includeData: true })

* INCOMPATIBLE CHANGE:

  The AQL function `GRAPH_COMMON_NEIGHBORS` now provides an additional option `includeData`.
  This option allows controlling whether the function should return the complete vertices
  or just their IDs. Returning only the IDs instead of the full vertices can lead to
  improved performance .

  If provided, `includeData` is set to `true`, all vertices in the result will be returned
  with all their attributes. The default value of `includeData` is `false`.
  This makes the default function results incompatible with previous versions of ArangoDB.

  To get the old result style in ArangoDB 2.6, please set the options as follows in calls
  to `GRAPH_COMMON_NEIGHBORS`:

      GRAPH_COMMON_NEIGHBORS(<graph>, <vertexExamples1>, <vertexExamples2>, { includeData: true }, { includeData: true })

* INCOMPATIBLE CHANGE:

  The AQL function `GRAPH_SHORTEST_PATH` now provides an additional option `includeData`.
  This option allows controlling whether the function should return the complete vertices
  and edges or just their IDs. Returning only the IDs instead of full vertices and edges
  can lead to improved performance .

  If provided, `includeData` is set to `true`, all vertices and edges in the result will
  be returned with all their attributes. There is also an optional parameter `includePath` of
  type object.
  It has two optional sub-attributes `vertices` and `edges`, both of type boolean.
  Both can be set individually and the result will include all vertices on the path if
  `includePath.vertices == true` and all edges if `includePath.edges == true` respectively.

  The default value of `includeData` is `false`, and paths are now excluded by default.
  This makes the default function results incompatible with previous versions of ArangoDB.

  To get the old result style in ArangoDB 2.6, please set the options as follows in calls
  to `GRAPH_SHORTEST_PATH`:

      GRAPH_SHORTEST_PATH(<graph>, <source>, <target>, { includeData: true, includePath: { edges: true, vertices: true } })

  The attributes `startVertex` and `vertex` that were present in the results of `GRAPH_SHORTEST_PATH`
  in previous versions of ArangoDB will not be produced in 2.6. To calculate these attributes in 2.6,
  please extract the first and last elements from the `vertices` result attribute.

* INCOMPATIBLE CHANGE:

  The AQL function `GRAPH_DISTANCE_TO` will now return only the id the destination vertex
  in the `vertex` attribute, and not the full vertex data with all vertex attributes.

* INCOMPATIBLE CHANGE:

  All graph measurements functions in JavaScript module `general-graph` that calculated a
  single figure previously returned an array containing just the figure. Now these functions
  will return the figure directly and not put it inside an array.

  The affected functions are:

  * `graph._absoluteEccentricity`
  * `graph._eccentricity`
  * `graph._absoluteCloseness`
  * `graph._closeness`
  * `graph._absoluteBetweenness`
  * `graph._betweenness`
  * `graph._radius`
  * `graph._diameter`

* Create the `_graphs` collection in new databases with `waitForSync` attribute set to `false`

  The previous `waitForSync` value was `true`, so default the behavior when creating and dropping
  graphs via the HTTP REST API changes as follows if the new settings are in effect:

  * `POST /_api/graph` by default returns `HTTP 202` instead of `HTTP 201`
  * `DELETE /_api/graph/graph-name` by default returns `HTTP 202` instead of `HTTP 201`

  If the `_graphs` collection still has its `waitForSync` value set to `true`, then the HTTP status
  code will not change.

* Upgraded ICU to version 54; this increases performance in many places.
  based on https://code.google.com/p/chromium/issues/detail?id=428145

* added support for HTTP push aka chunked encoding

* issue #1051: add info whether server is running in service or user mode?

  This will add a "mode" attribute to the result of the result of HTTP GET `/_api/version?details=true`

  "mode" can have the following values:

  - `standalone`: server was started manually (e.g. on command-line)
  - `service`: service is running as Windows service, in daemon mode or under the supervisor

* improve system error messages in Windows port

* increased default value of `--server.request-timeout` from 300 to 1200 seconds for client tools
  (arangosh, arangoimp, arangodump, arangorestore)

* increased default value of `--server.connect-timeout` from 3 to 5 seconds for client tools
  (arangosh, arangoimp, arangodump, arangorestore)

* added startup option `--server.foxx-queues-poll-interval`

  This startup option controls the frequency with which the Foxx queues manager is checking
  the queue (or queues) for jobs to be executed.

  The default value is `1` second. Lowering this value will result in the queue manager waking
  up and checking the queues more frequently, which may increase CPU usage of the server.
  When not using Foxx queues, this value can be raised to save some CPU time.

* added startup option `--server.foxx-queues`

  This startup option controls whether the Foxx queue manager will check queue and job entries.
  Disabling this option can reduce server load but will prevent jobs added to Foxx queues from
  being processed at all.

  The default value is `true`, enabling the Foxx queues feature.

* make Foxx queues really database-specific.

  Foxx queues were and are stored in a database-specific collection `_queues`. However, a global
  cache variable for the queues led to the queue names being treated database-independently, which
  was wrong.

  Since 2.6, Foxx queues names are truly database-specific, so the same queue name can be used in
  two different databases for two different queues. Until then, it is advisable to think of queues
  as already being database-specific, and using the database name as a queue name prefix to be
  avoid name conflicts, e.g.:

      var queueName = "myQueue";
      var Foxx = require("org/arangodb/foxx");
      Foxx.queues.create(db._name() + ":" + queueName);

* added support for Foxx queue job types defined as app scripts.

  The old job types introduced in 2.4 are still supported but are known to cause issues in 2.5
  and later when the server is restarted or the job types are not defined in every thread.

  The new job types avoid this issue by storing an explicit mount path and script name rather
  than an assuming the job type is defined globally. It is strongly recommended to convert your
  job types to the new script-based system.

* renamed Foxx sessions option "sessionStorageApp" to "sessionStorage". The option now also accepts session storages directly.

* Added the following JavaScript methods for file access:
  * fs.copyFile() to copy single files
  * fs.copyRecursive() to copy directory trees
  * fs.chmod() to set the file permissions (non-Windows only)

* Added process.env for accessing the process environment from JavaScript code

* Cluster: kickstarter shutdown routines will more precisely follow the shutdown of its nodes.

* Cluster: don't delete agency connection objects that are currently in use.

* Cluster: improve passing along of HTTP errors

* fixed issue #1247: debian init script problems

* multi-threaded index creation on collection load

  When a collection contains more than one secondary index, they can be built in memory in
  parallel when the collection is loaded. How many threads are used for parallel index creation
  is determined by the new configuration parameter `--database.index-threads`. If this is set
  to 0, indexes are built by the opening thread only and sequentially. This is equivalent to
  the behavior in 2.5 and before.

* speed up building up primary index when loading collections

* added `count` attribute to `parameters.json` files of collections. This attribute indicates
  the number of live documents in the collection on unload. It is read when the collection is
  (re)loaded to determine the initial size for the collection's primary index

* removed remainders of MRuby integration, removed arangoirb

* simplified `controllers` property in Foxx manifests. You can now specify a filename directly
  if you only want to use a single file mounted at the base URL of your Foxx app.

* simplified `exports` property in Foxx manifests. You can now specify a filename directly if
  you only want to export variables from a single file in your Foxx app.

* added support for node.js-style exports in Foxx exports. Your Foxx exports file can now export
  arbitrary values using the `module.exports` property instead of adding properties to the
  `exports` object.

* added `scripts` property to Foxx manifests. You should now specify the `setup` and `teardown`
  files as properties of the `scripts` object in your manifests and can define custom,
  app-specific scripts that can be executed from the web interface or the CLI.

* added `tests` property to Foxx manifests. You can now define test cases using the `mocha`
  framework which can then be executed inside ArangoDB.

* updated `joi` package to 6.0.8.

* added `extendible` package.

* added Foxx model lifecycle events to repositories. See #1257.

* speed up resizing of edge index.

* allow to split an edge index into buckets which are resized individually.
  This is controlled by the `indexBuckets` attribute in the `properties`
  of the collection.

* fix a cluster deadlock bug in larger clusters by marking a thread waiting
  for a lock on a DBserver as blocked


v2.5.7 (2015-08-02)
-------------------

* V8: Upgrade to version 4.1.0.27 - this is intended to be the stable V8 version.


v2.5.6 (2015-07-21)
-------------------

* alter Windows build infrastructure so we can properly store pdb files.

* potentially fixed issue #1313: Wrong metric calculation at dashboard

  Escape whitespace in process name when scanning /proc/pid/stats

  This fixes statistics values read from that file

* Fixed variable naming in AQL `COLLECT INTO` results in case the COLLECT is placed
  in a subquery which itself is followed by other constructs that require variables


v2.5.5 (2015-05-29)
-------------------

* fixed vulnerability in JWT implementation.

* fixed format string for reading /proc/pid/stat

* take into account barriers used in different V8 contexts


v2.5.4 (2015-05-14)
-------------------

* added startup option `--log.performance`: specifying this option at startup will log
  performance-related info messages, mainly timings via the regular logging mechanisms

* cluster fixes

* fix for recursive copy under Windows


v2.5.3 (2015-04-29)
-------------------

* Fix fs.move to work across filesystem borders; Fixes Foxx app installation problems;
  issue #1292.

* Fix Foxx app install when installed on a different drive on Windows

* issue #1322: strange AQL result

* issue #1318: Inconsistent db._create() syntax

* issue #1315: queries to a collection fail with an empty response if the
  collection contains specific JSON data

* issue #1300: Make arangodump not fail if target directory exists but is empty

* allow specifying higher values than SOMAXCONN for `--server.backlog-size`

  Previously, arangod would not start when a `--server.backlog-size` value was
  specified that was higher than the platform's SOMAXCONN header value.

  Now, arangod will use the user-provided value for `--server.backlog-size` and
  pass it to the listen system call even if the value is higher than SOMAXCONN.
  If the user-provided value is higher than SOMAXCONN, arangod will log a warning
  on startup.

* Fixed a cluster deadlock bug. Mark a thread that is in a RemoteBlock as
  blocked to allow for additional dispatcher threads to be started.

* Fix locking in cluster by using another ReadWriteLock class for collections.

* Add a second DispatcherQueue for AQL in the cluster. This fixes a
  cluster-AQL thread explosion bug.


v2.5.2 (2015-04-11)
-------------------

* modules stored in _modules are automatically flushed when changed

* added missing query-id parameter in documentation of HTTP DELETE `/_api/query` endpoint

* added iterator for edge index in AQL queries

  this change may lead to less edges being read when used together with a LIMIT clause

* make graph viewer in web interface issue less expensive queries for determining
  a random vertex from the graph, and for determining vertex attributes

* issue #1285: syntax error, unexpected $undefined near '@_to RETURN obj

  this allows AQL bind parameter names to also start with underscores

* moved /_api/query to C++

* issue #1289: Foxx models created from database documents expose an internal method

* added `Foxx.Repository#exists`

* parallelize initialization of V8 context in multiple threads

* fixed a possible crash when the debug-level was TRACE

* cluster: do not initialize statistics collection on each
  coordinator, this fixes a race condition at startup

* cluster: fix a startup race w.r.t. the _configuration collection

* search for db:// JavaScript modules only after all local files have been
  considered, this speeds up the require command in a cluster considerably

* general cluster speedup in certain areas


v2.5.1 (2015-03-19)
-------------------

* fixed bug that caused undefined behavior when an AQL query was killed inside
  a calculation block

* fixed memleaks in AQL query cleanup in case out-of-memory errors are thrown

* by default, Debian and RedHat packages are built with debug symbols

* added option `--database.ignore-logfile-errors`

  This option controls how collection datafiles with a CRC mismatch are treated.

  If set to `false`, CRC mismatch errors in collection datafiles will lead
  to a collection not being loaded at all. If a collection needs to be loaded
  during WAL recovery, the WAL recovery will also abort (if not forced with
  `--wal.ignore-recovery-errors true`). Setting this flag to `false` protects
  users from unintentionally using a collection with corrupted datafiles, from
  which only a subset of the original data can be recovered.

  If set to `true`, CRC mismatch errors in collection datafiles will lead to
  the datafile being partially loaded. All data up to until the mismatch will
  be loaded. This will enable users to continue with collection datafiles
  that are corrupted, but will result in only a partial load of the data.
  The WAL recovery will still abort when encountering a collection with a
  corrupted datafile, at least if `--wal.ignore-recovery-errors` is not set to
  `true`.

  The default value is *true*, so for collections with corrupted datafiles
  there might be partial data loads once the WAL recovery has finished. If
  the WAL recovery will need to load a collection with a corrupted datafile,
  it will still stop when using the default values.

* INCOMPATIBLE CHANGE:

  make the arangod server refuse to start if during startup it finds a non-readable
  `parameter.json` file for a database or a collection.

  Stopping the startup process in this case requires manual intervention (fixing
  the unreadable files), but prevents follow-up errors due to ignored databases or
  collections from happening.

* datafiles and `parameter.json` files written by arangod are now created with read and write
  privileges for the arangod process user, and with read and write privileges for the arangod
  process group.

  Previously, these files were created with user read and write permissions only.

* INCOMPATIBLE CHANGE:

  abort WAL recovery if one of the collection's datafiles cannot be opened

* INCOMPATIBLE CHANGE:

  never try to raise the privileges after dropping them, this can lead to a race condition while
  running the recovery

  If you require to run ArangoDB on a port lower than 1024, you must run ArangoDB as root.

* fixed inefficiencies in `remove` methods of general-graph module

* added option `--database.slow-query-threshold` for controlling the default AQL slow query
  threshold value on server start

* add system error strings for Windows on many places

* rework service startup so we announce 'RUNNING' only when we're finished starting.

* use the Windows eventlog for FATAL and ERROR - log messages

* fix service handling in NSIS Windows installer, specify human readable name

* add the ICU_DATA environment variable to the fatal error messages

* fixed issue #1265: arangod crashed with SIGSEGV

* fixed issue #1241: Wildcards in examples


v2.5.0 (2015-03-09)
-------------------

* installer fixes for Windows

* fix for downloading Foxx

* fixed issue #1258: http pipelining not working?


v2.5.0-beta4 (2015-03-05)
-------------------------

* fixed issue #1247: debian init script problems


v2.5.0-beta3 (2015-02-27)
-------------------------

* fix Windows install path calculation in arango

* fix Windows logging of long strings

* fix possible undefinedness of const strings in Windows


v2.5.0-beta2 (2015-02-23)
-------------------------

* fixed issue #1256: agency binary not found #1256

* fixed issue #1230: API: document/col-name/_key and cursor return different floats

* front-end: dashboard tries not to (re)load statistics if user has no access

* V8: Upgrade to version 3.31.74.1

* etcd: Upgrade to version 2.0 - This requires go 1.3 to compile at least.

* refuse to startup if ICU wasn't initialized, this will i.e. prevent errors from being printed,
  and libraries from being loaded.

* front-end: unwanted removal of index table header after creating new index

* fixed issue #1248: chrome: applications filtering not working

* fixed issue #1198: queries remain in aql editor (front-end) if you navigate through different tabs

* Simplify usage of Foxx

  Thanks to our user feedback we learned that Foxx is a powerful, yet rather complicated concept.
  With this release we tried to make it less complicated while keeping all its strength.
  That includes a rewrite of the documentation as well as some code changes as listed below:

  * Moved Foxx applications to a different folder.

    The naming convention now is: <app-path>/_db/<dbname>/<mountpoint>/APP
    Before it was: <app-path>/databases/<dbname>/<appname>:<appversion>
    This caused some trouble as apps where cached based on name and version and updates did not apply.
    Hence the path on filesystem and the app's access URL had no relation to one another.
    Now the path on filesystem is identical to the URL (except for slashes and the appended APP)

  * Rewrite of Foxx routing

    The routing of Foxx has been exposed to major internal changes we adjusted because of user feedback.
    This allows us to set the development mode per mountpoint without having to change paths and hold
    apps at separate locations.

  * Foxx Development mode

    The development mode used until 2.4 is gone. It has been replaced by a much more mature version.
    This includes the deprecation of the javascript.dev-app-path parameter, which is useless since 2.5.
    Instead of having two separate app directories for production and development, apps now reside in
    one place, which is used for production as well as for development.
    Apps can still be put into development mode, changing their behavior compared to production mode.
    Development mode apps are still reread from disk at every request, and still they ship more debug
    output.

    This change has also made the startup options `--javascript.frontend-development-mode` and
    `--javascript.dev-app-path` obsolete. The former option will not have any effect when set, and the
    latter option is only read and used during the upgrade to 2.5 and does not have any effects later.

  * Foxx install process

    Installing Foxx apps has been a two step process: import them into ArangoDB and mount them at a
    specific mountpoint. These operations have been joined together. You can install an app at one
    mountpoint, that's it. No fetch, mount, unmount, purge cycle anymore. The commands have been
    simplified to just:

    * install: get your Foxx app up and running
    * uninstall: shut it down and erase it from disk

  * Foxx error output

    Until 2.4 the errors produced by Foxx were not optimal. Often, the error message was just
    `unable to parse manifest` and contained only an internal stack trace.
    In 2.5 we made major improvements there, including a much more fine-grained error output that
    helps you debug your Foxx apps. The error message printed is now much closer to its source and
    should help you track it down.

    Also we added the default handlers for unhandled errors in Foxx apps:

    * You will get a nice internal error page whenever your Foxx app is called but was not installed
      due to any error
    * You will get a proper error message when having an uncaught error appears in any app route

    In production mode the messages above will NOT contain any information about your Foxx internals
    and are safe to be exposed to third party users.
    In development mode the messages above will contain the stacktrace (if available), making it easier for
    your in-house devs to track down errors in the application.

* added `console` object to Foxx apps. All Foxx apps now have a console object implementing
  the familiar Console API in their global scope, which can be used to log diagnostic
  messages to the database.

* added `org/arangodb/request` module, which provides a simple API for making HTTP requests
  to external services.

* added optimizer rule `propagate-constant-attributes`

  This rule will look inside `FILTER` conditions for constant value equality comparisons,
  and insert the constant values in other places in `FILTER`s. For example, the rule will
  insert `42` instead of `i.value` in the second `FILTER` of the following query:

      FOR i IN c1 FOR j IN c2 FILTER i.value == 42 FILTER j.value == i.value RETURN 1

* added `filtered` value to AQL query execution statistics

  This value indicates how many documents were filtered by `FilterNode`s in the AQL query.
  Note that `IndexRangeNode`s can also filter documents by selecting only the required ranges
  from the index. The `filtered` value will not include the work done by `IndexRangeNode`s,
  but only the work performed by `FilterNode`s.

* added support for sparse hash and skiplist indexes

  Hash and skiplist indexes can optionally be made sparse. Sparse indexes exclude documents
  in which at least one of the index attributes is either not set or has a value of `null`.

  As such documents are excluded from sparse indexes, they may contain fewer documents than
  their non-sparse counterparts. This enables faster indexing and can lead to reduced memory
  usage in case the indexed attribute does occur only in some, but not all documents of the
  collection. Sparse indexes will also reduce the number of collisions in non-unique hash
  indexes in case non-existing or optional attributes are indexed.

  In order to create a sparse index, an object with the attribute `sparse` can be added to
  the index creation commands:

      db.collection.ensureHashIndex(attributeName, { sparse: true });
      db.collection.ensureHashIndex(attributeName1, attributeName2, { sparse: true });
      db.collection.ensureUniqueConstraint(attributeName, { sparse: true });
      db.collection.ensureUniqueConstraint(attributeName1, attributeName2, { sparse: true });

      db.collection.ensureSkiplist(attributeName, { sparse: true });
      db.collection.ensureSkiplist(attributeName1, attributeName2, { sparse: true });
      db.collection.ensureUniqueSkiplist(attributeName, { sparse: true });
      db.collection.ensureUniqueSkiplist(attributeName1, attributeName2, { sparse: true });

  Note that in place of the above specialized index creation commands, it is recommended to use
  the more general index creation command `ensureIndex`:

  ```js
  db.collection.ensureIndex({ type: "hash", sparse: true, unique: true, fields: [ attributeName ] });
  db.collection.ensureIndex({ type: "skiplist", sparse: false, unique: false, fields: [ "a", "b" ] });
  ```

  When not explicitly set, the `sparse` attribute defaults to `false` for new indexes.

  This causes a change in behavior when creating a unique hash index without specifying the
  sparse flag: in 2.4, unique hash indexes were implicitly sparse, always excluding `null` values.
  There was no option to control this behavior, and sparsity was neither supported for non-unique
  hash indexes nor skiplists in 2.4. This implicit sparsity of unique hash indexes was considered
  an inconsistency, and therefore the behavior was cleaned up in 2.5. As of 2.5, indexes will
  only be created sparse if sparsity is explicitly requested. Existing unique hash indexes from 2.4
  or before will automatically be migrated so they are still sparse after the upgrade to 2.5.

  Geo indexes are implicitly sparse, meaning documents without the indexed location attribute or
  containing invalid location coordinate values will be excluded from the index automatically. This
  is also a change when compared to pre-2.5 behavior, when documents with missing or invalid
  coordinate values may have caused errors on insertion when the geo index' `unique` flag was set
  and its `ignoreNull` flag was not.

  This was confusing and has been rectified in 2.5. The method `ensureGeoConstaint()` now does the
  same as `ensureGeoIndex()`. Furthermore, the attributes `constraint`, `unique`, `ignoreNull` and
  `sparse` flags are now completely ignored when creating geo indexes.

  The same is true for fulltext indexes. There is no need to specify non-uniqueness or sparsity for
  geo or fulltext indexes. They will always be non-unique and sparse.

  As sparse indexes may exclude some documents, they cannot be used for every type of query.
  Sparse hash indexes cannot be used to find documents for which at least one of the indexed
  attributes has a value of `null`. For example, the following AQL query cannot use a sparse
  index, even if one was created on attribute `attr`:

      FOR doc In collection
        FILTER doc.attr == null
        RETURN doc

  If the lookup value is non-constant, a sparse index may or may not be used, depending on
  the other types of conditions in the query. If the optimizer can safely determine that
  the lookup value cannot be `null`, a sparse index may be used. When uncertain, the optimizer
  will not make use of a sparse index in a query in order to produce correct results.

  For example, the following queries cannot use a sparse index on `attr` because the optimizer
  will not know beforehand whether the comparison values for `doc.attr` will include `null`:

      FOR doc In collection
        FILTER doc.attr == SOME_FUNCTION(...)
        RETURN doc

      FOR other IN otherCollection
        FOR doc In collection
          FILTER doc.attr == other.attr
          RETURN doc

  Sparse skiplist indexes can be used for sorting if the optimizer can safely detect that the
  index range does not include `null` for any of the index attributes.

* inspection of AQL data-modification queries will now detect if the data-modification part
  of the query can run in lockstep with the data retrieval part of the query, or if the data
  retrieval part must be executed before the data modification can start.

  Executing the two in lockstep allows using much smaller buffers for intermediate results
  and starts the actual data-modification operations much earlier than if the two phases
  were executed separately.

* Allow dynamic attribute names in AQL object literals

  This allows using arbitrary expressions to construct attribute names in object
  literals specified in AQL queries. To disambiguate expressions and other unquoted
  attribute names, dynamic attribute names need to be enclosed in brackets (`[` and `]`).
  Example:

      FOR i IN 1..100
        RETURN { [ CONCAT('value-of-', i) ] : i }

* make AQL optimizer rule "use-index-for-sort" remove sort also in case a non-sorted
  index (e.g. a hash index) is used for only equality lookups and all sort attributes
  are covered by the index.

  Example that does not require an extra sort (needs hash index on `value`):

      FOR doc IN collection FILTER doc.value == 1 SORT doc.value RETURN doc

  Another example that does not require an extra sort (with hash index on `value1`, `value2`):

      FOR doc IN collection FILTER doc.value1 == 1 && doc.value2 == 2 SORT doc.value1, doc.value2 RETURN doc

* make AQL optimizer rule "use-index-for-sort" remove sort also in case the sort criteria
  excludes the left-most index attributes, but the left-most index attributes are used
  by the index for equality-only lookups.

  Example that can use the index for sorting (needs skiplist index on `value1`, `value2`):

      FOR doc IN collection FILTER doc.value1 == 1 SORT doc.value2 RETURN doc

* added selectivity estimates for primary index, edge index, and hash index

  The selectivity estimates are returned by the `GET /_api/index` REST API method
  in a sub-attribute `selectivityEstimate` for each index that supports it. This
  attribute will be omitted for indexes that do not provide selectivity estimates.
  If provided, the selectivity estimate will be a numeric value between 0 and 1.

  Selectivity estimates will also be reported in the result of `collection.getIndexes()`
  for all indexes that support this. If no selectivity estimate can be determined for
  an index, the attribute `selectivityEstimate` will be omitted here, too.

  The web interface also shows selectivity estimates for each index that supports this.

  Currently the following index types can provide selectivity estimates:
  - primary index
  - edge index
  - hash index (unique and non-unique)

  No selectivity estimates will be provided when running in cluster mode.

* fixed issue #1226: arangod log issues

* added additional logger if arangod is started in foreground mode on a tty

* added AQL optimizer rule "move-calculations-down"

* use exclusive native SRWLocks on Windows instead of native mutexes

* added AQL functions `MD5`, `SHA1`, and `RANDOM_TOKEN`.

* reduced number of string allocations when parsing certain AQL queries

  parsing numbers (integers or doubles) does not require a string allocation
  per number anymore

* RequestContext#bodyParam now accepts arbitrary joi schemas and rejects invalid (but well-formed) request bodies.

* enforce that AQL user functions are wrapped inside JavaScript function () declarations

  AQL user functions were always expected to be wrapped inside a JavaScript function, but previously
  this was not enforced when registering a user function. Enforcing the AQL user functions to be contained
  inside functions prevents functions from doing some unexpected things that may have led to undefined
  behavior.

* Windows service uninstalling: only remove service if it points to the currently running binary,
  or --force was specified.

* Windows (debug only): print stacktraces on crash and run minidump

* Windows (cygwin): if you run arangosh in a cygwin shell or via ssh we will detect this and use
  the appropriate output functions.

* Windows: improve process management

* fix IPv6 reverse ip lookups - so far we only did IPv4 addresses.

* improve join documentation, add outer join example

* run jslint for unit tests too, to prevent "memory leaks" by global js objects with native code.

* fix error logging for exceptions - we wouldn't log the exception message itself so far.

* improve error reporting in the http client (Windows & *nix)

* improve error reports in cluster

* Standard errors can now contain custom messages.


v2.4.7 (XXXX-XX-XX)
-------------------

* fixed issue #1282: Geo WITHIN_RECTANGLE for nested lat/lng


v2.4.6 (2015-03-18)
-------------------

* added option `--database.ignore-logfile-errors`

  This option controls how collection datafiles with a CRC mismatch are treated.

  If set to `false`, CRC mismatch errors in collection datafiles will lead
  to a collection not being loaded at all. If a collection needs to be loaded
  during WAL recovery, the WAL recovery will also abort (if not forced with
  `--wal.ignore-recovery-errors true`). Setting this flag to `false` protects
  users from unintentionally using a collection with corrupted datafiles, from
  which only a subset of the original data can be recovered.

  If set to `true`, CRC mismatch errors in collection datafiles will lead to
  the datafile being partially loaded. All data up to until the mismatch will
  be loaded. This will enable users to continue with a collection datafiles
  that are corrupted, but will result in only a partial load of the data.
  The WAL recovery will still abort when encountering a collection with a
  corrupted datafile, at least if `--wal.ignore-recovery-errors` is not set to
  `true`.

  The default value is *true*, so for collections with corrupted datafiles
  there might be partial data loads once the WAL recovery has finished. If
  the WAL recovery will need to load a collection with a corrupted datafile,
  it will still stop when using the default values.

* INCOMPATIBLE CHANGE:

  make the arangod server refuse to start if during startup it finds a non-readable
  `parameter.json` file for a database or a collection.

  Stopping the startup process in this case requires manual intervention (fixing
  the unreadable files), but prevents follow-up errors due to ignored databases or
  collections from happening.

* datafiles and `parameter.json` files written by arangod are now created with read and write
  privileges for the arangod process user, and with read and write privileges for the arangod
  process group.

  Previously, these files were created with user read and write permissions only.

* INCOMPATIBLE CHANGE:

  abort WAL recovery if one of the collection's datafiles cannot be opened

* INCOMPATIBLE CHANGE:

  never try to raise the privileges after dropping them, this can lead to a race condition while
  running the recovery

  If you require to run ArangoDB on a port lower than 1024, you must run ArangoDB as root.

* fixed inefficiencies in `remove` methods of general-graph module

* added option `--database.slow-query-threshold` for controlling the default AQL slow query
  threshold value on server start


v2.4.5 (2015-03-16)
-------------------

* added elapsed time to HTTP request logging output (`--log.requests-file`)

* added AQL current and slow query tracking, killing of AQL queries

  This change enables retrieving the list of currently running AQL queries inside the selected database.
  AQL queries with an execution time beyond a certain threshold can be moved to a "slow query" facility
  and retrieved from there. Queries can also be killed by specifying the query id.

  This change adds the following HTTP REST APIs:

  - `GET /_api/query/current`: for retrieving the list of currently running queries
  - `GET /_api/query/slow`: for retrieving the list of slow queries
  - `DELETE /_api/query/slow`: for clearing the list of slow queries
  - `GET /_api/query/properties`: for retrieving the properties for query tracking
  - `PUT /_api/query/properties`: for adjusting the properties for query tracking
  - `DELETE /_api/query/<id>`: for killing an AQL query

  The following JavaScript APIs have been added:

  - require("org/arangodb/aql/queries").current();
  - require("org/arangodb/aql/queries").slow();
  - require("org/arangodb/aql/queries").clearSlow();
  - require("org/arangodb/aql/queries").properties();
  - require("org/arangodb/aql/queries").kill();

* fixed issue #1265: arangod crashed with SIGSEGV

* fixed issue #1241: Wildcards in examples

* fixed comment parsing in Foxx controllers


v2.4.4 (2015-02-24)
-------------------

* fixed the generation template for foxx apps. It now does not create deprecated functions anymore

* add custom visitor functionality for `GRAPH_NEIGHBORS` function, too

* increased default value of traversal option *maxIterations* to 100 times of its previous
  default value


v2.4.3 (2015-02-06)
-------------------

* fix multi-threading with openssl when running under Windows

* fix timeout on socket operations when running under Windows

* Fixed an error in Foxx routing which caused some apps that worked in 2.4.1 to fail with status 500: `undefined is not a function` errors in 2.4.2
  This error was occurring due to seldom internal rerouting introduced by the malformed application handler.


v2.4.2 (2015-01-30)
-------------------

* added custom visitor functionality for AQL traversals

  This allows more complex result processing in traversals triggered by AQL. A few examples
  are shown in [this article](http://jsteemann.github.io/blog/2015/01/28/using-custom-visitors-in-aql-graph-traversals/).

* improved number of results estimated for nodes of type EnumerateListNode and SubqueryNode
  in AQL explain output

* added AQL explain helper to explain arbitrary AQL queries

  The helper function prints the query execution plan and the indexes to be used in the
  query. It can be invoked from the ArangoShell or the web interface as follows:

      require("org/arangodb/aql/explainer").explain(query);

* enable use of indexes for certain AQL conditions with non-equality predicates, in
  case the condition(s) also refer to indexed attributes

  The following queries will now be able to use indexes:

      FILTER a.indexed == ... && a.indexed != ...
      FILTER a.indexed == ... && a.nonIndexed != ...
      FILTER a.indexed == ... && ! (a.indexed == ...)
      FILTER a.indexed == ... && ! (a.nonIndexed == ...)
      FILTER a.indexed == ... && ! (a.indexed != ...)
      FILTER a.indexed == ... && ! (a.nonIndexed != ...)
      FILTER (a.indexed == ... && a.nonIndexed == ...) || (a.indexed == ... && a.nonIndexed == ...)
      FILTER (a.indexed == ... && a.nonIndexed != ...) || (a.indexed == ... && a.nonIndexed != ...)

* Fixed spuriously occurring "collection not found" errors when running queries on local
  collections on a cluster DB server

* Fixed upload of Foxx applications to the server for apps exceeding approx. 1 MB zipped.

* Malformed Foxx applications will now return a more useful error when any route is requested.

  In Production a Foxx app mounted on /app will display an html page on /app/* stating a 503 Service temporarily not available.
  It will not state any information about your Application.
  Before it was a 404 Not Found without any information and not distinguishable from a correct not found on your route.

  In Development Mode the html page also contains information about the error occurred.

* Unhandled errors thrown in Foxx routes are now handled by the Foxx framework itself.

  In Production the route will return a status 500 with a body {error: "Error statement"}.
  In Development the route will return a status 500 with a body {error: "Error statement", stack: "..."}

  Before, it was status 500 with a plain text stack including ArangoDB internal routing information.

* The Applications tab in web interface will now request development apps more often.
  So if you have a fixed a syntax error in your app it should always be visible after reload.


v2.4.1 (2015-01-19)
-------------------

* improved WAL recovery output

* fixed certain OR optimizations in AQL optimizer

* better diagnostics for arangoimp

* fixed invalid result of HTTP REST API method `/_admin/foxx/rescan`

* fixed possible segmentation fault when passing a Buffer object into a V8 function
  as a parameter

* updated AQB module to 1.8.0.


v2.4.0 (2015-01-13)
-------------------

* updated AQB module to 1.7.0.

* fixed V8 integration-related crashes

* make `fs.move(src, dest)` also fail when both `src` and `dest` are
  existing directories. This ensures the same behavior of the move operation
  on different platforms.

* fixed AQL insert operation for multi-shard collections in cluster

* added optional return value for AQL data-modification queries.
  This allows returning the documents inserted, removed or updated with the query, e.g.

      FOR doc IN docs REMOVE doc._key IN docs LET removed = OLD RETURN removed
      FOR doc IN docs INSERT { } IN docs LET inserted = NEW RETURN inserted
      FOR doc IN docs UPDATE doc._key WITH { } IN docs LET previous = OLD RETURN previous
      FOR doc IN docs UPDATE doc._key WITH { } IN docs LET updated = NEW RETURN updated

  The variables `OLD` and `NEW` are automatically available when a `REMOVE`, `INSERT`,
  `UPDATE` or `REPLACE` statement is immediately followed by a `LET` statement.
  Note that the `LET` and `RETURN` statements in data-modification queries are not as
  flexible as the general versions of `LET` and `RETURN`. When returning documents from
  data-modification operations, only a single variable can be assigned using `LET`, and
  the assignment can only be either `OLD` or `NEW`, but not an arbitrary expression. The
  `RETURN` statement also allows using the just-created variable only, and no arbitrary
  expressions.


v2.4.0-beta1 (2014-12-26)
--------------------------

* fixed superstates in FoxxGenerator

* fixed issue #1065: Aardvark: added creation of documents and edges with _key property

* fixed issue #1198: Aardvark: current AQL editor query is now cached

* Upgraded V8 version from 3.16.14 to 3.29.59

  The built-in version of V8 has been upgraded from 3.16.14 to 3.29.59.
  This activates several ES6 (also dubbed *Harmony* or *ES.next*) features in
  ArangoDB, both in the ArangoShell and the ArangoDB server. They can be
  used for scripting and in server-side actions such as Foxx routes, traversals
  etc.

  The following ES6 features are available in ArangoDB 2.4 by default:

  * iterators
  * the `of` operator
  * symbols
  * predefined collections types (Map, Set etc.)
  * typed arrays

  Many other ES6 features are disabled by default, but can be made available by
  starting arangod or arangosh with the appropriate options:

  * arrow functions
  * proxies
  * generators
  * String, Array, and Number enhancements
  * constants
  * enhanced object and numeric literals

  To activate all these ES6 features in arangod or arangosh, start it with
  the following options:

      arangosh --javascript.v8-options="--harmony --harmony_generators"

  More details on the available ES6 features can be found in
  [this blog](https://jsteemann.github.io/blog/2014/12/19/using-es6-features-in-arangodb/).

* Added Foxx generator for building Hypermedia APIs

  A more detailed description is [here](https://www.arangodb.com/2014/12/08/building-hypermedia-apis-foxxgenerator)

* New `Applications` tab in web interface:

  The `applications` tab got a complete redesign.
  It will now only show applications that are currently running on ArangoDB.
  For a selected application, a new detailed view has been created.
  This view provides a better overview of the app:
  * author
  * license
  * version
  * contributors
  * download links
  * API documentation

  To install a new application, a new dialog is now available.
  It provides the features already available in the console application `foxx-manager` plus some more:
  * install an application from Github
  * install an application from a zip file
  * install an application from ArangoDB's application store
  * create a new application from scratch: this feature uses a generator to
    create a Foxx application with pre-defined CRUD methods for a given list
    of collections. The generated Foxx app can either be downloaded as a zip file or
    be installed on the server. Starting with a new Foxx app has never been easier.

* fixed issue #1102: Aardvark: Layout bug in documents overview

  The documents overview was entirely destroyed in some situations on Firefox.
  We replaced the plugin we used there.

* fixed issue #1168: Aardvark: pagination buttons jumping

* fixed issue #1161: Aardvark: Click on Import JSON imports previously uploaded file

* removed configure options `--enable-all-in-one-v8`, `--enable-all-in-one-icu`,
  and `--enable-all-in-one-libev`.

* global internal rename to fix naming incompatibilities with JSON:

  Internal functions with names containing `array` have been renamed to `object`,
  internal functions with names containing `list` have been renamed to `array`.
  The renaming was mainly done in the C++ parts. The documentation has also been
  adjusted so that the correct JSON type names are used in most places.

  The change also led to the addition of a few function aliases in AQL:

  * `TO_LIST` now is an alias of the new `TO_ARRAY`
  * `IS_LIST` now is an alias of the new `IS_ARRAY`
  * `IS_DOCUMENT` now is an alias of the new `IS_OBJECT`

  The changed also renamed the option `mergeArrays` to `mergeObjects` for AQL
  data-modification query options and HTTP document modification API

* AQL: added optimizer rule "remove-filter-covered-by-index"

  This rule removes FilterNodes and CalculationNodes from an execution plan if the
  filter is already covered by a previous IndexRangeNode. Removing the CalculationNode
  and the FilterNode will speed up query execution because the query requires less
  computation.

* AQL: added optimizer rule "remove-sort-rand"

  This rule removes a `SORT RAND()` expression from a query and moves the random
  iteration into the appropriate `EnumerateCollectionNode`. This is more efficient
  than individually enumerating and then sorting randomly.

* AQL: range optimizations for IN and OR

  This change enables usage of indexes for several additional cases. Filters containing
  the `IN` operator can now make use of indexes, and multiple OR- or AND-combined filter
  conditions can now also use indexes if the filters are accessing the same indexed
  attribute.

  Here are a few examples of queries that can now use indexes but couldn't before:

    FOR doc IN collection
      FILTER doc.indexedAttribute == 1 || doc.indexedAttribute > 99
      RETURN doc

    FOR doc IN collection
      FILTER doc.indexedAttribute IN [ 3, 42 ] || doc.indexedAttribute > 99
      RETURN doc

    FOR doc IN collection
      FILTER (doc.indexedAttribute > 2 && doc.indexedAttribute < 10) ||
             (doc.indexedAttribute > 23 && doc.indexedAttribute < 42)
      RETURN doc

* fixed issue #500: AQL parentheses issue

  This change allows passing subqueries as AQL function parameters without using
  duplicate brackets (e.g. `FUNC(query)` instead of `FUNC((query))`

* added optional `COUNT` clause to AQL `COLLECT`

  This allows more efficient group count calculation queries, e.g.

      FOR doc IN collection
        COLLECT age = doc.age WITH COUNT INTO length
        RETURN { age: age, count: length }

  A count-only query is also possible:

      FOR doc IN collection
        COLLECT WITH COUNT INTO length
        RETURN length

* fixed missing makeDirectory when fetching a Foxx application from a zip file

* fixed issue #1134: Change the default endpoint to localhost

  This change will modify the IP address ArangoDB listens on to 127.0.0.1 by default.
  This will make new ArangoDB installations unaccessible from clients other than
  localhost unless changed. This is a security feature.

  To make ArangoDB accessible from any client, change the server's configuration
  (`--server.endpoint`) to either `tcp://0.0.0.0:8529` or the server's publicly
  visible IP address.

* deprecated `Repository#modelPrototype`. Use `Repository#model` instead.

* IMPORTANT CHANGE: by default, system collections are included in replication and all
  replication API return values. This will lead to user accounts and credentials
  data being replicated from master to slave servers. This may overwrite
  slave-specific database users.

  If this is undesired, the `_users` collection can be excluded from replication
  easily by setting the `includeSystem` attribute to `false` in the following commands:

  * replication.sync({ includeSystem: false });
  * replication.applier.properties({ includeSystem: false });

  This will exclude all system collections (including `_aqlfunctions`, `_graphs` etc.)
  from the initial synchronization and the continuous replication.

  If this is also undesired, it is also possible to specify a list of collections to
  exclude from the initial synchronization and the continuous replication using the
  `restrictCollections` attribute, e.g.:

      replication.applier.properties({
        includeSystem: true,
        restrictType: "exclude",
        restrictCollections: [ "_users", "_graphs", "foo" ]
      });

  The HTTP API methods for fetching the replication inventory and for dumping collections
  also support the `includeSystem` control flag via a URL parameter.

* removed DEPRECATED replication methods:
  * `replication.logger.start()`
  * `replication.logger.stop()`
  * `replication.logger.properties()`
  * HTTP PUT `/_api/replication/logger-start`
  * HTTP PUT `/_api/replication/logger-stop`
  * HTTP GET `/_api/replication/logger-config`
  * HTTP PUT `/_api/replication/logger-config`

* fixed issue #1174, which was due to locking problems in distributed
  AQL execution

* improved cluster locking for AQL avoiding deadlocks

* use DistributeNode for modifying queries with REPLACE and UPDATE, if
  possible


v2.3.6 (2015-XX-XX)
-------------------

* fixed AQL subquery optimization that produced wrong result when multiple subqueries
  directly followed each other and and a directly following `LET` statement did refer
  to any but the first subquery.


v2.3.5 (2015-01-16)
-------------------

* fixed intermittent 404 errors in Foxx apps after mounting or unmounting apps

* fixed issue #1200: Expansion operator results in "Cannot call method 'forEach' of null"

* fixed issue #1199: Cannot unlink root node of plan


v2.3.4 (2014-12-23)
-------------------

* fixed cerberus path for MyArangoDB


v2.3.3 (2014-12-17)
-------------------

* fixed error handling in instantiation of distributed AQL queries, this
  also fixes a bug in cluster startup with many servers

* issue #1185: parse non-fractional JSON numbers with exponent (e.g. `4e-261`)

* issue #1159: allow --server.request-timeout and --server.connect-timeout of 0


v2.3.2 (2014-12-09)
-------------------

* fixed issue #1177: Fix bug in the user app's storage

* fixed issue #1173: AQL Editor "Save current query" resets user password

* fixed missing makeDirectory when fetching a Foxx application from a zip file

* put in warning about default changed: fixed issue #1134: Change the default endpoint to localhost

* fixed issue #1163: invalid fullCount value returned from AQL

* fixed range operator precedence

* limit default maximum number of plans created by AQL optimizer to 256 (from 1024)

* make AQL optimizer not generate an extra plan if an index can be used, but modify
  existing plans in place

* fixed AQL cursor ttl (time-to-live) issue

  Any user-specified cursor ttl value was not honored since 2.3.0.

* fixed segfault in AQL query hash index setup with unknown shapes

* fixed memleaks

* added AQL optimizer rule for removing `INTO` from a `COLLECT` statement if not needed

* fixed issue #1131

  This change provides the `KEEP` clause for `COLLECT ... INTO`. The `KEEP` clause
  allows controlling which variables will be kept in the variable created by `INTO`.

* fixed issue #1147, must protect dispatcher ID for etcd

v2.3.1 (2014-11-28)
-------------------

* recreate password if missing during upgrade

* fixed issue #1126

* fixed non-working subquery index optimizations

* do not restrict summary of Foxx applications to 60 characters

* fixed display of "required" path parameters in Foxx application documentation

* added more optimizations of constants values in AQL FILTER conditions

* fixed invalid or-to-in optimization for FILTERs containing comparisons
  with boolean values

* fixed replication of `_graphs` collection

* added AQL list functions `PUSH`, `POP`, `UNSHIFT`, `SHIFT`, `REMOVE_VALUES`,
  `REMOVE_VALUE`, `REMOVE_NTH` and `APPEND`

* added AQL functions `CALL` and `APPLY` to dynamically call other functions

* fixed AQL optimizer cost estimation for LIMIT node

* prevent Foxx queues from permanently writing to the journal even when
  server is idle

* fixed AQL COLLECT statement with INTO clause, which copied more variables
  than v2.2 and thus lead to too much memory consumption.
  This deals with #1107.

* fixed AQL COLLECT statement, this concerned every COLLECT statement,
  only the first group had access to the values of the variables before
  the COLLECT statement. This deals with #1127.

* fixed some AQL internals, where sometimes too many items were
  fetched from upstream in the presence of a LIMIT clause. This should
  generally improve performance.


v2.3.0 (2014-11-18)
-------------------

* fixed syslog flags. `--log.syslog` is deprecated and setting it has no effect,
  `--log.facility` now works as described. Application name has been changed from
  `triagens` to `arangod`. It can be changed using `--log.application`. The syslog
  will only contain the actual log message. The datetime prefix is omitted.

* fixed deflate in SimpleHttpClient

* fixed issue #1104: edgeExamples broken or changed

* fixed issue #1103: Error while importing user queries

* fixed issue #1100: AQL: HAS() fails on doc[attribute_name]

* fixed issue #1098: runtime error when creating graph vertex

* hide system applications in **Applications** tab by default

  Display of system applications can be toggled by using the *system applications*
  toggle in the UI.

* added HTTP REST API for managing tasks (`/_api/tasks`)

* allow passing character lists as optional parameter to AQL functions `TRIM`,
  `LTRIM` and `RTRIM`

  These functions now support trimming using custom character lists. If no character
  lists are specified, all whitespace characters will be removed as previously:

      TRIM("  foobar\t \r\n ")         // "foobar"
      TRIM(";foo;bar;baz, ", "; ")     // "foo;bar;baz"

* added AQL string functions `LTRIM`, `RTRIM`, `FIND_FIRST`, `FIND_LAST`, `SPLIT`,
  `SUBSTITUTE`

* added AQL functions `ZIP`, `VALUES` and `PERCENTILE`

* made AQL functions `CONCAT` and `CONCAT_SEPARATOR` work with list arguments

* dynamically create extra dispatcher threads if required

* fixed issue #1097: schemas in the API docs no longer show required properties as optional


v2.3.0-beta2 (2014-11-08)
-------------------------

* front-end: new icons for uploading and downloading JSON documents into a collection

* front-end: fixed documents pagination css display error

* front-end: fixed flickering of the progress view

* front-end: fixed missing event for documents filter function

* front-end: jsoneditor: added CMD+Return (Mac) CTRL+Return (Linux/Win) shortkey for
  saving a document

* front-end: added information tooltip for uploading json documents.

* front-end: added database management view to the collapsed navigation menu

* front-end: added collection truncation feature

* fixed issue #1086: arangoimp: Odd errors if arguments are not given properly

* performance improvements for AQL queries that use JavaScript-based expressions
  internally

* added AQL geo functions `WITHIN_RECTANGLE` and `IS_IN_POLYGON`

* fixed non-working query results download in AQL editor of web interface

* removed debug print message in AQL editor query export routine

* fixed issue #1075: Aardvark: user name required even if auth is off #1075

  The fix for this prefills the username input field with the current user's
  account name if any and `root` (the default username) otherwise. Additionally,
  the tooltip text has been slightly adjusted.

* fixed issue #1069: Add 'raw' link to swagger ui so that the raw swagger
  json can easily be retrieved

  This adds a link to the Swagger API docs to an application's detail view in
  the **Applications** tab of the web interface. The link produces the Swagger
  JSON directly. If authentication is turned on, the link requires authentication,
  too.

* documentation updates


v2.3.0-beta1 (2014-11-01)
-------------------------

* added dedicated `NOT IN` operator for AQL

  Previously, a `NOT IN` was only achievable by writing a negated `IN` condition:

      FOR i IN ... FILTER ! (i IN [ 23, 42 ]) ...

  This can now alternatively be expressed more intuitively as follows:

      FOR i IN ... FILTER i NOT IN [ 23, 42 ] ...

* added alternative logical operator syntax for AQL

  Previously, the logical operators in AQL could only be written as:
  - `&&`: logical and
  - `||`: logical or
  - `!`: negation

  ArangoDB 2.3 introduces the alternative variants for these operators:
  - `AND`: logical and
  - `OR`: logical or
  - `NOT`: negation

  The new syntax is just an alternative to the old syntax, allowing easier
  migration from SQL. The old syntax is still fully supported and will be.

* improved output of `ArangoStatement.parse()` and POST `/_api/query`

  If an AQL query can be parsed without problems, The return value of
  `ArangoStatement.parse()` now contains an attribute `ast` with the abstract
  syntax tree of the query (before optimizations). Though this is an internal
  representation of the query and is subject to change, it can be used to inspect
  how ArangoDB interprets a given query.

* improved `ArangoStatement.explain()` and POST `/_api/explain`

  The commands for explaining AQL queries have been improved.

* added command-line option `--javascript.v8-contexts` to control the number of
  V8 contexts created in arangod.

  Previously, the number of V8 contexts was equal to the number of server threads
  (as specified by option `--server.threads`).

  However, it may be sensible to create different amounts of threads and V8
  contexts. If the option is not specified, the number of V8 contexts created
  will be equal to the number of server threads. Thus no change in configuration
  is required to keep the old behavior.

  If you are using the default config files or merge them with your local config
  files, please review if the default number of server threads is okay in your
  environment. Additionally you should verify that the number of V8 contexts
  created (as specified in option `--javascript.v8-contexts`) is okay.

* the number of server.threads specified is now the minimum of threads
  started. There are situation in which threads are waiting for results of
  distributed database servers. In this case the number of threads is
  dynamically increased.

* removed index type "bitarray"

  Bitarray indexes were only half-way documented and integrated in previous versions
  of ArangoDB so their benefit was limited. The support for bitarray indexes has
  thus been removed in ArangoDB 2.3. It is not possible to create indexes of type
  "bitarray" with ArangoDB 2.3.

  When a collection is opened that contains a bitarray index definition created
  with a previous version of ArangoDB, ArangoDB will ignore it and log the following
  warning:

      index type 'bitarray' is not supported in this version of ArangoDB and is ignored

  Future versions of ArangoDB may automatically remove such index definitions so the
  warnings will eventually disappear.

* removed internal "_admin/modules/flush" in order to fix requireApp

* added basic support for handling binary data in Foxx

  Requests with binary payload can be processed in Foxx applications by
  using the new method `res.rawBodyBuffer()`. This will return the unparsed request
  body as a Buffer object.

  There is now also the method `req.requestParts()` available in Foxx to retrieve
  the individual components of a multipart HTTP request.

  Buffer objects can now be used when setting the response body of any Foxx action.
  Additionally, `res.send()` has been added as a convenience method for returning
  strings, JSON objects or buffers from a Foxx action:

      res.send("<p>some HTML</p>");
      res.send({ success: true });
      res.send(new Buffer("some binary data"));

  The convenience method `res.sendFile()` can now be used to easily return the
  contents of a file from a Foxx action:

      res.sendFile(applicationContext.foxxFilename("image.png"));

  `fs.write` now accepts not only strings but also Buffer objects as second parameter:

      fs.write(filename, "some data");
      fs.write(filename, new Buffer("some binary data"));

  `fs.readBuffer` can be used to return the contents of a file in a Buffer object.

* improved performance of insertion into non-unique hash indexes significantly in case
  many duplicate keys are used in the index

* issue #1042: set time zone in log output

  the command-line option `--log.use-local-time` was added to print dates and times in
  the server-local timezone instead of UTC

* command-line options that require a boolean value now validate the
  value given on the command-line

  This prevents issues if no value is specified for an option that
  requires a boolean value. For example, the following command-line would
  have caused trouble in 2.2, because `--server.endpoint` would have been
  used as the value for the `--server.disable-authentication` options
  (which requires a boolean value):

      arangod --server.disable-authentication --server.endpoint tcp://127.0.0.1:8529 data

  In 2.3, running this command will fail with an error and requires to
  be modified to:

      arangod --server.disable-authentication true --server.endpoint tcp://127.0.0.1:8529 data

* improved performance of CSV import in arangoimp

* fixed issue #1027: Stack traces are off-by-one

* fixed issue #1026: Modules loaded in different files within the same app
  should refer to the same module

* fixed issue #1025: Traversal not as expected in undirected graph

* added a _relation function in the general-graph module.

  This deprecated _directedRelation and _undirectedRelation.
  ArangoDB does not offer any constraints for undirected edges
  which caused some confusion of users how undirected relations
  have to be handled. Relation now only supports directed relations
  and the user can actively simulate undirected relations.

* changed return value of Foxx.applicationContext#collectionName:

  Previously, the function could return invalid collection names because
  invalid characters were not replaced in the application name prefix, only
  in the collection name passed.

  Now, the function replaces invalid characters also in the application name
  prefix, which might to slightly different results for application names that
  contained any characters outside the ranges [a-z], [A-Z] and [0-9].

* prevent XSS in AQL editor and logs view

* integrated tutorial into ArangoShell and web interface

* added option `--backslash-escape` for arangoimp when running CSV file imports

* front-end: added download feature for (filtered) documents

* front-end: added download feature for the results of a user query

* front-end: added function to move documents to another collection

* front-end: added sort-by attribute to the documents filter

* front-end: added sorting feature to database, graph management and user management view.

* issue #989: front-end: Databases view not refreshing after deleting a database

* issue #991: front-end: Database search broken

* front-end: added infobox which shows more information about a document (_id, _rev, _key) or
  an edge (_id, _rev, _key, _from, _to). The from and to attributes are clickable and redirect
  to their document location.

* front-end: added edit-mode for deleting multiple documents at the same time.

* front-end: added delete button to the detailed document/edge view.

* front-end: added visual feedback for saving documents/edges inside the editor (error/success).

* front-end: added auto-focusing for the first input field in a modal.

* front-end: added validation for user input in a modal.

* front-end: user defined queries are now stored inside the database and are bound to the current
  user, instead of using the local storage functionality of the browsers. The outcome of this is
  that user defined queries are now independently usable from any device. Also queries can now be
  edited through the standard document editor of the front-end through the _users collection.

* front-end: added import and export functionality for user defined queries.

* front-end: added new keywords and functions to the aql-editor theme

* front-end: applied tile-style to the graph view

* front-end: now using the new graph api including multi-collection support

* front-end: foxx apps are now deletable

* front-end: foxx apps are now installable and updateable through github, if github is their
  origin.

* front-end: added foxx app version control. Multiple versions of a single foxx app are now
  installable and easy to manage and are also arranged in groups.

* front-end: the user-set filter of a collection is now stored until the user navigates to
  another collection.

* front-end: fetching and filtering of documents, statistics, and query operations are now
  handled with asynchronous ajax calls.

* front-end: added progress indicator if the front-end is waiting for a server operation.

* front-end: fixed wrong count of documents in the documents view of a collection.

* front-end: fixed unexpected styling of the manage db view and navigation.

* front-end: fixed wrong handling of select fields in a modal view.

* front-end: fixed wrong positioning of some tooltips.

* automatically call `toJSON` function of JavaScript objects (if present)
  when serializing them into database documents. This change allows
  storing JavaScript date objects in the database in a sensible manner.


v2.2.7 (2014-11-19)
-------------------

* fixed issue #998: Incorrect application URL for non-system Foxx apps

* fixed issue #1079: AQL editor: keyword WITH in UPDATE query is not highlighted

* fix memory leak in cluster nodes

* fixed registration of AQL user-defined functions in Web UI (JS shell)

* fixed error display in Web UI for certain errors
  (now error message is printed instead of 'undefined')

* fixed issue #1059: bug in js module console

* fixed issue #1056: "fs": zip functions fail with passwords

* fixed issue #1063: Docs: measuring unit of --wal.logfile-size?

* fixed issue #1062: Docs: typo in 14.2 Example data


v2.2.6 (2014-10-20)
-------------------

* fixed issue #972: Compilation Issue

* fixed issue #743: temporary directories are now unique and one can read
  off the tool that created them, if empty, they are removed atexit

* Highly improved performance of all AQL GRAPH_* functions.

* Orphan collections in general graphs can now be found via GRAPH_VERTICES
  if either "any" or no direction is defined

* Fixed documentation for AQL function GRAPH_NEIGHBORS.
  The option "vertexCollectionRestriction" is meant to filter the target
  vertices only, and should not filter the path.

* Fixed a bug in GRAPH_NEIGHBORS which enforced only empty results
  under certain conditions


v2.2.5 (2014-10-09)
-------------------

* fixed issue #961: allow non-JSON values in undocument request bodies

* fixed issue 1028: libicu is now statically linked

* fixed cached lookups of collections on the server, which may have caused spurious
  problems after collection rename operations


v2.2.4 (2014-10-01)
-------------------

* fixed accessing `_from` and `_to` attributes in `collection.byExample` and
  `collection.firstExample`

  These internal attributes were not handled properly in the mentioned functions, so
  searching for them did not always produce documents

* fixed issue #1030: arangoimp 2.2.3 crashing, not logging on large Windows CSV file

* fixed issue #1025: Traversal not as expected in undirected graph

* fixed issue #1020

  This requires re-introducing the startup option `--database.force-sync-properties`.

  This option can again be used to force fsyncs of collection, index and database properties
  stored as JSON strings on disk in files named `parameter.json`. Syncing these files after
  a write may be necessary if the underlying storage does not sync file contents by itself
  in a "sensible" amount of time after a file has been written and closed.

  The default value is `true` so collection, index and database properties will always be
  synced to disk immediately. This affects creating, renaming and dropping collections as
  well as creating and dropping databases and indexes. Each of these operations will perform
  an additional fsync on the `parameter.json` file if the option is set to `true`.

  It might be sensible to set this option to `false` for workloads that create and drop a
  lot of collections (e.g. test runs).

  Document operations such as creating, updating and dropping documents are not affected
  by this option.

* fixed issue #1016: AQL editor bug

* fixed issue #1014: WITHIN function returns wrong distance

* fixed AQL shortest path calculation in function `GRAPH_SHORTEST_PATH` to return
  complete vertex objects instead of just vertex ids

* allow changing of attributes of documents stored in server-side JavaScript variables

  Previously, the following did not work:

      var doc = db.collection.document(key);
      doc._key = "abc"; // overwriting internal attributes not supported
      doc.value = 123;  // overwriting existing attributes not supported

  Now, modifying documents stored in server-side variables (e.g. `doc` in the above case)
  is supported. Modifying the variables will not update the documents in the database,
  but will modify the JavaScript object (which can be written back to the database using
  `db.collection.update` or `db.collection.replace`)

* fixed issue #997: arangoimp apparently doesn't support files >2gig on Windows

  large file support (requires using `_stat64` instead of `stat`) is now supported on
  Windows


v2.2.3 (2014-09-02)
-------------------

* added `around` for Foxx controller

* added `type` option for HTTP API `GET /_api/document?collection=...`

  This allows controlling the type of results to be returned. By default, paths to
  documents will be returned, e.g.

      [
        `/_api/document/test/mykey1`,
        `/_api/document/test/mykey2`,
        ...
      ]

  To return a list of document ids instead of paths, the `type` URL parameter can be
  set to `id`:

      [
        `test/mykey1`,
        `test/mykey2`,
        ...
      ]

  To return a list of document keys only, the `type` URL parameter can be set to `key`:

      [
        `mykey1`,
        `mykey2`,
        ...
      ]


* properly capitalize HTTP response header field names in case the `x-arango-async`
  HTTP header was used in a request.

* fixed several documentation issues

* speedup for several general-graph functions, AQL functions starting with `GRAPH_`
  and traversals


v2.2.2 (2014-08-08)
-------------------

* allow storing non-reserved attribute names starting with an underscore

  Previous versions of ArangoDB parsed away all attribute names that started with an
  underscore (e.g. `_test', '_foo', `_bar`) on all levels of a document (root level
  and sub-attribute levels). While this behavior was documented, it was unintuitive and
  prevented storing documents inside other documents, e.g.:

      {
        "_key" : "foo",
        "_type" : "mydoc",
        "references" : [
          {
            "_key" : "something",
            "_rev" : "...",
            "value" : 1
          },
          {
            "_key" : "something else",
            "_rev" : "...",
            "value" : 2
          }
        ]
      }

  In the above example, previous versions of ArangoDB removed all attributes and
  sub-attributes that started with underscores, meaning the embedded documents would lose
  some of their attributes. 2.2.2 should preserve such attributes, and will also allow
  storing user-defined attribute names on the top-level even if they start with underscores
  (such as `_type` in the above example).

* fix conversion of JavaScript String, Number and Boolean objects to JSON.

  Objects created in JavaScript using `new Number(...)`, `new String(...)`, or
  `new Boolean(...)` were not converted to JSON correctly.

* fixed a race condition on task registration (i.e. `require("org/arangodb/tasks").register()`)

  this race condition led to undefined behavior when a just-created task with no offset and
  no period was instantly executed and deleted by the task scheduler, before the `register`
  function returned to the caller.

* changed run-tests.sh to execute all suitable tests.

* switch to new version of gyp

* fixed upgrade button


v2.2.1 (2014-07-24)
-------------------

* fixed hanging write-ahead log recovery for certain cases that involved dropping
  databases

* fixed issue with --check-version: when creating a new database the check failed

* issue #947 Foxx applicationContext missing some properties

* fixed issue with --check-version: when creating a new database the check failed

* added startup option `--wal.suppress-shape-information`

  Setting this option to `true` will reduce memory and disk space usage and require
  less CPU time when modifying documents or edges. It should therefore be turned on
  for standalone ArangoDB servers. However, for servers that are used as replication
  masters, setting this option to `true` will effectively disable the usage of the
  write-ahead log for replication, so it should be set to `false` for any replication
  master servers.

  The default value for this option is `false`.

* added optional `ttl` attribute to specify result cursor expiration for HTTP API method
  `POST /_api/cursor`

  The `ttl` attribute can be used to prevent cursor results from timing out too early.

* issue #947: Foxx applicationContext missing some properties

* (reported by Christian Neubauer):

  The problem was that in Google's V8, signed and unsigned chars are not always declared cleanly.
  so we need to force v8 to compile with forced signed chars which is done by the Flag:
    -fsigned-char
  at least it is enough to follow the instructions of compiling arango on rasperry
  and add "CFLAGS='-fsigned-char'" to the make command of V8 and remove the armv7=0

* Fixed a bug with the replication client. In the case of single document
  transactions the collection was not write locked.


v2.2.0 (2014-07-10)
-------------------

* The replication methods `logger.start`, `logger.stop` and `logger.properties` are
  no-ops in ArangoDB 2.2 as there is no separate replication logger anymore. Data changes
  are logged into the write-ahead log in ArangoDB 2.2, and not separately by the
  replication logger. The replication logger object is still there in ArangoDB 2.2 to
  ensure backwards-compatibility, however, logging cannot be started, stopped or
  configured anymore. Using any of these methods will do nothing.

  This also affects the following HTTP API methods:
  - `PUT /_api/replication/logger-start`
  - `PUT /_api/replication/logger-stop`
  - `GET /_api/replication/logger-config`
  - `PUT /_api/replication/logger-config`

  Using any of these methods is discouraged from now on as they will be removed in
  future versions of ArangoDB.

* INCOMPATIBLE CHANGE: replication of transactions has changed. Previously, transactions
  were logged on a master in one big block and shipped to a slave in one block, too.
  Now transactions will be logged and replicated as separate entries, allowing transactions
  to be bigger and also ensure replication progress.

  This change also affects the behavior of the `stop` method of the replication applier.
  If the replication applier is now stopped manually using the `stop` method and later
  restarted using the `start` method, any transactions that were unfinished at the
  point of stopping will be aborted on a slave, even if they later commit on the master.

  In ArangoDB 2.2, stopping the replication applier manually should be avoided unless the
  goal is to stop replication permanently or to do a full resync with the master anyway.
  If the replication applier still must be stopped, it should be made sure that the
  slave has fetched and applied all pending operations from a master, and that no
  extra transactions are started on the master before the `stop` command on the slave
  is executed.

  Replication of transactions in ArangoDB 2.2 might also lock the involved collections on
  the slave while a transaction is either committed or aborted on the master and the
  change has been replicated to the slave. This change in behavior may be important for
  slave servers that are used for read-scaling. In order to avoid long lasting collection
  locks on the slave, transactions should be kept small.

  The `_replication` system collection is not used anymore in ArangoDB 2.2 and its usage is
  discouraged.

* INCOMPATIBLE CHANGE: the figures reported by the `collection.figures` method
  now only reflect documents and data contained in the journals and datafiles of
  collections. Documents or deletions contained only in the write-ahead log will
  not influence collection figures until the write-ahead log garbage collection
  kicks in. The figures for a collection might therefore underreport the total
  resource usage of a collection.

  Additionally, the attributes `lastTick` and `uncollectedLogfileEntries` have been
  added to the result of the `figures` operation and the HTTP API method
  `PUT /_api/collection/figures`

* added `insert` method as an alias for `save`. Documents can now be inserted into
  a collection using either method:

      db.test.save({ foo: "bar" });
      db.test.insert({ foo: "bar" });

* added support for data-modification AQL queries

* added AQL keywords `INSERT`, `UPDATE`, `REPLACE` and `REMOVE` (and `WITH`) to
  support data-modification AQL queries.

  Unquoted usage of these keywords for attribute names in AQL queries will likely
  fail in ArangoDB 2.2. If any such attribute name needs to be used in a query, it
  should be enclosed in backticks to indicate the usage of a literal attribute
  name.

  For example, the following query will fail in ArangoDB 2.2 with a parse error:

      FOR i IN foo RETURN i.remove

  and needs to be rewritten like this:

      FOR i IN foo RETURN i.`remove`

* disallow storing of JavaScript objects that contain JavaScript native objects
  of type `Date`, `Function`, `RegExp` or `External`, e.g.

      db.test.save({ foo: /bar/ });
      db.test.save({ foo: new Date() });

  will now print

      Error: <data> cannot be converted into JSON shape: could not shape document

  Previously, objects of these types were silently converted into an empty object
  (i.e. `{ }`).

  To store such objects in a collection, explicitly convert them into strings
  like this:

      db.test.save({ foo: String(/bar/) });
      db.test.save({ foo: String(new Date()) });

* The replication methods `logger.start`, `logger.stop` and `logger.properties` are
  no-ops in ArangoDB 2.2 as there is no separate replication logger anymore. Data changes
  are logged into the write-ahead log in ArangoDB 2.2, and not separately by the
  replication logger. The replication logger object is still there in ArangoDB 2.2 to
  ensure backwards-compatibility, however, logging cannot be started, stopped or
  configured anymore. Using any of these methods will do nothing.

  This also affects the following HTTP API methods:
  - `PUT /_api/replication/logger-start`
  - `PUT /_api/replication/logger-stop`
  - `GET /_api/replication/logger-config`
  - `PUT /_api/replication/logger-config`

  Using any of these methods is discouraged from now on as they will be removed in
  future versions of ArangoDB.

* INCOMPATIBLE CHANGE: replication of transactions has changed. Previously, transactions
  were logged on a master in one big block and shipped to a slave in one block, too.
  Now transactions will be logged and replicated as separate entries, allowing transactions
  to be bigger and also ensure replication progress.

  This change also affects the behavior of the `stop` method of the replication applier.
  If the replication applier is now stopped manually using the `stop` method and later
  restarted using the `start` method, any transactions that were unfinished at the
  point of stopping will be aborted on a slave, even if they later commit on the master.

  In ArangoDB 2.2, stopping the replication applier manually should be avoided unless the
  goal is to stop replication permanently or to do a full resync with the master anyway.
  If the replication applier still must be stopped, it should be made sure that the
  slave has fetched and applied all pending operations from a master, and that no
  extra transactions are started on the master before the `stop` command on the slave
  is executed.

  Replication of transactions in ArangoDB 2.2 might also lock the involved collections on
  the slave while a transaction is either committed or aborted on the master and the
  change has been replicated to the slave. This change in behavior may be important for
  slave servers that are used for read-scaling. In order to avoid long lasting collection
  locks on the slave, transactions should be kept small.

  The `_replication` system collection is not used anymore in ArangoDB 2.2 and its usage is
  discouraged.

* INCOMPATIBLE CHANGE: the figures reported by the `collection.figures` method
  now only reflect documents and data contained in the journals and datafiles of
  collections. Documents or deletions contained only in the write-ahead log will
  not influence collection figures until the write-ahead log garbage collection
  kicks in. The figures for a collection might therefore underreport the total
  resource usage of a collection.

  Additionally, the attributes `lastTick` and `uncollectedLogfileEntries` have been
  added to the result of the `figures` operation and the HTTP API method
  `PUT /_api/collection/figures`

* added `insert` method as an alias for `save`. Documents can now be inserted into
  a collection using either method:

      db.test.save({ foo: "bar" });
      db.test.insert({ foo: "bar" });

* added support for data-modification AQL queries

* added AQL keywords `INSERT`, `UPDATE`, `REPLACE` and `REMOVE` (and `WITH`) to
  support data-modification AQL queries.

  Unquoted usage of these keywords for attribute names in AQL queries will likely
  fail in ArangoDB 2.2. If any such attribute name needs to be used in a query, it
  should be enclosed in backticks to indicate the usage of a literal attribute
  name.

  For example, the following query will fail in ArangoDB 2.2 with a parse error:

      FOR i IN foo RETURN i.remove

  and needs to be rewritten like this:

      FOR i IN foo RETURN i.`remove`

* disallow storing of JavaScript objects that contain JavaScript native objects
  of type `Date`, `Function`, `RegExp` or `External`, e.g.

      db.test.save({ foo: /bar/ });
      db.test.save({ foo: new Date() });

  will now print

      Error: <data> cannot be converted into JSON shape: could not shape document

  Previously, objects of these types were silently converted into an empty object
  (i.e. `{ }`).

  To store such objects in a collection, explicitly convert them into strings
  like this:

      db.test.save({ foo: String(/bar/) });
      db.test.save({ foo: String(new Date()) });

* honor startup option `--server.disable-statistics` when deciding whether or not
  to start periodic statistics collection jobs

  Previously, the statistics collection jobs were started even if the server was
  started with the `--server.disable-statistics` flag being set to `true`

* removed startup option `--random.no-seed`

  This option had no effect in previous versions of ArangoDB and was thus removed.

* removed startup option `--database.remove-on-drop`

  This option was used for debugging only.

* removed startup option `--database.force-sync-properties`

  This option is now superfluous as collection properties are now stored in the
  write-ahead log.

* introduced write-ahead log

  All write operations in an ArangoDB server instance are automatically logged
  to the server's write-ahead log. The write-ahead log is a set of append-only
  logfiles, and it is used in case of a crash recovery and for replication.
  Data from the write-ahead log will eventually be moved into the journals or
  datafiles of collections, allowing the server to remove older write-ahead log
  logfiles. Figures of collections will be updated when data are moved from the
  write-ahead log into the journals or datafiles of collections.

  Cross-collection transactions in ArangoDB should benefit considerably by this
  change, as less writes than in previous versions are required to ensure the data
  of multiple collections are atomically and durably committed. All data-modifying
  operations inside transactions (insert, update, remove) will write their
  operations into the write-ahead log directly, making transactions with multiple
  operations also require less physical memory than in previous versions of ArangoDB,
  that required all transaction data to fit into RAM.

  The `_trx` system collection is not used anymore in ArangoDB 2.2 and its usage is
  discouraged.

  The data in the write-ahead log can also be used in the replication context.
  The `_replication` collection that was used in previous versions of ArangoDB to
  store all changes on the server is not used anymore in ArangoDB 2.2. Instead,
  slaves can read from a master's write-ahead log to get informed about most
  recent changes. This removes the need to store data-modifying operations in
  both the actual place and the `_replication` collection.

* removed startup option `--server.disable-replication-logger`

  This option is superfluous in ArangoDB 2.2. There is no dedicated replication
  logger in ArangoDB 2.2. There is now always the write-ahead log, and it is also
  used as the server's replication log. Specifying the startup option
  `--server.disable-replication-logger` will do nothing in ArangoDB 2.2, but the
  option should not be used anymore as it might be removed in a future version.

* changed behavior of replication logger

  There is no dedicated replication logger in ArangoDB 2.2 as there is the
  write-ahead log now. The existing APIs for starting and stopping the replication
  logger still exist in ArangoDB 2.2 for downwards-compatibility, but calling
  the start or stop operations are no-ops in ArangoDB 2.2. When querying the
  replication logger status via the API, the server will always report that the
  replication logger is running. Configuring the replication logger is a no-op
  in ArangoDB 2.2, too. Changing the replication logger configuration has no
  effect. Instead, the write-ahead log configuration can be changed.

* removed MRuby integration for arangod

  ArangoDB had an experimental MRuby integration in some of the publish builds.
  This wasn't continuously developed, and so it has been removed in ArangoDB 2.2.

  This change has led to the following startup options being superfluous:

  - `--ruby.gc-interval`
  - `--ruby.action-directory`
  - `--ruby.modules-path`
  - `--ruby.startup-directory`

  Specifying these startup options will do nothing in ArangoDB 2.2, but the
  options should be avoided from now on as they might be removed in future versions.

* reclaim index memory when last document in collection is deleted

  Previously, deleting documents from a collection did not lead to index sizes being
  reduced. Instead, the already allocated index memory was re-used when a collection
  was refilled.

  Now, index memory for primary indexes and hash indexes is reclaimed instantly when
  the last document from a collection is removed.

* inlined and optimized functions in hash indexes

* added AQL TRANSLATE function

  This function can be used to perform lookups from static lists, e.g.

      LET countryNames = { US: "United States", UK: "United Kingdom", FR: "France" }
      RETURN TRANSLATE("FR", countryNames)

* fixed datafile debugger

* fixed check-version for empty directory

* moved try/catch block to the top of routing chain

* added mountedApp function for foxx-manager

* fixed issue #883: arango 2.1 - when starting multi-machine cluster, UI web
  does not change to cluster overview

* fixed dfdb: should not start any other V8 threads

* cleanup of version-check, added module org/arangodb/database-version,
  added --check-version option

* fixed issue #881: [2.1.0] Bombarded (every 10 sec or so) with
  "WARNING format string is corrupt" when in non-system DB Dashboard

* specialized primary index implementation to allow faster hash table
  rebuilding and reduce lookups in datafiles for the actual value of `_key`.

* issue #862: added `--overwrite` option to arangoimp

* removed number of property lookups for documents during AQL queries that
  access documents

* prevent buffering of long print results in arangosh's and arangod's print
  command

  this change will emit buffered intermediate print results and discard the
  output buffer to quickly deliver print results to the user, and to prevent
  constructing very large buffers for large results

* removed sorting of attribute names for use in a collection's shaper

  sorting attribute names was done on document insert to keep attributes
  of a collection in sorted order for faster comparisons. The sort order
  of attributes was only used in one particular and unlikely case, so it
  was removed. Collections with many different attribute names should
  benefit from this change by faster inserts and slightly less memory usage.

* fixed a bug in arangodump which got the collection name in _from and _to
  attributes of edges wrong (all were "_unknown")

* fixed a bug in arangorestore which did not recognize wrong _from and _to
  attributes of edges

* improved error detection and reporting in arangorestore


v2.1.1 (2014-06-06)
-------------------

* fixed dfdb: should not start any other V8 threads

* signature for collection functions was modified

  The basic change was the substitution of the input parameter of the
  function by an generic options object which can contain multiple
  option parameter of the function.
  Following functions were modified
  remove
  removeBySample
  replace
  replaceBySample
  update
  updateBySample

  Old signature is yet supported but it will be removed in future versions

v2.1.0 (2014-05-29)
-------------------

* implemented upgrade procedure for clusters

* fixed communication issue with agency which prevented reconnect
  after an agent failure

* fixed cluster dashboard in the case that one but not all servers
  in the cluster are down

* fixed a bug with coordinators creating local database objects
  in the wrong order (_system needs to be done first)

* improved cluster dashboard


v2.1.0-rc2 (2014-05-25)
-----------------------

* fixed issue #864: Inconsistent behavior of AQL REVERSE(list) function


v2.1.0-rc1 (XXXX-XX-XX)
-----------------------

* added server-side periodic task management functions:

  - require("org/arangodb/tasks").register(): registers a periodic task
  - require("org/arangodb/tasks").unregister(): unregisters and removes a
    periodic task
  - require("org/arangodb/tasks").get(): retrieves a specific tasks or all
    existing tasks

  the previous undocumented function `internal.definePeriodic` is now
  deprecated and will be removed in a future release.

* decrease the size of some seldom used system collections on creation.

  This will make these collections use less disk space and mapped memory.

* added AQL date functions

* added AQL FLATTEN() list function

* added index memory statistics to `db.<collection>.figures()` function

  The `figures` function will now return a sub-document `indexes`, which lists
  the number of indexes in the `count` sub-attribute, and the total memory
  usage of the indexes in bytes in the `size` sub-attribute.

* added AQL CURRENT_DATABASE() function

  This function returns the current database's name.

* added AQL CURRENT_USER() function

  This function returns the current user from an AQL query. The current user is the
  username that was specified in the `Authorization` HTTP header of the request. If
  authentication is turned off or the query was executed outside a request context,
  the function will return `null`.

* fixed issue #796: Searching with newline chars broken?

  fixed slightly different handling of backslash escape characters in a few
  AQL functions. Now handling of escape sequences should be consistent, and
  searching for newline characters should work the same everywhere

* added OpenSSL version check for configure

  It will report all OpenSSL versions < 1.0.1g as being too old.
  `configure` will only complain about an outdated OpenSSL version but not stop.

* require C++ compiler support (requires g++ 4.8, clang++ 3.4 or Visual Studio 13)

* less string copying returning JSONified documents from ArangoDB, e.g. via
  HTTP GET `/_api/document/<collection>/<document>`

* issue #798: Lower case http headers from arango

  This change allows returning capitalized HTTP headers, e.g.
  `Content-Length` instead of `content-length`.
  The HTTP spec says that headers are case-insensitive, but
  in fact several clients rely on a specific case in response
  headers.
  This change will capitalize HTTP headers if the `X-Arango-Version`
  request header is sent by the client and contains a value of at
  least `20100` (for version 2.1). The default value for the
  compatibility can also be set at server start, using the
  `--server.default-api-compatibility` option.

* simplified usage of `db._createStatement()`

  Previously, the function could not be called with a query string parameter as
  follows:

      db._createStatement(queryString);

  Calling it as above resulted in an error because the function expected an
  object as its parameter. From now on, it's possible to call the function with
  just the query string.

* make ArangoDB not send back a `WWW-Authenticate` header to a client in case the
  client sends the `X-Omit-WWW-Authenticate` HTTP header.

  This is done to prevent browsers from showing their built-in HTTP authentication
  dialog for AJAX requests that require authentication.
  ArangoDB will still return an HTTP 401 (Unauthorized) if the request doesn't
  contain valid credentials, but it will omit the `WWW-Authenticate` header,
  allowing clients to bypass the browser's authentication dialog.

* added REST API method HTTP GET `/_api/job/job-id` to query the status of an
  async job without potentially fetching it from the list of done jobs

* fixed non-intuitive behavior in jobs API: previously, querying the status
  of an async job via the API HTTP PUT `/_api/job/job-id` removed a currently
  executing async job from the list of queryable jobs on the server.
  Now, when querying the result of an async job that is still executing,
  the job is kept in the list of queryable jobs so its result can be fetched
  by a subsequent request.

* use a new data structure for the edge index of an edge collection. This
  improves the performance for the creation of the edge index and in
  particular speeds up removal of edges in graphs. Note however that
  this change might change the order in which edges starting at
  or ending in a vertex are returned. However, this order was never
  guaranteed anyway and it is not sensible to guarantee any particular
  order.

* provide a size hint to edge and hash indexes when initially filling them
  this will lead to less re-allocations when populating these indexes

  this may speed up building indexes when opening an existing collection

* don't requeue identical context methods in V8 threads in case a method is
  already registered

* removed arangod command line option `--database.remove-on-compacted`

* export the sort attribute for graph traversals to the HTTP interface

* add support for arangodump/arangorestore for clusters


v2.0.8 (XXXX-XX-XX)
-------------------

* fixed too-busy iteration over skiplists

  Even when a skiplist query was restricted by a limit clause, the skiplist
  index was queried without the limit. this led to slower-than-necessary
  execution times.

* fixed timeout overflows on 32 bit systems

  this bug has led to problems when select was called with a high timeout
  value (2000+ seconds) on 32bit systems that don't have a forgiving select
  implementation. when the call was made on these systems, select failed
  so no data would be read or sent over the connection

  this might have affected some cluster-internal operations.

* fixed ETCD issues on 32 bit systems

  ETCD was non-functional on 32 bit systems at all. The first call to the
  watch API crashed it. This was because atomic operations worked on data
  structures that were not properly aligned on 32 bit systems.

* fixed issue #848: db.someEdgeCollection.inEdge does not return correct
  value when called the 2nd time after a .save to the edge collection


v2.0.7 (2014-05-05)
-------------------

* issue #839: Foxx Manager missing "unfetch"

* fixed a race condition at startup

  this fixes undefined behavior in case the logger was involved directly at
  startup, before the logger initialization code was called. This should have
  occurred only for code that was executed before the invocation of main(),
  e.g. during ctor calls of statically defined objects.


v2.0.6 (2014-04-22)
-------------------

* fixed issue #835: arangosh doesn't show correct database name



v2.0.5 (2014-04-21)
-------------------

* Fixed a caching problem in IE JS Shell

* added cancelation for async jobs

* upgraded to new gyp for V8

* new Windows installer


v2.0.4 (2014-04-14)
-------------------

* fixed cluster authentication front-end issues for Firefox and IE, there are
  still problems with Chrome


v2.0.3 (2014-04-14)
-------------------

* fixed AQL optimizer bug

* fixed front-end issues

* added password change dialog


v2.0.2 (2014-04-06)
-------------------

* during cluster startup, do not log (somewhat expected) connection errors with
  log level error, but with log level info

* fixed dashboard modals

* fixed connection check for cluster planning front end: firefox does
  not support async:false

* document how to persist a cluster plan in order to relaunch an existing
  cluster later


v2.0.1 (2014-03-31)
-------------------

* make ArangoDB not send back a `WWW-Authenticate` header to a client in case the
  client sends the `X-Omit-WWW-Authenticate` HTTP header.

  This is done to prevent browsers from showing their built-in HTTP authentication
  dialog for AJAX requests that require authentication.
  ArangoDB will still return an HTTP 401 (Unauthorized) if the request doesn't
  contain valid credentials, but it will omit the `WWW-Authenticate` header,
  allowing clients to bypass the browser's authentication dialog.

* fixed isses in arango-dfdb:

  the dfdb was not able to unload certain system collections, so these couldn't be
  inspected with the dfdb sometimes. Additionally, it did not truncate corrupt
  markers from datafiles under some circumstances

* added `changePassword` attribute for users

* fixed non-working "save" button in collection edit view of web interface
  clicking the save button did nothing. one had to press enter in one of the input
  fields to send modified form data

* fixed V8 compile error on MacOS X

* prevent `body length: -9223372036854775808` being logged in development mode for
  some Foxx HTTP responses

* fixed several bugs in web interface dashboard

* fixed issue #783: coffee script not working in manifest file

* fixed issue #783: coffee script not working in manifest file

* fixed issue #781: Cant save current query from AQL editor ui

* bumped version in `X-Arango-Version` compatibility header sent by arangosh and other
  client tools from `1.5` to `2.0`.

* fixed startup options for arango-dfdb, added details option for arango-dfdb

* fixed display of missing error messages and codes in arangosh

* when creating a collection via the web interface, the collection type was always
  "document", regardless of the user's choice


v2.0.0 (2014-03-10)
-------------------

* first 2.0 release


v2.0.0-rc2 (2014-03-07)
-----------------------

* fixed cluster authorization


v2.0.0-rc1 (2014-02-28)
-----------------------

* added sharding :-)

* added collection._dbName attribute to query the name of the database from a collection

  more detailed documentation on the sharding and cluster features can be found in the user
  manual, section **Sharding**

* INCOMPATIBLE CHANGE: using complex values in AQL filter conditions with operators other
  than equality (e.g. >=, >, <=, <) will disable usage of skiplist indexes for filter
  evaluation.

  For example, the following queries will be affected by change:

      FOR doc IN docs FILTER doc.value < { foo: "bar" } RETURN doc
      FOR doc IN docs FILTER doc.value >= [ 1, 2, 3 ] RETURN doc

  The following queries will not be affected by the change:

      FOR doc IN docs FILTER doc.value == 1 RETURN doc
      FOR doc IN docs FILTER doc.value == "foo" RETURN doc
      FOR doc IN docs FILTER doc.value == [ 1, 2, 3 ] RETURN doc
      FOR doc IN docs FILTER doc.value == { foo: "bar" } RETURN doc

* INCOMPATIBLE CHANGE: removed undocumented method `collection.saveOrReplace`

  this feature was never advertised nor documented nor tested.

* INCOMPATIBLE CHANGE: removed undocumented REST API method `/_api/simple/BY-EXAMPLE-HASH`

  this feature was never advertised nor documented nor tested.

* added explicit startup parameter `--server.reuse-address`

  This flag can be used to control whether sockets should be acquired with the SO_REUSEADDR
  flag.

  Regardless of this setting, sockets on Windows are always acquired using the
  SO_EXCLUSIVEADDRUSE flag.

* removed undocumented REST API method GET `/_admin/database-name`

* added user validation API at POST `/_api/user/<username>`

* slightly improved users management API in `/_api/user`:

  Previously, when creating a new user via HTTP POST, the username needed to be
  passed in an attribute `username`. When users were returned via this API,
  the usernames were returned in an attribute named `user`. This was slightly
  confusing and was changed in 2.0 as follows:

  - when adding a user via HTTP POST, the username can be specified in an attribute
  `user`. If this attribute is not used, the API will look into the attribute `username`
  as before and use that value.
  - when users are returned via HTTP GET, the usernames are still returned in an
    attribute `user`.

  This change should be fully downwards-compatible with the previous version of the API.

* added AQL SLICE function to extract slices from lists

* made module loader more node compatible

* the startup option `--javascript.package-path` for arangosh is now deprecated and does
  nothing. Using it will not cause an error, but the option is ignored.

* added coffee script support

* Several UI improvements.

* Exchanged icons in the graphviewer toolbar

* always start networking and HTTP listeners when starting the server (even in
  console mode)

* allow vertex and edge filtering with user-defined functions in TRAVERSAL,
  TRAVERSAL_TREE and SHORTEST_PATH AQL functions:

      // using user-defined AQL functions for edge and vertex filtering
      RETURN TRAVERSAL(friends, friendrelations, "friends/john", "outbound", {
        followEdges: "myfunctions::checkedge",
        filterVertices: "myfunctions::checkvertex"
      })

      // using the following custom filter functions
      var aqlfunctions = require("org/arangodb/aql/functions");
      aqlfunctions.register("myfunctions::checkedge", function (config, vertex, edge, path) {
        return (edge.type !== 'dislikes'); // don't follow these edges
      }, false);

      aqlfunctions.register("myfunctions::checkvertex", function (config, vertex, path) {
        if (vertex.isDeleted || ! vertex.isActive) {
          return [ "prune", "exclude" ]; // exclude these and don't follow them
        }
        return [ ]; // include everything else
      }, false);

* fail if invalid `strategy`, `order` or `itemOrder` attribute values
  are passed to the AQL TRAVERSAL function. Omitting these attributes
  is not considered an error, but specifying an invalid value for any
  of these attributes will make an AQL query fail.

* issue #751: Create database through API should return HTTP status code 201

  By default, the server now returns HTTP 201 (created) when creating a new
  database successfully. To keep compatibility with older ArangoDB versions, the
  startup parameter `--server.default-api-compatibility` can be set to a value
  of `10400` to indicate API compatibility with ArangoDB 1.4. The compatibility
  can also be enforced by setting the `X-Arango-Version` HTTP header in a
  client request to this API on a per-request basis.

* allow direct access from the `db` object to collections whose names start
  with an underscore (e.g. db._users).

  Previously, access to such collections via the `db` object was possible from
  arangosh, but not from arangod (and thus Foxx and actions). The only way
  to access such collections from these places was via the `db._collection(<name>)`
  workaround.

* allow `\n` (as well as `\r\n`) as line terminator in batch requests sent to
  `/_api/batch` HTTP API.

* use `--data-binary` instead of `--data` parameter in generated cURL examples

* issue #703: Also show path of logfile for fm.config()

* issue #675: Dropping a collection used in "graph" module breaks the graph

* added "static" Graph.drop() method for graphs API

* fixed issue #695: arangosh server.password error

* use pretty-printing in `--console` mode by default

* simplified ArangoDB startup options

  Some startup options are now superfluous or their usage is simplified. The
  following options have been changed:

  * `--javascript.modules-path`: this option has been removed. The modules paths
    are determined by arangod and arangosh automatically based on the value of
    `--javascript.startup-directory`.

    If the option is set on startup, it is ignored so startup will not abort with
    an error `unrecognized option`.

  * `--javascript.action-directory`: this option has been removed. The actions
    directory is determined by arangod automatically based on the value of
    `--javascript.startup-directory`.

    If the option is set on startup, it is ignored so startup will not abort with
    an error `unrecognized option`.

  * `--javascript.package-path`: this option is still available but it is not
    required anymore to set the standard package paths (e.g. `js/npm`). arangod
    will automatically use this standard package path regardless of whether it
    was specified via the options.

    It is possible to use this option to add additional package paths to the
    standard value.

  Configuration files included with arangod are adjusted accordingly.

* layout of the graphs tab adapted to better fit with the other tabs

* database selection is moved to the bottom right corner of the web interface

* removed priority queue index type

  this feature was never advertised nor documented nor tested.

* display internal attributes in document source view of web interface

* removed separate shape collections

  When upgrading to ArangoDB 2.0, existing collections will be converted to include
  shapes and attribute markers in the datafiles instead of using separate files for
  shapes.

  When a collection is converted, existing shapes from the SHAPES directory will
  be written to a new datafile in the collection directory, and the SHAPES directory
  will be removed afterwards.

  This saves up to 2 MB of memory and disk space for each collection
  (savings are higher, the less different shapes there are in a collection).
  Additionally, one less file descriptor per opened collection will be used.

  When creating a new collection, the amount of sync calls may be reduced. The same
  may be true for documents with yet-unknown shapes. This may help performance
  in these cases.

* added AQL functions `NTH` and `POSITION`

* added signal handler for arangosh to save last command in more cases

* added extra prompt placeholders for arangosh:
  - `%e`: current endpoint
  - `%u`: current user

* added arangosh option `--javascript.gc-interval` to control amount of
  garbage collection performed by arangosh

* fixed issue #651: Allow addEdge() to take vertex ids in the JS library

* removed command-line option `--log.format`

  In previous versions, this option did not have an effect for most log messages, so
  it got removed.

* removed C++ logger implementation

  Logging inside ArangoDB is now done using the LOG_XXX() macros. The LOGGER_XXX()
  macros are gone.

* added collection status "loading"


v1.4.16 (XXXX-XX-XX)
--------------------

* fixed too eager datafile deletion

  this issue could have caused a crash when the compaction had marked datafiles as obsolete
  and they were removed while "old" temporary query results still pointed to the old datafile
  positions

* fixed issue #826: Replication fails when a collection's configuration changes


v1.4.15 (2014-04-19)
--------------------

* bugfix for AQL query optimizer

  the following type of query was too eagerly optimized, leading to errors in code-generation:

      LET a = (FOR i IN [] RETURN i) LET b = (FOR i IN [] RETURN i) RETURN 1

  the problem occurred when both lists in the subqueries were empty. In this case invalid code
  was generated and the query couldn't be executed.


v1.4.14 (2014-04-05)
--------------------

* fixed race conditions during shape / attribute insertion

  A race condition could have led to spurious `cannot find attribute #xx` or
  `cannot find shape #xx` (where xx is a number) warning messages being logged
  by the server. This happened when a new attribute was inserted and at the same
  time was queried by another thread.

  Also fixed a race condition that may have occurred when a thread tried to
  access the shapes / attributes hash tables while they were resized. In this
  cases, the shape / attribute may have been hashed to a wrong slot.

* fixed a memory barrier / cpu synchronization problem with libev, affecting
  Windows with Visual Studio 2013 (probably earlier versions are affected, too)

  The issue is described in detail here:
  http://lists.schmorp.de/pipermail/libev/2014q1/002318.html


v1.4.13 (2014-03-14)
--------------------

* added diagnostic output for Foxx application upload

* allow dump & restore from ArangoDB 1.4 with an ArangoDB 2.0 server

* allow startup options `temp-path` and `default-language` to be specified from the arangod
  configuration file and not only from the command line

* fixed too eager compaction

  The compaction will now wait for several seconds before trying to re-compact the same
  collection. Additionally, some other limits have been introduced for the compaction.


v1.4.12 (2014-03-05)
--------------------

* fixed display bug in web interface which caused the following problems:
  - documents were displayed in web interface as being empty
  - document attributes view displayed many attributes with content "undefined"
  - document source view displayed many attributes with name "TYPEOF" and value "undefined"
  - an alert popping up in the browser with message "Datatables warning..."

* re-introduced old-style read-write locks to supports Windows versions older than
  Windows 2008R2 and Windows 7. This should re-enable support for Windows Vista and
  Windows 2008.


v1.4.11 (2014-02-27)
--------------------

* added SHORTEST_PATH AQL function

  this calculates the shortest paths between two vertices, using the Dijkstra
  algorithm, employing a min-heap

  By default, ArangoDB does not know the distance between any two vertices and
  will use a default distance of 1. A custom distance function can be registered
  as an AQL user function to make the distance calculation use any document
  attributes or custom logic:

      RETURN SHORTEST_PATH(cities, motorways, "cities/CGN", "cities/MUC", "outbound", {
        paths: true,
        distance: "myfunctions::citydistance"
      })

      // using the following custom distance function
      var aqlfunctions = require("org/arangodb/aql/functions");
      aqlfunctions.register("myfunctions::distance", function (config, vertex1, vertex2, edge) {
        return Math.sqrt(Math.pow(vertex1.x - vertex2.x) + Math.pow(vertex1.y - vertex2.y));
      }, false);

* fixed bug in Graph.pathTo function

* fixed small memleak in AQL optimizer

* fixed access to potentially uninitialized variable when collection had a cap constraint


v1.4.10 (2014-02-21)
--------------------

* fixed graph constructor to allow graph with some parameter to be used

* added node.js "events" and "stream"

* updated npm packages

* added loading of .json file

* Fixed http return code in graph api with waitForSync parameter.

* Fixed documentation in graph, simple and index api.

* removed 2 tests due to change in ruby library.

* issue #756: set access-control-expose-headers on CORS response

  the following headers are now whitelisted by ArangoDB in CORS responses:
  - etag
  - content-encoding
  - content-length
  - location
  - server
  - x-arango-errors
  - x-arango-async-id


v1.4.9 (2014-02-07)
-------------------

* return a document's current etag in response header for HTTP HEAD requests on
  documents that return an HTTP 412 (precondition failed) error. This allows
  retrieving the document's current revision easily.

* added AQL function `SKIPLIST` to directly access skiplist indexes from AQL

  This is a shortcut method to use a skiplist index for retrieving specific documents in
  indexed order. The function capability is rather limited, but it may be used
  for several cases to speed up queries. The documents are returned in index order if
  only one condition is used.

      /* return all documents with mycollection.created > 12345678 */
      FOR doc IN SKIPLIST(mycollection, { created: [[ '>', 12345678 ]] })
        RETURN doc

      /* return first document with mycollection.created > 12345678 */
      FOR doc IN SKIPLIST(mycollection, { created: [[ '>', 12345678 ]] }, 0, 1)
        RETURN doc

      /* return all documents with mycollection.created between 12345678 and 123456790 */
      FOR doc IN SKIPLIST(mycollection, { created: [[ '>', 12345678 ], [ '<=', 123456790 ]] })
        RETURN doc

      /* return all documents with mycollection.a equal 1 and .b equal 2 */
      FOR doc IN SKIPLIST(mycollection, { a: [[ '==', 1 ]], b: [[ '==', 2 ]] })
        RETURN doc

  The function requires a skiplist index with the exact same attributes to
  be present on the specified collection. All attributes present in the skiplist
  index must be specified in the conditions specified for the `SKIPLIST` function.
  Attribute declaration order is important, too: attributes must be specified in the
  same order in the condition as they have been declared in the skiplist index.

* added command-line option `--server.disable-authentication-unix-sockets`

  with this option, authentication can be disabled for all requests coming
  in via UNIX domain sockets, enabling clients located on the same host as
  the ArangoDB server to connect without authentication.
  Other connections (e.g. TCP/IP) are not affected by this option.

  The default value for this option is `false`.
  Note: this option is only supported on platforms that support Unix domain
  sockets.

* call global arangod instance destructor on shutdown

* issue #755: TRAVERSAL does not use strategy, order and itemOrder options

  these options were not honored when configuring a traversal via the AQL
  TRAVERSAL function. Now, these options are used if specified.

* allow vertex and edge filtering with user-defined functions in TRAVERSAL,
  TRAVERSAL_TREE and SHORTEST_PATH AQL functions:

      // using user-defined AQL functions for edge and vertex filtering
      RETURN TRAVERSAL(friends, friendrelations, "friends/john", "outbound", {
        followEdges: "myfunctions::checkedge",
        filterVertices: "myfunctions::checkvertex"
      })

      // using the following custom filter functions
      var aqlfunctions = require("org/arangodb/aql/functions");
      aqlfunctions.register("myfunctions::checkedge", function (config, vertex, edge, path) {
        return (edge.type !== 'dislikes'); // don't follow these edges
      }, false);

      aqlfunctions.register("myfunctions::checkvertex", function (config, vertex, path) {
        if (vertex.isDeleted || ! vertex.isActive) {
          return [ "prune", "exclude" ]; // exclude these and don't follow them
        }
        return [ ]; // include everything else
      }, false);

* issue #748: add vertex filtering to AQL's TRAVERSAL[_TREE]() function


v1.4.8 (2014-01-31)
-------------------

* install foxx apps in the web interface

* fixed a segfault in the import API


v1.4.7 (2014-01-23)
-------------------

* issue #744: Add usage example arangoimp from Command line

* issue #738: added __dirname, __filename pseudo-globals. Fixes #733. (@by pluma)

* mount all Foxx applications in system apps directory on startup


v1.4.6 (2014-01-20)
-------------------

* issue #736: AQL function to parse collection and key from document handle

* added fm.rescan() method for Foxx-Manager

* fixed issue #734: foxx cookie and route problem

* added method `fm.configJson` for arangosh

* include `startupPath` in result of API `/_api/foxx/config`


v1.4.5 (2014-01-15)
-------------------

* fixed issue #726: Alternate Windows Install Method

* fixed issue #716: dpkg -P doesn't remove everything

* fixed bugs in description of HTTP API `_api/index`

* fixed issue #732: Rest API GET revision number

* added missing documentation for several methods in HTTP API `/_api/edge/...`

* fixed typos in description of HTTP API `_api/document`

* defer evaluation of AQL subqueries and logical operators (lazy evaluation)

* Updated font in WebFrontend, it now contains a version that renders properly on Windows

* generally allow function return values as call parameters to AQL functions

* fixed potential deadlock in global context method execution

* added override file "arangod.conf.local" (and co)


v1.4.4 (2013-12-24)
-------------------

* uid and gid are now set in the scripts, there is no longer a separate config file for
  arangod when started from a script

* foxx-manager is now an alias for arangosh

* arango-dfdb is now an alias for arangod, moved from bin to sbin

* changed from readline to linenoise for Windows

* added --install-service and --uninstall-service for Windows

* removed --daemon and --supervisor for Windows

* arangosh and arangod now uses the config-file which maps the binary name, i. e. if you
  rename arangosh to foxx-manager it will use the config file foxx-manager.conf

* fixed lock file for Windows

* fixed issue #711, #687: foxx-manager throws internal errors

* added `--server.ssl-protocol` option for client tools
  this allows connecting from arangosh, arangoimp, arangoimp etc. to an ArangoDB
  server that uses a non-default value for `--server.ssl-protocol`. The default
  value for the SSL protocol is 4 (TLSv1). If the server is configured to use a
  different protocol, it was not possible to connect to it with the client tools.

* added more detailed request statistics

  This adds the number of async-executed HTTP requests plus the number of HTTP
  requests per individual HTTP method type.

* added `--force` option for arangorestore
  this option allows continuing a restore operation even if the server reports errors
  in the middle of the restore operation

* better error reporting for arangorestore
  in case the server returned an HTTP error, arangorestore previously reported this
  error as `internal error` without any details only. Now server-side errors are
  reported by arangorestore with the server's error message

* include more system collections in dumps produced by arangodump
  previously some system collections were intentionally excluded from dumps, even if the
  dump was run with `--include-system-collections`. for example, the collections `_aal`,
  `_modules`, `_routing`, and `_users` were excluded. This makes sense in a replication
  context but not always in a dump context.
  When specifying `--include-system-collections`, arangodump will now include the above-
  mentioned collections in the dump, too. Some other system collections are still excluded
  even when the dump is run with `--include-system-collections`, for example `_replication`
  and `_trx`.

* fixed issue #701: ArangoStatement undefined in arangosh

* fixed typos in configuration files


v1.4.3 (2013-11-25)
-------------------

* fixed a segfault in the AQL optimizer, occurring when a constant non-list value was
  used on the right-hand side of an IN operator that had a collection attribute on the
  left-hand side

* issue #662:

  Fixed access violation errors (crashes) in the Windows version, occurring under some
  circumstances when accessing databases with multiple clients in parallel

* fixed issue #681: Problem with ArchLinux PKGBUILD configuration


v1.4.2 (2013-11-20)
-------------------

* fixed issue #669: Tiny documentation update

* ported Windows version to use native Windows API SRWLocks (slim read-write locks)
  and condition variables instead of homemade versions

  MSDN states the following about the compatibility of SRWLocks and Condition Variables:

      Minimum supported client:
      Windows Server 2008 [desktop apps | Windows Store apps]

      Minimum supported server:
      Windows Vista [desktop apps | Windows Store apps]

* fixed issue #662: ArangoDB on Windows hanging

  This fixes a deadlock issue that occurred on Windows when documents were written to
  a collection at the same time when some other thread tried to drop the collection.

* fixed file-based logging in Windows

  the logger complained on startup if the specified log file already existed

* fixed startup of server in daemon mode (`--daemon` startup option)

* fixed a segfault in the AQL optimizer

* issue #671: Method graph.measurement does not exist

* changed Windows condition variable implementation to use Windows native
  condition variables

  This is an attempt to fix spurious Windows hangs as described in issue #662.

* added documentation for JavaScript traversals

* added --code-page command-line option for Windows version of arangosh

* fixed a problem when creating edges via the web interface.

  The problem only occurred if a collection was created with type "document
  collection" via the web interface, and afterwards was dropped and re-created
  with type "edge collection". If the web interface page was not reloaded,
  the old collection type (document) was cached, making the subsequent creation
  of edges into the (seeming-to-be-document) collection fail.

  The fix is to not cache the collection type in the web interface. Users of
  an older version of the web interface can reload the collections page if they
  are affected.

* fixed a caching problem in arangosh: if a collection was created using the web
  interface, and then removed via arangosh, arangosh did not actually drop the
  collection due to caching.

  Because the `drop` operation was not carried out, this caused misleading error
  messages when trying to re-create the collection (e.g. `cannot create collection:
  duplicate name`).

* fixed ALT-introduced characters for arangosh console input on Windows

  The Windows readline port was not able to handle characters that are built
  using CTRL or ALT keys. Regular characters entered using the CTRL or ALT keys
  were silently swallowed and not passed to the terminal input handler.

  This did not seem to cause problems for the US keyboard layout, but was a
  severe issue for keyboard layouts that require the ALT (or ALT-GR) key to
  construct characters. For example, entering the character `{` with a German
  keyboard layout requires pressing ALT-GR + 9.

* fixed issue #665: Hash/skiplist combo madness bit my ass

  this fixes a problem with missing/non-deterministic rollbacks of inserts in
  case of a unique constraint violation into a collection with multiple secondary
  indexes (with at least one of them unique)

* fixed issue #664: ArangoDB installer on Windows requires drive c:

* partly fixed issue #662: ArangoDB on Windows hanging

  This fixes dropping databases on Windows. In previous 1.4 versions on Windows,
  one shape collection file was not unloaded and removed when dropping a database,
  leaving one directory and one shape collection file in the otherwise-dropped
  database directory.

* fixed issue #660: updated documentation on indexes


v1.4.1 (2013-11-08)
-------------------

* performance improvements for skip-list deletes


v1.4.1-rc1 (2013-11-07)
-----------------------

* fixed issue #635: Web-Interface should have a "Databases" Menu for Management

* fixed issue #624: Web-Interface is missing a Database selector

* fixed segfault in bitarray query

* fixed issue #656: Cannot create unique index through web interface

* fixed issue #654: bitarray index makes server down

* fixed issue #653: Slow query

* fixed issue #650: Randomness of any() should be improved

* made AQL `DOCUMENT()` function polymorphic and work with just one parameter.

  This allows using the `DOCUMENT` function like this:

      DOCUMENT('users/john')
      DOCUMENT([ 'users/john', 'users/amy' ])

  in addition to the existing use cases:

      DOCUMENT(users, 'users/john')
      DOCUMENT(users, 'john')
      DOCUMENT(users, [ 'users/john' ])
      DOCUMENT(users, [ 'users/john', 'users/amy' ])
      DOCUMENT(users, [ 'john', 'amy' ])

* simplified usage of ArangoDB batch API

  It is not necessary anymore to send the batch boundary in the HTTP `Content-Type`
  header. Previously, the batch API expected the client to send a Content-Type header
  of`multipart/form-data; boundary=<some boundary value>`. This is still supported in
  ArangoDB 2.0, but clients can now also omit this header. If the header is not
  present in a client request, ArangoDB will ignore the request content type and
  read the MIME boundary from the beginning of the request body.

  This also allows using the batch API with the Swagger "Try it out" feature (which is
  not too good at sending a different or even dynamic content-type request header).

* added API method GET `/_api/database/user`

  This returns the list of databases a specific user can see without changing the
  username/passwd.

* issue #424: Documentation about IDs needs to be upgraded


v1.4.0 (2013-10-29)
-------------------

* fixed issue #648: /batch API is missing from Web Interface API Documentation (Swagger)

* fixed issue #647: Icon tooltips missing

* fixed issue #646: index creation in web interface

* fixed issue #645: Allow jumping from edge to linked vertices

* merged PR for issue #643: Some minor corrections and a link to "Downloads"

* fixed issue #642: Completion of error handling

* fixed issue #639: compiling v1.4 on maverick produces warnings on -Wstrict-null-sentinel

* fixed issue #634: Web interface bug: Escape does not always propagate

* fixed issue #620: added startup option `--server.default-api-compatibility`

  This adds the following changes to the ArangoDB server and clients:
  - the server provides a new startup option `--server.default-api-compatibility`.
    This option can be used to determine the compatibility of (some) server API
    return values. The value for this parameter is a server version number,
    calculated as follows: `10000 * major + 100 * minor` (e.g. `10400` for ArangoDB
    1.3). The default value is `10400` (1.4), the minimum allowed value is `10300`
    (1.3).

    When setting this option to a value lower than the current server version,
    the server might respond with old-style results to "old" clients, increasing
    compatibility with "old" (non-up-to-date) clients.

  - the server will on each incoming request check for an HTTP header
    `x-arango-version`. Clients can optionally set this header to the API
    version number they support. For example, if a client sends the HTTP header
    `x-arango-version: 10300`, the server will pick this up and might send ArangoDB
    1.3-style responses in some situations.

    Setting either the startup parameter or using the HTTP header (or both) allows
    running "old" clients with newer versions of ArangoDB, without having to adjust
    the clients too much.

  - the `location` headers returned by the server for the APIs `/_api/document/...`
    and `/_api/collection/...` will have different values depending on the used API
    version. If the API compatibility is `10300`, the `location` headers returned
    will look like this:

        location: /_api/document/....

    whereas when an API compatibility of `10400` or higher is used, the `location`
    headers will look like this:

        location: /_db/<database name>/_api/document/...

  Please note that even in the presence of this, old API versions still may not
  be supported forever by the server.

* fixed issue #643: Some minor corrections and a link to "Downloads" by @frankmayer

* started issue #642: Completion of error handling

* fixed issue #639: compiling v1.4 on maverick produces warnings on
  -Wstrict-null-sentinel

* fixed issue #621: Standard Config needs to be fixed

* added function to manage indexes (web interface)

* improved server shutdown time by signaling shutdown to applicationserver,
  logging, cleanup and compactor threads

* added foxx-manager `replace` command

* added foxx-manager `installed` command (a more intuitive alias for `list`)

* fixed issue #617: Swagger API is missing '/_api/version'

* fixed issue #615: Swagger API: Some commands have no parameter entry forms

* fixed issue #614: API : Typo in : Request URL /_api/database/current

* fixed issue #609: Graph viz tool - different background color

* fixed issue #608: arangosh config files - eventually missing in the manual

* fixed issue #607: Admin interface: no core documentation

* fixed issue #603: Aardvark Foxx App Manager

* fixed a bug in type-mapping between AQL user functions and the AQL layer

  The bug caused errors like the following when working with collection documents
  in an AQL user function:

      TypeError: Cannot assign to read only property '_id' of #<ShapedJson>

* create less system collections when creating a new database

  This is achieved by deferring collection creation until the collections are actually
  needed by ArangoDB. The following collections are affected by the change:
  - `_fishbowl`
  - `_structures`


v1.4.0-beta2 (2013-10-14)
-------------------------

* fixed compaction on Windows

  The compaction on Windows did not ftruncate the cleaned datafiles to a smaller size.
  This has been fixed so not only the content of the files is cleaned but also files
  are re-created with potentially smaller sizes.

* only the following system collections will be excluded from replication from now on:
  - `_replication`
  - `_trx`
  - `_users`
  - `_aal`
  - `_fishbowl`
  - `_modules`
  - `_routing`

  Especially the following system collections will now be included in replication:
  - `_aqlfunctions`
  - `_graphs`

  In previous versions of ArangoDB, all system collections were excluded from the
  replication.

  The change also caused a change in the replication logger and applier:
  in previous versions of ArangoDB, only a collection's id was logged for an operation.
  This has not caused problems for non-system collections but for system collections
  there ids might differ. In addition to a collection id ArangoDB will now also log the
  name of a collection for each replication event.

  The replication applier will now look for the collection name attribute in logged
  events preferably.

* added database selection to arango-dfdb

* provide foxx-manager, arangodump, and arangorestore in Windows build

* ArangoDB 1.4 will refuse to start if option `--javascript.app-path` is not set.

* added startup option `--server.allow-method-override`

  This option can be set to allow overriding the HTTP request method in a request using
  one of the following custom headers:

  - x-http-method-override
  - x-http-method
  - x-method-override

  This allows bypassing proxies and tools that would otherwise just let certain types of
  requests pass. Enabling this option may impose a security risk, so it should only be
  used in very controlled environments.

  The default value for this option is `false` (no method overriding allowed).

* added "details" URL parameter for bulk import API

  Setting the `details` URL parameter to `true` in a call to POST `/_api/import` will make
  the import return details about non-imported documents in the `details` attribute. If
  `details` is `false` or omitted, no `details` attribute will be present in the response.
  This is the same behavior that previous ArangoDB versions exposed.

* added "complete" option for bulk import API

  Setting the `complete` URL parameter to `true` in a call to POST `/_api/import` will make
  the import completely fail if at least one of documents cannot be imported successfully.

  It defaults to `false`, which will make ArangoDB continue importing the other documents
  from the import even if some documents cannot be imported. This is the same behavior that
  previous ArangoDB versions exposed.

* added missing swagger documentation for `/_api/log`

* calling `/_api/logs` (or `/_admin/logs`) is only permitted from the `_system` database now.

  Calling this API method for/from other database will result in an HTTP 400.

' ported fix from https://github.com/novus/nvd3/commit/0894152def263b8dee60192f75f66700cea532cc

  This prevents JavaScript errors from occurring in Chrome when in the admin interface,
  section "Dashboard".

* show current database name in web interface (bottom right corner)

* added missing documentation for /_api/import in swagger API docs

* allow specification of database name for replication sync command replication applier

  This allows syncing from a master database with a different name than the slave database.

* issue #601: Show DB in prompt

  arangosh now displays the database name as part of the prompt by default.

  Can change the prompt by using the `--prompt` option, e.g.

      > arangosh --prompt "my db is named \"%d\"> "


v1.4.0-beta1 (2013-10-01)
-------------------------

* make the Foxx manager use per-database app directories

  Each database now has its own subdirectory for Foxx applications. Each database
  can thus use different Foxx applications if required. A Foxx app for a specific
  database resides in `<app-path>/databases/<database-name>/<app-name>`.

  System apps are shared between all databases. They reside in `<app-path>/system/<app-name>`.

* only trigger an engine reset in development mode for URLs starting with `/dev/`

  This prevents ArangoDB from reloading all Foxx applications when it is not
  actually necessary.

* changed error code from 10 (bad parameter) to 1232 (invalid key generator) for
  errors that are due to an invalid key generator specification when creating a new
  collection

* automatic detection of content-type / mime-type for Foxx assets based on filenames,
  added possibility to override auto detection

* added endpoint management API at `/_api/endpoint`

* changed HTTP return code of PUT `/_api/cursor` from 400 to 404 in case a
  non-existing cursor is referred to

* issue #360: added support for asynchronous requests

  Incoming HTTP requests with the headers `x-arango-async: true` or
  `x-arango-async: store` will be answered by the server instantly with a generic
  HTTP 202 (Accepted) response.

  The actual requests will be queued and processed by the server asynchronously,
  allowing the client to continue sending other requests without waiting for the
  server to process the actually requested operation.

  The exact point in time when a queued request is executed is undefined. If an
  error occurs during execution of an asynchronous request, the client will not
  be notified by the server.

  The maximum size of the asynchronous task queue can be controlled using the new
  option `--scheduler.maximal-queue-size`. If the queue contains this many number of
  tasks and a new asynchronous request comes in, the server will reject it with an
  HTTP 500 (internal server error) response.

  Results of incoming requests marked with header `x-arango-async: true` will be
  discarded by the server immediately. Clients have no way of accessing the result
  of such asynchronously executed request. This is just _fire and forget_.

  To later retrieve the result of an asynchronously executed request, clients can
  mark a request with the header `x-arango-async: keep`. This makes the server
  store the result of the request in memory until explicitly fetched by a client
  via the `/_api/job` API. The `/_api/job` API also provides methods for basic
  inspection of which pending or already finished requests there are on the server,
  plus ways for garbage collecting unneeded results.

* Added new option `--scheduler.maximal-queue-size`.

* issue #590: Manifest Lint

* added data dump and restore tools, arangodump and arangorestore.

  arangodump can be used to create a logical dump of an ArangoDB database, or
  just dedicated collections. It can be used to dump both a collection's structure
  (properties and indexes) and data (documents).

  arangorestore can be used to restore data from a dump created with arangodump.
  arangorestore currently does not re-create any indexes, and doesn't yet handle
  referenced documents in edges properly when doing just partial restores.
  This will be fixed until 1.4 stable.

* introduced `--server.database` option for arangosh, arangoimp, and arangob.

  The option allows these client tools to use a certain database for their actions.
  In arangosh, the current database can be switched at any time using the command

      db._useDatabase(<name>);

  When no database is specified, all client tools will assume they should use the
  default database `_system`. This is done for downwards-compatibility reasons.

* added basic multi database support (alpha)

  New databases can be created using the REST API POST `/_api/database` and the
  shell command `db._createDatabase(<name>)`.

  The default database in ArangoDB is called `_system`. This database is always
  present and cannot be deleted by the user. When an older version of ArangoDB is
  upgraded to 1.4, the previously only database will automatically become the
  `_system` database.

  New databases can be created with the above commands, and can be deleted with the
  REST API DELETE `/_api/database/<name>` or the shell command `db._dropDatabase(<name>);`.

  Deleting databases is still unstable in ArangoDB 1.4 alpha and might crash the
  server. This will be fixed until 1.4 stable.

  To access a specific database via the HTTP REST API, the `/_db/<name>/` prefix
  can be used in all URLs. ArangoDB will check if an incoming request starts with
  this prefix, and will automatically pick the database name from it. If the prefix
  is not there, ArangoDB will assume the request is made for the default database
  (`_system`). This is done for downwards-compatibility reasons.

  That means, the following URL pathnames are logically identical:

      /_api/document/mycollection/1234
      /_db/_system/document/mycollection/1234

  To access a different database (e.g. `test`), the URL pathname would look like this:

      /_db/test/document/mycollection/1234

  New databases can also be created and existing databases can only be dropped from
  within the default database (`_system`). It is not possible to drop the `_system`
  database itself.

  Cross-database operations are unintended and unsupported. The intention of the
  multi-database feature is to have the possibility to have a few databases managed
  by ArangoDB in parallel, but to only access one database at a time from a connection
  or a request.

  When accessing the web interface via the URL pathname `/_admin/html/` or `/_admin/aardvark`,
  the web interface for the default database (`_system`) will be displayed.
  To access the web interface for a different database, the database name can be
  put into the URLs as a prefix, e.g. `/_db/test/_admin/html` or
  `/_db/test/_admin/aardvark`.

  All internal request handlers and also all user-defined request handlers and actions
  (including Foxx) will only get to see the unprefixed URL pathnames (i.e. excluding
  any database name prefix). This is to ensure downwards-compatibility.

  To access the name of the requested database from any action (including Foxx), use
  use `req.database`.

  For example, when calling the URL `/myapp/myaction`, the content of `req.database`
  will be `_system` (the default database because no database got specified) and the
  content of `req.url` will be `/myapp/myaction`.

  When calling the URL `/_db/test/myapp/myaction`, the content of `req.database` will be
  `test`, and the content of `req.url` will still be `/myapp/myaction`.

* Foxx now excludes files starting with . (dot) when bundling assets

  This mitigates problems with editor swap files etc.

* made the web interface a Foxx application

  This change caused the files for the web interface to be moved from `html/admin` to
  `js/apps/aardvark` in the file system.

  The base URL for the admin interface changed from `_admin/html/index.html` to
  `_admin/aardvark/index.html`.

  The "old" redirection to `_admin/html/index.html` will now produce a 404 error.

  When starting ArangoDB with the `--upgrade` option, this will automatically be remedied
  by putting in a redirection from `/` to `/_admin/aardvark/index.html`, and from
  `/_admin/html/index.html` to `/_admin/aardvark/index.html`.

  This also obsoletes the following configuration (command-line) options:
  - `--server.admin-directory`
  - `--server.disable-admin-interface`

  when using these now obsolete options when the server is started, no error is produced
  for downwards-compatibility.

* changed User-Agent value sent by arangoimp, arangosh, and arangod from "VOC-Agent" to
  "ArangoDB"

* changed journal file creation behavior as follows:

  Previously, a journal file for a collection was always created when a collection was
  created. When a journal filled up and became full, the current journal was made a
  datafile, and a new (empty) journal was created automatically. There weren't many
  intended situations when a collection did not have at least one journal.

  This is changed now as follows:
  - when a collection is created, no journal file will be created automatically
  - when there is a write into a collection without a journal, the journal will be
    created lazily
  - when there is a write into a collection with a full journal, a new journal will
    be created automatically

  From the end user perspective, nothing should have changed, except that there is now
  less disk usage for empty collections. Disk usage of infrequently updated collections
  might also be reduced significantly by running the `rotate()` method of a collection,
  and not writing into a collection subsequently.

* added method `collection.rotate()`

  This allows premature rotation of a collection's current journal file into a (read-only)
  datafile. The purpose of using `rotate()` is to prematurely allow compaction (which is
  performed on datafiles only) on data, even if the journal was not filled up completely.

  Using `rotate()` may make sense in the following scenario:

      c = db._create("test");
      for (i = 0; i < 1000; ++i) {
        c.save(...); // insert lots of data here
      }

      ...
      c.truncate(); // collection is now empty
      // only data in datafiles will be compacted by following compaction runs
      // all data in the current journal would not be compacted

      // calling rotate will make the current journal a datafile, and thus make it
      // eligible for compaction
      c.rotate();

  Using `rotate()` may also be useful when data in a collection is known to not change
  in the immediate future. After having completed all write operations on a collection,
  performing a `rotate()` will reduce the size of the current journal to the actually
  required size (remember that journals are pre-allocated with a specific size) before
  making the journal a datafile. Thus `rotate()` may cause disk space savings, even if
  the datafiles does not qualify for compaction after rotation.

  Note: rotating the journal is asynchronous, so that the actual rotation may be executed
  after `rotate()` returns to the caller.

* changed compaction to merge small datafiles together (up to 3 datafiles are merged in
  a compaction run)

  In the regular case, this should leave less small datafiles stay around on disk and allow
  using less file descriptors in total.

* added AQL MINUS function

* added AQL UNION_DISTINCT function (more efficient than combination of `UNIQUE(UNION())`)

* updated mruby to 2013-08-22

* issue #587: Add db._create() in help for startup arangosh

* issue #586: Share a link on installation instructions in the User Manual

* issue #585: Bison 2.4 missing on Mac for custom build

* issue #584: Web interface images broken in devel

* issue #583: Small documentation update

* issue #581: Parameter binding for attributes

* issue #580: Small improvements (by @guidoreina)

* issue #577: Missing documentation for collection figures in implementor manual

* issue #576: Get disk usage for collections and graphs

  This extends the result of the REST API for /_api/collection/figures with
  the attributes `compactors.count`, `compactors.fileSize`, `shapefiles.count`,
  and `shapefiles.fileSize`.

* issue #575: installing devel version on mac (low prio)

* issue #574: Documentation (POST /_admin/routing/reload)

* issue #558: HTTP cursors, allow count to ignore LIMIT


v1.4.0-alpha1 (2013-08-02)
--------------------------

* added replication. check online manual for details.

* added server startup options `--server.disable-replication-logger` and
  `--server.disable-replication-applier`

* removed action deployment tool, this now handled with Foxx and its manager or
  by kaerus node utility

* fixed a server crash when using byExample / firstExample inside a transaction
  and the collection contained a usable hash/skiplist index for the example

* defineHttp now only expects a single context

* added collection detail dialog (web interface)

  Shows collection properties, figures (datafiles, journals, attributes, etc.)
  and indexes.

* added documents filter (web interface)

  Allows searching for documents based on attribute values. One or many filter
  conditions can be defined, using comparison operators such as '==', '<=', etc.

* improved AQL editor (web interface)

  Editor supports keyboard shortcuts (Submit, Undo, Redo, Select).
  Editor allows saving and reusing of user-defined queries.
  Added example queries to AQL editor.
  Added comment button.

* added document import (web interface)

  Allows upload of JSON-data from files. Files must have an extension of .json.

* added dashboard (web interface)

  Shows the status of replication and multiple system charts, e.g.
  Virtual Memory Size, Request Time, HTTP Connections etc.

* added API method `/_api/graph` to query all graphs with all properties.

* added example queries in web interface AQL editor

* added arango.reconnect(<host>) method for arangosh to dynamically switch server or
  user name

* added AQL range operator `..`

  The `..` operator can be used to easily iterate over a sequence of numeric
  values. It will produce a list of values in the defined range, with both bounding
  values included.

  Example:

      2010..2013

  will produce the following result:

      [ 2010, 2011, 2012, 2013 ]

* added AQL RANGE function

* added collection.first(count) and collection.last(count) document access functions

  These functions allow accessing the first or last n documents in a collection. The order
  is determined by document insertion/update time.

* added AQL INTERSECTION function

* INCOMPATIBLE CHANGE: changed AQL user function namespace resolution operator from `:` to `::`

  AQL user-defined functions were introduced in ArangoDB 1.3, and the namespace resolution
  operator for them was the single colon (`:`). A function call looked like this:

      RETURN mygroup:myfunc()

  The single colon caused an ambiguity in the AQL grammar, making it indistinguishable from
  named attributes or the ternary operator in some cases, e.g.

      { mygroup:myfunc ? mygroup:myfunc }

  The change of the namespace resolution operator from `:` to `::` fixes this ambiguity.

  Existing user functions in the database will be automatically fixed when starting ArangoDB
  1.4 with the `--upgrade` option. However, queries using user-defined functions need to be
  adjusted on the client side to use the new operator.

* allow multiple AQL LET declarations separated by comma, e.g.
  LET a = 1, b = 2, c = 3

* more useful AQL error messages

  The error position (line/column) is more clearly indicated for parse errors.
  Additionally, if a query references a collection that cannot be found, the error
  message will give a hint on the collection name

* changed return value for AQL `DOCUMENT` function in case document is not found

  Previously, when the AQL `DOCUMENT` function was called with the id of a document and
  the document could not be found, it returned `undefined`. This value is not part of the
  JSON type system and this has caused some problems.
  Starting with ArangoDB 1.4, the `DOCUMENT` function will return `null` if the document
  looked for cannot be found.

  In case the function is called with a list of documents, it will continue to return all
  found documents, and will not return `null` for non-found documents. This has not changed.

* added single line comments for AQL

  Single line comments can be started with a double forward slash: `//`.
  They end at the end of the line, or the end of the query string, whichever is first.

* fixed documentation issues #567, #568, #571.

* added collection.checksum(<withData>) method to calculate CRC checksums for
  collections

  This can be used to
  - check if data in a collection has changed
  - compare the contents of two collections on different ArangoDB instances

* issue #565: add description line to aal.listAvailable()

* fixed several out-of-memory situations when double freeing or invalid memory
  accesses could happen

* less msyncing during the creation of collections

  This is achieved by not syncing the initial (standard) markers in shapes collections.
  After all standard markers are written, the shapes collection will get synced.

* renamed command-line option `--log.filter` to `--log.source-filter` to avoid
  misunderstandings

* introduced new command-line option `--log.content-filter` to optionally restrict
  logging to just specific log messages (containing the filter string, case-sensitive).

  For example, to filter on just log entries which contain `ArangoDB`, use:

      --log.content-filter "ArangoDB"

* added optional command-line option `--log.requests-file` to log incoming HTTP
  requests to a file.

  When used, all HTTP requests will be logged to the specified file, containing the
  client IP address, HTTP method, requests URL, HTTP response code, and size of the
  response body.

* added a signal handler for SIGUSR1 signal:

  when ArangoDB receives this signal, it will respond all further incoming requests
  with an HTTP 503 (Service Unavailable) error. This will be the case until another
  SIGUSR1 signal is caught. This will make ArangoDB start serving requests regularly
  again. Note: this is not implemented on Windows.

* limited maximum request URI length to 16384 bytes:

  Incoming requests with longer request URIs will be responded to with an HTTP
  414 (Request-URI Too Long) error.

* require version 1.0 or 1.1 in HTTP version signature of requests sent by clients:

  Clients sending requests with a non-HTTP 1.0 or non-HTTP 1.1 version number will
  be served with an HTTP 505 (HTTP Version Not Supported) error.

* updated manual on indexes:

  using system attributes such as `_id`, `_key`, `_from`, `_to`, `_rev` in indexes is
  disallowed and will be rejected by the server. This was the case since ArangoDB 1.3,
  but was not properly documented.

* issue #563: can aal become a default object?

  aal is now a prefab object in arangosh

* prevent certain system collections from being renamed, dropped, or even unloaded.

  Which restrictions there are for which system collections may vary from release to
  release, but users should in general not try to modify system collections directly
  anyway.

  Note: there are no such restrictions for user-created collections.

* issue #559: added Foxx documentation to user manual

* added server startup option `--server.authenticate-system-only`. This option can be
  used to restrict the need for HTTP authentication to internal functionality and APIs,
  such as `/_api/*` and `/_admin/*`.
  Setting this option to `true` will thus force authentication for the ArangoDB APIs
  and the web interface, but allow unauthenticated requests for other URLs (including
  user defined actions and Foxx applications).
  The default value of this option is `false`, meaning that if authentication is turned
  on, authentication is still required for *all* incoming requests. Only by setting the
  option to `true` this restriction is lifted and authentication becomes required for
  URLs starting with `/_` only.

  Please note that authentication still needs to be enabled regularly by setting the
  `--server.disable-authentication` parameter to `false`. Otherwise no authentication
  will be required for any URLs as before.

* protect collections against unloading when there are still document barriers around.

* extended cap constraints to optionally limit the active data size in a collection to
  a specific number of bytes.

  The arguments for creating a cap constraint are now:
  `collection.ensureCapConstraint(<count>, <byteSize>);`

  It is supported to specify just a count as in ArangoDB 1.3 and before, to specify
  just a fileSize, or both. The first met constraint will trigger the automated
  document removal.

* added `db._exists(doc)` and `collection.exists(doc)` for easy document existence checks

* added API `/_api/current-database` to retrieve information about the database the
  client is currently connected to (note: the API `/_api/current-database` has been
  removed in the meantime. The functionality is accessible via `/_api/database/current`
  now).

* ensure a proper order of tick values in datafiles/journals/compactors.
  any new files written will have the _tick values of their markers in order. for
  older files, there are edge cases at the beginning and end of the datafiles when
  _tick values are not properly in order.

* prevent caching of static pages in PathHandler.
  whenever a static page is requested that is served by the general PathHandler, the
  server will respond to HTTP GET requests with a "Cache-Control: max-age=86400" header.

* added "doCompact" attribute when creating collections and to collection.properties().
  The attribute controls whether collection datafiles are compacted.

* changed the HTTP return code from 400 to 404 for some cases when there is a referral
  to a non-existing collection or document.

* introduced error code 1909 `too many iterations` that is thrown when graph traversals
  hit the `maxIterations` threshold.

* optionally limit traversals to a certain number of iterations
  the limitation can be achieved via the traversal API by setting the `maxIterations`
  attribute, and also via the AQL `TRAVERSAL` and `TRAVERSAL_TREE` functions by setting
  the same attribute. If traversals are not limited by the end user, a server-defined
  limit for `maxIterations` may be used to prevent server-side traversals from running
  endlessly.

* added graph traversal API at `/_api/traversal`

* added "API" link in web interface, pointing to REST API generated with Swagger

* moved "About" link in web interface into "links" menu

* allow incremental access to the documents in a collection from out of AQL
  this allows reading documents from a collection chunks when a full collection scan
  is required. memory usage might be must lower in this case and queries might finish
  earlier if there is an additional LIMIT statement

* changed AQL COLLECT to use a stable sort, so any previous SORT order is preserved

* issue #547: Javascript error in the web interface

* issue #550: Make AQL graph functions support key in addition to id

* issue #526: Unable to escape when an errorneous command is entered into the js shell

* issue #523: Graph and vertex methods for the javascript api

* issue #517: Foxx: Route parameters with capital letters fail

* issue #512: Binded Parameters for LIMIT


v1.3.3 (2013-08-01)
-------------------

* issue #570: updateFishbowl() fails once

* updated and fixed generated examples

* issue #559: added Foxx documentation to user manual

* added missing error reporting for errors that happened during import of edges


v1.3.2 (2013-06-21)
-------------------

* fixed memleak in internal.download()

* made the shape-collection journal size adaptive:
  if too big shapes come in, a shape journal will be created with a big-enough size
  automatically. the maximum size of a shape journal is still restricted, but to a
  very big value that should never be reached in practice.

* fixed a segfault that occurred when inserting documents with a shape size bigger
  than the default shape journal size (2MB)

* fixed a locking issue in collection.truncate()

* fixed value overflow in accumulated filesizes reported by collection.figures()

* issue #545: AQL FILTER unnecessary (?) loop

* issue #549: wrong return code with --daemon


v1.3.1 (2013-05-24)
-------------------

* removed currently unused _ids collection

* fixed usage of --temp-path in aranogd and arangosh

* issue #540: suppress return of temporary internal variables in AQL

* issue #530: ReferenceError: ArangoError is not a constructor

* issue #535: Problem with AQL user functions javascript API

* set --javascript.app-path for test execution to prevent startup error

* issue #532: Graph _edgesCache returns invalid data?

* issue #531: Arangod errors

* issue #529: Really weird transaction issue

* fixed usage of --temp-path in aranogd and arangosh


v1.3.0 (2013-05-10)
-------------------

* fixed problem on restart ("datafile-xxx is not sealed") when server was killed
  during a compaction run

* fixed leak when using cursors with very small batchSize

* issue #508: `unregistergroup` function not mentioned in http interface docs

* issue #507: GET /_api/aqlfunction returns code inside parentheses

* fixed issue #489: Bug in aal.install

* fixed issue 505: statistics not populated on MacOS


v1.3.0-rc1 (2013-04-24)
-----------------------

* updated documentation for 1.3.0

* added node modules and npm packages

* changed compaction to only compact datafiles with more at least 10% of dead
  documents (byte size-wise)

* issue #498: fixed reload of authentication info when using
  `require("org/arangodb/users").reload()`

* issue #495: Passing an empty array to create a document results in a
  "phantom" document

* added more precision for requests statistics figures

* added "sum" attribute for individual statistics results in statistics API
  at /_admin/statistics

* made "limit" an optional parameter in AQL function NEAR().
  limit can now be either omitted completely, or set to 0. If so, an internal
  default value (currently 100) will be applied for the limit.

* issue #481

* added "attributes.count" to output of `collection.figures()`
  this also affects the REST API /_api/collection/<name>/figures

* added IndexedPropertyGetter for ShapedJson objects

* added API for user-defined AQL functions

* issue #475: A better error message for deleting a non-existent graph

* issue #474: Web interface problems with the JS Shell

* added missing documentation for AQL UNION function

* added transaction support.
  This provides ACID transactions for ArangoDB. Transactions can be invoked
  using the `db._executeTransaction()` function, or the `/_api/transaction`
  REST API.

* switched to semantic versioning (at least for alpha & alpha naming)

* added saveOrReplace() for server-side JS

v1.3.alpha1 (2013-04-05)
------------------------

* cleanup of Module, Package, ArangoApp and modules "internal", "fs", "console"

* use Error instead of string in throw to allow stack-trace

* issue #454: error while creation of Collection

* make `collection.count()` not recalculate the number of documents on the fly, but
  use some internal document counters.

* issue #457: invalid string value in web interface

* make datafile id (datafile->_fid) identical to the numeric part of the filename.
  E.g. the datafile `journal-123456.db` will now have a datafile marker with the same
  fid (i.e. `123456`) instead of a different value. This change will only affect
  datafiles that are created with 1.3 and not any older files.
  The intention behind this change is to make datafile debugging easier.

* consistently discard document attributes with reserved names (system attributes)
  but without any known meaning, for example `_test`, `_foo`, ...

  Previously, these attributes were saved with the document regularly in some cases,
  but were discarded in other cases.
  Now these attributes are discarded consistently. "Real" system attributes such as
  `_key`, `_from`, `_to` are not affected and will work as before.

  Additionally, attributes with an empty name (``) are discarded when documents are
  saved.

  Though using reserved or empty attribute names in documents was not really and
  consistently supported in previous versions of ArangoDB, this change might cause
  an incompatibility for clients that rely on this feature.

* added server startup flag `--database.force-sync-properties` to force syncing of
  collection properties on collection creation, deletion and on property update.
  The default value is true to mimic the behavior of previous versions of ArangoDB.
  If set to false, collection properties are written to disk but no call to sync()
  is made.

* added detailed output of server version and components for REST APIs
  `/_admin/version` and `/_api/version`. To retrieve this extended information,
  call the REST APIs with URL parameter `details=true`.

* issue #443: For git-based builds include commit hash in version

* adjust startup log output to be more compact, less verbose

* set the required minimum number of file descriptors to 256.
  On server start, this number is enforced on systems that have rlimit. If the limit
  cannot be enforced, starting the server will fail.
  Note: 256 is considered to be the absolute minimum value. Depending on the use case
  for ArangoDB, a much higher number of file descriptors should be used.

  To avoid checking & potentially changing the number of maximum open files, use the
  startup option `--server.descriptors-minimum 0`

* fixed shapedjson to json conversion for special numeric values (NaN, +inf, -inf).
  Before, "NaN", "inf", or "-inf" were written into the JSONified output, but these
  values are not allowed in JSON. Now, "null" is written to the JSONified output as
  required.

* added AQL functions VARIANCE_POPULATION(), VARIANCE_SAMPLE(), STDDEV_POPULATION(),
  STDDEV_SAMPLE(), AVERAGE(), MEDIAN() to calculate statistical values for lists

* added AQL SQRT() function

* added AQL TRIM(), LEFT() and RIGHT() string functions

* fixed issue #436: GET /_api/document on edge

* make AQL REVERSE() and LENGTH() functions work on strings, too

* disabled DOT generation in `make doxygen`. this speeds up docs generation

* renamed startup option `--dispatcher.report-intervall` to `--dispatcher.report-interval`

* renamed startup option `--scheduler.report-intervall` to `--scheduler.report-interval`

* slightly changed output of REST API method /_admin/log.
  Previously, the log messages returned also contained the date and log level, now
  they will only contain the log message, and no date and log level information.
  This information can be re-created by API users from the `timestamp` and `level`
  attributes of the result.

* removed configure option `--enable-zone-debug`
  memory zone debugging is now automatically turned on when compiling with ArangoDB
  `--enable-maintainer-mode`

* removed configure option `--enable-arangob`
  arangob is now always included in the build


v1.2.3 (XXXX-XX-XX)
-------------------

* added optional parameter `edgexamples` for AQL function EDGES() and NEIGHBORS()

* added AQL function NEIGHBORS()

* added freebsd support

* fixed firstExample() query with `_id` and `_key` attributes

* issue triAGENS/ArangoDB-PHP#55: AQL optimizer may have mis-optimized duplicate
  filter statements with limit


v1.2.2 (2013-03-26)
-------------------

* fixed save of objects with common sub-objects

* issue #459: fulltext internal memory allocation didn't scale well
  This fix improves loading times for collections with fulltext indexes that have
  lots of equal words indexed.

* issue #212: auto-increment support

  The feature can be used by creating a collection with the extra `keyOptions`
  attribute as follows:

      db._create("mycollection", { keyOptions: { type: "autoincrement", offset: 1, increment: 10, allowUserKeys: true } });

  The `type` attribute will make sure the keys will be auto-generated if no
  `_key` attribute is specified for a document.

  The `allowUserKeys` attribute determines whether users might still supply own
  `_key` values with documents or if this is considered an error.

  The `increment` value determines the actual increment value, whereas the `offset`
  value can be used to seed to value sequence with a specific starting value.
  This will be useful later in a multi-master setup, when multiple servers can use
  different auto-increment seed values and thus generate non-conflicting auto-increment values.

  The default values currently are:

  - `allowUserKeys`: `true`
  - `offset`: `0`
  - `increment`: `1`

  The only other available key generator type currently is `traditional`.
  The `traditional` key generator will auto-generate keys in a fashion as ArangoDB
  always did (some increasing integer value, with a more or less unpredictable
  increment value).

  Note that for the `traditional` key generator there is only the option to disallow
  user-supplied keys and give the server the sole responsibility for key generation.
  This can be achieved by setting the `allowUserKeys` property to `false`.

  This change also introduces the following errors that API implementors may want to check
  the return values for:

  - 1222: `document key unexpected`: will be raised when a document is created with
    a `_key` attribute, but the underlying collection was set up with the `keyOptions`
    attribute `allowUserKeys: false`.

  - 1225: `out of keys`: will be raised when the auto-increment key generator runs
    out of keys. This may happen when the next key to be generated is 2^64 or higher.
    In practice, this will only happen if the values for `increment` or `offset` are
    not set appropriately, or if users are allowed to supply own keys, those keys
    are near the 2^64 threshold, and later the auto-increment feature kicks in and
    generates keys that cross that threshold.

    In practice it should not occur with proper configuration and proper usage of the
    collections.

  This change may also affect the following REST APIs:
  - POST `/_api/collection`: the server does now accept the optional `keyOptions`
    attribute in the second parameter
  - GET `/_api/collection/properties`: will return the `keyOptions` attribute as part
    of the collection's properties. The previous optional attribute `createOptions`
    is now gone.

* fixed `ArangoStatement.explain()` method with bind variables

* fixed misleading "cursor not found" error message in arangosh that occurred when
  `count()` was called for client-side cursors

* fixed handling of empty attribute names, which may have crashed the server under
  certain circumstances before

* fixed usage of invalid pointer in error message output when index description could
  not be opened


v1.2.1 (2013-03-14)
-------------------

* issue #444: please darken light color in arangosh

* issue #442: pls update post install info on osx

* fixed conversion of special double values (NaN, -inf, +inf) when converting from
  shapedjson to JSON

* fixed compaction of markers (location of _key was not updated correctly in memory,
  leading to _keys pointing to undefined memory after datafile rotation)

* fixed edge index key pointers to use document master pointer plus offset instead
  of direct _key address

* fixed case when server could not create any more journal or compactor files.
  Previously a wrong status code may have been returned, and not being able to create
  a new compactor file may have led to an infinite loop with error message
  "could not create compactor".

* fixed value truncation for numeric filename parts when renaming datafiles/journals


v1.2.0 (2013-03-01)
-------------------

* by default statistics are now switch off; in order to enable comment out
  the "disable-statistics = yes" line in "arangod.conf"

* fixed issue #435: csv parser skips data at buffer border

* added server startup option `--server.disable-statistics` to turn off statistics
  gathering without recompilation of ArangoDB.
  This partly addresses issue #432.

* fixed dropping of indexes without collection name, e.g.
  `db.xxx.dropIndex("123456");`
  Dropping an index like this failed with an assertion error.

* fixed issue #426: arangoimp should be able to import edges into edge collections

* fixed issue #425: In case of conflict ArangoDB returns HTTP 400 Bad request
  (with 1207 Error) instead of HTTP 409 Conflict

* fixed too greedy token consumption in AQL for negative values:
  e.g. in the statement `RETURN { a: 1 -2 }` the minus token was consumed as part
  of the value `-2`, and not interpreted as the binary arithmetic operator


v1.2.beta3 (2013-02-22)
-----------------------

* issue #427: ArangoDB Importer Manual has no navigation links (previous|home|next)

* issue #319: Documentation missing for Emergency console and incomplete for datafile debugger.

* issue #370: add documentation for reloadRouting and flushServerModules

* issue #393: added REST API for user management at /_api/user

* issue #393, #128: added simple cryptographic functions for user actions in module "crypto":
  * require("org/arangodb/crypto").md5()
  * require("org/arangodb/crypto").sha256()
  * require("org/arangodb/crypto").rand()

* added replaceByExample() Javascript and REST API method

* added updateByExample() Javascript and REST API method

* added optional "limit" parameter for removeByExample() Javascript and REST API method

* fixed issue #413

* updated bundled V8 version from 3.9.4 to 3.16.14.1
  Note: the Windows version used a more recent version (3.14.0.1) and was not updated.

* fixed issue #404: keep original request url in request object


v1.2.beta2 (2013-02-15)
-----------------------

* fixed issue #405: 1.2 compile warnings

* fixed issue #333: [debian] Group "arangodb" is not used when starting vie init.d script

* added optional parameter 'excludeSystem' to GET /_api/collection
  This parameter can be used to disable returning system collections in the list
  of all collections.

* added AQL functions KEEP() and UNSET()

* fixed issue #348: "HTTP Interface for Administration and Monitoring"
  documentation errors.

* fix stringification of specific positive int64 values. Stringification of int64
  values with the upper 32 bits cleared and the 33rd bit set were broken.

* issue #395:  Collection properties() function should return 'isSystem' for
  Javascript and REST API

* make server stop after upgrade procedure when invoked with `--upgrade option`.
  When started with the `--upgrade` option, the server will perfom
  the upgrade, and then exit with a status code indicating the result of the
  upgrade (0 = success, 1 = failure). To start the server regularly in either
  daemon or console mode, the `--upgrade` option must not be specified.
  This change was introduced to allow init.d scripts check the result of
  the upgrade procedure, even in case an upgrade was successful.
  this was introduced as part of issue #391.

* added AQL function EDGES()

* added more crash-protection when reading corrupted collections at startup

* added documentation for AQL function CONTAINS()

* added AQL function LIKE()

* replaced redundant error return code 1520 (Unable to open collection) with error code
  1203 (Collection not found). These error codes have the same meanings, but one of
  them was returned from AQL queries only, the other got thrown by other parts of
  ArangoDB. Now, error 1203 (Collection not found) is used in AQL too in case a
  non-existing collection is used.

v1.2.beta1 (2013-02-01)
-----------------------

* fixed issue #382: [Documentation error] Maschine... should be Machine...

* unified history file locations for arangod, arangosh, and arangoirb.
  - The readline history for arangod (emergency console) is now stored in file
    $HOME/.arangod. It was stored in $HOME/.arango before.
  - The readline history for arangosh is still stored in $HOME/.arangosh.
  - The readline history for arangoirb is now stored in $HOME/.arangoirb. It was
    stored in $HOME/.arango-mrb before.

* fixed issue #381: _users user should have a unique constraint

* allow negative list indexes in AQL to access elements from the end of a list,
  e.g. ```RETURN values[-1]``` will return the last element of the `values` list.

* collection ids, index ids, cursor ids, and document revision ids created and
  returned by ArangoDB are now returned as strings with numeric content inside.
  This is done to prevent some value overrun/truncation in any part of the
  complete client/server workflow.
  In ArangoDB 1.1 and before, these values were previously returned as
  (potentially very big) integer values. This may cause problems (clipping, overrun,
  precision loss) for clients that do not support big integers natively and store
  such values in IEEE754 doubles internally. This type loses precision after about
  52 bits and is thus not safe to hold an id.
  Javascript and 32 bit-PHP are examples for clients that may cause such problems.
  Therefore, ids are now returned by ArangoDB as strings, with the string
  content being the integer value as before.

  Example for documents ("_rev" attribute):
  - Document returned by ArangoDB 1.1: { "_rev": 1234, ... }
  - Document returned by ArangoDB 1.2: { "_rev": "1234", ... }

  Example for collections ("id" attribute / "_id" property):
  - Collection returned by ArangoDB 1.1: { "id": 9327643, "name": "test", ... }
  - Collection returned by ArangoDB 1.2: { "id": "9327643", "name": "test", ... }

  Example for cursors ("id" attribute):
  - Collection returned by ArangoDB 1.1: { "id": 11734292, "hasMore": true, ... }
  - Collection returned by ArangoDB 1.2: { "id": "11734292", "hasMore": true, ... }

* global variables are not automatically available anymore when starting the
  arangod Javascript emergency console (i.e. ```arangod --console```).

  Especially, the variables `db`, `edges`, and `internal` are not available
  anymore. `db` and `internal` can be made available in 1.2 by
  ```var db = require("org/arangodb").db;``` and
  ```var internal = require("internal");```, respectively.
  The reason for this change is to get rid of global variables in the server
  because this will allow more specific inclusion of functionality.

  For convenience, the global variable `db` is still available by default in
  arangosh. The global variable `edges`, which since ArangoDB 1.1 was kind of
  a redundant wrapper of `db`, has been removed in 1.2 completely.
  Please use `db` instead, and if creating an edge collection, use the explicit
  ```db._createEdgeCollection()``` command.

* issue #374: prevent endless redirects when calling admin interface with
  unexpected URLs

* issue #373: TRAVERSAL() `trackPaths` option does not work. Instead `paths` does work

* issue #358: added support for CORS

* honor optional waitForSync property for document removal, replace, update, and
  save operations in arangosh. The waitForSync parameter for these operations
  was previously honored by the REST API and on the server-side, but not when
  the waitForSync parameter was specified for a document operation in arangosh.

* calls to db.collection.figures() and /_api/collection/<collection>/figures now
  additionally return the number of shapes used in the collection in the
  extra attribute "shapes.count"

* added AQL TRAVERSAL_TREE() function to return a hierarchical result from a traversal

* added AQL TRAVERSAL() function to return the results from a traversal

* added AQL function ATTRIBUTES() to return the attribute names of a document

* removed internal server-side AQL functions from global scope.

  Now the AQL internal functions can only be accessed via the exports of the
  ahuacatl module, which can be included via ```require("org/arangodb/ahuacatl")```.
  It shouldn't be necessary for clients to access this module at all, but
  internal code may use this module.

  The previously global AQL-related server-side functions were moved to the
  internal namespace. This produced the following function name changes on
  the server:

     old name              new name
     ------------------------------------------------------
     AHUACATL_RUN       => require("internal").AQL_QUERY
     AHUACATL_EXPLAIN   => require("internal").AQL_EXPLAIN
     AHUACATL_PARSE     => require("internal").AQL_PARSE

  Again, clients shouldn't have used these functions at all as there is the
  ArangoStatement object to execute AQL queries.

* fixed issue #366: Edges index returns strange description

* added AQL function MATCHES() to check a document against a list of examples

* added documentation and tests for db.collection.removeByExample

* added --progress option for arangoimp. This will show the percentage of the input
  file that has been processed by arangoimp while the import is still running. It can
  be used as a rough indicator of progress for the entire import.

* make the server log documents that cannot be imported via /_api/import into the
  logfile using the warning log level. This may help finding illegal documents in big
  import runs.

* check on server startup whether the database directory and all collection directories
  are writable. if not, the server startup will be aborted. this prevents serious
  problems with collections being non-writable and this being detected at some pointer
  after the server has been started

* allow the following AQL constructs: FUNC(...)[...], FUNC(...).attribute

* fixed issue #361: Bug in Admin Interface. Header disappears when clicking new collection

* Added in-memory only collections

  Added collection creation parameter "isVolatile":
  if set to true, the collection is created as an in-memory only collection,
  meaning that all document data of that collection will reside in memory only,
  and will not be stored permanently to disk.
  This means that all collection data will be lost when the collection is unloaded
  or the server is shut down.
  As this collection type does not have datafile disk overhead for the regular
  document operations, it may be faster than normal disk-backed collections. The
  actual performance gains strongly depend on the underlying OS, filesystem, and
  settings though.
  This collection type should be used for caches only and not for any sensible data
  that cannot be re-created otherwise.
  Some platforms, namely Windows, currently do not support this collection type.
  When creating an in-memory collection on such platform, an error message will be
  returned by ArangoDB telling the user the platform does not support it.

  Note: in-memory collections are an experimental feature. The feature might
  change drastically or even be removed altogether in a future version of ArangoDB.

* fixed issue #353: Please include "pretty print" in Emergency Console

* fixed issue #352: "pretty print" console.log
  This was achieved by adding the dump() function for the "internal" object

* reduced insertion time for edges index
  Inserting into the edges index now avoids costly comparisons in case of a hash
  collision, reducing the prefilling/loading timer for bigger edge collections

* added fulltext queries to AQL via FULLTEXT() function. This allows search
  fulltext indexes from an AQL query to find matching documents

* added fulltext index type. This index type allows indexing words and prefixes of
  words from a specific document attribute. The index can be queries using a
  SimpleQueryFull object, the HTTP REST API at /_api/simple/fulltext, or via AQL

* added collection.revision() method to determine whether a collection has changed.
  The revision method returns a revision string that can be used by client programs
  for equality/inequality comparisons. The value returned by the revision method
  should be treated by clients as an opaque string and clients should not try to
  figure out the sense of the revision id. This is still useful enough to check
  whether data in a collection has changed.

* issue #346: adaptively determine NUMBER_HEADERS_PER_BLOCK

* issue #338: arangosh cursor positioning problems

* issue #326: use limit optimization with filters

* issue #325: use index to avoid sorting

* issue #324: add limit optimization to AQL

* removed arango-password script and added Javascript functionality to add/delete
  users instead. The functionality is contained in module `users` and can be invoked
  as follows from arangosh and arangod:
  * require("users").save("name", "passwd");
  * require("users").replace("name", "newPasswd");
  * require("users").remove("name");
  * require("users").reload();
  These functions are intentionally not offered via the web interface.
  This also addresses issue #313

* changed print output in arangosh and the web interface for JSON objects.
  Previously, printing a JSON object in arangosh resulted in the attribute values
  being printed as proper JSON, but attribute names were printed unquoted and
  unescaped. This was fine for the purpose of arangosh, but lead to invalid
  JSON being produced. Now, arangosh will produce valid JSON that can be used
  to send it back to ArangoDB or use it with arangoimp etc.

* fixed issue #300: allow importing documents via the REST /_api/import API
  from a JSON list, too.
  So far, the API only supported importing from a format that had one JSON object
  on each line. This is sometimes inconvenient, e.g. when the result of an AQL
  query or any other list is to be imported. This list is a JSON list and does not
  necessary have a document per line if pretty-printed.
  arangoimp now supports the JSON list format, too. However, the format requires
  arangoimp and the server to read the entire dataset at once. If the dataset is
  too big (bigger than --max-upload-size) then the import will be rejected. Even if
  increased, the entire list must fit in memory on both the client and the server,
  and this may be more resource-intensive than importing individual lines in chunks.

* removed unused parameter --reuse-ids for arangoimp. This parameter did not have
  any effect in 1.2, was never publicly announced and did evil (TM) things.

* fixed issue #297 (partly): added whitespace between command line and
  command result in arangosh, added shell colors for better usability

* fixed issue #296: system collections not usable from AQL

* fixed issue #295: deadlock on shutdown

* fixed issue #293: AQL queries should exploit edges index

* fixed issue #292: use index when filtering on _key in AQL

* allow user-definable document keys
  users can now define their own document keys by using the _key attribute
  when creating new documents or edges. Once specified, the value of _key is
  immutable.
  The restrictions for user-defined key values are:
  * the key must be at most 254 bytes long
  * it must consist of the letters a-z (lower or upper case), the digits 0-9,
    the underscore (_) or dash (-) characters only
  * any other characters, especially multi-byte sequences, whitespace or
    punctuation characters cannot be used inside key values

  Specifying a document key is optional when creating new documents. If no
  document key is specified, ArangoDB will create a document key itself.
  There are no guarantees about the format and pattern of auto-generated document
  keys other than the above restrictions.
  Clients should therefore treat auto-generated document keys as opaque values.
  Keys can be used to look up and reference documents, e.g.:
  * saving a document: `db.users.save({ "_key": "fred", ... })`
  * looking up a document: `db.users.document("fred")`
  * referencing other documents: `edges.relations.save("users/fred", "users/john", ...)`

  This change is downwards-compatible to ArangoDB 1.1 because in ArangoDB 1.1
  users were not able to define their own keys. If the user does not supply a _key
  attribute when creating a document, ArangoDB 1.2 will still generate a key of
  its own as ArangoDB 1.1 did. However, all documents returned by ArangoDB 1.2 will
  include a _key attribute and clients should be able to handle that (e.g. by
  ignoring it if not needed). Documents returned will still include the _id attribute
  as in ArangoDB 1.1.

* require collection names everywhere where a collection id was allowed in
  ArangoDB 1.1 & 1.0
  This change requires clients to use a collection name in place of a collection id
  at all places the client deals with collections.
  Examples:
  * creating edges: the _from and _to attributes must now contain collection names instead
    of collection ids: `edges.relations.save("test/my-key1", "test/my-key2", ...)`
  * retrieving edges: the returned _from and _to attributes now will contain collection
    names instead of ids, too: _from: `test/fred` instead of `1234/3455`
  * looking up documents: db.users.document("fred") or db._document("users/fred")

  Collection names must be used in REST API calls instead of collection ids, too.
  This change is thus not completely downwards-compatible to ArangoDB 1.1. ArangoDB 1.1
  required users to use collection ids in many places instead of collection names.
  This was unintuitive and caused overhead in cases when just the collection name was
  known on client-side but not its id. This overhead can now be avoided so clients can
  work with the collection names directly. There is no need to work with collection ids
  on the client side anymore.
  This change will likely require adjustments to API calls issued by clients, and also
  requires a change in how clients handle the _id value of returned documents. Previously,
  the _id value of returned documents contained the collection id, a slash separator and
  the document number. Since 1.2, _id will contain the collection name, a slash separator
  and the document key. The same applies to the _from and _to attribute values of edges
  that are returned by ArangoDB.

  Also removed (now unnecessary) location header in responses of the collections REST API.
  The location header was previously returned because it was necessary for clients.
  When clients created a collection, they specified the collection name. The collection
  id was generated on the server, but the client needed to use the server-generated
  collection id for further API calls, e.g. when creating edges etc. Therefore, the
  full collection URL, also containing the collection id, was returned by the server in
  responses to the collection API, in the HTTP location header.
  Returning the location header has become unnecessary in ArangoDB 1.2 because users
  can access collections by name and do not need to care about collection ids.


v1.1.3 (2013-XX-XX)
-------------------

* fix case when an error message was looked up for an error code but no error
  message was found. In this case a NULL ptr was returned and not checked everywhere.
  The place this error popped up was when inserting into a non-unique hash index
  failed with a specific, invalid error code.

* fixed issue #381:  db._collection("_users").getIndexes();

* fixed issue #379: arango-password fatal issue javscript.startup-directory

* fixed issue #372: Command-Line Options for the Authentication and Authorization


v1.1.2 (2013-01-20)
-------------------

* upgraded to mruby 2013-01-20 583983385b81c21f82704b116eab52d606a609f4

* fixed issue #357: Some spelling and grammar errors

* fixed issue #355: fix quotes in pdf manual

* fixed issue #351: Strange arangosh error message for long running query

* fixed randomly hanging connections in arangosh on MacOS

* added "any" query method: this returns a random document from a collection. It
  is also available via REST HTTP at /_api/simple/any.

* added deployment tool

* added getPeerVertex

* small fix for logging of long messages: the last character of log messages longer
  than 256 bytes was not logged.

* fixed truncation of human-readable log messages for web interface: the trailing \0
  byte was not appended for messages longer than 256 bytes

* fixed issue #341: ArangoDB crashes when stressed with Batch jobs
  Contrary to the issue title, this did not have anything to do with batch jobs but
  with too high memory usage. The memory usage of ArangoDB is now reduced for cases
   when there are lots of small collections with few documents each

* started with issue #317: Feature Request (from Google Groups): DATE handling

* backported issue #300: Extend arangoImp to Allow importing resultset-like
  (list of documents) formatted files

* fixed issue #337: "WaitForSync" on new collection does not work on Win/X64

* fixed issue #336: Collections REST API docs

* fixed issue #335: mmap errors due to wrong memory address calculation

* fixed issue #332: arangoimp --use-ids parameter seems to have no impact

* added option '--server.disable-authentication' for arangosh as well. No more passwd
  prompts if not needed

* fixed issue #330: session logging for arangosh

* fixed issue #329: Allow passing script file(s) as parameters for arangosh to run

* fixed issue #328: 1.1 compile warnings

* fixed issue #327: Javascript parse errors in front end


v1.1.1 (2012-12-18)
-------------------

* fixed issue #339: DELETE /_api/cursor/cursor-identifier return incollect errorNum

  The fix for this has led to a signature change of the function actions.resultNotFound().
  The meaning of parameter #3 for This function has changed from the error message string
  to the error code. The error message string is now parameter #4.
  Any client code that uses this function in custom actions must be adjusted.

* fixed issue #321: Problem upgrading arangodb 1.0.4 to 1.1.0 with Homebrew (OSX 10.8.2)

* fixed issue #230: add navigation and search for online documentation

* fixed issue #315: Strange result in PATH

* fixed issue #323: Wrong function returned in error message of AQL CHAR_LENGTH()

* fixed some log errors on startup / shutdown due to pid file handling and changing
  of directories


v1.1.0 (2012-12-05)
-------------------

* WARNING:
  arangod now performs a database version check at startup. It will look for a file
  named "VERSION" in its database directory. If the file is not present, arangod will
  perform an automatic upgrade of the database directory. This should be the normal
  case when upgrading from ArangoDB 1.0 to ArangoDB 1.1.

  If the VERSION file is present but is from an older version of ArangoDB, arangod
  will refuse to start and ask the user to run a manual upgrade first. A manual upgrade
  can be performed by starting arangod with the option `--upgrade`.

  This upgrade procedure shall ensure that users have full control over when they
  perform any updates/upgrades of their data, and can plan backups accordingly. The
  procedure also guarantees that the server is not run without any required system
  collections or with in incompatible data state.

* added AQL function DOCUMENT() to retrieve a document by its _id value

* fixed issue #311: fixed segfault on unload

* fixed issue #309: renamed stub "import" button from web interface

* fixed issue #307: added WaitForSync column in collections list in in web interface

* fixed issue #306: naming in web interface

* fixed issue #304: do not clear AQL query text input when switching tabs in
  web interface

* fixed issue #303: added documentation about usage of var keyword in web interface

* fixed issue #301: PATCH does not work in web interface

# fixed issue #269: fix make distclean & clean

* fixed issue #296: system collections not usable from AQL

* fixed issue #295: deadlock on shutdown

* added collection type label to web interface

* fixed issue #290: the web interface now disallows creating non-edges in edge collections
  when creating collections via the web interface, the collection type must also be
  specified (default is document collection)

* fixed issue #289: tab-completion does not insert any spaces

* fixed issue #282: fix escaping in web interface

* made AQL function NOT_NULL take any number of arguments. Will now return its
  first argument that is not null, or null if all arguments are null. This is downwards
  compatible.

* changed misleading AQL function name NOT_LIST() to FIRST_LIST() and slightly changed
  the behavior. The function will now return its first argument that is a list, or null
  if none of the arguments are lists.
  This is mostly downwards-compatible. The only change to the previous implementation in
  1.1-beta will happen if two arguments were passed and the 1st and 2nd arguments were
  both no lists. In previous 1.1, the 2nd argument was returned as is, but now null
  will be returned.

* add AQL function FIRST_DOCUMENT(), with same behavior as FIRST_LIST(), but working
  with documents instead of lists.

* added UPGRADING help text

* fixed issue #284: fixed Javascript errors when adding edges/vertices without own
  attributes

* fixed issue #283: AQL LENGTH() now works on documents, too

* fixed issue #281: documentation for skip lists shows wrong example

* fixed AQL optimizer bug, related to OR-combined conditions that filtered on the
  same attribute but with different conditions

* fixed issue #277: allow usage of collection names when creating edges
  the fix of this issue also implies validation of collection names / ids passed to
  the REST edge create method. edges with invalid collection ids or names in the
  "from" or "to" values will be rejected and not saved


v1.1.beta2 (2012-11-13)
-----------------------

* fixed arangoirb compilation

* fixed doxygen


v1.1.beta1 (2012-10-24)
-----------------------

* fixed AQL optimizer bug

* WARNING:
  - the user has changed from "arango" to "arangodb", the start script has changed from
    "arangod" to "arangodb", the database directory has changed from "/var/arangodb" to
    "/var/lib/arangodb" to be compliant with various Linux policies

  - In 1.1, we have introduced types for collections: regular documents go into document
    collections, and edges go into edge collections. The prefixing (db.xxx vs. edges.xxx)
    works slightly different in 1.1: edges.xxx can still be used to access collections,
    however, it will not determine the type of existing collections anymore. To create an
    edge collection 1.1, you can use db._createEdgeCollection() or edges._create().
    And there's of course also db._createDocumentCollection().
    db._create() is also still there and will create a document collection by default,
    whereas edges._create() will create an edge collection.

  - the admin web interface that was previously available via the simple URL suffix /
    is now available via a dedicated URL suffix only: /_admin/html
    The reason for this is that routing and URLs are now subject to changes by the end user,
    and only URLs parts prefixed with underscores (e.g. /_admin or /_api) are reserved
    for ArangoDB's internal usage.

* the server now handles requests with invalid Content-Length header values as follows:
  - if Content-Length is negative, the server will respond instantly with HTTP 411
    (length required)

  - if Content-Length is positive but shorter than the supplied body, the server will
    respond with HTTP 400 (bad request)

  - if Content-Length is positive but longer than the supplied body, the server will
    wait for the client to send the missing bytes. The server allows 90 seconds for this
    and will close the connection if the client does not send the remaining data

  - if Content-Length is bigger than the maximum allowed size (512 MB), the server will
    fail with HTTP 413 (request entity too large).

  - if the length of the HTTP headers is greater than the maximum allowed size (1 MB),
    the server will fail with HTTP 431 (request header fields too large)

* issue #265: allow optional base64 encoding/decoding of action response data

* issue #252: create _modules collection using arango-upgrade (note: arango-upgrade was
  finally replaced by the `--upgrade` option for arangod)

* issue #251: allow passing arbitrary options to V8 engine using new command line option:
  --javascript.v8-options. Using this option, the Harmony features or other settings in
  v8 can be enabled if the end user requires them

* issue #248: allow AQL optimizer to pull out completely uncorrelated subqueries to the
  top level, resulting in less repeated evaluation of the subquery

* upgraded to Doxygen 1.8.0

* issue #247: added AQL function MERGE_RECURSIVE

* issue #246: added clear() function in arangosh

* issue #245: Documentation: Central place for naming rules/limits inside ArangoDB

* reduced size of hash index elements by 50 %, allowing more index elements to fit in
  memory

* issue #235: GUI Shell throws Error:ReferenceError: db is not defined

* issue #229: methods marked as "under construction"

* issue #228: remove unfinished APIs (/_admin/config/*)

* having the OpenSSL library installed is now a prerequisite to compiling ArangoDB
  Also removed the --enable-ssl configure option because ssl is always required.

* added AQL functions TO_LIST, NOT_LIST

* issue #224: add optional Content-Id for batch requests

* issue #221: more documentation on AQL explain functionality. Also added
  ArangoStatement.explain() client method

* added db._createStatement() method on server as well (was previously available
  on the client only)

* issue #219: continue in case of "document not found" error in PATHS() function

* issue #213: make waitForSync overridable on specific actions

* changed AQL optimizer to use indexes in more cases. Previously, indexes might
  not have been used when in a reference expression the inner collection was
  specified last. Example: FOR u1 IN users FOR u2 IN users FILTER u1._id == u2._id
  Previously, this only checked whether an index could be used for u2._id (not
  possible). It was not checked whether an index on u1._id could be used (possible).
  Now, for expressions that have references/attribute names on both sides of the
  above as above, indexes are checked for both sides.

* issue #204: extend the CSV import by TSV and by user configurable
  separator character(s)

* issue #180: added support for batch operations

* added startup option --server.backlog-size
  this allows setting the value of the backlog for the listen() system call.
  the default value is 10, the maximum value is platform-dependent

* introduced new configure option "--enable-maintainer-mode" for
  ArangoDB maintainers. this option replaces the previous compile switches
  --with-boost-test, --enable-bison, --enable-flex and --enable-errors-dependency
  the individual configure options have been removed. --enable-maintainer-mode
  turns them all on.

* removed potentially unused configure option --enable-memfail

* fixed issue #197: HTML web interface calls /_admin/user-manager/session

* fixed issue #195: VERSION file in database directory

* fixed issue #193: REST API HEAD request returns a message body on 404

* fixed issue #188: intermittent issues with 1.0.0
  (server-side cursors not cleaned up in all cases, pthreads deadlock issue)

* issue #189: key store should use ISO datetime format bug

* issue #187: run arango-upgrade on server start (note: arango-upgrade was finally
  replaced by the `--upgrade` option for arangod)n

* fixed issue #183: strange unittest error

* fixed issue #182: manual pages

* fixed issue #181: use getaddrinfo

* moved default database directory to "/var/lib/arangodb" in accordance with
  http://www.pathname.com/fhs/pub/fhs-2.3.html

* fixed issue #179: strange text in import manual

* fixed issue #178: test for aragoimp is missing

* fixed issue #177: a misleading error message was returned if unknown variables
  were used in certain positions in an AQL query.

* fixed issue #176: explain how to use AQL from the arangosh

* issue #175: re-added hidden (and deprecated) option --server.http-port. This
  option is only there to be downwards-compatible to Arango 1.0.

* fixed issue #174: missing Documentation for `within`

* fixed issue #170: add db.<coll_name>.all().toArray() to arangosh help screen

* fixed issue #169: missing argument in Simple Queries

* added program arango-upgrade. This program must be run after installing ArangoDB
  and after upgrading from a previous version of ArangoDB. The arango-upgrade script
  will ensure all system collections are created and present in the correct state.
  It will also perform any necessary data updates.
  Note: arango-upgrade was finally replaced by the `--upgrade` option for arangod.

* issue #153: edge collection should be a flag for a collection
  collections now have a type so that the distinction between document and edge
  collections can now be done at runtime using a collection's type value.
  A collection's type can be queried in Javascript using the <collection>.type() method.

  When new collections are created using db._create(), they will be document
  collections by default. When edge._create() is called, an edge collection will be created.
  To explicitly create a collection of a specific/different type, use the methods
  _createDocumentCollection() or _createEdgeCollection(), which are available for
  both the db and the edges object.
  The Javascript objects ArangoEdges and ArangoEdgesCollection have been removed
  completely.
  All internal and test code has been adjusted for this, and client code
  that uses edges.* should also still work because edges is still there and creates
  edge collections when _create() is called.

  INCOMPATIBLE CHANGE: Client code might still need to be changed in the following aspect:
  Previously, collections did not have a type so documents and edges could be inserted
  in the same collection. This is now disallowed. Edges can only be inserted into
  edge collections now. As there were no collection types in 1.0, ArangoDB will perform
  an automatic upgrade when migrating from 1.0 to 1.1.
  The automatic upgrade will check every collection and determine its type as follows:
  - if among the first 50 documents in the collection there are documents with
    attributes "_from" and "_to", the collection is typed as an edge collection
  - if among the first 50 documents in the collection there are no documents with
    attributes "_from" and "_to", the collection is made as a document collection

* issue #150: call V8 garbage collection on server periodically

* issue #110: added support for partial updates

  The REST API for documents now offers an HTTP PATCH method to partially update
  documents. Overwriting/replacing documents is still available via the HTTP PUT method
  as before. The Javascript API in the shell also offers a new update() method in extension to
  the previously existing replace() method.


v1.0.4 (2012-11-12)
-------------------

* issue #275: strange error message in arangosh 1.0.3 at startup


v1.0.3 (2012-11-08)
-------------------

* fixed AQL optimizer bug

* issue #273: fixed segfault in arangosh on HTTP 40x

* issue #265: allow optional base64 encoding/decoding of action response data

* issue #252: _modules collection not created automatically


v1.0.2 (2012-10-22)
-------------------

* repository CentOS-X.Y moved to CentOS-X, same for Debian

* bugfix for rollback from edges

* bugfix for hash indexes

* bugfix for StringBuffer::erase_front

* added autoload for modules

* added AQL function TO_LIST


v1.0.1 (2012-09-30)
-------------------

* draft for issue #165: front-end application howto

* updated mruby to cf8fdea4a6598aa470e698e8cbc9b9b492319d

* fix for issue #190: install doesn't create log directory

* fix for issue #194: potential race condition between creating and dropping collections

* fix for issue #193: REST API HEAD request returns a message body on 404

* fix for issue #188: intermittent issues with 1.0.0

* fix for issue #163: server cannot create collection because of abandoned files

* fix for issue #150: call V8 garbage collection on server periodically


v1.0.0 (2012-08-17)
-------------------

* fix for issue #157: check for readline and ncurses headers, not only libraries


v1.0.beta4 (2012-08-15)
-----------------------

* fix for issue #152: fix memleak for barriers


v1.0.beta3 (2012-08-10)
-----------------------

* fix for issue #151: Memleak, collection data not removed

* fix for issue #149: Inconsistent port for admin interface

* fix for issue #163: server cannot create collection because of abandoned files

* fix for issue #157: check for readline and ncurses headers, not only libraries

* fix for issue #108: db.<collection>.truncate() inefficient

* fix for issue #109: added startup note about cached collection names and how to
  refresh them

* fix for issue #156: fixed memleaks in /_api/import

* fix for issue #59: added tests for /_api/import

* modified return value for calls to /_api/import: now, the attribute "empty" is
  returned as well, stating the number of empty lines in the input. Also changed the
  return value of the error code attribute ("errorNum") from 1100 ("corrupted datafile")
  to 400 ("bad request") in case invalid/unexpected JSON data was sent to the server.
  This error code is more appropriate as no datafile is broken but just input data is
  incorrect.

* fix for issue #152: Memleak for barriers

* fix for issue #151: Memleak, collection data not removed

* value of --database.maximal-journal-size parameter is now validated on startup. If
  value is smaller than the minimum value (currently 1048576), an error is thrown and
  the server will not start. Before this change, the global value of maximal journal
  size was not validated at server start, but only on collection level

* increased sleep value in statistics creation loop from 10 to 500 microseconds. This
  reduces accuracy of statistics values somewhere after the decimal points but saves
  CPU time.

* avoid additional sync() calls when writing partial shape data (attribute name data)
  to disk. sync() will still be called when the shape marker (will be written after
  the attributes) is written to disk

* issue #147: added flag --database.force-sync-shapes to force synching of shape data
  to disk. The default value is true so it is the same behavior as in version 1.0.
  if set to false, shape data is synched to disk if waitForSync for the collection is
  set to true, otherwise, shape data is not synched.

* fix for issue #145: strange issue on Travis: added epsilon for numeric comparison in
  geo index

* fix for issue #136: adjusted message during indexing

* issue #131: added timeout for HTTP keep-alive connections. The default value is 300
  seconds. There is a startup parameter server.keep-alive-timeout to configure the value.
  Setting it to 0 will disable keep-alive entirely on the server.

* fix for issue #137: AQL optimizer should use indexes for ref accesses with
  2 named attributes


v1.0.beta2 (2012-08-03)
-----------------------

* fix for issue #134: improvements for centos RPM

* fixed problem with disable-admin-interface in config file


v1.0.beta1 (2012-07-29)
-----------------------

* fixed issue #118: We need a collection "debugger"

* fixed issue #126: Access-Shaper must be cached

* INCOMPATIBLE CHANGE: renamed parameters "connect-timeout" and "request-timeout"
  for arangosh and arangoimp to "--server.connect-timeout" and "--server.request-timeout"

* INCOMPATIBLE CHANGE: authorization is now required on the server side
  Clients sending requests without HTTP authorization will be rejected with HTTP 401
  To allow backwards compatibility, the server can be started with the option
  "--server.disable-authentication"

* added options "--server.username" and "--server.password" for arangosh and arangoimp
  These parameters must be used to specify the user and password to be used when
  connecting to the server. If no password is given on the command line, arangosh/
  arangoimp will interactively prompt for a password.
  If no user name is specified on the command line, the default user "root" will be
  used.

* added startup option "--server.ssl-cipher-list" to determine which ciphers to
  use in SSL context. also added SSL_OP_CIPHER_SERVER_PREFERENCE to SSL default
  options so ciphers are tried in server and not in client order

* changed default SSL protocol to TLSv1 instead of SSLv2

* changed log-level of SSL-related messages

* added SSL connections if server is compiled with OpenSSL support. Use --help-ssl

* INCOMPATIBLE CHANGE: removed startup option "--server.admin-port".
  The new endpoints feature (see --server.endpoint) allows opening multiple endpoints
  anyway, and the distinction between admin and "other" endpoints can be emulated
  later using privileges.

* INCOMPATIBLE CHANGE: removed startup options "--port", "--server.port", and
  "--server.http-port" for arangod.
  These options have been replaced by the new "--server.endpoint" parameter

* INCOMPATIBLE CHANGE: removed startup option "--server" for arangosh and arangoimp.
  These options have been replaced by the new "--server.endpoint" parameter

* Added "--server.endpoint" option to arangod, arangosh, and arangoimp.
  For arangod, this option allows specifying the bind endpoints for the server
  The server can be bound to one or multiple endpoints at once. For arangosh
  and arangoimp, the option specifies the server endpoint to connect to.
  The following endpoint syntax is currently supported:
  - tcp://host:port or http@tcp://host:port (HTTP over IPv4)
  - tcp://[host]:port or http@tcp://[host]:port (HTTP over IPv6)
  - ssl://host:port or http@tcp://host:port (HTTP over SSL-encrypted IPv4)
  - ssl://[host]:port or http@tcp://[host]:port (HTTP over SSL-encrypted IPv6)
  - unix:///path/to/socket or http@unix:///path/to/socket (HTTP over UNIX socket)

  If no port is specified, the default port of 8529 will be used.

* INCOMPATIBLE CHANGE: removed startup options "--server.require-keep-alive" and
  "--server.secure-require-keep-alive".
  The server will now behave as follows which should be more conforming to the
  HTTP standard:
  * if a client sends a "Connection: close" header, the server will close the
    connection
  * if a client sends a "Connection: keep-alive" header, the server will not
    close the connection
  * if a client does not send any "Connection" header, the server will assume
    "keep-alive" if the request was an HTTP/1.1 request, and "close" if the
    request was an HTTP/1.0 request

* (minimal) internal optimizations for HTTP request parsing and response header
  handling

* fixed Unicode unescaping bugs for \f and surrogate pairs in BasicsC/strings.c

* changed implementation of TRI_BlockCrc32 algorithm to use 8 bytes at a time

* fixed issue #122: arangod doesn't start if <log.file> cannot be created

* fixed issue #121: wrong collection size reported

* fixed issue #98: Unable to change journalSize

* fixed issue #88: fds not closed

* fixed escaping of document data in HTML admin front end

* added HTTP basic authentication, this is always turned on

* added server startup option --server.disable-admin-interface to turn off the
  HTML admin interface

* honor server startup option --database.maximal-journal-size when creating new
  collections without specific journalsize setting. Previously, these
  collections were always created with journal file sizes of 32 MB and the
  --database.maximal-journal-size setting was ignored

* added server startup option --database.wait-for-sync to control the default
  behavior

* renamed "--unit-tests" to "--javascript.unit-tests"


v1.0.alpha3 (2012-06-30)
------------------------

* fixed issue #116: createCollection=create option doesn't work

* fixed issue #115: Compilation issue under OSX 10.7 Lion & 10.8 Mountain Lion
  (homebrew)

* fixed issue #114: image not found

* fixed issue #111: crash during "make unittests"

* fixed issue #104: client.js -> ARANGO_QUIET is not defined


v1.0.alpha2 (2012-06-24)
------------------------

* fixed issue #112: do not accept document with duplicate attribute names

* fixed issue #103: Should we cleanup the directory structure

* fixed issue #100: "count" attribute exists in cursor response with "count:
  false"

* fixed issue #84 explain command

* added new MRuby version (2012-06-02)

* added --log.filter

* cleanup of command line options:
** --startup.directory => --javascript.startup-directory
** --quite => --quiet
** --gc.interval => --javascript.gc-interval
** --startup.modules-path => --javascript.modules-path
** --action.system-directory => --javascript.action-directory
** --javascript.action-threads => removed (is now the same pool as --server.threads)

* various bug-fixes

* support for import

* added option SKIP_RANGES=1 for make unittests

* fixed several range-related assertion failures in the AQL query optimizer

* fixed AQL query optimizations for some edge cases (e.g. nested subqueries with
  invalid constant filter expressions)


v1.0.alpha1 (2012-05-28)
------------------------

Alpha Release of ArangoDB 1.0<|MERGE_RESOLUTION|>--- conflicted
+++ resolved
@@ -1,16 +1,12 @@
 devel
 -----
 
-<<<<<<< HEAD
 * UI: replicationFactor of a collection is now changeable in a cluster
   environment
 
 * UI: reduced cluster dashboard api calls
 
-* added C++ implementations for AQL function `SUBSTRING()
-=======
 * added C++ implementations for AQL function `SUBSTRING()`, `LEFT()`, `RIGHT()` and `TRIM()`
->>>>>>> f3347702
 
 * make AQL `DISTINCT` not change the order of the results it is applied on
 
