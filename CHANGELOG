--- conflicted
+++ resolved
@@ -1,13 +1,11 @@
 v3.3.1 (XXXX-XX-XX)
 -------------------
 
-<<<<<<< HEAD
 * added `--ignore-missing` option to arangoimp
   this option allows importing lines with less fields than specified in the CSV
   header line
-=======
+
 * changed misleading error message from "no leader" to "not a leader"
->>>>>>> f35215ea
 
 * optimize usage of AQL FULLTEXT index function to a FOR loop with index
   usage in some cases
