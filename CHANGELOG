devel
-----

<<<<<<< HEAD
* introduce SingleRemoteOperationNode via "optimize-cluster-single-document-operations"
  optimizer rule, which triggers single document operations directly from the coordinator 
  instead of using a full-featured AQL setup. This saves cluster roundtrips.

  Queries directly referencing the document key benefit from this:

	    UPDATE {_key: '1'} WITH {foo: 'bar'} IN collection RETURN OLD
=======
* Added load balancer support and user-restriction to cursor API.

  If a cursor is accessed on a different coordinator than where it was created,
  the requests will be forwarded to the correct coordinator. If a cursor is
  accessed by a different user than the one who created it, the request will
  be denied.

* if authentication is turned on requests to databases by users with insufficient rights
 will be answered with the HTTP forbidden (401) response.
>>>>>>> d73827e8

* upgraded bundled RocksDB library version to 5.14

* added key generators `uuid` and `padded`

  The `uuid` key generator generates universally unique 128 bit keys, which are
  stored in hexadecimal human-readable format.
  The `padded` key generator generates keys of a fixed length (16 bytes) in
  ascending lexicographical sort order.

* The REST API of `/_admin/status` changed: Field "mode" is now named "operationMode",
  field "writeOpsEnabled" no longer exists and is replaced by field "readOnly" with
  the inverted meaning.

* added `COUNT_DISTINCT` AQL function

* make AQL optimizer rule `collect-in-cluster` optimize aggregation functions
  `AVERAGE`, `VARIANCE`, `STDDEV`, `UNIQUE`, `SORTED_UNIQUE` and `COUNT_DISTINCT`
  in a cluster by pushing parts of the aggregation onto the DB servers and only
  doing the total aggregation on the coordinator

* replace JavaScript functions FULLTEXT, NEAR, WITHIN and WITHIN_RECTANGLE with
  regular AQL subqueries via a new optimizer rule "replace-function-with-index".

* the existing "fulltext-index-optimizer" optimizer rule has been removed because its
  duty is now handled by the "replace-function-with-index" rule.

* The `NEAR` AQL function now does not default to a limit of 100 documents any more.

* added option "--latency true" option to arangoimport. Lists microsecond latency
  statistics on 10 second intervals.

* fixed internal issue #2256: ui, document id not showing up when deleting a document

* fixed internal issue #2163: wrong labels within foxx validation of service
  input parameters

* fixed internal issue #2160: fixed misplaced tooltips in indices view

* Added exclusive option for rocksdb collections. Modifying AQL queries can
  now set the exclusive option as well as it can be set on JavaScript transactions.

* added optimizer rule "optimize-subqueries", which makes qualifying subqueries
  return less data

  The rule fires in the following situations:
  * in case only a few results are used from a non-modifying subquery, the rule
    will add a LIMIT statement into the subquery. For example

        LET docs = (
          FOR doc IN collection
            FILTER ...
            RETURN doc
        )
        RETURN docs[0]

    will be turned into

        LET docs = (
          FOR doc IN collection
            FILTER ...
            LIMIT 1
            RETURN doc
        )
        RETURN docs[0]

    Another optimization performed by this rule is to modify the result value
    of subqueries in case only the number of results is checked later. For example

        RETURN LENGTH(
          FOR doc IN collection
            FILTER ...
            RETURN doc
        )

    will be turned into

        RETURN LENGTH(
          FOR doc IN collection
            FILTER ...
            RETURN true
        )

  This saves copying the document data from the subquery to the outer scope and may
  enable follow-up optimizations.

* fixed issue #5035: fixed a vulnerability issue within the web ui's index view

* fixed Foxx queues bug when queues are created in a request handler with an
  ArangoDB authentication header

* abort startup when using SSLv2 for a server endpoint, or when connecting with
  a client tool via an SSLv2 connection.

  SSLv2 has been disabled in the OpenSSL library by default in recent versions
  because of security vulnerabilities inherent in this protocol.

  As it is not safe at all to use this protocol, the support for it has also
  been stopped in ArangoDB. End users that use SSLv2 for connecting to ArangoDB
  should change the protocol from SSLv2 to TLSv12 if possible, by adjusting
  the value of the `--ssl.protocol` startup option.

* added `overwrite` option to the `document rest-handler` to allow for easier syncing.

  This implements almost the much inquired UPSERT. In reality it is a REPSERT
  (replace/insert) because only replacement and not modification of documents
  is possible. The option does not work in cluster collections with custom
  sharding.

* added startup option `--log.escape`

  This option toggles the escaping of log output.

  If set to `true` (which is the default value), then the logging will work
  as before, and the following characters in the log output are escaped:

  * the carriage return character (hex 0d)
  * the newline character (hex 0a)
  * the tabstop character (hex 09)
  * any other characters with an ordinal value less than hex 20

  If the option is set to `false`, no characters are escaped. Characters with
  an ordinal value less than hex 20 will not be printed in this mode but will
  be replaced with a space character (hex 20).

  A side effect of turning off the escaping is that it will reduce the CPU
  overhead for the logging. However, this will only be noticable when logging
  is set to a very verbose level (e.g. debug or trace).

* increased the default values for the startup options `--javascript.gc-interval`
  from every 1000 to every 2000 requests, and for `--javascript.gc-frequency` from
  30 to 60 seconds

  This will make the V8 garbage collection run less often by default than in previous
  versions, reducing CPU load a bit and leaving more contexts available on average.

* added `/_admin/repair/distributeShardsLike` that repairs collections with
  distributeShardsLike where the shards aren't actually distributed like in the
  prototype collection, as could happen due to internal issue #1770

* Fixed issue #4271: Change the behavior of the `fullCount` option for AQL query
  cursors so that it will only take into account `LIMIT` statements on the top level
  of the query.

  `LIMIT` statements in subqueries will not have any effect on the `fullCount` results
  any more.

* We added a new geo-spatial index implementation. On the RocksDB storage engine all
  installations will need to be upgraded with `--database.auto-upgrade true`. New geo
  indexes will now only report with the type `geo` instead of `geo1` or `geo2`.
  The index types `geo1` and `geo2` are now deprecated.
  Additionally we removed the deprecated flags `constraint` and `ignoreNull` from geo
  index definitions, these fields were initially deprecated in ArangoDB 2.5

* Add revision id to RocksDB values in primary indexes to speed up replication (~10x).

* PR #5238: Create a default pacing algorithm for arangoimport to avoid TimeoutErrors
  on VMs with limited disk throughput

* Starting a cluster with coordinators and DB servers using different storage engines
  is unsupported. Doing it anyway will now produce a warning on startup

* fixed issue #4919: C++ implementation of LIKE function now matches the old and correct
  behaviour of the javascript implementation.

* added `--json` option to arangovpack, allowing to treat its input as plain JSON data
  make arangovpack work without any configuration file

* added experimental arangodb startup option `--javascript.enabled` to enable/disable the
  initialization of the V8 JavaScript engine. Only expected to work on single-servers and
  agency deployments

* pull request #5201: eliminate race scenario where handlePlanChange could run infinite times
  after an execution exceeded 7.4 second time span

* UI: fixed an unreasonable event bug within the modal view engine

* pull request #5114: detect shutdown more quickly on heartbeat thread of coordinator and
  DB servers

* fixed issue #3811: gharial api is now checking existence of `_from` and `_to` vertices
  during edge creation

* There is new method `_profileQuery` on the database object to execute a query and
  print an explain with annotated runtime information.

* Query cursors can now be created with option `profile`, with a value of 0, 1 or 2.
  This will cause queries to include more statistics in their results and will allow tracing
  of queries.

* fixed internal issue #2147: fixed database filter in UI

* fixed internal issue #2149: number of documents in the UI is not adjusted after moving them

* fixed internal issue #2150: UI - loading a saved query does not update the list of bind
  parameters

* removed option `--cluster.my-local-info` in favor of persisted server UUIDs

  The option `--cluster.my-local-info` was deprecated since ArangoDB 3.3.

* added new collection property `cacheEnabled` which enables in-memory caching for
  documents and primary index entries. Available only when using RocksDB

* arangodump now supports `--threads` option to dump collections in parallel

* arangorestore now supports `--threads` option to restore collections in parallel

* Improvement: The AQL query planner in cluster is now a bit more clever and
  can prepare AQL queries with less network overhead.

  This should speed up simple queries in cluster mode, on complex queries it
  will most likely not show any performance effect.
  It will especially show effects on collections with a very high amount of Shards.

* removed remainders of dysfunctional `/_admin/cluster-test` and `/_admin/clusterCheckPort`
  API endpoints and removed them from documentation

* remove `_admin/echo` handler

* added new query option `stream` to enable streaming query execution via the
  `POST /_api/cursor` rest interface.

* fixed issue #4698: databases within the UI are now displayed in a sorted order.

* Behavior of permissions for databases and collections changed:
  The new fallback rule for databases for which an access level is not explicitly specified:
  Choose the higher access level of:
    * A wildcard database grant
    * A database grant on the `_system` database
  The new fallback rule for collections for which an access level is not explicitly specified:
  Choose the higher access level of:
    * Any wildcard access grant in the same database, or on "*/*"
    * The access level for the current database
    * The access level for the `_system` database

* fixed issue #4583: add AQL ASSERT and AQL WARN

* renamed startup option `--replication.automatic-failover` to
  `--replication.active-failover`
  using the old option name will still work in ArangoDB 3.4, but the old option
  will be removed afterwards

* index selectivity estimates for RocksDB engine are now eventually consistent

  This change addresses a previous issue where some index updates could be
  "lost" from the view of the internal selectivity estimate, leading to
  inaccurate estimates. The issue is solved now, but there can be up to a second
  or so delay before updates are reflected in the estimates.

* support `returnOld` and `returnNew` attributes for in the following HTTP REST
  APIs:

  * /_api/gharial/<graph>/vertex/<collection>
  * /_api/gharial/<graph>/edge/<collection>

  The exception from this is that the HTTP DELETE verb for these APIs does not
  support `returnOld` because that would make the existing API incompatible

* fixed internal issue #478: remove unused and undocumented REST API endpoints
  _admin/statistics/short and _admin/statistics/long

  These APIs were available in ArangoDB's REST API, but have not been called by
  ArangoDB itself nor have they been part of the documented API. They have been
  superseded by other REST APIs and were partially dysfunctional. Therefore
  these two endpoints have been removed entirely.

* fixed issue #1532: reload users on restore

* fixed internal issue #1475: when restoring a cluster dump to a single server
  ignore indexes of type primary and edge since we mustn't create them here.

* fixed internal issue #1439: improve performance of any-iterator for RocksDB

* issue #1190: added option `--create-database` for arangoimport

* UI: updated dygraph js library to version 2.1.0

* renamed arangoimp to arangoimport for consistency
  Release packages will still install arangoimp as a symlink so user scripts
  invoking arangoimp do not need to be changed

* UI: Shard distribution view now has an accordion view instead of displaying
  all shards of all collections at once.

* fixed issue #4393: broken handling of unix domain sockets in JS_Download

* added AQL function `IS_KEY`
  this function checks if the value passed to it can be used as a document key,
  i.e. as the value of the `_key` attribute

* added AQL functions `SORTED` and `SORTED_UNIQUE`

  `SORTED` will return a sorted version of the input array using AQL's internal
  comparison order
  `SORTED_UNIQUE` will do the same, but additionally removes duplicates.

* added C++ implementation for AQL functions `DATE_NOW`, `DATE_ISO8601`,
  `DATE_TIMESTAMP`, `IS_DATESTRING`, `DATE_DAYOFWEEK`, `DATE_YEAR`,
  `DATE_MONTH`, `DATE_DAY`, `DATE_HOUR`, `DATE_MINUTE`, `DATE_SECOND`,
  `DATE_MILLISECOND`, `DATE_DAYOFYEAR`, `DATE_ISOWEEK`, `DATE_LEAPYEAR`,
  `DATE_QUARTER`, `DATE_DAYS_IN_MONTH`, `DATE_ADD`, `DATE_SUBTRACT`,
  `DATE_DIFF`, `DATE_COMPARE`, `TRANSLATE` and `SHA512`

* fixed a bug where clusterinfo missed changes to plan after agency
  callback is registred for create collection

* Foxx manifest.json files can now contain a $schema key with the value
  of "http://json.schemastore.org/foxx-manifest" to improve tooling support.


v3.3.8 (XXXX-XX-XX)
-------------------

* included version of ArangoDB Starter (`arangodb` binary) updated to v0.10.11,
  see [Starter changelog](https://github.com/arangodb-helper/arangodb/blob/master/CHANGELOG.md)

* added arangod startup option `--dump-options` to print all configuration parameters
  as a JSON object

* fixed: (Enterprise only) If you restore a SmartGraph where the collections
  are still existing and are supposed to be dropped on restore we ended up in
  duplicate name error. This is now gone and the SmartGraph is correctly restored.

* fix lookups by `_id` in smart graph edge collections

* improve startup resilience in case there are datafile errors (MMFiles)

  also allow repairing broken VERSION files automatically on startup by
  specifying the option `--database.ignore-datafile-errors true`

* fix issue #4582: UI query editor now supports usage of empty string as bind parameter value

* fixed internal issue #2148: Number of documents found by filter is misleading in web UI

* added startup option `--database.required-directory-state`

  using this option it is possible to require the database directory to be
  in a specific state on startup. the options for this value are:

  - non-existing: database directory must not exist
  - existing: database directory must exist
  - empty: database directory must exist but be empty
  - populated: database directory must exist and contain specific files already
  - any: any state allowed

* field "$schema" in Foxx manifest.json files no longer produce warnings

* added `@arangodb/locals` module to expose the Foxx service context as an
  alternative to using `module.context` directly.

* `db._executeTransaction` now accepts collection objects as collections.

* supervision can be put into maintenance mode

v3.3.7 (2018-04-11)
-------------------

* added hidden option `--query.registry-ttl` to control the lifetime of cluster AQL
  query parts

* fixed internal issue #2237: AQL queries on collections with replicationFactor:
  "satellite" crashed arangod in single server mode

* fixed restore of satellite collections: replicationFactor was set to 1 during
  restore

* fixed dump and restore of smart graphs:
  a) The dump will not include the hidden shadow collections anymore, they were dumped
     accidentially and only contain duplicated data.
  b) Restore will now ignore hidden shadow collections as all data is contained
     in the smart-edge collection. You can manually include these collections from an
     old dump (3.3.5 or earlier) by using `--force`.
  c) Restore of a smart-graph will now create smart collections properly instead
     of getting into `TIMEOUT_IN_CLUSTER_OPERATION`

* fixed issue in AQL query optimizer rule "restrict-to-single-shard", which
  may have sent documents to a wrong shard in AQL INSERT queries that specified
  the value for `_key` using an expression (and not a constant value)
  Important: if you were affected by this bug in v3.3.5 it is required that you
  recreate your dataset in v3.3.6 (i.e. dumping and restoring) instead of doing
  a simple binary upgrade

* added /_admin/status HTTP API for debugging purposes

* added ArangoShell helper function for packaging all information about an
  AQL query so it can be run and analyzed elsewhere:

  query = "FOR doc IN mycollection FILTER doc.value > 42 RETURN doc";
  require("@arangodb/aql/explainer").debugDump("/tmp/query-debug-info", query);

  Entitled users can send the generated file to the ArangoDB support to facilitate
  reproduction and debugging.

* added hidden option `--server.ask-jwt-secret`. This is an internal option
  for debugging and should not be exposed to end-users.

* fix for internal issue #2215. supervision will now wait for agent to
  fully prepare before adding 10 second grace period after leadership change

* fixed internal issue #2215's FailedLeader timeout bug


v3.3.5 (2018-03-28)
-------------------

* fixed issue #4934: Wrong used GeoIndex depending on FILTER order

* make build id appear in startup log message alongside with other version info

* make AQL data modification operations that are sent to all shards and that are
  supposed to return values (i.e. `RETURN OLD` or `RETURN NEW`) not return fake
  empty result rows if the document to be updated/replaced/removed was not present
  on the target shard

* added AQL optimizer rule `restrict-to-single-shard`

  This rule will kick in if a collection operation (index lookup or data
  modification operation) will only affect a single shard, and the operation can be
  restricted to the single shard and is not applied for all shards. This optimization
  can be applied for queries that access a collection only once in the query, and that
  do not use traversals, shortest path queries and that do not access collection data
  dynamically using the `DOCUMENT`, `FULLTEXT`, `NEAR` or `WITHIN` AQL functions.
  Additionally, the optimizer will only pull off this optimization if can safely
  determine the values of all the collection's shard keys from the query, and when the
  shard keys are covered by a single index (this is always true if the shard key is
  the default `_key`)

* display missing attributes of GatherNodes in AQL explain output

* make AQL optimizer rule `undistribute-remove-after-enum-coll` fire in a few
  more cases in which it is possible

* slightly improve index selection for the RocksDB engine when there are multiple
  competing indexes with the same attribute prefixes, but different amount of
  attributes covered. In this case, the more specialized index will be preferred
  now

* fix issue #4924: removeFollower now prefers to remove the last follower(s)

* added "collect-in-cluster" optimizer rule to have COLLECT WITH COUNT queries
  without grouping being executed on the DB servers and the coordinator only summing
  up the counts from the individual shards

* fixed issue #4900: Nested FOR query uses index but ignores other filters

* properly exit v8::Context in one place where it was missing before

* added hidden option `--cluster.index-create-timeout` for controlling the
  default value of the index creation timeout in cluster
  under normal circumstances, this option does not need to be adjusted

* increase default timeout for index creation in cluster to 3600s

* fixed issue #4843: Query-Result has more Docs than the Collection itself

* fixed the behavior of ClusterInfo when waiting for current to catch
  up with plan in create collection.

* fixed issue #4827: COLLECT on edge _to field doesn't group distinct values as expected (MMFiles)


v3.3.4 (2018-03-01)
-------------------

* fix AQL `fullCount` result value in some cluster cases when it was off a bit

* fix issue #4651: Simple query taking forever until a request timeout error

* fix issue #4657: fixed incomplete content type header

* Vastly improved the Foxx Store UI

* fix issue #4677: AQL WITH with bind parameters results in "access after data-modification"
  for two independent UPSERTs

* remove unused startup option `--ldap.permissions-attribute-name`

* fix issue #4457: create /var/tmp/arangod with correct user in supervisor mode

* remove long disfunctional admin/long_echo handler

* fixed Foxx API:

  * PUT /_api/foxx/service: Respect force flag
  * PATCH /_api/foxx/service: Check whether a service under given mount exists

* internal issue #1726: supervision failed to remove multiple servers
  from health monitoring at once.

* more information from inception, why agent is activated

* fixed a bug where supervision tried to deal with shards of virtual collections

* fix internal issue #1770: collection creation using distributeShardsLike yields
  errors and did not distribute shards correctly in the following cases:
  1. If numberOfShards * replicationFactor % nrDBServers != 0
     (shards * replication is not divisible by DBServers).
  2. If there was failover / move shard case on the leading collection
     and creating the follower collection afterwards.

* fix timeout issues in replication client expiration

* added missing edge filter to neighbors-only traversals
  in case a filter condition was moved into the traverser and the traversal was
  executed in breadth-first mode and was returning each visited vertex exactly
  once, and there was a filter on the edges of the path and the resulting vertices
  and edges were not used later, the edge filter was not applied

* fixed issue #4160: Run arangod with "--database.auto-upgrade" option always crash silently without error log

* fix internal issue #1848: AQL optimizer was trying to resolve attribute accesses
  to attributes of constant object values at query compile time, but only did so far
  the very first attribute in each object

  this fixes https://stackoverflow.com/questions/48648737/beginner-bug-in-for-loops-from-objects

* fix inconvenience: If we want to start server with a non-existing
  --javascript.app-path it will now be created (if possible)

* fixed: REST API `POST _api/foxx` now returns HTTP code 201 on success, as documented.
         returned 200 before.

* fixed: REST API `PATCH _api/foxx/dependencies` now updates the existing dependencies
         instead of replacing them.

* fixed: Foxx upload of single javascript file. You now can upload via http-url pointing
         to a javascript file.

* fixed issue #4395: If your foxx app includes an `APP` folder it got
         accidently removed by selfhealing this is not the case anymore.

* fixed internal issue #1969 - command apt-get purge/remove arangodb3e was failing


v3.3.3 (2018-01-16)
-------------------

* fix issue #4272: VERSION file keeps disappearing

* fix internal issue #81: quotation marks disappeared when switching table/json
  editor in the query editor ui

* added option `--rocksdb.throttle` to control whether write-throttling is enabled
  Write-throttling is turned on by default, to reduce chances of compactions getting
  too far behind and blocking incoming writes.

* fixed issue #4308: Crash when getter for error.name throws an error (on Windows)

* UI: fixed a query editor caching and parsing issue

* Fixed internal issue #1683: fixes an UI issue where a collection name gets wrongly cached
  within the documents overview of a collection.

* Fixed an issue with the index estimates in RocksDB in the case a transaction is aborted.
  Former the index estimates were modified if the transaction commited or not.
  Now they will only be modified if the transaction commited successfully.

* UI: optimized login view for very small screen sizes

* Truncate in RocksDB will now do intermediate commits every 10.000 documents
  if truncate fails or the server crashes during this operation all deletes
  that have been commited so far are persisted.

* make the default value of `--rocksdb.block-cache-shard-bits` use the RocksDB
  default value. This will mostly mean the default number block cache shard
  bits is lower than before, allowing each shard to store more data and cause
  less evictions from block cache

* issue #4222: Permission error preventing AQL query import / export on webui

* UI: optimized error messages for invalid query bind parameter

* UI: upgraded swagger ui to version 3.9.0

* issue #3504: added option `--force-same-database` for arangorestore

  with this option set to true, it is possible to make any arangorestore attempt
  fail if the specified target database does not match the database name
  specified in the source dump's "dump.json" file. it can thus be used to
  prevent restoring data into the "wrong" database

  The option is set to `false` by default to ensure backwards-compatibility

* make the default value of `--rocksdb.block-cache-shard-bits` use the RocksDB
  default value. This will mostly mean the default number block cache shard
  bits is lower than before, allowing each shard to store more data and cause
  less evictions from block cache

* fixed issue #4255: AQL SORT consuming too much memory

* fixed incorrect persistence of RAFT vote and term


v3.3.2 (2018-01-04)
-------------------

* fixed issue #4199: Internal failure: JavaScript exception in file 'arangosh.js'
  at 98,7: ArangoError 4: Expecting type String

* fixed issue in agency supervision with a good server being left in
  failedServers

* distinguish isReady and allInSync in clusterInventory

* fixed issue #4197: AQL statement not working in 3.3.1 when upgraded from 3.2.10

* do not reuse collection ids when restoring collections from a dump, but assign new collection ids, this should prevent collection id conflicts


v3.3.1 (2017-12-28)
-------------------

* UI: displayed wrong wfs property for a collection when using RocksDB as
  storage engine

* added `--ignore-missing` option to arangoimp
  this option allows importing lines with less fields than specified in the CSV
  header line

* changed misleading error message from "no leader" to "not a leader"

* optimize usage of AQL FULLTEXT index function to a FOR loop with index
  usage in some cases
  When the optimization is applied, this especially speeds up fulltext index
  queries in the cluster

* UI: improved the behavior during collection creation in a cluster environment

* Agency lockup fixes for very small machines.

* Agency performance improvement by finer grained locking.

* Use steady_clock in agency whereever possible.

* Agency prevent Supervision thread crash.

* Fix agency integer overflow in timeout calculation.


v3.3.0 (2012-12-14)
-------------------

* release version

* added a missing try/catch block in the supervision thread


v3.3.rc8 (2017-12-12)
---------------------

* UI: fixed broken foxx configuration keys. Some valid configuration values
  could not be edited via the ui.

* UI: pressing the return key inside a select2 box no longer triggers the modal's
  success function

* UI: coordinators and db servers are now in sorted order (ascending)


v3.3.rc7 (2017-12-07)
---------------------

* fixed issue #3741: fix terminal color output in Windows

* UI: fixed issue #3822: disabled name input field for system collections

* fixed issue #3640: limit in subquery

* fixed issue #3745: Invalid result when using OLD object with array attribute in UPSERT statement

* UI: edge collections were wrongly added to from and to vertices select box during graph creation

* UI: added not found views for documents and collections

* UI: using default user database api during database creation now

* UI: the graph viewer backend now picks one random start vertex of the
  first 1000 documents instead of calling any(). The implementation of
  "any" is known to scale bad on huge collections with RocksDB.

* UI: fixed disappearing of the navigation label in some case special case

* UI: the graph viewer now displays updated label values correctly.
  Additionally the included node/edge editor now closes automatically
  after a successful node/edge update.

* fixed issue #3917: traversals with high maximal depth take extremely long
  in planning phase.


v3.3.rc4 (2017-11-28)
---------------------

* minor bug-fixes


v3.3.rc3 (2017-11-24)
---------------------

* bug-fixes


v3.3.rc2 (2017-11-22)
---------------------

* UI: document/edge editor now remembering their modes (e.g. code or tree)

* UI: optimized error messages for invalid graph definitions. Also fixed a
  graph renderer cleanup error.

* UI: added a delay within the graph viewer while changing the colors of the
  graph. Necessary due different browser behaviour.

* added options `--encryption.keyfile` and `--encryption.key-generator` to arangodump
  and arangorestore

* UI: the graph viewer now displays updated label values correctly.
  Additionally the included node/edge editor now closes automatically
	after a successful node/edge update.

* removed `--recycle-ids` option for arangorestore

  using that option could have led to problems on the restore, with potential
  id conflicts between the originating server (the source dump server) and the
  target server (the restore server)


v3.3.rc1 (2017-11-17)
---------------------

* add readonly mode REST API

* allow compilation of ArangoDB source code with g++ 7

* upgrade minimum required g++ compiler version to g++ 5.4
  That means ArangoDB source code will not compile with g++ 4.x or g++ < 5.4 anymore.

* AQL: during a traversal if a vertex is not found. It will not print an ERROR to the log and continue
  with a NULL value, but will register a warning at the query and continue with a NULL value.
  The situation is not desired as an ERROR as ArangoDB can store edges pointing to non-existing
  vertex which is perfectly valid, but it may be a n issue on the data model, so users
  can directly see it on the query now and do not "by accident" have to check the LOG output.

* introduce `enforceReplicationFactor` attribute for creating collections:
  this optional parameter controls if the coordinator should bail out during collection
  creation if there are not enough DBServers available for the desired `replicationFactor`.

* fixed issue #3516: Show execution time in arangosh

  this change adds more dynamic prompt components for arangosh
  The following components are now available for dynamic prompts,
  settable via the `--console.prompt` option in arangosh:

  - '%t': current time as timestamp
  - '%a': elpased time since ArangoShell start in seconds
  - '%p': duration of last command in seconds
  - '%d': name of current database
  - '%e': current endpoint
  - '%E': current endpoint without protocol
  - '%u': current user

  The time a command takes can be displayed easily by starting arangosh with `--console.prompt "%p> "`.

* make the ArangoShell refill its collection cache when a yet-unknown collection
  is first accessed. This fixes the following problem:

      arangosh1> db._collections();  // shell1 lists all collections
      arangosh2> db._create("test"); // shell2 now creates a new collection 'test'
      arangosh1> db.test.insert({}); // shell1 is not aware of the collection created
                                     // in shell2, so the insert will fail

* make AQL `DISTINCT` not change the order of the results it is applied on

* incremental transfer of initial collection data now can handle partial
  responses for a chunk, allowing the leader/master to send smaller chunks
  (in terms of HTTP response size) and limit memory usage

  this optimization is only active if client applications send the "offset" parameter
  in their requests to PUT `/_api/replication/keys/<id>?type=docs`

* initial creation of shards for cluster collections is now faster with
  `replicationFactor` values bigger than 1. this is achieved by an optimization
  for the case when the collection on the leader is still empty

* potential fix for issue #3517: several "filesystem full" errors in logs
  while there's a lot of disk space

* added C++ implementations for AQL function `SUBSTRING()`, `LEFT()`, `RIGHT()` and `TRIM()`

* show C++ function name of call site in ArangoDB log output

  this requires option `--log.line-number` to be set to *true*

* UI: added word wrapping to query editor

* UI: fixed wrong user attribute name validation, issue #3228

* make AQL return a proper error message in case of a unique key constraint
  violation. previously it only returned the generic "unique constraint violated"
  error message but omitted the details about which index caused the problem.

  This addresses https://stackoverflow.com/questions/46427126/arangodb-3-2-unique-constraint-violation-id-or-key

* added option `--server.local-authentication`

* UI: added user roles

* added config option `--log.color` to toggle colorful logging to terminal

* added config option `--log.thread-name` to additionally log thread names

* usernames must not start with `:role:`, added new options:
    --server.authentication-timeout
    --ldap.roles-attribute-name
    --ldap.roles-transformation
    --ldap.roles-search
    --ldap.superuser-role
    --ldap.roles-include
    --ldap.roles-exclude

* performance improvements for full collection scans and a few other operations
  in MMFiles engine

* added `--rocksdb.encryption-key-generator` for enterprise

* removed `--compat28` parameter from arangodump and replication API

  older ArangoDB versions will no longer be supported by these tools.

* increase the recommended value for `/proc/sys/vm/max_map_count` to a value
  eight times as high as the previous recommended value. Increasing the
  values helps to prevent an ArangoDB server from running out of memory mappings.

  The raised minimum recommended value may lead to ArangoDB showing some startup
  warnings as follows:

      WARNING {memory} maximum number of memory mappings per process is 65530, which seems too low. it is recommended to set it to at least 512000
      WARNING {memory} execute 'sudo sysctl -w "vm.max_map_count=512000"'

* Foxx now warns about malformed configuration/dependency names and aliases in the manifest.

v3.2.7 (2017-11-13)
-------------------

* Cluster customers, which have upgraded from 3.1 to 3.2 need to upgrade
  to 3.2.7. The cluster supervision is otherwise not operational.

* Fixed issue #3597: AQL with path filters returns unexpected results
  In some cases breadth first search in combination with vertex filters
  yields wrong result, the filter was not applied correctly.

* fixed some undefined behavior in some internal value caches for AQL GatherNodes
  and SortNodes, which could have led to sorted results being effectively not
  correctly sorted.

* make the replication applier for the RocksDB engine start automatically after a
  restart of the server if the applier was configured with its `autoStart` property
  set to `true`. previously the replication appliers were only automatically restarted
  at server start for the MMFiles engine.

* fixed arangodump batch size adaptivity in cluster mode and upped default batch size
  for arangodump

  these changes speed up arangodump in cluster context

* smart graphs now return a proper inventory in response to replication inventory
  requests

* fixed issue #3618: Inconsistent behavior of OR statement with object bind parameters

* only users with read/write rights on the "_system" database can now execute
  "_admin/shutdown" as well as modify properties of the write-ahead log (WAL)

* increase default maximum number of V8 contexts to at least 16 if not explicitly
  configured otherwise.
  the procedure for determining the actual maximum value of V8 contexts is unchanged
  apart from the value `16` and works as follows:
  - if explicitly set, the value of the configuration option `--javascript.v8-contexts`
    is used as the maximum number of V8 contexts
  - when the option is not set, the maximum number of V8 contexts is determined
    by the configuration option `--server.threads` if that option is set. if
    `--server.threads` is not set, then the maximum number of V8 contexts is the
    server's reported hardware concurrency (number of processors visible
    to the arangod process). if that would result in a maximum value of less than 16
    in any of these two cases, then the maximum value will be increased to 16.

* fixed issue #3447: ArangoError 1202: AQL: NotFound: (while executing) when
  updating collection

* potential fix for issue #3581: Unexpected "rocksdb unique constraint
  violated" with unique hash index

* fixed geo index optimizer rule for geo indexes with a single (array of coordinates)
  attribute.

* improved the speed of the shards overview in cluster (API endpoint /_api/cluster/shardDistribution API)
  It is now guaranteed to return after ~2 seconds even if the entire cluster is unresponsive.

* fix agency precondition check for complex objects
  this fixes issues with several CAS operations in the agency

* several fixes for agency restart and shutdown

* the cluster-internal representation of planned collection objects is now more
  lightweight than before, using less memory and not allocating any cache for indexes
  etc.

* fixed issue #3403: How to kill long running AQL queries with the browser console's
  AQL (display issue)

* fixed issue #3549: server reading ENGINE config file fails on common standard
  newline character

* UI: fixed error notifications for collection modifications

* several improvements for the truncate operation on collections:

  * the timeout for the truncate operation was increased in cluster mode in
    order to prevent too frequent "could not truncate collection" errors

  * after a truncate operation, collections in MMFiles still used disk space.
    to reclaim disk space used by truncated collection, the truncate actions
    in the web interface and from the ArangoShell now issue an extra WAL flush
    command (in cluster mode, this command is also propagated to all servers).
    the WAL flush allows all servers to write out any pending operations into the
    datafiles of the truncated collection. afterwards, a final journal rotate
    command is sent, which enables the compaction to entirely remove all datafiles
    and journals for the truncated collection, so that all disk space can be
    reclaimed

  * for MMFiles a special method will be called after a truncate operation so that
    all indexes of the collection can free most of their memory. previously some
    indexes (hash and skiplist indexes) partially kept already allocated memory
    in order to avoid future memory allocations

  * after a truncate operation in the RocksDB engine, an additional compaction
    will be triggered for the truncated collection. this compaction removes all
    deletions from the key space so that follow-up scans over the collection's key
    range do not have to filter out lots of already-removed values

  These changes make truncate operations potentially more time-consuming than before,
  but allow for memory/disk space savings afterwards.

* enable JEMalloc background threads for purging and returning unused memory
  back to the operating system (Linux only)

  JEMalloc will create its background threads on demand. The number of background
  threads is capped by the number of CPUs or active arenas. The background threads run
  periodically and purge unused memory pages, allowing memory to be returned to the
  operating system.

  This change will make the arangod process create several additional threads.
  It is accompanied by an increased `TasksMax` value in the systemd service configuration
  file for the arangodb3 service.

* upgraded bundled V8 engine to bugfix version v5.7.492.77

  this upgrade fixes a memory leak in upstream V8 described in
  https://bugs.chromium.org/p/v8/issues/detail?id=5945 that will result in memory
  chunks only getting uncommitted but not unmapped


v3.2.6 (2017-10-26)
-------------------

* UI: fixed event cleanup in cluster shards view

* UI: reduced cluster dashboard api calls

* fixed a permission problem that prevented collection contents to be displayed
  in the web interface

* removed posix_fadvise call from RocksDB's PosixSequentialFile::Read(). This is
  consistent with Facebook PR 2573 (#3505)

  this fix should improve the performance of the replication with the RocksDB
  storage engine

* allow changing of collection replication factor for existing collections

* UI: replicationFactor of a collection is now changeable in a cluster
  environment

* several fixes for the cluster agency

* fixed undefined behavior in the RocksDB-based geo index

* fixed Foxxmaster failover

* purging or removing the Debian/Ubuntu arangodb3 packages now properly stops
  the arangod instance before actuallying purging or removing


v3.2.5 (2017-10-16)
-------------------

* general-graph module and _api/gharial now accept cluster options
  for collection creation. It is now possible to set replicationFactor and
  numberOfShards for all collections created via this graph object.
  So adding a new collection will not result in a singleShard and
  no replication anymore.

* fixed issue #3408: Hard crash in query for pagination

* minimum number of V8 contexts in console mode must be 2, not 1. this is
  required to ensure the console gets one dedicated V8 context and all other
  operations have at least one extra context. This requirement was not enforced
  anymore.

* fixed issue #3395: AQL: cannot instantiate CollectBlock with undetermined
  aggregation method

* UI: fixed wrong user attribute name validation, issue #3228

* fix potential overflow in CRC marker check when a corrupted CRC marker
  is found at the very beginning of an MMFiles datafile

* UI: fixed unresponsive events in cluster shards view

* Add statistics about the V8 context counts and number of available/active/busy
  threads we expose through the server statistics interface.


v3.2.4 (2017-09-26)
-------------------

* UI: no default index selected during index creation

* UI: added replicationFactor option during SmartGraph creation

* make the MMFiles compactor perform less writes during normal compaction
  operation

  This partially fixes issue #3144

* make the MMFiles compactor configurable

  The following options have been added:

* `--compaction.db-sleep-time`: sleep interval between two compaction runs
    (in s)
  * `--compaction.min-interval"`: minimum sleep time between two compaction
     runs (in s)
  * `--compaction.min-small-data-file-size`: minimal filesize threshold
    original datafiles have to be below for a compaction
  * `--compaction.dead-documents-threshold`: minimum unused count of documents
    in a datafile
  * `--compaction.dead-size-threshold`: how many bytes of the source data file
    are allowed to be unused at most
  * `--compaction.dead-size-percent-threshold`: how many percent of the source
    datafile should be unused at least
  * `--compaction.max-files`: Maximum number of files to merge to one file
  * `--compaction.max-result-file-size`: how large may the compaction result
    file become (in bytes)
  * `--compaction.max-file-size-factor`: how large the resulting file may
    be in comparison to the collection's `--database.maximal-journal-size' setting`

* fix downwards-incompatibility in /_api/explain REST handler

* fix Windows implementation for fs.getTempPath() to also create a
  sub-directory as we do on linux

* fixed a multi-threading issue in cluster-internal communication

* performance improvements for traversals and edge lookups

* removed internal memory zone handling code. the memory zones were a leftover
  from the early ArangoDB days and did not provide any value in the current
  implementation.

* (Enterprise only) added `skipInaccessibleCollections` option for AQL queries:
  if set, AQL queries (especially graph traversals) will treat collections to
  which a user has no access rights to as if these collections were empty.

* adjusted scheduler thread handling to start and stop less threads in
  normal operations

* leader-follower replication catchup code has been rewritten in C++

* early stage AQL optimization now also uses the C++ implementations of
  AQL functions if present. Previously it always referred to the JavaScript
  implementations and ignored the C++ implementations. This change gives
  more flexibility to the AQL optimizer.

* ArangoDB tty log output is now colored for log messages with levels
  FATAL, ERR and WARN.

* changed the return values of AQL functions `REGEX_TEST` and `REGEX_REPLACE`
  to `null` when the input regex is invalid. Previous versions of ArangoDB
  partly returned `false` for invalid regexes and partly `null`.

* added `--log.role` option for arangod

  When set to `true`, this option will make the ArangoDB logger print a single
  character with the server's role into each logged message. The roles are:

  - U: undefined/unclear (used at startup)
  - S: single server
  - C: coordinator
  - P: primary
  - A: agent

  The default value for this option is `false`, so no roles will be logged.


v3.2.3 (2017-09-07)
-------------------

* fixed issue #3106: orphan collections could not be registered in general-graph module

* fixed wrong selection of the database inside the internal cluster js api

* added startup option `--server.check-max-memory-mappings` to make arangod check
  the number of memory mappings currently used by the process and compare it with
  the maximum number of allowed mappings as determined by /proc/sys/vm/max_map_count

  The default value is `true`, so the checks will be performed. When the current
  number of mappings exceeds 90% of the maximum number of mappings, the creation
  of further V8 contexts will be deferred.

  Note that this option is effective on Linux systems only.

* arangoimp now has a `--remove-attribute` option

* added V8 context lifetime control options
  `--javascript.v8-contexts-max-invocations` and `--javascript.v8-contexts-max-age`

  These options allow specifying after how many invocations a used V8 context is
  disposed, or after what time a V8 context is disposed automatically after its
  creation. If either of the two thresholds is reached, an idl V8 context will be
  disposed.

  The default value of `--javascript.v8-contexts-max-invocations` is 0, meaning that
  the maximum number of invocations per context is unlimited. The default value
  for `--javascript.v8-contexts-max-age` is 60 seconds.

* fixed wrong UI cluster health information

* fixed issue #3070: Add index in _jobs collection

* fixed issue #3125: HTTP Foxx API JSON parsing

* fixed issue #3120: Foxx queue: job isn't running when server.authentication = true

* fixed supervision failure detection and handling, which happened with simultaneous
  agency leadership change


v3.2.2 (2017-08-23)
-------------------

* make "Rebalance shards" button work in selected database only, and not make
  it rebalance the shards of all databases

* fixed issue #2847: adjust the response of the DELETE `/_api/users/database/*` calls

* fixed issue #3075: Error when upgrading arangoDB on linux ubuntu 16.04

* fixed a buffer overrun in linenoise console input library for long input strings

* increase size of the linenoise input buffer to 8 KB

* abort compilation if the detected GCC or CLANG isn't in the range of compilers
  we support

* fixed spurious cluster hangups by always sending AQL-query related requests
  to the correct servers, even after failover or when a follower drops

  The problem with the previous shard-based approach was that responsibilities
  for shards may change from one server to another at runtime, after the query
  was already instanciated. The coordinator and other parts of the query then
  sent further requests for the query to the servers now responsible for the
  shards.
  However, an AQL query must send all further requests to the same servers on
  which the query was originally instanciated, even in case of failover.
  Otherwise this would potentially send requests to servers that do not know
  about the query, and would also send query shutdown requests to the wrong
  servers, leading to abandoned queries piling up and using resources until
  they automatically time out.

* fixed issue with RocksDB engine acquiring the collection count values too
  early, leading to the collection count values potentially being slightly off
  even in exclusive transactions (for which the exclusive access should provide
  an always-correct count value)

* fixed some issues in leader-follower catch-up code, specifically for the
  RocksDB engine

* make V8 log fatal errors to syslog before it terminates the process.
  This change is effective on Linux only.

* fixed issue with MMFiles engine creating superfluous collection journals
  on shutdown

* fixed issue #3067: Upgrade from 3.2 to 3.2.1 reset autoincrement keys

* fixed issue #3044: ArangoDB server shutdown unexpectedly

* fixed issue #3039: Incorrect filter interpretation

* fixed issue #3037: Foxx, internal server error when I try to add a new service

* improved MMFiles fulltext index document removal performance
  and fulltext index query performance for bigger result sets

* ui: fixed a display bug within the slow and running queries view

* ui: fixed a bug when success event triggers twice in a modal

* ui: fixed the appearance of the documents filter

* ui: graph vertex collections not restricted to 10 anymore

* fixed issue #2835: UI detection of JWT token in case of server restart or upgrade

* upgrade jemalloc version to 5.0.1

  This fixes problems with the memory allocator returing "out of memory" when
  calling munmap to free memory in order to return it to the OS.

  It seems that calling munmap on Linux can increase the number of mappings, at least
  when a region is partially unmapped. This can lead to the process exceeding its
  maximum number of mappings, and munmap and future calls to mmap returning errors.

  jemalloc version 5.0.1 does not have the `--enable-munmap` configure option anymore,
  so the problem is avoided. To return memory to the OS eventually, jemalloc 5's
  background purge threads are used on Linux.

* fixed issue #2978: log something more obvious when you log a Buffer

* fixed issue #2982: AQL parse error?

* fixed issue #3125: HTTP Foxx API Json parsing

v3.2.1 (2017-08-09)
-------------------

* added C++ implementations for AQL functions `LEFT()`, `RIGHT()` and `TRIM()`

* fixed docs for issue #2968: Collection _key autoincrement value increases on error

* fixed issue #3011: Optimizer rule reduce-extraction-to-projection breaks queries

* Now allowing to restore users in a sharded environment as well
  It is still not possible to restore collections that are sharded
  differently than by _key.

* fixed an issue with restoring of system collections and user rights.
  It was not possible to restore users into an authenticated server.

* fixed issue #2977: Documentation for db._createDatabase is wrong

* ui: added bind parameters to slow query history view

* fixed issue #1751: Slow Query API should provide bind parameters, webui should display them

* ui: fixed a bug when moving multiple documents was not possible

* fixed docs for issue #2968: Collection _key autoincrement value increases on error

* AQL CHAR_LENGTH(null) returns now 0. Since AQL TO_STRING(null) is '' (string of length 0)

* ui: now supports single js file upload for Foxx services in addition to zip files

* fixed a multi-threading issue in the agency when callElection was called
  while the Supervision was calling updateSnapshot

* added startup option `--query.tracking-with-bindvars`

  This option controls whether the list of currently running queries
  and the list of slow queries should contain the bind variables used
  in the queries or not.

  The option can be changed at runtime using the commands

      // enables tracking of bind variables
      // set to false to turn tracking of bind variables off
      var value = true;
      require("@arangodb/aql/queries").properties({
        trackBindVars: value
      });

* index selectivity estimates are now available in the cluster as well

* fixed issue #2943: loadIndexesIntoMemory not returning the same structure
  as the rest of the collection APIs

* fixed issue #2949: ArangoError 1208: illegal name

* fixed issue #2874: Collection properties do not return `isVolatile`
  attribute

* potential fix for issue #2939: Segmentation fault when starting
  coordinator node

* fixed issue #2810: out of memory error when running UPDATE/REPLACE
  on medium-size collection

* fix potential deadlock errors in collector thread

* disallow the usage of volatile collections in the RocksDB engine
  by throwing an error when a collection is created with attribute
  `isVolatile` set to `true`.
  Volatile collections are unsupported by the RocksDB engine, so
  creating them should not succeed and silently create a non-volatile
  collection

* prevent V8 from issuing SIGILL instructions when it runs out of memory

  Now arangod will attempt to log a FATAL error into its logfile in case V8
  runs out of memory. In case V8 runs out of memory, it will still terminate the
  entire process. But at least there should be something in the ArangoDB logs
  indicating what the problem was. Apart from that, the arangod process should
  now be exited with SIGABRT rather than SIGILL as it shouldn't return into the
  V8 code that aborted the process with `__builtin_trap`.

  this potentially fixes issue #2920: DBServer crashing automatically post upgrade to 3.2

* Foxx queues and tasks now ensure that the scripts in them run with the same
  permissions as the Foxx code who started the task / queue

* fixed issue #2928: Offset problems

* fixed issue #2876: wrong skiplist index usage in edge collection

* fixed issue #2868: cname missing from logger-follow results in rocksdb

* fixed issue #2889: Traversal query using incorrect collection id

* fixed issue #2884: AQL traversal uniqueness constraints "propagating" to other traversals? Weird results

* arangoexport: added `--query` option for passing an AQL query to export the result

* fixed issue #2879: No result when querying for the last record of a query

* ui: allows now to edit default access level for collections in database
  _system for all users except the root user.

* The _users collection is no longer accessible outside the arngod process, _queues is always read-only

* added new option "--rocksdb.max-background-jobs"

* removed options "--rocksdb.max-background-compactions", "--rocksdb.base-background-compactions" and "--rocksdb.max-background-flushes"

* option "--rocksdb.compaction-read-ahead-size" now defaults to 2MB

* change Windows build so that RocksDB doesn't enforce AVX optimizations by default
  This fixes startup crashes on servers that do not have AVX CPU extensions

* speed up RocksDB secondary index creation and dropping

* removed RocksDB note in Geo index docs


v3.2.0 (2017-07-20)
-------------------

* fixed UI issues

* fixed multi-threading issues in Pregel

* fixed Foxx resilience

* added command-line option `--javascript.allow-admin-execute`

  This option can be used to control whether user-defined JavaScript code
  is allowed to be executed on server by sending via HTTP to the API endpoint
  `/_admin/execute`  with an authenticated user account.
  The default value is `false`, which disables the execution of user-defined
  code. This is also the recommended setting for production. In test environments,
  it may be convenient to turn the option on in order to send arbitrary setup
  or teardown commands for execution on the server.


v3.2.beta6 (2017-07-18)
-----------------------

* various bugfixes


v3.2.beta5 (2017-07-16)
-----------------------

* numerous bugfixes


v3.2.beta4 (2017-07-04)
-----------------------

* ui: fixed document view _from and _to linking issue for special characters

* added function `db._parse(query)` for parsing an AQL query and returning information about it

* fixed one medium priority and two low priority security user interface
  issues found by owasp zap.

* ui: added index deduplicate options

* ui: fixed renaming of collections for the rocksdb storage engine

* documentation and js fixes for secondaries

* RocksDB storage format was changed, users of the previous beta/alpha versions
  must delete the database directory and re-import their data

* enabled permissions on database and collection level

* added and changed some user related REST APIs
    * added `PUT /_api/user/{user}/database/{database}/{collection}` to change collection permission
    * added `GET /_api/user/{user}/database/{database}/{collection}`
    * added optional `full` parameter to the `GET /_api/user/{user}/database/` REST call

* added user functions in the arangoshell `@arangodb/users` module
    * added `grantCollection` and `revokeCollection` functions
    * added `permission(user, database, collection)` to retrieve collection specific rights

* added "deduplicate" attribute for array indexes, which controls whether inserting
  duplicate index values from the same document into a unique array index will lead to
  an error or not:

      // with deduplicate = true, which is the default value:
      db._create("test");
      db.test.ensureIndex({ type: "hash", fields: ["tags[*]"], deduplicate: true });
      db.test.insert({ tags: ["a", "b"] });
      db.test.insert({ tags: ["c", "d", "c"] }); // will work, because deduplicate = true
      db.test.insert({ tags: ["a"] }); // will fail

      // with deduplicate = false
      db._create("test");
      db.test.ensureIndex({ type: "hash", fields: ["tags[*]"], deduplicate: false });
      db.test.insert({ tags: ["a", "b"] });
      db.test.insert({ tags: ["c", "d", "c"] }); // will not work, because deduplicate = false
      db.test.insert({ tags: ["a"] }); // will fail

  The "deduplicate" attribute is now also accepted by the index creation HTTP
  API endpoint POST /_api/index and is returned by GET /_api/index.

* added optimizer rule "remove-filters-covered-by-traversal"

* Debian/Ubuntu installer: make messages about future package upgrades more clear

* fix a hangup in VST

  The problem happened when the two first chunks of a VST message arrived
  together on a connection that was newly switched to VST.

* fix deletion of outdated WAL files in RocksDB engine

* make use of selectivity estimates in hash, skiplist and persistent indexes
  in RocksDB engine

* changed VM overcommit recommendation for user-friendliness

* fix a shutdown bug in the cluster: a destroyed query could still be active

* do not terminate the entire server process if a temp file cannot be created
  (Windows only)

* fix log output in the front-end, it stopped in case of too many messages


v3.2.beta3 (2017-06-27)
-----------------------

* numerous bugfixes


v3.2.beta2 (2017-06-20)
-----------------------

* potentially fixed issue #2559: Duplicate _key generated on insertion

* fix invalid results (too many) when a skipping LIMIT was used for a
  traversal. `LIMIT x` or `LIMIT 0, x` were not affected, but `LIMIT s, x`
  may have returned too many results

* fix races in SSL communication code

* fix invalid locking in JWT authentication cache, which could have
  crashed the server

* fix invalid first group results for sorted AQL COLLECT when LIMIT
  was used

* fix potential race, which could make arangod hang on startup

* removed `exception` field from transaction error result; users should throw
  explicit `Error` instances to return custom exceptions (addresses issue #2561)

* fixed issue #2613: Reduce log level when Foxx manager tries to self heal missing database

* add a read only mode for users and collection level authorization

* removed `exception` field from transaction error result; users should throw
  explicit `Error` instances to return custom exceptions (addresses issue #2561)

* fixed issue #2677: Foxx disabling development mode creates non-deterministic service bundle

* fixed issue #2684: Legacy service UI not working


v3.2.beta1 (2017-06-12)
-----------------------

* provide more context for index errors (addresses issue #342)

* arangod now validates several OS/environment settings on startup and warns if
  the settings are non-ideal. Most of the checks are executed on Linux systems only.

* fixed issue #2515: The replace-or-with-in optimization rule might prevent use of indexes

* added `REGEX_REPLACE` AQL function

* the RocksDB storage format was changed, users of the previous alpha versions
  must delete the database directory and re-import their data

* added server startup option `--query.fail-on-warning`

  setting this option to `true` will abort any AQL query with an exception if
  it causes a warning at runtime. The value can be overridden per query by
  setting the `failOnWarning` attribute in a query's options.

* added --rocksdb.num-uncompressed-levels to adjust number of non-compressed levels

* added checks for memory managment and warn (i. e. if hugepages are enabled)

* set default SSL cipher suite string to "HIGH:!EXPORT:!aNULL@STRENGTH"

* fixed issue #2469: Authentication = true does not protect foxx-routes

* fixed issue #2459: compile success but can not run with rocksdb

* `--server.maximal-queue-size` is now an absolute maximum. If the queue is
  full, then 503 is returned. Setting it to 0 means "no limit".

* (Enterprise only) added authentication against an LDAP server

* fixed issue #2083: Foxx services aren't distributed to all coordinators

* fixed issue #2384: new coordinators don't pick up existing Foxx services

* fixed issue #2408: Foxx service validation causes unintended side-effects

* extended HTTP API with routes for managing Foxx services

* added distinction between hasUser and authorized within Foxx
  (cluster internal requests are authorized requests but don't have a user)

* arangoimp now has a `--threads` option to enable parallel imports of data

* PR #2514: Foxx services that can't be fixed by self-healing now serve a 503 error

* added `time` function to `@arangodb` module


v3.2.alpha4 (2017-04-25)
------------------------

* fixed issue #2450: Bad optimization plan on simple query

* fixed issue #2448: ArangoDB Web UI takes no action when Delete button is clicked

* fixed issue #2442: Frontend shows already deleted databases during login

* added 'x-content-type-options: nosniff' to avoid MSIE bug

* set default value for `--ssl.protocol` from TLSv1 to TLSv1.2.

* AQL breaking change in cluster:
  The SHORTEST_PATH statement using edge-collection names instead
  of a graph name now requires to explicitly name the vertex-collection names
  within the AQL query in the cluster. It can be done by adding `WITH <name>`
  at the beginning of the query.

  Example:
  ```
  FOR v,e IN OUTBOUND SHORTEST_PATH @start TO @target edges [...]
  ```

  Now has to be:

  ```
  WITH vertices
  FOR v,e IN OUTBOUND SHORTEST_PATH @start TO @target edges [...]
  ```

  This change is due to avoid dead-lock sitations in clustered case.
  An error stating the above is included.

* add implicit use of geo indexes when using SORT/FILTER in AQL, without
  the need to use the special-purpose geo AQL functions `NEAR` or `WITHIN`.

  the special purpose `NEAR` AQL function can now be substituted with the
  following AQL (provided there is a geo index present on the `doc.latitude`
  and `doc.longitude` attributes):

      FOR doc in geoSort
        SORT DISTANCE(doc.latitude, doc.longitude, 0, 0)
        LIMIT 5
        RETURN doc

  `WITHIN` can be substituted with the following AQL:

      FOR doc in geoFilter
        FILTER DISTANCE(doc.latitude, doc.longitude, 0, 0) < 2000
        RETURN doc

  Compared to using the special purpose AQL functions this approach has the
  advantage that it is more composable, and will also honor any `LIMIT` values
  used in the AQL query.

* potential fix for shutdown hangs on OSX

* added KB, MB, GB prefix for integer parameters, % for integer parameters
  with a base value

* added JEMALLOC 4.5.0

* added `--vm.resident-limit` and `--vm.path` for file-backed memory mapping
  after reaching a configurable maximum RAM size

* try recommended limit for file descriptors in case of unlimited
  hard limit

* issue #2413: improve logging in case of lock timeout and deadlocks

* added log topic attribute to /_admin/log api

* removed internal build option `USE_DEV_TIMERS`

  Enabling this option activated some proprietary timers for only selected
  events in arangod. Instead better use `perf` to gather timings.


v3.2.alpha3 (2017-03-22)
------------------------

* increase default collection lock timeout from 30 to 900 seconds

* added function `db._engine()` for retrieval of storage engine information at
  server runtime

  There is also an HTTP REST handler at GET /_api/engine that returns engine
  information.

* require at least cmake 3.2 for building ArangoDB

* make arangod start with less V8 JavaScript contexts

  This speeds up the server start (a little bit) and makes it use less memory.
  Whenever a V8 context is needed by a Foxx action or some other operation and
  there is no usable V8 context, a new one will be created dynamically now.

  Up to `--javascript.v8-contexts` V8 contexts will be created, so this option
  will change its meaning. Previously as many V8 contexts as specified by this
  option were created at server start, and the number of V8 contexts did not
  change at runtime. Now up to this number of V8 contexts will be in use at the
  same time, but the actual number of V8 contexts is dynamic.

  The garbage collector thread will automatically delete unused V8 contexts after
  a while. The number of spare contexts will go down to as few as configured in
  the new option `--javascript.v8-contexts-minimum`. Actually that many V8 contexts
  are also created at server start.

  The first few requests in new V8 contexts will take longer than in contexts
  that have been there already. Performance may therefore suffer a bit for the
  initial requests sent to ArangoDB or when there are only few but performance-
  critical situations in which new V8 contexts will be created. If this is a
  concern, it can easily be fixed by setting `--javascipt.v8-contexts-minimum`
  and `--javascript.v8-contexts` to a relatively high value, which will guarantee
  that many number of V8 contexts to be created at startup and kept around even
  when unused.

  Waiting for an unused V8 context will now also abort if no V8 context can be
  acquired/created after 120 seconds.

* improved diagnostic messages written to logfiles by supervisor process

* fixed issue #2367

* added "bindVars" to attributes of currently running and slow queries

* added "jsonl" as input file type for arangoimp

* upgraded version of bundled zlib library from 1.2.8 to 1.2.11

* added input file type `auto` for arangoimp so it can automatically detect the
  type of the input file from the filename extension

* fixed variables parsing in GraphQL

* added `--translate` option for arangoimp to translate attribute names from
  the input files to attriubte names expected by ArangoDB

  The `--translate` option can be specified multiple times (once per translation
  to be executed). The following example renames the "id" column from the input
  file to "_key", and the "from" column to "_from", and the "to" column to "_to":

      arangoimp --type csv --file data.csv --translate "id=_key" --translate "from=_from" --translate "to=_to"

  `--translate` works for CSV and TSV inputs only.

* changed default value for `--server.max-packet-size` from 128 MB to 256 MB

* fixed issue #2350

* fixed issue #2349

* fixed issue #2346

* fixed issue #2342

* change default string truncation length from 80 characters to 256 characters for
  `print`/`printShell` functions in ArangoShell and arangod. This will emit longer
  prefixes of string values before truncating them with `...`, which is helpful
  for debugging.

* always validate incoming JSON HTTP requests for duplicate attribute names

  Incoming JSON data with duplicate attribute names will now be rejected as
  invalid. Previous versions of ArangoDB only validated the uniqueness of
  attribute names inside incoming JSON for some API endpoints, but not
  consistently for all APIs.

* don't let read-only transactions block the WAL collector

* allow passing own `graphql-sync` module instance to Foxx GraphQL router

* arangoexport can now export to csv format

* arangoimp: fixed issue #2214

* Foxx: automatically add CORS response headers

* added "OPTIONS" to CORS `access-control-allow-methods` header

* Foxx: Fix arangoUser sometimes not being set correctly

* fixed issue #1974


v3.2.alpha2 (2017-02-20)
------------------------

* ui: fixed issue #2065

* ui: fixed a dashboard related memory issue

* Internal javascript rest actions will now hide their stack traces to the client
  unless maintainer mode is activated. Instead they will always log to the logfile

* Removed undocumented internal HTTP API:
  * PUT _api/edges

  The documented GET _api/edges and the undocumented POST _api/edges remains unmodified.

* updated V8 version to 5.7.0.0

* change undocumented behaviour in case of invalid revision ids in
  If-Match and If-None-Match headers from 400 (BAD) to 412 (PRECONDITION
  FAILED).

* change undocumented behaviour in case of invalid revision ids in
  JavaScript document operations from 1239 ("illegal document revision")
  to 1200 ("conflict").

* added data export tool, arangoexport.

  arangoexport can be used to export collections to json, jsonl or xml
  and export a graph or collections to xgmml.

* fixed a race condition when closing a connection

* raised default hard limit on threads for very small to 64

* fixed negative counting of http connection in UI


v3.2.alpha1 (2017-02-05)
------------------------

* added figure `httpRequests` to AQL query statistics

* removed revisions cache intermediate layer implementation

* obsoleted startup options `--database.revision-cache-chunk-size` and
  `--database.revision-cache-target-size`

* fix potential port number over-/underruns

* added startup option `--log.shorten-filenames` for controlling whether filenames
  in log messages should be shortened to just the filename with the absolute path

* removed IndexThreadFeature, made `--database.index-threads` option obsolete

* changed index filling to make it more parallel, dispatch tasks to boost::asio

* more detailed stacktraces in Foxx apps

* generated Foxx services now use swagger tags


v3.1.24 (XXXX-XX-XX)
--------------------

* fixed one more LIMIT issue in traversals


v3.1.23 (2017-06-19)
--------------------

* potentially fixed issue #2559: Duplicate _key generated on insertion

* fix races in SSL communication code

* fix invalid results (too many) when a skipping LIMIT was used for a
  traversal. `LIMIT x` or `LIMIT 0, x` were not affected, but `LIMIT s, x`
  may have returned too many results

* fix invalid first group results for sorted AQL COLLECT when LIMIT
  was used

* fix invalid locking in JWT authentication cache, which could have
  crashed the server

* fix undefined behavior in traverser when traversals were used inside
  a FOR loop


v3.1.22 (2017-06-07)
--------------------

* fixed issue #2505: Problem with export + report of a bug

* documented changed behavior of WITH

* fixed ui glitch in aardvark

* avoid agency compaction bug

* fixed issue #2283: disabled proxy communication internally


v3.1.21 (2017-05-22)
--------------------

* fixed issue #2488:  AQL operator IN error when data use base64 chars

* more randomness in seeding RNG

v3.1.20 (2016-05-16)
--------------------

* fixed incorrect sorting for distributeShardsLike

* improve reliability of AgencyComm communication with Agency

* fixed shard numbering bug, where ids were erouneously incremented by 1

* remove an unnecessary precondition in createCollectionCoordinator

* funny fail rotation fix

* fix in SimpleHttpClient for correct advancement of readBufferOffset

* forward SIG_HUP in supervisor process to the server process to fix logrotaion
  You need to stop the remaining arangod server process manually for the upgrade to work.


v3.1.19 (2017-04-28)
--------------------

* Fixed a StackOverflow issue in Traversal and ShortestPath. Occured if many (>1000) input
  values in a row do not return any result. Fixes issue: #2445

* fixed issue #2448

* fixed issue #2442

* added 'x-content-type-options: nosniff' to avoid MSIE bug

* fixed issue #2441

* fixed issue #2440

* Fixed a StackOverflow issue in Traversal and ShortestPath. Occured if many (>1000) input
  values in a row do not return any result. Fixes issue: #2445

* fix occasional hanging shutdowns on OS X


v3.1.18 (2017-04-18)
--------------------

* fixed error in continuous synchronization of collections

* fixed spurious hangs on server shutdown

* better error messages during restore collection

* completely overhaul supervision. More detailed tests

* Fixed a dead-lock situation in cluster traversers, it could happen in
  rare cases if the computation on one DBServer could be completed much earlier
  than the other server. It could also be restricted to SmartGraphs only.

* (Enterprise only) Fixed a bug in SmartGraph DepthFirstSearch. In some
  more complicated queries, the maxDepth limit of 1 was not considered strictly
  enough, causing the traverser to do unlimited depth searches.

* fixed issue #2415

* fixed issue #2422

* fixed issue #1974


v3.1.17 (2017-04-04)
--------------------

* (Enterprise only) fixed a bug where replicationFactor was not correctly
  forwarded in SmartGraph creation.

* fixed issue #2404

* fixed issue #2397

* ui - fixed smart graph option not appearing

* fixed issue #2389

* fixed issue #2400


v3.1.16 (2017-03-27)
--------------------

* fixed issue #2392

* try to raise file descriptors to at least 8192, warn otherwise

* ui - aql editor improvements + updated ace editor version (memory leak)

* fixed lost HTTP requests

* ui - fixed some event issues

* avoid name resolution when given connection string is a valid ip address

* helps with issue #1842, bug in COLLECT statement in connection with LIMIT.

* fix locking bug in cluster traversals

* increase lock timeout defaults

* increase various cluster timeouts

* limit default target size for revision cache to 1GB, which is better for
  tight RAM situations (used to be 40% of (totalRAM - 1GB), use
  --database.revision-cache-target-size <VALUEINBYTES> to get back the
  old behaviour

* fixed a bug with restarted servers indicating status as "STARTUP"
  rather that "SERVING" in Nodes UI.


v3.1.15 (2017-03-20)
--------------------

* add logrotate configuration as requested in #2355

* fixed issue #2376

* ui - changed document api due a chrome bug

* ui - fixed a submenu bug

* added endpoint /_api/cluster/endpoints in cluster case to get all
  coordinator endpoints

* fix documentation of /_api/endpoint, declaring this API obsolete.

* Foxx response objects now have a `type` method for manipulating the content-type header

* Foxx tests now support `xunit` and `tap` reporters


v3.1.14 (2017-03-13)
--------------------

* ui - added feature request (multiple start nodes within graph viewer) #2317

* added missing locks to authentication cache methods

* ui - added feature request (multiple start nodes within graph viewer) #2317

* ui - fixed wrong merge of statistics information from different coordinators

* ui - fixed issue #2316

* ui - fixed wrong protocol usage within encrypted environment

* fixed compile error on Mac Yosemite

* minor UI fixes


v3.1.13 (2017-03-06)
--------------------

* fixed variables parsing in GraphQL

* fixed issue #2214

* fixed issue #2342

* changed thread handling to queue only user requests on coordinator

* use exponential backoff when waiting for collection locks

* repair short name server lookup in cluster in the case of a removed
  server


v3.1.12 (2017-02-28)
--------------------

* disable shell color escape sequences on Windows

* fixed issue #2326

* fixed issue #2320

* fixed issue #2315

* fixed a race condition when closing a connection

* raised default hard limit on threads for very small to 64

* fixed negative counting of http connection in UI

* fixed a race when renaming collections

* fixed a race when dropping databases


v3.1.11 (2017-02-17)
--------------------

* fixed a race between connection closing and sending out last chunks of data to clients
  when the "Connection: close" HTTP header was set in requests

* ui: optimized smart graph creation usability

* ui: fixed #2308

* fixed a race in async task cancellation via `require("@arangodb/tasks").unregisterTask()`

* fixed spuriously hanging threads in cluster AQL that could sit idle for a few minutes

* fixed potential numeric overflow for big index ids in index deletion API

* fixed sort issue in cluster, occurring when one of the local sort buffers of a
  GatherNode was empty

* reduce number of HTTP requests made for certain kinds of join queries in cluster,
  leading to speedup of some join queries

* supervision deals with demised coordinators correctly again

* implement a timeout in TraverserEngineRegistry

* agent communication reduced in large batches of append entries RPCs

* inception no longer estimates RAFT timings

* compaction in agents has been moved to a separate thread

* replicated logs hold local timestamps

* supervision jobs failed leader and failed follower revisited for
  function in precarious stability situations

* fixed bug in random number generator for 64bit int


v3.1.10 (2017-02-02)
--------------------

* updated versions of bundled node modules:
  - joi: from 8.4.2 to 9.2.0
  - joi-to-json-schema: from 2.2.0 to 2.3.0
  - sinon: from 1.17.4 to 1.17.6
  - lodash: from 4.13.1 to 4.16.6

* added shortcut for AQL ternary operator
  instead of `condition ? true-part : false-part` it is now possible to also use a
  shortcut variant `condition ? : false-part`, e.g.

      FOR doc IN docs RETURN doc.value ?: 'not present'

  instead of

      FOR doc IN docs RETURN doc.value ? doc.value : 'not present'

* fixed wrong sorting order in cluster, if an index was used to sort with many
  shards.

* added --replication-factor, --number-of-shards and --wait-for-sync to arangobench

* turn on UTF-8 string validation for VelocyPack values received via VST connections

* fixed issue #2257

* upgraded Boost version to 1.62.0

* added optional detail flag for db.<collection>.count()
  setting the flag to `true` will make the count operation returned the per-shard
  counts for the collection:

      db._create("test", { numberOfShards: 10 });
      for (i = 0; i < 1000; ++i) {
        db.test.insert({value: i});
      }
      db.test.count(true);

      {
        "s100058" : 99,
        "s100057" : 103,
        "s100056" : 100,
        "s100050" : 94,
        "s100055" : 90,
        "s100054" : 122,
        "s100051" : 109,
        "s100059" : 99,
        "s100053" : 95,
        "s100052" : 89
      }

* added optional memory limit for AQL queries:

      db._query("FOR i IN 1..100000 SORT i RETURN i", {}, { options: { memoryLimit: 100000 } });

  This option limits the default maximum amount of memory (in bytes) that a single
  AQL query can use.
  When a single AQL query reaches the specified limit value, the query will be
  aborted with a *resource limit exceeded* exception. In a cluster, the memory
  accounting is done per shard, so the limit value is effectively a memory limit per
  query per shard.

  The global limit value can be overriden per query by setting the *memoryLimit*
  option value for individual queries when running an AQL query.

* added server startup option `--query.memory-limit`

* added convenience function to create vertex-centric indexes.

  Usage: `db.collection.ensureVertexCentricIndex("label", {type: "hash", direction: "outbound"})`
  That will create an index that can be used on OUTBOUND with filtering on the
  edge attribute `label`.

* change default log output for tools to stdout (instead of stderr)

* added option -D to define a configuration file environment key=value

* changed encoding behavior for URLs encoded in the C++ code of ArangoDB:
  previously the special characters `-`, `_`, `~` and `.` were returned as-is
  after URL-encoding, now `.` will be encoded to be `%2e`.
  This also changes the behavior of how incoming URIs are processed: previously
  occurrences of `..` in incoming request URIs were collapsed (e.g. `a/../b/` was
  collapsed to a plain `b/`). Now `..` in incoming request URIs are not collapsed.

* Foxx request URL suffix is no longer unescaped

* @arangodb/request option json now defaults to `true` if the response body is not empty and encoding is not explicitly set to `null` (binary).
  The option can still be set to `false` to avoid unnecessary attempts at parsing the response as JSON.

* Foxx configuration values for unknown options will be discarded when saving the configuration in production mode using the web interface

* module.context.dependencies is now immutable

* process.stdout.isTTY now returns `true` in arangosh and when running arangod with the `--console` flag

* add support for Swagger tags in Foxx


v3.1.9 (XXXX-XX-XX)
-------------------

* macos CLI package: store databases and apps in the users home directory

* ui: fixed re-login issue within a non system db, when tab was closed

* fixed a race in the VelocyStream Commtask implementation

* fixed issue #2256


v3.1.8 (2017-01-09)
-------------------

* add Windows silent installer

* add handling of debug symbols during Linux & windows release builds.

* fixed issue #2181

* fixed issue #2248: reduce V8 max old space size from 3 GB to 1 GB on 32 bit systems

* upgraded Boost version to 1.62.0

* fixed issue #2238

* fixed issue #2234

* agents announce new endpoints in inception phase to leader

* agency leadership accepts updatet endpoints to given uuid

* unified endpoints replace localhost with 127.0.0.1

* fix several problems within an authenticated cluster


v3.1.7 (2016-12-29)
-------------------

* fixed one too many elections in RAFT

* new agency comm backported from devel


v3.1.6 (2016-12-20)
-------------------

* fixed issue #2227

* fixed issue #2220

* agency constituent/agent bug fixes in race conditions picking up
  leadership

* supervision does not need waking up anymore as it is running
  regardless

* agents challenge their leadership more rigorously


v3.1.5 (2016-12-16)
-------------------

* lowered default value of `--database.revision-cache-target-size` from 75% of
  RAM to less than 40% of RAM

* fixed issue #2218

* fixed issue #2217

* Foxx router.get/post/etc handler argument can no longer accidentally omitted

* fixed issue #2223


v3.1.4 (2016-12-08)
-------------------

* fixed issue #2211

* fixed issue #2204

* at cluster start, coordinators wait until at least one DBserver is there,
  and either at least two DBservers are there or 15s have passed, before they
  initiate the bootstrap of system collections.

* more robust agency startup from devel

* supervision's AddFollower adds many followers at once

* supervision has new FailedFollower job

* agency's Node has new method getArray

* agency RAFT timing estimates more conservative in waitForSync
  scenario

* agency RAFT timing estimates capped at maximum 2.0/10.0 for low/high


v3.1.3 (2016-12-02)
-------------------

* fix a traversal bug when using skiplist indexes:
  if we have a skiplist of ["a", "unused", "_from"] and a traversal like:
  FOR v,e,p IN OUTBOUND @start @@edges
    FILTER p.edges[0].a == 'foo'
    RETURN v
  And the above index applied on "a" is considered better than EdgeIndex, than
  the executor got into undefined behaviour.

* fix endless loop when trying to create a collection with replicationFactor: -1


v3.1.2 (2016-11-24)
-------------------

* added support for descriptions field in Foxx dependencies

* (Enterprise only) fixed a bug in the statistic report for SmartGraph traversals.
Now they state correctly how many documents were fetched from the index and how many
have been filtered.

* Prevent uniform shard distribution when replicationFactor == numServers

v3.1.1 (2016-11-15)
-------------------

* fixed issue #2176

* fixed issue #2168

* display index usage of traversals in AQL explainer output (previously missing)

* fixed issue #2163

* preserve last-used HLC value across server starts

* allow more control over handling of pre-3.1 _rev values

  this changes the server startup option `--database.check-30-revisions` from a boolean (true/false)
  parameter to a string parameter with the following possible values:

  - "fail":
    will validate _rev values of 3.0 collections on collection loading and throw an exception when invalid _rev values are found.
    in this case collections with invalid _rev values are marked as corrupted and cannot be used in the ArangoDB 3.1 instance.
    the fix procedure for such collections is to export the collections from 3.0 database with arangodump and restore them in 3.1 with arangorestore.
    collections that do not contain invalid _rev values are marked as ok and will not be re-checked on following loads.
    collections that contain invalid _rev values will be re-checked on following loads.

  - "true":
    will validate _rev values of 3.0 collections on collection loading and print a warning when invalid _rev values are found.
    in this case collections with invalid _rev values can be used in the ArangoDB 3.1 instance.
    however, subsequent operations on documents with invalid _rev values may silently fail or fail with explicit errors.
    the fix procedure for such collections is to export the collections from 3.0 database with arangodump and restore them in 3.1 with arangorestore.
    collections that do not contain invalid _rev values are marked as ok and will not be re-checked on following loads.
    collections that contain invalid _rev values will be re-checked on following loads.

  - "false":
    will not validate _rev values on collection loading and not print warnings.
    no hint is given when invalid _rev values are found.
    subsequent operations on documents with invalid _rev values may silently fail or fail with explicit errors.
    this setting does not affect whether collections are re-checked later.
    collections will be re-checked on following loads if `--database.check-30-revisions` is later set to either `true` or `fail`.

  The change also suppresses warnings that were printed when collections were restored using arangorestore, and the restore
  data contained invalid _rev values. Now these warnings are suppressed, and new HLC _rev values are generated for these documents
  as before.

* added missing functions to AQL syntax highlighter in web interface

* fixed display of `ANY` direction in traversal explainer output (direction `ANY` was shown as either
  `INBOUND` or `OUTBOUND`)

* changed behavior of toJSON() function when serializing an object before saving it in the database

  if an object provides a toJSON() function, this function is still called for serializing it.
  the change is that the result of toJSON() is not stringified anymore, but saved as is. previous
  versions of ArangoDB called toJSON() and after that additionally stringified its result.

  This change will affect the saving of JS Buffer objects, which will now be saved as arrays of
  bytes instead of a comma-separated string of the Buffer's byte contents.

* allow creating unique indexes on more attributes than present in shardKeys

  The following combinations of shardKeys and indexKeys are allowed/not allowed:

  shardKeys     indexKeys
      a             a        ok
      a             b    not ok
      a           a b        ok
    a b             a    not ok
    a b             b    not ok
    a b           a b        ok
    a b         a b c        ok
  a b c           a b    not ok
  a b c         a b c        ok

* fixed wrong version in web interface login screen (EE only)

* make web interface not display an exclamation mark next to ArangoDB version number 3.1

* fixed search for arbitrary document attributes in web interface in case multiple
  search values were used on different attribute names. in this case, the search always
  produced an empty result

* disallow updating `_from` and `_to` values of edges in Smart Graphs. Updating these
  attributes would lead to potential redistribution of edges to other shards, which must be
  avoided.

* fixed issue #2148

* updated graphql-sync dependency to 0.6.2

* fixed issue #2156

* fixed CRC4 assembly linkage


v3.1.0 (2016-10-29)
-------------------

* AQL breaking change in cluster:

  from ArangoDB 3.1 onwards `WITH` is required for traversals in a
  clustered environment in order to avoid deadlocks.

  Note that for queries that access only a single collection or that have all
  collection names specified somewhere else in the query string, there is no
  need to use *WITH*. *WITH* is only useful when the AQL query parser cannot
  automatically figure out which collections are going to be used by the query.
  *WITH* is only useful for queries that dynamically access collections, e.g.
  via traversals, shortest path operations or the *DOCUMENT()* function.

  more info can be found [here](https://github.com/arangodb/arangodb/blob/devel/Documentation/Books/AQL/Operations/With.md)

* added AQL function `DISTANCE` to calculate the distance between two arbitrary
  coordinates (haversine formula)

* fixed issue #2110

* added Auto-aptation of RAFT timings as calculations only


v3.1.rc2 (2016-10-10)
---------------------

* second release candidate


v3.1.rc1 (2016-09-30)
---------------------

* first release candidate


v3.1.alpha2 (2016-09-01)
------------------------

* added module.context.createDocumentationRouter to replace module.context.apiDocumentation

* bug in RAFT implementation of reads. dethroned leader still answered requests in isolation

* ui: added new graph viewer

* ui: aql-editor added tabular & graph display

* ui: aql-editor improved usability

* ui: aql-editor: query profiling support

* fixed issue #2109

* fixed issue #2111

* fixed issue #2075

* added AQL function `DISTANCE` to calculate the distance between two arbitrary
  coordinates (haversine formula)

* rewrote scheduler and dispatcher based on boost::asio

  parameters changed:
    `--scheduler.threads` and `--server.threads` are now merged into a single one: `--server.threads`

    hidden `--server.extra-threads` has been removed

    hidden `--server.aql-threads` has been removed

    hidden `--server.backend` has been removed

    hidden `--server.show-backends` has been removed

    hidden `--server.thread-affinity` has been removed

* fixed issue #2086

* fixed issue #2079

* fixed issue #2071

  make the AQL query optimizer inject filter condition expressions referred to
  by variables during filter condition aggregation.
  For example, in the following query

      FOR doc IN collection
        LET cond1 = (doc.value == 1)
        LET cond2 = (doc.value == 2)
        FILTER cond1 || cond2
        RETURN { doc, cond1, cond2 }

  the optimizer will now inject the conditions for `cond1` and `cond2` into the filter
  condition `cond1 || cond2`, expanding it to `(doc.value == 1) || (doc.value == 2)`
  and making these conditions available for index searching.

  Note that the optimizer previously already injected some conditions into other
  conditions, but only if the variable that defined the condition was not used
  elsewhere. For example, the filter condition in the query

      FOR doc IN collection
        LET cond = (doc.value == 1)
        FILTER cond
        RETURN { doc }

  already got optimized before because `cond` was only used once in the query and
  the optimizer decided to inject it into the place where it was used.

  This only worked for variables that were referred to once in the query.
  When a variable was used multiple times, the condition was not injected as
  in the following query:

      FOR doc IN collection
        LET cond = (doc.value == 1)
        FILTER cond
        RETURN { doc, cond }

  The fix for #2070 now will enable this optimization so that the query can
  use an index on `doc.value` if available.

* changed behavior of AQL array comparison operators for empty arrays:
  * `ALL` and `ANY` now always return `false` when the left-hand operand is an
    empty array. The behavior for non-empty arrays does not change:
    * `[] ALL == 1` will return `false`
    * `[1] ALL == 1` will return `true`
    * `[1, 2] ALL == 1` will return `false`
    * `[2, 2] ALL == 1` will return `false`
    * `[] ANY == 1` will return `false`
    * `[1] ANY == 1` will return `true`
    * `[1, 2] ANY == 1` will return `true`
    * `[2, 2] ANY == 1` will return `false`
  * `NONE` now always returns `true` when the left-hand operand is an empty array.
    The behavior for non-empty arrays does not change:
    * `[] NONE == 1` will return `true`
    * `[1] NONE == 1` will return `false`
    * `[1, 2] NONE == 1` will return `false`
    * `[2, 2] NONE == 1` will return `true`

* added experimental AQL functions `JSON_STRINGIFY` and `JSON_PARSE`

* added experimental support for incoming gzip-compressed requests

* added HTTP REST APIs for online loglevel adjustments:

  - GET `/_admin/log/level` returns the current loglevel settings
  - PUT `/_admin/log/level` modifies the current loglevel settings

* PATCH /_api/gharial/{graph-name}/vertex/{collection-name}/{vertex-key}
  - changed default value for keepNull to true

* PATCH /_api/gharial/{graph-name}/edge/{collection-name}/{edge-key}
  - changed default value for keepNull to true

* renamed `maximalSize` attribute in parameter.json files to `journalSize`

  The `maximalSize` attribute will still be picked up from collections that
  have not been adjusted. Responses from the replication API will now also use
  `journalSize` instead of `maximalSize`.

* added `--cluster.system-replication-factor` in order to adjust the
  replication factor for new system collections

* fixed issue #2012

* added a memory expection in case V8 memory gets too low

* added Optimizer Rule for other indexes in Traversals
  this allows AQL traversals to use other indexes than the edge index.
  So traversals with filters on edges can now make use of more specific
  indexes, e.g.

      FOR v, e, p IN 2 OUTBOUND @start @@edge FILTER p.edges[0].foo == "bar"

  will prefer a Hash Index on [_from, foo] above the EdgeIndex.

* fixed epoch computation in hybrid logical clock

* fixed thread affinity

* replaced require("internal").db by require("@arangodb").db

* added option `--skip-lines` for arangoimp
  this allows skipping the first few lines from the import file in case the
  CSV or TSV import are used

* fixed periodic jobs: there should be only one instance running - even if it
  runs longer than the period

* improved performance of primary index and edge index lookups

* optimizations for AQL `[*]` operator in case no filter, no projection and
  no offset/limit are used

* added AQL function `OUTERSECTION` to return the symmetric difference of its
  input arguments

* Foxx manifests of installed services are now saved to disk with indentation

* Foxx tests and scripts in development mode should now always respect updated
  files instead of loading stale modules

* When disabling Foxx development mode the setup script is now re-run

* Foxx now provides an easy way to directly serve GraphQL requests using the
  `@arangodb/foxx/graphql` module and the bundled `graphql-sync` dependency

* Foxx OAuth2 module now correctly passes the `access_token` to the OAuth2 server

* added iconv-lite and timezone modules

* web interface now allows installing GitHub and zip services in legacy mode

* added module.context.createDocumentationRouter to replace module.context.apiDocumentation

* bug in RAFT implementation of reads. dethroned leader still answered
  requests in isolation

* all lambdas in ClusterInfo might have been left with dangling references.

* Agency bug fix for handling of empty json objects as values.

* Foxx tests no longer support the Mocha QUnit interface as this resulted in weird
  inconsistencies in the BDD and TDD interfaces. This fixes the TDD interface
  as well as out-of-sequence problems when using the BDD before/after functions.

* updated bundled JavaScript modules to latest versions; joi has been updated from 8.4 to 9.2
  (see [joi 9.0.0 release notes](https://github.com/hapijs/joi/issues/920) for information on
  breaking changes and new features)

* fixed issue #2139

* updated graphql-sync dependency to 0.6.2

* fixed issue #2156


v3.0.13 (XXXX-XX-XX)
--------------------

* fixed issue #2315

* fixed issue #2210


v3.0.12 (2016-11-23)
--------------------

* fixed issue #2176

* fixed issue #2168

* fixed issues #2149, #2159

* fixed error reporting for issue #2158

* fixed assembly linkage bug in CRC4 module

* added support for descriptions field in Foxx dependencies


v3.0.11 (2016-11-08)
--------------------

* fixed issue #2140: supervisor dies instead of respawning child

* fixed issue #2131: use shard key value entered by user in web interface

* fixed issue #2129: cannot kill a long-run query

* fixed issue #2110

* fixed issue #2081

* fixed issue #2038

* changes to Foxx service configuration or dependencies should now be
  stored correctly when options are cleared or omitted

* Foxx tests no longer support the Mocha QUnit interface as this resulted in weird
  inconsistencies in the BDD and TDD interfaces. This fixes the TDD interface
  as well as out-of-sequence problems when using the BDD before/after functions.

* fixed issue #2148


v3.0.10 (2016-09-26)
--------------------

* fixed issue #2072

* fixed issue #2070

* fixed slow cluster starup issues. supervision will demonstrate more
  patience with db servers


v3.0.9 (2016-09-21)
-------------------

* fixed issue #2064

* fixed issue #2060

* speed up `collection.any()` and skiplist index creation

* fixed multiple issues where ClusterInfo bug hung agency in limbo
  timeouting on multiple collection and database callbacks


v3.0.8 (2016-09-14)
-------------------

* fixed issue #2052

* fixed issue #2005

* fixed issue #2039

* fixed multiple issues where ClusterInfo bug hung agency in limbo
  timeouting on multiple collection and database callbacks


v3.0.7 (2016-09-05)
-------------------

* new supervision job handles db server failure during collection creation.


v3.0.6 (2016-09-02)
-------------------

* fixed issue #2026

* slightly better error diagnostics for AQL query compilation and replication

* fixed issue #2018

* fixed issue #2015

* fixed issue #2012

* fixed wrong default value for arangoimp's `--on-duplicate` value

* fix execution of AQL traversal expressions when there are multiple
  conditions that refer to variables set outside the traversal

* properly return HTTP 503 in JS actions when backend is gone

* supervision creates new key in agency for failed servers

* new shards will not be allocated on failed or cleaned servers


v3.0.5 (2016-08-18)
-------------------

* execute AQL ternary operator via C++ if possible

* fixed issue #1977

* fixed extraction of _id attribute in AQL traversal conditions

* fix SSL agency endpoint

* Minimum RAFT timeout was one order of magnitude to short.

* Optimized RAFT RPCs from leader to followers for efficiency.

* Optimized RAFT RPC handling on followers with respect to compaction.

* Fixed bug in handling of duplicates and overlapping logs

* Fixed bug in supervision take over after leadership change.

v3.0.4 (2016-08-01)
-------------------

* added missing lock for periodic jobs access

* fix multiple foxx related cluster issues

* fix handling of empty AQL query strings

* fixed issue in `INTERSECTION` AQL function with duplicate elements
  in the source arrays

* fixed issue #1970

* fixed issue #1968

* fixed issue #1967

* fixed issue #1962

* fixed issue #1959

* replaced require("internal").db by require("@arangodb").db

* fixed issue #1954

* fixed issue #1953

* fixed issue #1950

* fixed issue #1949

* fixed issue #1943

* fixed segfault in V8, by backporting https://bugs.chromium.org/p/v8/issues/detail?id=5033

* Foxx OAuth2 module now correctly passes the `access_token` to the OAuth2 server

* fixed credentialed CORS requests properly respecting --http.trusted-origin

* fixed a crash in V8Periodic task (forgotten lock)

* fixed two bugs in synchronous replication (syncCollectionFinalize)


v3.0.3 (2016-07-17)
-------------------

* fixed issue #1942

* fixed issue #1941

* fixed array index batch insertion issues for hash indexes that caused problems when
  no elements remained for insertion

* fixed AQL MERGE() function with External objects originating from traversals

* fixed some logfile recovery errors with error message "document not found"

* fixed issue #1937

* fixed issue #1936

* improved performance of arangorestore in clusters with synchronous
  replication

* Foxx tests and scripts in development mode should now always respect updated
  files instead of loading stale modules

* When disabling Foxx development mode the setup script is now re-run

* Foxx manifests of installed services are now saved to disk with indentation


v3.0.2 (2016-07-09)
-------------------

* fixed assertion failure in case multiple remove operations were used in the same query

* fixed upsert behavior in case upsert was used in a loop with the same document example

* fixed issue #1930

* don't expose local file paths in Foxx error messages.

* fixed issue #1929

* make arangodump dump the attribute `isSystem` when dumping the structure
  of a collection, additionally make arangorestore not fail when the attribute
  is missing

* fixed "Could not extract custom attribute" issue when using COLLECT with
  MIN/MAX functions in some contexts

* honor presence of persistent index for sorting

* make AQL query optimizer not skip "use-indexes-rule", even if enough
  plans have been created already

* make AQL optimizer not skip "use-indexes-rule", even if enough execution plans
  have been created already

* fix double precision value loss in VelocyPack JSON parser

* added missing SSL support for arangorestore

* improved cluster import performance

* fix Foxx thumbnails on DC/OS

* fix Foxx configuration not being saved

* fix Foxx app access from within the frontend on DC/OS

* add option --default-replication-factor to arangorestore and simplify
  the control over the number of shards when restoring

* fix a bug in the VPack -> V8 conversion if special attributes _key,
  _id, _rev, _from and _to had non-string values, which is allowed
  below the top level

* fix malloc_usable_size for darwin


v3.0.1 (2016-06-30)
-------------------

* fixed periodic jobs: there should be only one instance running - even if it
  runs longer than the period

* increase max. number of collections in AQL queries from 32 to 256

* fixed issue #1916: header "authorization" is required" when opening
  services page

* fixed issue #1915: Explain: member out of range

* fixed issue #1914: fix unterminated buffer

* don't remove lockfile if we are the same (now stale) pid
  fixes docker setups (our pid will always be 1)

* do not use revision id comparisons in compaction for determining whether a
  revision is obsolete, but marker memory addresses
  this ensures revision ids don't matter when compacting documents

* escape Unicode characters in JSON HTTP responses
  this converts UTF-8 characters in HTTP responses of arangod into `\uXXXX`
  escape sequences. This makes the HTTP responses fit into the 7 bit ASCII
  character range, which speeds up HTTP response parsing for some clients,
  namely node.js/v8

* add write before read collections when starting a user transaction
  this allows specifying the same collection in both read and write mode without
  unintended side effects

* fixed buffer overrun that occurred when building very large result sets

* index lookup optimizations for primary index and edge index

* fixed "collection is a nullptr" issue when starting a traversal from a transaction

* enable /_api/import on coordinator servers


v3.0.0 (2016-06-22)
-------------------

* minor GUI fixxes

* fix for replication and nonces


v3.0.0-rc3 (2016-06-19)
-----------------------

* renamed various Foxx errors to no longer refer to Foxx services as apps

* adjusted various error messages in Foxx to be more informative

* specifying "files" in a Foxx manifest to be mounted at the service root
  no longer results in 404s when trying to access non-file routes

* undeclared path parameters in Foxx no longer break the service

* trusted reverse proxy support is now handled more consistently

* ArangoDB request compatibility and user are now exposed in Foxx

* all bundled NPM modules have been upgraded to their latest versions


v3.0.0-rc2 (2016-06-12)
-----------------------

* added option `--server.max-packet-size` for client tools

* renamed option `--server.ssl-protocol` to `--ssl.protocol` in client tools
  (was already done for arangod, but overlooked for client tools)

* fix handling of `--ssl.protocol` value 5 (TLS v1.2) in client tools, which
  claimed to support it but didn't

* config file can use '@include' to include a different config file as base


v3.0.0-rc1 (2016-06-10)
-----------------------

* the user management has changed: it now has users that are independent of
  databases. A user can have one or more database assigned to the user.

* forward ported V8 Comparator bugfix for inline heuristics from
  https://github.com/v8/v8/commit/5ff7901e24c2c6029114567de5a08ed0f1494c81

* changed to-string conversion for AQL objects and arrays, used by the AQL
  function `TO_STRING()` and implicit to-string casts in AQL

  - arrays are now converted into their JSON-stringify equivalents, e.g.

    - `[ ]` is now converted to `[]`
    - `[ 1, 2, 3 ]` is now converted to `[1,2,3]`
    - `[ "test", 1, 2 ] is now converted to `["test",1,2]`

    Previous versions of ArangoDB converted arrays with no members into the
    empty string, and non-empty arrays into a comma-separated list of member
    values, without the surrounding angular brackets. Additionally, string
    array members were not enclosed in quotes in the result string:

    - `[ ]` was converted to ``
    - `[ 1, 2, 3 ]` was converted to `1,2,3`
    - `[ "test", 1, 2 ] was converted to `test,1,2`

  - objects are now converted to their JSON-stringify equivalents, e.g.

    - `{ }` is converted to `{}`
    - `{ a: 1, b: 2 }` is converted to `{"a":1,"b":2}`
    - `{ "test" : "foobar" }` is converted to `{"test":"foobar"}`

    Previous versions of ArangoDB always converted objects into the string
    `[object Object]`

  This change affects also the AQL functions `CONCAT()` and `CONCAT_SEPARATOR()`
  which treated array values differently in previous versions. Previous versions
  of ArangoDB automatically flattened array values on the first level of the array,
  e.g. `CONCAT([1, 2, 3, [ 4, 5, 6 ]])` produced `1,2,3,4,5,6`. Now this will produce
  `[1,2,3,[4,5,6]]`. To flatten array members on the top level, you can now use
  the more explicit `CONCAT(FLATTEN([1, 2, 3, [4, 5, 6]], 1))`.

* added C++ implementations for AQL functions `SLICE()`, `CONTAINS()` and
  `RANDOM_TOKEN()`

* as a consequence of the upgrade to V8 version 5, the implementation of the
  JavaScript `Buffer` object had to be changed. JavaScript `Buffer` objects in
  ArangoDB now always store their data on the heap. There is no shared pool
  for small Buffer values, and no pointing into existing Buffer data when
  extracting slices. This change may increase the cost of creating Buffers with
  short contents or when peeking into existing Buffers, but was required for
  safer memory management and to prevent leaks.

* the `db` object's function `_listDatabases()` was renamed to just `_databases()`
  in order to make it more consistent with the existing `_collections()` function.
  Additionally the `db` object's `_listEndpoints()` function was renamed to just
  `_endpoints()`.

* changed default value of `--server.authentication` from `false` to `true` in
  configuration files etc/relative/arangod.conf and etc/arangodb/arangod.conf.in.
  This means the server will be started with authentication enabled by default,
  requiring all client connections to provide authentication data when connecting
  to ArangoDB. Authentication can still be turned off via setting the value of
  `--server.authentication` to `false` in ArangoDB's configuration files or by
  specifying the option on the command-line.

* Changed result format for querying all collections via the API GET `/_api/collection`.

  Previous versions of ArangoDB returned an object with an attribute named `collections`
  and an attribute named `names`. Both contained all available collections, but
  `collections` contained the collections as an array, and `names` contained the
  collections again, contained in an object in which the attribute names were the
  collection names, e.g.

  ```
  {
    "collections": [
      {"id":"5874437","name":"test","isSystem":false,"status":3,"type":2},
      {"id":"17343237","name":"something","isSystem":false,"status":3,"type":2},
      ...
    ],
    "names": {
      "test": {"id":"5874437","name":"test","isSystem":false,"status":3,"type":2},
      "something": {"id":"17343237","name":"something","isSystem":false,"status":3,"type":2},
      ...
    }
  }
  ```
  This result structure was redundant, and therefore has been simplified to just

  ```
  {
    "result": [
      {"id":"5874437","name":"test","isSystem":false,"status":3,"type":2},
      {"id":"17343237","name":"something","isSystem":false,"status":3,"type":2},
      ...
    ]
  }
  ```

  in ArangoDB 3.0.

* added AQL functions `TYPENAME()` and `HASH()`

* renamed arangob tool to arangobench

* added AQL string comparison operator `LIKE`

  The operator can be used to compare strings like this:

      value LIKE search

  The operator is currently implemented by calling the already existing AQL
  function `LIKE`.

  This change also makes `LIKE` an AQL keyword. Using `LIKE` in either case as
  an attribute or collection name in AQL thus requires quoting.

* make AQL optimizer rule "remove-unnecessary-calculations" fire in more cases

  The rule will now remove calculations that are used exactly once in other
  expressions (e.g. `LET a = doc RETURN a.value`) and calculations,
  or calculations that are just references (e.g. `LET a = b`).

* renamed AQL optimizer rule "merge-traversal-filter" to "optimize-traversals"
  Additionally, the optimizer rule will remove unused edge and path result variables
  from the traversal in case they are specified in the `FOR` section of the traversal,
  but not referenced later in the query. This saves constructing edges and paths
  results.

* added AQL optimizer rule "inline-subqueries"

  This rule can pull out certain subqueries that are used as an operand to a `FOR`
  loop one level higher, eliminating the subquery completely. For example, the query

      FOR i IN (FOR j IN [1,2,3] RETURN j) RETURN i

  will be transformed by the rule to:

      FOR i IN [1,2,3] RETURN i

  The query

      FOR name IN (FOR doc IN _users FILTER doc.status == 1 RETURN doc.name) LIMIT 2 RETURN name

  will be transformed into

      FOR tmp IN _users FILTER tmp.status == 1 LIMIT 2 RETURN tmp.name

  The rule will only fire when the subquery is used as an operand to a `FOR` loop, and
  if the subquery does not contain a `COLLECT` with an `INTO` variable.

* added new endpoint "srv://" for DNS service records

* The result order of the AQL functions VALUES and ATTRIBUTES has never been
  guaranteed and it only had the "correct" ordering by accident when iterating
  over objects that were not loaded from the database. This accidental behavior
  is now changed by introduction of VelocyPack. No ordering is guaranteed unless
  you specify the sort parameter.

* removed configure option `--enable-logger`

* added AQL array comparison operators

  All AQL comparison operators now also exist in an array variant. In the
  array variant, the operator is preceded with one of the keywords *ALL*, *ANY*
  or *NONE*. Using one of these keywords changes the operator behavior to
  execute the comparison operation for all, any, or none of its left hand
  argument values. It is therefore expected that the left hand argument
  of an array operator is an array.

  Examples:

      [ 1, 2, 3 ] ALL IN [ 2, 3, 4 ]   // false
      [ 1, 2, 3 ] ALL IN [ 1, 2, 3 ]   // true
      [ 1, 2, 3 ] NONE IN [ 3 ]        // false
      [ 1, 2, 3 ] NONE IN [ 23, 42 ]   // true
      [ 1, 2, 3 ] ANY IN [ 4, 5, 6 ]   // false
      [ 1, 2, 3 ] ANY IN [ 1, 42 ]     // true
      [ 1, 2, 3 ] ANY == 2             // true
      [ 1, 2, 3 ] ANY == 4             // false
      [ 1, 2, 3 ] ANY > 0              // true
      [ 1, 2, 3 ] ANY <= 1             // true
      [ 1, 2, 3 ] NONE < 99            // false
      [ 1, 2, 3 ] NONE > 10            // true
      [ 1, 2, 3 ] ALL > 2              // false
      [ 1, 2, 3 ] ALL > 0              // true
      [ 1, 2, 3 ] ALL >= 3             // false
      ["foo", "bar"] ALL != "moo"      // true
      ["foo", "bar"] NONE == "bar"     // false
      ["foo", "bar"] ANY == "foo"      // true

* improved AQL optimizer to remove unnecessary sort operations in more cases

* allow enclosing AQL identifiers in forward ticks in addition to using
  backward ticks

  This allows for convenient writing of AQL queries in JavaScript template strings
  (which are delimited with backticks themselves), e.g.

      var q = `FOR doc IN ´collection´ RETURN doc.´name´`;

* allow to set `print.limitString` to configure the number of characters
  to output before truncating

* make logging configurable per log "topic"

  `--log.level <level>` sets the global log level to <level>, e.g. `info`,
  `debug`, `trace`.

  `--log.level topic=<level>` sets the log level for a specific topic.
  Currently, the following topics exist: `collector`, `compactor`, `mmap`,
  `performance`, `queries`, and `requests`. `performance` and `requests` are
  set to FATAL by default. `queries` is set to info. All others are
  set to the global level by default.

  The new log option `--log.output <definition>` allows directing the global
  or per-topic log output to different outputs. The output definition
  "<definition>" can be one of

    "-" for stdin
    "+" for stderr
    "syslog://<syslog-facility>"
    "syslog://<syslog-facility>/<application-name>"
    "file://<relative-path>"

  The option can be specified multiple times in order to configure the output
  for different log topics. To set up a per-topic output configuration, use
  `--log.output <topic>=<definition>`, e.g.

    queries=file://queries.txt

  logs all queries to the file "queries.txt".

* the option `--log.requests-file` is now deprecated. Instead use

    `--log.level requests=info`
    `--log.output requests=file://requests.txt`

* the option `--log.facility` is now deprecated. Instead use

    `--log.output requests=syslog://facility`

* the option `--log.performance` is now deprecated. Instead use

    `--log.level performance=trace`

* removed option `--log.source-filter`

* removed configure option `--enable-logger`

* change collection directory names to include a random id component at the end

  The new pattern is `collection-<id>-<random>`, where `<id>` is the collection
  id and `<random>` is a random number. Previous versions of ArangoDB used a
  pattern `collection-<id>` without the random number.

  ArangoDB 3.0 understands both the old and name directory name patterns.

* removed mostly unused internal spin-lock implementation

* removed support for pre-Windows 7-style locks. This removes compatibility for
  Windows versions older than Windows 7 (e.g. Windows Vista, Windows XP) and
  Windows 2008R2 (e.g. Windows 2008).

* changed names of sub-threads started by arangod

* added option `--default-number-of-shards` to arangorestore, allowing creating
  collections with a specifiable number of shards from a non-cluster dump

* removed support for CoffeeScript source files

* removed undocumented SleepAndRequeue

* added WorkMonitor to inspect server threads

* when downloading a Foxx service from the web interface the suggested filename
  is now based on the service's mount path instead of simply "app.zip"

* the `@arangodb/request` response object now stores the parsed JSON response
  body in a property `json` instead of `body` when the request was made using the
  `json` option. The `body` instead contains the response body as a string.

* the Foxx API has changed significantly, 2.8 services are still supported
  using a backwards-compatible "legacy mode"


v2.8.12 (XXXX-XX-XX)
--------------------

* issue #2091: decrease connect timeout to 5 seconds on startup

* fixed issue #2072

* slightly better error diagnostics for some replication errors

* fixed issue #1977

* fixed issue in `INTERSECTION` AQL function with duplicate elements
  in the source arrays

* fixed issue #1962

* fixed issue #1959

* export aqlQuery template handler as require('org/arangodb').aql for forwards-compatibility


v2.8.11 (2016-07-13)
--------------------

* fixed array index batch insertion issues for hash indexes that caused problems when
  no elements remained for insertion

* fixed issue #1937


v2.8.10 (2016-07-01)
--------------------

* make sure next local _rev value used for a document is at least as high as the
  _rev value supplied by external sources such as replication

* make adding a collection in both read- and write-mode to a transaction behave as
  expected (write includes read). This prevents the `unregister collection used in
  transaction` error

* fixed sometimes invalid result for `byExample(...).count()` when an index plus
  post-filtering was used

* fixed "collection is a nullptr" issue when starting a traversal from a transaction

* honor the value of startup option `--database.wait-for-sync` (that is used to control
  whether new collections are created with `waitForSync` set to `true` by default) also
  when creating collections via the HTTP API (and thus the ArangoShell). When creating
  a collection via these mechanisms, the option was ignored so far, which was inconsistent.

* fixed issue #1826: arangosh --javascript.execute: internal error (geo index issue)

* fixed issue #1823: Arango crashed hard executing very simple query on windows


v2.8.9 (2016-05-13)
-------------------

* fixed escaping and quoting of extra parameters for executables in Mac OS X App

* added "waiting for" status variable to web interface collection figures view

* fixed undefined behavior in query cache invaldation

* fixed access to /_admin/statistics API in case statistics are disable via option
  `--server.disable-statistics`

* Foxx manager will no longer fail hard when Foxx store is unreachable unless installing
  a service from the Foxx store (e.g. when behind a firewall or GitHub is unreachable).


v2.8.8 (2016-04-19)
-------------------

* fixed issue #1805: Query: internal error (location: arangod/Aql/AqlValue.cpp:182).
  Please report this error to arangodb.com (while executing)

* allow specifying collection name prefixes for `_from` and `_to` in arangoimp:

  To avoid specifying complete document ids (consisting of collection names and document
  keys) for *_from* and *_to* values when importing edges with arangoimp, there are now
  the options *--from-collection-prefix* and *--to-collection-prefix*.

  If specified, these values will be automatically prepended to each value in *_from*
  (or *_to* resp.). This allows specifying only document keys inside *_from* and/or *_to*.

  *Example*

      > arangoimp --from-collection-prefix users --to-collection-prefix products ...

  Importing the following document will then create an edge between *users/1234* and
  *products/4321*:

  ```js
  { "_from" : "1234", "_to" : "4321", "desc" : "users/1234 is connected to products/4321" }
  ```

* requests made with the interactive system API documentation in the web interface
  (Swagger) will now respect the active database instead of always using `_system`


v2.8.7 (2016-04-07)
-------------------

* optimized primary=>secondary failover

* fix to-boolean conversion for documents in AQL

* expose the User-Agent HTTP header from the ArangoShell since Github seems to
  require it now, and we use the ArangoShell for fetching Foxx repositories from Github

* work with http servers that only send

* fixed potential race condition between compactor and collector threads

* fix removal of temporary directories on arangosh exit

* javadoc-style comments in Foxx services are no longer interpreted as
  Foxx comments outside of controller/script/exports files (#1748)

* removed remaining references to class syntax for Foxx Model and Repository
  from the documentation

* added a safe-guard for corrupted master-pointer


v2.8.6 (2016-03-23)
-------------------

* arangosh can now execute JavaScript script files that contain a shebang
  in the first line of the file. This allows executing script files directly.

  Provided there is a script file `/path/to/script.js` with the shebang
  `#!arangosh --javascript.execute`:

      > cat /path/to/script.js
      #!arangosh --javascript.execute
      print("hello from script.js");

  If the script file is made executable

      > chmod a+x /path/to/script.js

  it can be invoked on the shell directly and use arangosh for its execution:

      > /path/to/script.js
      hello from script.js

  This did not work in previous versions of ArangoDB, as the whole script contents
  (including the shebang) were treated as JavaScript code.
  Now shebangs in script files will now be ignored for all files passed to arangosh's
  `--javascript.execute` parameter.

  The alternative way of executing a JavaScript file with arangosh still works:

      > arangosh --javascript.execute /path/to/script.js
      hello from script.js

* added missing reset of traversal state for nested traversals.
  The state of nested traversals (a traversal in an AQL query that was
  located in a repeatedly executed subquery or inside another FOR loop)
  was not reset properly, so that multiple invocations of the same nested
  traversal with different start vertices led to the nested traversal
  always using the start vertex provided on the first invocation.

* fixed issue #1781: ArangoDB startup time increased tremendously

* fixed issue #1783: SIGHUP should rotate the log


v2.8.5 (2016-03-11)
-------------------

* Add OpenSSL handler for TLS V1.2 as sugested by kurtkincaid in #1771

* fixed issue #1765 (The webinterface should display the correct query time)
  and #1770 (Display ACTUAL query time in aardvark's AQL editor)

* Windows: the unhandled exception handler now calls the windows logging
  facilities directly without locks.
  This fixes lockups on crashes from the logging framework.

* improve nullptr handling in logger.

* added new endpoint "srv://" for DNS service records

* `org/arangodb/request` no longer sets the content-type header to the
  string "undefined" when no content-type header should be sent (issue #1776)


v2.8.4 (2016-03-01)
-------------------

* global modules are no longer incorrectly resolved outside the ArangoDB
  JavaScript directory or the Foxx service's root directory (issue #1577)

* improved error messages from Foxx and JavaScript (issues #1564, #1565, #1744)


v2.8.3 (2016-02-22)
-------------------

* fixed AQL filter condition collapsing for deeply-nested cases, potentially
  enabling usage of indexes in some dedicated cases

* added parentheses in AQL explain command output to correctly display precedence
  of logical and arithmetic operators

* Foxx Model event listeners defined on the model are now correctly invoked by
  the Repository methods (issue #1665)

* Deleting a Foxx service in the frontend should now always succeed even if the
  files no longer exist on the file system (issue #1358)

* Routing actions loaded from the database no longer throw exceptions when
  trying to load other modules using "require"

* The `org/arangodb/request` response object now sets a property `json` to the
  parsed JSON response body in addition to overwriting the `body` property when
  the request was made using the `json` option.

* Improved Windows stability

* Fixed a bug in the interactive API documentation that would escape slashes
  in document-handle fields. Document handles are now provided as separate
  fields for collection name and document key.


v2.8.2 (2016-02-09)
-------------------

* the continuous replication applier will now prevent the master's WAL logfiles
  from being removed if they are still needed by the applier on the slave. This
  should help slaves that suffered from masters garbage collection WAL logfiles
  which would have been needed by the slave later.

  The initial synchronization will block removal of still needed WAL logfiles
  on the master for 10 minutes initially, and will extend this period when further
  requests are made to the master. Initial synchronization hands over its handle
  for blocking logfile removal to the continuous replication when started via
  the *setupReplication* function. In this case, continuous replication will
  extend the logfile removal blocking period for the required WAL logfiles when
  the slave makes additional requests.

  All handles that block logfile removal will time out automatically after at
  most 5 minutes should a master not be contacted by the slave anymore (e.g. in
  case the slave's replication is turned off, the slaves loses the connection
  to the master or the slave goes down).

* added all-in-one function *setupReplication* to synchronize data from master
  to slave and start the continuous replication:

      require("@arangodb/replication").setupReplication(configuration);

  The command will return when the initial synchronization is finished and the
  continuous replication has been started, or in case the initial synchronization
  has failed.

  If the initial synchronization is successful, the command will store the given
  configuration on the slave. It also configures the continuous replication to start
  automatically if the slave is restarted, i.e. *autoStart* is set to *true*.

  If the command is run while the slave's replication applier is already running,
  it will first stop the running applier, drop its configuration and do a
  resynchronization of data with the master. It will then use the provided configration,
  overwriting any previously existing replication configuration on the slave.

  The following example demonstrates how to use the command for setting up replication
  for the *_system* database. Note that it should be run on the slave and not the
  master:

      db._useDatabase("_system");
      require("@arangodb/replication").setupReplication({
        endpoint: "tcp://master.domain.org:8529",
        username: "myuser",
        password: "mypasswd",
        verbose: false,
        includeSystem: false,
        incremental: true,
        autoResync: true
      });

* the *sync* and *syncCollection* functions now always start the data synchronization
  as an asynchronous server job. The call to *sync* or *syncCollection* will block
  until synchronization is either complete or has failed with an error. The functions
  will automatically poll the slave periodically for status updates.

  The main benefit is that the connection to the slave does not need to stay open
  permanently and is thus not affected by timeout issues. Additionally the caller does
  not need to query the synchronization status from the slave manually as this is
  now performed automatically by these functions.

* fixed undefined behavior when explaining some types of AQL traversals, fixed
  display of some types of traversals in AQL explain output


v2.8.1 (2016-01-29)
-------------------

* Improved AQL Pattern matching by allowing to specify a different traversal
  direction for one or many of the edge collections.

      FOR v, e, p IN OUTBOUND @start @@ec1, INBOUND @@ec2, @@ec3

  will traverse *ec1* and *ec3* in the OUTBOUND direction and for *ec2* it will use
  the INBOUND direction. These directions can be combined in arbitrary ways, the
  direction defined after *IN [steps]* will we used as default direction and can
  be overriden for specific collections.
  This feature is only available for collection lists, it is not possible to
  combine it with graph names.

* detect more types of transaction deadlocks early

* fixed display of relational operators in traversal explain output

* fixed undefined behavior in AQL function `PARSE_IDENTIFIER`

* added "engines" field to Foxx services generated in the admin interface

* added AQL function `IS_SAME_COLLECTION`:

  *IS_SAME_COLLECTION(collection, document)*: Return true if *document* has the same
  collection id as the collection specified in *collection*. *document* can either be
  a [document handle](../Glossary/README.md#document-handle) string, or a document with
  an *_id* attribute. The function does not validate whether the collection actually
  contains the specified document, but only compares the name of the specified collection
  with the collection name part of the specified document.
  If *document* is neither an object with an *id* attribute nor a *string* value,
  the function will return *null* and raise a warning.

      /* true */
      IS_SAME_COLLECTION('_users', '_users/my-user')
      IS_SAME_COLLECTION('_users', { _id: '_users/my-user' })

      /* false */
      IS_SAME_COLLECTION('_users', 'foobar/baz')
      IS_SAME_COLLECTION('_users', { _id: 'something/else' })


v2.8.0 (2016-01-25)
-------------------

* avoid recursive locking


v2.8.0-beta8 (2016-01-19)
-------------------------

* improved internal datafile statistics for compaction and compaction triggering
  conditions, preventing excessive growth of collection datafiles under some
  workloads. This should also fix issue #1596.

* renamed AQL optimizer rule `remove-collect-into` to `remove-collect-variables`

* fixed primary and edge index lookups prematurely aborting searches when the
  specified id search value contained a different collection than the collection
  the index was created for


v2.8.0-beta7 (2016-01-06)
-------------------------

* added vm.runInThisContext

* added AQL keyword `AGGREGATE` for use in AQL `COLLECT` statement

  Using `AGGREGATE` allows more efficient aggregation (incrementally while building
  the groups) than previous versions of AQL, which built group aggregates afterwards
  from the total of all group values.

  `AGGREGATE` can be used inside a `COLLECT` statement only. If used, it must follow
  the declaration of grouping keys:

      FOR doc IN collection
        COLLECT gender = doc.gender AGGREGATE minAge = MIN(doc.age), maxAge = MAX(doc.age)
        RETURN { gender, minAge, maxAge }

  or, if no grouping keys are used, it can follow the `COLLECT` keyword:

      FOR doc IN collection
        COLLECT AGGREGATE minAge = MIN(doc.age), maxAge = MAX(doc.age)
        RETURN {
  minAge, maxAge
}

  Only specific expressions are allowed on the right-hand side of each `AGGREGATE`
  assignment:

  - on the top level the expression must be a call to one of the supported aggregation
    functions `LENGTH`, `MIN`, `MAX`, `SUM`, `AVERAGE`, `STDDEV_POPULATION`, `STDDEV_SAMPLE`,
    `VARIANCE_POPULATION`, or `VARIANCE_SAMPLE`

  - the expression must not refer to variables introduced in the `COLLECT` itself

* Foxx: mocha test paths with wildcard characters (asterisks) now work on Windows

* reserved AQL keyword `NONE` for future use

* web interface: fixed a graph display bug concerning dashboard view

* web interface: fixed several bugs during the dashboard initialize process

* web interface: included several bugfixes: #1597, #1611, #1623

* AQL query optimizer now converts `LENGTH(collection-name)` to an optimized
  expression that returns the number of documents in a collection

* adjusted the behavior of the expansion (`[*]`) operator in AQL for non-array values

  In ArangoDB 2.8, calling the expansion operator on a non-array value will always
  return an empty array. Previous versions of ArangoDB expanded non-array values by
  calling the `TO_ARRAY()` function for the value, which for example returned an
  array with a single value for boolean, numeric and string input values, and an array
  with the object's values for an object input value. This behavior was inconsistent
  with how the expansion operator works for the array indexes in 2.8, so the behavior
  is now unified:

  - if the left-hand side operand of `[*]` is an array, the array will be returned as
    is when calling `[*]` on it
  - if the left-hand side operand of `[*]` is not an array, an empty array will be
    returned by `[*]`

  AQL queries that rely on the old behavior can be changed by either calling `TO_ARRAY`
  explicitly or by using the `[*]` at the correct position.

  The following example query will change its result in 2.8 compared to 2.7:

      LET values = "foo" RETURN values[*]

  In 2.7 the query has returned the array `[ "foo" ]`, but in 2.8 it will return an
  empty array `[ ]`. To make it return the array `[ "foo" ]` again, an explicit
  `TO_ARRAY` function call is needed in 2.8 (which in this case allows the removal
  of the `[*]` operator altogether). This also works in 2.7:

      LET values = "foo" RETURN TO_ARRAY(values)

  Another example:

      LET values = [ { name: "foo" }, { name: "bar" } ]
      RETURN values[*].name[*]

  The above returned `[ [ "foo" ], [ "bar" ] ] in 2.7. In 2.8 it will return
  `[ [ ], [ ] ]`, because the value of `name` is not an array. To change the results
  to the 2.7 style, the query can be changed to

      LET values = [ { name: "foo" }, { name: "bar" } ]
      RETURN values[* RETURN TO_ARRAY(CURRENT.name)]

  The above also works in 2.7.
  The following types of queries won't change:

      LET values = [ 1, 2, 3 ] RETURN values[*]
      LET values = [ { name: "foo" }, { name: "bar" } ] RETURN values[*].name
      LET values = [ { names: [ "foo", "bar" ] }, { names: [ "baz" ] } ] RETURN values[*].names[*]
      LET values = [ { names: [ "foo", "bar" ] }, { names: [ "baz" ] } ] RETURN values[*].names[**]

* slightly adjusted V8 garbage collection strategy so that collection eventually
  happens in all contexts that hold V8 external references to documents and
  collections.

  also adjusted default value of `--javascript.gc-frequency` from 10 seconds to
  15 seconds, as less internal operations are carried out in JavaScript.

* fixes for AQL optimizer and traversal

* added `--create-collection-type` option to arangoimp

  This allows specifying the type of the collection to be created when
  `--create-collection` is set to `true`.

* Foxx export cache should no longer break if a broken app is loaded in the
  web admin interface.


v2.8.0-beta2 (2015-12-16)
-------------------------

* added AQL query optimizer rule "sort-in-values"

  This rule pre-sorts the right-hand side operand of the `IN` and `NOT IN`
  operators so the operation can use a binary search with logarithmic complexity
  instead of a linear search. The rule is applied when the right-hand side
  operand of an `IN` or `NOT IN` operator in a filter condition is a variable that
  is defined in a different loop/scope than the operator itself. Additionally,
  the filter condition must consist of solely the `IN` or `NOT IN` operation
  in order to avoid any side-effects.

* changed collection status terminology in web interface for collections for
  which an unload request has been issued from `in the process of being unloaded`
  to `will be unloaded`.

* unloading a collection via the web interface will now trigger garbage collection
  in all v8 contexts and force a WAL flush. This increases the chances of perfoming
  the unload faster.

* added the following attributes to the result of `collection.figures()` and the
  corresponding HTTP API at `PUT /_api/collection/<name>/figures`:

  - `documentReferences`: The number of references to documents in datafiles
    that JavaScript code currently holds. This information can be used for
    debugging compaction and unload issues.
  - `waitingFor`: An optional string value that contains information about
    which object type is at the head of the collection's cleanup queue. This
    information can be used for debugging compaction and unload issues.
  - `compactionStatus.time`: The point in time the compaction for the collection
    was last executed. This information can be used for debugging compaction
    issues.
  - `compactionStatus.message`: The action that was performed when the compaction
    was last run for the collection. This information can be used for debugging
    compaction issues.

  Note: `waitingFor` and `compactionStatus` may be empty when called on a coordinator
  in a cluster.

* the compaction will now provide queryable status info that can be used to track
  its progress. The compaction status is displayed in the web interface, too.

* better error reporting for arangodump and arangorestore

* arangodump will now fail by default when trying to dump edges that
  refer to already dropped collections. This can be circumvented by
  specifying the option `--force true` when invoking arangodump

* fixed cluster upgrade procedure

* the AQL functions `NEAR` and `WITHIN` now have stricter validations
  for their input parameters `limit`, `radius` and `distance`. They may now throw
  exceptions when invalid parameters are passed that may have not led
  to exceptions in previous versions.

* deprecation warnings now log stack traces

* Foxx: improved backwards compatibility with 2.5 and 2.6

  - reverted Model and Repository back to non-ES6 "classes" because of
    compatibility issues when using the extend method with a constructor

  - removed deprecation warnings for extend and controller.del

  - restored deprecated method Model.toJSONSchema

  - restored deprecated `type`, `jwt` and `sessionStorageApp` options
    in Controller#activateSessions

* Fixed a deadlock problem in the cluster


v2.8.0-beta1 (2015-12-06)
-------------------------

* added AQL function `IS_DATESTRING(value)`

  Returns true if *value* is a string that can be used in a date function.
  This includes partial dates such as *2015* or *2015-10* and strings containing
  invalid dates such as *2015-02-31*. The function will return false for all
  non-string values, even if some of them may be usable in date functions.


v2.8.0-alpha1 (2015-12-03)
--------------------------

* added AQL keywords `GRAPH`, `OUTBOUND`, `INBOUND` and `ANY` for use in graph
  traversals, reserved AQL keyword `ALL` for future use

  Usage of these keywords as collection names, variable names or attribute names
  in AQL queries will not be possible without quoting. For example, the following
  AQL query will still work as it uses a quoted collection name and a quoted
  attribute name:

      FOR doc IN `OUTBOUND`
        RETURN doc.`any`

* issue #1593: added AQL `POW` function for exponentation

* added cluster execution site info in explain output for AQL queries

* replication improvements:

  - added `autoResync` configuration parameter for continuous replication.

    When set to `true`, a replication slave will automatically trigger a full data
    re-synchronization with the master when the master cannot provide the log data
    the slave had asked for. Note that `autoResync` will only work when the option
    `requireFromPresent` is also set to `true` for the continuous replication, or
    when the continuous syncer is started and detects that no start tick is present.

    Automatic re-synchronization may transfer a lot of data from the master to the
    slave and may be expensive. It is therefore turned off by default.
    When turned off, the slave will never perform an automatic re-synchronization
    with the master.

  - added `idleMinWaitTime` and `idleMaxWaitTime` configuration parameters for
    continuous replication.

    These parameters can be used to control the minimum and maximum wait time the
    slave will (intentionally) idle and not poll for master log changes in case the
    master had sent the full logs already.
    The `idleMaxWaitTime` value will only be used when `adapativePolling` is set
    to `true`. When `adaptivePolling` is disable, only `idleMinWaitTime` will be
    used as a constant time span in which the slave will not poll the master for
    further changes. The default values are 0.5 seconds for `idleMinWaitTime` and
    2.5 seconds for `idleMaxWaitTime`, which correspond to the hard-coded values
    used in previous versions of ArangoDB.

  - added `initialSyncMaxWaitTime` configuration parameter for initial and continuous
    replication

    This option controls the maximum wait time (in seconds) that the initial
    synchronization will wait for a response from the master when fetching initial
    collection data. If no response is received within this time period, the initial
    synchronization will give up and fail. This option is also relevant for
    continuous replication in case *autoResync* is set to *true*, as then the
    continuous replication may trigger a full data re-synchronization in case
    the master cannot the log data the slave had asked for.

  - HTTP requests sent from the slave to the master during initial synchronization
    will now be retried if they fail with connection problems.

  - the initial synchronization now logs its progress so it can be queried using
    the regular replication status check APIs.

  - added `async` attribute for `sync` and `syncCollection` operations called from
    the ArangoShell. Setthing this attribute to `true` will make the synchronization
    job on the server go into the background, so that the shell does not block. The
    status of the started asynchronous synchronization job can be queried from the
    ArangoShell like this:

        /* starts initial synchronization */
        var replication = require("@arangodb/replication");
        var id = replication.sync({
          endpoint: "tcp://master.domain.org:8529",
          username: "myuser",
          password: "mypasswd",
          async: true
       });

       /* now query the id of the returned async job and print the status */
       print(replication.getSyncResult(id));

    The result of `getSyncResult()` will be `false` while the server-side job
    has not completed, and different to `false` if it has completed. When it has
    completed, all job result details will be returned by the call to `getSyncResult()`.


* fixed non-deterministic query results in some cluster queries

* fixed issue #1589

* return HTTP status code 410 (gone) instead of HTTP 408 (request timeout) for
  server-side operations that are canceled / killed. Sending 410 instead of 408
  prevents clients from re-starting the same (canceled) operation. Google Chrome
  for example sends the HTTP request again in case it is responded with an HTTP
  408, and this is exactly the opposite of the desired behavior when an operation
  is canceled / killed by the user.

* web interface: queries in AQL editor now cancelable

* web interface: dashboard - added replication information

* web interface: AQL editor now supports bind parameters

* added startup option `--server.hide-product-header` to make the server not send
  the HTTP response header `"Server: ArangoDB"` in its HTTP responses. By default,
  the option is turned off so the header is still sent as usual.

* added new AQL function `UNSET_RECURSIVE` to recursively unset attritutes from
  objects/documents

* switched command-line editor in ArangoShell and arangod to linenoise-ng

* added automatic deadlock detection for transactions

  In case a deadlock is detected, a multi-collection operation may be rolled back
  automatically and fail with error 29 (`deadlock detected`). Client code for
  operations containing more than one collection should be aware of this potential
  error and handle it accordingly, either by giving up or retrying the transaction.

* Added C++ implementations for the AQL arithmetic operations and the following
  AQL functions:
  - ABS
  - APPEND
  - COLLECTIONS
  - CURRENT_DATABASE
  - DOCUMENT
  - EDGES
  - FIRST
  - FIRST_DOCUMENT
  - FIRST_LIST
  - FLATTEN
  - FLOOR
  - FULLTEXT
  - LAST
  - MEDIAN
  - MERGE_RECURSIVE
  - MINUS
  - NEAR
  - NOT_NULL
  - NTH
  - PARSE_IDENTIFIER
  - PERCENTILE
  - POP
  - POSITION
  - PUSH
  - RAND
  - RANGE
  - REMOVE_NTH
  - REMOVE_VALUE
  - REMOVE_VALUES
  - ROUND
  - SHIFT
  - SQRT
  - STDDEV_POPULATION
  - STDDEV_SAMPLE
  - UNSHIFT
  - VARIANCE_POPULATION
  - VARIANCE_SAMPLE
  - WITHIN
  - ZIP

* improved performance of skipping over many documents in an AQL query when no
  indexes and no filters are used, e.g.

      FOR doc IN collection
        LIMIT 1000000, 10
        RETURN doc

* Added array indexes

  Hash indexes and skiplist indexes can now optionally be defined for array values
  so they index individual array members.

  To define an index for array values, the attribute name is extended with the
  expansion operator `[*]` in the index definition:

      arangosh> db.colName.ensureHashIndex("tags[*]");

  When given the following document

      { tags: [ "AQL", "ArangoDB", "Index" ] }

  the index will now contain the individual values `"AQL"`, `"ArangoDB"` and `"Index"`.

  Now the index can be used for finding all documents having `"ArangoDB"` somewhere in their
  tags array using the following AQL query:

      FOR doc IN colName
        FILTER "ArangoDB" IN doc.tags[*]
        RETURN doc

* rewrote AQL query optimizer rule `use-index-range` and renamed it to `use-indexes`.
  The name change affects rule names in the optimizer's output.

* rewrote AQL execution node `IndexRangeNode` and renamed it to `IndexNode`. The name
  change affects node names in the optimizer's explain output.

* added convenience function `db._explain(query)` for human-readable explanation
  of AQL queries

* module resolution as used by `require` now behaves more like in node.js

* the `org/arangodb/request` module now returns response bodies for error responses
  by default. The old behavior of not returning bodies for error responses can be
  re-enabled by explicitly setting the option `returnBodyOnError` to `false` (#1437)


v2.7.6 (2016-01-30)
-------------------

* detect more types of transaction deadlocks early


v2.7.5 (2016-01-22)
-------------------

* backported added automatic deadlock detection for transactions

  In case a deadlock is detected, a multi-collection operation may be rolled back
  automatically and fail with error 29 (`deadlock detected`). Client code for
  operations containing more than one collection should be aware of this potential
  error and handle it accordingly, either by giving up or retrying the transaction.

* improved internal datafile statistics for compaction and compaction triggering
  conditions, preventing excessive growth of collection datafiles under some
  workloads. This should also fix issue #1596.

* Foxx export cache should no longer break if a broken app is loaded in the
  web admin interface.

* Foxx: removed some incorrect deprecation warnings.

* Foxx: mocha test paths with wildcard characters (asterisks) now work on Windows


v2.7.4 (2015-12-21)
-------------------

* slightly adjusted V8 garbage collection strategy so that collection eventually
  happens in all contexts that hold V8 external references to documents and
  collections.

* added the following attributes to the result of `collection.figures()` and the
  corresponding HTTP API at `PUT /_api/collection/<name>/figures`:

  - `documentReferences`: The number of references to documents in datafiles
    that JavaScript code currently holds. This information can be used for
    debugging compaction and unload issues.
  - `waitingFor`: An optional string value that contains information about
    which object type is at the head of the collection's cleanup queue. This
    information can be used for debugging compaction and unload issues.
  - `compactionStatus.time`: The point in time the compaction for the collection
    was last executed. This information can be used for debugging compaction
    issues.
  - `compactionStatus.message`: The action that was performed when the compaction
    was last run for the collection. This information can be used for debugging
    compaction issues.

  Note: `waitingFor` and `compactionStatus` may be empty when called on a coordinator
  in a cluster.

* the compaction will now provide queryable status info that can be used to track
  its progress. The compaction status is displayed in the web interface, too.


v2.7.3 (2015-12-17)
-------------------

* fixed some replication value conversion issues when replication applier properties
  were set via ArangoShell

* fixed disappearing of documents for collections transferred via `sync` or
  `syncCollection` if the collection was dropped right before synchronization
  and drop and (re-)create collection markers were located in the same WAL file

* fixed an issue where overwriting the system sessions collection would break
  the web interface when authentication is enabled


v2.7.2 (2015-12-01)
-------------------

* replication improvements:

  - added `autoResync` configuration parameter for continuous replication.

    When set to `true`, a replication slave will automatically trigger a full data
    re-synchronization with the master when the master cannot provide the log data
    the slave had asked for. Note that `autoResync` will only work when the option
    `requireFromPresent` is also set to `true` for the continuous replication, or
    when the continuous syncer is started and detects that no start tick is present.

    Automatic re-synchronization may transfer a lot of data from the master to the
    slave and may be expensive. It is therefore turned off by default.
    When turned off, the slave will never perform an automatic re-synchronization
    with the master.

  - added `idleMinWaitTime` and `idleMaxWaitTime` configuration parameters for
    continuous replication.

    These parameters can be used to control the minimum and maximum wait time the
    slave will (intentionally) idle and not poll for master log changes in case the
    master had sent the full logs already.
    The `idleMaxWaitTime` value will only be used when `adapativePolling` is set
    to `true`. When `adaptivePolling` is disable, only `idleMinWaitTime` will be
    used as a constant time span in which the slave will not poll the master for
    further changes. The default values are 0.5 seconds for `idleMinWaitTime` and
    2.5 seconds for `idleMaxWaitTime`, which correspond to the hard-coded values
    used in previous versions of ArangoDB.

  - added `initialSyncMaxWaitTime` configuration parameter for initial and continuous
    replication

    This option controls the maximum wait time (in seconds) that the initial
    synchronization will wait for a response from the master when fetching initial
    collection data. If no response is received within this time period, the initial
    synchronization will give up and fail. This option is also relevant for
    continuous replication in case *autoResync* is set to *true*, as then the
    continuous replication may trigger a full data re-synchronization in case
    the master cannot the log data the slave had asked for.

  - HTTP requests sent from the slave to the master during initial synchronization
    will now be retried if they fail with connection problems.

  - the initial synchronization now logs its progress so it can be queried using
    the regular replication status check APIs.

* fixed non-deterministic query results in some cluster queries

* added missing lock instruction for primary index in compactor size calculation

* fixed issue #1589

* fixed issue #1583

* fixed undefined behavior when accessing the top level of a document with the `[*]`
  operator

* fixed potentially invalid pointer access in shaper when the currently accessed
  document got re-located by the WAL collector at the very same time

* Foxx: optional configuration options no longer log validation errors when assigned
  empty values (#1495)

* Foxx: constructors provided to Repository and Model sub-classes via extend are
  now correctly called (#1592)


v2.7.1 (2015-11-07)
-------------------

* switch to linenoise next generation

* exclude `_apps` collection from replication

  The slave has its own `_apps` collection which it populates on server start.
  When replicating data from the master to the slave, the data from the master may
  clash with the slave's own data in the `_apps` collection. Excluding the `_apps`
  collection from replication avoids this.

* disable replication appliers when starting in modes `--upgrade`, `--no-server`
  and `--check-upgrade`

* more detailed output in arango-dfdb

* fixed "no start tick" issue in replication applier

  This error could occur after restarting a slave server after a shutdown
  when no data was ever transferred from the master to the slave via the
  continuous replication

* fixed problem during SSL client connection abort that led to scheduler thread
  staying at 100% CPU saturation

* fixed potential segfault in AQL `NEIGHBORS` function implementation when C++ function
  variant was used and collection names were passed as strings

* removed duplicate target for some frontend JavaScript files from the Makefile

* make AQL function `MERGE()` work on a single array parameter, too.
  This allows combining the attributes of multiple objects from an array into
  a single object, e.g.

      RETURN MERGE([
        { foo: 'bar' },
        { quux: 'quetzalcoatl', ruled: true },
        { bar: 'baz', foo: 'done' }
      ])

  will now return:

      {
        "foo": "done",
        "quux": "quetzalcoatl",
        "ruled": true,
        "bar": "baz"
      }

* fixed potential deadlock in collection status changing on Windows

* fixed hard-coded `incremental` parameter in shell implementation of
  `syncCollection` function in replication module

* fix for GCC5: added check for '-stdlib' option


v2.7.0 (2015-10-09)
-------------------

* fixed request statistics aggregation
  When arangod was started in supervisor mode, the request statistics always showed
  0 requests, as the statistics aggregation thread did not run then.

* read server configuration files before dropping privileges. this ensures that
  the SSL keyfile specified in the configuration can be read with the server's start
  privileges (i.e. root when using a standard ArangoDB package).

* fixed replication with a 2.6 replication configuration and issues with a 2.6 master

* raised default value of `--server.descriptors-minimum` to 1024

* allow Foxx apps to be installed underneath URL path `/_open/`, so they can be
  (intentionally) accessed without authentication.

* added *allowImplicit* sub-attribute in collections declaration of transactions.
  The *allowImplicit* attributes allows making transactions fail should they
  read-access a collection that was not explicitly declared in the *collections*
  array of the transaction.

* added "special" password ARANGODB_DEFAULT_ROOT_PASSWORD. If you pass
  ARANGODB_DEFAULT_ROOT_PASSWORD as password, it will read the password
  from the environment variable ARANGODB_DEFAULT_ROOT_PASSWORD


v2.7.0-rc2 (2015-09-22)
-----------------------

* fix over-eager datafile compaction

  This should reduce the need to compact directly after loading a collection when a
  collection datafile contained many insertions and updates for the same documents. It
  should also prevent from re-compacting already merged datafiles in case not many
  changes were made. Compaction will also make fewer index lookups than before.

* added `syncCollection()` function in module `org/arangodb/replication`

  This allows synchronizing the data of a single collection from a master to a slave
  server. Synchronization can either restore the whole collection by transferring all
  documents from the master to the slave, or incrementally by only transferring documents
  that differ. This is done by partitioning the collection's entire key space into smaller
  chunks and comparing the data chunk-wise between master and slave. Only chunks that are
  different will be re-transferred.

  The `syncCollection()` function can be used as follows:

      require("org/arangodb/replication").syncCollection(collectionName, options);

  e.g.

      require("org/arangodb/replication").syncCollection("myCollection", {
        endpoint: "tcp://127.0.0.1:8529",  /* master */
        username: "root",                  /* username for master */
        password: "secret",                /* password for master */
        incremental: true                  /* use incremental mode */
      });


* additionally allow the following characters in document keys:

  `(` `)` `+` `,` `=` `;` `$` `!` `*` `'` `%`


v2.7.0-rc1 (2015-09-17)
-----------------------

* removed undocumented server-side-only collection functions:
  * collection.OFFSET()
  * collection.NTH()
  * collection.NTH2()
  * collection.NTH3()

* upgraded Swagger to version 2.0 for the Documentation

  This gives the user better prepared test request structures.
  More conversions will follow so finally client libraries can be auto-generated.

* added extra AQL functions for date and time calculation and manipulation.
  These functions were contributed by GitHub users @CoDEmanX and @friday.
  A big thanks for their work!

  The following extra date functions are available from 2.7 on:

  * `DATE_DAYOFYEAR(date)`: Returns the day of year number of *date*.
    The return values range from 1 to 365, or 366 in a leap year respectively.

  * `DATE_ISOWEEK(date)`: Returns the ISO week date of *date*.
    The return values range from 1 to 53. Monday is considered the first day of the week.
    There are no fractional weeks, thus the last days in December may belong to the first
    week of the next year, and the first days in January may be part of the previous year's
    last week.

  * `DATE_LEAPYEAR(date)`: Returns whether the year of *date* is a leap year.

  * `DATE_QUARTER(date)`: Returns the quarter of the given date (1-based):
    * 1: January, February, March
    * 2: April, May, June
    * 3: July, August, September
    * 4: October, November, December

  - *DATE_DAYS_IN_MONTH(date)*: Returns the number of days in *date*'s month (28..31).

  * `DATE_ADD(date, amount, unit)`: Adds *amount* given in *unit* to *date* and
    returns the calculated date.

    *unit* can be either of the following to specify the time unit to add or
    subtract (case-insensitive):
    - y, year, years
    - m, month, months
    - w, week, weeks
    - d, day, days
    - h, hour, hours
    - i, minute, minutes
    - s, second, seconds
    - f, millisecond, milliseconds

    *amount* is the number of *unit*s to add (positive value) or subtract
    (negative value).

  * `DATE_SUBTRACT(date, amount, unit)`: Subtracts *amount* given in *unit* from
    *date* and returns the calculated date.

    It works the same as `DATE_ADD()`, except that it subtracts. It is equivalent
    to calling `DATE_ADD()` with a negative amount, except that `DATE_SUBTRACT()`
    can also subtract ISO durations. Note that negative ISO durations are not
    supported (i.e. starting with `-P`, like `-P1Y`).

  * `DATE_DIFF(date1, date2, unit, asFloat)`: Calculate the difference
    between two dates in given time *unit*, optionally with decimal places.
    Returns a negative value if *date1* is greater than *date2*.

  * `DATE_COMPARE(date1, date2, unitRangeStart, unitRangeEnd)`: Compare two
    partial dates and return true if they match, false otherwise. The parts to
    compare are defined by a range of time units.

    The full range is: years, months, days, hours, minutes, seconds, milliseconds.
    Pass the unit to start from as *unitRangeStart*, and the unit to end with as
    *unitRangeEnd*. All units in between will be compared. Leave out *unitRangeEnd*
    to only compare *unitRangeStart*.

  * `DATE_FORMAT(date, format)`: Format a date according to the given format string.
    It supports the following placeholders (case-insensitive):
    - %t: timestamp, in milliseconds since midnight 1970-01-01
    - %z: ISO date (0000-00-00T00:00:00.000Z)
    - %w: day of week (0..6)
    - %y: year (0..9999)
    - %yy: year (00..99), abbreviated (last two digits)
    - %yyyy: year (0000..9999), padded to length of 4
    - %yyyyyy: year (-009999 .. +009999), with sign prefix and padded to length of 6
    - %m: month (1..12)
    - %mm: month (01..12), padded to length of 2
    - %d: day (1..31)
    - %dd: day (01..31), padded to length of 2
    - %h: hour (0..23)
    - %hh: hour (00..23), padded to length of 2
    - %i: minute (0..59)
    - %ii: minute (00..59), padded to length of 2
    - %s: second (0..59)
    - %ss: second (00..59), padded to length of 2
    - %f: millisecond (0..999)
    - %fff: millisecond (000..999), padded to length of 3
    - %x: day of year (1..366)
    - %xxx: day of year (001..366), padded to length of 3
    - %k: ISO week date (1..53)
    - %kk: ISO week date (01..53), padded to length of 2
    - %l: leap year (0 or 1)
    - %q: quarter (1..4)
    - %a: days in month (28..31)
    - %mmm: abbreviated English name of month (Jan..Dec)
    - %mmmm: English name of month (January..December)
    - %www: abbreviated English name of weekday (Sun..Sat)
    - %wwww: English name of weekday (Sunday..Saturday)
    - %&: special escape sequence for rare occasions
    - %%: literal %
    - %: ignored

* new WAL logfiles and datafiles are now created non-sparse

  This prevents SIGBUS signals being raised when memory of a sparse datafile is accessed
  and the disk is full and the accessed file part is not actually disk-backed. In
  this case the mapped memory region is not necessarily backed by physical memory, and
  accessing the memory may raise SIGBUS and crash arangod.

* the `internal.download()` function and the module `org/arangodb/request` used some
  internal library function that handled the sending of HTTP requests from inside of
  ArangoDB. This library unconditionally set an HTTP header `Accept-Encoding: gzip`
  in all outgoing HTTP requests.

  This has been fixed in 2.7, so `Accept-Encoding: gzip` is not set automatically anymore.
  Additionally, the header `User-Agent: ArangoDB` is not set automatically either. If
  client applications desire to send these headers, they are free to add it when
  constructing the requests using the `download` function or the request module.

* fixed issue #1436: org/arangodb/request advertises deflate without supporting it

* added template string generator function `aqlQuery` for generating AQL queries

  This can be used to generate safe AQL queries with JavaScript parameter
  variables or expressions easily:

      var name = 'test';
      var attributeName = '_key';
      var query = aqlQuery`FOR u IN users FILTER u.name == ${name} RETURN u.${attributeName}`;
      db._query(query);

* report memory usage for document header data (revision id, pointer to data etc.)
  in `db.collection.figures()`. The memory used for document headers will now
  show up in the already existing attribute `indexes.size`. Due to that, the index
  sizes reported by `figures()` in 2.7 will be higher than those reported by 2.6,
  but the 2.7 values are more accurate.

* IMPORTANT CHANGE: the filenames in dumps created by arangodump now contain
  not only the name of the dumped collection, but also an additional 32-digit hash
  value. This is done to prevent overwriting dump files in case-insensitive file
  systems when there exist multiple collections with the same name (but with
  different cases).

  For example, if a database has two collections: `test` and `Test`, previous
  versions of ArangoDB created the files

  * `test.structure.json` and `test.data.json` for collection `test`
  * `Test.structure.json` and `Test.data.json` for collection `Test`

  This did not work for case-insensitive filesystems, because the files for the
  second collection would have overwritten the files of the first. arangodump in
  2.7 will create the following filenames instead:

  * `test_098f6bcd4621d373cade4e832627b4f6.structure.json` and `test_098f6bcd4621d373cade4e832627b4f6.data.json`
  * `Test_0cbc6611f5540bd0809a388dc95a615b.structure.json` and `Test_0cbc6611f5540bd0809a388dc95a615b.data.json`

  These filenames will be unambiguous even in case-insensitive filesystems.

* IMPORTANT CHANGE: make arangod actually close lingering client connections
  when idle for at least the duration specified via `--server.keep-alive-timeout`.
  In previous versions of ArangoDB, connections were not closed by the server
  when the timeout was reached and the client was still connected. Now the
  connection is properly closed by the server in case of timeout. Client
  applications relying on the old behavior may now need to reconnect to the
  server when their idle connections time out and get closed (note: connections
  being idle for a long time may be closed by the OS or firewalls anyway -
  client applications should be aware of that and try to reconnect).

* IMPORTANT CHANGE: when starting arangod, the server will drop the process
  privileges to the specified values in options `--server.uid` and `--server.gid`
  instantly after parsing the startup options.

  That means when either `--server.uid` or `--server.gid` are set, the privilege
  change will happen earlier. This may prevent binding the server to an endpoint
  with a port number lower than 1024 if the arangodb user has no privileges
  for that. Previous versions of ArangoDB changed the privileges later, so some
  startup actions were still carried out under the invoking user (i.e. likely
  *root* when started via init.d or system scripts) and especially binding to
  low port numbers was still possible there.

  The default privileges for user *arangodb* will not be sufficient for binding
  to port numbers lower than 1024. To have an ArangoDB 2.7 bind to a port number
  lower than 1024, it needs to be started with either a different privileged user,
  or the privileges of the *arangodb* user have to raised manually beforehand.

* added AQL optimizer rule `patch-update-statements`

* Linux startup scripts and systemd configuration for arangod now try to
  adjust the NOFILE (number of open files) limits for the process. The limit
  value is set to 131072 (128k) when ArangoDB is started via start/stop
  commands

* When ArangoDB is started/stopped manually via the start/stop commands, the
  main process will wait for up to 10 seconds after it forks the supervisor
  and arangod child processes. If the startup fails within that period, the
  start/stop script will fail with an exit code other than zero. If the
  startup of the supervisor or arangod is still ongoing after 10 seconds,
  the main program will still return with exit code 0. The limit of 10 seconds
  is arbitrary because the time required for a startup is not known in advance.

* added startup option `--database.throw-collection-not-loaded-error`

  Accessing a not-yet loaded collection will automatically load a collection
  on first access. This flag controls what happens in case an operation
  would need to wait for another thread to finalize loading a collection. If
  set to *true*, then the first operation that accesses an unloaded collection
  will load it. Further threads that try to access the same collection while
  it is still loading immediately fail with an error (1238, *collection not loaded*).
  This is to prevent all server threads from being blocked while waiting on the
  same collection to finish loading. When the first thread has completed loading
  the collection, the collection becomes regularly available, and all operations
  from that point on can be carried out normally, and error 1238 will not be
  thrown anymore for that collection.

  If set to *false*, the first thread that accesses a not-yet loaded collection
  will still load it. Other threads that try to access the collection while
  loading will not fail with error 1238 but instead block until the collection
  is fully loaded. This configuration might lead to all server threads being
  blocked because they are all waiting for the same collection to complete
  loading. Setting the option to *true* will prevent this from happening, but
  requires clients to catch error 1238 and react on it (maybe by scheduling
  a retry for later).

  The default value is *false*.

* added better control-C support in arangosh

  When CTRL-C is pressed in arangosh, it will now print a `^C` first. Pressing
  CTRL-C again will reset the prompt if something was entered before, or quit
  arangosh if no command was entered directly before.

  This affects the arangosh version build with Readline-support only (Linux
  and MacOS).

  The MacOS version of ArangoDB for Homebrew now depends on Readline, too. The
  Homebrew formula has been changed accordingly.
  When self-compiling ArangoDB on MacOS without Homebrew, Readline now is a
  prerequisite.

* increased default value for collection-specific `indexBuckets` value from 1 to 8

  Collections created from 2.7 on will use the new default value of `8` if not
  overridden on collection creation or later using
  `collection.properties({ indexBuckets: ... })`.

  The `indexBuckets` value determines the number of buckets to use for indexes of
  type `primary`, `hash` and `edge`. Having multiple index buckets allows splitting
  an index into smaller components, which can be filled in parallel when a collection
  is loading. Additionally, resizing and reallocation of indexes are faster and
  less intrusive if the index uses multiple buckets, because resize and reallocation
  will affect only data in a single bucket instead of all index values.

  The index buckets will be filled in parallel when loading a collection if the collection
  has an `indexBuckets` value greater than 1 and the collection contains a significant
  amount of documents/edges (the current threshold is 256K documents but this value
  may change in future versions of ArangoDB).

* changed HTTP client to use poll instead of select on Linux and MacOS

  This affects the ArangoShell and user-defined JavaScript code running inside
  arangod that initiates its own HTTP calls.

  Using poll instead of select allows using arbitrary high file descriptors
  (bigger than the compiled in FD_SETSIZE). Server connections are still handled using
  epoll, which has never been affected by FD_SETSIZE.

* implemented AQL `LIKE` function using ICU regexes

* added `RETURN DISTINCT` for AQL queries to return unique results:

      FOR doc IN collection
        RETURN DISTINCT doc.status

  This change also introduces `DISTINCT` as an AQL keyword.

* removed `createNamedQueue()` and `addJob()` functions from org/arangodb/tasks

* use less locks and more atomic variables in the internal dispatcher
  and V8 context handling implementations. This leads to improved throughput in
  some ArangoDB internals and allows for higher HTTP request throughput for
  many operations.

  A short overview of the improvements can be found here:

  https://www.arangodb.com/2015/08/throughput-enhancements/

* added shorthand notation for attribute names in AQL object literals:

      LET name = "Peter"
      LET age = 42
      RETURN { name, age }

  The above is the shorthand equivalent of the generic form

      LET name = "Peter"
      LET age = 42
      RETURN { name : name, age : age }

* removed configure option `--enable-timings`

  This option did not have any effect.

* removed configure option `--enable-figures`

  This option previously controlled whether HTTP request statistics code was
  compiled into ArangoDB or not. The previous default value was `true` so
  statistics code was available in official packages. Setting the option to
  `false` led to compile errors so it is doubtful the default value was
  ever changed. By removing the option some internal statistics code was also
  simplified.

* removed run-time manipulation methods for server endpoints:

  * `db._removeEndpoint()`
  * `db._configureEndpoint()`
  * HTTP POST `/_api/endpoint`
  * HTTP DELETE `/_api/endpoint`

* AQL query result cache

  The query result cache can optionally cache the complete results of all or selected AQL queries.
  It can be operated in the following modes:

  * `off`: the cache is disabled. No query results will be stored
  * `on`: the cache will store the results of all AQL queries unless their `cache`
    attribute flag is set to `false`
  * `demand`: the cache will store the results of AQL queries that have their
    `cache` attribute set to `true`, but will ignore all others

  The mode can be set at server startup using the `--database.query-cache-mode` configuration
  option and later changed at runtime.

  The following HTTP REST APIs have been added for controlling the query cache:

  * HTTP GET `/_api/query-cache/properties`: returns the global query cache configuration
  * HTTP PUT `/_api/query-cache/properties`: modifies the global query cache configuration
  * HTTP DELETE `/_api/query-cache`: invalidates all results in the query cache

  The following JavaScript functions have been added for controlling the query cache:

  * `require("org/arangodb/aql/cache").properties()`: returns the global query cache configuration
  * `require("org/arangodb/aql/cache").properties(properties)`: modifies the global query cache configuration
  * `require("org/arangodb/aql/cache").clear()`: invalidates all results in the query cache

* do not link arangoimp against V8

* AQL function call arguments optimization

  This will lead to arguments in function calls inside AQL queries not being copied but passed
  by reference. This may speed up calls to functions with bigger argument values or queries that
  call functions a lot of times.

* upgraded V8 version to 4.3.61

* removed deprecated AQL `SKIPLIST` function.

  This function was introduced in older versions of ArangoDB with a less powerful query optimizer to
  retrieve data from a skiplist index using a `LIMIT` clause. It was marked as deprecated in ArangoDB
  2.6.

  Since ArangoDB 2.3 the behavior of the `SKIPLIST` function can be emulated using regular AQL
  constructs, e.g.

      FOR doc IN @@collection
        FILTER doc.value >= @value
        SORT doc.value DESC
        LIMIT 1
        RETURN doc

* the `skip()` function for simple queries does not accept negative input any longer.
  This feature was deprecated in 2.6.0.

* fix exception handling

  In some cases JavaScript exceptions would re-throw without information of the original problem.
  Now the original exception is logged for failure analysis.

* based REST API method PUT `/_api/simple/all` on the cursor API and make it use AQL internally.

  The change speeds up this REST API method and will lead to additional query information being
  returned by the REST API. Clients can use this extra information or ignore it.

* Foxx Queue job success/failure handlers arguments have changed from `(jobId, jobData, result, jobFailures)` to `(result, jobData, job)`.

* added Foxx Queue job options `repeatTimes`, `repeatUntil` and `repeatDelay` to automatically re-schedule jobs when they are completed.

* added Foxx manifest configuration type `password` to mask values in the web interface.

* fixed default values in Foxx manifest configurations sometimes not being used as defaults.

* fixed optional parameters in Foxx manifest configurations sometimes not being cleared correctly.

* Foxx dependencies can now be marked as optional using a slightly more verbose syntax in your manifest file.

* converted Foxx constructors to ES6 classes so you can extend them using class syntax.

* updated aqb to 2.0.

* updated chai to 3.0.

* Use more madvise calls to speed up things when memory is tight, in particular
  at load time but also for random accesses later.

* Overhauled web interface

  The web interface now has a new design.

  The API documentation for ArangoDB has been moved from "Tools" to "Links" in the web interface.

  The "Applications" tab in the web interfaces has been renamed to "Services".


v2.6.12 (2015-12-02)
--------------------

* fixed disappearing of documents for collections transferred via `sync` if the
  the collection was dropped right before synchronization and drop and (re-)create
  collection markers were located in the same WAL file

* added missing lock instruction for primary index in compactor size calculation

* fixed issue #1589

* fixed issue #1583

* Foxx: optional configuration options no longer log validation errors when assigned
  empty values (#1495)


v2.6.11 (2015-11-18)
--------------------

* fixed potentially invalid pointer access in shaper when the currently accessed
  document got re-located by the WAL collector at the very same time


v2.6.10 (2015-11-10)
--------------------

* disable replication appliers when starting in modes `--upgrade`, `--no-server`
  and `--check-upgrade`

* more detailed output in arango-dfdb

* fixed potential deadlock in collection status changing on Windows

* issue #1521: Can't dump/restore with user and password


v2.6.9 (2015-09-29)
-------------------

* added "special" password ARANGODB_DEFAULT_ROOT_PASSWORD. If you pass
  ARANGODB_DEFAULT_ROOT_PASSWORD as password, it will read the password
  from the environment variable ARANGODB_DEFAULT_ROOT_PASSWORD

* fixed failing AQL skiplist, sort and limit combination

  When using a Skiplist index on an attribute (say "a") and then using sort
  and skip on this attribute caused the result to be empty e.g.:

    require("internal").db.test.ensureSkiplist("a");
    require("internal").db._query("FOR x IN test SORT x.a LIMIT 10, 10");

  Was always empty no matter how many documents are stored in test.
  This is now fixed.

v2.6.8 (2015-09-09)
-------------------

* ARM only:

  The ArangoDB packages for ARM require the kernel to allow unaligned memory access.
  How the kernel handles unaligned memory access is configurable at runtime by
  checking and adjusting the contents `/proc/cpu/alignment`.

  In order to operate on ARM, ArangoDB requires the bit 1 to be set. This will
  make the kernel trap and adjust unaligned memory accesses. If this bit is not
  set, the kernel may send a SIGBUS signal to ArangoDB and terminate it.

  To set bit 1 in `/proc/cpu/alignment` use the following command as a privileged
  user (e.g. root):

      echo "2" > /proc/cpu/alignment

  Note that this setting affects all user processes and not just ArangoDB. Setting
  the alignment with the above command will also not make the setting permanent,
  so it will be lost after a restart of the system. In order to make the setting
  permanent, it should be executed during system startup or before starting arangod.

  The ArangoDB start/stop scripts do not adjust the alignment setting, but rely on
  the environment to have the correct alignment setting already. The reason for this
  is that the alignment settings also affect all other user processes (which ArangoDB
  is not aware of) and thus may have side-effects outside of ArangoDB. It is therefore
  more reasonable to have the system administrator carry out the change.


v2.6.7 (2015-08-25)
-------------------

* improved AssocMulti index performance when resizing.

  This makes the edge index perform less I/O when under memory pressure.


v2.6.6 (2015-08-23)
-------------------

* added startup option `--server.additional-threads` to create separate queues
  for slow requests.


v2.6.5 (2015-08-17)
-------------------

* added startup option `--database.throw-collection-not-loaded-error`

  Accessing a not-yet loaded collection will automatically load a collection
  on first access. This flag controls what happens in case an operation
  would need to wait for another thread to finalize loading a collection. If
  set to *true*, then the first operation that accesses an unloaded collection
  will load it. Further threads that try to access the same collection while
  it is still loading immediately fail with an error (1238, *collection not loaded*).
  This is to prevent all server threads from being blocked while waiting on the
  same collection to finish loading. When the first thread has completed loading
  the collection, the collection becomes regularly available, and all operations
  from that point on can be carried out normally, and error 1238 will not be
  thrown anymore for that collection.

  If set to *false*, the first thread that accesses a not-yet loaded collection
  will still load it. Other threads that try to access the collection while
  loading will not fail with error 1238 but instead block until the collection
  is fully loaded. This configuration might lead to all server threads being
  blocked because they are all waiting for the same collection to complete
  loading. Setting the option to *true* will prevent this from happening, but
  requires clients to catch error 1238 and react on it (maybe by scheduling
  a retry for later).

  The default value is *false*.

* fixed busy wait loop in scheduler threads that sometimes consumed 100% CPU while
  waiting for events on connections closed unexpectedly by the client side

* handle attribute `indexBuckets` when restoring collections via arangorestore.
  Previously the `indexBuckets` attribute value from the dump was ignored, and the
   server default value for `indexBuckets` was used when restoring a collection.

* fixed "EscapeValue already set error" crash in V8 actions that might have occurred when
  canceling V8-based operations.


v2.6.4 (2015-08-01)
-------------------

* V8: Upgrade to version 4.1.0.27 - this is intended to be the stable V8 version.

* fixed issue #1424: Arango shell should not processing arrows pushing on keyboard


v2.6.3 (2015-07-21)
-------------------

* issue #1409: Document values with null character truncated


v2.6.2 (2015-07-04)
-------------------

* fixed issue #1383: bindVars for HTTP API doesn't work with empty string

* fixed handling of default values in Foxx manifest configurations

* fixed handling of optional parameters in Foxx manifest configurations

* fixed a reference error being thrown in Foxx queues when a function-based job type is used that is not available and no options object is passed to queue.push


v2.6.1 (2015-06-24)
-------------------

* Add missing swagger files to cmake build. fixes #1368

* fixed documentation errors


v2.6.0 (2015-06-20)
-------------------

* using negative values for `SimpleQuery.skip()` is deprecated.
  This functionality will be removed in future versions of ArangoDB.

* The following simple query functions are now deprecated:

  * collection.near
  * collection.within
  * collection.geo
  * collection.fulltext
  * collection.range
  * collection.closedRange

  This also lead to the following REST API methods being deprecated from now on:

  * PUT /_api/simple/near
  * PUT /_api/simple/within
  * PUT /_api/simple/fulltext
  * PUT /_api/simple/range

  It is recommended to replace calls to these functions or APIs with equivalent AQL queries,
  which are more flexible because they can be combined with other operations:

      FOR doc IN NEAR(@@collection, @latitude, @longitude, @limit)
        RETURN doc

      FOR doc IN WITHIN(@@collection, @latitude, @longitude, @radius, @distanceAttributeName)
        RETURN doc

      FOR doc IN FULLTEXT(@@collection, @attributeName, @queryString, @limit)
        RETURN doc

      FOR doc IN @@collection
        FILTER doc.value >= @left && doc.value < @right
        LIMIT @skip, @limit
        RETURN doc`

  The above simple query functions and REST API methods may be removed in future versions
  of ArangoDB.

* deprecated now-obsolete AQL `SKIPLIST` function

  The function was introduced in older versions of ArangoDB with a less powerful query optimizer to
  retrieve data from a skiplist index using a `LIMIT` clause.

  Since 2.3 the same goal can be achieved by using regular AQL constructs, e.g.

      FOR doc IN collection FILTER doc.value >= @value SORT doc.value DESC LIMIT 1 RETURN doc

* fixed issues when switching the database inside tasks and during shutdown of database cursors

  These features were added during 2.6 alpha stage so the fixes affect devel/2.6-alpha builds only

* issue #1360: improved foxx-manager help

* added `--enable-tcmalloc` configure option.

  When this option is set, arangod and the client tools will be linked against tcmalloc, which replaces
  the system allocator. When the option is set, a tcmalloc library must be present on the system under
  one of the names `libtcmalloc`, `libtcmalloc_minimal` or `libtcmalloc_debug`.

  As this is a configure option, it is supported for manual builds on Linux-like systems only. tcmalloc
  support is currently experimental.

* issue #1353: Windows: HTTP API - incorrect path in errorMessage

* issue #1347: added option `--create-database` for arangorestore.

  Setting this option to `true` will now create the target database if it does not exist. When creating
  the target database, the username and passwords passed to arangorestore will be used to create an
  initial user for the new database.

* issue #1345: advanced debug information for User Functions

* issue #1341: Can't use bindvars in UPSERT

* fixed vulnerability in JWT implementation.

* changed default value of option `--database.ignore-datafile-errors` from `true` to `false`

  If the new default value of `false` is used, then arangod will refuse loading collections that contain
  datafiles with CRC mismatches or other errors. A collection with datafile errors will then become
  unavailable. This prevents follow up errors from happening.

  The only way to access such collection is to use the datafile debugger (arango-dfdb) and try to repair
  or truncate the datafile with it.

  If `--database.ignore-datafile-errors` is set to `true`, then collections will become available
  even if parts of their data cannot be loaded. This helps availability, but may cause (partial) data
  loss and follow up errors.

* added server startup option `--server.session-timeout` for controlling the timeout of user sessions
  in the web interface

* add sessions and cookie authentication for ArangoDB's web interface

  ArangoDB's built-in web interface now uses sessions. Session information ids are stored in cookies,
  so clients using the web interface must accept cookies in order to use it

* web interface: display query execution time in AQL editor

* web interface: renamed AQL query *submit* button to *execute*

* web interface: added query explain feature in AQL editor

* web interface: demo page added. only working if demo data is available, hidden otherwise

* web interface: added support for custom app scripts with optional arguments and results

* web interface: mounted apps that need to be configured are now indicated in the app overview

* web interface: added button for running tests to app details

* web interface: added button for configuring app dependencies to app details

* web interface: upgraded API documentation to use Swagger 2

* INCOMPATIBLE CHANGE

  removed startup option `--log.severity`

  The docs for `--log.severity` mentioned lots of severities (e.g. `exception`, `technical`, `functional`, `development`)
  but only a few severities (e.g. `all`, `human`) were actually used, with `human` being the default and `all` enabling the
  additional logging of requests. So the option pretended to control a lot of things which it actually didn't. Additionally,
  the option `--log.requests-file` was around for a long time already, also controlling request logging.

  Because the `--log.severity` option effectively did not control that much, it was removed. A side effect of removing the
  option is that 2.5 installations which used `--log.severity all` will not log requests after the upgrade to 2.6. This can
  be adjusted by setting the `--log.requests-file` option.

* add backtrace to fatal log events

* added optional `limit` parameter for AQL function `FULLTEXT`

* make fulltext index also index text values contained in direct sub-objects of the indexed
  attribute.

  Previous versions of ArangoDB only indexed the attribute value if it was a string. Sub-attributes
  of the index attribute were ignored when fulltext indexing.

  Now, if the index attribute value is an object, the object's values will each be included in the
  fulltext index if they are strings. If the index attribute value is an array, the array's values
  will each be included in the fulltext index if they are strings.

  For example, with a fulltext index present on the `translations` attribute, the following text
  values will now be indexed:

      var c = db._create("example");
      c.ensureFulltextIndex("translations");
      c.insert({ translations: { en: "fox", de: "Fuchs", fr: "renard", ru: "лиса" } });
      c.insert({ translations: "Fox is the English translation of the German word Fuchs" });
      c.insert({ translations: [ "ArangoDB", "document", "database", "Foxx" ] });

      c.fulltext("translations", "лиса").toArray();       // returns only first document
      c.fulltext("translations", "Fox").toArray();        // returns first and second documents
      c.fulltext("translations", "prefix:Fox").toArray(); // returns all three documents

* added batch document removal and lookup commands:

      collection.lookupByKeys(keys)
      collection.removeByKeys(keys)

  These commands can be used to perform multi-document lookup and removal operations efficiently
  from the ArangoShell. The argument to these operations is an array of document keys.

  Also added HTTP APIs for batch document commands:

  * PUT /_api/simple/lookup-by-keys
  * PUT /_api/simple/remove-by-keys

* properly prefix document address URLs with the current database name for calls to the REST
  API method GET `/_api/document?collection=...` (that method will return partial URLs to all
  documents in the collection).

  Previous versions of ArangoDB returned the URLs starting with `/_api/` but without the current
  database name, e.g. `/_api/document/mycollection/mykey`. Starting with 2.6, the response URLs
  will include the database name as well, e.g. `/_db/_system/_api/document/mycollection/mykey`.

* added dedicated collection export HTTP REST API

  ArangoDB now provides a dedicated collection export API, which can take snapshots of entire
  collections more efficiently than the general-purpose cursor API. The export API is useful
  to transfer the contents of an entire collection to a client application. It provides optional
  filtering on specific attributes.

  The export API is available at endpoint `POST /_api/export?collection=...`. The API has the
  same return value structure as the already established cursor API (`POST /_api/cursor`).

  An introduction to the export API is given in this blog post:
  http://jsteemann.github.io/blog/2015/04/04/more-efficient-data-exports/

* subquery optimizations for AQL queries

  This optimization avoids copying intermediate results into subqueries that are not required
  by the subquery.

  A brief description can be found here:
  http://jsteemann.github.io/blog/2015/05/04/subquery-optimizations/

* return value optimization for AQL queries

  This optimization avoids copying the final query result inside the query's main `ReturnNode`.

  A brief description can be found here:
  http://jsteemann.github.io/blog/2015/05/04/return-value-optimization-for-aql/

* speed up AQL queries containing big `IN` lists for index lookups

  `IN` lists used for index lookups had performance issues in previous versions of ArangoDB.
  These issues have been addressed in 2.6 so using bigger `IN` lists for filtering is much
  faster.

  A brief description can be found here:
  http://jsteemann.github.io/blog/2015/05/07/in-list-improvements/

* allow `@` and `.` characters in document keys, too

  This change also leads to document keys being URL-encoded when returned in HTTP `location`
  response headers.

* added alternative implementation for AQL COLLECT

  The alternative method uses a hash table for grouping and does not require its input elements
  to be sorted. It will be taken into account by the optimizer for `COLLECT` statements that do
  not use an `INTO` clause.

  In case a `COLLECT` statement can use the hash table variant, the optimizer will create an extra
  plan for it at the beginning of the planning phase. In this plan, no extra `SORT` node will be
  added in front of the `COLLECT` because the hash table variant of `COLLECT` does not require
  sorted input. Instead, a `SORT` node will be added after it to sort its output. This `SORT` node
  may be optimized away again in later stages. If the sort order of the result is irrelevant to
  the user, adding an extra `SORT null` after a hash `COLLECT` operation will allow the optimizer to
  remove the sorts altogether.

  In addition to the hash table variant of `COLLECT`, the optimizer will modify the original plan
  to use the regular `COLLECT` implementation. As this implementation requires sorted input, the
  optimizer will insert a `SORT` node in front of the `COLLECT`. This `SORT` node may be optimized
  away in later stages.

  The created plans will then be shipped through the regular optimization pipeline. In the end,
  the optimizer will pick the plan with the lowest estimated total cost as usual. The hash table
  variant does not require an up-front sort of the input, and will thus be preferred over the
  regular `COLLECT` if the optimizer estimates many input elements for the `COLLECT` node and
  cannot use an index to sort them.

  The optimizer can be explicitly told to use the regular *sorted* variant of `COLLECT` by
  suffixing a `COLLECT` statement with `OPTIONS { "method" : "sorted" }`. This will override the
  optimizer guesswork and only produce the *sorted* variant of `COLLECT`.

  A blog post on the new `COLLECT` implementation can be found here:
  http://jsteemann.github.io/blog/2015/04/22/collecting-with-a-hash-table/

* refactored HTTP REST API for cursors

  The HTTP REST API for cursors (`/_api/cursor`) has been refactored to improve its performance
  and use less memory.

  A post showing some of the performance improvements can be found here:
  http://jsteemann.github.io/blog/2015/04/01/improvements-for-the-cursor-api/

* simplified return value syntax for data-modification AQL queries

  ArangoDB 2.4 since version allows to return results from data-modification AQL queries. The
  syntax for this was quite limited and verbose:

      FOR i IN 1..10
        INSERT { value: i } IN test
        LET inserted = NEW
        RETURN inserted

  The `LET inserted = NEW RETURN inserted` was required literally to return the inserted
  documents. No calculations could be made using the inserted documents.

  This is now more flexible. After a data-modification clause (e.g. `INSERT`, `UPDATE`, `REPLACE`,
  `REMOVE`, `UPSERT`) there can follow any number of `LET` calculations. These calculations can
  refer to the pseudo-values `OLD` and `NEW` that are created by the data-modification statements.

  This allows returning projections of inserted or updated documents, e.g.:

      FOR i IN 1..10
        INSERT { value: i } IN test
        RETURN { _key: NEW._key, value: i }

  Still not every construct is allowed after a data-modification clause. For example, no functions
  can be called that may access documents.

  More information can be found here:
  http://jsteemann.github.io/blog/2015/03/27/improvements-for-data-modification-queries/

* added AQL `UPSERT` statement

  This adds an `UPSERT` statement to AQL that is a combination of both `INSERT` and `UPDATE` /
  `REPLACE`. The `UPSERT` will search for a matching document using a user-provided example.
  If no document matches the example, the *insert* part of the `UPSERT` statement will be
  executed. If there is a match, the *update* / *replace* part will be carried out:

      UPSERT { page: 'index.html' }                 /* search example */
        INSERT { page: 'index.html', pageViews: 1 } /* insert part */
        UPDATE { pageViews: OLD.pageViews + 1 }     /* update part */
        IN pageViews

  `UPSERT` can be used with an `UPDATE` or `REPLACE` clause. The `UPDATE` clause will perform
  a partial update of the found document, whereas the `REPLACE` clause will replace the found
  document entirely. The `UPDATE` or `REPLACE` parts can refer to the pseudo-value `OLD`, which
  contains all attributes of the found document.

  `UPSERT` statements can optionally return values. In the following query, the return
  attribute `found` will return the found document before the `UPDATE` was applied. If no
  document was found, `found` will contain a value of `null`. The `updated` result attribute will
  contain the inserted / updated document:

      UPSERT { page: 'index.html' }                 /* search example */
        INSERT { page: 'index.html', pageViews: 1 } /* insert part */
        UPDATE { pageViews: OLD.pageViews + 1 }     /* update part */
        IN pageViews
        RETURN { found: OLD, updated: NEW }

  A more detailed description of `UPSERT` can be found here:
  http://jsteemann.github.io/blog/2015/03/27/preview-of-the-upsert-command/

* adjusted default configuration value for `--server.backlog-size` from 10 to 64.

* issue #1231: bug xor feature in AQL: LENGTH(null) == 4

  This changes the behavior of the AQL `LENGTH` function as follows:

  - if the single argument to `LENGTH()` is `null`, then the result will now be `0`. In previous
    versions of ArangoDB, the result of `LENGTH(null)` was `4`.

  - if the single argument to `LENGTH()` is `true`, then the result will now be `1`. In previous
    versions of ArangoDB, the result of `LENGTH(true)` was `4`.

  - if the single argument to `LENGTH()` is `false`, then the result will now be `0`. In previous
    versions of ArangoDB, the result of `LENGTH(false)` was `5`.

  The results of `LENGTH()` with string, numeric, array object argument values do not change.

* issue #1298: Bulk import if data already exists (#1298)

  This change extends the HTTP REST API for bulk imports as follows:

  When documents are imported and the `_key` attribute is specified for them, the import can be
  used for inserting and updating/replacing documents. Previously, the import could be used for
  inserting new documents only, and re-inserting a document with an existing key would have failed
  with a *unique key constraint violated* error.

  The above behavior is still the default. However, the API now allows controlling the behavior
  in case of a unique key constraint error via the optional URL parameter `onDuplicate`.

  This parameter can have one of the following values:

  - `error`: when a unique key constraint error occurs, do not import or update the document but
    report an error. This is the default.

  - `update`: when a unique key constraint error occurs, try to (partially) update the existing
    document with the data specified in the import. This may still fail if the document would
    violate secondary unique indexes. Only the attributes present in the import data will be
    updated and other attributes already present will be preserved. The number of updated documents
    will be reported in the `updated` attribute of the HTTP API result.

  - `replace`: when a unique key constraint error occurs, try to fully replace the existing
    document with the data specified in the import. This may still fail if the document would
    violate secondary unique indexes. The number of replaced documents will be reported in the
    `updated` attribute of the HTTP API result.

  - `ignore`: when a unique key constraint error occurs, ignore this error. There will be no
    insert, update or replace for the particular document. Ignored documents will be reported
    separately in the `ignored` attribute of the HTTP API result.

  The result of the HTTP import API will now contain the attributes `ignored` and `updated`, which
  contain the number of ignored and updated documents respectively. These attributes will contain a
  value of zero unless the `onDuplicate` URL parameter is set to either `update` or `replace`
  (in this case the `updated` attribute may contain non-zero values) or `ignore` (in this case the
  `ignored` attribute may contain a non-zero value).

  To support the feature, arangoimp also has a new command line option `--on-duplicate` which can
  have one of the values `error`, `update`, `replace`, `ignore`. The default value is `error`.

  A few examples for using arangoimp with the `--on-duplicate` option can be found here:
  http://jsteemann.github.io/blog/2015/04/14/updating-documents-with-arangoimp/

* changed behavior of `db._query()` in the ArangoShell:

  if the command's result is printed in the shell, the first 10 results will be printed. Previously
  only a basic description of the underlying query result cursor was printed. Additionally, if the
  cursor result contains more than 10 results, the cursor is assigned to a global variable `more`,
  which can be used to iterate over the cursor result.

  Example:

      arangosh [_system]> db._query("FOR i IN 1..15 RETURN i")
      [object ArangoQueryCursor, count: 15, hasMore: true]

      [
        1,
        2,
        3,
        4,
        5,
        6,
        7,
        8,
        9,
        10
      ]

      type 'more' to show more documents


      arangosh [_system]> more
      [object ArangoQueryCursor, count: 15, hasMore: false]

      [
        11,
        12,
        13,
        14,
        15
      ]

* Disallow batchSize value 0 in HTTP `POST /_api/cursor`:

  The HTTP REST API `POST /_api/cursor` does not accept a `batchSize` parameter value of
  `0` any longer. A batch size of 0 never made much sense, but previous versions of ArangoDB
  did not check for this value. Now creating a cursor using a `batchSize` value 0 will
  result in an HTTP 400 error response

* REST Server: fix memory leaks when failing to add jobs

* 'EDGES' AQL Function

  The AQL function `EDGES` got a new fifth option parameter.
  Right now only one option is available: 'includeVertices'. This is a boolean parameter
  that allows to modify the result of the `EDGES` function.
  Default is 'includeVertices: false' which does not have any effect.
  'includeVertices: true' modifies the result, such that
  {vertex: <vertexDocument>, edge: <edgeDocument>} is returned.

* INCOMPATIBLE CHANGE:

  The result format of the AQL function `NEIGHBORS` has been changed.
  Before it has returned an array of objects containing 'vertex' and 'edge'.
  Now it will only contain the vertex directly.
  Also an additional option 'includeData' has been added.
  This is used to define if only the 'vertex._id' value should be returned (false, default),
  or if the vertex should be looked up in the collection and the complete JSON should be returned
  (true).
  Using only the id values can lead to significantly improved performance if this is the only information
  required.

  In order to get the old result format prior to ArangoDB 2.6, please use the function EDGES instead.
  Edges allows for a new option 'includeVertices' which, set to true, returns exactly the format of NEIGHBORS.
  Example:

      NEIGHBORS(<vertexCollection>, <edgeCollection>, <vertex>, <direction>, <example>)

  This can now be achieved by:

      EDGES(<edgeCollection>, <vertex>, <direction>, <example>, {includeVertices: true})

  If you are nesting several NEIGHBORS steps you can speed up their performance in the following way:

  Old Example:

  FOR va IN NEIGHBORS(Users, relations, 'Users/123', 'outbound') FOR vc IN NEIGHBORS(Products, relations, va.vertex._id, 'outbound') RETURN vc

  This can now be achieved by:

  FOR va IN NEIGHBORS(Users, relations, 'Users/123', 'outbound') FOR vc IN NEIGHBORS(Products, relations, va, 'outbound', null, {includeData: true}) RETURN vc
                                                                                                          ^^^^                  ^^^^^^^^^^^^^^^^^^^
                                                                                                  Use intermediate directly     include Data for final

* INCOMPATIBLE CHANGE:

  The AQL function `GRAPH_NEIGHBORS` now provides an additional option `includeData`.
  This option allows controlling whether the function should return the complete vertices
  or just their IDs. Returning only the IDs instead of the full vertices can lead to
  improved performance .

  If provided, `includeData` is set to `true`, all vertices in the result will be returned
  with all their attributes. The default value of `includeData` is `false`.
  This makes the default function results incompatible with previous versions of ArangoDB.

  To get the old result style in ArangoDB 2.6, please set the options as follows in calls
  to `GRAPH_NEIGHBORS`:

      GRAPH_NEIGHBORS(<graph>, <vertex>, { includeData: true })

* INCOMPATIBLE CHANGE:

  The AQL function `GRAPH_COMMON_NEIGHBORS` now provides an additional option `includeData`.
  This option allows controlling whether the function should return the complete vertices
  or just their IDs. Returning only the IDs instead of the full vertices can lead to
  improved performance .

  If provided, `includeData` is set to `true`, all vertices in the result will be returned
  with all their attributes. The default value of `includeData` is `false`.
  This makes the default function results incompatible with previous versions of ArangoDB.

  To get the old result style in ArangoDB 2.6, please set the options as follows in calls
  to `GRAPH_COMMON_NEIGHBORS`:

      GRAPH_COMMON_NEIGHBORS(<graph>, <vertexExamples1>, <vertexExamples2>, { includeData: true }, { includeData: true })

* INCOMPATIBLE CHANGE:

  The AQL function `GRAPH_SHORTEST_PATH` now provides an additional option `includeData`.
  This option allows controlling whether the function should return the complete vertices
  and edges or just their IDs. Returning only the IDs instead of full vertices and edges
  can lead to improved performance .

  If provided, `includeData` is set to `true`, all vertices and edges in the result will
  be returned with all their attributes. There is also an optional parameter `includePath` of
  type object.
  It has two optional sub-attributes `vertices` and `edges`, both of type boolean.
  Both can be set individually and the result will include all vertices on the path if
  `includePath.vertices == true` and all edges if `includePath.edges == true` respectively.

  The default value of `includeData` is `false`, and paths are now excluded by default.
  This makes the default function results incompatible with previous versions of ArangoDB.

  To get the old result style in ArangoDB 2.6, please set the options as follows in calls
  to `GRAPH_SHORTEST_PATH`:

      GRAPH_SHORTEST_PATH(<graph>, <source>, <target>, { includeData: true, includePath: { edges: true, vertices: true } })

  The attributes `startVertex` and `vertex` that were present in the results of `GRAPH_SHORTEST_PATH`
  in previous versions of ArangoDB will not be produced in 2.6. To calculate these attributes in 2.6,
  please extract the first and last elements from the `vertices` result attribute.

* INCOMPATIBLE CHANGE:

  The AQL function `GRAPH_DISTANCE_TO` will now return only the id the destination vertex
  in the `vertex` attribute, and not the full vertex data with all vertex attributes.

* INCOMPATIBLE CHANGE:

  All graph measurements functions in JavaScript module `general-graph` that calculated a
  single figure previously returned an array containing just the figure. Now these functions
  will return the figure directly and not put it inside an array.

  The affected functions are:

  * `graph._absoluteEccentricity`
  * `graph._eccentricity`
  * `graph._absoluteCloseness`
  * `graph._closeness`
  * `graph._absoluteBetweenness`
  * `graph._betweenness`
  * `graph._radius`
  * `graph._diameter`

* Create the `_graphs` collection in new databases with `waitForSync` attribute set to `false`

  The previous `waitForSync` value was `true`, so default the behavior when creating and dropping
  graphs via the HTTP REST API changes as follows if the new settings are in effect:

  * `POST /_api/graph` by default returns `HTTP 202` instead of `HTTP 201`
  * `DELETE /_api/graph/graph-name` by default returns `HTTP 202` instead of `HTTP 201`

  If the `_graphs` collection still has its `waitForSync` value set to `true`, then the HTTP status
  code will not change.

* Upgraded ICU to version 54; this increases performance in many places.
  based on https://code.google.com/p/chromium/issues/detail?id=428145

* added support for HTTP push aka chunked encoding

* issue #1051: add info whether server is running in service or user mode?

  This will add a "mode" attribute to the result of the result of HTTP GET `/_api/version?details=true`

  "mode" can have the following values:

  - `standalone`: server was started manually (e.g. on command-line)
  - `service`: service is running as Windows service, in daemon mode or under the supervisor

* improve system error messages in Windows port

* increased default value of `--server.request-timeout` from 300 to 1200 seconds for client tools
  (arangosh, arangoimp, arangodump, arangorestore)

* increased default value of `--server.connect-timeout` from 3 to 5 seconds for client tools
  (arangosh, arangoimp, arangodump, arangorestore)

* added startup option `--server.foxx-queues-poll-interval`

  This startup option controls the frequency with which the Foxx queues manager is checking
  the queue (or queues) for jobs to be executed.

  The default value is `1` second. Lowering this value will result in the queue manager waking
  up and checking the queues more frequently, which may increase CPU usage of the server.
  When not using Foxx queues, this value can be raised to save some CPU time.

* added startup option `--server.foxx-queues`

  This startup option controls whether the Foxx queue manager will check queue and job entries.
  Disabling this option can reduce server load but will prevent jobs added to Foxx queues from
  being processed at all.

  The default value is `true`, enabling the Foxx queues feature.

* make Foxx queues really database-specific.

  Foxx queues were and are stored in a database-specific collection `_queues`. However, a global
  cache variable for the queues led to the queue names being treated database-independently, which
  was wrong.

  Since 2.6, Foxx queues names are truly database-specific, so the same queue name can be used in
  two different databases for two different queues. Until then, it is advisable to think of queues
  as already being database-specific, and using the database name as a queue name prefix to be
  avoid name conflicts, e.g.:

      var queueName = "myQueue";
      var Foxx = require("org/arangodb/foxx");
      Foxx.queues.create(db._name() + ":" + queueName);

* added support for Foxx queue job types defined as app scripts.

  The old job types introduced in 2.4 are still supported but are known to cause issues in 2.5
  and later when the server is restarted or the job types are not defined in every thread.

  The new job types avoid this issue by storing an explicit mount path and script name rather
  than an assuming the job type is defined globally. It is strongly recommended to convert your
  job types to the new script-based system.

* renamed Foxx sessions option "sessionStorageApp" to "sessionStorage". The option now also accepts session storages directly.

* Added the following JavaScript methods for file access:
  * fs.copyFile() to copy single files
  * fs.copyRecursive() to copy directory trees
  * fs.chmod() to set the file permissions (non-Windows only)

* Added process.env for accessing the process environment from JavaScript code

* Cluster: kickstarter shutdown routines will more precisely follow the shutdown of its nodes.

* Cluster: don't delete agency connection objects that are currently in use.

* Cluster: improve passing along of HTTP errors

* fixed issue #1247: debian init script problems

* multi-threaded index creation on collection load

  When a collection contains more than one secondary index, they can be built in memory in
  parallel when the collection is loaded. How many threads are used for parallel index creation
  is determined by the new configuration parameter `--database.index-threads`. If this is set
  to 0, indexes are built by the opening thread only and sequentially. This is equivalent to
  the behavior in 2.5 and before.

* speed up building up primary index when loading collections

* added `count` attribute to `parameters.json` files of collections. This attribute indicates
  the number of live documents in the collection on unload. It is read when the collection is
  (re)loaded to determine the initial size for the collection's primary index

* removed remainders of MRuby integration, removed arangoirb

* simplified `controllers` property in Foxx manifests. You can now specify a filename directly
  if you only want to use a single file mounted at the base URL of your Foxx app.

* simplified `exports` property in Foxx manifests. You can now specify a filename directly if
  you only want to export variables from a single file in your Foxx app.

* added support for node.js-style exports in Foxx exports. Your Foxx exports file can now export
  arbitrary values using the `module.exports` property instead of adding properties to the
  `exports` object.

* added `scripts` property to Foxx manifests. You should now specify the `setup` and `teardown`
  files as properties of the `scripts` object in your manifests and can define custom,
  app-specific scripts that can be executed from the web interface or the CLI.

* added `tests` property to Foxx manifests. You can now define test cases using the `mocha`
  framework which can then be executed inside ArangoDB.

* updated `joi` package to 6.0.8.

* added `extendible` package.

* added Foxx model lifecycle events to repositories. See #1257.

* speed up resizing of edge index.

* allow to split an edge index into buckets which are resized individually.
  This is controlled by the `indexBuckets` attribute in the `properties`
  of the collection.

* fix a cluster deadlock bug in larger clusters by marking a thread waiting
  for a lock on a DBserver as blocked


v2.5.7 (2015-08-02)
-------------------

* V8: Upgrade to version 4.1.0.27 - this is intended to be the stable V8 version.


v2.5.6 (2015-07-21)
-------------------

* alter Windows build infrastructure so we can properly store pdb files.

* potentially fixed issue #1313: Wrong metric calculation at dashboard

  Escape whitespace in process name when scanning /proc/pid/stats

  This fixes statistics values read from that file

* Fixed variable naming in AQL `COLLECT INTO` results in case the COLLECT is placed
  in a subquery which itself is followed by other constructs that require variables


v2.5.5 (2015-05-29)
-------------------

* fixed vulnerability in JWT implementation.

* fixed format string for reading /proc/pid/stat

* take into account barriers used in different V8 contexts


v2.5.4 (2015-05-14)
-------------------

* added startup option `--log.performance`: specifying this option at startup will log
  performance-related info messages, mainly timings via the regular logging mechanisms

* cluster fixes

* fix for recursive copy under Windows


v2.5.3 (2015-04-29)
-------------------

* Fix fs.move to work across filesystem borders; Fixes Foxx app installation problems;
  issue #1292.

* Fix Foxx app install when installed on a different drive on Windows

* issue #1322: strange AQL result

* issue #1318: Inconsistent db._create() syntax

* issue #1315: queries to a collection fail with an empty response if the
  collection contains specific JSON data

* issue #1300: Make arangodump not fail if target directory exists but is empty

* allow specifying higher values than SOMAXCONN for `--server.backlog-size`

  Previously, arangod would not start when a `--server.backlog-size` value was
  specified that was higher than the platform's SOMAXCONN header value.

  Now, arangod will use the user-provided value for `--server.backlog-size` and
  pass it to the listen system call even if the value is higher than SOMAXCONN.
  If the user-provided value is higher than SOMAXCONN, arangod will log a warning
  on startup.

* Fixed a cluster deadlock bug. Mark a thread that is in a RemoteBlock as
  blocked to allow for additional dispatcher threads to be started.

* Fix locking in cluster by using another ReadWriteLock class for collections.

* Add a second DispatcherQueue for AQL in the cluster. This fixes a
  cluster-AQL thread explosion bug.


v2.5.2 (2015-04-11)
-------------------

* modules stored in _modules are automatically flushed when changed

* added missing query-id parameter in documentation of HTTP DELETE `/_api/query` endpoint

* added iterator for edge index in AQL queries

  this change may lead to less edges being read when used together with a LIMIT clause

* make graph viewer in web interface issue less expensive queries for determining
  a random vertex from the graph, and for determining vertex attributes

* issue #1285: syntax error, unexpected $undefined near '@_to RETURN obj

  this allows AQL bind parameter names to also start with underscores

* moved /_api/query to C++

* issue #1289: Foxx models created from database documents expose an internal method

* added `Foxx.Repository#exists`

* parallelize initialization of V8 context in multiple threads

* fixed a possible crash when the debug-level was TRACE

* cluster: do not initialize statistics collection on each
  coordinator, this fixes a race condition at startup

* cluster: fix a startup race w.r.t. the _configuration collection

* search for db:// JavaScript modules only after all local files have been
  considered, this speeds up the require command in a cluster considerably

* general cluster speedup in certain areas


v2.5.1 (2015-03-19)
-------------------

* fixed bug that caused undefined behavior when an AQL query was killed inside
  a calculation block

* fixed memleaks in AQL query cleanup in case out-of-memory errors are thrown

* by default, Debian and RedHat packages are built with debug symbols

* added option `--database.ignore-logfile-errors`

  This option controls how collection datafiles with a CRC mismatch are treated.

  If set to `false`, CRC mismatch errors in collection datafiles will lead
  to a collection not being loaded at all. If a collection needs to be loaded
  during WAL recovery, the WAL recovery will also abort (if not forced with
  `--wal.ignore-recovery-errors true`). Setting this flag to `false` protects
  users from unintentionally using a collection with corrupted datafiles, from
  which only a subset of the original data can be recovered.

  If set to `true`, CRC mismatch errors in collection datafiles will lead to
  the datafile being partially loaded. All data up to until the mismatch will
  be loaded. This will enable users to continue with collection datafiles
  that are corrupted, but will result in only a partial load of the data.
  The WAL recovery will still abort when encountering a collection with a
  corrupted datafile, at least if `--wal.ignore-recovery-errors` is not set to
  `true`.

  The default value is *true*, so for collections with corrupted datafiles
  there might be partial data loads once the WAL recovery has finished. If
  the WAL recovery will need to load a collection with a corrupted datafile,
  it will still stop when using the default values.

* INCOMPATIBLE CHANGE:

  make the arangod server refuse to start if during startup it finds a non-readable
  `parameter.json` file for a database or a collection.

  Stopping the startup process in this case requires manual intervention (fixing
  the unreadable files), but prevents follow-up errors due to ignored databases or
  collections from happening.

* datafiles and `parameter.json` files written by arangod are now created with read and write
  privileges for the arangod process user, and with read and write privileges for the arangod
  process group.

  Previously, these files were created with user read and write permissions only.

* INCOMPATIBLE CHANGE:

  abort WAL recovery if one of the collection's datafiles cannot be opened

* INCOMPATIBLE CHANGE:

  never try to raise the privileges after dropping them, this can lead to a race condition while
  running the recovery

  If you require to run ArangoDB on a port lower than 1024, you must run ArangoDB as root.

* fixed inefficiencies in `remove` methods of general-graph module

* added option `--database.slow-query-threshold` for controlling the default AQL slow query
  threshold value on server start

* add system error strings for Windows on many places

* rework service startup so we announce 'RUNNING' only when we're finished starting.

* use the Windows eventlog for FATAL and ERROR - log messages

* fix service handling in NSIS Windows installer, specify human readable name

* add the ICU_DATA environment variable to the fatal error messages

* fixed issue #1265: arangod crashed with SIGSEGV

* fixed issue #1241: Wildcards in examples


v2.5.0 (2015-03-09)
-------------------

* installer fixes for Windows

* fix for downloading Foxx

* fixed issue #1258: http pipelining not working?


v2.5.0-beta4 (2015-03-05)
-------------------------

* fixed issue #1247: debian init script problems


v2.5.0-beta3 (2015-02-27)
-------------------------

* fix Windows install path calculation in arango

* fix Windows logging of long strings

* fix possible undefinedness of const strings in Windows


v2.5.0-beta2 (2015-02-23)
-------------------------

* fixed issue #1256: agency binary not found #1256

* fixed issue #1230: API: document/col-name/_key and cursor return different floats

* front-end: dashboard tries not to (re)load statistics if user has no access

* V8: Upgrade to version 3.31.74.1

* etcd: Upgrade to version 2.0 - This requires go 1.3 to compile at least.

* refuse to startup if ICU wasn't initialized, this will i.e. prevent errors from being printed,
  and libraries from being loaded.

* front-end: unwanted removal of index table header after creating new index

* fixed issue #1248: chrome: applications filtering not working

* fixed issue #1198: queries remain in aql editor (front-end) if you navigate through different tabs

* Simplify usage of Foxx

  Thanks to our user feedback we learned that Foxx is a powerful, yet rather complicated concept.
  With this release we tried to make it less complicated while keeping all its strength.
  That includes a rewrite of the documentation as well as some code changes as listed below:

  * Moved Foxx applications to a different folder.

    The naming convention now is: <app-path>/_db/<dbname>/<mountpoint>/APP
    Before it was: <app-path>/databases/<dbname>/<appname>:<appversion>
    This caused some trouble as apps where cached based on name and version and updates did not apply.
    Hence the path on filesystem and the app's access URL had no relation to one another.
    Now the path on filesystem is identical to the URL (except for slashes and the appended APP)

  * Rewrite of Foxx routing

    The routing of Foxx has been exposed to major internal changes we adjusted because of user feedback.
    This allows us to set the development mode per mountpoint without having to change paths and hold
    apps at separate locations.

  * Foxx Development mode

    The development mode used until 2.4 is gone. It has been replaced by a much more mature version.
    This includes the deprecation of the javascript.dev-app-path parameter, which is useless since 2.5.
    Instead of having two separate app directories for production and development, apps now reside in
    one place, which is used for production as well as for development.
    Apps can still be put into development mode, changing their behavior compared to production mode.
    Development mode apps are still reread from disk at every request, and still they ship more debug
    output.

    This change has also made the startup options `--javascript.frontend-development-mode` and
    `--javascript.dev-app-path` obsolete. The former option will not have any effect when set, and the
    latter option is only read and used during the upgrade to 2.5 and does not have any effects later.

  * Foxx install process

    Installing Foxx apps has been a two step process: import them into ArangoDB and mount them at a
    specific mountpoint. These operations have been joined together. You can install an app at one
    mountpoint, that's it. No fetch, mount, unmount, purge cycle anymore. The commands have been
    simplified to just:

    * install: get your Foxx app up and running
    * uninstall: shut it down and erase it from disk

  * Foxx error output

    Until 2.4 the errors produced by Foxx were not optimal. Often, the error message was just
    `unable to parse manifest` and contained only an internal stack trace.
    In 2.5 we made major improvements there, including a much more fine-grained error output that
    helps you debug your Foxx apps. The error message printed is now much closer to its source and
    should help you track it down.

    Also we added the default handlers for unhandled errors in Foxx apps:

    * You will get a nice internal error page whenever your Foxx app is called but was not installed
      due to any error
    * You will get a proper error message when having an uncaught error appears in any app route

    In production mode the messages above will NOT contain any information about your Foxx internals
    and are safe to be exposed to third party users.
    In development mode the messages above will contain the stacktrace (if available), making it easier for
    your in-house devs to track down errors in the application.

* added `console` object to Foxx apps. All Foxx apps now have a console object implementing
  the familiar Console API in their global scope, which can be used to log diagnostic
  messages to the database.

* added `org/arangodb/request` module, which provides a simple API for making HTTP requests
  to external services.

* added optimizer rule `propagate-constant-attributes`

  This rule will look inside `FILTER` conditions for constant value equality comparisons,
  and insert the constant values in other places in `FILTER`s. For example, the rule will
  insert `42` instead of `i.value` in the second `FILTER` of the following query:

      FOR i IN c1 FOR j IN c2 FILTER i.value == 42 FILTER j.value == i.value RETURN 1

* added `filtered` value to AQL query execution statistics

  This value indicates how many documents were filtered by `FilterNode`s in the AQL query.
  Note that `IndexRangeNode`s can also filter documents by selecting only the required ranges
  from the index. The `filtered` value will not include the work done by `IndexRangeNode`s,
  but only the work performed by `FilterNode`s.

* added support for sparse hash and skiplist indexes

  Hash and skiplist indexes can optionally be made sparse. Sparse indexes exclude documents
  in which at least one of the index attributes is either not set or has a value of `null`.

  As such documents are excluded from sparse indexes, they may contain fewer documents than
  their non-sparse counterparts. This enables faster indexing and can lead to reduced memory
  usage in case the indexed attribute does occur only in some, but not all documents of the
  collection. Sparse indexes will also reduce the number of collisions in non-unique hash
  indexes in case non-existing or optional attributes are indexed.

  In order to create a sparse index, an object with the attribute `sparse` can be added to
  the index creation commands:

      db.collection.ensureHashIndex(attributeName, { sparse: true });
      db.collection.ensureHashIndex(attributeName1, attributeName2, { sparse: true });
      db.collection.ensureUniqueConstraint(attributeName, { sparse: true });
      db.collection.ensureUniqueConstraint(attributeName1, attributeName2, { sparse: true });

      db.collection.ensureSkiplist(attributeName, { sparse: true });
      db.collection.ensureSkiplist(attributeName1, attributeName2, { sparse: true });
      db.collection.ensureUniqueSkiplist(attributeName, { sparse: true });
      db.collection.ensureUniqueSkiplist(attributeName1, attributeName2, { sparse: true });

  Note that in place of the above specialized index creation commands, it is recommended to use
  the more general index creation command `ensureIndex`:

  ```js
  db.collection.ensureIndex({ type: "hash", sparse: true, unique: true, fields: [ attributeName ] });
  db.collection.ensureIndex({ type: "skiplist", sparse: false, unique: false, fields: [ "a", "b" ] });
  ```

  When not explicitly set, the `sparse` attribute defaults to `false` for new indexes.

  This causes a change in behavior when creating a unique hash index without specifying the
  sparse flag: in 2.4, unique hash indexes were implicitly sparse, always excluding `null` values.
  There was no option to control this behavior, and sparsity was neither supported for non-unique
  hash indexes nor skiplists in 2.4. This implicit sparsity of unique hash indexes was considered
  an inconsistency, and therefore the behavior was cleaned up in 2.5. As of 2.5, indexes will
  only be created sparse if sparsity is explicitly requested. Existing unique hash indexes from 2.4
  or before will automatically be migrated so they are still sparse after the upgrade to 2.5.

  Geo indexes are implicitly sparse, meaning documents without the indexed location attribute or
  containing invalid location coordinate values will be excluded from the index automatically. This
  is also a change when compared to pre-2.5 behavior, when documents with missing or invalid
  coordinate values may have caused errors on insertion when the geo index' `unique` flag was set
  and its `ignoreNull` flag was not.

  This was confusing and has been rectified in 2.5. The method `ensureGeoConstaint()` now does the
  same as `ensureGeoIndex()`. Furthermore, the attributes `constraint`, `unique`, `ignoreNull` and
  `sparse` flags are now completely ignored when creating geo indexes.

  The same is true for fulltext indexes. There is no need to specify non-uniqueness or sparsity for
  geo or fulltext indexes. They will always be non-unique and sparse.

  As sparse indexes may exclude some documents, they cannot be used for every type of query.
  Sparse hash indexes cannot be used to find documents for which at least one of the indexed
  attributes has a value of `null`. For example, the following AQL query cannot use a sparse
  index, even if one was created on attribute `attr`:

      FOR doc In collection
        FILTER doc.attr == null
        RETURN doc

  If the lookup value is non-constant, a sparse index may or may not be used, depending on
  the other types of conditions in the query. If the optimizer can safely determine that
  the lookup value cannot be `null`, a sparse index may be used. When uncertain, the optimizer
  will not make use of a sparse index in a query in order to produce correct results.

  For example, the following queries cannot use a sparse index on `attr` because the optimizer
  will not know beforehand whether the comparison values for `doc.attr` will include `null`:

      FOR doc In collection
        FILTER doc.attr == SOME_FUNCTION(...)
        RETURN doc

      FOR other IN otherCollection
        FOR doc In collection
          FILTER doc.attr == other.attr
          RETURN doc

  Sparse skiplist indexes can be used for sorting if the optimizer can safely detect that the
  index range does not include `null` for any of the index attributes.

* inspection of AQL data-modification queries will now detect if the data-modification part
  of the query can run in lockstep with the data retrieval part of the query, or if the data
  retrieval part must be executed before the data modification can start.

  Executing the two in lockstep allows using much smaller buffers for intermediate results
  and starts the actual data-modification operations much earlier than if the two phases
  were executed separately.

* Allow dynamic attribute names in AQL object literals

  This allows using arbitrary expressions to construct attribute names in object
  literals specified in AQL queries. To disambiguate expressions and other unquoted
  attribute names, dynamic attribute names need to be enclosed in brackets (`[` and `]`).
  Example:

      FOR i IN 1..100
        RETURN { [ CONCAT('value-of-', i) ] : i }

* make AQL optimizer rule "use-index-for-sort" remove sort also in case a non-sorted
  index (e.g. a hash index) is used for only equality lookups and all sort attributes
  are covered by the index.

  Example that does not require an extra sort (needs hash index on `value`):

      FOR doc IN collection FILTER doc.value == 1 SORT doc.value RETURN doc

  Another example that does not require an extra sort (with hash index on `value1`, `value2`):

      FOR doc IN collection FILTER doc.value1 == 1 && doc.value2 == 2 SORT doc.value1, doc.value2 RETURN doc

* make AQL optimizer rule "use-index-for-sort" remove sort also in case the sort criteria
  excludes the left-most index attributes, but the left-most index attributes are used
  by the index for equality-only lookups.

  Example that can use the index for sorting (needs skiplist index on `value1`, `value2`):

      FOR doc IN collection FILTER doc.value1 == 1 SORT doc.value2 RETURN doc

* added selectivity estimates for primary index, edge index, and hash index

  The selectivity estimates are returned by the `GET /_api/index` REST API method
  in a sub-attribute `selectivityEstimate` for each index that supports it. This
  attribute will be omitted for indexes that do not provide selectivity estimates.
  If provided, the selectivity estimate will be a numeric value between 0 and 1.

  Selectivity estimates will also be reported in the result of `collection.getIndexes()`
  for all indexes that support this. If no selectivity estimate can be determined for
  an index, the attribute `selectivityEstimate` will be omitted here, too.

  The web interface also shows selectivity estimates for each index that supports this.

  Currently the following index types can provide selectivity estimates:
  - primary index
  - edge index
  - hash index (unique and non-unique)

  No selectivity estimates will be provided when running in cluster mode.

* fixed issue #1226: arangod log issues

* added additional logger if arangod is started in foreground mode on a tty

* added AQL optimizer rule "move-calculations-down"

* use exclusive native SRWLocks on Windows instead of native mutexes

* added AQL functions `MD5`, `SHA1`, and `RANDOM_TOKEN`.

* reduced number of string allocations when parsing certain AQL queries

  parsing numbers (integers or doubles) does not require a string allocation
  per number anymore

* RequestContext#bodyParam now accepts arbitrary joi schemas and rejects invalid (but well-formed) request bodies.

* enforce that AQL user functions are wrapped inside JavaScript function () declarations

  AQL user functions were always expected to be wrapped inside a JavaScript function, but previously
  this was not enforced when registering a user function. Enforcing the AQL user functions to be contained
  inside functions prevents functions from doing some unexpected things that may have led to undefined
  behavior.

* Windows service uninstalling: only remove service if it points to the currently running binary,
  or --force was specified.

* Windows (debug only): print stacktraces on crash and run minidump

* Windows (cygwin): if you run arangosh in a cygwin shell or via ssh we will detect this and use
  the appropriate output functions.

* Windows: improve process management

* fix IPv6 reverse ip lookups - so far we only did IPv4 addresses.

* improve join documentation, add outer join example

* run jslint for unit tests too, to prevent "memory leaks" by global js objects with native code.

* fix error logging for exceptions - we wouldn't log the exception message itself so far.

* improve error reporting in the http client (Windows & *nix)

* improve error reports in cluster

* Standard errors can now contain custom messages.


v2.4.7 (XXXX-XX-XX)
-------------------

* fixed issue #1282: Geo WITHIN_RECTANGLE for nested lat/lng


v2.4.6 (2015-03-18)
-------------------

* added option `--database.ignore-logfile-errors`

  This option controls how collection datafiles with a CRC mismatch are treated.

  If set to `false`, CRC mismatch errors in collection datafiles will lead
  to a collection not being loaded at all. If a collection needs to be loaded
  during WAL recovery, the WAL recovery will also abort (if not forced with
  `--wal.ignore-recovery-errors true`). Setting this flag to `false` protects
  users from unintentionally using a collection with corrupted datafiles, from
  which only a subset of the original data can be recovered.

  If set to `true`, CRC mismatch errors in collection datafiles will lead to
  the datafile being partially loaded. All data up to until the mismatch will
  be loaded. This will enable users to continue with a collection datafiles
  that are corrupted, but will result in only a partial load of the data.
  The WAL recovery will still abort when encountering a collection with a
  corrupted datafile, at least if `--wal.ignore-recovery-errors` is not set to
  `true`.

  The default value is *true*, so for collections with corrupted datafiles
  there might be partial data loads once the WAL recovery has finished. If
  the WAL recovery will need to load a collection with a corrupted datafile,
  it will still stop when using the default values.

* INCOMPATIBLE CHANGE:

  make the arangod server refuse to start if during startup it finds a non-readable
  `parameter.json` file for a database or a collection.

  Stopping the startup process in this case requires manual intervention (fixing
  the unreadable files), but prevents follow-up errors due to ignored databases or
  collections from happening.

* datafiles and `parameter.json` files written by arangod are now created with read and write
  privileges for the arangod process user, and with read and write privileges for the arangod
  process group.

  Previously, these files were created with user read and write permissions only.

* INCOMPATIBLE CHANGE:

  abort WAL recovery if one of the collection's datafiles cannot be opened

* INCOMPATIBLE CHANGE:

  never try to raise the privileges after dropping them, this can lead to a race condition while
  running the recovery

  If you require to run ArangoDB on a port lower than 1024, you must run ArangoDB as root.

* fixed inefficiencies in `remove` methods of general-graph module

* added option `--database.slow-query-threshold` for controlling the default AQL slow query
  threshold value on server start


v2.4.5 (2015-03-16)
-------------------

* added elapsed time to HTTP request logging output (`--log.requests-file`)

* added AQL current and slow query tracking, killing of AQL queries

  This change enables retrieving the list of currently running AQL queries inside the selected database.
  AQL queries with an execution time beyond a certain threshold can be moved to a "slow query" facility
  and retrieved from there. Queries can also be killed by specifying the query id.

  This change adds the following HTTP REST APIs:

  - `GET /_api/query/current`: for retrieving the list of currently running queries
  - `GET /_api/query/slow`: for retrieving the list of slow queries
  - `DELETE /_api/query/slow`: for clearing the list of slow queries
  - `GET /_api/query/properties`: for retrieving the properties for query tracking
  - `PUT /_api/query/properties`: for adjusting the properties for query tracking
  - `DELETE /_api/query/<id>`: for killing an AQL query

  The following JavaScript APIs have been added:

  - require("org/arangodb/aql/queries").current();
  - require("org/arangodb/aql/queries").slow();
  - require("org/arangodb/aql/queries").clearSlow();
  - require("org/arangodb/aql/queries").properties();
  - require("org/arangodb/aql/queries").kill();

* fixed issue #1265: arangod crashed with SIGSEGV

* fixed issue #1241: Wildcards in examples

* fixed comment parsing in Foxx controllers


v2.4.4 (2015-02-24)
-------------------

* fixed the generation template for foxx apps. It now does not create deprecated functions anymore

* add custom visitor functionality for `GRAPH_NEIGHBORS` function, too

* increased default value of traversal option *maxIterations* to 100 times of its previous
  default value


v2.4.3 (2015-02-06)
-------------------

* fix multi-threading with openssl when running under Windows

* fix timeout on socket operations when running under Windows

* Fixed an error in Foxx routing which caused some apps that worked in 2.4.1 to fail with status 500: `undefined is not a function` errors in 2.4.2
  This error was occurring due to seldom internal rerouting introduced by the malformed application handler.


v2.4.2 (2015-01-30)
-------------------

* added custom visitor functionality for AQL traversals

  This allows more complex result processing in traversals triggered by AQL. A few examples
  are shown in [this article](http://jsteemann.github.io/blog/2015/01/28/using-custom-visitors-in-aql-graph-traversals/).

* improved number of results estimated for nodes of type EnumerateListNode and SubqueryNode
  in AQL explain output

* added AQL explain helper to explain arbitrary AQL queries

  The helper function prints the query execution plan and the indexes to be used in the
  query. It can be invoked from the ArangoShell or the web interface as follows:

      require("org/arangodb/aql/explainer").explain(query);

* enable use of indexes for certain AQL conditions with non-equality predicates, in
  case the condition(s) also refer to indexed attributes

  The following queries will now be able to use indexes:

      FILTER a.indexed == ... && a.indexed != ...
      FILTER a.indexed == ... && a.nonIndexed != ...
      FILTER a.indexed == ... && ! (a.indexed == ...)
      FILTER a.indexed == ... && ! (a.nonIndexed == ...)
      FILTER a.indexed == ... && ! (a.indexed != ...)
      FILTER a.indexed == ... && ! (a.nonIndexed != ...)
      FILTER (a.indexed == ... && a.nonIndexed == ...) || (a.indexed == ... && a.nonIndexed == ...)
      FILTER (a.indexed == ... && a.nonIndexed != ...) || (a.indexed == ... && a.nonIndexed != ...)

* Fixed spuriously occurring "collection not found" errors when running queries on local
  collections on a cluster DB server

* Fixed upload of Foxx applications to the server for apps exceeding approx. 1 MB zipped.

* Malformed Foxx applications will now return a more useful error when any route is requested.

  In Production a Foxx app mounted on /app will display an html page on /app/* stating a 503 Service temporarily not available.
  It will not state any information about your Application.
  Before it was a 404 Not Found without any information and not distinguishable from a correct not found on your route.

  In Development Mode the html page also contains information about the error occurred.

* Unhandled errors thrown in Foxx routes are now handled by the Foxx framework itself.

  In Production the route will return a status 500 with a body {error: "Error statement"}.
  In Development the route will return a status 500 with a body {error: "Error statement", stack: "..."}

  Before, it was status 500 with a plain text stack including ArangoDB internal routing information.

* The Applications tab in web interface will now request development apps more often.
  So if you have a fixed a syntax error in your app it should always be visible after reload.


v2.4.1 (2015-01-19)
-------------------

* improved WAL recovery output

* fixed certain OR optimizations in AQL optimizer

* better diagnostics for arangoimp

* fixed invalid result of HTTP REST API method `/_admin/foxx/rescan`

* fixed possible segmentation fault when passing a Buffer object into a V8 function
  as a parameter

* updated AQB module to 1.8.0.


v2.4.0 (2015-01-13)
-------------------

* updated AQB module to 1.7.0.

* fixed V8 integration-related crashes

* make `fs.move(src, dest)` also fail when both `src` and `dest` are
  existing directories. This ensures the same behavior of the move operation
  on different platforms.

* fixed AQL insert operation for multi-shard collections in cluster

* added optional return value for AQL data-modification queries.
  This allows returning the documents inserted, removed or updated with the query, e.g.

      FOR doc IN docs REMOVE doc._key IN docs LET removed = OLD RETURN removed
      FOR doc IN docs INSERT { } IN docs LET inserted = NEW RETURN inserted
      FOR doc IN docs UPDATE doc._key WITH { } IN docs LET previous = OLD RETURN previous
      FOR doc IN docs UPDATE doc._key WITH { } IN docs LET updated = NEW RETURN updated

  The variables `OLD` and `NEW` are automatically available when a `REMOVE`, `INSERT`,
  `UPDATE` or `REPLACE` statement is immediately followed by a `LET` statement.
  Note that the `LET` and `RETURN` statements in data-modification queries are not as
  flexible as the general versions of `LET` and `RETURN`. When returning documents from
  data-modification operations, only a single variable can be assigned using `LET`, and
  the assignment can only be either `OLD` or `NEW`, but not an arbitrary expression. The
  `RETURN` statement also allows using the just-created variable only, and no arbitrary
  expressions.


v2.4.0-beta1 (2014-12-26)
--------------------------

* fixed superstates in FoxxGenerator

* fixed issue #1065: Aardvark: added creation of documents and edges with _key property

* fixed issue #1198: Aardvark: current AQL editor query is now cached

* Upgraded V8 version from 3.16.14 to 3.29.59

  The built-in version of V8 has been upgraded from 3.16.14 to 3.29.59.
  This activates several ES6 (also dubbed *Harmony* or *ES.next*) features in
  ArangoDB, both in the ArangoShell and the ArangoDB server. They can be
  used for scripting and in server-side actions such as Foxx routes, traversals
  etc.

  The following ES6 features are available in ArangoDB 2.4 by default:

  * iterators
  * the `of` operator
  * symbols
  * predefined collections types (Map, Set etc.)
  * typed arrays

  Many other ES6 features are disabled by default, but can be made available by
  starting arangod or arangosh with the appropriate options:

  * arrow functions
  * proxies
  * generators
  * String, Array, and Number enhancements
  * constants
  * enhanced object and numeric literals

  To activate all these ES6 features in arangod or arangosh, start it with
  the following options:

      arangosh --javascript.v8-options="--harmony --harmony_generators"

  More details on the available ES6 features can be found in
  [this blog](https://jsteemann.github.io/blog/2014/12/19/using-es6-features-in-arangodb/).

* Added Foxx generator for building Hypermedia APIs

  A more detailed description is [here](https://www.arangodb.com/2014/12/08/building-hypermedia-apis-foxxgenerator)

* New `Applications` tab in web interface:

  The `applications` tab got a complete redesign.
  It will now only show applications that are currently running on ArangoDB.
  For a selected application, a new detailed view has been created.
  This view provides a better overview of the app:
  * author
  * license
  * version
  * contributors
  * download links
  * API documentation

  To install a new application, a new dialog is now available.
  It provides the features already available in the console application `foxx-manager` plus some more:
  * install an application from Github
  * install an application from a zip file
  * install an application from ArangoDB's application store
  * create a new application from scratch: this feature uses a generator to
    create a Foxx application with pre-defined CRUD methods for a given list
    of collections. The generated Foxx app can either be downloaded as a zip file or
    be installed on the server. Starting with a new Foxx app has never been easier.

* fixed issue #1102: Aardvark: Layout bug in documents overview

  The documents overview was entirely destroyed in some situations on Firefox.
  We replaced the plugin we used there.

* fixed issue #1168: Aardvark: pagination buttons jumping

* fixed issue #1161: Aardvark: Click on Import JSON imports previously uploaded file

* removed configure options `--enable-all-in-one-v8`, `--enable-all-in-one-icu`,
  and `--enable-all-in-one-libev`.

* global internal rename to fix naming incompatibilities with JSON:

  Internal functions with names containing `array` have been renamed to `object`,
  internal functions with names containing `list` have been renamed to `array`.
  The renaming was mainly done in the C++ parts. The documentation has also been
  adjusted so that the correct JSON type names are used in most places.

  The change also led to the addition of a few function aliases in AQL:

  * `TO_LIST` now is an alias of the new `TO_ARRAY`
  * `IS_LIST` now is an alias of the new `IS_ARRAY`
  * `IS_DOCUMENT` now is an alias of the new `IS_OBJECT`

  The changed also renamed the option `mergeArrays` to `mergeObjects` for AQL
  data-modification query options and HTTP document modification API

* AQL: added optimizer rule "remove-filter-covered-by-index"

  This rule removes FilterNodes and CalculationNodes from an execution plan if the
  filter is already covered by a previous IndexRangeNode. Removing the CalculationNode
  and the FilterNode will speed up query execution because the query requires less
  computation.

* AQL: added optimizer rule "remove-sort-rand"

  This rule removes a `SORT RAND()` expression from a query and moves the random
  iteration into the appropriate `EnumerateCollectionNode`. This is more efficient
  than individually enumerating and then sorting randomly.

* AQL: range optimizations for IN and OR

  This change enables usage of indexes for several additional cases. Filters containing
  the `IN` operator can now make use of indexes, and multiple OR- or AND-combined filter
  conditions can now also use indexes if the filters are accessing the same indexed
  attribute.

  Here are a few examples of queries that can now use indexes but couldn't before:

    FOR doc IN collection
      FILTER doc.indexedAttribute == 1 || doc.indexedAttribute > 99
      RETURN doc

    FOR doc IN collection
      FILTER doc.indexedAttribute IN [ 3, 42 ] || doc.indexedAttribute > 99
      RETURN doc

    FOR doc IN collection
      FILTER (doc.indexedAttribute > 2 && doc.indexedAttribute < 10) ||
             (doc.indexedAttribute > 23 && doc.indexedAttribute < 42)
      RETURN doc

* fixed issue #500: AQL parentheses issue

  This change allows passing subqueries as AQL function parameters without using
  duplicate brackets (e.g. `FUNC(query)` instead of `FUNC((query))`

* added optional `COUNT` clause to AQL `COLLECT`

  This allows more efficient group count calculation queries, e.g.

      FOR doc IN collection
        COLLECT age = doc.age WITH COUNT INTO length
        RETURN { age: age, count: length }

  A count-only query is also possible:

      FOR doc IN collection
        COLLECT WITH COUNT INTO length
        RETURN length

* fixed missing makeDirectory when fetching a Foxx application from a zip file

* fixed issue #1134: Change the default endpoint to localhost

  This change will modify the IP address ArangoDB listens on to 127.0.0.1 by default.
  This will make new ArangoDB installations unaccessible from clients other than
  localhost unless changed. This is a security feature.

  To make ArangoDB accessible from any client, change the server's configuration
  (`--server.endpoint`) to either `tcp://0.0.0.0:8529` or the server's publicly
  visible IP address.

* deprecated `Repository#modelPrototype`. Use `Repository#model` instead.

* IMPORTANT CHANGE: by default, system collections are included in replication and all
  replication API return values. This will lead to user accounts and credentials
  data being replicated from master to slave servers. This may overwrite
  slave-specific database users.

  If this is undesired, the `_users` collection can be excluded from replication
  easily by setting the `includeSystem` attribute to `false` in the following commands:

  * replication.sync({ includeSystem: false });
  * replication.applier.properties({ includeSystem: false });

  This will exclude all system collections (including `_aqlfunctions`, `_graphs` etc.)
  from the initial synchronization and the continuous replication.

  If this is also undesired, it is also possible to specify a list of collections to
  exclude from the initial synchronization and the continuous replication using the
  `restrictCollections` attribute, e.g.:

      replication.applier.properties({
        includeSystem: true,
        restrictType: "exclude",
        restrictCollections: [ "_users", "_graphs", "foo" ]
      });

  The HTTP API methods for fetching the replication inventory and for dumping collections
  also support the `includeSystem` control flag via a URL parameter.

* removed DEPRECATED replication methods:
  * `replication.logger.start()`
  * `replication.logger.stop()`
  * `replication.logger.properties()`
  * HTTP PUT `/_api/replication/logger-start`
  * HTTP PUT `/_api/replication/logger-stop`
  * HTTP GET `/_api/replication/logger-config`
  * HTTP PUT `/_api/replication/logger-config`

* fixed issue #1174, which was due to locking problems in distributed
  AQL execution

* improved cluster locking for AQL avoiding deadlocks

* use DistributeNode for modifying queries with REPLACE and UPDATE, if
  possible


v2.3.6 (2015-XX-XX)
-------------------

* fixed AQL subquery optimization that produced wrong result when multiple subqueries
  directly followed each other and and a directly following `LET` statement did refer
  to any but the first subquery.


v2.3.5 (2015-01-16)
-------------------

* fixed intermittent 404 errors in Foxx apps after mounting or unmounting apps

* fixed issue #1200: Expansion operator results in "Cannot call method 'forEach' of null"

* fixed issue #1199: Cannot unlink root node of plan


v2.3.4 (2014-12-23)
-------------------

* fixed cerberus path for MyArangoDB


v2.3.3 (2014-12-17)
-------------------

* fixed error handling in instantiation of distributed AQL queries, this
  also fixes a bug in cluster startup with many servers

* issue #1185: parse non-fractional JSON numbers with exponent (e.g. `4e-261`)

* issue #1159: allow --server.request-timeout and --server.connect-timeout of 0


v2.3.2 (2014-12-09)
-------------------

* fixed issue #1177: Fix bug in the user app's storage

* fixed issue #1173: AQL Editor "Save current query" resets user password

* fixed missing makeDirectory when fetching a Foxx application from a zip file

* put in warning about default changed: fixed issue #1134: Change the default endpoint to localhost

* fixed issue #1163: invalid fullCount value returned from AQL

* fixed range operator precedence

* limit default maximum number of plans created by AQL optimizer to 256 (from 1024)

* make AQL optimizer not generate an extra plan if an index can be used, but modify
  existing plans in place

* fixed AQL cursor ttl (time-to-live) issue

  Any user-specified cursor ttl value was not honored since 2.3.0.

* fixed segfault in AQL query hash index setup with unknown shapes

* fixed memleaks

* added AQL optimizer rule for removing `INTO` from a `COLLECT` statement if not needed

* fixed issue #1131

  This change provides the `KEEP` clause for `COLLECT ... INTO`. The `KEEP` clause
  allows controlling which variables will be kept in the variable created by `INTO`.

* fixed issue #1147, must protect dispatcher ID for etcd

v2.3.1 (2014-11-28)
-------------------

* recreate password if missing during upgrade

* fixed issue #1126

* fixed non-working subquery index optimizations

* do not restrict summary of Foxx applications to 60 characters

* fixed display of "required" path parameters in Foxx application documentation

* added more optimizations of constants values in AQL FILTER conditions

* fixed invalid or-to-in optimization for FILTERs containing comparisons
  with boolean values

* fixed replication of `_graphs` collection

* added AQL list functions `PUSH`, `POP`, `UNSHIFT`, `SHIFT`, `REMOVE_VALUES`,
  `REMOVE_VALUE`, `REMOVE_NTH` and `APPEND`

* added AQL functions `CALL` and `APPLY` to dynamically call other functions

* fixed AQL optimizer cost estimation for LIMIT node

* prevent Foxx queues from permanently writing to the journal even when
  server is idle

* fixed AQL COLLECT statement with INTO clause, which copied more variables
  than v2.2 and thus lead to too much memory consumption.
  This deals with #1107.

* fixed AQL COLLECT statement, this concerned every COLLECT statement,
  only the first group had access to the values of the variables before
  the COLLECT statement. This deals with #1127.

* fixed some AQL internals, where sometimes too many items were
  fetched from upstream in the presence of a LIMIT clause. This should
  generally improve performance.


v2.3.0 (2014-11-18)
-------------------

* fixed syslog flags. `--log.syslog` is deprecated and setting it has no effect,
  `--log.facility` now works as described. Application name has been changed from
  `triagens` to `arangod`. It can be changed using `--log.application`. The syslog
  will only contain the actual log message. The datetime prefix is omitted.

* fixed deflate in SimpleHttpClient

* fixed issue #1104: edgeExamples broken or changed

* fixed issue #1103: Error while importing user queries

* fixed issue #1100: AQL: HAS() fails on doc[attribute_name]

* fixed issue #1098: runtime error when creating graph vertex

* hide system applications in **Applications** tab by default

  Display of system applications can be toggled by using the *system applications*
  toggle in the UI.

* added HTTP REST API for managing tasks (`/_api/tasks`)

* allow passing character lists as optional parameter to AQL functions `TRIM`,
  `LTRIM` and `RTRIM`

  These functions now support trimming using custom character lists. If no character
  lists are specified, all whitespace characters will be removed as previously:

      TRIM("  foobar\t \r\n ")         // "foobar"
      TRIM(";foo;bar;baz, ", "; ")     // "foo;bar;baz"

* added AQL string functions `LTRIM`, `RTRIM`, `FIND_FIRST`, `FIND_LAST`, `SPLIT`,
  `SUBSTITUTE`

* added AQL functions `ZIP`, `VALUES` and `PERCENTILE`

* made AQL functions `CONCAT` and `CONCAT_SEPARATOR` work with list arguments

* dynamically create extra dispatcher threads if required

* fixed issue #1097: schemas in the API docs no longer show required properties as optional


v2.3.0-beta2 (2014-11-08)
-------------------------

* front-end: new icons for uploading and downloading JSON documents into a collection

* front-end: fixed documents pagination css display error

* front-end: fixed flickering of the progress view

* front-end: fixed missing event for documents filter function

* front-end: jsoneditor: added CMD+Return (Mac) CTRL+Return (Linux/Win) shortkey for
  saving a document

* front-end: added information tooltip for uploading json documents.

* front-end: added database management view to the collapsed navigation menu

* front-end: added collection truncation feature

* fixed issue #1086: arangoimp: Odd errors if arguments are not given properly

* performance improvements for AQL queries that use JavaScript-based expressions
  internally

* added AQL geo functions `WITHIN_RECTANGLE` and `IS_IN_POLYGON`

* fixed non-working query results download in AQL editor of web interface

* removed debug print message in AQL editor query export routine

* fixed issue #1075: Aardvark: user name required even if auth is off #1075

  The fix for this prefills the username input field with the current user's
  account name if any and `root` (the default username) otherwise. Additionally,
  the tooltip text has been slightly adjusted.

* fixed issue #1069: Add 'raw' link to swagger ui so that the raw swagger
  json can easily be retrieved

  This adds a link to the Swagger API docs to an application's detail view in
  the **Applications** tab of the web interface. The link produces the Swagger
  JSON directly. If authentication is turned on, the link requires authentication,
  too.

* documentation updates


v2.3.0-beta1 (2014-11-01)
-------------------------

* added dedicated `NOT IN` operator for AQL

  Previously, a `NOT IN` was only achievable by writing a negated `IN` condition:

      FOR i IN ... FILTER ! (i IN [ 23, 42 ]) ...

  This can now alternatively be expressed more intuitively as follows:

      FOR i IN ... FILTER i NOT IN [ 23, 42 ] ...

* added alternative logical operator syntax for AQL

  Previously, the logical operators in AQL could only be written as:
  - `&&`: logical and
  - `||`: logical or
  - `!`: negation

  ArangoDB 2.3 introduces the alternative variants for these operators:
  - `AND`: logical and
  - `OR`: logical or
  - `NOT`: negation

  The new syntax is just an alternative to the old syntax, allowing easier
  migration from SQL. The old syntax is still fully supported and will be.

* improved output of `ArangoStatement.parse()` and POST `/_api/query`

  If an AQL query can be parsed without problems, The return value of
  `ArangoStatement.parse()` now contains an attribute `ast` with the abstract
  syntax tree of the query (before optimizations). Though this is an internal
  representation of the query and is subject to change, it can be used to inspect
  how ArangoDB interprets a given query.

* improved `ArangoStatement.explain()` and POST `/_api/explain`

  The commands for explaining AQL queries have been improved.

* added command-line option `--javascript.v8-contexts` to control the number of
  V8 contexts created in arangod.

  Previously, the number of V8 contexts was equal to the number of server threads
  (as specified by option `--server.threads`).

  However, it may be sensible to create different amounts of threads and V8
  contexts. If the option is not specified, the number of V8 contexts created
  will be equal to the number of server threads. Thus no change in configuration
  is required to keep the old behavior.

  If you are using the default config files or merge them with your local config
  files, please review if the default number of server threads is okay in your
  environment. Additionally you should verify that the number of V8 contexts
  created (as specified in option `--javascript.v8-contexts`) is okay.

* the number of server.threads specified is now the minimum of threads
  started. There are situation in which threads are waiting for results of
  distributed database servers. In this case the number of threads is
  dynamically increased.

* removed index type "bitarray"

  Bitarray indexes were only half-way documented and integrated in previous versions
  of ArangoDB so their benefit was limited. The support for bitarray indexes has
  thus been removed in ArangoDB 2.3. It is not possible to create indexes of type
  "bitarray" with ArangoDB 2.3.

  When a collection is opened that contains a bitarray index definition created
  with a previous version of ArangoDB, ArangoDB will ignore it and log the following
  warning:

      index type 'bitarray' is not supported in this version of ArangoDB and is ignored

  Future versions of ArangoDB may automatically remove such index definitions so the
  warnings will eventually disappear.

* removed internal "_admin/modules/flush" in order to fix requireApp

* added basic support for handling binary data in Foxx

  Requests with binary payload can be processed in Foxx applications by
  using the new method `res.rawBodyBuffer()`. This will return the unparsed request
  body as a Buffer object.

  There is now also the method `req.requestParts()` available in Foxx to retrieve
  the individual components of a multipart HTTP request.

  Buffer objects can now be used when setting the response body of any Foxx action.
  Additionally, `res.send()` has been added as a convenience method for returning
  strings, JSON objects or buffers from a Foxx action:

      res.send("<p>some HTML</p>");
      res.send({ success: true });
      res.send(new Buffer("some binary data"));

  The convenience method `res.sendFile()` can now be used to easily return the
  contents of a file from a Foxx action:

      res.sendFile(applicationContext.foxxFilename("image.png"));

  `fs.write` now accepts not only strings but also Buffer objects as second parameter:

      fs.write(filename, "some data");
      fs.write(filename, new Buffer("some binary data"));

  `fs.readBuffer` can be used to return the contents of a file in a Buffer object.

* improved performance of insertion into non-unique hash indexes significantly in case
  many duplicate keys are used in the index

* issue #1042: set time zone in log output

  the command-line option `--log.use-local-time` was added to print dates and times in
  the server-local timezone instead of UTC

* command-line options that require a boolean value now validate the
  value given on the command-line

  This prevents issues if no value is specified for an option that
  requires a boolean value. For example, the following command-line would
  have caused trouble in 2.2, because `--server.endpoint` would have been
  used as the value for the `--server.disable-authentication` options
  (which requires a boolean value):

      arangod --server.disable-authentication --server.endpoint tcp://127.0.0.1:8529 data

  In 2.3, running this command will fail with an error and requires to
  be modified to:

      arangod --server.disable-authentication true --server.endpoint tcp://127.0.0.1:8529 data

* improved performance of CSV import in arangoimp

* fixed issue #1027: Stack traces are off-by-one

* fixed issue #1026: Modules loaded in different files within the same app
  should refer to the same module

* fixed issue #1025: Traversal not as expected in undirected graph

* added a _relation function in the general-graph module.

  This deprecated _directedRelation and _undirectedRelation.
  ArangoDB does not offer any constraints for undirected edges
  which caused some confusion of users how undirected relations
  have to be handled. Relation now only supports directed relations
  and the user can actively simulate undirected relations.

* changed return value of Foxx.applicationContext#collectionName:

  Previously, the function could return invalid collection names because
  invalid characters were not replaced in the application name prefix, only
  in the collection name passed.

  Now, the function replaces invalid characters also in the application name
  prefix, which might to slightly different results for application names that
  contained any characters outside the ranges [a-z], [A-Z] and [0-9].

* prevent XSS in AQL editor and logs view

* integrated tutorial into ArangoShell and web interface

* added option `--backslash-escape` for arangoimp when running CSV file imports

* front-end: added download feature for (filtered) documents

* front-end: added download feature for the results of a user query

* front-end: added function to move documents to another collection

* front-end: added sort-by attribute to the documents filter

* front-end: added sorting feature to database, graph management and user management view.

* issue #989: front-end: Databases view not refreshing after deleting a database

* issue #991: front-end: Database search broken

* front-end: added infobox which shows more information about a document (_id, _rev, _key) or
  an edge (_id, _rev, _key, _from, _to). The from and to attributes are clickable and redirect
  to their document location.

* front-end: added edit-mode for deleting multiple documents at the same time.

* front-end: added delete button to the detailed document/edge view.

* front-end: added visual feedback for saving documents/edges inside the editor (error/success).

* front-end: added auto-focusing for the first input field in a modal.

* front-end: added validation for user input in a modal.

* front-end: user defined queries are now stored inside the database and are bound to the current
  user, instead of using the local storage functionality of the browsers. The outcome of this is
  that user defined queries are now independently usable from any device. Also queries can now be
  edited through the standard document editor of the front-end through the _users collection.

* front-end: added import and export functionality for user defined queries.

* front-end: added new keywords and functions to the aql-editor theme

* front-end: applied tile-style to the graph view

* front-end: now using the new graph api including multi-collection support

* front-end: foxx apps are now deletable

* front-end: foxx apps are now installable and updateable through github, if github is their
  origin.

* front-end: added foxx app version control. Multiple versions of a single foxx app are now
  installable and easy to manage and are also arranged in groups.

* front-end: the user-set filter of a collection is now stored until the user navigates to
  another collection.

* front-end: fetching and filtering of documents, statistics, and query operations are now
  handled with asynchronous ajax calls.

* front-end: added progress indicator if the front-end is waiting for a server operation.

* front-end: fixed wrong count of documents in the documents view of a collection.

* front-end: fixed unexpected styling of the manage db view and navigation.

* front-end: fixed wrong handling of select fields in a modal view.

* front-end: fixed wrong positioning of some tooltips.

* automatically call `toJSON` function of JavaScript objects (if present)
  when serializing them into database documents. This change allows
  storing JavaScript date objects in the database in a sensible manner.


v2.2.7 (2014-11-19)
-------------------

* fixed issue #998: Incorrect application URL for non-system Foxx apps

* fixed issue #1079: AQL editor: keyword WITH in UPDATE query is not highlighted

* fix memory leak in cluster nodes

* fixed registration of AQL user-defined functions in Web UI (JS shell)

* fixed error display in Web UI for certain errors
  (now error message is printed instead of 'undefined')

* fixed issue #1059: bug in js module console

* fixed issue #1056: "fs": zip functions fail with passwords

* fixed issue #1063: Docs: measuring unit of --wal.logfile-size?

* fixed issue #1062: Docs: typo in 14.2 Example data


v2.2.6 (2014-10-20)
-------------------

* fixed issue #972: Compilation Issue

* fixed issue #743: temporary directories are now unique and one can read
  off the tool that created them, if empty, they are removed atexit

* Highly improved performance of all AQL GRAPH_* functions.

* Orphan collections in general graphs can now be found via GRAPH_VERTICES
  if either "any" or no direction is defined

* Fixed documentation for AQL function GRAPH_NEIGHBORS.
  The option "vertexCollectionRestriction" is meant to filter the target
  vertices only, and should not filter the path.

* Fixed a bug in GRAPH_NEIGHBORS which enforced only empty results
  under certain conditions


v2.2.5 (2014-10-09)
-------------------

* fixed issue #961: allow non-JSON values in undocument request bodies

* fixed issue 1028: libicu is now statically linked

* fixed cached lookups of collections on the server, which may have caused spurious
  problems after collection rename operations


v2.2.4 (2014-10-01)
-------------------

* fixed accessing `_from` and `_to` attributes in `collection.byExample` and
  `collection.firstExample`

  These internal attributes were not handled properly in the mentioned functions, so
  searching for them did not always produce documents

* fixed issue #1030: arangoimp 2.2.3 crashing, not logging on large Windows CSV file

* fixed issue #1025: Traversal not as expected in undirected graph

* fixed issue #1020

  This requires re-introducing the startup option `--database.force-sync-properties`.

  This option can again be used to force fsyncs of collection, index and database properties
  stored as JSON strings on disk in files named `parameter.json`. Syncing these files after
  a write may be necessary if the underlying storage does not sync file contents by itself
  in a "sensible" amount of time after a file has been written and closed.

  The default value is `true` so collection, index and database properties will always be
  synced to disk immediately. This affects creating, renaming and dropping collections as
  well as creating and dropping databases and indexes. Each of these operations will perform
  an additional fsync on the `parameter.json` file if the option is set to `true`.

  It might be sensible to set this option to `false` for workloads that create and drop a
  lot of collections (e.g. test runs).

  Document operations such as creating, updating and dropping documents are not affected
  by this option.

* fixed issue #1016: AQL editor bug

* fixed issue #1014: WITHIN function returns wrong distance

* fixed AQL shortest path calculation in function `GRAPH_SHORTEST_PATH` to return
  complete vertex objects instead of just vertex ids

* allow changing of attributes of documents stored in server-side JavaScript variables

  Previously, the following did not work:

      var doc = db.collection.document(key);
      doc._key = "abc"; // overwriting internal attributes not supported
      doc.value = 123;  // overwriting existing attributes not supported

  Now, modifying documents stored in server-side variables (e.g. `doc` in the above case)
  is supported. Modifying the variables will not update the documents in the database,
  but will modify the JavaScript object (which can be written back to the database using
  `db.collection.update` or `db.collection.replace`)

* fixed issue #997: arangoimp apparently doesn't support files >2gig on Windows

  large file support (requires using `_stat64` instead of `stat`) is now supported on
  Windows


v2.2.3 (2014-09-02)
-------------------

* added `around` for Foxx controller

* added `type` option for HTTP API `GET /_api/document?collection=...`

  This allows controlling the type of results to be returned. By default, paths to
  documents will be returned, e.g.

      [
        `/_api/document/test/mykey1`,
        `/_api/document/test/mykey2`,
        ...
      ]

  To return a list of document ids instead of paths, the `type` URL parameter can be
  set to `id`:

      [
        `test/mykey1`,
        `test/mykey2`,
        ...
      ]

  To return a list of document keys only, the `type` URL parameter can be set to `key`:

      [
        `mykey1`,
        `mykey2`,
        ...
      ]


* properly capitalize HTTP response header field names in case the `x-arango-async`
  HTTP header was used in a request.

* fixed several documentation issues

* speedup for several general-graph functions, AQL functions starting with `GRAPH_`
  and traversals


v2.2.2 (2014-08-08)
-------------------

* allow storing non-reserved attribute names starting with an underscore

  Previous versions of ArangoDB parsed away all attribute names that started with an
  underscore (e.g. `_test', '_foo', `_bar`) on all levels of a document (root level
  and sub-attribute levels). While this behavior was documented, it was unintuitive and
  prevented storing documents inside other documents, e.g.:

      {
        "_key" : "foo",
        "_type" : "mydoc",
        "references" : [
          {
            "_key" : "something",
            "_rev" : "...",
            "value" : 1
          },
          {
            "_key" : "something else",
            "_rev" : "...",
            "value" : 2
          }
        ]
      }

  In the above example, previous versions of ArangoDB removed all attributes and
  sub-attributes that started with underscores, meaning the embedded documents would lose
  some of their attributes. 2.2.2 should preserve such attributes, and will also allow
  storing user-defined attribute names on the top-level even if they start with underscores
  (such as `_type` in the above example).

* fix conversion of JavaScript String, Number and Boolean objects to JSON.

  Objects created in JavaScript using `new Number(...)`, `new String(...)`, or
  `new Boolean(...)` were not converted to JSON correctly.

* fixed a race condition on task registration (i.e. `require("org/arangodb/tasks").register()`)

  this race condition led to undefined behavior when a just-created task with no offset and
  no period was instantly executed and deleted by the task scheduler, before the `register`
  function returned to the caller.

* changed run-tests.sh to execute all suitable tests.

* switch to new version of gyp

* fixed upgrade button


v2.2.1 (2014-07-24)
-------------------

* fixed hanging write-ahead log recovery for certain cases that involved dropping
  databases

* fixed issue with --check-version: when creating a new database the check failed

* issue #947 Foxx applicationContext missing some properties

* fixed issue with --check-version: when creating a new database the check failed

* added startup option `--wal.suppress-shape-information`

  Setting this option to `true` will reduce memory and disk space usage and require
  less CPU time when modifying documents or edges. It should therefore be turned on
  for standalone ArangoDB servers. However, for servers that are used as replication
  masters, setting this option to `true` will effectively disable the usage of the
  write-ahead log for replication, so it should be set to `false` for any replication
  master servers.

  The default value for this option is `false`.

* added optional `ttl` attribute to specify result cursor expiration for HTTP API method
  `POST /_api/cursor`

  The `ttl` attribute can be used to prevent cursor results from timing out too early.

* issue #947: Foxx applicationContext missing some properties

* (reported by Christian Neubauer):

  The problem was that in Google's V8, signed and unsigned chars are not always declared cleanly.
  so we need to force v8 to compile with forced signed chars which is done by the Flag:
    -fsigned-char
  at least it is enough to follow the instructions of compiling arango on rasperry
  and add "CFLAGS='-fsigned-char'" to the make command of V8 and remove the armv7=0

* Fixed a bug with the replication client. In the case of single document
  transactions the collection was not write locked.


v2.2.0 (2014-07-10)
-------------------

* The replication methods `logger.start`, `logger.stop` and `logger.properties` are
  no-ops in ArangoDB 2.2 as there is no separate replication logger anymore. Data changes
  are logged into the write-ahead log in ArangoDB 2.2, and not separately by the
  replication logger. The replication logger object is still there in ArangoDB 2.2 to
  ensure backwards-compatibility, however, logging cannot be started, stopped or
  configured anymore. Using any of these methods will do nothing.

  This also affects the following HTTP API methods:
  - `PUT /_api/replication/logger-start`
  - `PUT /_api/replication/logger-stop`
  - `GET /_api/replication/logger-config`
  - `PUT /_api/replication/logger-config`

  Using any of these methods is discouraged from now on as they will be removed in
  future versions of ArangoDB.

* INCOMPATIBLE CHANGE: replication of transactions has changed. Previously, transactions
  were logged on a master in one big block and shipped to a slave in one block, too.
  Now transactions will be logged and replicated as separate entries, allowing transactions
  to be bigger and also ensure replication progress.

  This change also affects the behavior of the `stop` method of the replication applier.
  If the replication applier is now stopped manually using the `stop` method and later
  restarted using the `start` method, any transactions that were unfinished at the
  point of stopping will be aborted on a slave, even if they later commit on the master.

  In ArangoDB 2.2, stopping the replication applier manually should be avoided unless the
  goal is to stop replication permanently or to do a full resync with the master anyway.
  If the replication applier still must be stopped, it should be made sure that the
  slave has fetched and applied all pending operations from a master, and that no
  extra transactions are started on the master before the `stop` command on the slave
  is executed.

  Replication of transactions in ArangoDB 2.2 might also lock the involved collections on
  the slave while a transaction is either committed or aborted on the master and the
  change has been replicated to the slave. This change in behavior may be important for
  slave servers that are used for read-scaling. In order to avoid long lasting collection
  locks on the slave, transactions should be kept small.

  The `_replication` system collection is not used anymore in ArangoDB 2.2 and its usage is
  discouraged.

* INCOMPATIBLE CHANGE: the figures reported by the `collection.figures` method
  now only reflect documents and data contained in the journals and datafiles of
  collections. Documents or deletions contained only in the write-ahead log will
  not influence collection figures until the write-ahead log garbage collection
  kicks in. The figures for a collection might therefore underreport the total
  resource usage of a collection.

  Additionally, the attributes `lastTick` and `uncollectedLogfileEntries` have been
  added to the result of the `figures` operation and the HTTP API method
  `PUT /_api/collection/figures`

* added `insert` method as an alias for `save`. Documents can now be inserted into
  a collection using either method:

      db.test.save({ foo: "bar" });
      db.test.insert({ foo: "bar" });

* added support for data-modification AQL queries

* added AQL keywords `INSERT`, `UPDATE`, `REPLACE` and `REMOVE` (and `WITH`) to
  support data-modification AQL queries.

  Unquoted usage of these keywords for attribute names in AQL queries will likely
  fail in ArangoDB 2.2. If any such attribute name needs to be used in a query, it
  should be enclosed in backticks to indicate the usage of a literal attribute
  name.

  For example, the following query will fail in ArangoDB 2.2 with a parse error:

      FOR i IN foo RETURN i.remove

  and needs to be rewritten like this:

      FOR i IN foo RETURN i.`remove`

* disallow storing of JavaScript objects that contain JavaScript native objects
  of type `Date`, `Function`, `RegExp` or `External`, e.g.

      db.test.save({ foo: /bar/ });
      db.test.save({ foo: new Date() });

  will now print

      Error: <data> cannot be converted into JSON shape: could not shape document

  Previously, objects of these types were silently converted into an empty object
  (i.e. `{ }`).

  To store such objects in a collection, explicitly convert them into strings
  like this:

      db.test.save({ foo: String(/bar/) });
      db.test.save({ foo: String(new Date()) });

* The replication methods `logger.start`, `logger.stop` and `logger.properties` are
  no-ops in ArangoDB 2.2 as there is no separate replication logger anymore. Data changes
  are logged into the write-ahead log in ArangoDB 2.2, and not separately by the
  replication logger. The replication logger object is still there in ArangoDB 2.2 to
  ensure backwards-compatibility, however, logging cannot be started, stopped or
  configured anymore. Using any of these methods will do nothing.

  This also affects the following HTTP API methods:
  - `PUT /_api/replication/logger-start`
  - `PUT /_api/replication/logger-stop`
  - `GET /_api/replication/logger-config`
  - `PUT /_api/replication/logger-config`

  Using any of these methods is discouraged from now on as they will be removed in
  future versions of ArangoDB.

* INCOMPATIBLE CHANGE: replication of transactions has changed. Previously, transactions
  were logged on a master in one big block and shipped to a slave in one block, too.
  Now transactions will be logged and replicated as separate entries, allowing transactions
  to be bigger and also ensure replication progress.

  This change also affects the behavior of the `stop` method of the replication applier.
  If the replication applier is now stopped manually using the `stop` method and later
  restarted using the `start` method, any transactions that were unfinished at the
  point of stopping will be aborted on a slave, even if they later commit on the master.

  In ArangoDB 2.2, stopping the replication applier manually should be avoided unless the
  goal is to stop replication permanently or to do a full resync with the master anyway.
  If the replication applier still must be stopped, it should be made sure that the
  slave has fetched and applied all pending operations from a master, and that no
  extra transactions are started on the master before the `stop` command on the slave
  is executed.

  Replication of transactions in ArangoDB 2.2 might also lock the involved collections on
  the slave while a transaction is either committed or aborted on the master and the
  change has been replicated to the slave. This change in behavior may be important for
  slave servers that are used for read-scaling. In order to avoid long lasting collection
  locks on the slave, transactions should be kept small.

  The `_replication` system collection is not used anymore in ArangoDB 2.2 and its usage is
  discouraged.

* INCOMPATIBLE CHANGE: the figures reported by the `collection.figures` method
  now only reflect documents and data contained in the journals and datafiles of
  collections. Documents or deletions contained only in the write-ahead log will
  not influence collection figures until the write-ahead log garbage collection
  kicks in. The figures for a collection might therefore underreport the total
  resource usage of a collection.

  Additionally, the attributes `lastTick` and `uncollectedLogfileEntries` have been
  added to the result of the `figures` operation and the HTTP API method
  `PUT /_api/collection/figures`

* added `insert` method as an alias for `save`. Documents can now be inserted into
  a collection using either method:

      db.test.save({ foo: "bar" });
      db.test.insert({ foo: "bar" });

* added support for data-modification AQL queries

* added AQL keywords `INSERT`, `UPDATE`, `REPLACE` and `REMOVE` (and `WITH`) to
  support data-modification AQL queries.

  Unquoted usage of these keywords for attribute names in AQL queries will likely
  fail in ArangoDB 2.2. If any such attribute name needs to be used in a query, it
  should be enclosed in backticks to indicate the usage of a literal attribute
  name.

  For example, the following query will fail in ArangoDB 2.2 with a parse error:

      FOR i IN foo RETURN i.remove

  and needs to be rewritten like this:

      FOR i IN foo RETURN i.`remove`

* disallow storing of JavaScript objects that contain JavaScript native objects
  of type `Date`, `Function`, `RegExp` or `External`, e.g.

      db.test.save({ foo: /bar/ });
      db.test.save({ foo: new Date() });

  will now print

      Error: <data> cannot be converted into JSON shape: could not shape document

  Previously, objects of these types were silently converted into an empty object
  (i.e. `{ }`).

  To store such objects in a collection, explicitly convert them into strings
  like this:

      db.test.save({ foo: String(/bar/) });
      db.test.save({ foo: String(new Date()) });

* honor startup option `--server.disable-statistics` when deciding whether or not
  to start periodic statistics collection jobs

  Previously, the statistics collection jobs were started even if the server was
  started with the `--server.disable-statistics` flag being set to `true`

* removed startup option `--random.no-seed`

  This option had no effect in previous versions of ArangoDB and was thus removed.

* removed startup option `--database.remove-on-drop`

  This option was used for debugging only.

* removed startup option `--database.force-sync-properties`

  This option is now superfluous as collection properties are now stored in the
  write-ahead log.

* introduced write-ahead log

  All write operations in an ArangoDB server instance are automatically logged
  to the server's write-ahead log. The write-ahead log is a set of append-only
  logfiles, and it is used in case of a crash recovery and for replication.
  Data from the write-ahead log will eventually be moved into the journals or
  datafiles of collections, allowing the server to remove older write-ahead log
  logfiles. Figures of collections will be updated when data are moved from the
  write-ahead log into the journals or datafiles of collections.

  Cross-collection transactions in ArangoDB should benefit considerably by this
  change, as less writes than in previous versions are required to ensure the data
  of multiple collections are atomically and durably committed. All data-modifying
  operations inside transactions (insert, update, remove) will write their
  operations into the write-ahead log directly, making transactions with multiple
  operations also require less physical memory than in previous versions of ArangoDB,
  that required all transaction data to fit into RAM.

  The `_trx` system collection is not used anymore in ArangoDB 2.2 and its usage is
  discouraged.

  The data in the write-ahead log can also be used in the replication context.
  The `_replication` collection that was used in previous versions of ArangoDB to
  store all changes on the server is not used anymore in ArangoDB 2.2. Instead,
  slaves can read from a master's write-ahead log to get informed about most
  recent changes. This removes the need to store data-modifying operations in
  both the actual place and the `_replication` collection.

* removed startup option `--server.disable-replication-logger`

  This option is superfluous in ArangoDB 2.2. There is no dedicated replication
  logger in ArangoDB 2.2. There is now always the write-ahead log, and it is also
  used as the server's replication log. Specifying the startup option
  `--server.disable-replication-logger` will do nothing in ArangoDB 2.2, but the
  option should not be used anymore as it might be removed in a future version.

* changed behavior of replication logger

  There is no dedicated replication logger in ArangoDB 2.2 as there is the
  write-ahead log now. The existing APIs for starting and stopping the replication
  logger still exist in ArangoDB 2.2 for downwards-compatibility, but calling
  the start or stop operations are no-ops in ArangoDB 2.2. When querying the
  replication logger status via the API, the server will always report that the
  replication logger is running. Configuring the replication logger is a no-op
  in ArangoDB 2.2, too. Changing the replication logger configuration has no
  effect. Instead, the write-ahead log configuration can be changed.

* removed MRuby integration for arangod

  ArangoDB had an experimental MRuby integration in some of the publish builds.
  This wasn't continuously developed, and so it has been removed in ArangoDB 2.2.

  This change has led to the following startup options being superfluous:

  - `--ruby.gc-interval`
  - `--ruby.action-directory`
  - `--ruby.modules-path`
  - `--ruby.startup-directory`

  Specifying these startup options will do nothing in ArangoDB 2.2, but the
  options should be avoided from now on as they might be removed in future versions.

* reclaim index memory when last document in collection is deleted

  Previously, deleting documents from a collection did not lead to index sizes being
  reduced. Instead, the already allocated index memory was re-used when a collection
  was refilled.

  Now, index memory for primary indexes and hash indexes is reclaimed instantly when
  the last document from a collection is removed.

* inlined and optimized functions in hash indexes

* added AQL TRANSLATE function

  This function can be used to perform lookups from static lists, e.g.

      LET countryNames = { US: "United States", UK: "United Kingdom", FR: "France" }
      RETURN TRANSLATE("FR", countryNames)

* fixed datafile debugger

* fixed check-version for empty directory

* moved try/catch block to the top of routing chain

* added mountedApp function for foxx-manager

* fixed issue #883: arango 2.1 - when starting multi-machine cluster, UI web
  does not change to cluster overview

* fixed dfdb: should not start any other V8 threads

* cleanup of version-check, added module org/arangodb/database-version,
  added --check-version option

* fixed issue #881: [2.1.0] Bombarded (every 10 sec or so) with
  "WARNING format string is corrupt" when in non-system DB Dashboard

* specialized primary index implementation to allow faster hash table
  rebuilding and reduce lookups in datafiles for the actual value of `_key`.

* issue #862: added `--overwrite` option to arangoimp

* removed number of property lookups for documents during AQL queries that
  access documents

* prevent buffering of long print results in arangosh's and arangod's print
  command

  this change will emit buffered intermediate print results and discard the
  output buffer to quickly deliver print results to the user, and to prevent
  constructing very large buffers for large results

* removed sorting of attribute names for use in a collection's shaper

  sorting attribute names was done on document insert to keep attributes
  of a collection in sorted order for faster comparisons. The sort order
  of attributes was only used in one particular and unlikely case, so it
  was removed. Collections with many different attribute names should
  benefit from this change by faster inserts and slightly less memory usage.

* fixed a bug in arangodump which got the collection name in _from and _to
  attributes of edges wrong (all were "_unknown")

* fixed a bug in arangorestore which did not recognize wrong _from and _to
  attributes of edges

* improved error detection and reporting in arangorestore


v2.1.1 (2014-06-06)
-------------------

* fixed dfdb: should not start any other V8 threads

* signature for collection functions was modified

  The basic change was the substitution of the input parameter of the
  function by an generic options object which can contain multiple
  option parameter of the function.
  Following functions were modified
  remove
  removeBySample
  replace
  replaceBySample
  update
  updateBySample

  Old signature is yet supported but it will be removed in future versions

v2.1.0 (2014-05-29)
-------------------

* implemented upgrade procedure for clusters

* fixed communication issue with agency which prevented reconnect
  after an agent failure

* fixed cluster dashboard in the case that one but not all servers
  in the cluster are down

* fixed a bug with coordinators creating local database objects
  in the wrong order (_system needs to be done first)

* improved cluster dashboard


v2.1.0-rc2 (2014-05-25)
-----------------------

* fixed issue #864: Inconsistent behavior of AQL REVERSE(list) function


v2.1.0-rc1 (XXXX-XX-XX)
-----------------------

* added server-side periodic task management functions:

  - require("org/arangodb/tasks").register(): registers a periodic task
  - require("org/arangodb/tasks").unregister(): unregisters and removes a
    periodic task
  - require("org/arangodb/tasks").get(): retrieves a specific tasks or all
    existing tasks

  the previous undocumented function `internal.definePeriodic` is now
  deprecated and will be removed in a future release.

* decrease the size of some seldom used system collections on creation.

  This will make these collections use less disk space and mapped memory.

* added AQL date functions

* added AQL FLATTEN() list function

* added index memory statistics to `db.<collection>.figures()` function

  The `figures` function will now return a sub-document `indexes`, which lists
  the number of indexes in the `count` sub-attribute, and the total memory
  usage of the indexes in bytes in the `size` sub-attribute.

* added AQL CURRENT_DATABASE() function

  This function returns the current database's name.

* added AQL CURRENT_USER() function

  This function returns the current user from an AQL query. The current user is the
  username that was specified in the `Authorization` HTTP header of the request. If
  authentication is turned off or the query was executed outside a request context,
  the function will return `null`.

* fixed issue #796: Searching with newline chars broken?

  fixed slightly different handling of backslash escape characters in a few
  AQL functions. Now handling of escape sequences should be consistent, and
  searching for newline characters should work the same everywhere

* added OpenSSL version check for configure

  It will report all OpenSSL versions < 1.0.1g as being too old.
  `configure` will only complain about an outdated OpenSSL version but not stop.

* require C++ compiler support (requires g++ 4.8, clang++ 3.4 or Visual Studio 13)

* less string copying returning JSONified documents from ArangoDB, e.g. via
  HTTP GET `/_api/document/<collection>/<document>`

* issue #798: Lower case http headers from arango

  This change allows returning capitalized HTTP headers, e.g.
  `Content-Length` instead of `content-length`.
  The HTTP spec says that headers are case-insensitive, but
  in fact several clients rely on a specific case in response
  headers.
  This change will capitalize HTTP headers if the `X-Arango-Version`
  request header is sent by the client and contains a value of at
  least `20100` (for version 2.1). The default value for the
  compatibility can also be set at server start, using the
  `--server.default-api-compatibility` option.

* simplified usage of `db._createStatement()`

  Previously, the function could not be called with a query string parameter as
  follows:

      db._createStatement(queryString);

  Calling it as above resulted in an error because the function expected an
  object as its parameter. From now on, it's possible to call the function with
  just the query string.

* make ArangoDB not send back a `WWW-Authenticate` header to a client in case the
  client sends the `X-Omit-WWW-Authenticate` HTTP header.

  This is done to prevent browsers from showing their built-in HTTP authentication
  dialog for AJAX requests that require authentication.
  ArangoDB will still return an HTTP 401 (Unauthorized) if the request doesn't
  contain valid credentials, but it will omit the `WWW-Authenticate` header,
  allowing clients to bypass the browser's authentication dialog.

* added REST API method HTTP GET `/_api/job/job-id` to query the status of an
  async job without potentially fetching it from the list of done jobs

* fixed non-intuitive behavior in jobs API: previously, querying the status
  of an async job via the API HTTP PUT `/_api/job/job-id` removed a currently
  executing async job from the list of queryable jobs on the server.
  Now, when querying the result of an async job that is still executing,
  the job is kept in the list of queryable jobs so its result can be fetched
  by a subsequent request.

* use a new data structure for the edge index of an edge collection. This
  improves the performance for the creation of the edge index and in
  particular speeds up removal of edges in graphs. Note however that
  this change might change the order in which edges starting at
  or ending in a vertex are returned. However, this order was never
  guaranteed anyway and it is not sensible to guarantee any particular
  order.

* provide a size hint to edge and hash indexes when initially filling them
  this will lead to less re-allocations when populating these indexes

  this may speed up building indexes when opening an existing collection

* don't requeue identical context methods in V8 threads in case a method is
  already registered

* removed arangod command line option `--database.remove-on-compacted`

* export the sort attribute for graph traversals to the HTTP interface

* add support for arangodump/arangorestore for clusters


v2.0.8 (XXXX-XX-XX)
-------------------

* fixed too-busy iteration over skiplists

  Even when a skiplist query was restricted by a limit clause, the skiplist
  index was queried without the limit. this led to slower-than-necessary
  execution times.

* fixed timeout overflows on 32 bit systems

  this bug has led to problems when select was called with a high timeout
  value (2000+ seconds) on 32bit systems that don't have a forgiving select
  implementation. when the call was made on these systems, select failed
  so no data would be read or sent over the connection

  this might have affected some cluster-internal operations.

* fixed ETCD issues on 32 bit systems

  ETCD was non-functional on 32 bit systems at all. The first call to the
  watch API crashed it. This was because atomic operations worked on data
  structures that were not properly aligned on 32 bit systems.

* fixed issue #848: db.someEdgeCollection.inEdge does not return correct
  value when called the 2nd time after a .save to the edge collection


v2.0.7 (2014-05-05)
-------------------

* issue #839: Foxx Manager missing "unfetch"

* fixed a race condition at startup

  this fixes undefined behavior in case the logger was involved directly at
  startup, before the logger initialization code was called. This should have
  occurred only for code that was executed before the invocation of main(),
  e.g. during ctor calls of statically defined objects.


v2.0.6 (2014-04-22)
-------------------

* fixed issue #835: arangosh doesn't show correct database name



v2.0.5 (2014-04-21)
-------------------

* Fixed a caching problem in IE JS Shell

* added cancelation for async jobs

* upgraded to new gyp for V8

* new Windows installer


v2.0.4 (2014-04-14)
-------------------

* fixed cluster authentication front-end issues for Firefox and IE, there are
  still problems with Chrome


v2.0.3 (2014-04-14)
-------------------

* fixed AQL optimizer bug

* fixed front-end issues

* added password change dialog


v2.0.2 (2014-04-06)
-------------------

* during cluster startup, do not log (somewhat expected) connection errors with
  log level error, but with log level info

* fixed dashboard modals

* fixed connection check for cluster planning front end: firefox does
  not support async:false

* document how to persist a cluster plan in order to relaunch an existing
  cluster later


v2.0.1 (2014-03-31)
-------------------

* make ArangoDB not send back a `WWW-Authenticate` header to a client in case the
  client sends the `X-Omit-WWW-Authenticate` HTTP header.

  This is done to prevent browsers from showing their built-in HTTP authentication
  dialog for AJAX requests that require authentication.
  ArangoDB will still return an HTTP 401 (Unauthorized) if the request doesn't
  contain valid credentials, but it will omit the `WWW-Authenticate` header,
  allowing clients to bypass the browser's authentication dialog.

* fixed isses in arango-dfdb:

  the dfdb was not able to unload certain system collections, so these couldn't be
  inspected with the dfdb sometimes. Additionally, it did not truncate corrupt
  markers from datafiles under some circumstances

* added `changePassword` attribute for users

* fixed non-working "save" button in collection edit view of web interface
  clicking the save button did nothing. one had to press enter in one of the input
  fields to send modified form data

* fixed V8 compile error on MacOS X

* prevent `body length: -9223372036854775808` being logged in development mode for
  some Foxx HTTP responses

* fixed several bugs in web interface dashboard

* fixed issue #783: coffee script not working in manifest file

* fixed issue #783: coffee script not working in manifest file

* fixed issue #781: Cant save current query from AQL editor ui

* bumped version in `X-Arango-Version` compatibility header sent by arangosh and other
  client tools from `1.5` to `2.0`.

* fixed startup options for arango-dfdb, added details option for arango-dfdb

* fixed display of missing error messages and codes in arangosh

* when creating a collection via the web interface, the collection type was always
  "document", regardless of the user's choice


v2.0.0 (2014-03-10)
-------------------

* first 2.0 release


v2.0.0-rc2 (2014-03-07)
-----------------------

* fixed cluster authorization


v2.0.0-rc1 (2014-02-28)
-----------------------

* added sharding :-)

* added collection._dbName attribute to query the name of the database from a collection

  more detailed documentation on the sharding and cluster features can be found in the user
  manual, section **Sharding**

* INCOMPATIBLE CHANGE: using complex values in AQL filter conditions with operators other
  than equality (e.g. >=, >, <=, <) will disable usage of skiplist indexes for filter
  evaluation.

  For example, the following queries will be affected by change:

      FOR doc IN docs FILTER doc.value < { foo: "bar" } RETURN doc
      FOR doc IN docs FILTER doc.value >= [ 1, 2, 3 ] RETURN doc

  The following queries will not be affected by the change:

      FOR doc IN docs FILTER doc.value == 1 RETURN doc
      FOR doc IN docs FILTER doc.value == "foo" RETURN doc
      FOR doc IN docs FILTER doc.value == [ 1, 2, 3 ] RETURN doc
      FOR doc IN docs FILTER doc.value == { foo: "bar" } RETURN doc

* INCOMPATIBLE CHANGE: removed undocumented method `collection.saveOrReplace`

  this feature was never advertised nor documented nor tested.

* INCOMPATIBLE CHANGE: removed undocumented REST API method `/_api/simple/BY-EXAMPLE-HASH`

  this feature was never advertised nor documented nor tested.

* added explicit startup parameter `--server.reuse-address`

  This flag can be used to control whether sockets should be acquired with the SO_REUSEADDR
  flag.

  Regardless of this setting, sockets on Windows are always acquired using the
  SO_EXCLUSIVEADDRUSE flag.

* removed undocumented REST API method GET `/_admin/database-name`

* added user validation API at POST `/_api/user/<username>`

* slightly improved users management API in `/_api/user`:

  Previously, when creating a new user via HTTP POST, the username needed to be
  passed in an attribute `username`. When users were returned via this API,
  the usernames were returned in an attribute named `user`. This was slightly
  confusing and was changed in 2.0 as follows:

  - when adding a user via HTTP POST, the username can be specified in an attribute
  `user`. If this attribute is not used, the API will look into the attribute `username`
  as before and use that value.
  - when users are returned via HTTP GET, the usernames are still returned in an
    attribute `user`.

  This change should be fully downwards-compatible with the previous version of the API.

* added AQL SLICE function to extract slices from lists

* made module loader more node compatible

* the startup option `--javascript.package-path` for arangosh is now deprecated and does
  nothing. Using it will not cause an error, but the option is ignored.

* added coffee script support

* Several UI improvements.

* Exchanged icons in the graphviewer toolbar

* always start networking and HTTP listeners when starting the server (even in
  console mode)

* allow vertex and edge filtering with user-defined functions in TRAVERSAL,
  TRAVERSAL_TREE and SHORTEST_PATH AQL functions:

      // using user-defined AQL functions for edge and vertex filtering
      RETURN TRAVERSAL(friends, friendrelations, "friends/john", "outbound", {
        followEdges: "myfunctions::checkedge",
        filterVertices: "myfunctions::checkvertex"
      })

      // using the following custom filter functions
      var aqlfunctions = require("org/arangodb/aql/functions");
      aqlfunctions.register("myfunctions::checkedge", function (config, vertex, edge, path) {
        return (edge.type !== 'dislikes'); // don't follow these edges
      }, false);

      aqlfunctions.register("myfunctions::checkvertex", function (config, vertex, path) {
        if (vertex.isDeleted || ! vertex.isActive) {
          return [ "prune", "exclude" ]; // exclude these and don't follow them
        }
        return [ ]; // include everything else
      }, false);

* fail if invalid `strategy`, `order` or `itemOrder` attribute values
  are passed to the AQL TRAVERSAL function. Omitting these attributes
  is not considered an error, but specifying an invalid value for any
  of these attributes will make an AQL query fail.

* issue #751: Create database through API should return HTTP status code 201

  By default, the server now returns HTTP 201 (created) when creating a new
  database successfully. To keep compatibility with older ArangoDB versions, the
  startup parameter `--server.default-api-compatibility` can be set to a value
  of `10400` to indicate API compatibility with ArangoDB 1.4. The compatibility
  can also be enforced by setting the `X-Arango-Version` HTTP header in a
  client request to this API on a per-request basis.

* allow direct access from the `db` object to collections whose names start
  with an underscore (e.g. db._users).

  Previously, access to such collections via the `db` object was possible from
  arangosh, but not from arangod (and thus Foxx and actions). The only way
  to access such collections from these places was via the `db._collection(<name>)`
  workaround.

* allow `\n` (as well as `\r\n`) as line terminator in batch requests sent to
  `/_api/batch` HTTP API.

* use `--data-binary` instead of `--data` parameter in generated cURL examples

* issue #703: Also show path of logfile for fm.config()

* issue #675: Dropping a collection used in "graph" module breaks the graph

* added "static" Graph.drop() method for graphs API

* fixed issue #695: arangosh server.password error

* use pretty-printing in `--console` mode by default

* simplified ArangoDB startup options

  Some startup options are now superfluous or their usage is simplified. The
  following options have been changed:

  * `--javascript.modules-path`: this option has been removed. The modules paths
    are determined by arangod and arangosh automatically based on the value of
    `--javascript.startup-directory`.

    If the option is set on startup, it is ignored so startup will not abort with
    an error `unrecognized option`.

  * `--javascript.action-directory`: this option has been removed. The actions
    directory is determined by arangod automatically based on the value of
    `--javascript.startup-directory`.

    If the option is set on startup, it is ignored so startup will not abort with
    an error `unrecognized option`.

  * `--javascript.package-path`: this option is still available but it is not
    required anymore to set the standard package paths (e.g. `js/npm`). arangod
    will automatically use this standard package path regardless of whether it
    was specified via the options.

    It is possible to use this option to add additional package paths to the
    standard value.

  Configuration files included with arangod are adjusted accordingly.

* layout of the graphs tab adapted to better fit with the other tabs

* database selection is moved to the bottom right corner of the web interface

* removed priority queue index type

  this feature was never advertised nor documented nor tested.

* display internal attributes in document source view of web interface

* removed separate shape collections

  When upgrading to ArangoDB 2.0, existing collections will be converted to include
  shapes and attribute markers in the datafiles instead of using separate files for
  shapes.

  When a collection is converted, existing shapes from the SHAPES directory will
  be written to a new datafile in the collection directory, and the SHAPES directory
  will be removed afterwards.

  This saves up to 2 MB of memory and disk space for each collection
  (savings are higher, the less different shapes there are in a collection).
  Additionally, one less file descriptor per opened collection will be used.

  When creating a new collection, the amount of sync calls may be reduced. The same
  may be true for documents with yet-unknown shapes. This may help performance
  in these cases.

* added AQL functions `NTH` and `POSITION`

* added signal handler for arangosh to save last command in more cases

* added extra prompt placeholders for arangosh:
  - `%e`: current endpoint
  - `%u`: current user

* added arangosh option `--javascript.gc-interval` to control amount of
  garbage collection performed by arangosh

* fixed issue #651: Allow addEdge() to take vertex ids in the JS library

* removed command-line option `--log.format`

  In previous versions, this option did not have an effect for most log messages, so
  it got removed.

* removed C++ logger implementation

  Logging inside ArangoDB is now done using the LOG_XXX() macros. The LOGGER_XXX()
  macros are gone.

* added collection status "loading"


v1.4.16 (XXXX-XX-XX)
--------------------

* fixed too eager datafile deletion

  this issue could have caused a crash when the compaction had marked datafiles as obsolete
  and they were removed while "old" temporary query results still pointed to the old datafile
  positions

* fixed issue #826: Replication fails when a collection's configuration changes


v1.4.15 (2014-04-19)
--------------------

* bugfix for AQL query optimizer

  the following type of query was too eagerly optimized, leading to errors in code-generation:

      LET a = (FOR i IN [] RETURN i) LET b = (FOR i IN [] RETURN i) RETURN 1

  the problem occurred when both lists in the subqueries were empty. In this case invalid code
  was generated and the query couldn't be executed.


v1.4.14 (2014-04-05)
--------------------

* fixed race conditions during shape / attribute insertion

  A race condition could have led to spurious `cannot find attribute #xx` or
  `cannot find shape #xx` (where xx is a number) warning messages being logged
  by the server. This happened when a new attribute was inserted and at the same
  time was queried by another thread.

  Also fixed a race condition that may have occurred when a thread tried to
  access the shapes / attributes hash tables while they were resized. In this
  cases, the shape / attribute may have been hashed to a wrong slot.

* fixed a memory barrier / cpu synchronization problem with libev, affecting
  Windows with Visual Studio 2013 (probably earlier versions are affected, too)

  The issue is described in detail here:
  http://lists.schmorp.de/pipermail/libev/2014q1/002318.html


v1.4.13 (2014-03-14)
--------------------

* added diagnostic output for Foxx application upload

* allow dump & restore from ArangoDB 1.4 with an ArangoDB 2.0 server

* allow startup options `temp-path` and `default-language` to be specified from the arangod
  configuration file and not only from the command line

* fixed too eager compaction

  The compaction will now wait for several seconds before trying to re-compact the same
  collection. Additionally, some other limits have been introduced for the compaction.


v1.4.12 (2014-03-05)
--------------------

* fixed display bug in web interface which caused the following problems:
  - documents were displayed in web interface as being empty
  - document attributes view displayed many attributes with content "undefined"
  - document source view displayed many attributes with name "TYPEOF" and value "undefined"
  - an alert popping up in the browser with message "Datatables warning..."

* re-introduced old-style read-write locks to supports Windows versions older than
  Windows 2008R2 and Windows 7. This should re-enable support for Windows Vista and
  Windows 2008.


v1.4.11 (2014-02-27)
--------------------

* added SHORTEST_PATH AQL function

  this calculates the shortest paths between two vertices, using the Dijkstra
  algorithm, employing a min-heap

  By default, ArangoDB does not know the distance between any two vertices and
  will use a default distance of 1. A custom distance function can be registered
  as an AQL user function to make the distance calculation use any document
  attributes or custom logic:

      RETURN SHORTEST_PATH(cities, motorways, "cities/CGN", "cities/MUC", "outbound", {
        paths: true,
        distance: "myfunctions::citydistance"
      })

      // using the following custom distance function
      var aqlfunctions = require("org/arangodb/aql/functions");
      aqlfunctions.register("myfunctions::distance", function (config, vertex1, vertex2, edge) {
        return Math.sqrt(Math.pow(vertex1.x - vertex2.x) + Math.pow(vertex1.y - vertex2.y));
      }, false);

* fixed bug in Graph.pathTo function

* fixed small memleak in AQL optimizer

* fixed access to potentially uninitialized variable when collection had a cap constraint


v1.4.10 (2014-02-21)
--------------------

* fixed graph constructor to allow graph with some parameter to be used

* added node.js "events" and "stream"

* updated npm packages

* added loading of .json file

* Fixed http return code in graph api with waitForSync parameter.

* Fixed documentation in graph, simple and index api.

* removed 2 tests due to change in ruby library.

* issue #756: set access-control-expose-headers on CORS response

  the following headers are now whitelisted by ArangoDB in CORS responses:
  - etag
  - content-encoding
  - content-length
  - location
  - server
  - x-arango-errors
  - x-arango-async-id


v1.4.9 (2014-02-07)
-------------------

* return a document's current etag in response header for HTTP HEAD requests on
  documents that return an HTTP 412 (precondition failed) error. This allows
  retrieving the document's current revision easily.

* added AQL function `SKIPLIST` to directly access skiplist indexes from AQL

  This is a shortcut method to use a skiplist index for retrieving specific documents in
  indexed order. The function capability is rather limited, but it may be used
  for several cases to speed up queries. The documents are returned in index order if
  only one condition is used.

      /* return all documents with mycollection.created > 12345678 */
      FOR doc IN SKIPLIST(mycollection, { created: [[ '>', 12345678 ]] })
        RETURN doc

      /* return first document with mycollection.created > 12345678 */
      FOR doc IN SKIPLIST(mycollection, { created: [[ '>', 12345678 ]] }, 0, 1)
        RETURN doc

      /* return all documents with mycollection.created between 12345678 and 123456790 */
      FOR doc IN SKIPLIST(mycollection, { created: [[ '>', 12345678 ], [ '<=', 123456790 ]] })
        RETURN doc

      /* return all documents with mycollection.a equal 1 and .b equal 2 */
      FOR doc IN SKIPLIST(mycollection, { a: [[ '==', 1 ]], b: [[ '==', 2 ]] })
        RETURN doc

  The function requires a skiplist index with the exact same attributes to
  be present on the specified collection. All attributes present in the skiplist
  index must be specified in the conditions specified for the `SKIPLIST` function.
  Attribute declaration order is important, too: attributes must be specified in the
  same order in the condition as they have been declared in the skiplist index.

* added command-line option `--server.disable-authentication-unix-sockets`

  with this option, authentication can be disabled for all requests coming
  in via UNIX domain sockets, enabling clients located on the same host as
  the ArangoDB server to connect without authentication.
  Other connections (e.g. TCP/IP) are not affected by this option.

  The default value for this option is `false`.
  Note: this option is only supported on platforms that support Unix domain
  sockets.

* call global arangod instance destructor on shutdown

* issue #755: TRAVERSAL does not use strategy, order and itemOrder options

  these options were not honored when configuring a traversal via the AQL
  TRAVERSAL function. Now, these options are used if specified.

* allow vertex and edge filtering with user-defined functions in TRAVERSAL,
  TRAVERSAL_TREE and SHORTEST_PATH AQL functions:

      // using user-defined AQL functions for edge and vertex filtering
      RETURN TRAVERSAL(friends, friendrelations, "friends/john", "outbound", {
        followEdges: "myfunctions::checkedge",
        filterVertices: "myfunctions::checkvertex"
      })

      // using the following custom filter functions
      var aqlfunctions = require("org/arangodb/aql/functions");
      aqlfunctions.register("myfunctions::checkedge", function (config, vertex, edge, path) {
        return (edge.type !== 'dislikes'); // don't follow these edges
      }, false);

      aqlfunctions.register("myfunctions::checkvertex", function (config, vertex, path) {
        if (vertex.isDeleted || ! vertex.isActive) {
          return [ "prune", "exclude" ]; // exclude these and don't follow them
        }
        return [ ]; // include everything else
      }, false);

* issue #748: add vertex filtering to AQL's TRAVERSAL[_TREE]() function


v1.4.8 (2014-01-31)
-------------------

* install foxx apps in the web interface

* fixed a segfault in the import API


v1.4.7 (2014-01-23)
-------------------

* issue #744: Add usage example arangoimp from Command line

* issue #738: added __dirname, __filename pseudo-globals. Fixes #733. (@by pluma)

* mount all Foxx applications in system apps directory on startup


v1.4.6 (2014-01-20)
-------------------

* issue #736: AQL function to parse collection and key from document handle

* added fm.rescan() method for Foxx-Manager

* fixed issue #734: foxx cookie and route problem

* added method `fm.configJson` for arangosh

* include `startupPath` in result of API `/_api/foxx/config`


v1.4.5 (2014-01-15)
-------------------

* fixed issue #726: Alternate Windows Install Method

* fixed issue #716: dpkg -P doesn't remove everything

* fixed bugs in description of HTTP API `_api/index`

* fixed issue #732: Rest API GET revision number

* added missing documentation for several methods in HTTP API `/_api/edge/...`

* fixed typos in description of HTTP API `_api/document`

* defer evaluation of AQL subqueries and logical operators (lazy evaluation)

* Updated font in WebFrontend, it now contains a version that renders properly on Windows

* generally allow function return values as call parameters to AQL functions

* fixed potential deadlock in global context method execution

* added override file "arangod.conf.local" (and co)


v1.4.4 (2013-12-24)
-------------------

* uid and gid are now set in the scripts, there is no longer a separate config file for
  arangod when started from a script

* foxx-manager is now an alias for arangosh

* arango-dfdb is now an alias for arangod, moved from bin to sbin

* changed from readline to linenoise for Windows

* added --install-service and --uninstall-service for Windows

* removed --daemon and --supervisor for Windows

* arangosh and arangod now uses the config-file which maps the binary name, i. e. if you
  rename arangosh to foxx-manager it will use the config file foxx-manager.conf

* fixed lock file for Windows

* fixed issue #711, #687: foxx-manager throws internal errors

* added `--server.ssl-protocol` option for client tools
  this allows connecting from arangosh, arangoimp, arangoimp etc. to an ArangoDB
  server that uses a non-default value for `--server.ssl-protocol`. The default
  value for the SSL protocol is 4 (TLSv1). If the server is configured to use a
  different protocol, it was not possible to connect to it with the client tools.

* added more detailed request statistics

  This adds the number of async-executed HTTP requests plus the number of HTTP
  requests per individual HTTP method type.

* added `--force` option for arangorestore
  this option allows continuing a restore operation even if the server reports errors
  in the middle of the restore operation

* better error reporting for arangorestore
  in case the server returned an HTTP error, arangorestore previously reported this
  error as `internal error` without any details only. Now server-side errors are
  reported by arangorestore with the server's error message

* include more system collections in dumps produced by arangodump
  previously some system collections were intentionally excluded from dumps, even if the
  dump was run with `--include-system-collections`. for example, the collections `_aal`,
  `_modules`, `_routing`, and `_users` were excluded. This makes sense in a replication
  context but not always in a dump context.
  When specifying `--include-system-collections`, arangodump will now include the above-
  mentioned collections in the dump, too. Some other system collections are still excluded
  even when the dump is run with `--include-system-collections`, for example `_replication`
  and `_trx`.

* fixed issue #701: ArangoStatement undefined in arangosh

* fixed typos in configuration files


v1.4.3 (2013-11-25)
-------------------

* fixed a segfault in the AQL optimizer, occurring when a constant non-list value was
  used on the right-hand side of an IN operator that had a collection attribute on the
  left-hand side

* issue #662:

  Fixed access violation errors (crashes) in the Windows version, occurring under some
  circumstances when accessing databases with multiple clients in parallel

* fixed issue #681: Problem with ArchLinux PKGBUILD configuration


v1.4.2 (2013-11-20)
-------------------

* fixed issue #669: Tiny documentation update

* ported Windows version to use native Windows API SRWLocks (slim read-write locks)
  and condition variables instead of homemade versions

  MSDN states the following about the compatibility of SRWLocks and Condition Variables:

      Minimum supported client:
      Windows Server 2008 [desktop apps | Windows Store apps]

      Minimum supported server:
      Windows Vista [desktop apps | Windows Store apps]

* fixed issue #662: ArangoDB on Windows hanging

  This fixes a deadlock issue that occurred on Windows when documents were written to
  a collection at the same time when some other thread tried to drop the collection.

* fixed file-based logging in Windows

  the logger complained on startup if the specified log file already existed

* fixed startup of server in daemon mode (`--daemon` startup option)

* fixed a segfault in the AQL optimizer

* issue #671: Method graph.measurement does not exist

* changed Windows condition variable implementation to use Windows native
  condition variables

  This is an attempt to fix spurious Windows hangs as described in issue #662.

* added documentation for JavaScript traversals

* added --code-page command-line option for Windows version of arangosh

* fixed a problem when creating edges via the web interface.

  The problem only occurred if a collection was created with type "document
  collection" via the web interface, and afterwards was dropped and re-created
  with type "edge collection". If the web interface page was not reloaded,
  the old collection type (document) was cached, making the subsequent creation
  of edges into the (seeming-to-be-document) collection fail.

  The fix is to not cache the collection type in the web interface. Users of
  an older version of the web interface can reload the collections page if they
  are affected.

* fixed a caching problem in arangosh: if a collection was created using the web
  interface, and then removed via arangosh, arangosh did not actually drop the
  collection due to caching.

  Because the `drop` operation was not carried out, this caused misleading error
  messages when trying to re-create the collection (e.g. `cannot create collection:
  duplicate name`).

* fixed ALT-introduced characters for arangosh console input on Windows

  The Windows readline port was not able to handle characters that are built
  using CTRL or ALT keys. Regular characters entered using the CTRL or ALT keys
  were silently swallowed and not passed to the terminal input handler.

  This did not seem to cause problems for the US keyboard layout, but was a
  severe issue for keyboard layouts that require the ALT (or ALT-GR) key to
  construct characters. For example, entering the character `{` with a German
  keyboard layout requires pressing ALT-GR + 9.

* fixed issue #665: Hash/skiplist combo madness bit my ass

  this fixes a problem with missing/non-deterministic rollbacks of inserts in
  case of a unique constraint violation into a collection with multiple secondary
  indexes (with at least one of them unique)

* fixed issue #664: ArangoDB installer on Windows requires drive c:

* partly fixed issue #662: ArangoDB on Windows hanging

  This fixes dropping databases on Windows. In previous 1.4 versions on Windows,
  one shape collection file was not unloaded and removed when dropping a database,
  leaving one directory and one shape collection file in the otherwise-dropped
  database directory.

* fixed issue #660: updated documentation on indexes


v1.4.1 (2013-11-08)
-------------------

* performance improvements for skip-list deletes


v1.4.1-rc1 (2013-11-07)
-----------------------

* fixed issue #635: Web-Interface should have a "Databases" Menu for Management

* fixed issue #624: Web-Interface is missing a Database selector

* fixed segfault in bitarray query

* fixed issue #656: Cannot create unique index through web interface

* fixed issue #654: bitarray index makes server down

* fixed issue #653: Slow query

* fixed issue #650: Randomness of any() should be improved

* made AQL `DOCUMENT()` function polymorphic and work with just one parameter.

  This allows using the `DOCUMENT` function like this:

      DOCUMENT('users/john')
      DOCUMENT([ 'users/john', 'users/amy' ])

  in addition to the existing use cases:

      DOCUMENT(users, 'users/john')
      DOCUMENT(users, 'john')
      DOCUMENT(users, [ 'users/john' ])
      DOCUMENT(users, [ 'users/john', 'users/amy' ])
      DOCUMENT(users, [ 'john', 'amy' ])

* simplified usage of ArangoDB batch API

  It is not necessary anymore to send the batch boundary in the HTTP `Content-Type`
  header. Previously, the batch API expected the client to send a Content-Type header
  of`multipart/form-data; boundary=<some boundary value>`. This is still supported in
  ArangoDB 2.0, but clients can now also omit this header. If the header is not
  present in a client request, ArangoDB will ignore the request content type and
  read the MIME boundary from the beginning of the request body.

  This also allows using the batch API with the Swagger "Try it out" feature (which is
  not too good at sending a different or even dynamic content-type request header).

* added API method GET `/_api/database/user`

  This returns the list of databases a specific user can see without changing the
  username/passwd.

* issue #424: Documentation about IDs needs to be upgraded


v1.4.0 (2013-10-29)
-------------------

* fixed issue #648: /batch API is missing from Web Interface API Documentation (Swagger)

* fixed issue #647: Icon tooltips missing

* fixed issue #646: index creation in web interface

* fixed issue #645: Allow jumping from edge to linked vertices

* merged PR for issue #643: Some minor corrections and a link to "Downloads"

* fixed issue #642: Completion of error handling

* fixed issue #639: compiling v1.4 on maverick produces warnings on -Wstrict-null-sentinel

* fixed issue #634: Web interface bug: Escape does not always propagate

* fixed issue #620: added startup option `--server.default-api-compatibility`

  This adds the following changes to the ArangoDB server and clients:
  - the server provides a new startup option `--server.default-api-compatibility`.
    This option can be used to determine the compatibility of (some) server API
    return values. The value for this parameter is a server version number,
    calculated as follows: `10000 * major + 100 * minor` (e.g. `10400` for ArangoDB
    1.3). The default value is `10400` (1.4), the minimum allowed value is `10300`
    (1.3).

    When setting this option to a value lower than the current server version,
    the server might respond with old-style results to "old" clients, increasing
    compatibility with "old" (non-up-to-date) clients.

  - the server will on each incoming request check for an HTTP header
    `x-arango-version`. Clients can optionally set this header to the API
    version number they support. For example, if a client sends the HTTP header
    `x-arango-version: 10300`, the server will pick this up and might send ArangoDB
    1.3-style responses in some situations.

    Setting either the startup parameter or using the HTTP header (or both) allows
    running "old" clients with newer versions of ArangoDB, without having to adjust
    the clients too much.

  - the `location` headers returned by the server for the APIs `/_api/document/...`
    and `/_api/collection/...` will have different values depending on the used API
    version. If the API compatibility is `10300`, the `location` headers returned
    will look like this:

        location: /_api/document/....

    whereas when an API compatibility of `10400` or higher is used, the `location`
    headers will look like this:

        location: /_db/<database name>/_api/document/...

  Please note that even in the presence of this, old API versions still may not
  be supported forever by the server.

* fixed issue #643: Some minor corrections and a link to "Downloads" by @frankmayer

* started issue #642: Completion of error handling

* fixed issue #639: compiling v1.4 on maverick produces warnings on
  -Wstrict-null-sentinel

* fixed issue #621: Standard Config needs to be fixed

* added function to manage indexes (web interface)

* improved server shutdown time by signaling shutdown to applicationserver,
  logging, cleanup and compactor threads

* added foxx-manager `replace` command

* added foxx-manager `installed` command (a more intuitive alias for `list`)

* fixed issue #617: Swagger API is missing '/_api/version'

* fixed issue #615: Swagger API: Some commands have no parameter entry forms

* fixed issue #614: API : Typo in : Request URL /_api/database/current

* fixed issue #609: Graph viz tool - different background color

* fixed issue #608: arangosh config files - eventually missing in the manual

* fixed issue #607: Admin interface: no core documentation

* fixed issue #603: Aardvark Foxx App Manager

* fixed a bug in type-mapping between AQL user functions and the AQL layer

  The bug caused errors like the following when working with collection documents
  in an AQL user function:

      TypeError: Cannot assign to read only property '_id' of #<ShapedJson>

* create less system collections when creating a new database

  This is achieved by deferring collection creation until the collections are actually
  needed by ArangoDB. The following collections are affected by the change:
  - `_fishbowl`
  - `_structures`


v1.4.0-beta2 (2013-10-14)
-------------------------

* fixed compaction on Windows

  The compaction on Windows did not ftruncate the cleaned datafiles to a smaller size.
  This has been fixed so not only the content of the files is cleaned but also files
  are re-created with potentially smaller sizes.

* only the following system collections will be excluded from replication from now on:
  - `_replication`
  - `_trx`
  - `_users`
  - `_aal`
  - `_fishbowl`
  - `_modules`
  - `_routing`

  Especially the following system collections will now be included in replication:
  - `_aqlfunctions`
  - `_graphs`

  In previous versions of ArangoDB, all system collections were excluded from the
  replication.

  The change also caused a change in the replication logger and applier:
  in previous versions of ArangoDB, only a collection's id was logged for an operation.
  This has not caused problems for non-system collections but for system collections
  there ids might differ. In addition to a collection id ArangoDB will now also log the
  name of a collection for each replication event.

  The replication applier will now look for the collection name attribute in logged
  events preferably.

* added database selection to arango-dfdb

* provide foxx-manager, arangodump, and arangorestore in Windows build

* ArangoDB 1.4 will refuse to start if option `--javascript.app-path` is not set.

* added startup option `--server.allow-method-override`

  This option can be set to allow overriding the HTTP request method in a request using
  one of the following custom headers:

  - x-http-method-override
  - x-http-method
  - x-method-override

  This allows bypassing proxies and tools that would otherwise just let certain types of
  requests pass. Enabling this option may impose a security risk, so it should only be
  used in very controlled environments.

  The default value for this option is `false` (no method overriding allowed).

* added "details" URL parameter for bulk import API

  Setting the `details` URL parameter to `true` in a call to POST `/_api/import` will make
  the import return details about non-imported documents in the `details` attribute. If
  `details` is `false` or omitted, no `details` attribute will be present in the response.
  This is the same behavior that previous ArangoDB versions exposed.

* added "complete" option for bulk import API

  Setting the `complete` URL parameter to `true` in a call to POST `/_api/import` will make
  the import completely fail if at least one of documents cannot be imported successfully.

  It defaults to `false`, which will make ArangoDB continue importing the other documents
  from the import even if some documents cannot be imported. This is the same behavior that
  previous ArangoDB versions exposed.

* added missing swagger documentation for `/_api/log`

* calling `/_api/logs` (or `/_admin/logs`) is only permitted from the `_system` database now.

  Calling this API method for/from other database will result in an HTTP 400.

' ported fix from https://github.com/novus/nvd3/commit/0894152def263b8dee60192f75f66700cea532cc

  This prevents JavaScript errors from occurring in Chrome when in the admin interface,
  section "Dashboard".

* show current database name in web interface (bottom right corner)

* added missing documentation for /_api/import in swagger API docs

* allow specification of database name for replication sync command replication applier

  This allows syncing from a master database with a different name than the slave database.

* issue #601: Show DB in prompt

  arangosh now displays the database name as part of the prompt by default.

  Can change the prompt by using the `--prompt` option, e.g.

      > arangosh --prompt "my db is named \"%d\"> "


v1.4.0-beta1 (2013-10-01)
-------------------------

* make the Foxx manager use per-database app directories

  Each database now has its own subdirectory for Foxx applications. Each database
  can thus use different Foxx applications if required. A Foxx app for a specific
  database resides in `<app-path>/databases/<database-name>/<app-name>`.

  System apps are shared between all databases. They reside in `<app-path>/system/<app-name>`.

* only trigger an engine reset in development mode for URLs starting with `/dev/`

  This prevents ArangoDB from reloading all Foxx applications when it is not
  actually necessary.

* changed error code from 10 (bad parameter) to 1232 (invalid key generator) for
  errors that are due to an invalid key generator specification when creating a new
  collection

* automatic detection of content-type / mime-type for Foxx assets based on filenames,
  added possibility to override auto detection

* added endpoint management API at `/_api/endpoint`

* changed HTTP return code of PUT `/_api/cursor` from 400 to 404 in case a
  non-existing cursor is referred to

* issue #360: added support for asynchronous requests

  Incoming HTTP requests with the headers `x-arango-async: true` or
  `x-arango-async: store` will be answered by the server instantly with a generic
  HTTP 202 (Accepted) response.

  The actual requests will be queued and processed by the server asynchronously,
  allowing the client to continue sending other requests without waiting for the
  server to process the actually requested operation.

  The exact point in time when a queued request is executed is undefined. If an
  error occurs during execution of an asynchronous request, the client will not
  be notified by the server.

  The maximum size of the asynchronous task queue can be controlled using the new
  option `--scheduler.maximal-queue-size`. If the queue contains this many number of
  tasks and a new asynchronous request comes in, the server will reject it with an
  HTTP 500 (internal server error) response.

  Results of incoming requests marked with header `x-arango-async: true` will be
  discarded by the server immediately. Clients have no way of accessing the result
  of such asynchronously executed request. This is just _fire and forget_.

  To later retrieve the result of an asynchronously executed request, clients can
  mark a request with the header `x-arango-async: keep`. This makes the server
  store the result of the request in memory until explicitly fetched by a client
  via the `/_api/job` API. The `/_api/job` API also provides methods for basic
  inspection of which pending or already finished requests there are on the server,
  plus ways for garbage collecting unneeded results.

* Added new option `--scheduler.maximal-queue-size`.

* issue #590: Manifest Lint

* added data dump and restore tools, arangodump and arangorestore.

  arangodump can be used to create a logical dump of an ArangoDB database, or
  just dedicated collections. It can be used to dump both a collection's structure
  (properties and indexes) and data (documents).

  arangorestore can be used to restore data from a dump created with arangodump.
  arangorestore currently does not re-create any indexes, and doesn't yet handle
  referenced documents in edges properly when doing just partial restores.
  This will be fixed until 1.4 stable.

* introduced `--server.database` option for arangosh, arangoimp, and arangob.

  The option allows these client tools to use a certain database for their actions.
  In arangosh, the current database can be switched at any time using the command

      db._useDatabase(<name>);

  When no database is specified, all client tools will assume they should use the
  default database `_system`. This is done for downwards-compatibility reasons.

* added basic multi database support (alpha)

  New databases can be created using the REST API POST `/_api/database` and the
  shell command `db._createDatabase(<name>)`.

  The default database in ArangoDB is called `_system`. This database is always
  present and cannot be deleted by the user. When an older version of ArangoDB is
  upgraded to 1.4, the previously only database will automatically become the
  `_system` database.

  New databases can be created with the above commands, and can be deleted with the
  REST API DELETE `/_api/database/<name>` or the shell command `db._dropDatabase(<name>);`.

  Deleting databases is still unstable in ArangoDB 1.4 alpha and might crash the
  server. This will be fixed until 1.4 stable.

  To access a specific database via the HTTP REST API, the `/_db/<name>/` prefix
  can be used in all URLs. ArangoDB will check if an incoming request starts with
  this prefix, and will automatically pick the database name from it. If the prefix
  is not there, ArangoDB will assume the request is made for the default database
  (`_system`). This is done for downwards-compatibility reasons.

  That means, the following URL pathnames are logically identical:

      /_api/document/mycollection/1234
      /_db/_system/document/mycollection/1234

  To access a different database (e.g. `test`), the URL pathname would look like this:

      /_db/test/document/mycollection/1234

  New databases can also be created and existing databases can only be dropped from
  within the default database (`_system`). It is not possible to drop the `_system`
  database itself.

  Cross-database operations are unintended and unsupported. The intention of the
  multi-database feature is to have the possibility to have a few databases managed
  by ArangoDB in parallel, but to only access one database at a time from a connection
  or a request.

  When accessing the web interface via the URL pathname `/_admin/html/` or `/_admin/aardvark`,
  the web interface for the default database (`_system`) will be displayed.
  To access the web interface for a different database, the database name can be
  put into the URLs as a prefix, e.g. `/_db/test/_admin/html` or
  `/_db/test/_admin/aardvark`.

  All internal request handlers and also all user-defined request handlers and actions
  (including Foxx) will only get to see the unprefixed URL pathnames (i.e. excluding
  any database name prefix). This is to ensure downwards-compatibility.

  To access the name of the requested database from any action (including Foxx), use
  use `req.database`.

  For example, when calling the URL `/myapp/myaction`, the content of `req.database`
  will be `_system` (the default database because no database got specified) and the
  content of `req.url` will be `/myapp/myaction`.

  When calling the URL `/_db/test/myapp/myaction`, the content of `req.database` will be
  `test`, and the content of `req.url` will still be `/myapp/myaction`.

* Foxx now excludes files starting with . (dot) when bundling assets

  This mitigates problems with editor swap files etc.

* made the web interface a Foxx application

  This change caused the files for the web interface to be moved from `html/admin` to
  `js/apps/aardvark` in the file system.

  The base URL for the admin interface changed from `_admin/html/index.html` to
  `_admin/aardvark/index.html`.

  The "old" redirection to `_admin/html/index.html` will now produce a 404 error.

  When starting ArangoDB with the `--upgrade` option, this will automatically be remedied
  by putting in a redirection from `/` to `/_admin/aardvark/index.html`, and from
  `/_admin/html/index.html` to `/_admin/aardvark/index.html`.

  This also obsoletes the following configuration (command-line) options:
  - `--server.admin-directory`
  - `--server.disable-admin-interface`

  when using these now obsolete options when the server is started, no error is produced
  for downwards-compatibility.

* changed User-Agent value sent by arangoimp, arangosh, and arangod from "VOC-Agent" to
  "ArangoDB"

* changed journal file creation behavior as follows:

  Previously, a journal file for a collection was always created when a collection was
  created. When a journal filled up and became full, the current journal was made a
  datafile, and a new (empty) journal was created automatically. There weren't many
  intended situations when a collection did not have at least one journal.

  This is changed now as follows:
  - when a collection is created, no journal file will be created automatically
  - when there is a write into a collection without a journal, the journal will be
    created lazily
  - when there is a write into a collection with a full journal, a new journal will
    be created automatically

  From the end user perspective, nothing should have changed, except that there is now
  less disk usage for empty collections. Disk usage of infrequently updated collections
  might also be reduced significantly by running the `rotate()` method of a collection,
  and not writing into a collection subsequently.

* added method `collection.rotate()`

  This allows premature rotation of a collection's current journal file into a (read-only)
  datafile. The purpose of using `rotate()` is to prematurely allow compaction (which is
  performed on datafiles only) on data, even if the journal was not filled up completely.

  Using `rotate()` may make sense in the following scenario:

      c = db._create("test");
      for (i = 0; i < 1000; ++i) {
        c.save(...); // insert lots of data here
      }

      ...
      c.truncate(); // collection is now empty
      // only data in datafiles will be compacted by following compaction runs
      // all data in the current journal would not be compacted

      // calling rotate will make the current journal a datafile, and thus make it
      // eligible for compaction
      c.rotate();

  Using `rotate()` may also be useful when data in a collection is known to not change
  in the immediate future. After having completed all write operations on a collection,
  performing a `rotate()` will reduce the size of the current journal to the actually
  required size (remember that journals are pre-allocated with a specific size) before
  making the journal a datafile. Thus `rotate()` may cause disk space savings, even if
  the datafiles does not qualify for compaction after rotation.

  Note: rotating the journal is asynchronous, so that the actual rotation may be executed
  after `rotate()` returns to the caller.

* changed compaction to merge small datafiles together (up to 3 datafiles are merged in
  a compaction run)

  In the regular case, this should leave less small datafiles stay around on disk and allow
  using less file descriptors in total.

* added AQL MINUS function

* added AQL UNION_DISTINCT function (more efficient than combination of `UNIQUE(UNION())`)

* updated mruby to 2013-08-22

* issue #587: Add db._create() in help for startup arangosh

* issue #586: Share a link on installation instructions in the User Manual

* issue #585: Bison 2.4 missing on Mac for custom build

* issue #584: Web interface images broken in devel

* issue #583: Small documentation update

* issue #581: Parameter binding for attributes

* issue #580: Small improvements (by @guidoreina)

* issue #577: Missing documentation for collection figures in implementor manual

* issue #576: Get disk usage for collections and graphs

  This extends the result of the REST API for /_api/collection/figures with
  the attributes `compactors.count`, `compactors.fileSize`, `shapefiles.count`,
  and `shapefiles.fileSize`.

* issue #575: installing devel version on mac (low prio)

* issue #574: Documentation (POST /_admin/routing/reload)

* issue #558: HTTP cursors, allow count to ignore LIMIT


v1.4.0-alpha1 (2013-08-02)
--------------------------

* added replication. check online manual for details.

* added server startup options `--server.disable-replication-logger` and
  `--server.disable-replication-applier`

* removed action deployment tool, this now handled with Foxx and its manager or
  by kaerus node utility

* fixed a server crash when using byExample / firstExample inside a transaction
  and the collection contained a usable hash/skiplist index for the example

* defineHttp now only expects a single context

* added collection detail dialog (web interface)

  Shows collection properties, figures (datafiles, journals, attributes, etc.)
  and indexes.

* added documents filter (web interface)

  Allows searching for documents based on attribute values. One or many filter
  conditions can be defined, using comparison operators such as '==', '<=', etc.

* improved AQL editor (web interface)

  Editor supports keyboard shortcuts (Submit, Undo, Redo, Select).
  Editor allows saving and reusing of user-defined queries.
  Added example queries to AQL editor.
  Added comment button.

* added document import (web interface)

  Allows upload of JSON-data from files. Files must have an extension of .json.

* added dashboard (web interface)

  Shows the status of replication and multiple system charts, e.g.
  Virtual Memory Size, Request Time, HTTP Connections etc.

* added API method `/_api/graph` to query all graphs with all properties.

* added example queries in web interface AQL editor

* added arango.reconnect(<host>) method for arangosh to dynamically switch server or
  user name

* added AQL range operator `..`

  The `..` operator can be used to easily iterate over a sequence of numeric
  values. It will produce a list of values in the defined range, with both bounding
  values included.

  Example:

      2010..2013

  will produce the following result:

      [ 2010, 2011, 2012, 2013 ]

* added AQL RANGE function

* added collection.first(count) and collection.last(count) document access functions

  These functions allow accessing the first or last n documents in a collection. The order
  is determined by document insertion/update time.

* added AQL INTERSECTION function

* INCOMPATIBLE CHANGE: changed AQL user function namespace resolution operator from `:` to `::`

  AQL user-defined functions were introduced in ArangoDB 1.3, and the namespace resolution
  operator for them was the single colon (`:`). A function call looked like this:

      RETURN mygroup:myfunc()

  The single colon caused an ambiguity in the AQL grammar, making it indistinguishable from
  named attributes or the ternary operator in some cases, e.g.

      { mygroup:myfunc ? mygroup:myfunc }

  The change of the namespace resolution operator from `:` to `::` fixes this ambiguity.

  Existing user functions in the database will be automatically fixed when starting ArangoDB
  1.4 with the `--upgrade` option. However, queries using user-defined functions need to be
  adjusted on the client side to use the new operator.

* allow multiple AQL LET declarations separated by comma, e.g.
  LET a = 1, b = 2, c = 3

* more useful AQL error messages

  The error position (line/column) is more clearly indicated for parse errors.
  Additionally, if a query references a collection that cannot be found, the error
  message will give a hint on the collection name

* changed return value for AQL `DOCUMENT` function in case document is not found

  Previously, when the AQL `DOCUMENT` function was called with the id of a document and
  the document could not be found, it returned `undefined`. This value is not part of the
  JSON type system and this has caused some problems.
  Starting with ArangoDB 1.4, the `DOCUMENT` function will return `null` if the document
  looked for cannot be found.

  In case the function is called with a list of documents, it will continue to return all
  found documents, and will not return `null` for non-found documents. This has not changed.

* added single line comments for AQL

  Single line comments can be started with a double forward slash: `//`.
  They end at the end of the line, or the end of the query string, whichever is first.

* fixed documentation issues #567, #568, #571.

* added collection.checksum(<withData>) method to calculate CRC checksums for
  collections

  This can be used to
  - check if data in a collection has changed
  - compare the contents of two collections on different ArangoDB instances

* issue #565: add description line to aal.listAvailable()

* fixed several out-of-memory situations when double freeing or invalid memory
  accesses could happen

* less msyncing during the creation of collections

  This is achieved by not syncing the initial (standard) markers in shapes collections.
  After all standard markers are written, the shapes collection will get synced.

* renamed command-line option `--log.filter` to `--log.source-filter` to avoid
  misunderstandings

* introduced new command-line option `--log.content-filter` to optionally restrict
  logging to just specific log messages (containing the filter string, case-sensitive).

  For example, to filter on just log entries which contain `ArangoDB`, use:

      --log.content-filter "ArangoDB"

* added optional command-line option `--log.requests-file` to log incoming HTTP
  requests to a file.

  When used, all HTTP requests will be logged to the specified file, containing the
  client IP address, HTTP method, requests URL, HTTP response code, and size of the
  response body.

* added a signal handler for SIGUSR1 signal:

  when ArangoDB receives this signal, it will respond all further incoming requests
  with an HTTP 503 (Service Unavailable) error. This will be the case until another
  SIGUSR1 signal is caught. This will make ArangoDB start serving requests regularly
  again. Note: this is not implemented on Windows.

* limited maximum request URI length to 16384 bytes:

  Incoming requests with longer request URIs will be responded to with an HTTP
  414 (Request-URI Too Long) error.

* require version 1.0 or 1.1 in HTTP version signature of requests sent by clients:

  Clients sending requests with a non-HTTP 1.0 or non-HTTP 1.1 version number will
  be served with an HTTP 505 (HTTP Version Not Supported) error.

* updated manual on indexes:

  using system attributes such as `_id`, `_key`, `_from`, `_to`, `_rev` in indexes is
  disallowed and will be rejected by the server. This was the case since ArangoDB 1.3,
  but was not properly documented.

* issue #563: can aal become a default object?

  aal is now a prefab object in arangosh

* prevent certain system collections from being renamed, dropped, or even unloaded.

  Which restrictions there are for which system collections may vary from release to
  release, but users should in general not try to modify system collections directly
  anyway.

  Note: there are no such restrictions for user-created collections.

* issue #559: added Foxx documentation to user manual

* added server startup option `--server.authenticate-system-only`. This option can be
  used to restrict the need for HTTP authentication to internal functionality and APIs,
  such as `/_api/*` and `/_admin/*`.
  Setting this option to `true` will thus force authentication for the ArangoDB APIs
  and the web interface, but allow unauthenticated requests for other URLs (including
  user defined actions and Foxx applications).
  The default value of this option is `false`, meaning that if authentication is turned
  on, authentication is still required for *all* incoming requests. Only by setting the
  option to `true` this restriction is lifted and authentication becomes required for
  URLs starting with `/_` only.

  Please note that authentication still needs to be enabled regularly by setting the
  `--server.disable-authentication` parameter to `false`. Otherwise no authentication
  will be required for any URLs as before.

* protect collections against unloading when there are still document barriers around.

* extended cap constraints to optionally limit the active data size in a collection to
  a specific number of bytes.

  The arguments for creating a cap constraint are now:
  `collection.ensureCapConstraint(<count>, <byteSize>);`

  It is supported to specify just a count as in ArangoDB 1.3 and before, to specify
  just a fileSize, or both. The first met constraint will trigger the automated
  document removal.

* added `db._exists(doc)` and `collection.exists(doc)` for easy document existence checks

* added API `/_api/current-database` to retrieve information about the database the
  client is currently connected to (note: the API `/_api/current-database` has been
  removed in the meantime. The functionality is accessible via `/_api/database/current`
  now).

* ensure a proper order of tick values in datafiles/journals/compactors.
  any new files written will have the _tick values of their markers in order. for
  older files, there are edge cases at the beginning and end of the datafiles when
  _tick values are not properly in order.

* prevent caching of static pages in PathHandler.
  whenever a static page is requested that is served by the general PathHandler, the
  server will respond to HTTP GET requests with a "Cache-Control: max-age=86400" header.

* added "doCompact" attribute when creating collections and to collection.properties().
  The attribute controls whether collection datafiles are compacted.

* changed the HTTP return code from 400 to 404 for some cases when there is a referral
  to a non-existing collection or document.

* introduced error code 1909 `too many iterations` that is thrown when graph traversals
  hit the `maxIterations` threshold.

* optionally limit traversals to a certain number of iterations
  the limitation can be achieved via the traversal API by setting the `maxIterations`
  attribute, and also via the AQL `TRAVERSAL` and `TRAVERSAL_TREE` functions by setting
  the same attribute. If traversals are not limited by the end user, a server-defined
  limit for `maxIterations` may be used to prevent server-side traversals from running
  endlessly.

* added graph traversal API at `/_api/traversal`

* added "API" link in web interface, pointing to REST API generated with Swagger

* moved "About" link in web interface into "links" menu

* allow incremental access to the documents in a collection from out of AQL
  this allows reading documents from a collection chunks when a full collection scan
  is required. memory usage might be must lower in this case and queries might finish
  earlier if there is an additional LIMIT statement

* changed AQL COLLECT to use a stable sort, so any previous SORT order is preserved

* issue #547: Javascript error in the web interface

* issue #550: Make AQL graph functions support key in addition to id

* issue #526: Unable to escape when an errorneous command is entered into the js shell

* issue #523: Graph and vertex methods for the javascript api

* issue #517: Foxx: Route parameters with capital letters fail

* issue #512: Binded Parameters for LIMIT


v1.3.3 (2013-08-01)
-------------------

* issue #570: updateFishbowl() fails once

* updated and fixed generated examples

* issue #559: added Foxx documentation to user manual

* added missing error reporting for errors that happened during import of edges


v1.3.2 (2013-06-21)
-------------------

* fixed memleak in internal.download()

* made the shape-collection journal size adaptive:
  if too big shapes come in, a shape journal will be created with a big-enough size
  automatically. the maximum size of a shape journal is still restricted, but to a
  very big value that should never be reached in practice.

* fixed a segfault that occurred when inserting documents with a shape size bigger
  than the default shape journal size (2MB)

* fixed a locking issue in collection.truncate()

* fixed value overflow in accumulated filesizes reported by collection.figures()

* issue #545: AQL FILTER unnecessary (?) loop

* issue #549: wrong return code with --daemon


v1.3.1 (2013-05-24)
-------------------

* removed currently unused _ids collection

* fixed usage of --temp-path in aranogd and arangosh

* issue #540: suppress return of temporary internal variables in AQL

* issue #530: ReferenceError: ArangoError is not a constructor

* issue #535: Problem with AQL user functions javascript API

* set --javascript.app-path for test execution to prevent startup error

* issue #532: Graph _edgesCache returns invalid data?

* issue #531: Arangod errors

* issue #529: Really weird transaction issue

* fixed usage of --temp-path in aranogd and arangosh


v1.3.0 (2013-05-10)
-------------------

* fixed problem on restart ("datafile-xxx is not sealed") when server was killed
  during a compaction run

* fixed leak when using cursors with very small batchSize

* issue #508: `unregistergroup` function not mentioned in http interface docs

* issue #507: GET /_api/aqlfunction returns code inside parentheses

* fixed issue #489: Bug in aal.install

* fixed issue 505: statistics not populated on MacOS


v1.3.0-rc1 (2013-04-24)
-----------------------

* updated documentation for 1.3.0

* added node modules and npm packages

* changed compaction to only compact datafiles with more at least 10% of dead
  documents (byte size-wise)

* issue #498: fixed reload of authentication info when using
  `require("org/arangodb/users").reload()`

* issue #495: Passing an empty array to create a document results in a
  "phantom" document

* added more precision for requests statistics figures

* added "sum" attribute for individual statistics results in statistics API
  at /_admin/statistics

* made "limit" an optional parameter in AQL function NEAR().
  limit can now be either omitted completely, or set to 0. If so, an internal
  default value (currently 100) will be applied for the limit.

* issue #481

* added "attributes.count" to output of `collection.figures()`
  this also affects the REST API /_api/collection/<name>/figures

* added IndexedPropertyGetter for ShapedJson objects

* added API for user-defined AQL functions

* issue #475: A better error message for deleting a non-existent graph

* issue #474: Web interface problems with the JS Shell

* added missing documentation for AQL UNION function

* added transaction support.
  This provides ACID transactions for ArangoDB. Transactions can be invoked
  using the `db._executeTransaction()` function, or the `/_api/transaction`
  REST API.

* switched to semantic versioning (at least for alpha & alpha naming)

* added saveOrReplace() for server-side JS

v1.3.alpha1 (2013-04-05)
------------------------

* cleanup of Module, Package, ArangoApp and modules "internal", "fs", "console"

* use Error instead of string in throw to allow stack-trace

* issue #454: error while creation of Collection

* make `collection.count()` not recalculate the number of documents on the fly, but
  use some internal document counters.

* issue #457: invalid string value in web interface

* make datafile id (datafile->_fid) identical to the numeric part of the filename.
  E.g. the datafile `journal-123456.db` will now have a datafile marker with the same
  fid (i.e. `123456`) instead of a different value. This change will only affect
  datafiles that are created with 1.3 and not any older files.
  The intention behind this change is to make datafile debugging easier.

* consistently discard document attributes with reserved names (system attributes)
  but without any known meaning, for example `_test`, `_foo`, ...

  Previously, these attributes were saved with the document regularly in some cases,
  but were discarded in other cases.
  Now these attributes are discarded consistently. "Real" system attributes such as
  `_key`, `_from`, `_to` are not affected and will work as before.

  Additionally, attributes with an empty name (``) are discarded when documents are
  saved.

  Though using reserved or empty attribute names in documents was not really and
  consistently supported in previous versions of ArangoDB, this change might cause
  an incompatibility for clients that rely on this feature.

* added server startup flag `--database.force-sync-properties` to force syncing of
  collection properties on collection creation, deletion and on property update.
  The default value is true to mimic the behavior of previous versions of ArangoDB.
  If set to false, collection properties are written to disk but no call to sync()
  is made.

* added detailed output of server version and components for REST APIs
  `/_admin/version` and `/_api/version`. To retrieve this extended information,
  call the REST APIs with URL parameter `details=true`.

* issue #443: For git-based builds include commit hash in version

* adjust startup log output to be more compact, less verbose

* set the required minimum number of file descriptors to 256.
  On server start, this number is enforced on systems that have rlimit. If the limit
  cannot be enforced, starting the server will fail.
  Note: 256 is considered to be the absolute minimum value. Depending on the use case
  for ArangoDB, a much higher number of file descriptors should be used.

  To avoid checking & potentially changing the number of maximum open files, use the
  startup option `--server.descriptors-minimum 0`

* fixed shapedjson to json conversion for special numeric values (NaN, +inf, -inf).
  Before, "NaN", "inf", or "-inf" were written into the JSONified output, but these
  values are not allowed in JSON. Now, "null" is written to the JSONified output as
  required.

* added AQL functions VARIANCE_POPULATION(), VARIANCE_SAMPLE(), STDDEV_POPULATION(),
  STDDEV_SAMPLE(), AVERAGE(), MEDIAN() to calculate statistical values for lists

* added AQL SQRT() function

* added AQL TRIM(), LEFT() and RIGHT() string functions

* fixed issue #436: GET /_api/document on edge

* make AQL REVERSE() and LENGTH() functions work on strings, too

* disabled DOT generation in `make doxygen`. this speeds up docs generation

* renamed startup option `--dispatcher.report-intervall` to `--dispatcher.report-interval`

* renamed startup option `--scheduler.report-intervall` to `--scheduler.report-interval`

* slightly changed output of REST API method /_admin/log.
  Previously, the log messages returned also contained the date and log level, now
  they will only contain the log message, and no date and log level information.
  This information can be re-created by API users from the `timestamp` and `level`
  attributes of the result.

* removed configure option `--enable-zone-debug`
  memory zone debugging is now automatically turned on when compiling with ArangoDB
  `--enable-maintainer-mode`

* removed configure option `--enable-arangob`
  arangob is now always included in the build


v1.2.3 (XXXX-XX-XX)
-------------------

* added optional parameter `edgexamples` for AQL function EDGES() and NEIGHBORS()

* added AQL function NEIGHBORS()

* added freebsd support

* fixed firstExample() query with `_id` and `_key` attributes

* issue triAGENS/ArangoDB-PHP#55: AQL optimizer may have mis-optimized duplicate
  filter statements with limit


v1.2.2 (2013-03-26)
-------------------

* fixed save of objects with common sub-objects

* issue #459: fulltext internal memory allocation didn't scale well
  This fix improves loading times for collections with fulltext indexes that have
  lots of equal words indexed.

* issue #212: auto-increment support

  The feature can be used by creating a collection with the extra `keyOptions`
  attribute as follows:

      db._create("mycollection", { keyOptions: { type: "autoincrement", offset: 1, increment: 10, allowUserKeys: true } });

  The `type` attribute will make sure the keys will be auto-generated if no
  `_key` attribute is specified for a document.

  The `allowUserKeys` attribute determines whether users might still supply own
  `_key` values with documents or if this is considered an error.

  The `increment` value determines the actual increment value, whereas the `offset`
  value can be used to seed to value sequence with a specific starting value.
  This will be useful later in a multi-master setup, when multiple servers can use
  different auto-increment seed values and thus generate non-conflicting auto-increment values.

  The default values currently are:

  - `allowUserKeys`: `true`
  - `offset`: `0`
  - `increment`: `1`

  The only other available key generator type currently is `traditional`.
  The `traditional` key generator will auto-generate keys in a fashion as ArangoDB
  always did (some increasing integer value, with a more or less unpredictable
  increment value).

  Note that for the `traditional` key generator there is only the option to disallow
  user-supplied keys and give the server the sole responsibility for key generation.
  This can be achieved by setting the `allowUserKeys` property to `false`.

  This change also introduces the following errors that API implementors may want to check
  the return values for:

  - 1222: `document key unexpected`: will be raised when a document is created with
    a `_key` attribute, but the underlying collection was set up with the `keyOptions`
    attribute `allowUserKeys: false`.

  - 1225: `out of keys`: will be raised when the auto-increment key generator runs
    out of keys. This may happen when the next key to be generated is 2^64 or higher.
    In practice, this will only happen if the values for `increment` or `offset` are
    not set appropriately, or if users are allowed to supply own keys, those keys
    are near the 2^64 threshold, and later the auto-increment feature kicks in and
    generates keys that cross that threshold.

    In practice it should not occur with proper configuration and proper usage of the
    collections.

  This change may also affect the following REST APIs:
  - POST `/_api/collection`: the server does now accept the optional `keyOptions`
    attribute in the second parameter
  - GET `/_api/collection/properties`: will return the `keyOptions` attribute as part
    of the collection's properties. The previous optional attribute `createOptions`
    is now gone.

* fixed `ArangoStatement.explain()` method with bind variables

* fixed misleading "cursor not found" error message in arangosh that occurred when
  `count()` was called for client-side cursors

* fixed handling of empty attribute names, which may have crashed the server under
  certain circumstances before

* fixed usage of invalid pointer in error message output when index description could
  not be opened


v1.2.1 (2013-03-14)
-------------------

* issue #444: please darken light color in arangosh

* issue #442: pls update post install info on osx

* fixed conversion of special double values (NaN, -inf, +inf) when converting from
  shapedjson to JSON

* fixed compaction of markers (location of _key was not updated correctly in memory,
  leading to _keys pointing to undefined memory after datafile rotation)

* fixed edge index key pointers to use document master pointer plus offset instead
  of direct _key address

* fixed case when server could not create any more journal or compactor files.
  Previously a wrong status code may have been returned, and not being able to create
  a new compactor file may have led to an infinite loop with error message
  "could not create compactor".

* fixed value truncation for numeric filename parts when renaming datafiles/journals


v1.2.0 (2013-03-01)
-------------------

* by default statistics are now switch off; in order to enable comment out
  the "disable-statistics = yes" line in "arangod.conf"

* fixed issue #435: csv parser skips data at buffer border

* added server startup option `--server.disable-statistics` to turn off statistics
  gathering without recompilation of ArangoDB.
  This partly addresses issue #432.

* fixed dropping of indexes without collection name, e.g.
  `db.xxx.dropIndex("123456");`
  Dropping an index like this failed with an assertion error.

* fixed issue #426: arangoimp should be able to import edges into edge collections

* fixed issue #425: In case of conflict ArangoDB returns HTTP 400 Bad request
  (with 1207 Error) instead of HTTP 409 Conflict

* fixed too greedy token consumption in AQL for negative values:
  e.g. in the statement `RETURN { a: 1 -2 }` the minus token was consumed as part
  of the value `-2`, and not interpreted as the binary arithmetic operator


v1.2.beta3 (2013-02-22)
-----------------------

* issue #427: ArangoDB Importer Manual has no navigation links (previous|home|next)

* issue #319: Documentation missing for Emergency console and incomplete for datafile debugger.

* issue #370: add documentation for reloadRouting and flushServerModules

* issue #393: added REST API for user management at /_api/user

* issue #393, #128: added simple cryptographic functions for user actions in module "crypto":
  * require("org/arangodb/crypto").md5()
  * require("org/arangodb/crypto").sha256()
  * require("org/arangodb/crypto").rand()

* added replaceByExample() Javascript and REST API method

* added updateByExample() Javascript and REST API method

* added optional "limit" parameter for removeByExample() Javascript and REST API method

* fixed issue #413

* updated bundled V8 version from 3.9.4 to 3.16.14.1
  Note: the Windows version used a more recent version (3.14.0.1) and was not updated.

* fixed issue #404: keep original request url in request object


v1.2.beta2 (2013-02-15)
-----------------------

* fixed issue #405: 1.2 compile warnings

* fixed issue #333: [debian] Group "arangodb" is not used when starting vie init.d script

* added optional parameter 'excludeSystem' to GET /_api/collection
  This parameter can be used to disable returning system collections in the list
  of all collections.

* added AQL functions KEEP() and UNSET()

* fixed issue #348: "HTTP Interface for Administration and Monitoring"
  documentation errors.

* fix stringification of specific positive int64 values. Stringification of int64
  values with the upper 32 bits cleared and the 33rd bit set were broken.

* issue #395:  Collection properties() function should return 'isSystem' for
  Javascript and REST API

* make server stop after upgrade procedure when invoked with `--upgrade option`.
  When started with the `--upgrade` option, the server will perfom
  the upgrade, and then exit with a status code indicating the result of the
  upgrade (0 = success, 1 = failure). To start the server regularly in either
  daemon or console mode, the `--upgrade` option must not be specified.
  This change was introduced to allow init.d scripts check the result of
  the upgrade procedure, even in case an upgrade was successful.
  this was introduced as part of issue #391.

* added AQL function EDGES()

* added more crash-protection when reading corrupted collections at startup

* added documentation for AQL function CONTAINS()

* added AQL function LIKE()

* replaced redundant error return code 1520 (Unable to open collection) with error code
  1203 (Collection not found). These error codes have the same meanings, but one of
  them was returned from AQL queries only, the other got thrown by other parts of
  ArangoDB. Now, error 1203 (Collection not found) is used in AQL too in case a
  non-existing collection is used.

v1.2.beta1 (2013-02-01)
-----------------------

* fixed issue #382: [Documentation error] Maschine... should be Machine...

* unified history file locations for arangod, arangosh, and arangoirb.
  - The readline history for arangod (emergency console) is now stored in file
    $HOME/.arangod. It was stored in $HOME/.arango before.
  - The readline history for arangosh is still stored in $HOME/.arangosh.
  - The readline history for arangoirb is now stored in $HOME/.arangoirb. It was
    stored in $HOME/.arango-mrb before.

* fixed issue #381: _users user should have a unique constraint

* allow negative list indexes in AQL to access elements from the end of a list,
  e.g. ```RETURN values[-1]``` will return the last element of the `values` list.

* collection ids, index ids, cursor ids, and document revision ids created and
  returned by ArangoDB are now returned as strings with numeric content inside.
  This is done to prevent some value overrun/truncation in any part of the
  complete client/server workflow.
  In ArangoDB 1.1 and before, these values were previously returned as
  (potentially very big) integer values. This may cause problems (clipping, overrun,
  precision loss) for clients that do not support big integers natively and store
  such values in IEEE754 doubles internally. This type loses precision after about
  52 bits and is thus not safe to hold an id.
  Javascript and 32 bit-PHP are examples for clients that may cause such problems.
  Therefore, ids are now returned by ArangoDB as strings, with the string
  content being the integer value as before.

  Example for documents ("_rev" attribute):
  - Document returned by ArangoDB 1.1: { "_rev": 1234, ... }
  - Document returned by ArangoDB 1.2: { "_rev": "1234", ... }

  Example for collections ("id" attribute / "_id" property):
  - Collection returned by ArangoDB 1.1: { "id": 9327643, "name": "test", ... }
  - Collection returned by ArangoDB 1.2: { "id": "9327643", "name": "test", ... }

  Example for cursors ("id" attribute):
  - Collection returned by ArangoDB 1.1: { "id": 11734292, "hasMore": true, ... }
  - Collection returned by ArangoDB 1.2: { "id": "11734292", "hasMore": true, ... }

* global variables are not automatically available anymore when starting the
  arangod Javascript emergency console (i.e. ```arangod --console```).

  Especially, the variables `db`, `edges`, and `internal` are not available
  anymore. `db` and `internal` can be made available in 1.2 by
  ```var db = require("org/arangodb").db;``` and
  ```var internal = require("internal");```, respectively.
  The reason for this change is to get rid of global variables in the server
  because this will allow more specific inclusion of functionality.

  For convenience, the global variable `db` is still available by default in
  arangosh. The global variable `edges`, which since ArangoDB 1.1 was kind of
  a redundant wrapper of `db`, has been removed in 1.2 completely.
  Please use `db` instead, and if creating an edge collection, use the explicit
  ```db._createEdgeCollection()``` command.

* issue #374: prevent endless redirects when calling admin interface with
  unexpected URLs

* issue #373: TRAVERSAL() `trackPaths` option does not work. Instead `paths` does work

* issue #358: added support for CORS

* honor optional waitForSync property for document removal, replace, update, and
  save operations in arangosh. The waitForSync parameter for these operations
  was previously honored by the REST API and on the server-side, but not when
  the waitForSync parameter was specified for a document operation in arangosh.

* calls to db.collection.figures() and /_api/collection/<collection>/figures now
  additionally return the number of shapes used in the collection in the
  extra attribute "shapes.count"

* added AQL TRAVERSAL_TREE() function to return a hierarchical result from a traversal

* added AQL TRAVERSAL() function to return the results from a traversal

* added AQL function ATTRIBUTES() to return the attribute names of a document

* removed internal server-side AQL functions from global scope.

  Now the AQL internal functions can only be accessed via the exports of the
  ahuacatl module, which can be included via ```require("org/arangodb/ahuacatl")```.
  It shouldn't be necessary for clients to access this module at all, but
  internal code may use this module.

  The previously global AQL-related server-side functions were moved to the
  internal namespace. This produced the following function name changes on
  the server:

     old name              new name
     ------------------------------------------------------
     AHUACATL_RUN       => require("internal").AQL_QUERY
     AHUACATL_EXPLAIN   => require("internal").AQL_EXPLAIN
     AHUACATL_PARSE     => require("internal").AQL_PARSE

  Again, clients shouldn't have used these functions at all as there is the
  ArangoStatement object to execute AQL queries.

* fixed issue #366: Edges index returns strange description

* added AQL function MATCHES() to check a document against a list of examples

* added documentation and tests for db.collection.removeByExample

* added --progress option for arangoimp. This will show the percentage of the input
  file that has been processed by arangoimp while the import is still running. It can
  be used as a rough indicator of progress for the entire import.

* make the server log documents that cannot be imported via /_api/import into the
  logfile using the warning log level. This may help finding illegal documents in big
  import runs.

* check on server startup whether the database directory and all collection directories
  are writable. if not, the server startup will be aborted. this prevents serious
  problems with collections being non-writable and this being detected at some pointer
  after the server has been started

* allow the following AQL constructs: FUNC(...)[...], FUNC(...).attribute

* fixed issue #361: Bug in Admin Interface. Header disappears when clicking new collection

* Added in-memory only collections

  Added collection creation parameter "isVolatile":
  if set to true, the collection is created as an in-memory only collection,
  meaning that all document data of that collection will reside in memory only,
  and will not be stored permanently to disk.
  This means that all collection data will be lost when the collection is unloaded
  or the server is shut down.
  As this collection type does not have datafile disk overhead for the regular
  document operations, it may be faster than normal disk-backed collections. The
  actual performance gains strongly depend on the underlying OS, filesystem, and
  settings though.
  This collection type should be used for caches only and not for any sensible data
  that cannot be re-created otherwise.
  Some platforms, namely Windows, currently do not support this collection type.
  When creating an in-memory collection on such platform, an error message will be
  returned by ArangoDB telling the user the platform does not support it.

  Note: in-memory collections are an experimental feature. The feature might
  change drastically or even be removed altogether in a future version of ArangoDB.

* fixed issue #353: Please include "pretty print" in Emergency Console

* fixed issue #352: "pretty print" console.log
  This was achieved by adding the dump() function for the "internal" object

* reduced insertion time for edges index
  Inserting into the edges index now avoids costly comparisons in case of a hash
  collision, reducing the prefilling/loading timer for bigger edge collections

* added fulltext queries to AQL via FULLTEXT() function. This allows search
  fulltext indexes from an AQL query to find matching documents

* added fulltext index type. This index type allows indexing words and prefixes of
  words from a specific document attribute. The index can be queries using a
  SimpleQueryFull object, the HTTP REST API at /_api/simple/fulltext, or via AQL

* added collection.revision() method to determine whether a collection has changed.
  The revision method returns a revision string that can be used by client programs
  for equality/inequality comparisons. The value returned by the revision method
  should be treated by clients as an opaque string and clients should not try to
  figure out the sense of the revision id. This is still useful enough to check
  whether data in a collection has changed.

* issue #346: adaptively determine NUMBER_HEADERS_PER_BLOCK

* issue #338: arangosh cursor positioning problems

* issue #326: use limit optimization with filters

* issue #325: use index to avoid sorting

* issue #324: add limit optimization to AQL

* removed arango-password script and added Javascript functionality to add/delete
  users instead. The functionality is contained in module `users` and can be invoked
  as follows from arangosh and arangod:
  * require("users").save("name", "passwd");
  * require("users").replace("name", "newPasswd");
  * require("users").remove("name");
  * require("users").reload();
  These functions are intentionally not offered via the web interface.
  This also addresses issue #313

* changed print output in arangosh and the web interface for JSON objects.
  Previously, printing a JSON object in arangosh resulted in the attribute values
  being printed as proper JSON, but attribute names were printed unquoted and
  unescaped. This was fine for the purpose of arangosh, but lead to invalid
  JSON being produced. Now, arangosh will produce valid JSON that can be used
  to send it back to ArangoDB or use it with arangoimp etc.

* fixed issue #300: allow importing documents via the REST /_api/import API
  from a JSON list, too.
  So far, the API only supported importing from a format that had one JSON object
  on each line. This is sometimes inconvenient, e.g. when the result of an AQL
  query or any other list is to be imported. This list is a JSON list and does not
  necessary have a document per line if pretty-printed.
  arangoimp now supports the JSON list format, too. However, the format requires
  arangoimp and the server to read the entire dataset at once. If the dataset is
  too big (bigger than --max-upload-size) then the import will be rejected. Even if
  increased, the entire list must fit in memory on both the client and the server,
  and this may be more resource-intensive than importing individual lines in chunks.

* removed unused parameter --reuse-ids for arangoimp. This parameter did not have
  any effect in 1.2, was never publicly announced and did evil (TM) things.

* fixed issue #297 (partly): added whitespace between command line and
  command result in arangosh, added shell colors for better usability

* fixed issue #296: system collections not usable from AQL

* fixed issue #295: deadlock on shutdown

* fixed issue #293: AQL queries should exploit edges index

* fixed issue #292: use index when filtering on _key in AQL

* allow user-definable document keys
  users can now define their own document keys by using the _key attribute
  when creating new documents or edges. Once specified, the value of _key is
  immutable.
  The restrictions for user-defined key values are:
  * the key must be at most 254 bytes long
  * it must consist of the letters a-z (lower or upper case), the digits 0-9,
    the underscore (_) or dash (-) characters only
  * any other characters, especially multi-byte sequences, whitespace or
    punctuation characters cannot be used inside key values

  Specifying a document key is optional when creating new documents. If no
  document key is specified, ArangoDB will create a document key itself.
  There are no guarantees about the format and pattern of auto-generated document
  keys other than the above restrictions.
  Clients should therefore treat auto-generated document keys as opaque values.
  Keys can be used to look up and reference documents, e.g.:
  * saving a document: `db.users.save({ "_key": "fred", ... })`
  * looking up a document: `db.users.document("fred")`
  * referencing other documents: `edges.relations.save("users/fred", "users/john", ...)`

  This change is downwards-compatible to ArangoDB 1.1 because in ArangoDB 1.1
  users were not able to define their own keys. If the user does not supply a _key
  attribute when creating a document, ArangoDB 1.2 will still generate a key of
  its own as ArangoDB 1.1 did. However, all documents returned by ArangoDB 1.2 will
  include a _key attribute and clients should be able to handle that (e.g. by
  ignoring it if not needed). Documents returned will still include the _id attribute
  as in ArangoDB 1.1.

* require collection names everywhere where a collection id was allowed in
  ArangoDB 1.1 & 1.0
  This change requires clients to use a collection name in place of a collection id
  at all places the client deals with collections.
  Examples:
  * creating edges: the _from and _to attributes must now contain collection names instead
    of collection ids: `edges.relations.save("test/my-key1", "test/my-key2", ...)`
  * retrieving edges: the returned _from and _to attributes now will contain collection
    names instead of ids, too: _from: `test/fred` instead of `1234/3455`
  * looking up documents: db.users.document("fred") or db._document("users/fred")

  Collection names must be used in REST API calls instead of collection ids, too.
  This change is thus not completely downwards-compatible to ArangoDB 1.1. ArangoDB 1.1
  required users to use collection ids in many places instead of collection names.
  This was unintuitive and caused overhead in cases when just the collection name was
  known on client-side but not its id. This overhead can now be avoided so clients can
  work with the collection names directly. There is no need to work with collection ids
  on the client side anymore.
  This change will likely require adjustments to API calls issued by clients, and also
  requires a change in how clients handle the _id value of returned documents. Previously,
  the _id value of returned documents contained the collection id, a slash separator and
  the document number. Since 1.2, _id will contain the collection name, a slash separator
  and the document key. The same applies to the _from and _to attribute values of edges
  that are returned by ArangoDB.

  Also removed (now unnecessary) location header in responses of the collections REST API.
  The location header was previously returned because it was necessary for clients.
  When clients created a collection, they specified the collection name. The collection
  id was generated on the server, but the client needed to use the server-generated
  collection id for further API calls, e.g. when creating edges etc. Therefore, the
  full collection URL, also containing the collection id, was returned by the server in
  responses to the collection API, in the HTTP location header.
  Returning the location header has become unnecessary in ArangoDB 1.2 because users
  can access collections by name and do not need to care about collection ids.


v1.1.3 (2013-XX-XX)
-------------------

* fix case when an error message was looked up for an error code but no error
  message was found. In this case a NULL ptr was returned and not checked everywhere.
  The place this error popped up was when inserting into a non-unique hash index
  failed with a specific, invalid error code.

* fixed issue #381:  db._collection("_users").getIndexes();

* fixed issue #379: arango-password fatal issue javscript.startup-directory

* fixed issue #372: Command-Line Options for the Authentication and Authorization


v1.1.2 (2013-01-20)
-------------------

* upgraded to mruby 2013-01-20 583983385b81c21f82704b116eab52d606a609f4

* fixed issue #357: Some spelling and grammar errors

* fixed issue #355: fix quotes in pdf manual

* fixed issue #351: Strange arangosh error message for long running query

* fixed randomly hanging connections in arangosh on MacOS

* added "any" query method: this returns a random document from a collection. It
  is also available via REST HTTP at /_api/simple/any.

* added deployment tool

* added getPeerVertex

* small fix for logging of long messages: the last character of log messages longer
  than 256 bytes was not logged.

* fixed truncation of human-readable log messages for web interface: the trailing \0
  byte was not appended for messages longer than 256 bytes

* fixed issue #341: ArangoDB crashes when stressed with Batch jobs
  Contrary to the issue title, this did not have anything to do with batch jobs but
  with too high memory usage. The memory usage of ArangoDB is now reduced for cases
   when there are lots of small collections with few documents each

* started with issue #317: Feature Request (from Google Groups): DATE handling

* backported issue #300: Extend arangoImp to Allow importing resultset-like
  (list of documents) formatted files

* fixed issue #337: "WaitForSync" on new collection does not work on Win/X64

* fixed issue #336: Collections REST API docs

* fixed issue #335: mmap errors due to wrong memory address calculation

* fixed issue #332: arangoimp --use-ids parameter seems to have no impact

* added option '--server.disable-authentication' for arangosh as well. No more passwd
  prompts if not needed

* fixed issue #330: session logging for arangosh

* fixed issue #329: Allow passing script file(s) as parameters for arangosh to run

* fixed issue #328: 1.1 compile warnings

* fixed issue #327: Javascript parse errors in front end


v1.1.1 (2012-12-18)
-------------------

* fixed issue #339: DELETE /_api/cursor/cursor-identifier return incollect errorNum

  The fix for this has led to a signature change of the function actions.resultNotFound().
  The meaning of parameter #3 for This function has changed from the error message string
  to the error code. The error message string is now parameter #4.
  Any client code that uses this function in custom actions must be adjusted.

* fixed issue #321: Problem upgrading arangodb 1.0.4 to 1.1.0 with Homebrew (OSX 10.8.2)

* fixed issue #230: add navigation and search for online documentation

* fixed issue #315: Strange result in PATH

* fixed issue #323: Wrong function returned in error message of AQL CHAR_LENGTH()

* fixed some log errors on startup / shutdown due to pid file handling and changing
  of directories


v1.1.0 (2012-12-05)
-------------------

* WARNING:
  arangod now performs a database version check at startup. It will look for a file
  named "VERSION" in its database directory. If the file is not present, arangod will
  perform an automatic upgrade of the database directory. This should be the normal
  case when upgrading from ArangoDB 1.0 to ArangoDB 1.1.

  If the VERSION file is present but is from an older version of ArangoDB, arangod
  will refuse to start and ask the user to run a manual upgrade first. A manual upgrade
  can be performed by starting arangod with the option `--upgrade`.

  This upgrade procedure shall ensure that users have full control over when they
  perform any updates/upgrades of their data, and can plan backups accordingly. The
  procedure also guarantees that the server is not run without any required system
  collections or with in incompatible data state.

* added AQL function DOCUMENT() to retrieve a document by its _id value

* fixed issue #311: fixed segfault on unload

* fixed issue #309: renamed stub "import" button from web interface

* fixed issue #307: added WaitForSync column in collections list in in web interface

* fixed issue #306: naming in web interface

* fixed issue #304: do not clear AQL query text input when switching tabs in
  web interface

* fixed issue #303: added documentation about usage of var keyword in web interface

* fixed issue #301: PATCH does not work in web interface

# fixed issue #269: fix make distclean & clean

* fixed issue #296: system collections not usable from AQL

* fixed issue #295: deadlock on shutdown

* added collection type label to web interface

* fixed issue #290: the web interface now disallows creating non-edges in edge collections
  when creating collections via the web interface, the collection type must also be
  specified (default is document collection)

* fixed issue #289: tab-completion does not insert any spaces

* fixed issue #282: fix escaping in web interface

* made AQL function NOT_NULL take any number of arguments. Will now return its
  first argument that is not null, or null if all arguments are null. This is downwards
  compatible.

* changed misleading AQL function name NOT_LIST() to FIRST_LIST() and slightly changed
  the behavior. The function will now return its first argument that is a list, or null
  if none of the arguments are lists.
  This is mostly downwards-compatible. The only change to the previous implementation in
  1.1-beta will happen if two arguments were passed and the 1st and 2nd arguments were
  both no lists. In previous 1.1, the 2nd argument was returned as is, but now null
  will be returned.

* add AQL function FIRST_DOCUMENT(), with same behavior as FIRST_LIST(), but working
  with documents instead of lists.

* added UPGRADING help text

* fixed issue #284: fixed Javascript errors when adding edges/vertices without own
  attributes

* fixed issue #283: AQL LENGTH() now works on documents, too

* fixed issue #281: documentation for skip lists shows wrong example

* fixed AQL optimizer bug, related to OR-combined conditions that filtered on the
  same attribute but with different conditions

* fixed issue #277: allow usage of collection names when creating edges
  the fix of this issue also implies validation of collection names / ids passed to
  the REST edge create method. edges with invalid collection ids or names in the
  "from" or "to" values will be rejected and not saved


v1.1.beta2 (2012-11-13)
-----------------------

* fixed arangoirb compilation

* fixed doxygen


v1.1.beta1 (2012-10-24)
-----------------------

* fixed AQL optimizer bug

* WARNING:
  - the user has changed from "arango" to "arangodb", the start script has changed from
    "arangod" to "arangodb", the database directory has changed from "/var/arangodb" to
    "/var/lib/arangodb" to be compliant with various Linux policies

  - In 1.1, we have introduced types for collections: regular documents go into document
    collections, and edges go into edge collections. The prefixing (db.xxx vs. edges.xxx)
    works slightly different in 1.1: edges.xxx can still be used to access collections,
    however, it will not determine the type of existing collections anymore. To create an
    edge collection 1.1, you can use db._createEdgeCollection() or edges._create().
    And there's of course also db._createDocumentCollection().
    db._create() is also still there and will create a document collection by default,
    whereas edges._create() will create an edge collection.

  - the admin web interface that was previously available via the simple URL suffix /
    is now available via a dedicated URL suffix only: /_admin/html
    The reason for this is that routing and URLs are now subject to changes by the end user,
    and only URLs parts prefixed with underscores (e.g. /_admin or /_api) are reserved
    for ArangoDB's internal usage.

* the server now handles requests with invalid Content-Length header values as follows:
  - if Content-Length is negative, the server will respond instantly with HTTP 411
    (length required)

  - if Content-Length is positive but shorter than the supplied body, the server will
    respond with HTTP 400 (bad request)

  - if Content-Length is positive but longer than the supplied body, the server will
    wait for the client to send the missing bytes. The server allows 90 seconds for this
    and will close the connection if the client does not send the remaining data

  - if Content-Length is bigger than the maximum allowed size (512 MB), the server will
    fail with HTTP 413 (request entity too large).

  - if the length of the HTTP headers is greater than the maximum allowed size (1 MB),
    the server will fail with HTTP 431 (request header fields too large)

* issue #265: allow optional base64 encoding/decoding of action response data

* issue #252: create _modules collection using arango-upgrade (note: arango-upgrade was
  finally replaced by the `--upgrade` option for arangod)

* issue #251: allow passing arbitrary options to V8 engine using new command line option:
  --javascript.v8-options. Using this option, the Harmony features or other settings in
  v8 can be enabled if the end user requires them

* issue #248: allow AQL optimizer to pull out completely uncorrelated subqueries to the
  top level, resulting in less repeated evaluation of the subquery

* upgraded to Doxygen 1.8.0

* issue #247: added AQL function MERGE_RECURSIVE

* issue #246: added clear() function in arangosh

* issue #245: Documentation: Central place for naming rules/limits inside ArangoDB

* reduced size of hash index elements by 50 %, allowing more index elements to fit in
  memory

* issue #235: GUI Shell throws Error:ReferenceError: db is not defined

* issue #229: methods marked as "under construction"

* issue #228: remove unfinished APIs (/_admin/config/*)

* having the OpenSSL library installed is now a prerequisite to compiling ArangoDB
  Also removed the --enable-ssl configure option because ssl is always required.

* added AQL functions TO_LIST, NOT_LIST

* issue #224: add optional Content-Id for batch requests

* issue #221: more documentation on AQL explain functionality. Also added
  ArangoStatement.explain() client method

* added db._createStatement() method on server as well (was previously available
  on the client only)

* issue #219: continue in case of "document not found" error in PATHS() function

* issue #213: make waitForSync overridable on specific actions

* changed AQL optimizer to use indexes in more cases. Previously, indexes might
  not have been used when in a reference expression the inner collection was
  specified last. Example: FOR u1 IN users FOR u2 IN users FILTER u1._id == u2._id
  Previously, this only checked whether an index could be used for u2._id (not
  possible). It was not checked whether an index on u1._id could be used (possible).
  Now, for expressions that have references/attribute names on both sides of the
  above as above, indexes are checked for both sides.

* issue #204: extend the CSV import by TSV and by user configurable
  separator character(s)

* issue #180: added support for batch operations

* added startup option --server.backlog-size
  this allows setting the value of the backlog for the listen() system call.
  the default value is 10, the maximum value is platform-dependent

* introduced new configure option "--enable-maintainer-mode" for
  ArangoDB maintainers. this option replaces the previous compile switches
  --with-boost-test, --enable-bison, --enable-flex and --enable-errors-dependency
  the individual configure options have been removed. --enable-maintainer-mode
  turns them all on.

* removed potentially unused configure option --enable-memfail

* fixed issue #197: HTML web interface calls /_admin/user-manager/session

* fixed issue #195: VERSION file in database directory

* fixed issue #193: REST API HEAD request returns a message body on 404

* fixed issue #188: intermittent issues with 1.0.0
  (server-side cursors not cleaned up in all cases, pthreads deadlock issue)

* issue #189: key store should use ISO datetime format bug

* issue #187: run arango-upgrade on server start (note: arango-upgrade was finally
  replaced by the `--upgrade` option for arangod)n

* fixed issue #183: strange unittest error

* fixed issue #182: manual pages

* fixed issue #181: use getaddrinfo

* moved default database directory to "/var/lib/arangodb" in accordance with
  http://www.pathname.com/fhs/pub/fhs-2.3.html

* fixed issue #179: strange text in import manual

* fixed issue #178: test for aragoimp is missing

* fixed issue #177: a misleading error message was returned if unknown variables
  were used in certain positions in an AQL query.

* fixed issue #176: explain how to use AQL from the arangosh

* issue #175: re-added hidden (and deprecated) option --server.http-port. This
  option is only there to be downwards-compatible to Arango 1.0.

* fixed issue #174: missing Documentation for `within`

* fixed issue #170: add db.<coll_name>.all().toArray() to arangosh help screen

* fixed issue #169: missing argument in Simple Queries

* added program arango-upgrade. This program must be run after installing ArangoDB
  and after upgrading from a previous version of ArangoDB. The arango-upgrade script
  will ensure all system collections are created and present in the correct state.
  It will also perform any necessary data updates.
  Note: arango-upgrade was finally replaced by the `--upgrade` option for arangod.

* issue #153: edge collection should be a flag for a collection
  collections now have a type so that the distinction between document and edge
  collections can now be done at runtime using a collection's type value.
  A collection's type can be queried in Javascript using the <collection>.type() method.

  When new collections are created using db._create(), they will be document
  collections by default. When edge._create() is called, an edge collection will be created.
  To explicitly create a collection of a specific/different type, use the methods
  _createDocumentCollection() or _createEdgeCollection(), which are available for
  both the db and the edges object.
  The Javascript objects ArangoEdges and ArangoEdgesCollection have been removed
  completely.
  All internal and test code has been adjusted for this, and client code
  that uses edges.* should also still work because edges is still there and creates
  edge collections when _create() is called.

  INCOMPATIBLE CHANGE: Client code might still need to be changed in the following aspect:
  Previously, collections did not have a type so documents and edges could be inserted
  in the same collection. This is now disallowed. Edges can only be inserted into
  edge collections now. As there were no collection types in 1.0, ArangoDB will perform
  an automatic upgrade when migrating from 1.0 to 1.1.
  The automatic upgrade will check every collection and determine its type as follows:
  - if among the first 50 documents in the collection there are documents with
    attributes "_from" and "_to", the collection is typed as an edge collection
  - if among the first 50 documents in the collection there are no documents with
    attributes "_from" and "_to", the collection is made as a document collection

* issue #150: call V8 garbage collection on server periodically

* issue #110: added support for partial updates

  The REST API for documents now offers an HTTP PATCH method to partially update
  documents. Overwriting/replacing documents is still available via the HTTP PUT method
  as before. The Javascript API in the shell also offers a new update() method in extension to
  the previously existing replace() method.


v1.0.4 (2012-11-12)
-------------------

* issue #275: strange error message in arangosh 1.0.3 at startup


v1.0.3 (2012-11-08)
-------------------

* fixed AQL optimizer bug

* issue #273: fixed segfault in arangosh on HTTP 40x

* issue #265: allow optional base64 encoding/decoding of action response data

* issue #252: _modules collection not created automatically


v1.0.2 (2012-10-22)
-------------------

* repository CentOS-X.Y moved to CentOS-X, same for Debian

* bugfix for rollback from edges

* bugfix for hash indexes

* bugfix for StringBuffer::erase_front

* added autoload for modules

* added AQL function TO_LIST


v1.0.1 (2012-09-30)
-------------------

* draft for issue #165: front-end application howto

* updated mruby to cf8fdea4a6598aa470e698e8cbc9b9b492319d

* fix for issue #190: install doesn't create log directory

* fix for issue #194: potential race condition between creating and dropping collections

* fix for issue #193: REST API HEAD request returns a message body on 404

* fix for issue #188: intermittent issues with 1.0.0

* fix for issue #163: server cannot create collection because of abandoned files

* fix for issue #150: call V8 garbage collection on server periodically


v1.0.0 (2012-08-17)
-------------------

* fix for issue #157: check for readline and ncurses headers, not only libraries


v1.0.beta4 (2012-08-15)
-----------------------

* fix for issue #152: fix memleak for barriers


v1.0.beta3 (2012-08-10)
-----------------------

* fix for issue #151: Memleak, collection data not removed

* fix for issue #149: Inconsistent port for admin interface

* fix for issue #163: server cannot create collection because of abandoned files

* fix for issue #157: check for readline and ncurses headers, not only libraries

* fix for issue #108: db.<collection>.truncate() inefficient

* fix for issue #109: added startup note about cached collection names and how to
  refresh them

* fix for issue #156: fixed memleaks in /_api/import

* fix for issue #59: added tests for /_api/import

* modified return value for calls to /_api/import: now, the attribute "empty" is
  returned as well, stating the number of empty lines in the input. Also changed the
  return value of the error code attribute ("errorNum") from 1100 ("corrupted datafile")
  to 400 ("bad request") in case invalid/unexpected JSON data was sent to the server.
  This error code is more appropriate as no datafile is broken but just input data is
  incorrect.

* fix for issue #152: Memleak for barriers

* fix for issue #151: Memleak, collection data not removed

* value of --database.maximal-journal-size parameter is now validated on startup. If
  value is smaller than the minimum value (currently 1048576), an error is thrown and
  the server will not start. Before this change, the global value of maximal journal
  size was not validated at server start, but only on collection level

* increased sleep value in statistics creation loop from 10 to 500 microseconds. This
  reduces accuracy of statistics values somewhere after the decimal points but saves
  CPU time.

* avoid additional sync() calls when writing partial shape data (attribute name data)
  to disk. sync() will still be called when the shape marker (will be written after
  the attributes) is written to disk

* issue #147: added flag --database.force-sync-shapes to force synching of shape data
  to disk. The default value is true so it is the same behavior as in version 1.0.
  if set to false, shape data is synched to disk if waitForSync for the collection is
  set to true, otherwise, shape data is not synched.

* fix for issue #145: strange issue on Travis: added epsilon for numeric comparison in
  geo index

* fix for issue #136: adjusted message during indexing

* issue #131: added timeout for HTTP keep-alive connections. The default value is 300
  seconds. There is a startup parameter server.keep-alive-timeout to configure the value.
  Setting it to 0 will disable keep-alive entirely on the server.

* fix for issue #137: AQL optimizer should use indexes for ref accesses with
  2 named attributes


v1.0.beta2 (2012-08-03)
-----------------------

* fix for issue #134: improvements for centos RPM

* fixed problem with disable-admin-interface in config file


v1.0.beta1 (2012-07-29)
-----------------------

* fixed issue #118: We need a collection "debugger"

* fixed issue #126: Access-Shaper must be cached

* INCOMPATIBLE CHANGE: renamed parameters "connect-timeout" and "request-timeout"
  for arangosh and arangoimp to "--server.connect-timeout" and "--server.request-timeout"

* INCOMPATIBLE CHANGE: authorization is now required on the server side
  Clients sending requests without HTTP authorization will be rejected with HTTP 401
  To allow backwards compatibility, the server can be started with the option
  "--server.disable-authentication"

* added options "--server.username" and "--server.password" for arangosh and arangoimp
  These parameters must be used to specify the user and password to be used when
  connecting to the server. If no password is given on the command line, arangosh/
  arangoimp will interactively prompt for a password.
  If no user name is specified on the command line, the default user "root" will be
  used.

* added startup option "--server.ssl-cipher-list" to determine which ciphers to
  use in SSL context. also added SSL_OP_CIPHER_SERVER_PREFERENCE to SSL default
  options so ciphers are tried in server and not in client order

* changed default SSL protocol to TLSv1 instead of SSLv2

* changed log-level of SSL-related messages

* added SSL connections if server is compiled with OpenSSL support. Use --help-ssl

* INCOMPATIBLE CHANGE: removed startup option "--server.admin-port".
  The new endpoints feature (see --server.endpoint) allows opening multiple endpoints
  anyway, and the distinction between admin and "other" endpoints can be emulated
  later using privileges.

* INCOMPATIBLE CHANGE: removed startup options "--port", "--server.port", and
  "--server.http-port" for arangod.
  These options have been replaced by the new "--server.endpoint" parameter

* INCOMPATIBLE CHANGE: removed startup option "--server" for arangosh and arangoimp.
  These options have been replaced by the new "--server.endpoint" parameter

* Added "--server.endpoint" option to arangod, arangosh, and arangoimp.
  For arangod, this option allows specifying the bind endpoints for the server
  The server can be bound to one or multiple endpoints at once. For arangosh
  and arangoimp, the option specifies the server endpoint to connect to.
  The following endpoint syntax is currently supported:
  - tcp://host:port or http@tcp://host:port (HTTP over IPv4)
  - tcp://[host]:port or http@tcp://[host]:port (HTTP over IPv6)
  - ssl://host:port or http@tcp://host:port (HTTP over SSL-encrypted IPv4)
  - ssl://[host]:port or http@tcp://[host]:port (HTTP over SSL-encrypted IPv6)
  - unix:///path/to/socket or http@unix:///path/to/socket (HTTP over UNIX socket)

  If no port is specified, the default port of 8529 will be used.

* INCOMPATIBLE CHANGE: removed startup options "--server.require-keep-alive" and
  "--server.secure-require-keep-alive".
  The server will now behave as follows which should be more conforming to the
  HTTP standard:
  * if a client sends a "Connection: close" header, the server will close the
    connection
  * if a client sends a "Connection: keep-alive" header, the server will not
    close the connection
  * if a client does not send any "Connection" header, the server will assume
    "keep-alive" if the request was an HTTP/1.1 request, and "close" if the
    request was an HTTP/1.0 request

* (minimal) internal optimizations for HTTP request parsing and response header
  handling

* fixed Unicode unescaping bugs for \f and surrogate pairs in BasicsC/strings.c

* changed implementation of TRI_BlockCrc32 algorithm to use 8 bytes at a time

* fixed issue #122: arangod doesn't start if <log.file> cannot be created

* fixed issue #121: wrong collection size reported

* fixed issue #98: Unable to change journalSize

* fixed issue #88: fds not closed

* fixed escaping of document data in HTML admin front end

* added HTTP basic authentication, this is always turned on

* added server startup option --server.disable-admin-interface to turn off the
  HTML admin interface

* honor server startup option --database.maximal-journal-size when creating new
  collections without specific journalsize setting. Previously, these
  collections were always created with journal file sizes of 32 MB and the
  --database.maximal-journal-size setting was ignored

* added server startup option --database.wait-for-sync to control the default
  behavior

* renamed "--unit-tests" to "--javascript.unit-tests"


v1.0.alpha3 (2012-06-30)
------------------------

* fixed issue #116: createCollection=create option doesn't work

* fixed issue #115: Compilation issue under OSX 10.7 Lion & 10.8 Mountain Lion
  (homebrew)

* fixed issue #114: image not found

* fixed issue #111: crash during "make unittests"

* fixed issue #104: client.js -> ARANGO_QUIET is not defined


v1.0.alpha2 (2012-06-24)
------------------------

* fixed issue #112: do not accept document with duplicate attribute names

* fixed issue #103: Should we cleanup the directory structure

* fixed issue #100: "count" attribute exists in cursor response with "count:
  false"

* fixed issue #84 explain command

* added new MRuby version (2012-06-02)

* added --log.filter

* cleanup of command line options:
** --startup.directory => --javascript.startup-directory
** --quite => --quiet
** --gc.interval => --javascript.gc-interval
** --startup.modules-path => --javascript.modules-path
** --action.system-directory => --javascript.action-directory
** --javascript.action-threads => removed (is now the same pool as --server.threads)

* various bug-fixes

* support for import

* added option SKIP_RANGES=1 for make unittests

* fixed several range-related assertion failures in the AQL query optimizer

* fixed AQL query optimizations for some edge cases (e.g. nested subqueries with
  invalid constant filter expressions)


v1.0.alpha1 (2012-05-28)
------------------------

Alpha Release of ArangoDB 1.0<|MERGE_RESOLUTION|>--- conflicted
+++ resolved
@@ -1,7 +1,6 @@
 devel
 -----
 
-<<<<<<< HEAD
 * introduce SingleRemoteOperationNode via "optimize-cluster-single-document-operations"
   optimizer rule, which triggers single document operations directly from the coordinator 
   instead of using a full-featured AQL setup. This saves cluster roundtrips.
@@ -9,7 +8,7 @@
   Queries directly referencing the document key benefit from this:
 
 	    UPDATE {_key: '1'} WITH {foo: 'bar'} IN collection RETURN OLD
-=======
+
 * Added load balancer support and user-restriction to cursor API.
 
   If a cursor is accessed on a different coordinator than where it was created,
@@ -19,7 +18,6 @@
 
 * if authentication is turned on requests to databases by users with insufficient rights
  will be answered with the HTTP forbidden (401) response.
->>>>>>> d73827e8
 
 * upgraded bundled RocksDB library version to 5.14
 
