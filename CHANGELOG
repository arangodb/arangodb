v3.4.5 (XXXX-XX-XX)
-------------------

<<<<<<< HEAD
* don't check for the presence of ArangoDB upgrades available when firing up an arangosh
  enterprise edition build
=======
* added startup option `--rocksdb.allow-fallocate`
  
  When set to true, allows RocksDB to use the fallocate call. If false, fallocate 
  calls are bypassed and no preallocation is done. Preallocation is turned on by 
  default, but can be turned off for operating system versions that are known to 
  have issues with it.
  This option only has an effect on operating systems that support fallocate.

* added startup option `--rocksdb.limit-open-files-at-startup`
                     
  If set to true, this will limit the amount of .sst files RocksDB will inspect at 
  startup, which can reduce the number of IO operations performed at start.
>>>>>>> 3f3f0c6f

* don't run compact() on a collection after a truncate() was done in the same transaction

  running compact() in the same transaction will only increase the data size on disk due to 
  RocksDB not being able to remove any documents physically due to the snapshot that is
  taken at transaction start.

  This change also exposes db.<collection>.compact() in the arangosh, in order to manually 
  run a compaction on the data range of a collection should it be needed for maintenance.

* don't attempt to remove non-existing WAL files, because such attempt will
  trigger unnecessary error log messages in the RocksDB library

* added --log.file-mode to specify a file mode of newly created log files

* added --log.file-group to specify the group of newly created log files

* fixed some escaping issues within the web ui.

* fixed issue #8165: AQL optimizer does not pick up multiple Geo index

* fixed issue #8359: How to update a document with unique index (constraints)?

* when restarting a follower in active failover mode, try an incremental sync instead
  of a full resync

* add "PRUNE <condition>" to AQL Traversals. This allows to early abort searching of
  unnecessary branches within a traversal.
  PRUNE is only allowed in the Traversal statement and only between the graphdefinition
  and the options of the traversal.
  e.g.:

      FOR v, e, p IN 1..3 OUTBOUND @source GRAPH "myGraph"
        PRUNE v.value == "bar"
        OPTIONS {} /* These options remain optional */
        RETURN v
        
  for more details refer to the documentation chapter.

* added option `--console.history` to arangosh for controlling whether
  the command-line history should be loaded from and persisted in a file.

  The default value for this option is `true`. Setting it to `false`
  will make arangosh not load any command-line history from the history
  file, and not store the current session's history when the shell is
  exited. The command-line history will then only be available in the
  current shell session.

* display the server role when connecting arangosh against a server (e.g. 
  SINGLE, COORDINATOR)

* added replication applier state figures `totalDocuments` and `totalRemovals` to 
  access the number of document insert/replace operations and the number of document
  removals operations separately. Also added figures `totalApplyTime` and 
  `totalFetchTime` for determining the total time the replication spent for 
  applying changes or fetching new data from the master. Also added are the figures
  `averageApplyTime` and `averageFetchTime`, which show the average time spent
  for applying a batch or for fetching data from the master, resp.

* fixed race condition in which the value of the informational replication applier 
  figure `ticksBehind` could underflow and thus show a very huge number of ticks.

* always clear all ongoing replication transactions on the slave if the slave 
  discovers the data it has asked for is not present anymore on the master and the
  `requireFromPresent` value for the applier is set to `false`.
  
  In this case aborting the ongoing transactions on the slave is necessary because 
  they may have held exclusive locks on collections, which may otherwise not be 
  released.

* added option `--rocksdb.wal-archive-size-limit` for controlling the
  maximum total size (in bytes) of archived WAL files. The default is 0
  (meaning: unlimited).

  When setting the value to a size bigger than 0, the RocksDB storage engine
  will force a removal of archived WAL files if the total size of the archive
  exceeds the configured size. The option can be used to get rid of archived
  WAL files in a disk size-constrained environment.
  Note that archived WAL files are normally deleted automatically after a 
  short while when there is no follower attached that may read from the archive.
  However, in case when there are followers attached that may read from the
  archive, WAL files normally remain in the archive until their contents have 
  been streamed to the followers. In case there are slow followers that cannot
  catch up this will cause a growth of the WAL files archive over time. 
  The option `--rocksdb.wal-archive-size-limit` can now be used to force a 
  deletion of WAL files from the archive even if there are followers attached
  that may want to read the archive. In case the option is set and a leader
  deletes files from the archive that followers want to read, this will abort
  the replication on the followers. Followers can however restart the replication
  doing a resync.

* agents need to be able to overwrite a compacted state with same _key

* in case of resigned leader, set isReady=false in clusterInventory

* abort RemoveFollower job if not enough in-sync followers or leader failure

* fix shrinkCluster for satelliteCollections

* fix crash in agency supervision when leadership is lost

* speed up supervision in agency for large numbers of jobs

* fix log spamming after leader resignation in agency

v3.4.4 (2019-03-12)
-------------------

* added missing test for success in failed leader: this could lead
  to a crash

* follow up to fix JWT authentication in arangosh (#7530):
  also fix reconnect

* now also syncing _jobs and _queues collections in active failover mode

* fixed overflow in Windows NowNanos in RocksDB

* fixed issue #8165: AQL optimizer does not pick up multiple geo index

* when creating a new database with an initial user, set the database permission
  for this user as specified in the documentation

* Supervision fix: abort MoveShard job does not leave a lock behind,

* Supervision fix: abort MoveShard (leader) job moves forwards when point
  of no return has been reached,

* Supervision fix: abort CleanOutServer job does not leave server in
  ToBeCleanedServers,

* Supervision fix: move shard with data stopped to early due to wrong usage 
  of compare function

* Supervision fix: AddFollower only counts good followers, fixing a
  situation after a FailedLeader job could not find a new working
  follower

* Supervision fix: FailedLeader now also considers temporarily BAD
  servers as replacement followers and does not block servers which
  currently receive a new shard

* Supervision fix: Servers in ToBeCleanedServers are no longer considered
  as replacement servers

* Maintenance fix: added precondition of unchanged Plan in phase2

* Allow MoveShard from leader to a follower, thus swapping the two

* Supervision fix: Satellite collections, various fixes

* Add coordinator route for agency dump

* speed up replication of transactions containing updates of existing documents.

  The replication protocol does not provide any information on whether a document
  was inserted on the master or updated/replaced. Therefore the slave will always
  try an insert first, and move to a replace if the insert fails with "unique
  constraint violation". This case is however very costly in a bigger transaction,
  as the rollback of the insert will force the underlying RocksDB write batch to be
  entirely rewritten. To circumvent rewriting entire write batches, we now do a
  quick check if the target document already exists, and then branch to either
  insert or replace internally.


v3.4.3 (2019-02-19)
-------------------

* fixed JS AQL query objects with empty query strings not being recognized as AQL queries

* fixed issue #8137: NULL input field generates U_ILLEGAL_ARGUMENT_ERROR

* fixed issue #8108: AQL variable - not working query since upgrade to 3.4 release

* fixed possible segfault when using COLLECT with a LIMIT and an offset

* fixed COLLECT forgetting top-level variables after 1000 rows

* fix undefined behavior when calling user-defined AQL functions from an AQL
  query via a streaming cursor

* fix broken validation of tick range in arangodump

* updated bundled curl library to version 7.63.0

* added "peakMemoryUsage" in query results figures, showing the peak memory
  usage of the executed query. In a cluster, the value contains the peak memory
  usage across all shards, but it is not summed up across shards.

* data masking: better documentation, fixed default phone number,
  changed default range to -100 and 100 for integer masking function

* fix supervision's failed server handling to transactionally create
  all failed leader/followers along


v3.4.2.1 (2019-02-01)
---------------------

* upgrade to new velocypack version


v3.4.2 (2019-01-24)
-------------------

* added configurable masking of dumped data via `arangodump` tool to obfuscate exported sensible data

* upgraded to OpenSSL 1.1.0j

* fixed an issue with AQL query IN index lookup conditions being converted into
  empty arrays when they were shared between multiple nodes of a lookup condition
  that used an IN array lookup in an OR that was multiplied due to DNF transformations

  This issue affected queries such as the following

      FILTER (... && ...) || doc.indexAttribute IN non-empty-array

* upgraded arangodb starter version to 0.14.0

* upgraded arangosync version to 0.6.2

* fixed an issue where a crashed coordinator can lead to some Foxx queue jobs
  erroneously either left hanging or being restarted

* fix issue #7903: Regression on ISO8601 string compatibility in AQL

  millisecond parts of AQL date values were limited to up to 3 digits.
  Now the length of the millisecond part is unrestricted, but the
  millisecond precision is still limited to up to 3 digits.

* fix issue #7900: Bind values of `null` are not replaced by
  empty string anymore, when toggling between json and table
  view in the web-ui.

* Use base64url to encode and decode JWT parts.

* added AQL function `CHECK_DOCUMENT` for document validity checks

* when detecting parse errors in the JSON input sent to the restore API, now
  abort with a proper error containing the problem description instead of aborting
  but hiding there was a problem.

* do not respond with an internal error in case of JSON parse errors detected
  in incoming HTTP requests

* added arangorestore option `--cleanup-duplicate-attributes` to clean up input documents
  with redundant attribute names

  Importing such documents without the option set will make arangorestore fail with an
  error, and setting the option will make the restore process clean up the input by using
  just the first specified value for each redundant attribute.

* the arangorestore options `--default-number-of-shards` and `--default-replication-factor`
  are now deprecated in favor of the much more powerful options `--number-of-shards`
  and `--replication-factor`

  The new options `--number-of-shards` and `--replication-factor` allow specifying
  default values for the number of shards and the replication factor, resp. for all
  restored collections. If specified, these default values will be used regardless
  of whether the number of shards or the replication factor values are already present
  in the metadata of the dumped collections.

  It is also possible to override the values on a per-collection level by specifying
  the options multiple times, e.g.

      --number-of-shards 2 --number-of-shards mycollection=3 --number-of-shards test=4

  The above will create all collections with 2 shards, except the collection "mycollection"
  (3 shards) and "test" (4 shards).

  By omitting the default value, it is also possible to use the number of shards/replication
  factor values from the dump for all collections but the explicitly specified ones, e.g.

      --number-of-shards mycollection=3 --number-of-shards test=4

  This will use the number of shards as specified in the dump, except for the collections
  "mycollection" and "test".

  The `--replication-factor` option works similarly.

* validate uniqueness of attribute names in AQL in cases in which it was not
  done before. When constructing AQL objects via object literals, there was
  no validation about object attribute names being unique. For example, it was
  possible to create objects with duplicate attribute names as follows:

      INSERT { a: 1, a: 2 } INTO collection

  This resulted in a document having two "a" attributes, which is obviously
  undesired. Now, when an attribute value is used multiple times, only the first
  assigned value will be used for that attribute in AQL. It is not possible to
  specify the same attribute multiple times and overwrite the attribute's value
  with by that. That means in the above example, the value of "a" will be 1,
  and not 2.
  This changes the behavior for overriding attribute values in AQL compared to
  previous versions of ArangoDB, as previous versions in some cases allowed
  duplicate attribute names in objects/documents (which is undesired) and in
  other cases used the _last_ value assigned to an attribute instead of the _first_
  value. In order to explicitly override a value in an existing object, use the
  AQL MERGE function.

  To avoid all these issues, users are encouraged to use unambiguous attribute
  names in objects/documents in AQL. Outside of AQL, specifying the same attribute
  multiple times may even result in a parse error, e.g. when sending such data
  to ArangoDB's HTTP REST API.

* fixed issue #7834: AQL Query crashes instance

* Added --server.jwt-secret-keyfile option.

* Improve single threaded performance by scheduler optimization.

* Releveling logging in maintenance

v3.4.1 (2018-12-19)
-------------------

* fixed issue #7757: Using multiple filters on nested objects produces wrong results

* fixed issue #7763: Collect after update does not execute updates

* fixed issue #7586: a running query within the user interface was not shown
  if the active view was `Running Queries` or `Slow Query History`.

* fixed issue #7749: AQL Query result changed for COLLECT used on empty data/array

* fixed a rare thread local dead lock situation in replication:
  If a follower tries to get in sync in the last steps it requires
  a lock on the leader. If the follower cancels the lock before the leader
  has succeeded with locking we can end up with one thread being deadlocked.

* fix thread shutdown in _WIN32 builds

  Previous versions used a wrong comparison logic to determine the current
  thread id when shutting down a thread, leading to threads hanging in their
  destructors on thread shutdown

* reverted accidental change to error handling in geo index

  In previous versions, if non-valid geo coordinates were contained in the
  indexed field of a document, the document was simply ignored an not indexed.
  In 3.4.0, this was accidentally changed to generate an error, which caused
  the upgrade procedure to break in some cases.

* fixed TypeError being thrown instead of validation errors when Foxx manifest
  validation fails

* make AQL REMOVE operations use less memory with the RocksDB storage engine

  the previous implementation of batch removals read everything to remove into
  memory first before carrying out the first remove operation. The new version
  will only read in about 1000 documents each time and then remove these. Queries
  such as

      FOR doc IN collection FILTER ... REMOVE doc IN collection

  will benefit from this change in terms of memory usage.

* make `--help-all` now also show all hidden program options

  Previously hidden program options were only returned when invoking arangod or
  a client tool with the cryptic `--help-.` option. Now `--help-all` simply
  retuns them as well.

  The program options JSON description returned by `--dump-options` was also
  improved as follows:

  - the new boolean attribute "dynamic" indicates whether the option has a dynamic
    default value, i.e. a value that depends on the target host capabilities or
    configuration

  - the new boolean attribute "requiresValue" indicates whether a boolean option
    requires a value of "true" or "false" when specified. If "requiresValue" is
    false, then the option can be specified without a boolean value following it,
    and the option will still be set to true, e.g. `--server.authentication` is
    identical to `--server.authentication true`.

  - the new "category" attribute will contain a value of "command" for command-like
    options, such as `--version`, `--dump-options`, `--dump-dependencies` etc.,
    and "option" for all others.

* Fixed a bug in synchroneous replication intialisation for, where a
  shard's db server is rebooted during that period

v3.4.0 (2018-12-06)
-------------------

* Add license key checking to enterprise version in Docker containers.


v3.4.0-rc.5 (2018-11-29)
------------------------

* Persist and check default language (locale) selection.
  Previously we would not check if the language (`--default-language`) had changed
  when the server was restarted. This could cause issues with indexes over text fields,
  as it will resulted in undefined behavior within RocksDB (potentially missing entries,
  corruption, etc.). Now if the language is changed, ArangoDB will print out an error
  message on startup and abort.

* fixed issue #7522: FILTER logic totally broke for my query in 3.4-rc4

* export version and storage engine in `_admin/cluster/health` for Coordinators
  and DBServers.

* restrict the total amount of data to build up in all in-memory RocksDB write buffers
  by default to a certain fraction of the available physical RAM. This helps restricting
  memory usage for the arangod process, but may have an effect on the RocksDB storage
  engine's write performance.

  In ArangoDB 3.3 the governing configuration option `--rocksdb.total-write-buffer-size`
  had a default value of `0`, which meant that the memory usage was not limited. ArangoDB
  3.4 now changes the default value to about 50% of available physical RAM, and 512MiB
  for setups with less than 4GiB of RAM.

* lower default value for `--cache.size` startup option from about 30% of physical RAM to
  about 25% percent of physical RAM.

* fix internal issue #2786: improved confirmation dialog when clicking the truncate
  button in the web UI

* Updated joi library (web UI), improved Foxx mount path validation

* disable startup warning for Linux kernel variable `vm.overcommit_memory` settings
  values of 0 or 1.
  Effectively `overcommit_memory` settings value of 0 or 1 fix two memory-allocation
  related issues with the default memory allocator used in ArangoDB release builds on
  64bit Linux.
  The issues will remain when running with an `overcommit_memory` settings value of 2,
  so this is now discouraged.
  Setting `overcommit_memory` to 0 or 1 (0 is the Linux kernel's default) fixes issues
  with increasing numbers of memory mappings for the arangod process (which may lead
  to an out-of-memory situation if the kernel's maximum number of mappings threshold
  is hit) and an increasing amount of memory that the kernel counts as "committed".
  With an `overcommit_memory` setting of 0 or 1, an arangod process may either be
  killed by the kernel's OOM killer or will die with a segfault when accessing memory
  it has allocated before but the kernel could not provide later on. This is still
  more acceptable than the kernel not providing any more memory to the process when
  there is still physical memory left, which may have occurred with an `overcommit_memory`
  setting of 2 after the arangod process had done lots of allocations.

  In summary, the recommendation for the `overcommit_memory` setting is now to set it
  to 0 or 1 (0 is kernel default) and not use 2.

* fixed Foxx complaining about valid `$schema` value in manifest.json

* fix for supervision, which started failing servers using old transient store

* fixed a bug where indexes are used in the cluster while still being
  built on the db servers

* fix move leader shard: wait until all but the old leader are in sync.
  This fixes some unstable tests.

* cluster health features more elaborate agent records

* agency's supervision edited for advertised endpoints

v3.4.0-rc.4 (2018-11-04)
------------------------

* fixed Foxx queues not retrying jobs with infinite `maxFailures`

* increase AQL query string parsing performance for queries with many (100K+) string
  values contained in the query string

* increase timeouts for inter-node communication in the cluster

* fixed undefined behavior in `/_api/import` when importing a single document went
  wrong

* replication bugfixes

* stop printing `connection class corrupted` in arangosh

 when just starting the arangosh without a connection to a server and running
 code such as `require("internal")`, the shell always printed "connection class
 corrupted", which was somewhat misleading.

* add separate option `--query.slow-streaming-threshold` for tracking slow
  streaming queries with a different timeout value

* increase maximum number of collections/shards in an AQL query from 256 to 2048

* don't rely on `_modules` collection being present and usable for arangod startup

* force connection timeout to be 7 seconds to allow libcurl time to retry lost DNS
  queries.

* fixes a routing issue within the web ui after the use of views

* fixes some graph data parsing issues in the ui, e.g. cleaning up duplicate
  edges inside the graph viewer.

* in a cluster environment, the arangod process now exits if wrong credentials
  are used during the startup process.

* added option `--rocksdb.total-write-buffer-size` to limit total memory usage
  across all RocksDB in-memory write buffers

* suppress warnings from statistics background threads such as
  `WARNING caught exception during statistics processing: Expecting Object`
  during version upgrade


v3.4.0-rc.3 (2018-10-23)
------------------------

* fixed handling of broken Foxx services

  Installation now also fails when the service encounters an error when
  executed. Upgrading or replacing with a broken service will still result
  in the broken services being installed.

* restored error pages for broken Foxx services

  Services that could not be executed will now show an error page (with helpful
  information if development mode is enabled) instead of a generic 404 response.
  Requests to the service that do not prefer HTML (i.e. not a browser window)
  will receive a JSON formatted 503 error response instead.

* added support for `force` flag when upgrading Foxx services

  Using the `force` flag when upgrading or replacing a service falls back to
  installing the service if it does not already exist.

* The order of JSON object attribute keys in JSON return values will now be
  "random" in more cases. In JSON, there is no defined order for object attribute
  keys anyway, so ArangoDB is taking the freedom to return the attribute keys in
  a non-deterministic, seemingly unordered way.

* Fixed an AQL bug where the `optimize-traversals` rule was falsely applied to
  extensions with inline expressions and thereby ignoring them

* fix side-effects of sorting larger arrays (>= 16 members) of constant literal
  values in AQL, when the array was used not only for IN-value filtering but also
  later in the query.
  The array values were sorted so the IN-value lookup could use a binary search
  instead of a linear search, but this did not take into account that the array
  could have been used elsewhere in the query, e.g. as a return value. The fix
  will create a copy of the array and sort the copy, leaving the original array
  untouched.

* disallow empty LDAP password

* fixes validation of allowed or not allowed foxx service mount paths within
  the Web UI

* The single database or single coordinator statistics in a cluster
  environment within the Web UI sometimes got called way too often.
  This caused artifacts in the graphs, which is now fixed.

* An aardvark statistics route could not collect and sum up the statistics of
  all coordinators if one of them was ahead and had more results than the others

* Web UI now checks if server statistics are enabled before it sends its first
  request to the statistics API

* fix internal issue #486: immediate deletion (right after creation) of
  a view with a link to one collection and indexed data reports failure
  but removes the link

* fix internal issue #480: link to a collection is not added to a view
  if it was already added to other view

* fix internal issues #407, #445: limit ArangoSearch memory consumption
  so that it won't cause OOM while indexing large collections

* upgraded arangodb starter version to 0.13.5

* removed undocumented `db.<view>.toArray()` function from ArangoShell

* prevent creation of collections and views with the same in cluster setups

* fixed issue #6770: document update: ignoreRevs parameter ignored

* added AQL query optimizer rules `simplify-conditions` and `fuse-filters`

* improve inter-server communication performance:
  - move all response processing off Communicator's socket management thread
  - create multiple Communicator objects with ClusterComm, route via round robin
  - adjust Scheduler threads to always be active, and have designated priorities.

* fix internal issue #2770: the Query Profiling modal dialog in the Web UI
  was slightly malformed.

* fix internal issue #2035: the Web UI now updates its indices view to check
  whether new indices exist or not.

* fix internal issue #6808: newly created databases within the Web UI did not
  appear when used Internet Explorer 11 as a browser.

* fix internal issue #2957: the Web UI was not able to display more than 1000
  documents, even when it was set to a higher amount.

* fix internal issue #2688: the Web UI's graph viewer created malformed node
  labels if a node was expanded multiple times.

* fix internal issue #2785: web ui's sort dialog sometimes got rendered, even
  if it should not.

* fix internal issue #2764: the waitForSync property of a satellite collection
  could not be changed via the Web UI

* dynamically manage libcurl's number of open connections to increase performance
  by reducing the number of socket close and then reopen cycles

* recover short server id from agency after a restart of a cluster node

  this fixes problems with short server ids being set to 0 after a node restart,
  which then prevented cursor result load-forwarding between multiple coordinators
  to work properly

  this should fix arangojs#573

* increased default timeouts in replication

  this decreases the chances of followers not getting in sync with leaders because
  of replication operations timing out

* include forward-ported diagnostic options for debugging LDAP connections

* fixed internal issue #3065: fix variable replacements by the AQL query
  optimizer in arangosearch view search conditions

  The consequence of the missing replacements was that some queries using view
  search conditions could have failed with error messages such as

  "missing variable #3 (a) for node #7 (EnumerateViewNode) while planning registers"

* fixed internal issue #1983: the Web UI was showing a deletion confirmation
  multiple times.

* Restricted usage of views in AQL, they will throw an error now
  (e.g. "FOR v, e, p IN 1 OUTBOUND @start edgeCollection, view")
  instead of failing the server.

* Allow VIEWs within the AQL "WITH" statement in cluster environment.
  This will now prepare the query for all collections linked within a view.
  (e.g. "WITH view FOR v, e, p IN OUTBOUND 'collectionInView/123' edgeCollection"
  will now be executed properly and not fail with unregistered collection any more)

* Properly check permissions for all collections linked to a view when
  instantiating an AQL query in cluster environment

* support installation of ArangoDB on Windows into directories with multibyte
  character filenames on Windows platforms that used a non-UTF8-codepage

  This was supported on other platforms before, but never worked for ArangoDB's
  Windows version

* display shard synchronization progress for collections outside of the
  `_system` database

* change memory protection settings for memory given back to by the bundled
  JEMalloc memory allocator. This avoids splitting of existing memory mappings
  due to changes of the protection settings

* added missing implementation for `DeleteRangeCF` in RocksDB WAL tailing handler

* fixed agents busy looping gossip

* handle missing `_frontend` collections gracefully

  the `_frontend` system collection is not required for normal ArangoDB operations,
  so if it is missing for whatever reason, ensure that normal operations can go
  on.


v3.4.0-rc.2 (2018-09-30)
------------------------

* upgraded arangosync version to 0.6.0

* upgraded arangodb starter version to 0.13.3

* fixed issue #6611: Properly display JSON properties of user defined foxx services
  configuration within the web UI

* improved shards display in web UI: included arrows to better visualize that
  collection name sections can be expanded and collapsed

* added nesting support for `aql` template strings

* added support for `undefined` and AQL literals to `aql.literal`

* added `aql.join` function

* fixed issue #6583: Agency node segfaults if sent an authenticated HTTP
  request is sent to its port

* fixed issue #6601: Context cancelled (never ending query)

* added more AQL query results cache inspection and control functionality

* fixed undefined behavior in AQL query result cache

* the query editor within the web UI is now catching HTTP 501 responses
  properly

* added AQL VERSION function to return the server version as a string

* added startup parameter `--cluster.advertised-endpoints`

* AQL query optimizer now makes better choices regarding indexes to use in a
  query when there are multiple competing indexes and some of them are prefixes
  of others

  In this case, the optimizer could have preferred indexes that covered less
  attributes, but it should rather pick the indexes that covered more attributes.

  For example, if there was an index on ["a"] and another index on ["a", "b"], then
  previously the optimizer may have picked the index on just ["a"] instead the
  index on ["a", "b"] for queries that used all index attributes but did range
  queries on them (e.g. `FILTER doc.a == @val1 && doc.b >= @val2`).

* Added compression for the AQL intermediate results transfer in the cluster,
  leading to less data being transferred between coordinator and database servers
  in many cases

* forward-ported a bugfix from RocksDB (https://github.com/facebook/rocksdb/pull/4386)
  that fixes range deletions (used internally in ArangoDB when dropping or truncating
  collections)

  The non-working range deletes could have triggered errors such as
  `deletion check in index drop failed - not all documents in the index have been deleted.`
  when dropping or truncating collections

* improve error messages in Windows installer

* allow retrying installation in Windows installer in case an existing database is still
  running and needs to be manually shut down before continuing with the installation

* fix database backup functionality in Windows installer

* fixed memory leak in `/_api/batch` REST handler

* `db._profileQuery()` now also tracks operations triggered when using `LIMIT`
  clauses in a query

* added proper error messages when using views as an argument to AQL functions
  (doing so triggered an `internal error` before)

* fixed return value encoding for collection ids ("cid" attribute") in REST API
  `/_api/replication/logger-follow`

* fixed dumping and restoring of views with arangodump and arangorestore

* fix replication from 3.3 to 3.4

* fixed some TLS errors that occurred when combining HTTPS/TLS transport with the
  VelocyStream protocol (VST)

  That combination could have led to spurious errors such as "TLS padding error"
  or "Tag mismatch" and connections being closed

* make synchronous replication detect more error cases when followers cannot
  apply the changes from the leader

* fixed issue #6379: RocksDB arangorestore time degeneration on dead documents

* fixed issue #6495: Document not found when removing records

* fixed undefined behavior in cluster plan-loading procedure that may have
  unintentionally modified a shared structure

* reduce overhead of function initialization in AQL COLLECT aggregate functions,
  for functions COUNT/LENGTH, SUM and AVG

  this optimization will only be noticable when the COLLECT produces many groups
  and the "hash" COLLECT variant is used

* fixed potential out-of-bounds access in admin log REST handler `/_admin/log`,
  which could have led to the server returning an HTTP 500 error

* catch more exceptions in replication and handle them appropriately

* agency endpoint updates now go through RAFT

* fixed a cleanup issue in Current when a follower was removed from Plan

* catch exceptions in MaintenanceWorker thread

* fixed a bug in cleanOutServer which could lead to a cleaned out server
  still being a follower for some shard

v3.4.0-rc.1 (2018-09-06)
------------------------

* Release Candidate for 3.4.0, please check the `ReleaseNotes/KnownIssues34.md`
  file for a list of known issues.

* upgraded bundled RocksDB version to 5.16.0

* upgraded bundled Snappy compression library to 1.1.7

* fixed issue #5941: if using breadth first search in traversals uniqueness checks
  on path (vertices and edges) have not been applied. In SmartGraphs the checks
  have been executed properly.

* added more detailed progress output to arangorestore, showing the percentage of
  how much data is restored for bigger collections plus a set of overview statistics
  after each processed collection

* added option `--rocksdb.use-file-logging` to enable writing of RocksDB's own
  informational LOG files into RocksDB's database directory.

  This option is turned off by default, but can be enabled for debugging RocksDB
  internals and performance.

* improved error messages when managing Foxx services

  Install/replace/upgrade will now provide additional information when an error
  is encountered during setup. Errors encountered during a `require` call will
  also include information about the underlying cause in the error message.

* fixed some Foxx script names being displayed incorrectly in web UI and Foxx CLI

* major revision of the maintenance feature

* added `uuidv4` and `genRandomBytes` methods to crypto module

* added `hexSlice` methods `hexWrite` to JS Buffer type

* added `Buffer.from`, `Buffer.of`, `Buffer.alloc` and `Buffer.allocUnsafe`
  for improved compatibility with Node.js

* Foxx HTTP API errors now log stacktraces

* fixed issue #5831: custom queries in the ui could not be loaded if the user
  only has read access to the _system database.

* fixed issue #6128: ArangoDb Cluster: Task moved from DBS to Coordinator

* fixed some web ui action events related to Running Queries view and Slow
  Queries History view

* fixed internal issue #2566: corrected web UI alignment of the nodes table

* fixed issue #5736: Foxx HTTP API responds with 500 error when request body
  is too short

* fixed issue #6106: Arithmetic operator type casting documentation incorrect

* The arangosh now supports the velocystream transport protocol via the schemas
  "vst+tcp://", "vst+ssl://", "vst+unix://" schemes.

* The server will no longer lowercase the input in --server.endpoint. This means
  Unix domain socket paths will now  be treated as specified, previously they were lowercased

* fixed logging of requests. A wrong log level was used

* fixed issue #5943: misplaced database ui icon and wrong cursor type were used

* fixed issue #5354: updated the web UI JSON editor, improved usability

* fixed issue #5648: fixed error message when saving unsupported document types

* fixed internal issue #2812: Cluster fails to create many indexes in parallel

* Added C++ implementation, load balancer support, and user restriction to Pregel API.

  If an execution is accessed on a different coordinator than where it was
  created, the request(s) will be forwarded to the correct coordinator. If an
  execution is accessed by a different user than the one who created it, the
  request will be denied.

* the AQL editor in the web UI now supports detailed AQL query profiling

* fixed issue #5884: Subquery nodes are no longer created on DBServers

* intermediate commits in the RocksDB engine are now only enabled in standalone AQL queries

  (not within a JS transaction), standalone truncate as well as for the "import" API

* the AQL editor in the web UI now supports GeoJSON types and is able to render them.

* fixed issue #5035: fixed a vulnerability issue within the web ui's index view

* PR #5552: add "--latency true" option to arangoimport.  Lists microsecond latency

* added `"pbkdf2"` method to `@arangodb/foxx/auth` module

* the `@arangodb/foxx/auth` module now uses a different method to generate salts,
  so salts are no longer guaranteed to be alphanumeric

* fixed internal issue #2567: the Web UI was showing the possibility to move a shard
  from a follower to the current leader

* Renamed RocksDB engine-specific statistics figure `rocksdb.block-cache-used`
  to `rocksdb.block-cache-usage` in output of `db._engineStats()`

  The new figure name is in line with the statistics that the RocksDB library
  provides in its new versions.

* Added RocksDB engine-specific statistics figures `rocksdb.block-cache-capacity`,
  `rocksdb.block-cache-pinned-usage` as well as level-specific figures
  `rocksdb.num-files-at-level` and `rocksdb.compression-ratio-at-level` in
  output of `db._engineStats()`

* Added RocksDB-engine configuration option `--rocksdb.block-align-data-blocks`

  If set to true, data blocks are aligned on lesser of page size and block size,
  which may waste some memory but may reduce the number of cross-page I/Os operations.

* Usage RocksDB format version 3 for new block-based tables

* Bugfix: The AQL syntax variants `UPDATE/REPLACE k WITH d` now correctly take
  _rev from k instead of d (when ignoreRevs is false) and ignore d._rev.

* Added C++ implementation, load balancer support, and user restriction to tasks API

  If a task is accessed on a different coordinator than where it was created,
  the request(s) will be forwarded to the correct coordinator. If a
  task is accessed by a different user than the one who created it, the request
  will be denied.

* Added load balancer support and user-restriction to async jobs API.

  If an async job is accessed on a different coordinator than where it was
  created, the request(s) will be forwarded to the correct coordinator. If a
  job is accessed by a different user than the one who created it, the request
  will be denied.

* switch default storage engine from MMFiles to RocksDB

  In ArangoDB 3.4, the default storage engine for new installations is the RocksDB
  engine. This differs to previous versions (3.2 and 3.3), in which the default
  storage engine was the MMFiles engine.

  The MMFiles engine can still be explicitly selected as the storage engine for
  all new installations. It's only that the "auto" setting for selecting the storage
  engine will now use the RocksDB engine instead of MMFiles engine.

  In the following scenarios, the effectively selected storage engine for new
  installations will be RocksDB:

  * `--server.storage-engine rocksdb`
  * `--server.storage-engine auto`
  * `--server.storage-engine` option not specified

  The MMFiles storage engine will be selected for new installations only when
  explicitly selected:

  * `--server.storage-engine mmfiles`

  On upgrade, any existing ArangoDB installation will keep its previously selected
  storage engine. The change of the default storage engine is thus only relevant
  for new ArangoDB installations and/or existing cluster setups for which new server
  nodes get added later. All server nodes in a cluster setup should use the same
  storage engine to work reliably. Using different storage engines in a cluster is
  unsupported.

* added collection.indexes() as an alias for collection.getIndexes()

* disable V8 engine and JavaScript APIs for agency nodes

* renamed MMFiles engine compactor thread from "Compactor" to "MMFilesCompactor".

  This change will be visible only on systems which allow assigning names to
  threads.

* added configuration option `--rocksdb.sync-interval`

  This option specifies interval (in milliseconds) that ArangoDB will use to
  automatically synchronize data in RocksDB's write-ahead log (WAL) files to
  disk. Automatic syncs will only be performed for not-yet synchronized data,
  and only for operations that have been executed without the *waitForSync*
  attribute.

  Automatic synchronization is performed by a background thread. The default
  sync interval is 100 milliseconds.

  Note: this option is not supported on Windows platforms. Setting the sync
  interval to a value greater 0 will produce a startup warning.

* added AQL functions `TO_BASE64`, `TO_HEX`, `ENCODE_URI_COMPONENT` and `SOUNDEX`

* PR #5857: RocksDB engine would frequently request a new DelayToken.  This caused
  excessive write delay on the next Put() call.  Alternate approach taken.

* changed the thread handling in the scheduler. `--server.maximal-threads` will be
  the maximum number of threads for the scheduler.

* The option `--server.threads` is now obsolete.

* use sparse indexes in more cases now, when it is clear that the index attribute
  value cannot be null

* introduce SingleRemoteOperationNode via "optimize-cluster-single-document-operations"
  optimizer rule, which triggers single document operations directly from the coordinator
  instead of using a full-featured AQL setup. This saves cluster roundtrips.

  Queries directly referencing the document key benefit from this:

      UPDATE {_key: '1'} WITH {foo: 'bar'} IN collection RETURN OLD

* Added load balancer support and user-restriction to cursor API.

  If a cursor is accessed on a different coordinator than where it was created,
  the requests will be forwarded to the correct coordinator. If a cursor is
  accessed by a different user than the one who created it, the request will
  be denied.

* if authentication is turned on requests to databases by users with insufficient rights
 will be answered with the HTTP forbidden (401) response.

* upgraded bundled RocksDB library version to 5.15

* added key generators `uuid` and `padded`

  The `uuid` key generator generates universally unique 128 bit keys, which are
  stored in hexadecimal human-readable format.
  The `padded` key generator generates keys of a fixed length (16 bytes) in
  ascending lexicographical sort order.

* The REST API of `/_admin/status` added: "operationMode" filed with same meaning as
  the "mode" field and field "readOnly" that has the inverted meaning of the field
  "writeOpsEnabled". The old field names will be deprecated in upcoming versions.

* added `COUNT_DISTINCT` AQL function

* make AQL optimizer rule `collect-in-cluster` optimize aggregation functions
  `AVERAGE`, `VARIANCE`, `STDDEV`, `UNIQUE`, `SORTED_UNIQUE` and `COUNT_DISTINCT`
  in a cluster by pushing parts of the aggregation onto the DB servers and only
  doing the total aggregation on the coordinator

* replace JavaScript functions FULLTEXT, NEAR, WITHIN and WITHIN_RECTANGLE with
  regular AQL subqueries via a new optimizer rule "replace-function-with-index".

* the existing "fulltext-index-optimizer" optimizer rule has been removed because its
  duty is now handled by the "replace-function-with-index" rule.

* added option "--latency true" option to arangoimport. Lists microsecond latency
  statistics on 10 second intervals.

* fixed internal issue #2256: ui, document id not showing up when deleting a document

* fixed internal issue #2163: wrong labels within foxx validation of service
  input parameters

* fixed internal issue #2160: fixed misplaced tooltips in indices view

* Added exclusive option for rocksdb collections. Modifying AQL queries can
  now set the exclusive option as well as it can be set on JavaScript transactions.

* added optimizer rule "optimize-subqueries", which makes qualifying subqueries
  return less data

  The rule fires in the following situations:
  * in case only a few results are used from a non-modifying subquery, the rule
    will add a LIMIT statement into the subquery. For example

	LET docs = (
	  FOR doc IN collection
	    FILTER ...
	    RETURN doc
	)
	RETURN docs[0]

    will be turned into

	LET docs = (
	  FOR doc IN collection
	    FILTER ...
	    LIMIT 1
	    RETURN doc
	)
	RETURN docs[0]

    Another optimization performed by this rule is to modify the result value
    of subqueries in case only the number of results is checked later. For example

	RETURN LENGTH(
	  FOR doc IN collection
	    FILTER ...
	    RETURN doc
	)

    will be turned into

	RETURN LENGTH(
	  FOR doc IN collection
	    FILTER ...
	    RETURN true
	)

  This saves copying the document data from the subquery to the outer scope and may
  enable follow-up optimizations.

* fixed Foxx queues bug when queues are created in a request handler with an
  ArangoDB authentication header

* abort startup when using SSLv2 for a server endpoint, or when connecting with
  a client tool via an SSLv2 connection.

  SSLv2 has been disabled in the OpenSSL library by default in recent versions
  because of security vulnerabilities inherent in this protocol.

  As it is not safe at all to use this protocol, the support for it has also
  been stopped in ArangoDB. End users that use SSLv2 for connecting to ArangoDB
  should change the protocol from SSLv2 to TLSv12 if possible, by adjusting
  the value of the `--ssl.protocol` startup option.

* added `overwrite` option to document insert operations to allow for easier syncing.

  This implements almost the much inquired UPSERT. In reality it is a REPSERT
  (replace/insert) because only replacement and not modification of documents
  is possible. The option does not work in cluster collections with custom
  sharding.

* added startup option `--log.escape`

  This option toggles the escaping of log output.

  If set to `true` (which is the default value), then the logging will work
  as before, and the following characters in the log output are escaped:

  * the carriage return character (hex 0d)
  * the newline character (hex 0a)
  * the tabstop character (hex 09)
  * any other characters with an ordinal value less than hex 20

  If the option is set to `false`, no characters are escaped. Characters with
  an ordinal value less than hex 20 will not be printed in this mode but will
  be replaced with a space character (hex 20).

  A side effect of turning off the escaping is that it will reduce the CPU
  overhead for the logging. However, this will only be noticable when logging
  is set to a very verbose level (e.g. debug or trace).

* increased the default values for the startup options `--javascript.gc-interval`
  from every 1000 to every 2000 requests, and for `--javascript.gc-frequency` from
  30 to 60 seconds

  This will make the V8 garbage collection run less often by default than in previous
  versions, reducing CPU load a bit and leaving more contexts available on average.

* added `/_admin/repair/distributeShardsLike` that repairs collections with
  distributeShardsLike where the shards aren't actually distributed like in the
  prototype collection, as could happen due to internal issue #1770

* Fixed issue #4271: Change the behavior of the `fullCount` option for AQL query
  cursors so that it will only take into account `LIMIT` statements on the top level
  of the query.

  `LIMIT` statements in subqueries will not have any effect on the `fullCount` results
  any more.

* We added a new geo-spatial index implementation. On the RocksDB storage engine all
  installations will need to be upgraded with `--database.auto-upgrade true`. New geo
  indexes will now only report with the type `geo` instead of `geo1` or `geo2`.
  The index types `geo1` and `geo2` are now deprecated.
  Additionally we removed the deprecated flags `constraint` and `ignoreNull` from geo
  index definitions, these fields were initially deprecated in ArangoDB 2.5

* Add revision id to RocksDB values in primary indexes to speed up replication (~10x).

* PR #5238: Create a default pacing algorithm for arangoimport to avoid TimeoutErrors
  on VMs with limited disk throughput

* Starting a cluster with coordinators and DB servers using different storage engines
  is unsupported. Doing it anyway will now produce a warning on startup

* fixed issue #4919: C++ implementation of LIKE function now matches the old and correct
  behaviour of the javascript implementation.

* added `--json` option to arangovpack, allowing to treat its input as plain JSON data
  make arangovpack work without any configuration file

* added experimental arangodb startup option `--javascript.enabled` to enable/disable the
  initialization of the V8 JavaScript engine. Only expected to work on single-servers and
  agency deployments

* pull request #5201: eliminate race scenario where handlePlanChange could run infinite times
  after an execution exceeded 7.4 second time span

* UI: fixed an unreasonable event bug within the modal view engine

* pull request #5114: detect shutdown more quickly on heartbeat thread of coordinator and
  DB servers

* fixed issue #3811: gharial api is now checking existence of `_from` and `_to` vertices
  during edge creation

* There is a new method `_profileQuery` on the database object to execute a query and
  print an explain with annotated runtime information.

* Query cursors can now be created with option `profile`, with a value of 0, 1 or 2.
  This will cause queries to include more statistics in their results and will allow tracing
  of queries.

* fixed internal issue #2147: fixed database filter in UI

* fixed internal issue #2149: number of documents in the UI is not adjusted after moving them

* fixed internal issue #2150: UI - loading a saved query does not update the list of bind
  parameters

* removed option `--cluster.my-local-info` in favor of persisted server UUIDs

  The option `--cluster.my-local-info` was deprecated since ArangoDB 3.3.

* added new collection property `cacheEnabled` which enables in-memory caching for
  documents and primary index entries. Available only when using RocksDB

* arangodump now supports `--threads` option to dump collections in parallel

* arangorestore now supports `--threads` option to restore collections in parallel

* Improvement: The AQL query planner in cluster is now a bit more clever and
  can prepare AQL queries with less network overhead.

  This should speed up simple queries in cluster mode, on complex queries it
  will most likely not show any performance effect.
  It will especially show effects on collections with a very high amount of Shards.

* removed remainders of dysfunctional `/_admin/cluster-test` and `/_admin/clusterCheckPort`
  API endpoints and removed them from documentation

* added new query option `stream` to enable streaming query execution via the
  `POST /_api/cursor` rest interface.

* fixed issue #4698: databases within the UI are now displayed in a sorted order.

* Behavior of permissions for databases and collections changed:
  The new fallback rule for databases for which an access level is not explicitly specified:
  Choose the higher access level of:
    * A wildcard database grant
    * A database grant on the `_system` database
  The new fallback rule for collections for which an access level is not explicitly specified:
  Choose the higher access level of:
    * Any wildcard access grant in the same database, or on "*/*"
    * The access level for the current database
    * The access level for the `_system` database

* fixed issue #4583: add AQL ASSERT and AQL WARN

* renamed startup option `--replication.automatic-failover` to
  `--replication.active-failover`
  using the old option name will still work in ArangoDB 3.4, but the old option
  will be removed afterwards

* index selectivity estimates for RocksDB engine are now eventually consistent

  This change addresses a previous issue where some index updates could be
  "lost" from the view of the internal selectivity estimate, leading to
  inaccurate estimates. The issue is solved now, but there can be up to a second
  or so delay before updates are reflected in the estimates.

* support `returnOld` and `returnNew` attributes for in the following HTTP REST
  APIs:

  * /_api/gharial/<graph>/vertex/<collection>
  * /_api/gharial/<graph>/edge/<collection>

  The exception from this is that the HTTP DELETE verb for these APIs does not
  support `returnOld` because that would make the existing API incompatible

* fixed internal issue #478: remove unused and undocumented REST API endpoints
  _admin/statistics/short and _admin/statistics/long

  These APIs were available in ArangoDB's REST API, but have not been called by
  ArangoDB itself nor have they been part of the documented API. They have been
  superseded by other REST APIs and were partially dysfunctional. Therefore
  these two endpoints have been removed entirely.

* fixed issue #1532: reload users on restore

* fixed internal issue #1475: when restoring a cluster dump to a single server
  ignore indexes of type primary and edge since we mustn't create them here.

* fixed internal issue #1439: improve performance of any-iterator for RocksDB

* issue #1190: added option `--create-database` for arangoimport

* UI: updated dygraph js library to version 2.1.0

* renamed arangoimp to arangoimport for consistency
  Release packages will still install arangoimp as a symlink so user scripts
  invoking arangoimp do not need to be changed

* UI: Shard distribution view now has an accordion view instead of displaying
  all shards of all collections at once.

* fixed issue #4393: broken handling of unix domain sockets in JS_Download

* added AQL function `IS_KEY`
  this function checks if the value passed to it can be used as a document key,
  i.e. as the value of the `_key` attribute

* added AQL functions `SORTED` and `SORTED_UNIQUE`

  `SORTED` will return a sorted version of the input array using AQL's internal
  comparison order
  `SORTED_UNIQUE` will do the same, but additionally removes duplicates.

* added C++ implementation for AQL functions `DATE_NOW`, `DATE_ISO8601`,
  `DATE_TIMESTAMP`, `IS_DATESTRING`, `DATE_DAYOFWEEK`, `DATE_YEAR`,
  `DATE_MONTH`, `DATE_DAY`, `DATE_HOUR`, `DATE_MINUTE`, `DATE_SECOND`,
  `DATE_MILLISECOND`, `DATE_DAYOFYEAR`, `DATE_ISOWEEK`, `DATE_LEAPYEAR`,
  `DATE_QUARTER`, `DATE_DAYS_IN_MONTH`, `DATE_ADD`, `DATE_SUBTRACT`,
  `DATE_DIFF`, `DATE_COMPARE`, `TRANSLATE` and `SHA512`

* fixed a bug where clusterinfo missed changes to plan after agency
  callback is registred for create collection

* Foxx manifest.json files can now contain a $schema key with the value
  of "http://json.schemastore.org/foxx-manifest" to improve tooling support.

* fixed agency restart from compaction without data

* fixed agency's log compaction for internal issue #2249

* only load Plan and Current from agency when actually needed


v3.3.18 (XXXX-XX-XX)
--------------------

* improved logging in case of replication errors

* recover short server id from agency after a restart of a cluster node

  this fixes problems with short server ids being set to 0 after a node restart,
  which then prevented cursor result load-forwarding between multiple coordinators
  to work properly

  this should fix arangojs#573

* increased default timeouts in replication

  this decreases the chances of followers not getting in sync with leaders because
  of replication operations timing out

* fixed internal issue #1983: the Web UI was showing a deletion confirmation
  multiple times.

* handle missing `_frontend` collections gracefully

  the `_frontend` system collection is not required for normal ArangoDB operations,
  so if it is missing for whatever reason, ensure that normal operations can go
  on.


v3.3.17 (2018-10-04)
--------------------

* upgraded arangosync version to 0.6.0

* added several advanced options for configuring and debugging LDAP connections.
  Please note that some of the following options are platform-specific and may not
  work on all platforms or with all LDAP servers reliably:

  - `--ldap.serialized`: whether or not calls into the underlying LDAP library
    should be serialized.
    This option can be used to work around thread-unsafe LDAP library functionality.
  - `--ldap.serialize-timeout`: sets the timeout value that is used when waiting to
    enter the LDAP library call serialization lock. This is only meaningful when
    `--ldap.serialized` has been set to `true`.
  - `--ldap.retries`: number of tries to attempt a connection. Setting this to values
    greater than one will make ArangoDB retry to contact the LDAP server in case no
    connection can be made initially.
  - `--ldap.restart`: whether or not the LDAP library should implicitly restart
    connections
  - `--ldap.referrals`: whether or not the LDAP library should implicitly chase
    referrals
  - `--ldap.debug`: turn on internal OpenLDAP library output (warning: will print
    to stdout).
  - `--ldap.timeout`: timeout value (in seconds) for synchronous LDAP API calls
    (a value of 0 means default timeout).
  - `--ldap.network-timeout`: timeout value (in seconds) after which network operations
    following the initial connection return in case of no activity (a value of 0 means
    default timeout).
  - `--ldap.async-connect`: whether or not the connection to the LDAP library will
    be done asynchronously.

* fixed a shutdown race in ArangoDB's logger, which could have led to some buffered
  log messages being discarded on shutdown

* display shard synchronization progress for collections outside of the
  `_system` database

* fixed issue #6611: Properly display JSON properties of user defined foxx services
  configuration within the web UI

* fixed issue #6583: Agency node segfaults if sent an authenticated HTTP request is sent to its port

* when cleaning out a leader it could happen that it became follower instead of
  being removed completely

* make synchronous replication detect more error cases when followers cannot
  apply the changes from the leader

* fix some TLS errors that occurred when combining HTTPS/TLS transport with the
  VelocyStream protocol (VST)

  That combination could have led to spurious errors such as "TLS padding error"
  or "Tag mismatch" and connections being closed

* agency endpoint updates now go through RAFT


v3.3.16 (2018-09-19)
--------------------

* fix undefined behavior in AQL query result cache

* the query editor within the web ui is now catching http 501 responses
  properly

* fixed issue #6495 (Document not found when removing records)

* fixed undefined behavior in cluster plan-loading procedure that may have
  unintentionally modified a shared structure

* reduce overhead of function initialization in AQL COLLECT aggregate functions,
  for functions COUNT/LENGTH, SUM and AVG

  this optimization will only be noticable when the COLLECT produces many groups
  and the "hash" COLLECT variant is used

* fixed potential out-of-bounds access in admin log REST handler /_admin/log,
  which could have led to the server returning an HTTP 500 error

* catch more exceptions in replication and handle them appropriately


v3.3.15 (2018-09-10)
--------------------

* fixed an issue in the "sorted" AQL COLLECT variant, that may have led to producing
  an incorrect number of results

* upgraded arangodb starter version to 0.13.3

* fixed issue #5941 if using breadth-first search in traversals uniqueness checks
  on path (vertices and edges) have not been applied. In SmartGraphs the checks
  have been executed properly.

* added more detailed progress output to arangorestore, showing the percentage of
  how much data is restored for bigger collections plus a set of overview statistics
  after each processed collection

* added option `--rocksdb.use-file-logging` to enable writing of RocksDB's own
  informational LOG files into RocksDB's database directory.

  This option is turned off by default, but can be enabled for debugging RocksDB
  internals and performance.

* improved error messages when managing Foxx services

  Install/replace/upgrade will now provide additional information when an error
  is encountered during setup. Errors encountered during a `require` call will
  also include information about the underlying cause in the error message.

* fixed some Foxx script names being displayed incorrectly in web UI and Foxx CLI

* added startup option `--query.optimizer-max-plans value`

  This option allows limiting the number of query execution plans created by the
  AQL optimizer for any incoming queries. The default value is `128`.

  By adjusting this value it can be controlled how many different query execution
  plans the AQL query optimizer will generate at most for any given AQL query.
  Normally the AQL query optimizer will generate a single execution plan per AQL query,
  but there are some cases in which it creates multiple competing plans. More plans
  can lead to better optimized queries, however, plan creation has its costs. The
  more plans are created and shipped through the optimization pipeline, the more time
  will be spent in the optimizer.

  Lowering this option's value will make the optimizer stop creating additional plans
  when it has already created enough plans.

  Note that this setting controls the default maximum number of plans to create. The
  value can still be adjusted on a per-query basis by setting the *maxNumberOfPlans*
  attribute when running a query.

  This change also lowers the default maximum number of query plans from 192 to 128.

* bug fix: facilitate faster shutdown of coordinators and db servers

* cluster nodes should retry registering in agency until successful

* fixed some web ui action events related to Running Queries view and Slow
  Queries History view

* Create a default pacing algorithm for arangoimport to avoid TimeoutErrors
  on VMs with limited disk throughput

* backport PR 6150: establish unique function to indicate when
  application is terminating and therefore network retries should not occur

* backport PR #5201: eliminate race scenario where handlePlanChange
  could run infinite times after an execution exceeded 7.4 second time span


v3.3.14 (2018-08-15)
--------------------

* upgraded arangodb starter version to 0.13.1

* Foxx HTTP API errors now log stacktraces

* fixed issue #5736: Foxx HTTP API responds with 500 error when request body
  is too short

* fixed issue #5831: custom queries in the ui could not be loaded if the user
  only has read access to the _system database.

* fixed internal issue #2566: corrected web UI alignment of the nodes table

* fixed internal issue #2869: when attaching a follower with global applier to an
  authenticated leader already existing users have not been replicated, all users
  created/modified later are replicated.

* fixed internal issue #2865: dumping from an authenticated arangodb the users have
  not been included

* fixed issue #5943: misplaced database ui icon and wrong cursor type were used

* fixed issue #5354: updated the web UI JSON editor, improved usability

* fixed issue #5648: fixed error message when saving unsupported document types

* fixed issue #6076: Segmentation fault after AQL query

  This also fixes issues #6131 and #6174

* fixed issue #5884: Subquery nodes are no longer created on DBServers

* fixed issue #6031: Broken LIMIT in nested list iterations

* fixed internal issue #2812: Cluster fails to create many indexes in parallel

* intermediate commits in the RocksDB engine are now only enabled in standalone AQL
  queries (not within a JS transaction), standalone truncate as well as for the
  "import" API

* Bug fix: race condition could request data from Agency registry that did not
  exist yet.  This caused a throw that would end the Supervision thread.
  All registry query APIs no longer throw exceptions.


v3.3.13 (2018-07-26)
--------------------

* fixed internal issue #2567: the Web UI was showing the possibility to move a
  shard from a follower to the current leader

* fixed issue #5977: Unexpected execution plan when subquery contains COLLECT

* Bugfix: The AQL syntax variants `UPDATE/REPLACE k WITH d` now correctly take
  _rev from k instead of d (when ignoreRevs is false) and ignore d._rev.

* put an upper bound on the number of documents to be scanned when using
  `db.<collection>.any()` in the RocksDB storage engine

  previous versions of ArangoDB did a scan of a random amount of documents in
  the collection, up to the total number of documents available. this produced
  a random selection with a good quality, but needed to scan half the number
  of documents in the collection on average.

  The new version will only scan up to 500 documents, so it produces a less
  random result, but will be a lot faster especially for large collections.

  The implementation of `any()` for the MMFiles engine remains unchanged. The
  MMFiles engine will pick a random document from the entire range of the
  in-memory primary index without performing scans.

* return an empty result set instead of an "out of memory" exception when
  querying the geo index with invalid (out of range) coordinates

* added load balancer support and user-restriction to cursor API.

  If a cursor is accessed on a different coordinator than where it was created,
  the requests will be forwarded to the correct coordinator. If a cursor is
  accessed by a different user than the one who created it, the request will
  be denied.

* keep failed follower in followers list in Plan.

  This increases the changes of a failed follower getting back into sync if the
  follower comes back after a short time. In this case the follower can try to
  get in sync again, which normally takes less time than seeding a completely
  new follower.

* fix assertion failure and undefined behavior in Unix domain socket connections,
  introduced by 3.3.12

* added configuration option `--rocksdb.sync-interval`

  This option specifies interval (in milliseconds) that ArangoDB will use to
  automatically synchronize data in RocksDB's write-ahead log (WAL) files to
  disk. Automatic syncs will only be performed for not-yet synchronized data,
  and only for operations that have been executed without the *waitForSync*
  attribute.

  Automatic synchronization is performed by a background thread. The default
  sync interval is 0, meaning the automatic background syncing is turned off.
  Background syncing in 3.3 is opt-in, whereas in ArangoDB 3.4 the default sync
  interval will be 100 milliseconds.

  Note: this option is not supported on Windows platforms. Setting the sync
  interval to a value greater 0 will produce a startup warning.

* fixed graph creation sometimes failing with 'edge collection
  already used in edge def' when the edge definition contained multiple vertex
  collections, despite the edge definitions being identical

* inception could get caught in a trap, where agent configuration
  version and timeout multiplier lead to incapacitated agency

* fixed issue #5827: Batch request handling incompatible with .NET's default
  ContentType format

* fixed agency's log compaction for internal issue #2249

* inspector collects additionally disk data size and storage engine statistics


v3.3.12 (2018-07-12)
--------------------

* issue #5854: RocksDB engine would frequently request a new DelayToken.  This caused
  excessive write delay on the next Put() call.  Alternate approach taken.

* fixed graph creation under some circumstances failing with 'edge collection
  already used in edge def' despite the edge definitions being identical

* fixed issue #5727: Edge document with user provided key is inserted as many
  times as the number of shards, violating the primary index

* fixed internal issue #2658: AQL modification queries did not allow `_rev`
  checking. There is now a new option `ignoreRevs` which can be set to `false`
  in order to force AQL modification queries to match revision ids before
  doing any modifications

* fixed issue #5679: Replication applier restrictions will crash synchronisation
  after initial sync

* fixed potential issue in RETURN DISTINCT CollectBlock implementation
  that led to the block producing an empty result

* changed communication tasks to use boost strands instead of locks,
  this fixes a race condition with parallel VST communication over
  SSL

* fixed agency restart from compaction without data

* fixed for agent coming back to agency with changed endpoint and
  total data loss

* more patient agency tests to allow for ASAN tests to successfully finish


v3.3.11 (2018-06-26)
--------------------

* upgraded arangosync version to 0.5.3

* upgraded arangodb starter version to 0.12.0

* fixed internal issue #2559: "unexpected document key" error when custom
  shard keys are used and the "allowUserKeys" key generator option is set
  to false

* fixed AQL DOCUMENT lookup function for documents for sharded collections with
  more than a single shard and using a custom shard key (i.e. some shard
  key attribute other than `_key`).
  The previous implementation of DOCUMENT restricted to lookup to a single
  shard in all cases, though this restriction was invalid. That lead to
  `DOCUMENT` not finding documents in cases the wrong shard was contacted. The
  fixed implementation in 3.3.11 will reach out to all shards to find the
  document, meaning it will produce the correct result, but will cause more
  cluster-internal traffic. This increase in traffic may be high if the number
  of shards is also high, because each invocation of `DOCUMENT` will have to
  contact all shards.
  There will be no performance difference for non-sharded collections or
  collections that are sharded by `_key` or that only have a single shard.

* reimplemented replication view in web UI

* fixed internal issue #2256: ui, document id not showing up when deleting a document

* fixed internal issue #2163: wrong labels within foxx validation of service
  input parameters

* fixed internal issue #2160: fixed misplaced tooltips in indices view

* added new arangoinspect client tool, to help users and customers easily collect
  information of any ArangoDB server setup, and facilitate troubleshooting for the
  ArangoDB Support Team


v3.3.10 (2018-06-04)
--------------------

* make optimizer rule "remove-filter-covered-by-index" not stop after removing
  a sub-condition from a FILTER statement, but pass the optimized FILTER
  statement again into the optimizer rule for further optimizations.
  This allows optimizing away some more FILTER conditions than before.

* allow accessing /_admin/status URL on followers too in active failover setup

* fix cluster COLLECT optimization for attributes that were in "sorted" variant of
  COLLECT and that were provided by a sorted index on the collected attribute

* apply fulltext index optimization rule for multiple fulltext searches in
  the same query

  this fixes https://stackoverflow.com/questions/50496274/two-fulltext-searches-on-arangodb-cluster-v8-is-involved

* validate `_from` and `_to` values of edges on updates consistently

* fixed issue #5400: Unexpected AQL Result

* fixed issue #5429: Frequent 'updated local foxx repository' messages

* fixed issue #5252: Empty result if FULLTEXT() is used together with LIMIT offset

* fixed issue #5035: fixed a vulnerability issue within the web ui's index view

* inception was ignoring leader's configuration


v3.3.9 (2018-05-17)
-------------------

* added `/_admin/repair/distributeShardsLike` that repairs collections with
  distributeShardsLike where the shards aren't actually distributed like in the
  prototype collection, as could happen due to internal issue #1770

* fixed Foxx queues bug when queues are created in a request handler with an
  ArangoDB authentication header

* upgraded arangosync version to 0.5.1

* upgraded arangodb starter version to 0.11.3

* fix cluster upgrading issue introduced in 3.3.8

  the issue made arangod crash when starting a DB server with option
  `--database.auto-upgrade true`

* fix C++ implementation of AQL ZIP function to return each distinct attribute
  name only once. The previous implementation added non-unique attribute names
  multiple times, which led to follow-up issues.
  Now if an attribute name occurs multiple times in the input list of attribute
  names, it will only be incorporated once into the result object, with the
  value that corresponds to the first occurrence.
  This fix also changes the V8 implementation of the ZIP function, which now
  will always return the first value for non-unique attribute names and not the
  last occurring value.

* self heal during a Foxx service install, upgrade or replace no longer breaks
  the respective operation

* make /_api/index, /_api/database and /_api/user REST handlers use the scheduler's
  internal queue, so they do not run in an I/O handling thread

* fixed issue #4919: C++ implementation of LIKE function now matches the old and
  correct behavior of the JavaScript implementation.

* added REST API endpoint /_admin/server/availability for monitoring purposes

* UI: fixed an unreasonable event bug within the modal view engine

* fixed issue #3811: gharial api is now checking existence of _from and _to vertices
  during edge creation

* fixed internal issue #2149: number of documents in the UI is not adjusted after
  moving them

* fixed internal issue #2150: UI - loading a saved query does not update the list
  of bind parameters

* fixed internal issue #2147 - fixed database filter in UI

* fixed issue #4934: Wrong used GeoIndex depending on FILTER order

* added `query` and `aql.literal` helpers to `@arangodb` module.

* remove post-sort from GatherNode in cluster AQL queries that do use indexes
  for filtering but that do not require a sorted result

  This optimization can speed up gathering data from multiple shards, because
  it allows to remove a merge sort of the individual shards' results.

* extend the already existing "reduce-extraction-to-projection" AQL optimizer
  rule for RocksDB to provide projections of up to 5 document attributes. The
  previous implementation only supported a projection for a single document
  attribute. The new implementation will extract up to 5 document attributes from
  a document while scanning a collection via an EnumerateCollectionNode.
  Additionally the new version of the optimizer rule can also produce projections
  when scanning an index via an IndexNode.
  The optimization is benefial especially for huge documents because it will copy
  out only the projected attributes from the document instead of copying the entire
  document data from the storage engine.

  When applied, the explainer will show the projected attributes in a `projections`
  remark for an EnumerateCollectionNode or IndexNode. The optimization is limited
  to the RocksDB storage engine.

* added index-only optimization for AQL queries that can satisfy the retrieval of
  all required document attributes directly from an index.

  This optimization will be triggered for the RocksDB engine if an index is used
  that covers all required attributes of the document used later on in the query.
  If applied, it will save retrieving the actual document data (which would require
  an extra lookup in RocksDB), but will instead build the document data solely
  from the index values found. It will only be applied when using up to 5 attributes
  from the document, and only if the rest of the document data is not used later
  on in the query.

  The optimization is currently available for the RocksDB engine for the index types
  primary, edge, hash, skiplist and persistent.

  If the optimization is applied, it will show up as "index only" in an AQL
  query's execution plan for an IndexNode.

* added scan-only optimization for AQL queries that iterate over collections or
  indexes and that do not need to return the actual document values.

  Not fetching the document values from the storage engine will provide a
  considerable speedup when using the RocksDB engine, but may also help a bit
  in case of the MMFiles engine. The optimization will only be applied when
  full-scanning or index-scanning a collection without refering to any of its
  documents later on, and, for an IndexNode, if all filter conditions for the
  documents of the collection are covered by the index.

  If the optimization is applied, it will show up as "scan only" in an AQL
  query's execution plan for an EnumerateCollectionNode or an IndexNode.

* extend existing "collect-in-cluster" optimizer rule to run grouping, counting
  and deduplication on the DB servers in several cases, so that the coordinator
  will only need to sum up the potentially smaller results from the individual shards.

  The following types of COLLECT queries are covered now:
  - RETURN DISTINCT expr
  - COLLECT WITH COUNT INTO ...
  - COLLECT var1 = expr1, ..., varn = exprn (WITH COUNT INTO ...), without INTO or KEEP
  - COLLECT var1 = expr1, ..., varn = exprn AGGREGATE ..., without INTO or KEEP, for
    aggregate functions COUNT/LENGTH, SUM, MIN and MAX.

* honor specified COLLECT method in AQL COLLECT options

  for example, when the user explicitly asks for the COLLECT method
  to be `sorted`, the optimizer will now not produce an alternative
  version of the plan using the hash method.

  additionally, if the user explcitly asks for the COLLECT method to
  be `hash`, the optimizer will now change the existing plan to use
  the hash method if possible instead of just creating an alternative
  plan.

  `COLLECT ... OPTIONS { method: 'sorted' }` => always use sorted method
  `COLLECT ... OPTIONS { method: 'hash' }`   => use hash if this is technically possible
  `COLLECT ...` (no options)                 => create a plan using sorted, and another plan using hash method

* added bulk document lookups for MMFiles engine, which will improve the performance
  of document lookups from an inside an index in case the index lookup produces many
  documents


v3.3.8 (2018-04-24)
-------------------

* included version of ArangoDB Starter (`arangodb` binary) updated to v0.10.11,
  see [Starter changelog](https://github.com/arangodb-helper/arangodb/blob/master/CHANGELOG.md)

* added arangod startup option `--dump-options` to print all configuration parameters
  as a JSON object

* fixed: (Enterprise only) If you restore a SmartGraph where the collections
  are still existing and are supposed to be dropped on restore we ended up in
  duplicate name error. This is now gone and the SmartGraph is correctly restored.

* fix lookups by `_id` in smart graph edge collections

* improve startup resilience in case there are datafile errors (MMFiles)

  also allow repairing broken VERSION files automatically on startup by
  specifying the option `--database.ignore-datafile-errors true`

* fix issue #4582: UI query editor now supports usage of empty string as bind parameter value

* fixed internal issue #2148: Number of documents found by filter is misleading in web UI

* added startup option `--database.required-directory-state`

  using this option it is possible to require the database directory to be
  in a specific state on startup. the options for this value are:

  - non-existing: database directory must not exist
  - existing: database directory must exist
  - empty: database directory must exist but be empty
  - populated: database directory must exist and contain specific files already
  - any: any state allowed

* field "$schema" in Foxx manifest.json files no longer produce warnings

* added `@arangodb/locals` module to expose the Foxx service context as an
  alternative to using `module.context` directly.

* `db._executeTransaction` now accepts collection objects as collections.

* supervision can be put into maintenance mode


v3.3.7 (2018-04-11)
-------------------

* added hidden option `--query.registry-ttl` to control the lifetime of cluster AQL
  query parts

* fixed internal issue #2237: AQL queries on collections with replicationFactor:
  "satellite" crashed arangod in single server mode

* fixed restore of satellite collections: replicationFactor was set to 1 during
  restore

* fixed dump and restore of smart graphs:
  a) The dump will not include the hidden shadow collections anymore, they were dumped
     accidentially and only contain duplicated data.
  b) Restore will now ignore hidden shadow collections as all data is contained
     in the smart-edge collection. You can manually include these collections from an
     old dump (3.3.5 or earlier) by using `--force`.
  c) Restore of a smart-graph will now create smart collections properly instead
     of getting into `TIMEOUT_IN_CLUSTER_OPERATION`

* fixed issue in AQL query optimizer rule "restrict-to-single-shard", which
  may have sent documents to a wrong shard in AQL INSERT queries that specified
  the value for `_key` using an expression (and not a constant value)
  Important: if you were affected by this bug in v3.3.5 it is required that you
  recreate your dataset in v3.3.6 (i.e. dumping and restoring) instead of doing
  a simple binary upgrade

* added /_admin/status HTTP API for debugging purposes

* added ArangoShell helper function for packaging all information about an
  AQL query so it can be run and analyzed elsewhere:

  query = "FOR doc IN mycollection FILTER doc.value > 42 RETURN doc";
  require("@arangodb/aql/explainer").debugDump("/tmp/query-debug-info", query);

  Entitled users can send the generated file to the ArangoDB support to facilitate
  reproduction and debugging.

* added hidden option `--server.ask-jwt-secret`. This is an internal option
  for debugging and should not be exposed to end-users.

* fix for internal issue #2215. supervision will now wait for agent to
  fully prepare before adding 10 second grace period after leadership change

* fixed internal issue #2215's FailedLeader timeout bug

v3.3.5 (2018-03-28)
-------------------

* fixed issue #4934: Wrong used GeoIndex depending on FILTER order

* make build id appear in startup log message alongside with other version info

* make AQL data modification operations that are sent to all shards and that are
  supposed to return values (i.e. `RETURN OLD` or `RETURN NEW`) not return fake
  empty result rows if the document to be updated/replaced/removed was not present
  on the target shard

* added AQL optimizer rule `restrict-to-single-shard`

  This rule will kick in if a collection operation (index lookup or data
  modification operation) will only affect a single shard, and the operation can be
  restricted to the single shard and is not applied for all shards. This optimization
  can be applied for queries that access a collection only once in the query, and that
  do not use traversals, shortest path queries and that do not access collection data
  dynamically using the `DOCUMENT`, `FULLTEXT`, `NEAR` or `WITHIN` AQL functions.
  Additionally, the optimizer will only pull off this optimization if can safely
  determine the values of all the collection's shard keys from the query, and when the
  shard keys are covered by a single index (this is always true if the shard key is
  the default `_key`)

* display missing attributes of GatherNodes in AQL explain output

* make AQL optimizer rule `undistribute-remove-after-enum-coll` fire in a few
  more cases in which it is possible

* slightly improve index selection for the RocksDB engine when there are multiple
  competing indexes with the same attribute prefixes, but different amount of
  attributes covered. In this case, the more specialized index will be preferred
  now

* fix issue #4924: removeFollower now prefers to remove the last follower(s)

* added "collect-in-cluster" optimizer rule to have COLLECT WITH COUNT queries
  without grouping being executed on the DB servers and the coordinator only summing
  up the counts from the individual shards

* fixed issue #4900: Nested FOR query uses index but ignores other filters

* properly exit v8::Context in one place where it was missing before

* added hidden option `--cluster.index-create-timeout` for controlling the
  default value of the index creation timeout in cluster
  under normal circumstances, this option does not need to be adjusted

* increase default timeout for index creation in cluster to 3600s

* fixed issue #4843: Query-Result has more Docs than the Collection itself

* fixed the behavior of ClusterInfo when waiting for current to catch
  up with plan in create collection.

* fixed issue #4827: COLLECT on edge _to field doesn't group distinct values as expected (MMFiles)


v3.3.4 (2018-03-01)
-------------------

* fix AQL `fullCount` result value in some cluster cases when it was off a bit

* fix issue #4651: Simple query taking forever until a request timeout error

* fix issue #4657: fixed incomplete content type header

* Vastly improved the Foxx Store UI

* fix issue #4677: AQL WITH with bind parameters results in "access after data-modification"
  for two independent UPSERTs

* remove unused startup option `--ldap.permissions-attribute-name`

* fix issue #4457: create /var/tmp/arangod with correct user in supervisor mode

* remove long disfunctional admin/long_echo handler

* fixed Foxx API:

  * PUT /_api/foxx/service: Respect force flag
  * PATCH /_api/foxx/service: Check whether a service under given mount exists

* internal issue #1726: supervision failed to remove multiple servers
  from health monitoring at once.

* more information from inception, why agent is activated

* fixed a bug where supervision tried to deal with shards of virtual collections

* fix internal issue #1770: collection creation using distributeShardsLike yields
  errors and did not distribute shards correctly in the following cases:
  1. If numberOfShards * replicationFactor % nrDBServers != 0
     (shards * replication is not divisible by DBServers).
  2. If there was failover / move shard case on the leading collection
     and creating the follower collection afterwards.

* fix timeout issues in replication client expiration

* added missing edge filter to neighbors-only traversals
  in case a filter condition was moved into the traverser and the traversal was
  executed in breadth-first mode and was returning each visited vertex exactly
  once, and there was a filter on the edges of the path and the resulting vertices
  and edges were not used later, the edge filter was not applied

* fixed issue #4160: Run arangod with "--database.auto-upgrade" option always crash silently without error log

* fix internal issue #1848: AQL optimizer was trying to resolve attribute accesses
  to attributes of constant object values at query compile time, but only did so far
  the very first attribute in each object

  this fixes https://stackoverflow.com/questions/48648737/beginner-bug-in-for-loops-from-objects

* fix inconvenience: If we want to start server with a non-existing
  --javascript.app-path it will now be created (if possible)

* fixed: REST API `POST _api/foxx` now returns HTTP code 201 on success, as documented.
	 returned 200 before.

* fixed: REST API `PATCH _api/foxx/dependencies` now updates the existing dependencies
	 instead of replacing them.

* fixed: Foxx upload of single javascript file. You now can upload via http-url pointing
	 to a javascript file.

* fixed issue #4395: If your foxx app includes an `APP` folder it got
	 accidently removed by selfhealing this is not the case anymore.

* fixed internal issue #1969 - command apt-get purge/remove arangodb3e was failing


v3.3.3 (2018-01-16)
-------------------

* fix issue #4272: VERSION file keeps disappearing

* fix internal issue #81: quotation marks disappeared when switching table/json
  editor in the query editor ui

* added option `--rocksdb.throttle` to control whether write-throttling is enabled
  Write-throttling is turned on by default, to reduce chances of compactions getting
  too far behind and blocking incoming writes.

* fixed issue #4308: Crash when getter for error.name throws an error (on Windows)

* UI: fixed a query editor caching and parsing issue

* Fixed internal issue #1683: fixes an UI issue where a collection name gets wrongly cached
  within the documents overview of a collection.

* Fixed an issue with the index estimates in RocksDB in the case a transaction is aborted.
  Former the index estimates were modified if the transaction commited or not.
  Now they will only be modified if the transaction commited successfully.

* UI: optimized login view for very small screen sizes

* Truncate in RocksDB will now do intermediate commits every 10.000 documents
  if truncate fails or the server crashes during this operation all deletes
  that have been commited so far are persisted.

* make the default value of `--rocksdb.block-cache-shard-bits` use the RocksDB
  default value. This will mostly mean the default number block cache shard
  bits is lower than before, allowing each shard to store more data and cause
  less evictions from block cache

* issue #4222: Permission error preventing AQL query import / export on webui

* UI: optimized error messages for invalid query bind parameter

* UI: upgraded swagger ui to version 3.9.0

* issue #3504: added option `--force-same-database` for arangorestore

  with this option set to true, it is possible to make any arangorestore attempt
  fail if the specified target database does not match the database name
  specified in the source dump's "dump.json" file. it can thus be used to
  prevent restoring data into the "wrong" database

  The option is set to `false` by default to ensure backwards-compatibility

* make the default value of `--rocksdb.block-cache-shard-bits` use the RocksDB
  default value. This will mostly mean the default number block cache shard
  bits is lower than before, allowing each shard to store more data and cause
  less evictions from block cache

* fixed issue #4255: AQL SORT consuming too much memory

* fixed incorrect persistence of RAFT vote and term


v3.3.2 (2018-01-04)
-------------------

* fixed issue #4199: Internal failure: JavaScript exception in file 'arangosh.js'
  at 98,7: ArangoError 4: Expecting type String

* fixed issue in agency supervision with a good server being left in
  failedServers

* distinguish isReady and allInSync in clusterInventory

* fixed issue #4197: AQL statement not working in 3.3.1 when upgraded from 3.2.10

* do not reuse collection ids when restoring collections from a dump, but assign new collection ids, this should prevent collection id conflicts


v3.3.1 (2017-12-28)
-------------------

* UI: displayed wrong wfs property for a collection when using RocksDB as
  storage engine

* added `--ignore-missing` option to arangoimp
  this option allows importing lines with less fields than specified in the CSV
  header line

* changed misleading error message from "no leader" to "not a leader"

* optimize usage of AQL FULLTEXT index function to a FOR loop with index
  usage in some cases
  When the optimization is applied, this especially speeds up fulltext index
  queries in the cluster

* UI: improved the behavior during collection creation in a cluster environment

* Agency lockup fixes for very small machines.

* Agency performance improvement by finer grained locking.

* Use steady_clock in agency whereever possible.

* Agency prevent Supervision thread crash.

* Fix agency integer overflow in timeout calculation.


v3.3.0 (2017-12-14)
-------------------

* release version

* added a missing try/catch block in the supervision thread


v3.3.rc8 (2017-12-12)
---------------------

* UI: fixed broken Foxx configuration keys. Some valid configuration values
  could not be edited via the ui.

* UI: pressing the return key inside a select2 box no longer triggers the modal's
  success function

* UI: coordinators and db servers are now in sorted order (ascending)


v3.3.rc7 (2017-12-07)
---------------------

* fixed issue #3741: fix terminal color output in Windows

* UI: fixed issue #3822: disabled name input field for system collections

* fixed issue #3640: limit in subquery

* fixed issue #3745: Invalid result when using OLD object with array attribute in UPSERT statement

* UI: edge collections were wrongly added to from and to vertices select box during graph creation

* UI: added not found views for documents and collections

* UI: using default user database api during database creation now

* UI: the graph viewer backend now picks one random start vertex of the
  first 1000 documents instead of calling any(). The implementation of
  "any" is known to scale bad on huge collections with RocksDB.

* UI: fixed disappearing of the navigation label in some case special case

* UI: the graph viewer now displays updated label values correctly.
  Additionally the included node/edge editor now closes automatically
  after a successful node/edge update.

* fixed issue #3917: traversals with high maximal depth take extremely long
  in planning phase.


v3.3.rc4 (2017-11-28)
---------------------

* minor bug-fixes


v3.3.rc3 (2017-11-24)
---------------------

* bug-fixes


v3.3.rc2 (2017-11-22)
---------------------

* UI: document/edge editor now remembering their modes (e.g. code or tree)

* UI: optimized error messages for invalid graph definitions. Also fixed a
  graph renderer cleanup error.

* UI: added a delay within the graph viewer while changing the colors of the
  graph. Necessary due different browser behaviour.

* added options `--encryption.keyfile` and `--encryption.key-generator` to arangodump
  and arangorestore

* UI: the graph viewer now displays updated label values correctly.
  Additionally the included node/edge editor now closes automatically
  after a successful node/edge update.

* removed `--recycle-ids` option for arangorestore

  using that option could have led to problems on the restore, with potential
  id conflicts between the originating server (the source dump server) and the
  target server (the restore server)


v3.3.rc1 (2017-11-17)
---------------------

* add readonly mode REST API

* allow compilation of ArangoDB source code with g++ 7

* upgrade minimum required g++ compiler version to g++ 5.4
  That means ArangoDB source code will not compile with g++ 4.x or g++ < 5.4 anymore.

* AQL: during a traversal if a vertex is not found. It will not print an ERROR to the log and continue
  with a NULL value, but will register a warning at the query and continue with a NULL value.
  The situation is not desired as an ERROR as ArangoDB can store edges pointing to non-existing
  vertex which is perfectly valid, but it may be a n issue on the data model, so users
  can directly see it on the query now and do not "by accident" have to check the LOG output.

* introduce `enforceReplicationFactor` attribute for creating collections:
  this optional parameter controls if the coordinator should bail out during collection
  creation if there are not enough DBServers available for the desired `replicationFactor`.

* fixed issue #3516: Show execution time in arangosh

  this change adds more dynamic prompt components for arangosh
  The following components are now available for dynamic prompts,
  settable via the `--console.prompt` option in arangosh:

  - '%t': current time as timestamp
  - '%a': elpased time since ArangoShell start in seconds
  - '%p': duration of last command in seconds
  - '%d': name of current database
  - '%e': current endpoint
  - '%E': current endpoint without protocol
  - '%u': current user

  The time a command takes can be displayed easily by starting arangosh with `--console.prompt "%p> "`.

* make the ArangoShell refill its collection cache when a yet-unknown collection
  is first accessed. This fixes the following problem:

      arangosh1> db._collections();  // shell1 lists all collections
      arangosh2> db._create("test"); // shell2 now creates a new collection 'test'
      arangosh1> db.test.insert({}); // shell1 is not aware of the collection created
				     // in shell2, so the insert will fail

* make AQL `DISTINCT` not change the order of the results it is applied on

* incremental transfer of initial collection data now can handle partial
  responses for a chunk, allowing the leader/master to send smaller chunks
  (in terms of HTTP response size) and limit memory usage

  this optimization is only active if client applications send the "offset" parameter
  in their requests to PUT `/_api/replication/keys/<id>?type=docs`

* initial creation of shards for cluster collections is now faster with
  `replicationFactor` values bigger than 1. this is achieved by an optimization
  for the case when the collection on the leader is still empty

* potential fix for issue #3517: several "filesystem full" errors in logs
  while there's a lot of disk space

* added C++ implementations for AQL function `SUBSTRING()`, `LEFT()`, `RIGHT()` and `TRIM()`

* show C++ function name of call site in ArangoDB log output

  this requires option `--log.line-number` to be set to *true*

* UI: added word wrapping to query editor

* UI: fixed wrong user attribute name validation, issue #3228

* make AQL return a proper error message in case of a unique key constraint
  violation. previously it only returned the generic "unique constraint violated"
  error message but omitted the details about which index caused the problem.

  This addresses https://stackoverflow.com/questions/46427126/arangodb-3-2-unique-constraint-violation-id-or-key

* added option `--server.local-authentication`

* UI: added user roles

* added config option `--log.color` to toggle colorful logging to terminal

* added config option `--log.thread-name` to additionally log thread names

* usernames must not start with `:role:`, added new options:
    --server.authentication-timeout
    --ldap.roles-attribute-name
    --ldap.roles-transformation
    --ldap.roles-search
    --ldap.superuser-role
    --ldap.roles-include
    --ldap.roles-exclude

* performance improvements for full collection scans and a few other operations
  in MMFiles engine

* added `--rocksdb.encryption-key-generator` for enterprise

* removed `--compat28` parameter from arangodump and replication API

  older ArangoDB versions will no longer be supported by these tools.

* increase the recommended value for `/proc/sys/vm/max_map_count` to a value
  eight times as high as the previous recommended value. Increasing the
  values helps to prevent an ArangoDB server from running out of memory mappings.

  The raised minimum recommended value may lead to ArangoDB showing some startup
  warnings as follows:

      WARNING {memory} maximum number of memory mappings per process is 65530, which seems too low. it is recommended to set it to at least 512000
      WARNING {memory} execute 'sudo sysctl -w "vm.max_map_count=512000"'

* Foxx now warns about malformed configuration/dependency names and aliases in the manifest.


v3.2.17 (XXXX-XX-XX)
--------------------

* added missing virtual destructor for MMFiles transaction data context object

* make synchronous replication detect more error cases when followers cannot
  apply the changes from the leader

* fixed undefined behavior in cluster plan-loading procedure that may have
  unintentionally modified a shared structure

* cluster nodes should retry registering in agency until successful

* fixed issue #5354: updated the ui json editor, improved usability

* fixed issue #5648: fixed error message when saving unsupported document
  types

* fixed issue #5943: misplaced database ui icon and wrong cursor type were used


v3.2.16 (2018-07-12)
--------------------

* upgraded arangodb starter version to 0.12.0

* make edge cache initialization and invalidation more portable by avoiding memset
  on non-POD types

* fixed internal issue #2256: ui, document id not showing up when deleting a document

* fixed issue #5400: Unexpected AQL Result

* Fixed issue #5035: fixed a vulnerability issue within the web ui's index view

* issue one HTTP call less per cluster AQL query

* self heal during a Foxx service install, upgrade or replace no longer breaks
  the respective operation

* inception was ignoring leader's configuration

* inception could get caught in a trap, where agent configuration
  version and timeout multiplier lead to incapacitated agency

* more patient agency tests to allow for ASAN tests to successfully finish

* fixed for agent coming back to agency with changed endpoint and
  total data loss

* fixed agency restart from compaction without data


v3.2.15 (2018-05-13)
--------------------

* upgraded arangodb starter version to 0.11.2

* make /_api/index and /_api/database REST handlers use the scheduler's internal
  queue, so they do not run in an I/O handling thread

* fixed issue #3811: gharial api is now checking existence of _from and _to vertices
  during edge creation


v3.2.14 (2018-04-20)
--------------------

* field "$schema" in Foxx manifest.json files no longer produce warnings

* added `@arangodb/locals` module to expose the Foxx service context as an
  alternative to using `module.context` directly.

* the internal implementation of REST API `/_api/simple/by-example` now uses
  C++ instead of JavaScript

* supervision can be switched to maintenance mode f.e. for rolling upgrades


v3.2.13 (2018-04-13)
--------------------

* improve startup resilience in case there are datafile errors (MMFiles)

  also allow repairing broken VERSION files automatically on startup by
  specifying the option `--database.ignore-datafile-errors true`

* fix issue #4582: UI query editor now supports usage of empty string as bind parameter value

* fix issue #4924: removeFollower now prefers to remove the last follower(s)

* fixed issue #4934: Wrong used GeoIndex depending on FILTER order

* fixed the behavior of clusterinfo when waiting for current to catch
  up with plan in create collection.

* fix for internal issue #2215. supervision will now wait for agent to
  fully prepare before adding 10 second grace period after leadership change

* fixed interal issue #2215 FailedLeader timeout bug


v3.2.12 (2018-02-27)
--------------------

* remove long disfunctional admin/long_echo handler

* fixed Foxx API:

  * PUT /_api/foxx/service: Respect force flag
  * PATCH /_api/foxx/service: Check whether a service under given mount exists

* fix issue #4457: create /var/tmp/arangod with correct user in supervisor mode

* fix internal issue #1848

  AQL optimizer was trying to resolve attribute accesses
  to attributes of constant object values at query compile time, but only did so far
  the very first attribute in each object

  this fixes https://stackoverflow.com/questions/48648737/beginner-bug-in-for-loops-from-objects

* fix inconvenience: If we want to start server with a non-existing
  --javascript.app-path it will now be created (if possible)

* fixed: REST API `POST _api/foxx` now returns HTTP code 201 on success, as documented.
	 returned 200 before.

* fixed: REST API `PATCH _api/foxx/dependencies` now updates the existing dependencies
	 instead of replacing them.

* fixed: Foxx upload of single javascript file. You now can upload via http-url pointing
	 to a javascript file.

* fixed issue #4395: If your foxx app includes an `APP` folder it got accidently removed by selfhealing
	 this is not the case anymore.

* fix internal issue 1770: collection creation using distributeShardsLike yields
  errors and did not distribute shards correctly in the following cases:
  1. If numberOfShards * replicationFactor % nrDBServers != 0
     (shards * replication is not divisible by DBServers).
  2. If there was failover / move shard case on the leading collection
     and creating the follower collection afterwards.

* fix timeout issues in replication client expiration

+ fix some inconsistencies in replication for RocksDB engine that could have led
  to some operations not being shipped from master to slave servers

* fix issue #4272: VERSION file keeps disappearing

* fix internal issue #81: quotation marks disappeared when switching table/json
  editor in the query editor ui

* make the default value of `--rocksdb.block-cache-shard-bits` use the RocksDB
  default value. This will mostly mean the default number block cache shard
  bits is lower than before, allowing each shard to store more data and cause
  less evictions from block cache

* fix issue #4393: broken handling of unix domain sockets in
  JS_Download

* fix internal bug #1726: supervision failed to remove multiple
  removed servers from health UI

* fixed internal issue #1969 - command apt-get purge/remove arangodb3e was failing

* fixed a bug where supervision tried to deal with shards of virtual collections


v3.2.11 (2018-01-17)
--------------------

* Fixed an issue with the index estimates in RocksDB in the case a transaction is aborted.
  Former the index estimates were modified if the transaction commited or not.
  Now they will only be modified if the transaction commited successfully.

* Truncate in RocksDB will now do intermediate commits every 10.000 documents
  if truncate fails or the server crashes during this operation all deletes
  that have been commited so far are persisted.

* fixed issue #4308: Crash when getter for error.name throws an error (on Windows)

* UI: fixed a query editor caching and parsing issue for arrays and objects

* Fixed internal issue #1684: Web UI: saving arrays/objects as bind parameters faulty

* Fixed internal issue #1683: fixes an UI issue where a collection name gets wrongly cached
  within the documents overview of a collection.

* issue #4222: Permission error preventing AQL query import / export on webui

* UI: optimized login view for very small screen sizes

* UI: Shard distribution view now has an accordion view instead of displaying
  all shards of all collections at once.

* UI: optimized error messages for invalid query bind parameter

* fixed missing transaction events in RocksDB asynchronous replication

* fixed issue #4255: AQL SORT consuming too much memory

* fixed issue #4199: Internal failure: JavaScript exception in file 'arangosh.js'
  at 98,7: ArangoError 4: Expecting type String

* fixed issue #3818: Foxx configuration keys cannot contain spaces (will not save)

* UI: displayed wrong "waitForSync" property for a collection when
  using RocksDB as storage engine

* prevent binding to the same combination of IP and port on Windows

* fixed incorrect persistence of RAFT vote and term


v3.2.10 (2017-12-22)
--------------------

* replication: more robust initial sync

* fixed a bug in the RocksDB engine that would prevent recalculated
  collection counts to be actually stored

* fixed issue #4095: Inconsistent query execution plan

* fixed issue #4056: Executing empty query causes crash

* fixed issue #4045: Out of memory in `arangorestore` when no access
  rights to dump files

* fixed issue #3031: New Graph: Edge definitions with edges in
  fromCollections and toCollections

* fixed issue #2668: UI: when following wrong link from edge to vertex in
  nonexisting collection misleading error is printed

* UI: improved the behavior during collection creation in a cluster environment

* UI: the graph viewer backend now picks one random start vertex of the
  first 1000 documents instead of calling any(). The implementation of
  any is known to scale bad on huge collections with rocksdb.

* fixed snapshots becoming potentially invalid after intermediate commits in
  the RocksDB engine

* backport agency inquire API changes

* fixed issue #3822: Field validation error in ArangoDB UI - Minor

* UI: fixed disappearing of the navigation label in some cases

* UI: fixed broken foxx configuration keys. Some valid configuration values
  could not be edited via the ui.

* fixed issue #3640: limit in subquery

* UI: edge collections were wrongly added to from and to vertices select
  box during graph creation

* fixed issue #3741: fix terminal color output in Windows

* fixed issue #3917: traversals with high maximal depth take extremely long
  in planning phase.

* fix equality comparison for MMFiles documents in AQL functions UNIQUE
  and UNION_DISTINCT


v3.2.9 (2017-12-04)
-------------------

* under certain conditions, replication could stop. Now fixed by adding an
  equality check for requireFromPresent tick value

* fixed locking for replication context info in RocksDB engine
  this fixes undefined behavior when parallel requests are made to the
  same replication context

* UI: added not found views for documents and collections

* fixed issue #3858: Foxx queues stuck in 'progress' status

* allow compilation of ArangoDB source code with g++ 7

* fixed issue #3224: Issue in the Foxx microservices examples

* fixed a deadlock in user privilege/permission change routine

* fixed a deadlock on server shutdown

* fixed some collection locking issues in MMFiles engine

* properly report commit errors in AQL write queries to the caller for the
  RocksDB engine

* UI: optimized error messages for invalid graph definitions. Also fixed a
  graph renderer cleanrenderer cleanup error.

* UI: document/edge editor now remembering their modes (e.g. code or tree)

* UI: added a delay within the graph viewer while changing the colors of the
  graph. Necessary due different browser behaviour.

* fix removal of failed cluster nodes via web interface

* back port of ClusterComm::wait fix in devel
  among other things this fixes too eager dropping of other followers in case
  one of the followers does not respond in time

* transact interface in agency should not be inquired as of now

* inquiry tests and blocking of inquiry on AgencyGeneralTransaction

v3.2.8 (2017-11-18)
-------------------

* fixed a race condition occuring when upgrading via linux package manager

* fixed authentication issue during replication


v3.2.7 (2017-11-13)
-------------------

* Cluster customers, which have upgraded from 3.1 to 3.2 need to upgrade
  to 3.2.7. The cluster supervision is otherwise not operational.

* Fixed issue #3597: AQL with path filters returns unexpected results
  In some cases breadth first search in combination with vertex filters
  yields wrong result, the filter was not applied correctly.

* fixed some undefined behavior in some internal value caches for AQL GatherNodes
  and SortNodes, which could have led to sorted results being effectively not
  correctly sorted.

* make the replication applier for the RocksDB engine start automatically after a
  restart of the server if the applier was configured with its `autoStart` property
  set to `true`. previously the replication appliers were only automatically restarted
  at server start for the MMFiles engine.

* fixed arangodump batch size adaptivity in cluster mode and upped default batch size
  for arangodump

  these changes speed up arangodump in cluster context

* smart graphs now return a proper inventory in response to replication inventory
  requests

* fixed issue #3618: Inconsistent behavior of OR statement with object bind parameters

* only users with read/write rights on the "_system" database can now execute
  "_admin/shutdown" as well as modify properties of the write-ahead log (WAL)

* increase default maximum number of V8 contexts to at least 16 if not explicitly
  configured otherwise.
  the procedure for determining the actual maximum value of V8 contexts is unchanged
  apart from the value `16` and works as follows:
  - if explicitly set, the value of the configuration option `--javascript.v8-contexts`
    is used as the maximum number of V8 contexts
  - when the option is not set, the maximum number of V8 contexts is determined
    by the configuration option `--server.threads` if that option is set. if
    `--server.threads` is not set, then the maximum number of V8 contexts is the
    server's reported hardware concurrency (number of processors visible
    to the arangod process). if that would result in a maximum value of less than 16
    in any of these two cases, then the maximum value will be increased to 16.

* fixed issue #3447: ArangoError 1202: AQL: NotFound: (while executing) when
  updating collection

* potential fix for issue #3581: Unexpected "rocksdb unique constraint
  violated" with unique hash index

* fixed geo index optimizer rule for geo indexes with a single (array of coordinates)
  attribute.

* improved the speed of the shards overview in cluster (API endpoint /_api/cluster/shardDistribution API)
  It is now guaranteed to return after ~2 seconds even if the entire cluster is unresponsive.

* fix agency precondition check for complex objects
  this fixes issues with several CAS operations in the agency

* several fixes for agency restart and shutdown

* the cluster-internal representation of planned collection objects is now more
  lightweight than before, using less memory and not allocating any cache for indexes
  etc.

* fixed issue #3403: How to kill long running AQL queries with the browser console's
  AQL (display issue)

* fixed issue #3549: server reading ENGINE config file fails on common standard
  newline character

* UI: fixed error notifications for collection modifications

* several improvements for the truncate operation on collections:

  * the timeout for the truncate operation was increased in cluster mode in
    order to prevent too frequent "could not truncate collection" errors

  * after a truncate operation, collections in MMFiles still used disk space.
    to reclaim disk space used by truncated collection, the truncate actions
    in the web interface and from the ArangoShell now issue an extra WAL flush
    command (in cluster mode, this command is also propagated to all servers).
    the WAL flush allows all servers to write out any pending operations into the
    datafiles of the truncated collection. afterwards, a final journal rotate
    command is sent, which enables the compaction to entirely remove all datafiles
    and journals for the truncated collection, so that all disk space can be
    reclaimed

  * for MMFiles a special method will be called after a truncate operation so that
    all indexes of the collection can free most of their memory. previously some
    indexes (hash and skiplist indexes) partially kept already allocated memory
    in order to avoid future memory allocations

  * after a truncate operation in the RocksDB engine, an additional compaction
    will be triggered for the truncated collection. this compaction removes all
    deletions from the key space so that follow-up scans over the collection's key
    range do not have to filter out lots of already-removed values

  These changes make truncate operations potentially more time-consuming than before,
  but allow for memory/disk space savings afterwards.

* enable JEMalloc background threads for purging and returning unused memory
  back to the operating system (Linux only)

  JEMalloc will create its background threads on demand. The number of background
  threads is capped by the number of CPUs or active arenas. The background threads run
  periodically and purge unused memory pages, allowing memory to be returned to the
  operating system.

  This change will make the arangod process create several additional threads.
  It is accompanied by an increased `TasksMax` value in the systemd service configuration
  file for the arangodb3 service.

* upgraded bundled V8 engine to bugfix version v5.7.492.77

  this upgrade fixes a memory leak in upstream V8 described in
  https://bugs.chromium.org/p/v8/issues/detail?id=5945 that will result in memory
  chunks only getting uncommitted but not unmapped


v3.2.6 (2017-10-26)
-------------------

* UI: fixed event cleanup in cluster shards view

* UI: reduced cluster dashboard api calls

* fixed a permission problem that prevented collection contents to be displayed
  in the web interface

* removed posix_fadvise call from RocksDB's PosixSequentialFile::Read(). This is
  consistent with Facebook PR 2573 (#3505)

  this fix should improve the performance of the replication with the RocksDB
  storage engine

* allow changing of collection replication factor for existing collections

* UI: replicationFactor of a collection is now changeable in a cluster
  environment

* several fixes for the cluster agency

* fixed undefined behavior in the RocksDB-based geo index

* fixed Foxxmaster failover

* purging or removing the Debian/Ubuntu arangodb3 packages now properly stops
  the arangod instance before actuallying purging or removing


v3.2.5 (2017-10-16)
-------------------

* general-graph module and _api/gharial now accept cluster options
  for collection creation. It is now possible to set replicationFactor and
  numberOfShards for all collections created via this graph object.
  So adding a new collection will not result in a singleShard and
  no replication anymore.

* fixed issue #3408: Hard crash in query for pagination

* minimum number of V8 contexts in console mode must be 2, not 1. this is
  required to ensure the console gets one dedicated V8 context and all other
  operations have at least one extra context. This requirement was not enforced
  anymore.

* fixed issue #3395: AQL: cannot instantiate CollectBlock with undetermined
  aggregation method

* UI: fixed wrong user attribute name validation, issue #3228

* fix potential overflow in CRC marker check when a corrupted CRC marker
  is found at the very beginning of an MMFiles datafile

* UI: fixed unresponsive events in cluster shards view

* Add statistics about the V8 context counts and number of available/active/busy
  threads we expose through the server statistics interface.


v3.2.4 (2017-09-26)
-------------------

* UI: no default index selected during index creation

* UI: added replicationFactor option during SmartGraph creation

* make the MMFiles compactor perform less writes during normal compaction
  operation

  This partially fixes issue #3144

* make the MMFiles compactor configurable

  The following options have been added:

* `--compaction.db-sleep-time`: sleep interval between two compaction runs
    (in s)
  * `--compaction.min-interval"`: minimum sleep time between two compaction
     runs (in s)
  * `--compaction.min-small-data-file-size`: minimal filesize threshold
    original datafiles have to be below for a compaction
  * `--compaction.dead-documents-threshold`: minimum unused count of documents
    in a datafile
  * `--compaction.dead-size-threshold`: how many bytes of the source data file
    are allowed to be unused at most
  * `--compaction.dead-size-percent-threshold`: how many percent of the source
    datafile should be unused at least
  * `--compaction.max-files`: Maximum number of files to merge to one file
  * `--compaction.max-result-file-size`: how large may the compaction result
    file become (in bytes)
  * `--compaction.max-file-size-factor`: how large the resulting file may
    be in comparison to the collection's `--database.maximal-journal-size' setting`

* fix downwards-incompatibility in /_api/explain REST handler

* fix Windows implementation for fs.getTempPath() to also create a
  sub-directory as we do on linux

* fixed a multi-threading issue in cluster-internal communication

* performance improvements for traversals and edge lookups

* removed internal memory zone handling code. the memory zones were a leftover
  from the early ArangoDB days and did not provide any value in the current
  implementation.

* (Enterprise only) added `skipInaccessibleCollections` option for AQL queries:
  if set, AQL queries (especially graph traversals) will treat collections to
  which a user has no access rights to as if these collections were empty.

* adjusted scheduler thread handling to start and stop less threads in
  normal operations

* leader-follower replication catchup code has been rewritten in C++

* early stage AQL optimization now also uses the C++ implementations of
  AQL functions if present. Previously it always referred to the JavaScript
  implementations and ignored the C++ implementations. This change gives
  more flexibility to the AQL optimizer.

* ArangoDB tty log output is now colored for log messages with levels
  FATAL, ERR and WARN.

* changed the return values of AQL functions `REGEX_TEST` and `REGEX_REPLACE`
  to `null` when the input regex is invalid. Previous versions of ArangoDB
  partly returned `false` for invalid regexes and partly `null`.

* added `--log.role` option for arangod

  When set to `true`, this option will make the ArangoDB logger print a single
  character with the server's role into each logged message. The roles are:

  - U: undefined/unclear (used at startup)
  - S: single server
  - C: coordinator
  - P: primary
  - A: agent

  The default value for this option is `false`, so no roles will be logged.


v3.2.3 (2017-09-07)
-------------------

* fixed issue #3106: orphan collections could not be registered in general-graph module

* fixed wrong selection of the database inside the internal cluster js api

* added startup option `--server.check-max-memory-mappings` to make arangod check
  the number of memory mappings currently used by the process and compare it with
  the maximum number of allowed mappings as determined by /proc/sys/vm/max_map_count

  The default value is `true`, so the checks will be performed. When the current
  number of mappings exceeds 90% of the maximum number of mappings, the creation
  of further V8 contexts will be deferred.

  Note that this option is effective on Linux systems only.

* arangoimp now has a `--remove-attribute` option

* added V8 context lifetime control options
  `--javascript.v8-contexts-max-invocations` and `--javascript.v8-contexts-max-age`

  These options allow specifying after how many invocations a used V8 context is
  disposed, or after what time a V8 context is disposed automatically after its
  creation. If either of the two thresholds is reached, an idl V8 context will be
  disposed.

  The default value of `--javascript.v8-contexts-max-invocations` is 0, meaning that
  the maximum number of invocations per context is unlimited. The default value
  for `--javascript.v8-contexts-max-age` is 60 seconds.

* fixed wrong UI cluster health information

* fixed issue #3070: Add index in _jobs collection

* fixed issue #3125: HTTP Foxx API JSON parsing

* fixed issue #3120: Foxx queue: job isn't running when server.authentication = true

* fixed supervision failure detection and handling, which happened with simultaneous
  agency leadership change


v3.2.2 (2017-08-23)
-------------------

* make "Rebalance shards" button work in selected database only, and not make
  it rebalance the shards of all databases

* fixed issue #2847: adjust the response of the DELETE `/_api/users/database/*` calls

* fixed issue #3075: Error when upgrading arangoDB on linux ubuntu 16.04

* fixed a buffer overrun in linenoise console input library for long input strings

* increase size of the linenoise input buffer to 8 KB

* abort compilation if the detected GCC or CLANG isn't in the range of compilers
  we support

* fixed spurious cluster hangups by always sending AQL-query related requests
  to the correct servers, even after failover or when a follower drops

  The problem with the previous shard-based approach was that responsibilities
  for shards may change from one server to another at runtime, after the query
  was already instanciated. The coordinator and other parts of the query then
  sent further requests for the query to the servers now responsible for the
  shards.
  However, an AQL query must send all further requests to the same servers on
  which the query was originally instanciated, even in case of failover.
  Otherwise this would potentially send requests to servers that do not know
  about the query, and would also send query shutdown requests to the wrong
  servers, leading to abandoned queries piling up and using resources until
  they automatically time out.

* fixed issue with RocksDB engine acquiring the collection count values too
  early, leading to the collection count values potentially being slightly off
  even in exclusive transactions (for which the exclusive access should provide
  an always-correct count value)

* fixed some issues in leader-follower catch-up code, specifically for the
  RocksDB engine

* make V8 log fatal errors to syslog before it terminates the process.
  This change is effective on Linux only.

* fixed issue with MMFiles engine creating superfluous collection journals
  on shutdown

* fixed issue #3067: Upgrade from 3.2 to 3.2.1 reset autoincrement keys

* fixed issue #3044: ArangoDB server shutdown unexpectedly

* fixed issue #3039: Incorrect filter interpretation

* fixed issue #3037: Foxx, internal server error when I try to add a new service

* improved MMFiles fulltext index document removal performance
  and fulltext index query performance for bigger result sets

* ui: fixed a display bug within the slow and running queries view

* ui: fixed a bug when success event triggers twice in a modal

* ui: fixed the appearance of the documents filter

* ui: graph vertex collections not restricted to 10 anymore

* fixed issue #2835: UI detection of JWT token in case of server restart or upgrade

* upgrade jemalloc version to 5.0.1

  This fixes problems with the memory allocator returing "out of memory" when
  calling munmap to free memory in order to return it to the OS.

  It seems that calling munmap on Linux can increase the number of mappings, at least
  when a region is partially unmapped. This can lead to the process exceeding its
  maximum number of mappings, and munmap and future calls to mmap returning errors.

  jemalloc version 5.0.1 does not have the `--enable-munmap` configure option anymore,
  so the problem is avoided. To return memory to the OS eventually, jemalloc 5's
  background purge threads are used on Linux.

* fixed issue #2978: log something more obvious when you log a Buffer

* fixed issue #2982: AQL parse error?

* fixed issue #3125: HTTP Foxx API Json parsing

v3.2.1 (2017-08-09)
-------------------

* added C++ implementations for AQL functions `LEFT()`, `RIGHT()` and `TRIM()`

* fixed docs for issue #2968: Collection _key autoincrement value increases on error

* fixed issue #3011: Optimizer rule reduce-extraction-to-projection breaks queries

* Now allowing to restore users in a sharded environment as well
  It is still not possible to restore collections that are sharded
  differently than by _key.

* fixed an issue with restoring of system collections and user rights.
  It was not possible to restore users into an authenticated server.

* fixed issue #2977: Documentation for db._createDatabase is wrong

* ui: added bind parameters to slow query history view

* fixed issue #1751: Slow Query API should provide bind parameters, webui should display them

* ui: fixed a bug when moving multiple documents was not possible

* fixed docs for issue #2968: Collection _key autoincrement value increases on error

* AQL CHAR_LENGTH(null) returns now 0. Since AQL TO_STRING(null) is '' (string of length 0)

* ui: now supports single js file upload for Foxx services in addition to zip files

* fixed a multi-threading issue in the agency when callElection was called
  while the Supervision was calling updateSnapshot

* added startup option `--query.tracking-with-bindvars`

  This option controls whether the list of currently running queries
  and the list of slow queries should contain the bind variables used
  in the queries or not.

  The option can be changed at runtime using the commands

      // enables tracking of bind variables
      // set to false to turn tracking of bind variables off
      var value = true;
      require("@arangodb/aql/queries").properties({
	trackBindVars: value
      });

* index selectivity estimates are now available in the cluster as well

* fixed issue #2943: loadIndexesIntoMemory not returning the same structure
  as the rest of the collection APIs

* fixed issue #2949: ArangoError 1208: illegal name

* fixed issue #2874: Collection properties do not return `isVolatile`
  attribute

* potential fix for issue #2939: Segmentation fault when starting
  coordinator node

* fixed issue #2810: out of memory error when running UPDATE/REPLACE
  on medium-size collection

* fix potential deadlock errors in collector thread

* disallow the usage of volatile collections in the RocksDB engine
  by throwing an error when a collection is created with attribute
  `isVolatile` set to `true`.
  Volatile collections are unsupported by the RocksDB engine, so
  creating them should not succeed and silently create a non-volatile
  collection

* prevent V8 from issuing SIGILL instructions when it runs out of memory

  Now arangod will attempt to log a FATAL error into its logfile in case V8
  runs out of memory. In case V8 runs out of memory, it will still terminate the
  entire process. But at least there should be something in the ArangoDB logs
  indicating what the problem was. Apart from that, the arangod process should
  now be exited with SIGABRT rather than SIGILL as it shouldn't return into the
  V8 code that aborted the process with `__builtin_trap`.

  this potentially fixes issue #2920: DBServer crashing automatically post upgrade to 3.2

* Foxx queues and tasks now ensure that the scripts in them run with the same
  permissions as the Foxx code who started the task / queue

* fixed issue #2928: Offset problems

* fixed issue #2876: wrong skiplist index usage in edge collection

* fixed issue #2868: cname missing from logger-follow results in rocksdb

* fixed issue #2889: Traversal query using incorrect collection id

* fixed issue #2884: AQL traversal uniqueness constraints "propagating" to other traversals? Weird results

* arangoexport: added `--query` option for passing an AQL query to export the result

* fixed issue #2879: No result when querying for the last record of a query

* ui: allows now to edit default access level for collections in database
  _system for all users except the root user.

* The _users collection is no longer accessible outside the arngod process, _queues is always read-only

* added new option "--rocksdb.max-background-jobs"

* removed options "--rocksdb.max-background-compactions", "--rocksdb.base-background-compactions" and "--rocksdb.max-background-flushes"

* option "--rocksdb.compaction-read-ahead-size" now defaults to 2MB

* change Windows build so that RocksDB doesn't enforce AVX optimizations by default
  This fixes startup crashes on servers that do not have AVX CPU extensions

* speed up RocksDB secondary index creation and dropping

* removed RocksDB note in Geo index docs


v3.2.0 (2017-07-20)
-------------------

* fixed UI issues

* fixed multi-threading issues in Pregel

* fixed Foxx resilience

* added command-line option `--javascript.allow-admin-execute`

  This option can be used to control whether user-defined JavaScript code
  is allowed to be executed on server by sending via HTTP to the API endpoint
  `/_admin/execute`  with an authenticated user account.
  The default value is `false`, which disables the execution of user-defined
  code. This is also the recommended setting for production. In test environments,
  it may be convenient to turn the option on in order to send arbitrary setup
  or teardown commands for execution on the server.


v3.2.beta6 (2017-07-18)
-----------------------

* various bugfixes


v3.2.beta5 (2017-07-16)
-----------------------

* numerous bugfixes


v3.2.beta4 (2017-07-04)
-----------------------

* ui: fixed document view _from and _to linking issue for special characters

* added function `db._parse(query)` for parsing an AQL query and returning information about it

* fixed one medium priority and two low priority security user interface
  issues found by owasp zap.

* ui: added index deduplicate options

* ui: fixed renaming of collections for the rocksdb storage engine

* documentation and js fixes for secondaries

* RocksDB storage format was changed, users of the previous beta/alpha versions
  must delete the database directory and re-import their data

* enabled permissions on database and collection level

* added and changed some user related REST APIs
    * added `PUT /_api/user/{user}/database/{database}/{collection}` to change collection permission
    * added `GET /_api/user/{user}/database/{database}/{collection}`
    * added optional `full` parameter to the `GET /_api/user/{user}/database/` REST call

* added user functions in the arangoshell `@arangodb/users` module
    * added `grantCollection` and `revokeCollection` functions
    * added `permission(user, database, collection)` to retrieve collection specific rights

* added "deduplicate" attribute for array indexes, which controls whether inserting
  duplicate index values from the same document into a unique array index will lead to
  an error or not:

      // with deduplicate = true, which is the default value:
      db._create("test");
      db.test.ensureIndex({ type: "hash", fields: ["tags[*]"], deduplicate: true });
      db.test.insert({ tags: ["a", "b"] });
      db.test.insert({ tags: ["c", "d", "c"] }); // will work, because deduplicate = true
      db.test.insert({ tags: ["a"] }); // will fail

      // with deduplicate = false
      db._create("test");
      db.test.ensureIndex({ type: "hash", fields: ["tags[*]"], deduplicate: false });
      db.test.insert({ tags: ["a", "b"] });
      db.test.insert({ tags: ["c", "d", "c"] }); // will not work, because deduplicate = false
      db.test.insert({ tags: ["a"] }); // will fail

  The "deduplicate" attribute is now also accepted by the index creation HTTP
  API endpoint POST /_api/index and is returned by GET /_api/index.

* added optimizer rule "remove-filters-covered-by-traversal"

* Debian/Ubuntu installer: make messages about future package upgrades more clear

* fix a hangup in VST

  The problem happened when the two first chunks of a VST message arrived
  together on a connection that was newly switched to VST.

* fix deletion of outdated WAL files in RocksDB engine

* make use of selectivity estimates in hash, skiplist and persistent indexes
  in RocksDB engine

* changed VM overcommit recommendation for user-friendliness

* fix a shutdown bug in the cluster: a destroyed query could still be active

* do not terminate the entire server process if a temp file cannot be created
  (Windows only)

* fix log output in the front-end, it stopped in case of too many messages


v3.2.beta3 (2017-06-27)
-----------------------

* numerous bugfixes


v3.2.beta2 (2017-06-20)
-----------------------

* potentially fixed issue #2559: Duplicate _key generated on insertion

* fix invalid results (too many) when a skipping LIMIT was used for a
  traversal. `LIMIT x` or `LIMIT 0, x` were not affected, but `LIMIT s, x`
  may have returned too many results

* fix races in SSL communication code

* fix invalid locking in JWT authentication cache, which could have
  crashed the server

* fix invalid first group results for sorted AQL COLLECT when LIMIT
  was used

* fix potential race, which could make arangod hang on startup

* removed `exception` field from transaction error result; users should throw
  explicit `Error` instances to return custom exceptions (addresses issue #2561)

* fixed issue #2613: Reduce log level when Foxx manager tries to self heal missing database

* add a read only mode for users and collection level authorization

* removed `exception` field from transaction error result; users should throw
  explicit `Error` instances to return custom exceptions (addresses issue #2561)

* fixed issue #2677: Foxx disabling development mode creates non-deterministic service bundle

* fixed issue #2684: Legacy service UI not working


v3.2.beta1 (2017-06-12)
-----------------------

* provide more context for index errors (addresses issue #342)

* arangod now validates several OS/environment settings on startup and warns if
  the settings are non-ideal. Most of the checks are executed on Linux systems only.

* fixed issue #2515: The replace-or-with-in optimization rule might prevent use of indexes

* added `REGEX_REPLACE` AQL function

* the RocksDB storage format was changed, users of the previous alpha versions
  must delete the database directory and re-import their data

* added server startup option `--query.fail-on-warning`

  setting this option to `true` will abort any AQL query with an exception if
  it causes a warning at runtime. The value can be overridden per query by
  setting the `failOnWarning` attribute in a query's options.

* added --rocksdb.num-uncompressed-levels to adjust number of non-compressed levels

* added checks for memory managment and warn (i. e. if hugepages are enabled)

* set default SSL cipher suite string to "HIGH:!EXPORT:!aNULL@STRENGTH"

* fixed issue #2469: Authentication = true does not protect foxx-routes

* fixed issue #2459: compile success but can not run with rocksdb

* `--server.maximal-queue-size` is now an absolute maximum. If the queue is
  full, then 503 is returned. Setting it to 0 means "no limit".

* (Enterprise only) added authentication against an LDAP server

* fixed issue #2083: Foxx services aren't distributed to all coordinators

* fixed issue #2384: new coordinators don't pick up existing Foxx services

* fixed issue #2408: Foxx service validation causes unintended side-effects

* extended HTTP API with routes for managing Foxx services

* added distinction between hasUser and authorized within Foxx
  (cluster internal requests are authorized requests but don't have a user)

* arangoimp now has a `--threads` option to enable parallel imports of data

* PR #2514: Foxx services that can't be fixed by self-healing now serve a 503 error

* added `time` function to `@arangodb` module


v3.2.alpha4 (2017-04-25)
------------------------

* fixed issue #2450: Bad optimization plan on simple query

* fixed issue #2448: ArangoDB Web UI takes no action when Delete button is clicked

* fixed issue #2442: Frontend shows already deleted databases during login

* added 'x-content-type-options: nosniff' to avoid MSIE bug

* set default value for `--ssl.protocol` from TLSv1 to TLSv1.2.

* AQL breaking change in cluster:
  The SHORTEST_PATH statement using edge-collection names instead
  of a graph name now requires to explicitly name the vertex-collection names
  within the AQL query in the cluster. It can be done by adding `WITH <name>`
  at the beginning of the query.

  Example:
  ```
  FOR v,e IN OUTBOUND SHORTEST_PATH @start TO @target edges [...]
  ```

  Now has to be:

  ```
  WITH vertices
  FOR v,e IN OUTBOUND SHORTEST_PATH @start TO @target edges [...]
  ```

  This change is due to avoid dead-lock sitations in clustered case.
  An error stating the above is included.

* add implicit use of geo indexes when using SORT/FILTER in AQL, without
  the need to use the special-purpose geo AQL functions `NEAR` or `WITHIN`.

  the special purpose `NEAR` AQL function can now be substituted with the
  following AQL (provided there is a geo index present on the `doc.latitude`
  and `doc.longitude` attributes):

      FOR doc in geoSort
	SORT DISTANCE(doc.latitude, doc.longitude, 0, 0)
	LIMIT 5
	RETURN doc

  `WITHIN` can be substituted with the following AQL:

      FOR doc in geoFilter
	FILTER DISTANCE(doc.latitude, doc.longitude, 0, 0) < 2000
	RETURN doc

  Compared to using the special purpose AQL functions this approach has the
  advantage that it is more composable, and will also honor any `LIMIT` values
  used in the AQL query.

* potential fix for shutdown hangs on OSX

* added KB, MB, GB prefix for integer parameters, % for integer parameters
  with a base value

* added JEMALLOC 4.5.0

* added `--vm.resident-limit` and `--vm.path` for file-backed memory mapping
  after reaching a configurable maximum RAM size

* try recommended limit for file descriptors in case of unlimited
  hard limit

* issue #2413: improve logging in case of lock timeout and deadlocks

* added log topic attribute to /_admin/log api

* removed internal build option `USE_DEV_TIMERS`

  Enabling this option activated some proprietary timers for only selected
  events in arangod. Instead better use `perf` to gather timings.


v3.2.alpha3 (2017-03-22)
------------------------

* increase default collection lock timeout from 30 to 900 seconds

* added function `db._engine()` for retrieval of storage engine information at
  server runtime

  There is also an HTTP REST handler at GET /_api/engine that returns engine
  information.

* require at least cmake 3.2 for building ArangoDB

* make arangod start with less V8 JavaScript contexts

  This speeds up the server start (a little bit) and makes it use less memory.
  Whenever a V8 context is needed by a Foxx action or some other operation and
  there is no usable V8 context, a new one will be created dynamically now.

  Up to `--javascript.v8-contexts` V8 contexts will be created, so this option
  will change its meaning. Previously as many V8 contexts as specified by this
  option were created at server start, and the number of V8 contexts did not
  change at runtime. Now up to this number of V8 contexts will be in use at the
  same time, but the actual number of V8 contexts is dynamic.

  The garbage collector thread will automatically delete unused V8 contexts after
  a while. The number of spare contexts will go down to as few as configured in
  the new option `--javascript.v8-contexts-minimum`. Actually that many V8 contexts
  are also created at server start.

  The first few requests in new V8 contexts will take longer than in contexts
  that have been there already. Performance may therefore suffer a bit for the
  initial requests sent to ArangoDB or when there are only few but performance-
  critical situations in which new V8 contexts will be created. If this is a
  concern, it can easily be fixed by setting `--javascipt.v8-contexts-minimum`
  and `--javascript.v8-contexts` to a relatively high value, which will guarantee
  that many number of V8 contexts to be created at startup and kept around even
  when unused.

  Waiting for an unused V8 context will now also abort if no V8 context can be
  acquired/created after 120 seconds.

* improved diagnostic messages written to logfiles by supervisor process

* fixed issue #2367

* added "bindVars" to attributes of currently running and slow queries

* added "jsonl" as input file type for arangoimp

* upgraded version of bundled zlib library from 1.2.8 to 1.2.11

* added input file type `auto` for arangoimp so it can automatically detect the
  type of the input file from the filename extension

* fixed variables parsing in GraphQL

* added `--translate` option for arangoimp to translate attribute names from
  the input files to attriubte names expected by ArangoDB

  The `--translate` option can be specified multiple times (once per translation
  to be executed). The following example renames the "id" column from the input
  file to "_key", and the "from" column to "_from", and the "to" column to "_to":

      arangoimp --type csv --file data.csv --translate "id=_key" --translate "from=_from" --translate "to=_to"

  `--translate` works for CSV and TSV inputs only.

* changed default value for `--server.max-packet-size` from 128 MB to 256 MB

* fixed issue #2350

* fixed issue #2349

* fixed issue #2346

* fixed issue #2342

* change default string truncation length from 80 characters to 256 characters for
  `print`/`printShell` functions in ArangoShell and arangod. This will emit longer
  prefixes of string values before truncating them with `...`, which is helpful
  for debugging.

* always validate incoming JSON HTTP requests for duplicate attribute names

  Incoming JSON data with duplicate attribute names will now be rejected as
  invalid. Previous versions of ArangoDB only validated the uniqueness of
  attribute names inside incoming JSON for some API endpoints, but not
  consistently for all APIs.

* don't let read-only transactions block the WAL collector

* allow passing own `graphql-sync` module instance to Foxx GraphQL router

* arangoexport can now export to csv format

* arangoimp: fixed issue #2214

* Foxx: automatically add CORS response headers

* added "OPTIONS" to CORS `access-control-allow-methods` header

* Foxx: Fix arangoUser sometimes not being set correctly

* fixed issue #1974


v3.2.alpha2 (2017-02-20)
------------------------

* ui: fixed issue #2065

* ui: fixed a dashboard related memory issue

* Internal javascript rest actions will now hide their stack traces to the client
  unless maintainer mode is activated. Instead they will always log to the logfile

* Removed undocumented internal HTTP API:
  * PUT _api/edges

  The documented GET _api/edges and the undocumented POST _api/edges remains unmodified.

* updated V8 version to 5.7.0.0

* change undocumented behaviour in case of invalid revision ids in
  If-Match and If-None-Match headers from 400 (BAD) to 412 (PRECONDITION
  FAILED).

* change undocumented behaviour in case of invalid revision ids in
  JavaScript document operations from 1239 ("illegal document revision")
  to 1200 ("conflict").

* added data export tool, arangoexport.

  arangoexport can be used to export collections to json, jsonl or xml
  and export a graph or collections to xgmml.

* fixed a race condition when closing a connection

* raised default hard limit on threads for very small to 64

* fixed negative counting of http connection in UI


v3.2.alpha1 (2017-02-05)
------------------------

* added figure `httpRequests` to AQL query statistics

* removed revisions cache intermediate layer implementation

* obsoleted startup options `--database.revision-cache-chunk-size` and
  `--database.revision-cache-target-size`

* fix potential port number over-/underruns

* added startup option `--log.shorten-filenames` for controlling whether filenames
  in log messages should be shortened to just the filename with the absolute path

* removed IndexThreadFeature, made `--database.index-threads` option obsolete

* changed index filling to make it more parallel, dispatch tasks to boost::asio

* more detailed stacktraces in Foxx apps

* generated Foxx services now use swagger tags


v3.1.24 (XXXX-XX-XX)
--------------------

* fixed one more LIMIT issue in traversals


v3.1.23 (2017-06-19)
--------------------

* potentially fixed issue #2559: Duplicate _key generated on insertion

* fix races in SSL communication code

* fix invalid results (too many) when a skipping LIMIT was used for a
  traversal. `LIMIT x` or `LIMIT 0, x` were not affected, but `LIMIT s, x`
  may have returned too many results

* fix invalid first group results for sorted AQL COLLECT when LIMIT
  was used

* fix invalid locking in JWT authentication cache, which could have
  crashed the server

* fix undefined behavior in traverser when traversals were used inside
  a FOR loop


v3.1.22 (2017-06-07)
--------------------

* fixed issue #2505: Problem with export + report of a bug

* documented changed behavior of WITH

* fixed ui glitch in aardvark

* avoid agency compaction bug

* fixed issue #2283: disabled proxy communication internally


v3.1.21 (2017-05-22)
--------------------

* fixed issue #2488:  AQL operator IN error when data use base64 chars

* more randomness in seeding RNG

v3.1.20 (2016-05-16)
--------------------

* fixed incorrect sorting for distributeShardsLike

* improve reliability of AgencyComm communication with Agency

* fixed shard numbering bug, where ids were erouneously incremented by 1

* remove an unnecessary precondition in createCollectionCoordinator

* funny fail rotation fix

* fix in SimpleHttpClient for correct advancement of readBufferOffset

* forward SIG_HUP in supervisor process to the server process to fix logrotaion
  You need to stop the remaining arangod server process manually for the upgrade to work.


v3.1.19 (2017-04-28)
--------------------

* Fixed a StackOverflow issue in Traversal and ShortestPath. Occured if many (>1000) input
  values in a row do not return any result. Fixes issue: #2445

* fixed issue #2448

* fixed issue #2442

* added 'x-content-type-options: nosniff' to avoid MSIE bug

* fixed issue #2441

* fixed issue #2440

* Fixed a StackOverflow issue in Traversal and ShortestPath. Occured if many (>1000) input
  values in a row do not return any result. Fixes issue: #2445

* fix occasional hanging shutdowns on OS X


v3.1.18 (2017-04-18)
--------------------

* fixed error in continuous synchronization of collections

* fixed spurious hangs on server shutdown

* better error messages during restore collection

* completely overhaul supervision. More detailed tests

* Fixed a dead-lock situation in cluster traversers, it could happen in
  rare cases if the computation on one DBServer could be completed much earlier
  than the other server. It could also be restricted to SmartGraphs only.

* (Enterprise only) Fixed a bug in SmartGraph DepthFirstSearch. In some
  more complicated queries, the maxDepth limit of 1 was not considered strictly
  enough, causing the traverser to do unlimited depth searches.

* fixed issue #2415

* fixed issue #2422

* fixed issue #1974


v3.1.17 (2017-04-04)
--------------------

* (Enterprise only) fixed a bug where replicationFactor was not correctly
  forwarded in SmartGraph creation.

* fixed issue #2404

* fixed issue #2397

* ui - fixed smart graph option not appearing

* fixed issue #2389

* fixed issue #2400


v3.1.16 (2017-03-27)
--------------------

* fixed issue #2392

* try to raise file descriptors to at least 8192, warn otherwise

* ui - aql editor improvements + updated ace editor version (memory leak)

* fixed lost HTTP requests

* ui - fixed some event issues

* avoid name resolution when given connection string is a valid ip address

* helps with issue #1842, bug in COLLECT statement in connection with LIMIT.

* fix locking bug in cluster traversals

* increase lock timeout defaults

* increase various cluster timeouts

* limit default target size for revision cache to 1GB, which is better for
  tight RAM situations (used to be 40% of (totalRAM - 1GB), use
  --database.revision-cache-target-size <VALUEINBYTES> to get back the
  old behaviour

* fixed a bug with restarted servers indicating status as "STARTUP"
  rather that "SERVING" in Nodes UI.


v3.1.15 (2017-03-20)
--------------------

* add logrotate configuration as requested in #2355

* fixed issue #2376

* ui - changed document api due a chrome bug

* ui - fixed a submenu bug

* added endpoint /_api/cluster/endpoints in cluster case to get all
  coordinator endpoints

* fix documentation of /_api/endpoint, declaring this API obsolete.

* Foxx response objects now have a `type` method for manipulating the content-type header

* Foxx tests now support `xunit` and `tap` reporters


v3.1.14 (2017-03-13)
--------------------

* ui - added feature request (multiple start nodes within graph viewer) #2317

* added missing locks to authentication cache methods

* ui - added feature request (multiple start nodes within graph viewer) #2317

* ui - fixed wrong merge of statistics information from different coordinators

* ui - fixed issue #2316

* ui - fixed wrong protocol usage within encrypted environment

* fixed compile error on Mac Yosemite

* minor UI fixes


v3.1.13 (2017-03-06)
--------------------

* fixed variables parsing in GraphQL

* fixed issue #2214

* fixed issue #2342

* changed thread handling to queue only user requests on coordinator

* use exponential backoff when waiting for collection locks

* repair short name server lookup in cluster in the case of a removed
  server


v3.1.12 (2017-02-28)
--------------------

* disable shell color escape sequences on Windows

* fixed issue #2326

* fixed issue #2320

* fixed issue #2315

* fixed a race condition when closing a connection

* raised default hard limit on threads for very small to 64

* fixed negative counting of http connection in UI

* fixed a race when renaming collections

* fixed a race when dropping databases


v3.1.11 (2017-02-17)
--------------------

* fixed a race between connection closing and sending out last chunks of data to clients
  when the "Connection: close" HTTP header was set in requests

* ui: optimized smart graph creation usability

* ui: fixed #2308

* fixed a race in async task cancellation via `require("@arangodb/tasks").unregisterTask()`

* fixed spuriously hanging threads in cluster AQL that could sit idle for a few minutes

* fixed potential numeric overflow for big index ids in index deletion API

* fixed sort issue in cluster, occurring when one of the local sort buffers of a
  GatherNode was empty

* reduce number of HTTP requests made for certain kinds of join queries in cluster,
  leading to speedup of some join queries

* supervision deals with demised coordinators correctly again

* implement a timeout in TraverserEngineRegistry

* agent communication reduced in large batches of append entries RPCs

* inception no longer estimates RAFT timings

* compaction in agents has been moved to a separate thread

* replicated logs hold local timestamps

* supervision jobs failed leader and failed follower revisited for
  function in precarious stability situations

* fixed bug in random number generator for 64bit int


v3.1.10 (2017-02-02)
--------------------

* updated versions of bundled node modules:
  - joi: from 8.4.2 to 9.2.0
  - joi-to-json-schema: from 2.2.0 to 2.3.0
  - sinon: from 1.17.4 to 1.17.6
  - lodash: from 4.13.1 to 4.16.6

* added shortcut for AQL ternary operator
  instead of `condition ? true-part : false-part` it is now possible to also use a
  shortcut variant `condition ? : false-part`, e.g.

      FOR doc IN docs RETURN doc.value ?: 'not present'

  instead of

      FOR doc IN docs RETURN doc.value ? doc.value : 'not present'

* fixed wrong sorting order in cluster, if an index was used to sort with many
  shards.

* added --replication-factor, --number-of-shards and --wait-for-sync to arangobench

* turn on UTF-8 string validation for VelocyPack values received via VST connections

* fixed issue #2257

* upgraded Boost version to 1.62.0

* added optional detail flag for db.<collection>.count()
  setting the flag to `true` will make the count operation returned the per-shard
  counts for the collection:

      db._create("test", { numberOfShards: 10 });
      for (i = 0; i < 1000; ++i) {
	db.test.insert({value: i});
      }
      db.test.count(true);

      {
	"s100058" : 99,
	"s100057" : 103,
	"s100056" : 100,
	"s100050" : 94,
	"s100055" : 90,
	"s100054" : 122,
	"s100051" : 109,
	"s100059" : 99,
	"s100053" : 95,
	"s100052" : 89
      }

* added optional memory limit for AQL queries:

      db._query("FOR i IN 1..100000 SORT i RETURN i", {}, { options: { memoryLimit: 100000 } });

  This option limits the default maximum amount of memory (in bytes) that a single
  AQL query can use.
  When a single AQL query reaches the specified limit value, the query will be
  aborted with a *resource limit exceeded* exception. In a cluster, the memory
  accounting is done per shard, so the limit value is effectively a memory limit per
  query per shard.

  The global limit value can be overriden per query by setting the *memoryLimit*
  option value for individual queries when running an AQL query.

* added server startup option `--query.memory-limit`

* added convenience function to create vertex-centric indexes.

  Usage: `db.collection.ensureVertexCentricIndex("label", {type: "hash", direction: "outbound"})`
  That will create an index that can be used on OUTBOUND with filtering on the
  edge attribute `label`.

* change default log output for tools to stdout (instead of stderr)

* added option -D to define a configuration file environment key=value

* changed encoding behavior for URLs encoded in the C++ code of ArangoDB:
  previously the special characters `-`, `_`, `~` and `.` were returned as-is
  after URL-encoding, now `.` will be encoded to be `%2e`.
  This also changes the behavior of how incoming URIs are processed: previously
  occurrences of `..` in incoming request URIs were collapsed (e.g. `a/../b/` was
  collapsed to a plain `b/`). Now `..` in incoming request URIs are not collapsed.

* Foxx request URL suffix is no longer unescaped

* @arangodb/request option json now defaults to `true` if the response body is not empty and encoding is not explicitly set to `null` (binary).
  The option can still be set to `false` to avoid unnecessary attempts at parsing the response as JSON.

* Foxx configuration values for unknown options will be discarded when saving the configuration in production mode using the web interface

* module.context.dependencies is now immutable

* process.stdout.isTTY now returns `true` in arangosh and when running arangod with the `--console` flag

* add support for Swagger tags in Foxx


v3.1.9 (XXXX-XX-XX)
-------------------

* macos CLI package: store databases and apps in the users home directory

* ui: fixed re-login issue within a non system db, when tab was closed

* fixed a race in the VelocyStream Commtask implementation

* fixed issue #2256


v3.1.8 (2017-01-09)
-------------------

* add Windows silent installer

* add handling of debug symbols during Linux & windows release builds.

* fixed issue #2181

* fixed issue #2248: reduce V8 max old space size from 3 GB to 1 GB on 32 bit systems

* upgraded Boost version to 1.62.0

* fixed issue #2238

* fixed issue #2234

* agents announce new endpoints in inception phase to leader

* agency leadership accepts updatet endpoints to given uuid

* unified endpoints replace localhost with 127.0.0.1

* fix several problems within an authenticated cluster


v3.1.7 (2016-12-29)
-------------------

* fixed one too many elections in RAFT

* new agency comm backported from devel


v3.1.6 (2016-12-20)
-------------------

* fixed issue #2227

* fixed issue #2220

* agency constituent/agent bug fixes in race conditions picking up
  leadership

* supervision does not need waking up anymore as it is running
  regardless

* agents challenge their leadership more rigorously


v3.1.5 (2016-12-16)
-------------------

* lowered default value of `--database.revision-cache-target-size` from 75% of
  RAM to less than 40% of RAM

* fixed issue #2218

* fixed issue #2217

* Foxx router.get/post/etc handler argument can no longer accidentally omitted

* fixed issue #2223


v3.1.4 (2016-12-08)
-------------------

* fixed issue #2211

* fixed issue #2204

* at cluster start, coordinators wait until at least one DBserver is there,
  and either at least two DBservers are there or 15s have passed, before they
  initiate the bootstrap of system collections.

* more robust agency startup from devel

* supervision's AddFollower adds many followers at once

* supervision has new FailedFollower job

* agency's Node has new method getArray

* agency RAFT timing estimates more conservative in waitForSync
  scenario

* agency RAFT timing estimates capped at maximum 2.0/10.0 for low/high


v3.1.3 (2016-12-02)
-------------------

* fix a traversal bug when using skiplist indexes:
  if we have a skiplist of ["a", "unused", "_from"] and a traversal like:
  FOR v,e,p IN OUTBOUND @start @@edges
    FILTER p.edges[0].a == 'foo'
    RETURN v
  And the above index applied on "a" is considered better than EdgeIndex, than
  the executor got into undefined behaviour.

* fix endless loop when trying to create a collection with replicationFactor: -1


v3.1.2 (2016-11-24)
-------------------

* added support for descriptions field in Foxx dependencies

* (Enterprise only) fixed a bug in the statistic report for SmartGraph traversals.
Now they state correctly how many documents were fetched from the index and how many
have been filtered.

* Prevent uniform shard distribution when replicationFactor == numServers

v3.1.1 (2016-11-15)
-------------------

* fixed issue #2176

* fixed issue #2168

* display index usage of traversals in AQL explainer output (previously missing)

* fixed issue #2163

* preserve last-used HLC value across server starts

* allow more control over handling of pre-3.1 _rev values

  this changes the server startup option `--database.check-30-revisions` from a boolean (true/false)
  parameter to a string parameter with the following possible values:

  - "fail":
    will validate _rev values of 3.0 collections on collection loading and throw an exception when invalid _rev values are found.
    in this case collections with invalid _rev values are marked as corrupted and cannot be used in the ArangoDB 3.1 instance.
    the fix procedure for such collections is to export the collections from 3.0 database with arangodump and restore them in 3.1 with arangorestore.
    collections that do not contain invalid _rev values are marked as ok and will not be re-checked on following loads.
    collections that contain invalid _rev values will be re-checked on following loads.

  - "true":
    will validate _rev values of 3.0 collections on collection loading and print a warning when invalid _rev values are found.
    in this case collections with invalid _rev values can be used in the ArangoDB 3.1 instance.
    however, subsequent operations on documents with invalid _rev values may silently fail or fail with explicit errors.
    the fix procedure for such collections is to export the collections from 3.0 database with arangodump and restore them in 3.1 with arangorestore.
    collections that do not contain invalid _rev values are marked as ok and will not be re-checked on following loads.
    collections that contain invalid _rev values will be re-checked on following loads.

  - "false":
    will not validate _rev values on collection loading and not print warnings.
    no hint is given when invalid _rev values are found.
    subsequent operations on documents with invalid _rev values may silently fail or fail with explicit errors.
    this setting does not affect whether collections are re-checked later.
    collections will be re-checked on following loads if `--database.check-30-revisions` is later set to either `true` or `fail`.

  The change also suppresses warnings that were printed when collections were restored using arangorestore, and the restore
  data contained invalid _rev values. Now these warnings are suppressed, and new HLC _rev values are generated for these documents
  as before.

* added missing functions to AQL syntax highlighter in web interface

* fixed display of `ANY` direction in traversal explainer output (direction `ANY` was shown as either
  `INBOUND` or `OUTBOUND`)

* changed behavior of toJSON() function when serializing an object before saving it in the database

  if an object provides a toJSON() function, this function is still called for serializing it.
  the change is that the result of toJSON() is not stringified anymore, but saved as is. previous
  versions of ArangoDB called toJSON() and after that additionally stringified its result.

  This change will affect the saving of JS Buffer objects, which will now be saved as arrays of
  bytes instead of a comma-separated string of the Buffer's byte contents.

* allow creating unique indexes on more attributes than present in shardKeys

  The following combinations of shardKeys and indexKeys are allowed/not allowed:

  shardKeys     indexKeys
      a             a        ok
      a             b    not ok
      a           a b        ok
    a b             a    not ok
    a b             b    not ok
    a b           a b        ok
    a b         a b c        ok
  a b c           a b    not ok
  a b c         a b c        ok

* fixed wrong version in web interface login screen (EE only)

* make web interface not display an exclamation mark next to ArangoDB version number 3.1

* fixed search for arbitrary document attributes in web interface in case multiple
  search values were used on different attribute names. in this case, the search always
  produced an empty result

* disallow updating `_from` and `_to` values of edges in Smart Graphs. Updating these
  attributes would lead to potential redistribution of edges to other shards, which must be
  avoided.

* fixed issue #2148

* updated graphql-sync dependency to 0.6.2

* fixed issue #2156

* fixed CRC4 assembly linkage


v3.1.0 (2016-10-29)
-------------------

* AQL breaking change in cluster:

  from ArangoDB 3.1 onwards `WITH` is required for traversals in a
  clustered environment in order to avoid deadlocks.

  Note that for queries that access only a single collection or that have all
  collection names specified somewhere else in the query string, there is no
  need to use *WITH*. *WITH* is only useful when the AQL query parser cannot
  automatically figure out which collections are going to be used by the query.
  *WITH* is only useful for queries that dynamically access collections, e.g.
  via traversals, shortest path operations or the *DOCUMENT()* function.

  more info can be found [here](https://github.com/arangodb/arangodb/blob/devel/Documentation/Books/AQL/Operations/With.md)

* added AQL function `DISTANCE` to calculate the distance between two arbitrary
  coordinates (haversine formula)

* fixed issue #2110

* added Auto-aptation of RAFT timings as calculations only


v3.1.rc2 (2016-10-10)
---------------------

* second release candidate


v3.1.rc1 (2016-09-30)
---------------------

* first release candidate


v3.1.alpha2 (2016-09-01)
------------------------

* added module.context.createDocumentationRouter to replace module.context.apiDocumentation

* bug in RAFT implementation of reads. dethroned leader still answered requests in isolation

* ui: added new graph viewer

* ui: aql-editor added tabular & graph display

* ui: aql-editor improved usability

* ui: aql-editor: query profiling support

* fixed issue #2109

* fixed issue #2111

* fixed issue #2075

* added AQL function `DISTANCE` to calculate the distance between two arbitrary
  coordinates (haversine formula)

* rewrote scheduler and dispatcher based on boost::asio

  parameters changed:
    `--scheduler.threads` and `--server.threads` are now merged into a single one: `--server.threads`

    hidden `--server.extra-threads` has been removed

    hidden `--server.aql-threads` has been removed

    hidden `--server.backend` has been removed

    hidden `--server.show-backends` has been removed

    hidden `--server.thread-affinity` has been removed

* fixed issue #2086

* fixed issue #2079

* fixed issue #2071

  make the AQL query optimizer inject filter condition expressions referred to
  by variables during filter condition aggregation.
  For example, in the following query

      FOR doc IN collection
	LET cond1 = (doc.value == 1)
	LET cond2 = (doc.value == 2)
	FILTER cond1 || cond2
	RETURN { doc, cond1, cond2 }

  the optimizer will now inject the conditions for `cond1` and `cond2` into the filter
  condition `cond1 || cond2`, expanding it to `(doc.value == 1) || (doc.value == 2)`
  and making these conditions available for index searching.

  Note that the optimizer previously already injected some conditions into other
  conditions, but only if the variable that defined the condition was not used
  elsewhere. For example, the filter condition in the query

      FOR doc IN collection
	LET cond = (doc.value == 1)
	FILTER cond
	RETURN { doc }

  already got optimized before because `cond` was only used once in the query and
  the optimizer decided to inject it into the place where it was used.

  This only worked for variables that were referred to once in the query.
  When a variable was used multiple times, the condition was not injected as
  in the following query:

      FOR doc IN collection
	LET cond = (doc.value == 1)
	FILTER cond
	RETURN { doc, cond }

  The fix for #2070 now will enable this optimization so that the query can
  use an index on `doc.value` if available.

* changed behavior of AQL array comparison operators for empty arrays:
  * `ALL` and `ANY` now always return `false` when the left-hand operand is an
    empty array. The behavior for non-empty arrays does not change:
    * `[] ALL == 1` will return `false`
    * `[1] ALL == 1` will return `true`
    * `[1, 2] ALL == 1` will return `false`
    * `[2, 2] ALL == 1` will return `false`
    * `[] ANY == 1` will return `false`
    * `[1] ANY == 1` will return `true`
    * `[1, 2] ANY == 1` will return `true`
    * `[2, 2] ANY == 1` will return `false`
  * `NONE` now always returns `true` when the left-hand operand is an empty array.
    The behavior for non-empty arrays does not change:
    * `[] NONE == 1` will return `true`
    * `[1] NONE == 1` will return `false`
    * `[1, 2] NONE == 1` will return `false`
    * `[2, 2] NONE == 1` will return `true`

* added experimental AQL functions `JSON_STRINGIFY` and `JSON_PARSE`

* added experimental support for incoming gzip-compressed requests

* added HTTP REST APIs for online log level adjustments:

  - GET `/_admin/log/level` returns the current log level settings
  - PUT `/_admin/log/level` modifies the current log level settings

* PATCH /_api/gharial/{graph-name}/vertex/{collection-name}/{vertex-key}
  - changed default value for keepNull to true

* PATCH /_api/gharial/{graph-name}/edge/{collection-name}/{edge-key}
  - changed default value for keepNull to true

* renamed `maximalSize` attribute in parameter.json files to `journalSize`

  The `maximalSize` attribute will still be picked up from collections that
  have not been adjusted. Responses from the replication API will now also use
  `journalSize` instead of `maximalSize`.

* added `--cluster.system-replication-factor` in order to adjust the
  replication factor for new system collections

* fixed issue #2012

* added a memory expection in case V8 memory gets too low

* added Optimizer Rule for other indexes in Traversals
  this allows AQL traversals to use other indexes than the edge index.
  So traversals with filters on edges can now make use of more specific
  indexes, e.g.

      FOR v, e, p IN 2 OUTBOUND @start @@edge FILTER p.edges[0].foo == "bar"

  will prefer a Hash Index on [_from, foo] above the EdgeIndex.

* fixed epoch computation in hybrid logical clock

* fixed thread affinity

* replaced require("internal").db by require("@arangodb").db

* added option `--skip-lines` for arangoimp
  this allows skipping the first few lines from the import file in case the
  CSV or TSV import are used

* fixed periodic jobs: there should be only one instance running - even if it
  runs longer than the period

* improved performance of primary index and edge index lookups

* optimizations for AQL `[*]` operator in case no filter, no projection and
  no offset/limit are used

* added AQL function `OUTERSECTION` to return the symmetric difference of its
  input arguments

* Foxx manifests of installed services are now saved to disk with indentation

* Foxx tests and scripts in development mode should now always respect updated
  files instead of loading stale modules

* When disabling Foxx development mode the setup script is now re-run

* Foxx now provides an easy way to directly serve GraphQL requests using the
  `@arangodb/foxx/graphql` module and the bundled `graphql-sync` dependency

* Foxx OAuth2 module now correctly passes the `access_token` to the OAuth2 server

* added iconv-lite and timezone modules

* web interface now allows installing GitHub and zip services in legacy mode

* added module.context.createDocumentationRouter to replace module.context.apiDocumentation

* bug in RAFT implementation of reads. dethroned leader still answered
  requests in isolation

* all lambdas in ClusterInfo might have been left with dangling references.

* Agency bug fix for handling of empty json objects as values.

* Foxx tests no longer support the Mocha QUnit interface as this resulted in weird
  inconsistencies in the BDD and TDD interfaces. This fixes the TDD interface
  as well as out-of-sequence problems when using the BDD before/after functions.

* updated bundled JavaScript modules to latest versions; joi has been updated from 8.4 to 9.2
  (see [joi 9.0.0 release notes](https://github.com/hapijs/joi/issues/920) for information on
  breaking changes and new features)

* fixed issue #2139

* updated graphql-sync dependency to 0.6.2

* fixed issue #2156


v3.0.13 (XXXX-XX-XX)
--------------------

* fixed issue #2315

* fixed issue #2210


v3.0.12 (2016-11-23)
--------------------

* fixed issue #2176

* fixed issue #2168

* fixed issues #2149, #2159

* fixed error reporting for issue #2158

* fixed assembly linkage bug in CRC4 module

* added support for descriptions field in Foxx dependencies


v3.0.11 (2016-11-08)
--------------------

* fixed issue #2140: supervisor dies instead of respawning child

* fixed issue #2131: use shard key value entered by user in web interface

* fixed issue #2129: cannot kill a long-run query

* fixed issue #2110

* fixed issue #2081

* fixed issue #2038

* changes to Foxx service configuration or dependencies should now be
  stored correctly when options are cleared or omitted

* Foxx tests no longer support the Mocha QUnit interface as this resulted in weird
  inconsistencies in the BDD and TDD interfaces. This fixes the TDD interface
  as well as out-of-sequence problems when using the BDD before/after functions.

* fixed issue #2148


v3.0.10 (2016-09-26)
--------------------

* fixed issue #2072

* fixed issue #2070

* fixed slow cluster starup issues. supervision will demonstrate more
  patience with db servers


v3.0.9 (2016-09-21)
-------------------

* fixed issue #2064

* fixed issue #2060

* speed up `collection.any()` and skiplist index creation

* fixed multiple issues where ClusterInfo bug hung agency in limbo
  timeouting on multiple collection and database callbacks


v3.0.8 (2016-09-14)
-------------------

* fixed issue #2052

* fixed issue #2005

* fixed issue #2039

* fixed multiple issues where ClusterInfo bug hung agency in limbo
  timeouting on multiple collection and database callbacks


v3.0.7 (2016-09-05)
-------------------

* new supervision job handles db server failure during collection creation.


v3.0.6 (2016-09-02)
-------------------

* fixed issue #2026

* slightly better error diagnostics for AQL query compilation and replication

* fixed issue #2018

* fixed issue #2015

* fixed issue #2012

* fixed wrong default value for arangoimp's `--on-duplicate` value

* fix execution of AQL traversal expressions when there are multiple
  conditions that refer to variables set outside the traversal

* properly return HTTP 503 in JS actions when backend is gone

* supervision creates new key in agency for failed servers

* new shards will not be allocated on failed or cleaned servers


v3.0.5 (2016-08-18)
-------------------

* execute AQL ternary operator via C++ if possible

* fixed issue #1977

* fixed extraction of _id attribute in AQL traversal conditions

* fix SSL agency endpoint

* Minimum RAFT timeout was one order of magnitude to short.

* Optimized RAFT RPCs from leader to followers for efficiency.

* Optimized RAFT RPC handling on followers with respect to compaction.

* Fixed bug in handling of duplicates and overlapping logs

* Fixed bug in supervision take over after leadership change.

v3.0.4 (2016-08-01)
-------------------

* added missing lock for periodic jobs access

* fix multiple Foxx related cluster issues

* fix handling of empty AQL query strings

* fixed issue in `INTERSECTION` AQL function with duplicate elements
  in the source arrays

* fixed issue #1970

* fixed issue #1968

* fixed issue #1967

* fixed issue #1962

* fixed issue #1959

* replaced require("internal").db by require("@arangodb").db

* fixed issue #1954

* fixed issue #1953

* fixed issue #1950

* fixed issue #1949

* fixed issue #1943

* fixed segfault in V8, by backporting https://bugs.chromium.org/p/v8/issues/detail?id=5033

* Foxx OAuth2 module now correctly passes the `access_token` to the OAuth2 server

* fixed credentialed CORS requests properly respecting --http.trusted-origin

* fixed a crash in V8Periodic task (forgotten lock)

* fixed two bugs in synchronous replication (syncCollectionFinalize)


v3.0.3 (2016-07-17)
-------------------

* fixed issue #1942

* fixed issue #1941

* fixed array index batch insertion issues for hash indexes that caused problems when
  no elements remained for insertion

* fixed AQL MERGE() function with External objects originating from traversals

* fixed some logfile recovery errors with error message "document not found"

* fixed issue #1937

* fixed issue #1936

* improved performance of arangorestore in clusters with synchronous
  replication

* Foxx tests and scripts in development mode should now always respect updated
  files instead of loading stale modules

* When disabling Foxx development mode the setup script is now re-run

* Foxx manifests of installed services are now saved to disk with indentation


v3.0.2 (2016-07-09)
-------------------

* fixed assertion failure in case multiple remove operations were used in the same query

* fixed upsert behavior in case upsert was used in a loop with the same document example

* fixed issue #1930

* don't expose local file paths in Foxx error messages.

* fixed issue #1929

* make arangodump dump the attribute `isSystem` when dumping the structure
  of a collection, additionally make arangorestore not fail when the attribute
  is missing

* fixed "Could not extract custom attribute" issue when using COLLECT with
  MIN/MAX functions in some contexts

* honor presence of persistent index for sorting

* make AQL query optimizer not skip "use-indexes-rule", even if enough
  plans have been created already

* make AQL optimizer not skip "use-indexes-rule", even if enough execution plans
  have been created already

* fix double precision value loss in VelocyPack JSON parser

* added missing SSL support for arangorestore

* improved cluster import performance

* fix Foxx thumbnails on DC/OS

* fix Foxx configuration not being saved

* fix Foxx app access from within the frontend on DC/OS

* add option --default-replication-factor to arangorestore and simplify
  the control over the number of shards when restoring

* fix a bug in the VPack -> V8 conversion if special attributes _key,
  _id, _rev, _from and _to had non-string values, which is allowed
  below the top level

* fix malloc_usable_size for darwin


v3.0.1 (2016-06-30)
-------------------

* fixed periodic jobs: there should be only one instance running - even if it
  runs longer than the period

* increase max. number of collections in AQL queries from 32 to 256

* fixed issue #1916: header "authorization" is required" when opening
  services page

* fixed issue #1915: Explain: member out of range

* fixed issue #1914: fix unterminated buffer

* don't remove lockfile if we are the same (now stale) pid
  fixes docker setups (our pid will always be 1)

* do not use revision id comparisons in compaction for determining whether a
  revision is obsolete, but marker memory addresses
  this ensures revision ids don't matter when compacting documents

* escape Unicode characters in JSON HTTP responses
  this converts UTF-8 characters in HTTP responses of arangod into `\uXXXX`
  escape sequences. This makes the HTTP responses fit into the 7 bit ASCII
  character range, which speeds up HTTP response parsing for some clients,
  namely node.js/v8

* add write before read collections when starting a user transaction
  this allows specifying the same collection in both read and write mode without
  unintended side effects

* fixed buffer overrun that occurred when building very large result sets

* index lookup optimizations for primary index and edge index

* fixed "collection is a nullptr" issue when starting a traversal from a transaction

* enable /_api/import on coordinator servers


v3.0.0 (2016-06-22)
-------------------

* minor GUI fixxes

* fix for replication and nonces


v3.0.0-rc3 (2016-06-19)
-----------------------

* renamed various Foxx errors to no longer refer to Foxx services as apps

* adjusted various error messages in Foxx to be more informative

* specifying "files" in a Foxx manifest to be mounted at the service root
  no longer results in 404s when trying to access non-file routes

* undeclared path parameters in Foxx no longer break the service

* trusted reverse proxy support is now handled more consistently

* ArangoDB request compatibility and user are now exposed in Foxx

* all bundled NPM modules have been upgraded to their latest versions


v3.0.0-rc2 (2016-06-12)
-----------------------

* added option `--server.max-packet-size` for client tools

* renamed option `--server.ssl-protocol` to `--ssl.protocol` in client tools
  (was already done for arangod, but overlooked for client tools)

* fix handling of `--ssl.protocol` value 5 (TLS v1.2) in client tools, which
  claimed to support it but didn't

* config file can use '@include' to include a different config file as base


v3.0.0-rc1 (2016-06-10)
-----------------------

* the user management has changed: it now has users that are independent of
  databases. A user can have one or more database assigned to the user.

* forward ported V8 Comparator bugfix for inline heuristics from
  https://github.com/v8/v8/commit/5ff7901e24c2c6029114567de5a08ed0f1494c81

* changed to-string conversion for AQL objects and arrays, used by the AQL
  function `TO_STRING()` and implicit to-string casts in AQL

  - arrays are now converted into their JSON-stringify equivalents, e.g.

    - `[ ]` is now converted to `[]`
    - `[ 1, 2, 3 ]` is now converted to `[1,2,3]`
    - `[ "test", 1, 2 ] is now converted to `["test",1,2]`

    Previous versions of ArangoDB converted arrays with no members into the
    empty string, and non-empty arrays into a comma-separated list of member
    values, without the surrounding angular brackets. Additionally, string
    array members were not enclosed in quotes in the result string:

    - `[ ]` was converted to ``
    - `[ 1, 2, 3 ]` was converted to `1,2,3`
    - `[ "test", 1, 2 ] was converted to `test,1,2`

  - objects are now converted to their JSON-stringify equivalents, e.g.

    - `{ }` is converted to `{}`
    - `{ a: 1, b: 2 }` is converted to `{"a":1,"b":2}`
    - `{ "test" : "foobar" }` is converted to `{"test":"foobar"}`

    Previous versions of ArangoDB always converted objects into the string
    `[object Object]`

  This change affects also the AQL functions `CONCAT()` and `CONCAT_SEPARATOR()`
  which treated array values differently in previous versions. Previous versions
  of ArangoDB automatically flattened array values on the first level of the array,
  e.g. `CONCAT([1, 2, 3, [ 4, 5, 6 ]])` produced `1,2,3,4,5,6`. Now this will produce
  `[1,2,3,[4,5,6]]`. To flatten array members on the top level, you can now use
  the more explicit `CONCAT(FLATTEN([1, 2, 3, [4, 5, 6]], 1))`.

* added C++ implementations for AQL functions `SLICE()`, `CONTAINS()` and
  `RANDOM_TOKEN()`

* as a consequence of the upgrade to V8 version 5, the implementation of the
  JavaScript `Buffer` object had to be changed. JavaScript `Buffer` objects in
  ArangoDB now always store their data on the heap. There is no shared pool
  for small Buffer values, and no pointing into existing Buffer data when
  extracting slices. This change may increase the cost of creating Buffers with
  short contents or when peeking into existing Buffers, but was required for
  safer memory management and to prevent leaks.

* the `db` object's function `_listDatabases()` was renamed to just `_databases()`
  in order to make it more consistent with the existing `_collections()` function.
  Additionally the `db` object's `_listEndpoints()` function was renamed to just
  `_endpoints()`.

* changed default value of `--server.authentication` from `false` to `true` in
  configuration files etc/relative/arangod.conf and etc/arangodb/arangod.conf.in.
  This means the server will be started with authentication enabled by default,
  requiring all client connections to provide authentication data when connecting
  to ArangoDB. Authentication can still be turned off via setting the value of
  `--server.authentication` to `false` in ArangoDB's configuration files or by
  specifying the option on the command-line.

* Changed result format for querying all collections via the API GET `/_api/collection`.

  Previous versions of ArangoDB returned an object with an attribute named `collections`
  and an attribute named `names`. Both contained all available collections, but
  `collections` contained the collections as an array, and `names` contained the
  collections again, contained in an object in which the attribute names were the
  collection names, e.g.

  ```
  {
    "collections": [
      {"id":"5874437","name":"test","isSystem":false,"status":3,"type":2},
      {"id":"17343237","name":"something","isSystem":false,"status":3,"type":2},
      ...
    ],
    "names": {
      "test": {"id":"5874437","name":"test","isSystem":false,"status":3,"type":2},
      "something": {"id":"17343237","name":"something","isSystem":false,"status":3,"type":2},
      ...
    }
  }
  ```
  This result structure was redundant, and therefore has been simplified to just

  ```
  {
    "result": [
      {"id":"5874437","name":"test","isSystem":false,"status":3,"type":2},
      {"id":"17343237","name":"something","isSystem":false,"status":3,"type":2},
      ...
    ]
  }
  ```

  in ArangoDB 3.0.

* added AQL functions `TYPENAME()` and `HASH()`

* renamed arangob tool to arangobench

* added AQL string comparison operator `LIKE`

  The operator can be used to compare strings like this:

      value LIKE search

  The operator is currently implemented by calling the already existing AQL
  function `LIKE`.

  This change also makes `LIKE` an AQL keyword. Using `LIKE` in either case as
  an attribute or collection name in AQL thus requires quoting.

* make AQL optimizer rule "remove-unnecessary-calculations" fire in more cases

  The rule will now remove calculations that are used exactly once in other
  expressions (e.g. `LET a = doc RETURN a.value`) and calculations,
  or calculations that are just references (e.g. `LET a = b`).

* renamed AQL optimizer rule "merge-traversal-filter" to "optimize-traversals"
  Additionally, the optimizer rule will remove unused edge and path result variables
  from the traversal in case they are specified in the `FOR` section of the traversal,
  but not referenced later in the query. This saves constructing edges and paths
  results.

* added AQL optimizer rule "inline-subqueries"

  This rule can pull out certain subqueries that are used as an operand to a `FOR`
  loop one level higher, eliminating the subquery completely. For example, the query

      FOR i IN (FOR j IN [1,2,3] RETURN j) RETURN i

  will be transformed by the rule to:

      FOR i IN [1,2,3] RETURN i

  The query

      FOR name IN (FOR doc IN _users FILTER doc.status == 1 RETURN doc.name) LIMIT 2 RETURN name

  will be transformed into

      FOR tmp IN _users FILTER tmp.status == 1 LIMIT 2 RETURN tmp.name

  The rule will only fire when the subquery is used as an operand to a `FOR` loop, and
  if the subquery does not contain a `COLLECT` with an `INTO` variable.

* added new endpoint "srv://" for DNS service records

* The result order of the AQL functions VALUES and ATTRIBUTES has never been
  guaranteed and it only had the "correct" ordering by accident when iterating
  over objects that were not loaded from the database. This accidental behavior
  is now changed by introduction of VelocyPack. No ordering is guaranteed unless
  you specify the sort parameter.

* removed configure option `--enable-logger`

* added AQL array comparison operators

  All AQL comparison operators now also exist in an array variant. In the
  array variant, the operator is preceded with one of the keywords *ALL*, *ANY*
  or *NONE*. Using one of these keywords changes the operator behavior to
  execute the comparison operation for all, any, or none of its left hand
  argument values. It is therefore expected that the left hand argument
  of an array operator is an array.

  Examples:

      [ 1, 2, 3 ] ALL IN [ 2, 3, 4 ]   // false
      [ 1, 2, 3 ] ALL IN [ 1, 2, 3 ]   // true
      [ 1, 2, 3 ] NONE IN [ 3 ]        // false
      [ 1, 2, 3 ] NONE IN [ 23, 42 ]   // true
      [ 1, 2, 3 ] ANY IN [ 4, 5, 6 ]   // false
      [ 1, 2, 3 ] ANY IN [ 1, 42 ]     // true
      [ 1, 2, 3 ] ANY == 2             // true
      [ 1, 2, 3 ] ANY == 4             // false
      [ 1, 2, 3 ] ANY > 0              // true
      [ 1, 2, 3 ] ANY <= 1             // true
      [ 1, 2, 3 ] NONE < 99            // false
      [ 1, 2, 3 ] NONE > 10            // true
      [ 1, 2, 3 ] ALL > 2              // false
      [ 1, 2, 3 ] ALL > 0              // true
      [ 1, 2, 3 ] ALL >= 3             // false
      ["foo", "bar"] ALL != "moo"      // true
      ["foo", "bar"] NONE == "bar"     // false
      ["foo", "bar"] ANY == "foo"      // true

* improved AQL optimizer to remove unnecessary sort operations in more cases

* allow enclosing AQL identifiers in forward ticks in addition to using
  backward ticks

  This allows for convenient writing of AQL queries in JavaScript template strings
  (which are delimited with backticks themselves), e.g.

      var q = `FOR doc IN ´collection´ RETURN doc.´name´`;

* allow to set `print.limitString` to configure the number of characters
  to output before truncating

* make logging configurable per log "topic"

  `--log.level <level>` sets the global log level to <level>, e.g. `info`,
  `debug`, `trace`.

  `--log.level topic=<level>` sets the log level for a specific topic.
  Currently, the following topics exist: `collector`, `compactor`, `mmap`,
  `performance`, `queries`, and `requests`. `performance` and `requests` are
  set to FATAL by default. `queries` is set to info. All others are
  set to the global level by default.

  The new log option `--log.output <definition>` allows directing the global
  or per-topic log output to different outputs. The output definition
  "<definition>" can be one of

    "-" for stdin
    "+" for stderr
    "syslog://<syslog-facility>"
    "syslog://<syslog-facility>/<application-name>"
    "file://<relative-path>"

  The option can be specified multiple times in order to configure the output
  for different log topics. To set up a per-topic output configuration, use
  `--log.output <topic>=<definition>`, e.g.

    queries=file://queries.txt

  logs all queries to the file "queries.txt".

* the option `--log.requests-file` is now deprecated. Instead use

    `--log.level requests=info`
    `--log.output requests=file://requests.txt`

* the option `--log.facility` is now deprecated. Instead use

    `--log.output requests=syslog://facility`

* the option `--log.performance` is now deprecated. Instead use

    `--log.level performance=trace`

* removed option `--log.source-filter`

* removed configure option `--enable-logger`

* change collection directory names to include a random id component at the end

  The new pattern is `collection-<id>-<random>`, where `<id>` is the collection
  id and `<random>` is a random number. Previous versions of ArangoDB used a
  pattern `collection-<id>` without the random number.

  ArangoDB 3.0 understands both the old and name directory name patterns.

* removed mostly unused internal spin-lock implementation

* removed support for pre-Windows 7-style locks. This removes compatibility for
  Windows versions older than Windows 7 (e.g. Windows Vista, Windows XP) and
  Windows 2008R2 (e.g. Windows 2008).

* changed names of sub-threads started by arangod

* added option `--default-number-of-shards` to arangorestore, allowing creating
  collections with a specifiable number of shards from a non-cluster dump

* removed support for CoffeeScript source files

* removed undocumented SleepAndRequeue

* added WorkMonitor to inspect server threads

* when downloading a Foxx service from the web interface the suggested filename
  is now based on the service's mount path instead of simply "app.zip"

* the `@arangodb/request` response object now stores the parsed JSON response
  body in a property `json` instead of `body` when the request was made using the
  `json` option. The `body` instead contains the response body as a string.

* the Foxx API has changed significantly, 2.8 services are still supported
  using a backwards-compatible "legacy mode"


v2.8.12 (XXXX-XX-XX)
--------------------

* issue #2091: decrease connect timeout to 5 seconds on startup

* fixed issue #2072

* slightly better error diagnostics for some replication errors

* fixed issue #1977

* fixed issue in `INTERSECTION` AQL function with duplicate elements
  in the source arrays

* fixed issue #1962

* fixed issue #1959

* export aqlQuery template handler as require('org/arangodb').aql for forwards-compatibility


v2.8.11 (2016-07-13)
--------------------

* fixed array index batch insertion issues for hash indexes that caused problems when
  no elements remained for insertion

* fixed issue #1937


v2.8.10 (2016-07-01)
--------------------

* make sure next local _rev value used for a document is at least as high as the
  _rev value supplied by external sources such as replication

* make adding a collection in both read- and write-mode to a transaction behave as
  expected (write includes read). This prevents the `unregister collection used in
  transaction` error

* fixed sometimes invalid result for `byExample(...).count()` when an index plus
  post-filtering was used

* fixed "collection is a nullptr" issue when starting a traversal from a transaction

* honor the value of startup option `--database.wait-for-sync` (that is used to control
  whether new collections are created with `waitForSync` set to `true` by default) also
  when creating collections via the HTTP API (and thus the ArangoShell). When creating
  a collection via these mechanisms, the option was ignored so far, which was inconsistent.

* fixed issue #1826: arangosh --javascript.execute: internal error (geo index issue)

* fixed issue #1823: Arango crashed hard executing very simple query on windows


v2.8.9 (2016-05-13)
-------------------

* fixed escaping and quoting of extra parameters for executables in Mac OS X App

* added "waiting for" status variable to web interface collection figures view

* fixed undefined behavior in query cache invaldation

* fixed access to /_admin/statistics API in case statistics are disable via option
  `--server.disable-statistics`

* Foxx manager will no longer fail hard when Foxx store is unreachable unless installing
  a service from the Foxx store (e.g. when behind a firewall or GitHub is unreachable).


v2.8.8 (2016-04-19)
-------------------

* fixed issue #1805: Query: internal error (location: arangod/Aql/AqlValue.cpp:182).
  Please report this error to arangodb.com (while executing)

* allow specifying collection name prefixes for `_from` and `_to` in arangoimp:

  To avoid specifying complete document ids (consisting of collection names and document
  keys) for *_from* and *_to* values when importing edges with arangoimp, there are now
  the options *--from-collection-prefix* and *--to-collection-prefix*.

  If specified, these values will be automatically prepended to each value in *_from*
  (or *_to* resp.). This allows specifying only document keys inside *_from* and/or *_to*.

  *Example*

      > arangoimp --from-collection-prefix users --to-collection-prefix products ...

  Importing the following document will then create an edge between *users/1234* and
  *products/4321*:

  ```js
  { "_from" : "1234", "_to" : "4321", "desc" : "users/1234 is connected to products/4321" }
  ```

* requests made with the interactive system API documentation in the web interface
  (Swagger) will now respect the active database instead of always using `_system`


v2.8.7 (2016-04-07)
-------------------

* optimized primary=>secondary failover

* fix to-boolean conversion for documents in AQL

* expose the User-Agent HTTP header from the ArangoShell since Github seems to
  require it now, and we use the ArangoShell for fetching Foxx repositories from Github

* work with http servers that only send

* fixed potential race condition between compactor and collector threads

* fix removal of temporary directories on arangosh exit

* javadoc-style comments in Foxx services are no longer interpreted as
  Foxx comments outside of controller/script/exports files (#1748)

* removed remaining references to class syntax for Foxx Model and Repository
  from the documentation

* added a safe-guard for corrupted master-pointer


v2.8.6 (2016-03-23)
-------------------

* arangosh can now execute JavaScript script files that contain a shebang
  in the first line of the file. This allows executing script files directly.

  Provided there is a script file `/path/to/script.js` with the shebang
  `#!arangosh --javascript.execute`:

      > cat /path/to/script.js
      #!arangosh --javascript.execute
      print("hello from script.js");

  If the script file is made executable

      > chmod a+x /path/to/script.js

  it can be invoked on the shell directly and use arangosh for its execution:

      > /path/to/script.js
      hello from script.js

  This did not work in previous versions of ArangoDB, as the whole script contents
  (including the shebang) were treated as JavaScript code.
  Now shebangs in script files will now be ignored for all files passed to arangosh's
  `--javascript.execute` parameter.

  The alternative way of executing a JavaScript file with arangosh still works:

      > arangosh --javascript.execute /path/to/script.js
      hello from script.js

* added missing reset of traversal state for nested traversals.
  The state of nested traversals (a traversal in an AQL query that was
  located in a repeatedly executed subquery or inside another FOR loop)
  was not reset properly, so that multiple invocations of the same nested
  traversal with different start vertices led to the nested traversal
  always using the start vertex provided on the first invocation.

* fixed issue #1781: ArangoDB startup time increased tremendously

* fixed issue #1783: SIGHUP should rotate the log


v2.8.5 (2016-03-11)
-------------------

* Add OpenSSL handler for TLS V1.2 as sugested by kurtkincaid in #1771

* fixed issue #1765 (The webinterface should display the correct query time)
  and #1770 (Display ACTUAL query time in aardvark's AQL editor)

* Windows: the unhandled exception handler now calls the windows logging
  facilities directly without locks.
  This fixes lockups on crashes from the logging framework.

* improve nullptr handling in logger.

* added new endpoint "srv://" for DNS service records

* `org/arangodb/request` no longer sets the content-type header to the
  string "undefined" when no content-type header should be sent (issue #1776)


v2.8.4 (2016-03-01)
-------------------

* global modules are no longer incorrectly resolved outside the ArangoDB
  JavaScript directory or the Foxx service's root directory (issue #1577)

* improved error messages from Foxx and JavaScript (issues #1564, #1565, #1744)


v2.8.3 (2016-02-22)
-------------------

* fixed AQL filter condition collapsing for deeply-nested cases, potentially
  enabling usage of indexes in some dedicated cases

* added parentheses in AQL explain command output to correctly display precedence
  of logical and arithmetic operators

* Foxx Model event listeners defined on the model are now correctly invoked by
  the Repository methods (issue #1665)

* Deleting a Foxx service in the frontend should now always succeed even if the
  files no longer exist on the file system (issue #1358)

* Routing actions loaded from the database no longer throw exceptions when
  trying to load other modules using "require"

* The `org/arangodb/request` response object now sets a property `json` to the
  parsed JSON response body in addition to overwriting the `body` property when
  the request was made using the `json` option.

* Improved Windows stability

* Fixed a bug in the interactive API documentation that would escape slashes
  in document-handle fields. Document handles are now provided as separate
  fields for collection name and document key.


v2.8.2 (2016-02-09)
-------------------

* the continuous replication applier will now prevent the master's WAL logfiles
  from being removed if they are still needed by the applier on the slave. This
  should help slaves that suffered from masters garbage collection WAL logfiles
  which would have been needed by the slave later.

  The initial synchronization will block removal of still needed WAL logfiles
  on the master for 10 minutes initially, and will extend this period when further
  requests are made to the master. Initial synchronization hands over its handle
  for blocking logfile removal to the continuous replication when started via
  the *setupReplication* function. In this case, continuous replication will
  extend the logfile removal blocking period for the required WAL logfiles when
  the slave makes additional requests.

  All handles that block logfile removal will time out automatically after at
  most 5 minutes should a master not be contacted by the slave anymore (e.g. in
  case the slave's replication is turned off, the slaves loses the connection
  to the master or the slave goes down).

* added all-in-one function *setupReplication* to synchronize data from master
  to slave and start the continuous replication:

      require("@arangodb/replication").setupReplication(configuration);

  The command will return when the initial synchronization is finished and the
  continuous replication has been started, or in case the initial synchronization
  has failed.

  If the initial synchronization is successful, the command will store the given
  configuration on the slave. It also configures the continuous replication to start
  automatically if the slave is restarted, i.e. *autoStart* is set to *true*.

  If the command is run while the slave's replication applier is already running,
  it will first stop the running applier, drop its configuration and do a
  resynchronization of data with the master. It will then use the provided configration,
  overwriting any previously existing replication configuration on the slave.

  The following example demonstrates how to use the command for setting up replication
  for the *_system* database. Note that it should be run on the slave and not the
  master:

      db._useDatabase("_system");
      require("@arangodb/replication").setupReplication({
	endpoint: "tcp://master.domain.org:8529",
	username: "myuser",
	password: "mypasswd",
	verbose: false,
	includeSystem: false,
	incremental: true,
	autoResync: true
      });

* the *sync* and *syncCollection* functions now always start the data synchronization
  as an asynchronous server job. The call to *sync* or *syncCollection* will block
  until synchronization is either complete or has failed with an error. The functions
  will automatically poll the slave periodically for status updates.

  The main benefit is that the connection to the slave does not need to stay open
  permanently and is thus not affected by timeout issues. Additionally the caller does
  not need to query the synchronization status from the slave manually as this is
  now performed automatically by these functions.

* fixed undefined behavior when explaining some types of AQL traversals, fixed
  display of some types of traversals in AQL explain output


v2.8.1 (2016-01-29)
-------------------

* Improved AQL Pattern matching by allowing to specify a different traversal
  direction for one or many of the edge collections.

      FOR v, e, p IN OUTBOUND @start @@ec1, INBOUND @@ec2, @@ec3

  will traverse *ec1* and *ec3* in the OUTBOUND direction and for *ec2* it will use
  the INBOUND direction. These directions can be combined in arbitrary ways, the
  direction defined after *IN [steps]* will we used as default direction and can
  be overriden for specific collections.
  This feature is only available for collection lists, it is not possible to
  combine it with graph names.

* detect more types of transaction deadlocks early

* fixed display of relational operators in traversal explain output

* fixed undefined behavior in AQL function `PARSE_IDENTIFIER`

* added "engines" field to Foxx services generated in the admin interface

* added AQL function `IS_SAME_COLLECTION`:

  *IS_SAME_COLLECTION(collection, document)*: Return true if *document* has the same
  collection id as the collection specified in *collection*. *document* can either be
  a [document handle](../Glossary/README.md#document-handle) string, or a document with
  an *_id* attribute. The function does not validate whether the collection actually
  contains the specified document, but only compares the name of the specified collection
  with the collection name part of the specified document.
  If *document* is neither an object with an *id* attribute nor a *string* value,
  the function will return *null* and raise a warning.

      /* true */
      IS_SAME_COLLECTION('_users', '_users/my-user')
      IS_SAME_COLLECTION('_users', { _id: '_users/my-user' })

      /* false */
      IS_SAME_COLLECTION('_users', 'foobar/baz')
      IS_SAME_COLLECTION('_users', { _id: 'something/else' })


v2.8.0 (2016-01-25)
-------------------

* avoid recursive locking


v2.8.0-beta8 (2016-01-19)
-------------------------

* improved internal datafile statistics for compaction and compaction triggering
  conditions, preventing excessive growth of collection datafiles under some
  workloads. This should also fix issue #1596.

* renamed AQL optimizer rule `remove-collect-into` to `remove-collect-variables`

* fixed primary and edge index lookups prematurely aborting searches when the
  specified id search value contained a different collection than the collection
  the index was created for


v2.8.0-beta7 (2016-01-06)
-------------------------

* added vm.runInThisContext

* added AQL keyword `AGGREGATE` for use in AQL `COLLECT` statement

  Using `AGGREGATE` allows more efficient aggregation (incrementally while building
  the groups) than previous versions of AQL, which built group aggregates afterwards
  from the total of all group values.

  `AGGREGATE` can be used inside a `COLLECT` statement only. If used, it must follow
  the declaration of grouping keys:

      FOR doc IN collection
	COLLECT gender = doc.gender AGGREGATE minAge = MIN(doc.age), maxAge = MAX(doc.age)
	RETURN { gender, minAge, maxAge }

  or, if no grouping keys are used, it can follow the `COLLECT` keyword:

      FOR doc IN collection
	COLLECT AGGREGATE minAge = MIN(doc.age), maxAge = MAX(doc.age)
	RETURN {
  minAge, maxAge
}

  Only specific expressions are allowed on the right-hand side of each `AGGREGATE`
  assignment:

  - on the top level the expression must be a call to one of the supported aggregation
    functions `LENGTH`, `MIN`, `MAX`, `SUM`, `AVERAGE`, `STDDEV_POPULATION`, `STDDEV_SAMPLE`,
    `VARIANCE_POPULATION`, or `VARIANCE_SAMPLE`

  - the expression must not refer to variables introduced in the `COLLECT` itself

* Foxx: mocha test paths with wildcard characters (asterisks) now work on Windows

* reserved AQL keyword `NONE` for future use

* web interface: fixed a graph display bug concerning dashboard view

* web interface: fixed several bugs during the dashboard initialize process

* web interface: included several bugfixes: #1597, #1611, #1623

* AQL query optimizer now converts `LENGTH(collection-name)` to an optimized
  expression that returns the number of documents in a collection

* adjusted the behavior of the expansion (`[*]`) operator in AQL for non-array values

  In ArangoDB 2.8, calling the expansion operator on a non-array value will always
  return an empty array. Previous versions of ArangoDB expanded non-array values by
  calling the `TO_ARRAY()` function for the value, which for example returned an
  array with a single value for boolean, numeric and string input values, and an array
  with the object's values for an object input value. This behavior was inconsistent
  with how the expansion operator works for the array indexes in 2.8, so the behavior
  is now unified:

  - if the left-hand side operand of `[*]` is an array, the array will be returned as
    is when calling `[*]` on it
  - if the left-hand side operand of `[*]` is not an array, an empty array will be
    returned by `[*]`

  AQL queries that rely on the old behavior can be changed by either calling `TO_ARRAY`
  explicitly or by using the `[*]` at the correct position.

  The following example query will change its result in 2.8 compared to 2.7:

      LET values = "foo" RETURN values[*]

  In 2.7 the query has returned the array `[ "foo" ]`, but in 2.8 it will return an
  empty array `[ ]`. To make it return the array `[ "foo" ]` again, an explicit
  `TO_ARRAY` function call is needed in 2.8 (which in this case allows the removal
  of the `[*]` operator altogether). This also works in 2.7:

      LET values = "foo" RETURN TO_ARRAY(values)

  Another example:

      LET values = [ { name: "foo" }, { name: "bar" } ]
      RETURN values[*].name[*]

  The above returned `[ [ "foo" ], [ "bar" ] ] in 2.7. In 2.8 it will return
  `[ [ ], [ ] ]`, because the value of `name` is not an array. To change the results
  to the 2.7 style, the query can be changed to

      LET values = [ { name: "foo" }, { name: "bar" } ]
      RETURN values[* RETURN TO_ARRAY(CURRENT.name)]

  The above also works in 2.7.
  The following types of queries won't change:

      LET values = [ 1, 2, 3 ] RETURN values[*]
      LET values = [ { name: "foo" }, { name: "bar" } ] RETURN values[*].name
      LET values = [ { names: [ "foo", "bar" ] }, { names: [ "baz" ] } ] RETURN values[*].names[*]
      LET values = [ { names: [ "foo", "bar" ] }, { names: [ "baz" ] } ] RETURN values[*].names[**]

* slightly adjusted V8 garbage collection strategy so that collection eventually
  happens in all contexts that hold V8 external references to documents and
  collections.

  also adjusted default value of `--javascript.gc-frequency` from 10 seconds to
  15 seconds, as less internal operations are carried out in JavaScript.

* fixes for AQL optimizer and traversal

* added `--create-collection-type` option to arangoimp

  This allows specifying the type of the collection to be created when
  `--create-collection` is set to `true`.

* Foxx export cache should no longer break if a broken app is loaded in the
  web admin interface.


v2.8.0-beta2 (2015-12-16)
-------------------------

* added AQL query optimizer rule "sort-in-values"

  This rule pre-sorts the right-hand side operand of the `IN` and `NOT IN`
  operators so the operation can use a binary search with logarithmic complexity
  instead of a linear search. The rule is applied when the right-hand side
  operand of an `IN` or `NOT IN` operator in a filter condition is a variable that
  is defined in a different loop/scope than the operator itself. Additionally,
  the filter condition must consist of solely the `IN` or `NOT IN` operation
  in order to avoid any side-effects.

* changed collection status terminology in web interface for collections for
  which an unload request has been issued from `in the process of being unloaded`
  to `will be unloaded`.

* unloading a collection via the web interface will now trigger garbage collection
  in all v8 contexts and force a WAL flush. This increases the chances of perfoming
  the unload faster.

* added the following attributes to the result of `collection.figures()` and the
  corresponding HTTP API at `PUT /_api/collection/<name>/figures`:

  - `documentReferences`: The number of references to documents in datafiles
    that JavaScript code currently holds. This information can be used for
    debugging compaction and unload issues.
  - `waitingFor`: An optional string value that contains information about
    which object type is at the head of the collection's cleanup queue. This
    information can be used for debugging compaction and unload issues.
  - `compactionStatus.time`: The point in time the compaction for the collection
    was last executed. This information can be used for debugging compaction
    issues.
  - `compactionStatus.message`: The action that was performed when the compaction
    was last run for the collection. This information can be used for debugging
    compaction issues.

  Note: `waitingFor` and `compactionStatus` may be empty when called on a coordinator
  in a cluster.

* the compaction will now provide queryable status info that can be used to track
  its progress. The compaction status is displayed in the web interface, too.

* better error reporting for arangodump and arangorestore

* arangodump will now fail by default when trying to dump edges that
  refer to already dropped collections. This can be circumvented by
  specifying the option `--force true` when invoking arangodump

* fixed cluster upgrade procedure

* the AQL functions `NEAR` and `WITHIN` now have stricter validations
  for their input parameters `limit`, `radius` and `distance`. They may now throw
  exceptions when invalid parameters are passed that may have not led
  to exceptions in previous versions.

* deprecation warnings now log stack traces

* Foxx: improved backwards compatibility with 2.5 and 2.6

  - reverted Model and Repository back to non-ES6 "classes" because of
    compatibility issues when using the extend method with a constructor

  - removed deprecation warnings for extend and controller.del

  - restored deprecated method Model.toJSONSchema

  - restored deprecated `type`, `jwt` and `sessionStorageApp` options
    in Controller#activateSessions

* Fixed a deadlock problem in the cluster


v2.8.0-beta1 (2015-12-06)
-------------------------

* added AQL function `IS_DATESTRING(value)`

  Returns true if *value* is a string that can be used in a date function.
  This includes partial dates such as *2015* or *2015-10* and strings containing
  invalid dates such as *2015-02-31*. The function will return false for all
  non-string values, even if some of them may be usable in date functions.


v2.8.0-alpha1 (2015-12-03)
--------------------------

* added AQL keywords `GRAPH`, `OUTBOUND`, `INBOUND` and `ANY` for use in graph
  traversals, reserved AQL keyword `ALL` for future use

  Usage of these keywords as collection names, variable names or attribute names
  in AQL queries will not be possible without quoting. For example, the following
  AQL query will still work as it uses a quoted collection name and a quoted
  attribute name:

      FOR doc IN `OUTBOUND`
	RETURN doc.`any`

* issue #1593: added AQL `POW` function for exponentation

* added cluster execution site info in explain output for AQL queries

* replication improvements:

  - added `autoResync` configuration parameter for continuous replication.

    When set to `true`, a replication slave will automatically trigger a full data
    re-synchronization with the master when the master cannot provide the log data
    the slave had asked for. Note that `autoResync` will only work when the option
    `requireFromPresent` is also set to `true` for the continuous replication, or
    when the continuous syncer is started and detects that no start tick is present.

    Automatic re-synchronization may transfer a lot of data from the master to the
    slave and may be expensive. It is therefore turned off by default.
    When turned off, the slave will never perform an automatic re-synchronization
    with the master.

  - added `idleMinWaitTime` and `idleMaxWaitTime` configuration parameters for
    continuous replication.

    These parameters can be used to control the minimum and maximum wait time the
    slave will (intentionally) idle and not poll for master log changes in case the
    master had sent the full logs already.
    The `idleMaxWaitTime` value will only be used when `adapativePolling` is set
    to `true`. When `adaptivePolling` is disable, only `idleMinWaitTime` will be
    used as a constant time span in which the slave will not poll the master for
    further changes. The default values are 0.5 seconds for `idleMinWaitTime` and
    2.5 seconds for `idleMaxWaitTime`, which correspond to the hard-coded values
    used in previous versions of ArangoDB.

  - added `initialSyncMaxWaitTime` configuration parameter for initial and continuous
    replication

    This option controls the maximum wait time (in seconds) that the initial
    synchronization will wait for a response from the master when fetching initial
    collection data. If no response is received within this time period, the initial
    synchronization will give up and fail. This option is also relevant for
    continuous replication in case *autoResync* is set to *true*, as then the
    continuous replication may trigger a full data re-synchronization in case
    the master cannot the log data the slave had asked for.

  - HTTP requests sent from the slave to the master during initial synchronization
    will now be retried if they fail with connection problems.

  - the initial synchronization now logs its progress so it can be queried using
    the regular replication status check APIs.

  - added `async` attribute for `sync` and `syncCollection` operations called from
    the ArangoShell. Setthing this attribute to `true` will make the synchronization
    job on the server go into the background, so that the shell does not block. The
    status of the started asynchronous synchronization job can be queried from the
    ArangoShell like this:

	/* starts initial synchronization */
	var replication = require("@arangodb/replication");
	var id = replication.sync({
	  endpoint: "tcp://master.domain.org:8529",
	  username: "myuser",
	  password: "mypasswd",
	  async: true
       });

       /* now query the id of the returned async job and print the status */
       print(replication.getSyncResult(id));

    The result of `getSyncResult()` will be `false` while the server-side job
    has not completed, and different to `false` if it has completed. When it has
    completed, all job result details will be returned by the call to `getSyncResult()`.


* fixed non-deterministic query results in some cluster queries

* fixed issue #1589

* return HTTP status code 410 (gone) instead of HTTP 408 (request timeout) for
  server-side operations that are canceled / killed. Sending 410 instead of 408
  prevents clients from re-starting the same (canceled) operation. Google Chrome
  for example sends the HTTP request again in case it is responded with an HTTP
  408, and this is exactly the opposite of the desired behavior when an operation
  is canceled / killed by the user.

* web interface: queries in AQL editor now cancelable

* web interface: dashboard - added replication information

* web interface: AQL editor now supports bind parameters

* added startup option `--server.hide-product-header` to make the server not send
  the HTTP response header `"Server: ArangoDB"` in its HTTP responses. By default,
  the option is turned off so the header is still sent as usual.

* added new AQL function `UNSET_RECURSIVE` to recursively unset attritutes from
  objects/documents

* switched command-line editor in ArangoShell and arangod to linenoise-ng

* added automatic deadlock detection for transactions

  In case a deadlock is detected, a multi-collection operation may be rolled back
  automatically and fail with error 29 (`deadlock detected`). Client code for
  operations containing more than one collection should be aware of this potential
  error and handle it accordingly, either by giving up or retrying the transaction.

* Added C++ implementations for the AQL arithmetic operations and the following
  AQL functions:
  - ABS
  - APPEND
  - COLLECTIONS
  - CURRENT_DATABASE
  - DOCUMENT
  - EDGES
  - FIRST
  - FIRST_DOCUMENT
  - FIRST_LIST
  - FLATTEN
  - FLOOR
  - FULLTEXT
  - LAST
  - MEDIAN
  - MERGE_RECURSIVE
  - MINUS
  - NEAR
  - NOT_NULL
  - NTH
  - PARSE_IDENTIFIER
  - PERCENTILE
  - POP
  - POSITION
  - PUSH
  - RAND
  - RANGE
  - REMOVE_NTH
  - REMOVE_VALUE
  - REMOVE_VALUES
  - ROUND
  - SHIFT
  - SQRT
  - STDDEV_POPULATION
  - STDDEV_SAMPLE
  - UNSHIFT
  - VARIANCE_POPULATION
  - VARIANCE_SAMPLE
  - WITHIN
  - ZIP

* improved performance of skipping over many documents in an AQL query when no
  indexes and no filters are used, e.g.

      FOR doc IN collection
	LIMIT 1000000, 10
	RETURN doc

* Added array indexes

  Hash indexes and skiplist indexes can now optionally be defined for array values
  so they index individual array members.

  To define an index for array values, the attribute name is extended with the
  expansion operator `[*]` in the index definition:

      arangosh> db.colName.ensureHashIndex("tags[*]");

  When given the following document

      { tags: [ "AQL", "ArangoDB", "Index" ] }

  the index will now contain the individual values `"AQL"`, `"ArangoDB"` and `"Index"`.

  Now the index can be used for finding all documents having `"ArangoDB"` somewhere in their
  tags array using the following AQL query:

      FOR doc IN colName
	FILTER "ArangoDB" IN doc.tags[*]
	RETURN doc

* rewrote AQL query optimizer rule `use-index-range` and renamed it to `use-indexes`.
  The name change affects rule names in the optimizer's output.

* rewrote AQL execution node `IndexRangeNode` and renamed it to `IndexNode`. The name
  change affects node names in the optimizer's explain output.

* added convenience function `db._explain(query)` for human-readable explanation
  of AQL queries

* module resolution as used by `require` now behaves more like in node.js

* the `org/arangodb/request` module now returns response bodies for error responses
  by default. The old behavior of not returning bodies for error responses can be
  re-enabled by explicitly setting the option `returnBodyOnError` to `false` (#1437)


v2.7.6 (2016-01-30)
-------------------

* detect more types of transaction deadlocks early


v2.7.5 (2016-01-22)
-------------------

* backported added automatic deadlock detection for transactions

  In case a deadlock is detected, a multi-collection operation may be rolled back
  automatically and fail with error 29 (`deadlock detected`). Client code for
  operations containing more than one collection should be aware of this potential
  error and handle it accordingly, either by giving up or retrying the transaction.

* improved internal datafile statistics for compaction and compaction triggering
  conditions, preventing excessive growth of collection datafiles under some
  workloads. This should also fix issue #1596.

* Foxx export cache should no longer break if a broken app is loaded in the
  web admin interface.

* Foxx: removed some incorrect deprecation warnings.

* Foxx: mocha test paths with wildcard characters (asterisks) now work on Windows


v2.7.4 (2015-12-21)
-------------------

* slightly adjusted V8 garbage collection strategy so that collection eventually
  happens in all contexts that hold V8 external references to documents and
  collections.

* added the following attributes to the result of `collection.figures()` and the
  corresponding HTTP API at `PUT /_api/collection/<name>/figures`:

  - `documentReferences`: The number of references to documents in datafiles
    that JavaScript code currently holds. This information can be used for
    debugging compaction and unload issues.
  - `waitingFor`: An optional string value that contains information about
    which object type is at the head of the collection's cleanup queue. This
    information can be used for debugging compaction and unload issues.
  - `compactionStatus.time`: The point in time the compaction for the collection
    was last executed. This information can be used for debugging compaction
    issues.
  - `compactionStatus.message`: The action that was performed when the compaction
    was last run for the collection. This information can be used for debugging
    compaction issues.

  Note: `waitingFor` and `compactionStatus` may be empty when called on a coordinator
  in a cluster.

* the compaction will now provide queryable status info that can be used to track
  its progress. The compaction status is displayed in the web interface, too.


v2.7.3 (2015-12-17)
-------------------

* fixed some replication value conversion issues when replication applier properties
  were set via ArangoShell

* fixed disappearing of documents for collections transferred via `sync` or
  `syncCollection` if the collection was dropped right before synchronization
  and drop and (re-)create collection markers were located in the same WAL file

* fixed an issue where overwriting the system sessions collection would break
  the web interface when authentication is enabled


v2.7.2 (2015-12-01)
-------------------

* replication improvements:

  - added `autoResync` configuration parameter for continuous replication.

    When set to `true`, a replication slave will automatically trigger a full data
    re-synchronization with the master when the master cannot provide the log data
    the slave had asked for. Note that `autoResync` will only work when the option
    `requireFromPresent` is also set to `true` for the continuous replication, or
    when the continuous syncer is started and detects that no start tick is present.

    Automatic re-synchronization may transfer a lot of data from the master to the
    slave and may be expensive. It is therefore turned off by default.
    When turned off, the slave will never perform an automatic re-synchronization
    with the master.

  - added `idleMinWaitTime` and `idleMaxWaitTime` configuration parameters for
    continuous replication.

    These parameters can be used to control the minimum and maximum wait time the
    slave will (intentionally) idle and not poll for master log changes in case the
    master had sent the full logs already.
    The `idleMaxWaitTime` value will only be used when `adapativePolling` is set
    to `true`. When `adaptivePolling` is disable, only `idleMinWaitTime` will be
    used as a constant time span in which the slave will not poll the master for
    further changes. The default values are 0.5 seconds for `idleMinWaitTime` and
    2.5 seconds for `idleMaxWaitTime`, which correspond to the hard-coded values
    used in previous versions of ArangoDB.

  - added `initialSyncMaxWaitTime` configuration parameter for initial and continuous
    replication

    This option controls the maximum wait time (in seconds) that the initial
    synchronization will wait for a response from the master when fetching initial
    collection data. If no response is received within this time period, the initial
    synchronization will give up and fail. This option is also relevant for
    continuous replication in case *autoResync* is set to *true*, as then the
    continuous replication may trigger a full data re-synchronization in case
    the master cannot the log data the slave had asked for.

  - HTTP requests sent from the slave to the master during initial synchronization
    will now be retried if they fail with connection problems.

  - the initial synchronization now logs its progress so it can be queried using
    the regular replication status check APIs.

* fixed non-deterministic query results in some cluster queries

* added missing lock instruction for primary index in compactor size calculation

* fixed issue #1589

* fixed issue #1583

* fixed undefined behavior when accessing the top level of a document with the `[*]`
  operator

* fixed potentially invalid pointer access in shaper when the currently accessed
  document got re-located by the WAL collector at the very same time

* Foxx: optional configuration options no longer log validation errors when assigned
  empty values (#1495)

* Foxx: constructors provided to Repository and Model sub-classes via extend are
  now correctly called (#1592)


v2.7.1 (2015-11-07)
-------------------

* switch to linenoise next generation

* exclude `_apps` collection from replication

  The slave has its own `_apps` collection which it populates on server start.
  When replicating data from the master to the slave, the data from the master may
  clash with the slave's own data in the `_apps` collection. Excluding the `_apps`
  collection from replication avoids this.

* disable replication appliers when starting in modes `--upgrade`, `--no-server`
  and `--check-upgrade`

* more detailed output in arango-dfdb

* fixed "no start tick" issue in replication applier

  This error could occur after restarting a slave server after a shutdown
  when no data was ever transferred from the master to the slave via the
  continuous replication

* fixed problem during SSL client connection abort that led to scheduler thread
  staying at 100% CPU saturation

* fixed potential segfault in AQL `NEIGHBORS` function implementation when C++ function
  variant was used and collection names were passed as strings

* removed duplicate target for some frontend JavaScript files from the Makefile

* make AQL function `MERGE()` work on a single array parameter, too.
  This allows combining the attributes of multiple objects from an array into
  a single object, e.g.

      RETURN MERGE([
	{ foo: 'bar' },
	{ quux: 'quetzalcoatl', ruled: true },
	{ bar: 'baz', foo: 'done' }
      ])

  will now return:

      {
	"foo": "done",
	"quux": "quetzalcoatl",
	"ruled": true,
	"bar": "baz"
      }

* fixed potential deadlock in collection status changing on Windows

* fixed hard-coded `incremental` parameter in shell implementation of
  `syncCollection` function in replication module

* fix for GCC5: added check for '-stdlib' option


v2.7.0 (2015-10-09)
-------------------

* fixed request statistics aggregation
  When arangod was started in supervisor mode, the request statistics always showed
  0 requests, as the statistics aggregation thread did not run then.

* read server configuration files before dropping privileges. this ensures that
  the SSL keyfile specified in the configuration can be read with the server's start
  privileges (i.e. root when using a standard ArangoDB package).

* fixed replication with a 2.6 replication configuration and issues with a 2.6 master

* raised default value of `--server.descriptors-minimum` to 1024

* allow Foxx apps to be installed underneath URL path `/_open/`, so they can be
  (intentionally) accessed without authentication.

* added *allowImplicit* sub-attribute in collections declaration of transactions.
  The *allowImplicit* attributes allows making transactions fail should they
  read-access a collection that was not explicitly declared in the *collections*
  array of the transaction.

* added "special" password ARANGODB_DEFAULT_ROOT_PASSWORD. If you pass
  ARANGODB_DEFAULT_ROOT_PASSWORD as password, it will read the password
  from the environment variable ARANGODB_DEFAULT_ROOT_PASSWORD


v2.7.0-rc2 (2015-09-22)
-----------------------

* fix over-eager datafile compaction

  This should reduce the need to compact directly after loading a collection when a
  collection datafile contained many insertions and updates for the same documents. It
  should also prevent from re-compacting already merged datafiles in case not many
  changes were made. Compaction will also make fewer index lookups than before.

* added `syncCollection()` function in module `org/arangodb/replication`

  This allows synchronizing the data of a single collection from a master to a slave
  server. Synchronization can either restore the whole collection by transferring all
  documents from the master to the slave, or incrementally by only transferring documents
  that differ. This is done by partitioning the collection's entire key space into smaller
  chunks and comparing the data chunk-wise between master and slave. Only chunks that are
  different will be re-transferred.

  The `syncCollection()` function can be used as follows:

      require("org/arangodb/replication").syncCollection(collectionName, options);

  e.g.

      require("org/arangodb/replication").syncCollection("myCollection", {
	endpoint: "tcp://127.0.0.1:8529",  /* master */
	username: "root",                  /* username for master */
	password: "secret",                /* password for master */
	incremental: true                  /* use incremental mode */
      });


* additionally allow the following characters in document keys:

  `(` `)` `+` `,` `=` `;` `$` `!` `*` `'` `%`


v2.7.0-rc1 (2015-09-17)
-----------------------

* removed undocumented server-side-only collection functions:
  * collection.OFFSET()
  * collection.NTH()
  * collection.NTH2()
  * collection.NTH3()

* upgraded Swagger to version 2.0 for the Documentation

  This gives the user better prepared test request structures.
  More conversions will follow so finally client libraries can be auto-generated.

* added extra AQL functions for date and time calculation and manipulation.
  These functions were contributed by GitHub users @CoDEmanX and @friday.
  A big thanks for their work!

  The following extra date functions are available from 2.7 on:

  * `DATE_DAYOFYEAR(date)`: Returns the day of year number of *date*.
    The return values range from 1 to 365, or 366 in a leap year respectively.

  * `DATE_ISOWEEK(date)`: Returns the ISO week date of *date*.
    The return values range from 1 to 53. Monday is considered the first day of the week.
    There are no fractional weeks, thus the last days in December may belong to the first
    week of the next year, and the first days in January may be part of the previous year's
    last week.

  * `DATE_LEAPYEAR(date)`: Returns whether the year of *date* is a leap year.

  * `DATE_QUARTER(date)`: Returns the quarter of the given date (1-based):
    * 1: January, February, March
    * 2: April, May, June
    * 3: July, August, September
    * 4: October, November, December

  - *DATE_DAYS_IN_MONTH(date)*: Returns the number of days in *date*'s month (28..31).

  * `DATE_ADD(date, amount, unit)`: Adds *amount* given in *unit* to *date* and
    returns the calculated date.

    *unit* can be either of the following to specify the time unit to add or
    subtract (case-insensitive):
    - y, year, years
    - m, month, months
    - w, week, weeks
    - d, day, days
    - h, hour, hours
    - i, minute, minutes
    - s, second, seconds
    - f, millisecond, milliseconds

    *amount* is the number of *unit*s to add (positive value) or subtract
    (negative value).

  * `DATE_SUBTRACT(date, amount, unit)`: Subtracts *amount* given in *unit* from
    *date* and returns the calculated date.

    It works the same as `DATE_ADD()`, except that it subtracts. It is equivalent
    to calling `DATE_ADD()` with a negative amount, except that `DATE_SUBTRACT()`
    can also subtract ISO durations. Note that negative ISO durations are not
    supported (i.e. starting with `-P`, like `-P1Y`).

  * `DATE_DIFF(date1, date2, unit, asFloat)`: Calculate the difference
    between two dates in given time *unit*, optionally with decimal places.
    Returns a negative value if *date1* is greater than *date2*.

  * `DATE_COMPARE(date1, date2, unitRangeStart, unitRangeEnd)`: Compare two
    partial dates and return true if they match, false otherwise. The parts to
    compare are defined by a range of time units.

    The full range is: years, months, days, hours, minutes, seconds, milliseconds.
    Pass the unit to start from as *unitRangeStart*, and the unit to end with as
    *unitRangeEnd*. All units in between will be compared. Leave out *unitRangeEnd*
    to only compare *unitRangeStart*.

  * `DATE_FORMAT(date, format)`: Format a date according to the given format string.
    It supports the following placeholders (case-insensitive):
    - %t: timestamp, in milliseconds since midnight 1970-01-01
    - %z: ISO date (0000-00-00T00:00:00.000Z)
    - %w: day of week (0..6)
    - %y: year (0..9999)
    - %yy: year (00..99), abbreviated (last two digits)
    - %yyyy: year (0000..9999), padded to length of 4
    - %yyyyyy: year (-009999 .. +009999), with sign prefix and padded to length of 6
    - %m: month (1..12)
    - %mm: month (01..12), padded to length of 2
    - %d: day (1..31)
    - %dd: day (01..31), padded to length of 2
    - %h: hour (0..23)
    - %hh: hour (00..23), padded to length of 2
    - %i: minute (0..59)
    - %ii: minute (00..59), padded to length of 2
    - %s: second (0..59)
    - %ss: second (00..59), padded to length of 2
    - %f: millisecond (0..999)
    - %fff: millisecond (000..999), padded to length of 3
    - %x: day of year (1..366)
    - %xxx: day of year (001..366), padded to length of 3
    - %k: ISO week date (1..53)
    - %kk: ISO week date (01..53), padded to length of 2
    - %l: leap year (0 or 1)
    - %q: quarter (1..4)
    - %a: days in month (28..31)
    - %mmm: abbreviated English name of month (Jan..Dec)
    - %mmmm: English name of month (January..December)
    - %www: abbreviated English name of weekday (Sun..Sat)
    - %wwww: English name of weekday (Sunday..Saturday)
    - %&: special escape sequence for rare occasions
    - %%: literal %
    - %: ignored

* new WAL logfiles and datafiles are now created non-sparse

  This prevents SIGBUS signals being raised when memory of a sparse datafile is accessed
  and the disk is full and the accessed file part is not actually disk-backed. In
  this case the mapped memory region is not necessarily backed by physical memory, and
  accessing the memory may raise SIGBUS and crash arangod.

* the `internal.download()` function and the module `org/arangodb/request` used some
  internal library function that handled the sending of HTTP requests from inside of
  ArangoDB. This library unconditionally set an HTTP header `Accept-Encoding: gzip`
  in all outgoing HTTP requests.

  This has been fixed in 2.7, so `Accept-Encoding: gzip` is not set automatically anymore.
  Additionally, the header `User-Agent: ArangoDB` is not set automatically either. If
  client applications desire to send these headers, they are free to add it when
  constructing the requests using the `download` function or the request module.

* fixed issue #1436: org/arangodb/request advertises deflate without supporting it

* added template string generator function `aqlQuery` for generating AQL queries

  This can be used to generate safe AQL queries with JavaScript parameter
  variables or expressions easily:

      var name = 'test';
      var attributeName = '_key';
      var query = aqlQuery`FOR u IN users FILTER u.name == ${name} RETURN u.${attributeName}`;
      db._query(query);

* report memory usage for document header data (revision id, pointer to data etc.)
  in `db.collection.figures()`. The memory used for document headers will now
  show up in the already existing attribute `indexes.size`. Due to that, the index
  sizes reported by `figures()` in 2.7 will be higher than those reported by 2.6,
  but the 2.7 values are more accurate.

* IMPORTANT CHANGE: the filenames in dumps created by arangodump now contain
  not only the name of the dumped collection, but also an additional 32-digit hash
  value. This is done to prevent overwriting dump files in case-insensitive file
  systems when there exist multiple collections with the same name (but with
  different cases).

  For example, if a database has two collections: `test` and `Test`, previous
  versions of ArangoDB created the files

  * `test.structure.json` and `test.data.json` for collection `test`
  * `Test.structure.json` and `Test.data.json` for collection `Test`

  This did not work for case-insensitive filesystems, because the files for the
  second collection would have overwritten the files of the first. arangodump in
  2.7 will create the following filenames instead:

  * `test_098f6bcd4621d373cade4e832627b4f6.structure.json` and `test_098f6bcd4621d373cade4e832627b4f6.data.json`
  * `Test_0cbc6611f5540bd0809a388dc95a615b.structure.json` and `Test_0cbc6611f5540bd0809a388dc95a615b.data.json`

  These filenames will be unambiguous even in case-insensitive filesystems.

* IMPORTANT CHANGE: make arangod actually close lingering client connections
  when idle for at least the duration specified via `--server.keep-alive-timeout`.
  In previous versions of ArangoDB, connections were not closed by the server
  when the timeout was reached and the client was still connected. Now the
  connection is properly closed by the server in case of timeout. Client
  applications relying on the old behavior may now need to reconnect to the
  server when their idle connections time out and get closed (note: connections
  being idle for a long time may be closed by the OS or firewalls anyway -
  client applications should be aware of that and try to reconnect).

* IMPORTANT CHANGE: when starting arangod, the server will drop the process
  privileges to the specified values in options `--server.uid` and `--server.gid`
  instantly after parsing the startup options.

  That means when either `--server.uid` or `--server.gid` are set, the privilege
  change will happen earlier. This may prevent binding the server to an endpoint
  with a port number lower than 1024 if the arangodb user has no privileges
  for that. Previous versions of ArangoDB changed the privileges later, so some
  startup actions were still carried out under the invoking user (i.e. likely
  *root* when started via init.d or system scripts) and especially binding to
  low port numbers was still possible there.

  The default privileges for user *arangodb* will not be sufficient for binding
  to port numbers lower than 1024. To have an ArangoDB 2.7 bind to a port number
  lower than 1024, it needs to be started with either a different privileged user,
  or the privileges of the *arangodb* user have to raised manually beforehand.

* added AQL optimizer rule `patch-update-statements`

* Linux startup scripts and systemd configuration for arangod now try to
  adjust the NOFILE (number of open files) limits for the process. The limit
  value is set to 131072 (128k) when ArangoDB is started via start/stop
  commands

* When ArangoDB is started/stopped manually via the start/stop commands, the
  main process will wait for up to 10 seconds after it forks the supervisor
  and arangod child processes. If the startup fails within that period, the
  start/stop script will fail with an exit code other than zero. If the
  startup of the supervisor or arangod is still ongoing after 10 seconds,
  the main program will still return with exit code 0. The limit of 10 seconds
  is arbitrary because the time required for a startup is not known in advance.

* added startup option `--database.throw-collection-not-loaded-error`

  Accessing a not-yet loaded collection will automatically load a collection
  on first access. This flag controls what happens in case an operation
  would need to wait for another thread to finalize loading a collection. If
  set to *true*, then the first operation that accesses an unloaded collection
  will load it. Further threads that try to access the same collection while
  it is still loading immediately fail with an error (1238, *collection not loaded*).
  This is to prevent all server threads from being blocked while waiting on the
  same collection to finish loading. When the first thread has completed loading
  the collection, the collection becomes regularly available, and all operations
  from that point on can be carried out normally, and error 1238 will not be
  thrown anymore for that collection.

  If set to *false*, the first thread that accesses a not-yet loaded collection
  will still load it. Other threads that try to access the collection while
  loading will not fail with error 1238 but instead block until the collection
  is fully loaded. This configuration might lead to all server threads being
  blocked because they are all waiting for the same collection to complete
  loading. Setting the option to *true* will prevent this from happening, but
  requires clients to catch error 1238 and react on it (maybe by scheduling
  a retry for later).

  The default value is *false*.

* added better control-C support in arangosh

  When CTRL-C is pressed in arangosh, it will now print a `^C` first. Pressing
  CTRL-C again will reset the prompt if something was entered before, or quit
  arangosh if no command was entered directly before.

  This affects the arangosh version build with Readline-support only (Linux
  and MacOS).

  The MacOS version of ArangoDB for Homebrew now depends on Readline, too. The
  Homebrew formula has been changed accordingly.
  When self-compiling ArangoDB on MacOS without Homebrew, Readline now is a
  prerequisite.

* increased default value for collection-specific `indexBuckets` value from 1 to 8

  Collections created from 2.7 on will use the new default value of `8` if not
  overridden on collection creation or later using
  `collection.properties({ indexBuckets: ... })`.

  The `indexBuckets` value determines the number of buckets to use for indexes of
  type `primary`, `hash` and `edge`. Having multiple index buckets allows splitting
  an index into smaller components, which can be filled in parallel when a collection
  is loading. Additionally, resizing and reallocation of indexes are faster and
  less intrusive if the index uses multiple buckets, because resize and reallocation
  will affect only data in a single bucket instead of all index values.

  The index buckets will be filled in parallel when loading a collection if the collection
  has an `indexBuckets` value greater than 1 and the collection contains a significant
  amount of documents/edges (the current threshold is 256K documents but this value
  may change in future versions of ArangoDB).

* changed HTTP client to use poll instead of select on Linux and MacOS

  This affects the ArangoShell and user-defined JavaScript code running inside
  arangod that initiates its own HTTP calls.

  Using poll instead of select allows using arbitrary high file descriptors
  (bigger than the compiled in FD_SETSIZE). Server connections are still handled using
  epoll, which has never been affected by FD_SETSIZE.

* implemented AQL `LIKE` function using ICU regexes

* added `RETURN DISTINCT` for AQL queries to return unique results:

      FOR doc IN collection
	RETURN DISTINCT doc.status

  This change also introduces `DISTINCT` as an AQL keyword.

* removed `createNamedQueue()` and `addJob()` functions from org/arangodb/tasks

* use less locks and more atomic variables in the internal dispatcher
  and V8 context handling implementations. This leads to improved throughput in
  some ArangoDB internals and allows for higher HTTP request throughput for
  many operations.

  A short overview of the improvements can be found here:

  https://www.arangodb.com/2015/08/throughput-enhancements/

* added shorthand notation for attribute names in AQL object literals:

      LET name = "Peter"
      LET age = 42
      RETURN { name, age }

  The above is the shorthand equivalent of the generic form

      LET name = "Peter"
      LET age = 42
      RETURN { name : name, age : age }

* removed configure option `--enable-timings`

  This option did not have any effect.

* removed configure option `--enable-figures`

  This option previously controlled whether HTTP request statistics code was
  compiled into ArangoDB or not. The previous default value was `true` so
  statistics code was available in official packages. Setting the option to
  `false` led to compile errors so it is doubtful the default value was
  ever changed. By removing the option some internal statistics code was also
  simplified.

* removed run-time manipulation methods for server endpoints:

  * `db._removeEndpoint()`
  * `db._configureEndpoint()`
  * HTTP POST `/_api/endpoint`
  * HTTP DELETE `/_api/endpoint`

* AQL query result cache

  The query result cache can optionally cache the complete results of all or selected AQL queries.
  It can be operated in the following modes:

  * `off`: the cache is disabled. No query results will be stored
  * `on`: the cache will store the results of all AQL queries unless their `cache`
    attribute flag is set to `false`
  * `demand`: the cache will store the results of AQL queries that have their
    `cache` attribute set to `true`, but will ignore all others

  The mode can be set at server startup using the `--database.query-cache-mode` configuration
  option and later changed at runtime.

  The following HTTP REST APIs have been added for controlling the query cache:

  * HTTP GET `/_api/query-cache/properties`: returns the global query cache configuration
  * HTTP PUT `/_api/query-cache/properties`: modifies the global query cache configuration
  * HTTP DELETE `/_api/query-cache`: invalidates all results in the query cache

  The following JavaScript functions have been added for controlling the query cache:

  * `require("org/arangodb/aql/cache").properties()`: returns the global query cache configuration
  * `require("org/arangodb/aql/cache").properties(properties)`: modifies the global query cache configuration
  * `require("org/arangodb/aql/cache").clear()`: invalidates all results in the query cache

* do not link arangoimp against V8

* AQL function call arguments optimization

  This will lead to arguments in function calls inside AQL queries not being copied but passed
  by reference. This may speed up calls to functions with bigger argument values or queries that
  call functions a lot of times.

* upgraded V8 version to 4.3.61

* removed deprecated AQL `SKIPLIST` function.

  This function was introduced in older versions of ArangoDB with a less powerful query optimizer to
  retrieve data from a skiplist index using a `LIMIT` clause. It was marked as deprecated in ArangoDB
  2.6.

  Since ArangoDB 2.3 the behavior of the `SKIPLIST` function can be emulated using regular AQL
  constructs, e.g.

      FOR doc IN @@collection
	FILTER doc.value >= @value
	SORT doc.value DESC
	LIMIT 1
	RETURN doc

* the `skip()` function for simple queries does not accept negative input any longer.
  This feature was deprecated in 2.6.0.

* fix exception handling

  In some cases JavaScript exceptions would re-throw without information of the original problem.
  Now the original exception is logged for failure analysis.

* based REST API method PUT `/_api/simple/all` on the cursor API and make it use AQL internally.

  The change speeds up this REST API method and will lead to additional query information being
  returned by the REST API. Clients can use this extra information or ignore it.

* Foxx Queue job success/failure handlers arguments have changed from `(jobId, jobData, result, jobFailures)` to `(result, jobData, job)`.

* added Foxx Queue job options `repeatTimes`, `repeatUntil` and `repeatDelay` to automatically re-schedule jobs when they are completed.

* added Foxx manifest configuration type `password` to mask values in the web interface.

* fixed default values in Foxx manifest configurations sometimes not being used as defaults.

* fixed optional parameters in Foxx manifest configurations sometimes not being cleared correctly.

* Foxx dependencies can now be marked as optional using a slightly more verbose syntax in your manifest file.

* converted Foxx constructors to ES6 classes so you can extend them using class syntax.

* updated aqb to 2.0.

* updated chai to 3.0.

* Use more madvise calls to speed up things when memory is tight, in particular
  at load time but also for random accesses later.

* Overhauled web interface

  The web interface now has a new design.

  The API documentation for ArangoDB has been moved from "Tools" to "Links" in the web interface.

  The "Applications" tab in the web interfaces has been renamed to "Services".


v2.6.12 (2015-12-02)
--------------------

* fixed disappearing of documents for collections transferred via `sync` if the
  the collection was dropped right before synchronization and drop and (re-)create
  collection markers were located in the same WAL file

* added missing lock instruction for primary index in compactor size calculation

* fixed issue #1589

* fixed issue #1583

* Foxx: optional configuration options no longer log validation errors when assigned
  empty values (#1495)


v2.6.11 (2015-11-18)
--------------------

* fixed potentially invalid pointer access in shaper when the currently accessed
  document got re-located by the WAL collector at the very same time


v2.6.10 (2015-11-10)
--------------------

* disable replication appliers when starting in modes `--upgrade`, `--no-server`
  and `--check-upgrade`

* more detailed output in arango-dfdb

* fixed potential deadlock in collection status changing on Windows

* issue #1521: Can't dump/restore with user and password


v2.6.9 (2015-09-29)
-------------------

* added "special" password ARANGODB_DEFAULT_ROOT_PASSWORD. If you pass
  ARANGODB_DEFAULT_ROOT_PASSWORD as password, it will read the password
  from the environment variable ARANGODB_DEFAULT_ROOT_PASSWORD

* fixed failing AQL skiplist, sort and limit combination

  When using a Skiplist index on an attribute (say "a") and then using sort
  and skip on this attribute caused the result to be empty e.g.:

    require("internal").db.test.ensureSkiplist("a");
    require("internal").db._query("FOR x IN test SORT x.a LIMIT 10, 10");

  Was always empty no matter how many documents are stored in test.
  This is now fixed.

v2.6.8 (2015-09-09)
-------------------

* ARM only:

  The ArangoDB packages for ARM require the kernel to allow unaligned memory access.
  How the kernel handles unaligned memory access is configurable at runtime by
  checking and adjusting the contents `/proc/cpu/alignment`.

  In order to operate on ARM, ArangoDB requires the bit 1 to be set. This will
  make the kernel trap and adjust unaligned memory accesses. If this bit is not
  set, the kernel may send a SIGBUS signal to ArangoDB and terminate it.

  To set bit 1 in `/proc/cpu/alignment` use the following command as a privileged
  user (e.g. root):

      echo "2" > /proc/cpu/alignment

  Note that this setting affects all user processes and not just ArangoDB. Setting
  the alignment with the above command will also not make the setting permanent,
  so it will be lost after a restart of the system. In order to make the setting
  permanent, it should be executed during system startup or before starting arangod.

  The ArangoDB start/stop scripts do not adjust the alignment setting, but rely on
  the environment to have the correct alignment setting already. The reason for this
  is that the alignment settings also affect all other user processes (which ArangoDB
  is not aware of) and thus may have side-effects outside of ArangoDB. It is therefore
  more reasonable to have the system administrator carry out the change.


v2.6.7 (2015-08-25)
-------------------

* improved AssocMulti index performance when resizing.

  This makes the edge index perform less I/O when under memory pressure.


v2.6.6 (2015-08-23)
-------------------

* added startup option `--server.additional-threads` to create separate queues
  for slow requests.


v2.6.5 (2015-08-17)
-------------------

* added startup option `--database.throw-collection-not-loaded-error`

  Accessing a not-yet loaded collection will automatically load a collection
  on first access. This flag controls what happens in case an operation
  would need to wait for another thread to finalize loading a collection. If
  set to *true*, then the first operation that accesses an unloaded collection
  will load it. Further threads that try to access the same collection while
  it is still loading immediately fail with an error (1238, *collection not loaded*).
  This is to prevent all server threads from being blocked while waiting on the
  same collection to finish loading. When the first thread has completed loading
  the collection, the collection becomes regularly available, and all operations
  from that point on can be carried out normally, and error 1238 will not be
  thrown anymore for that collection.

  If set to *false*, the first thread that accesses a not-yet loaded collection
  will still load it. Other threads that try to access the collection while
  loading will not fail with error 1238 but instead block until the collection
  is fully loaded. This configuration might lead to all server threads being
  blocked because they are all waiting for the same collection to complete
  loading. Setting the option to *true* will prevent this from happening, but
  requires clients to catch error 1238 and react on it (maybe by scheduling
  a retry for later).

  The default value is *false*.

* fixed busy wait loop in scheduler threads that sometimes consumed 100% CPU while
  waiting for events on connections closed unexpectedly by the client side

* handle attribute `indexBuckets` when restoring collections via arangorestore.
  Previously the `indexBuckets` attribute value from the dump was ignored, and the
   server default value for `indexBuckets` was used when restoring a collection.

* fixed "EscapeValue already set error" crash in V8 actions that might have occurred when
  canceling V8-based operations.


v2.6.4 (2015-08-01)
-------------------

* V8: Upgrade to version 4.1.0.27 - this is intended to be the stable V8 version.

* fixed issue #1424: Arango shell should not processing arrows pushing on keyboard


v2.6.3 (2015-07-21)
-------------------

* issue #1409: Document values with null character truncated


v2.6.2 (2015-07-04)
-------------------

* fixed issue #1383: bindVars for HTTP API doesn't work with empty string

* fixed handling of default values in Foxx manifest configurations

* fixed handling of optional parameters in Foxx manifest configurations

* fixed a reference error being thrown in Foxx queues when a function-based job type is used that is not available and no options object is passed to queue.push


v2.6.1 (2015-06-24)
-------------------

* Add missing swagger files to cmake build. fixes #1368

* fixed documentation errors


v2.6.0 (2015-06-20)
-------------------

* using negative values for `SimpleQuery.skip()` is deprecated.
  This functionality will be removed in future versions of ArangoDB.

* The following simple query functions are now deprecated:

  * collection.near
  * collection.within
  * collection.geo
  * collection.fulltext
  * collection.range
  * collection.closedRange

  This also lead to the following REST API methods being deprecated from now on:

  * PUT /_api/simple/near
  * PUT /_api/simple/within
  * PUT /_api/simple/fulltext
  * PUT /_api/simple/range

  It is recommended to replace calls to these functions or APIs with equivalent AQL queries,
  which are more flexible because they can be combined with other operations:

      FOR doc IN NEAR(@@collection, @latitude, @longitude, @limit)
	RETURN doc

      FOR doc IN WITHIN(@@collection, @latitude, @longitude, @radius, @distanceAttributeName)
	RETURN doc

      FOR doc IN FULLTEXT(@@collection, @attributeName, @queryString, @limit)
	RETURN doc

      FOR doc IN @@collection
	FILTER doc.value >= @left && doc.value < @right
	LIMIT @skip, @limit
	RETURN doc`

  The above simple query functions and REST API methods may be removed in future versions
  of ArangoDB.

* deprecated now-obsolete AQL `SKIPLIST` function

  The function was introduced in older versions of ArangoDB with a less powerful query optimizer to
  retrieve data from a skiplist index using a `LIMIT` clause.

  Since 2.3 the same goal can be achieved by using regular AQL constructs, e.g.

      FOR doc IN collection FILTER doc.value >= @value SORT doc.value DESC LIMIT 1 RETURN doc

* fixed issues when switching the database inside tasks and during shutdown of database cursors

  These features were added during 2.6 alpha stage so the fixes affect devel/2.6-alpha builds only

* issue #1360: improved foxx-manager help

* added `--enable-tcmalloc` configure option.

  When this option is set, arangod and the client tools will be linked against tcmalloc, which replaces
  the system allocator. When the option is set, a tcmalloc library must be present on the system under
  one of the names `libtcmalloc`, `libtcmalloc_minimal` or `libtcmalloc_debug`.

  As this is a configure option, it is supported for manual builds on Linux-like systems only. tcmalloc
  support is currently experimental.

* issue #1353: Windows: HTTP API - incorrect path in errorMessage

* issue #1347: added option `--create-database` for arangorestore.

  Setting this option to `true` will now create the target database if it does not exist. When creating
  the target database, the username and passwords passed to arangorestore will be used to create an
  initial user for the new database.

* issue #1345: advanced debug information for User Functions

* issue #1341: Can't use bindvars in UPSERT

* fixed vulnerability in JWT implementation.

* changed default value of option `--database.ignore-datafile-errors` from `true` to `false`

  If the new default value of `false` is used, then arangod will refuse loading collections that contain
  datafiles with CRC mismatches or other errors. A collection with datafile errors will then become
  unavailable. This prevents follow up errors from happening.

  The only way to access such collection is to use the datafile debugger (arango-dfdb) and try to repair
  or truncate the datafile with it.

  If `--database.ignore-datafile-errors` is set to `true`, then collections will become available
  even if parts of their data cannot be loaded. This helps availability, but may cause (partial) data
  loss and follow up errors.

* added server startup option `--server.session-timeout` for controlling the timeout of user sessions
  in the web interface

* add sessions and cookie authentication for ArangoDB's web interface

  ArangoDB's built-in web interface now uses sessions. Session information ids are stored in cookies,
  so clients using the web interface must accept cookies in order to use it

* web interface: display query execution time in AQL editor

* web interface: renamed AQL query *submit* button to *execute*

* web interface: added query explain feature in AQL editor

* web interface: demo page added. only working if demo data is available, hidden otherwise

* web interface: added support for custom app scripts with optional arguments and results

* web interface: mounted apps that need to be configured are now indicated in the app overview

* web interface: added button for running tests to app details

* web interface: added button for configuring app dependencies to app details

* web interface: upgraded API documentation to use Swagger 2

* INCOMPATIBLE CHANGE

  removed startup option `--log.severity`

  The docs for `--log.severity` mentioned lots of severities (e.g. `exception`, `technical`, `functional`, `development`)
  but only a few severities (e.g. `all`, `human`) were actually used, with `human` being the default and `all` enabling the
  additional logging of requests. So the option pretended to control a lot of things which it actually didn't. Additionally,
  the option `--log.requests-file` was around for a long time already, also controlling request logging.

  Because the `--log.severity` option effectively did not control that much, it was removed. A side effect of removing the
  option is that 2.5 installations which used `--log.severity all` will not log requests after the upgrade to 2.6. This can
  be adjusted by setting the `--log.requests-file` option.

* add backtrace to fatal log events

* added optional `limit` parameter for AQL function `FULLTEXT`

* make fulltext index also index text values contained in direct sub-objects of the indexed
  attribute.

  Previous versions of ArangoDB only indexed the attribute value if it was a string. Sub-attributes
  of the index attribute were ignored when fulltext indexing.

  Now, if the index attribute value is an object, the object's values will each be included in the
  fulltext index if they are strings. If the index attribute value is an array, the array's values
  will each be included in the fulltext index if they are strings.

  For example, with a fulltext index present on the `translations` attribute, the following text
  values will now be indexed:

      var c = db._create("example");
      c.ensureFulltextIndex("translations");
      c.insert({ translations: { en: "fox", de: "Fuchs", fr: "renard", ru: "лиса" } });
      c.insert({ translations: "Fox is the English translation of the German word Fuchs" });
      c.insert({ translations: [ "ArangoDB", "document", "database", "Foxx" ] });

      c.fulltext("translations", "лиса").toArray();       // returns only first document
      c.fulltext("translations", "Fox").toArray();        // returns first and second documents
      c.fulltext("translations", "prefix:Fox").toArray(); // returns all three documents

* added batch document removal and lookup commands:

      collection.lookupByKeys(keys)
      collection.removeByKeys(keys)

  These commands can be used to perform multi-document lookup and removal operations efficiently
  from the ArangoShell. The argument to these operations is an array of document keys.

  Also added HTTP APIs for batch document commands:

  * PUT /_api/simple/lookup-by-keys
  * PUT /_api/simple/remove-by-keys

* properly prefix document address URLs with the current database name for calls to the REST
  API method GET `/_api/document?collection=...` (that method will return partial URLs to all
  documents in the collection).

  Previous versions of ArangoDB returned the URLs starting with `/_api/` but without the current
  database name, e.g. `/_api/document/mycollection/mykey`. Starting with 2.6, the response URLs
  will include the database name as well, e.g. `/_db/_system/_api/document/mycollection/mykey`.

* added dedicated collection export HTTP REST API

  ArangoDB now provides a dedicated collection export API, which can take snapshots of entire
  collections more efficiently than the general-purpose cursor API. The export API is useful
  to transfer the contents of an entire collection to a client application. It provides optional
  filtering on specific attributes.

  The export API is available at endpoint `POST /_api/export?collection=...`. The API has the
  same return value structure as the already established cursor API (`POST /_api/cursor`).

  An introduction to the export API is given in this blog post:
  http://jsteemann.github.io/blog/2015/04/04/more-efficient-data-exports/

* subquery optimizations for AQL queries

  This optimization avoids copying intermediate results into subqueries that are not required
  by the subquery.

  A brief description can be found here:
  http://jsteemann.github.io/blog/2015/05/04/subquery-optimizations/

* return value optimization for AQL queries

  This optimization avoids copying the final query result inside the query's main `ReturnNode`.

  A brief description can be found here:
  http://jsteemann.github.io/blog/2015/05/04/return-value-optimization-for-aql/

* speed up AQL queries containing big `IN` lists for index lookups

  `IN` lists used for index lookups had performance issues in previous versions of ArangoDB.
  These issues have been addressed in 2.6 so using bigger `IN` lists for filtering is much
  faster.

  A brief description can be found here:
  http://jsteemann.github.io/blog/2015/05/07/in-list-improvements/

* allow `@` and `.` characters in document keys, too

  This change also leads to document keys being URL-encoded when returned in HTTP `location`
  response headers.

* added alternative implementation for AQL COLLECT

  The alternative method uses a hash table for grouping and does not require its input elements
  to be sorted. It will be taken into account by the optimizer for `COLLECT` statements that do
  not use an `INTO` clause.

  In case a `COLLECT` statement can use the hash table variant, the optimizer will create an extra
  plan for it at the beginning of the planning phase. In this plan, no extra `SORT` node will be
  added in front of the `COLLECT` because the hash table variant of `COLLECT` does not require
  sorted input. Instead, a `SORT` node will be added after it to sort its output. This `SORT` node
  may be optimized away again in later stages. If the sort order of the result is irrelevant to
  the user, adding an extra `SORT null` after a hash `COLLECT` operation will allow the optimizer to
  remove the sorts altogether.

  In addition to the hash table variant of `COLLECT`, the optimizer will modify the original plan
  to use the regular `COLLECT` implementation. As this implementation requires sorted input, the
  optimizer will insert a `SORT` node in front of the `COLLECT`. This `SORT` node may be optimized
  away in later stages.

  The created plans will then be shipped through the regular optimization pipeline. In the end,
  the optimizer will pick the plan with the lowest estimated total cost as usual. The hash table
  variant does not require an up-front sort of the input, and will thus be preferred over the
  regular `COLLECT` if the optimizer estimates many input elements for the `COLLECT` node and
  cannot use an index to sort them.

  The optimizer can be explicitly told to use the regular *sorted* variant of `COLLECT` by
  suffixing a `COLLECT` statement with `OPTIONS { "method" : "sorted" }`. This will override the
  optimizer guesswork and only produce the *sorted* variant of `COLLECT`.

  A blog post on the new `COLLECT` implementation can be found here:
  http://jsteemann.github.io/blog/2015/04/22/collecting-with-a-hash-table/

* refactored HTTP REST API for cursors

  The HTTP REST API for cursors (`/_api/cursor`) has been refactored to improve its performance
  and use less memory.

  A post showing some of the performance improvements can be found here:
  http://jsteemann.github.io/blog/2015/04/01/improvements-for-the-cursor-api/

* simplified return value syntax for data-modification AQL queries

  ArangoDB 2.4 since version allows to return results from data-modification AQL queries. The
  syntax for this was quite limited and verbose:

      FOR i IN 1..10
	INSERT { value: i } IN test
	LET inserted = NEW
	RETURN inserted

  The `LET inserted = NEW RETURN inserted` was required literally to return the inserted
  documents. No calculations could be made using the inserted documents.

  This is now more flexible. After a data-modification clause (e.g. `INSERT`, `UPDATE`, `REPLACE`,
  `REMOVE`, `UPSERT`) there can follow any number of `LET` calculations. These calculations can
  refer to the pseudo-values `OLD` and `NEW` that are created by the data-modification statements.

  This allows returning projections of inserted or updated documents, e.g.:

      FOR i IN 1..10
	INSERT { value: i } IN test
	RETURN { _key: NEW._key, value: i }

  Still not every construct is allowed after a data-modification clause. For example, no functions
  can be called that may access documents.

  More information can be found here:
  http://jsteemann.github.io/blog/2015/03/27/improvements-for-data-modification-queries/

* added AQL `UPSERT` statement

  This adds an `UPSERT` statement to AQL that is a combination of both `INSERT` and `UPDATE` /
  `REPLACE`. The `UPSERT` will search for a matching document using a user-provided example.
  If no document matches the example, the *insert* part of the `UPSERT` statement will be
  executed. If there is a match, the *update* / *replace* part will be carried out:

      UPSERT { page: 'index.html' }                 /* search example */
	INSERT { page: 'index.html', pageViews: 1 } /* insert part */
	UPDATE { pageViews: OLD.pageViews + 1 }     /* update part */
	IN pageViews

  `UPSERT` can be used with an `UPDATE` or `REPLACE` clause. The `UPDATE` clause will perform
  a partial update of the found document, whereas the `REPLACE` clause will replace the found
  document entirely. The `UPDATE` or `REPLACE` parts can refer to the pseudo-value `OLD`, which
  contains all attributes of the found document.

  `UPSERT` statements can optionally return values. In the following query, the return
  attribute `found` will return the found document before the `UPDATE` was applied. If no
  document was found, `found` will contain a value of `null`. The `updated` result attribute will
  contain the inserted / updated document:

      UPSERT { page: 'index.html' }                 /* search example */
	INSERT { page: 'index.html', pageViews: 1 } /* insert part */
	UPDATE { pageViews: OLD.pageViews + 1 }     /* update part */
	IN pageViews
	RETURN { found: OLD, updated: NEW }

  A more detailed description of `UPSERT` can be found here:
  http://jsteemann.github.io/blog/2015/03/27/preview-of-the-upsert-command/

* adjusted default configuration value for `--server.backlog-size` from 10 to 64.

* issue #1231: bug xor feature in AQL: LENGTH(null) == 4

  This changes the behavior of the AQL `LENGTH` function as follows:

  - if the single argument to `LENGTH()` is `null`, then the result will now be `0`. In previous
    versions of ArangoDB, the result of `LENGTH(null)` was `4`.

  - if the single argument to `LENGTH()` is `true`, then the result will now be `1`. In previous
    versions of ArangoDB, the result of `LENGTH(true)` was `4`.

  - if the single argument to `LENGTH()` is `false`, then the result will now be `0`. In previous
    versions of ArangoDB, the result of `LENGTH(false)` was `5`.

  The results of `LENGTH()` with string, numeric, array object argument values do not change.

* issue #1298: Bulk import if data already exists (#1298)

  This change extends the HTTP REST API for bulk imports as follows:

  When documents are imported and the `_key` attribute is specified for them, the import can be
  used for inserting and updating/replacing documents. Previously, the import could be used for
  inserting new documents only, and re-inserting a document with an existing key would have failed
  with a *unique key constraint violated* error.

  The above behavior is still the default. However, the API now allows controlling the behavior
  in case of a unique key constraint error via the optional URL parameter `onDuplicate`.

  This parameter can have one of the following values:

  - `error`: when a unique key constraint error occurs, do not import or update the document but
    report an error. This is the default.

  - `update`: when a unique key constraint error occurs, try to (partially) update the existing
    document with the data specified in the import. This may still fail if the document would
    violate secondary unique indexes. Only the attributes present in the import data will be
    updated and other attributes already present will be preserved. The number of updated documents
    will be reported in the `updated` attribute of the HTTP API result.

  - `replace`: when a unique key constraint error occurs, try to fully replace the existing
    document with the data specified in the import. This may still fail if the document would
    violate secondary unique indexes. The number of replaced documents will be reported in the
    `updated` attribute of the HTTP API result.

  - `ignore`: when a unique key constraint error occurs, ignore this error. There will be no
    insert, update or replace for the particular document. Ignored documents will be reported
    separately in the `ignored` attribute of the HTTP API result.

  The result of the HTTP import API will now contain the attributes `ignored` and `updated`, which
  contain the number of ignored and updated documents respectively. These attributes will contain a
  value of zero unless the `onDuplicate` URL parameter is set to either `update` or `replace`
  (in this case the `updated` attribute may contain non-zero values) or `ignore` (in this case the
  `ignored` attribute may contain a non-zero value).

  To support the feature, arangoimp also has a new command line option `--on-duplicate` which can
  have one of the values `error`, `update`, `replace`, `ignore`. The default value is `error`.

  A few examples for using arangoimp with the `--on-duplicate` option can be found here:
  http://jsteemann.github.io/blog/2015/04/14/updating-documents-with-arangoimp/

* changed behavior of `db._query()` in the ArangoShell:

  if the command's result is printed in the shell, the first 10 results will be printed. Previously
  only a basic description of the underlying query result cursor was printed. Additionally, if the
  cursor result contains more than 10 results, the cursor is assigned to a global variable `more`,
  which can be used to iterate over the cursor result.

  Example:

      arangosh [_system]> db._query("FOR i IN 1..15 RETURN i")
      [object ArangoQueryCursor, count: 15, hasMore: true]

      [
	1,
	2,
	3,
	4,
	5,
	6,
	7,
	8,
	9,
	10
      ]

      type 'more' to show more documents


      arangosh [_system]> more
      [object ArangoQueryCursor, count: 15, hasMore: false]

      [
	11,
	12,
	13,
	14,
	15
      ]

* Disallow batchSize value 0 in HTTP `POST /_api/cursor`:

  The HTTP REST API `POST /_api/cursor` does not accept a `batchSize` parameter value of
  `0` any longer. A batch size of 0 never made much sense, but previous versions of ArangoDB
  did not check for this value. Now creating a cursor using a `batchSize` value 0 will
  result in an HTTP 400 error response

* REST Server: fix memory leaks when failing to add jobs

* 'EDGES' AQL Function

  The AQL function `EDGES` got a new fifth option parameter.
  Right now only one option is available: 'includeVertices'. This is a boolean parameter
  that allows to modify the result of the `EDGES` function.
  Default is 'includeVertices: false' which does not have any effect.
  'includeVertices: true' modifies the result, such that
  {vertex: <vertexDocument>, edge: <edgeDocument>} is returned.

* INCOMPATIBLE CHANGE:

  The result format of the AQL function `NEIGHBORS` has been changed.
  Before it has returned an array of objects containing 'vertex' and 'edge'.
  Now it will only contain the vertex directly.
  Also an additional option 'includeData' has been added.
  This is used to define if only the 'vertex._id' value should be returned (false, default),
  or if the vertex should be looked up in the collection and the complete JSON should be returned
  (true).
  Using only the id values can lead to significantly improved performance if this is the only information
  required.

  In order to get the old result format prior to ArangoDB 2.6, please use the function EDGES instead.
  Edges allows for a new option 'includeVertices' which, set to true, returns exactly the format of NEIGHBORS.
  Example:

      NEIGHBORS(<vertexCollection>, <edgeCollection>, <vertex>, <direction>, <example>)

  This can now be achieved by:

      EDGES(<edgeCollection>, <vertex>, <direction>, <example>, {includeVertices: true})

  If you are nesting several NEIGHBORS steps you can speed up their performance in the following way:

  Old Example:

  FOR va IN NEIGHBORS(Users, relations, 'Users/123', 'outbound') FOR vc IN NEIGHBORS(Products, relations, va.vertex._id, 'outbound') RETURN vc

  This can now be achieved by:

  FOR va IN NEIGHBORS(Users, relations, 'Users/123', 'outbound') FOR vc IN NEIGHBORS(Products, relations, va, 'outbound', null, {includeData: true}) RETURN vc
													  ^^^^                  ^^^^^^^^^^^^^^^^^^^
												  Use intermediate directly     include Data for final

* INCOMPATIBLE CHANGE:

  The AQL function `GRAPH_NEIGHBORS` now provides an additional option `includeData`.
  This option allows controlling whether the function should return the complete vertices
  or just their IDs. Returning only the IDs instead of the full vertices can lead to
  improved performance .

  If provided, `includeData` is set to `true`, all vertices in the result will be returned
  with all their attributes. The default value of `includeData` is `false`.
  This makes the default function results incompatible with previous versions of ArangoDB.

  To get the old result style in ArangoDB 2.6, please set the options as follows in calls
  to `GRAPH_NEIGHBORS`:

      GRAPH_NEIGHBORS(<graph>, <vertex>, { includeData: true })

* INCOMPATIBLE CHANGE:

  The AQL function `GRAPH_COMMON_NEIGHBORS` now provides an additional option `includeData`.
  This option allows controlling whether the function should return the complete vertices
  or just their IDs. Returning only the IDs instead of the full vertices can lead to
  improved performance .

  If provided, `includeData` is set to `true`, all vertices in the result will be returned
  with all their attributes. The default value of `includeData` is `false`.
  This makes the default function results incompatible with previous versions of ArangoDB.

  To get the old result style in ArangoDB 2.6, please set the options as follows in calls
  to `GRAPH_COMMON_NEIGHBORS`:

      GRAPH_COMMON_NEIGHBORS(<graph>, <vertexExamples1>, <vertexExamples2>, { includeData: true }, { includeData: true })

* INCOMPATIBLE CHANGE:

  The AQL function `GRAPH_SHORTEST_PATH` now provides an additional option `includeData`.
  This option allows controlling whether the function should return the complete vertices
  and edges or just their IDs. Returning only the IDs instead of full vertices and edges
  can lead to improved performance .

  If provided, `includeData` is set to `true`, all vertices and edges in the result will
  be returned with all their attributes. There is also an optional parameter `includePath` of
  type object.
  It has two optional sub-attributes `vertices` and `edges`, both of type boolean.
  Both can be set individually and the result will include all vertices on the path if
  `includePath.vertices == true` and all edges if `includePath.edges == true` respectively.

  The default value of `includeData` is `false`, and paths are now excluded by default.
  This makes the default function results incompatible with previous versions of ArangoDB.

  To get the old result style in ArangoDB 2.6, please set the options as follows in calls
  to `GRAPH_SHORTEST_PATH`:

      GRAPH_SHORTEST_PATH(<graph>, <source>, <target>, { includeData: true, includePath: { edges: true, vertices: true } })

  The attributes `startVertex` and `vertex` that were present in the results of `GRAPH_SHORTEST_PATH`
  in previous versions of ArangoDB will not be produced in 2.6. To calculate these attributes in 2.6,
  please extract the first and last elements from the `vertices` result attribute.

* INCOMPATIBLE CHANGE:

  The AQL function `GRAPH_DISTANCE_TO` will now return only the id the destination vertex
  in the `vertex` attribute, and not the full vertex data with all vertex attributes.

* INCOMPATIBLE CHANGE:

  All graph measurements functions in JavaScript module `general-graph` that calculated a
  single figure previously returned an array containing just the figure. Now these functions
  will return the figure directly and not put it inside an array.

  The affected functions are:

  * `graph._absoluteEccentricity`
  * `graph._eccentricity`
  * `graph._absoluteCloseness`
  * `graph._closeness`
  * `graph._absoluteBetweenness`
  * `graph._betweenness`
  * `graph._radius`
  * `graph._diameter`

* Create the `_graphs` collection in new databases with `waitForSync` attribute set to `false`

  The previous `waitForSync` value was `true`, so default the behavior when creating and dropping
  graphs via the HTTP REST API changes as follows if the new settings are in effect:

  * `POST /_api/graph` by default returns `HTTP 202` instead of `HTTP 201`
  * `DELETE /_api/graph/graph-name` by default returns `HTTP 202` instead of `HTTP 201`

  If the `_graphs` collection still has its `waitForSync` value set to `true`, then the HTTP status
  code will not change.

* Upgraded ICU to version 54; this increases performance in many places.
  based on https://code.google.com/p/chromium/issues/detail?id=428145

* added support for HTTP push aka chunked encoding

* issue #1051: add info whether server is running in service or user mode?

  This will add a "mode" attribute to the result of the result of HTTP GET `/_api/version?details=true`

  "mode" can have the following values:

  - `standalone`: server was started manually (e.g. on command-line)
  - `service`: service is running as Windows service, in daemon mode or under the supervisor

* improve system error messages in Windows port

* increased default value of `--server.request-timeout` from 300 to 1200 seconds for client tools
  (arangosh, arangoimp, arangodump, arangorestore)

* increased default value of `--server.connect-timeout` from 3 to 5 seconds for client tools
  (arangosh, arangoimp, arangodump, arangorestore)

* added startup option `--server.foxx-queues-poll-interval`

  This startup option controls the frequency with which the Foxx queues manager is checking
  the queue (or queues) for jobs to be executed.

  The default value is `1` second. Lowering this value will result in the queue manager waking
  up and checking the queues more frequently, which may increase CPU usage of the server.
  When not using Foxx queues, this value can be raised to save some CPU time.

* added startup option `--server.foxx-queues`

  This startup option controls whether the Foxx queue manager will check queue and job entries.
  Disabling this option can reduce server load but will prevent jobs added to Foxx queues from
  being processed at all.

  The default value is `true`, enabling the Foxx queues feature.

* make Foxx queues really database-specific.

  Foxx queues were and are stored in a database-specific collection `_queues`. However, a global
  cache variable for the queues led to the queue names being treated database-independently, which
  was wrong.

  Since 2.6, Foxx queues names are truly database-specific, so the same queue name can be used in
  two different databases for two different queues. Until then, it is advisable to think of queues
  as already being database-specific, and using the database name as a queue name prefix to be
  avoid name conflicts, e.g.:

      var queueName = "myQueue";
      var Foxx = require("org/arangodb/foxx");
      Foxx.queues.create(db._name() + ":" + queueName);

* added support for Foxx queue job types defined as app scripts.

  The old job types introduced in 2.4 are still supported but are known to cause issues in 2.5
  and later when the server is restarted or the job types are not defined in every thread.

  The new job types avoid this issue by storing an explicit mount path and script name rather
  than an assuming the job type is defined globally. It is strongly recommended to convert your
  job types to the new script-based system.

* renamed Foxx sessions option "sessionStorageApp" to "sessionStorage". The option now also accepts session storages directly.

* Added the following JavaScript methods for file access:
  * fs.copyFile() to copy single files
  * fs.copyRecursive() to copy directory trees
  * fs.chmod() to set the file permissions (non-Windows only)

* Added process.env for accessing the process environment from JavaScript code

* Cluster: kickstarter shutdown routines will more precisely follow the shutdown of its nodes.

* Cluster: don't delete agency connection objects that are currently in use.

* Cluster: improve passing along of HTTP errors

* fixed issue #1247: debian init script problems

* multi-threaded index creation on collection load

  When a collection contains more than one secondary index, they can be built in memory in
  parallel when the collection is loaded. How many threads are used for parallel index creation
  is determined by the new configuration parameter `--database.index-threads`. If this is set
  to 0, indexes are built by the opening thread only and sequentially. This is equivalent to
  the behavior in 2.5 and before.

* speed up building up primary index when loading collections

* added `count` attribute to `parameters.json` files of collections. This attribute indicates
  the number of live documents in the collection on unload. It is read when the collection is
  (re)loaded to determine the initial size for the collection's primary index

* removed remainders of MRuby integration, removed arangoirb

* simplified `controllers` property in Foxx manifests. You can now specify a filename directly
  if you only want to use a single file mounted at the base URL of your Foxx app.

* simplified `exports` property in Foxx manifests. You can now specify a filename directly if
  you only want to export variables from a single file in your Foxx app.

* added support for node.js-style exports in Foxx exports. Your Foxx exports file can now export
  arbitrary values using the `module.exports` property instead of adding properties to the
  `exports` object.

* added `scripts` property to Foxx manifests. You should now specify the `setup` and `teardown`
  files as properties of the `scripts` object in your manifests and can define custom,
  app-specific scripts that can be executed from the web interface or the CLI.

* added `tests` property to Foxx manifests. You can now define test cases using the `mocha`
  framework which can then be executed inside ArangoDB.

* updated `joi` package to 6.0.8.

* added `extendible` package.

* added Foxx model lifecycle events to repositories. See #1257.

* speed up resizing of edge index.

* allow to split an edge index into buckets which are resized individually.
  This is controlled by the `indexBuckets` attribute in the `properties`
  of the collection.

* fix a cluster deadlock bug in larger clusters by marking a thread waiting
  for a lock on a DBserver as blocked


v2.5.7 (2015-08-02)
-------------------

* V8: Upgrade to version 4.1.0.27 - this is intended to be the stable V8 version.


v2.5.6 (2015-07-21)
-------------------

* alter Windows build infrastructure so we can properly store pdb files.

* potentially fixed issue #1313: Wrong metric calculation at dashboard

  Escape whitespace in process name when scanning /proc/pid/stats

  This fixes statistics values read from that file

* Fixed variable naming in AQL `COLLECT INTO` results in case the COLLECT is placed
  in a subquery which itself is followed by other constructs that require variables


v2.5.5 (2015-05-29)
-------------------

* fixed vulnerability in JWT implementation.

* fixed format string for reading /proc/pid/stat

* take into account barriers used in different V8 contexts


v2.5.4 (2015-05-14)
-------------------

* added startup option `--log.performance`: specifying this option at startup will log
  performance-related info messages, mainly timings via the regular logging mechanisms

* cluster fixes

* fix for recursive copy under Windows


v2.5.3 (2015-04-29)
-------------------

* Fix fs.move to work across filesystem borders; Fixes Foxx app installation problems;
  issue #1292.

* Fix Foxx app install when installed on a different drive on Windows

* issue #1322: strange AQL result

* issue #1318: Inconsistent db._create() syntax

* issue #1315: queries to a collection fail with an empty response if the
  collection contains specific JSON data

* issue #1300: Make arangodump not fail if target directory exists but is empty

* allow specifying higher values than SOMAXCONN for `--server.backlog-size`

  Previously, arangod would not start when a `--server.backlog-size` value was
  specified that was higher than the platform's SOMAXCONN header value.

  Now, arangod will use the user-provided value for `--server.backlog-size` and
  pass it to the listen system call even if the value is higher than SOMAXCONN.
  If the user-provided value is higher than SOMAXCONN, arangod will log a warning
  on startup.

* Fixed a cluster deadlock bug. Mark a thread that is in a RemoteBlock as
  blocked to allow for additional dispatcher threads to be started.

* Fix locking in cluster by using another ReadWriteLock class for collections.

* Add a second DispatcherQueue for AQL in the cluster. This fixes a
  cluster-AQL thread explosion bug.


v2.5.2 (2015-04-11)
-------------------

* modules stored in _modules are automatically flushed when changed

* added missing query-id parameter in documentation of HTTP DELETE `/_api/query` endpoint

* added iterator for edge index in AQL queries

  this change may lead to less edges being read when used together with a LIMIT clause

* make graph viewer in web interface issue less expensive queries for determining
  a random vertex from the graph, and for determining vertex attributes

* issue #1285: syntax error, unexpected $undefined near '@_to RETURN obj

  this allows AQL bind parameter names to also start with underscores

* moved /_api/query to C++

* issue #1289: Foxx models created from database documents expose an internal method

* added `Foxx.Repository#exists`

* parallelize initialization of V8 context in multiple threads

* fixed a possible crash when the debug-level was TRACE

* cluster: do not initialize statistics collection on each
  coordinator, this fixes a race condition at startup

* cluster: fix a startup race w.r.t. the _configuration collection

* search for db:// JavaScript modules only after all local files have been
  considered, this speeds up the require command in a cluster considerably

* general cluster speedup in certain areas


v2.5.1 (2015-03-19)
-------------------

* fixed bug that caused undefined behavior when an AQL query was killed inside
  a calculation block

* fixed memleaks in AQL query cleanup in case out-of-memory errors are thrown

* by default, Debian and RedHat packages are built with debug symbols

* added option `--database.ignore-logfile-errors`

  This option controls how collection datafiles with a CRC mismatch are treated.

  If set to `false`, CRC mismatch errors in collection datafiles will lead
  to a collection not being loaded at all. If a collection needs to be loaded
  during WAL recovery, the WAL recovery will also abort (if not forced with
  `--wal.ignore-recovery-errors true`). Setting this flag to `false` protects
  users from unintentionally using a collection with corrupted datafiles, from
  which only a subset of the original data can be recovered.

  If set to `true`, CRC mismatch errors in collection datafiles will lead to
  the datafile being partially loaded. All data up to until the mismatch will
  be loaded. This will enable users to continue with collection datafiles
  that are corrupted, but will result in only a partial load of the data.
  The WAL recovery will still abort when encountering a collection with a
  corrupted datafile, at least if `--wal.ignore-recovery-errors` is not set to
  `true`.

  The default value is *true*, so for collections with corrupted datafiles
  there might be partial data loads once the WAL recovery has finished. If
  the WAL recovery will need to load a collection with a corrupted datafile,
  it will still stop when using the default values.

* INCOMPATIBLE CHANGE:

  make the arangod server refuse to start if during startup it finds a non-readable
  `parameter.json` file for a database or a collection.

  Stopping the startup process in this case requires manual intervention (fixing
  the unreadable files), but prevents follow-up errors due to ignored databases or
  collections from happening.

* datafiles and `parameter.json` files written by arangod are now created with read and write
  privileges for the arangod process user, and with read and write privileges for the arangod
  process group.

  Previously, these files were created with user read and write permissions only.

* INCOMPATIBLE CHANGE:

  abort WAL recovery if one of the collection's datafiles cannot be opened

* INCOMPATIBLE CHANGE:

  never try to raise the privileges after dropping them, this can lead to a race condition while
  running the recovery

  If you require to run ArangoDB on a port lower than 1024, you must run ArangoDB as root.

* fixed inefficiencies in `remove` methods of general-graph module

* added option `--database.slow-query-threshold` for controlling the default AQL slow query
  threshold value on server start

* add system error strings for Windows on many places

* rework service startup so we announce 'RUNNING' only when we're finished starting.

* use the Windows eventlog for FATAL and ERROR - log messages

* fix service handling in NSIS Windows installer, specify human readable name

* add the ICU_DATA environment variable to the fatal error messages

* fixed issue #1265: arangod crashed with SIGSEGV

* fixed issue #1241: Wildcards in examples


v2.5.0 (2015-03-09)
-------------------

* installer fixes for Windows

* fix for downloading Foxx

* fixed issue #1258: http pipelining not working?


v2.5.0-beta4 (2015-03-05)
-------------------------

* fixed issue #1247: debian init script problems


v2.5.0-beta3 (2015-02-27)
-------------------------

* fix Windows install path calculation in arango

* fix Windows logging of long strings

* fix possible undefinedness of const strings in Windows


v2.5.0-beta2 (2015-02-23)
-------------------------

* fixed issue #1256: agency binary not found #1256

* fixed issue #1230: API: document/col-name/_key and cursor return different floats

* front-end: dashboard tries not to (re)load statistics if user has no access

* V8: Upgrade to version 3.31.74.1

* etcd: Upgrade to version 2.0 - This requires go 1.3 to compile at least.

* refuse to startup if ICU wasn't initialized, this will i.e. prevent errors from being printed,
  and libraries from being loaded.

* front-end: unwanted removal of index table header after creating new index

* fixed issue #1248: chrome: applications filtering not working

* fixed issue #1198: queries remain in aql editor (front-end) if you navigate through different tabs

* Simplify usage of Foxx

  Thanks to our user feedback we learned that Foxx is a powerful, yet rather complicated concept.
  With this release we tried to make it less complicated while keeping all its strength.
  That includes a rewrite of the documentation as well as some code changes as listed below:

  * Moved Foxx applications to a different folder.

    The naming convention now is: <app-path>/_db/<dbname>/<mountpoint>/APP
    Before it was: <app-path>/databases/<dbname>/<appname>:<appversion>
    This caused some trouble as apps where cached based on name and version and updates did not apply.
    Hence the path on filesystem and the app's access URL had no relation to one another.
    Now the path on filesystem is identical to the URL (except for slashes and the appended APP)

  * Rewrite of Foxx routing

    The routing of Foxx has been exposed to major internal changes we adjusted because of user feedback.
    This allows us to set the development mode per mount point without having to change paths and hold
    apps at separate locations.

  * Foxx Development mode

    The development mode used until 2.4 is gone. It has been replaced by a much more mature version.
    This includes the deprecation of the javascript.dev-app-path parameter, which is useless since 2.5.
    Instead of having two separate app directories for production and development, apps now reside in
    one place, which is used for production as well as for development.
    Apps can still be put into development mode, changing their behavior compared to production mode.
    Development mode apps are still reread from disk at every request, and still they ship more debug
    output.

    This change has also made the startup options `--javascript.frontend-development-mode` and
    `--javascript.dev-app-path` obsolete. The former option will not have any effect when set, and the
    latter option is only read and used during the upgrade to 2.5 and does not have any effects later.

  * Foxx install process

    Installing Foxx apps has been a two step process: import them into ArangoDB and mount them at a
    specific mount point. These operations have been joined together. You can install an app at one
    mount point, that's it. No fetch, mount, unmount, purge cycle anymore. The commands have been
    simplified to just:

    * install: get your Foxx app up and running
    * uninstall: shut it down and erase it from disk

  * Foxx error output

    Until 2.4 the errors produced by Foxx were not optimal. Often, the error message was just
    `unable to parse manifest` and contained only an internal stack trace.
    In 2.5 we made major improvements there, including a much more fine-grained error output that
    helps you debug your Foxx apps. The error message printed is now much closer to its source and
    should help you track it down.

    Also we added the default handlers for unhandled errors in Foxx apps:

    * You will get a nice internal error page whenever your Foxx app is called but was not installed
      due to any error
    * You will get a proper error message when having an uncaught error appears in any app route

    In production mode the messages above will NOT contain any information about your Foxx internals
    and are safe to be exposed to third party users.
    In development mode the messages above will contain the stacktrace (if available), making it easier for
    your in-house devs to track down errors in the application.

* added `console` object to Foxx apps. All Foxx apps now have a console object implementing
  the familiar Console API in their global scope, which can be used to log diagnostic
  messages to the database.

* added `org/arangodb/request` module, which provides a simple API for making HTTP requests
  to external services.

* added optimizer rule `propagate-constant-attributes`

  This rule will look inside `FILTER` conditions for constant value equality comparisons,
  and insert the constant values in other places in `FILTER`s. For example, the rule will
  insert `42` instead of `i.value` in the second `FILTER` of the following query:

      FOR i IN c1 FOR j IN c2 FILTER i.value == 42 FILTER j.value == i.value RETURN 1

* added `filtered` value to AQL query execution statistics

  This value indicates how many documents were filtered by `FilterNode`s in the AQL query.
  Note that `IndexRangeNode`s can also filter documents by selecting only the required ranges
  from the index. The `filtered` value will not include the work done by `IndexRangeNode`s,
  but only the work performed by `FilterNode`s.

* added support for sparse hash and skiplist indexes

  Hash and skiplist indexes can optionally be made sparse. Sparse indexes exclude documents
  in which at least one of the index attributes is either not set or has a value of `null`.

  As such documents are excluded from sparse indexes, they may contain fewer documents than
  their non-sparse counterparts. This enables faster indexing and can lead to reduced memory
  usage in case the indexed attribute does occur only in some, but not all documents of the
  collection. Sparse indexes will also reduce the number of collisions in non-unique hash
  indexes in case non-existing or optional attributes are indexed.

  In order to create a sparse index, an object with the attribute `sparse` can be added to
  the index creation commands:

      db.collection.ensureHashIndex(attributeName, { sparse: true });
      db.collection.ensureHashIndex(attributeName1, attributeName2, { sparse: true });
      db.collection.ensureUniqueConstraint(attributeName, { sparse: true });
      db.collection.ensureUniqueConstraint(attributeName1, attributeName2, { sparse: true });

      db.collection.ensureSkiplist(attributeName, { sparse: true });
      db.collection.ensureSkiplist(attributeName1, attributeName2, { sparse: true });
      db.collection.ensureUniqueSkiplist(attributeName, { sparse: true });
      db.collection.ensureUniqueSkiplist(attributeName1, attributeName2, { sparse: true });

  Note that in place of the above specialized index creation commands, it is recommended to use
  the more general index creation command `ensureIndex`:

  ```js
  db.collection.ensureIndex({ type: "hash", sparse: true, unique: true, fields: [ attributeName ] });
  db.collection.ensureIndex({ type: "skiplist", sparse: false, unique: false, fields: [ "a", "b" ] });
  ```

  When not explicitly set, the `sparse` attribute defaults to `false` for new indexes.

  This causes a change in behavior when creating a unique hash index without specifying the
  sparse flag: in 2.4, unique hash indexes were implicitly sparse, always excluding `null` values.
  There was no option to control this behavior, and sparsity was neither supported for non-unique
  hash indexes nor skiplists in 2.4. This implicit sparsity of unique hash indexes was considered
  an inconsistency, and therefore the behavior was cleaned up in 2.5. As of 2.5, indexes will
  only be created sparse if sparsity is explicitly requested. Existing unique hash indexes from 2.4
  or before will automatically be migrated so they are still sparse after the upgrade to 2.5.

  Geo indexes are implicitly sparse, meaning documents without the indexed location attribute or
  containing invalid location coordinate values will be excluded from the index automatically. This
  is also a change when compared to pre-2.5 behavior, when documents with missing or invalid
  coordinate values may have caused errors on insertion when the geo index' `unique` flag was set
  and its `ignoreNull` flag was not.

  This was confusing and has been rectified in 2.5. The method `ensureGeoConstaint()` now does the
  same as `ensureGeoIndex()`. Furthermore, the attributes `constraint`, `unique`, `ignoreNull` and
  `sparse` flags are now completely ignored when creating geo indexes.

  The same is true for fulltext indexes. There is no need to specify non-uniqueness or sparsity for
  geo or fulltext indexes. They will always be non-unique and sparse.

  As sparse indexes may exclude some documents, they cannot be used for every type of query.
  Sparse hash indexes cannot be used to find documents for which at least one of the indexed
  attributes has a value of `null`. For example, the following AQL query cannot use a sparse
  index, even if one was created on attribute `attr`:

      FOR doc In collection
	FILTER doc.attr == null
	RETURN doc

  If the lookup value is non-constant, a sparse index may or may not be used, depending on
  the other types of conditions in the query. If the optimizer can safely determine that
  the lookup value cannot be `null`, a sparse index may be used. When uncertain, the optimizer
  will not make use of a sparse index in a query in order to produce correct results.

  For example, the following queries cannot use a sparse index on `attr` because the optimizer
  will not know beforehand whether the comparison values for `doc.attr` will include `null`:

      FOR doc In collection
	FILTER doc.attr == SOME_FUNCTION(...)
	RETURN doc

      FOR other IN otherCollection
	FOR doc In collection
	  FILTER doc.attr == other.attr
	  RETURN doc

  Sparse skiplist indexes can be used for sorting if the optimizer can safely detect that the
  index range does not include `null` for any of the index attributes.

* inspection of AQL data-modification queries will now detect if the data-modification part
  of the query can run in lockstep with the data retrieval part of the query, or if the data
  retrieval part must be executed before the data modification can start.

  Executing the two in lockstep allows using much smaller buffers for intermediate results
  and starts the actual data-modification operations much earlier than if the two phases
  were executed separately.

* Allow dynamic attribute names in AQL object literals

  This allows using arbitrary expressions to construct attribute names in object
  literals specified in AQL queries. To disambiguate expressions and other unquoted
  attribute names, dynamic attribute names need to be enclosed in brackets (`[` and `]`).
  Example:

      FOR i IN 1..100
	RETURN { [ CONCAT('value-of-', i) ] : i }

* make AQL optimizer rule "use-index-for-sort" remove sort also in case a non-sorted
  index (e.g. a hash index) is used for only equality lookups and all sort attributes
  are covered by the index.

  Example that does not require an extra sort (needs hash index on `value`):

      FOR doc IN collection FILTER doc.value == 1 SORT doc.value RETURN doc

  Another example that does not require an extra sort (with hash index on `value1`, `value2`):

      FOR doc IN collection FILTER doc.value1 == 1 && doc.value2 == 2 SORT doc.value1, doc.value2 RETURN doc

* make AQL optimizer rule "use-index-for-sort" remove sort also in case the sort criteria
  excludes the left-most index attributes, but the left-most index attributes are used
  by the index for equality-only lookups.

  Example that can use the index for sorting (needs skiplist index on `value1`, `value2`):

      FOR doc IN collection FILTER doc.value1 == 1 SORT doc.value2 RETURN doc

* added selectivity estimates for primary index, edge index, and hash index

  The selectivity estimates are returned by the `GET /_api/index` REST API method
  in a sub-attribute `selectivityEstimate` for each index that supports it. This
  attribute will be omitted for indexes that do not provide selectivity estimates.
  If provided, the selectivity estimate will be a numeric value between 0 and 1.

  Selectivity estimates will also be reported in the result of `collection.getIndexes()`
  for all indexes that support this. If no selectivity estimate can be determined for
  an index, the attribute `selectivityEstimate` will be omitted here, too.

  The web interface also shows selectivity estimates for each index that supports this.

  Currently the following index types can provide selectivity estimates:
  - primary index
  - edge index
  - hash index (unique and non-unique)

  No selectivity estimates will be provided when running in cluster mode.

* fixed issue #1226: arangod log issues

* added additional logger if arangod is started in foreground mode on a tty

* added AQL optimizer rule "move-calculations-down"

* use exclusive native SRWLocks on Windows instead of native mutexes

* added AQL functions `MD5`, `SHA1`, and `RANDOM_TOKEN`.

* reduced number of string allocations when parsing certain AQL queries

  parsing numbers (integers or doubles) does not require a string allocation
  per number anymore

* RequestContext#bodyParam now accepts arbitrary joi schemas and rejects invalid (but well-formed) request bodies.

* enforce that AQL user functions are wrapped inside JavaScript function () declarations

  AQL user functions were always expected to be wrapped inside a JavaScript function, but previously
  this was not enforced when registering a user function. Enforcing the AQL user functions to be contained
  inside functions prevents functions from doing some unexpected things that may have led to undefined
  behavior.

* Windows service uninstalling: only remove service if it points to the currently running binary,
  or --force was specified.

* Windows (debug only): print stacktraces on crash and run minidump

* Windows (cygwin): if you run arangosh in a cygwin shell or via ssh we will detect this and use
  the appropriate output functions.

* Windows: improve process management

* fix IPv6 reverse ip lookups - so far we only did IPv4 addresses.

* improve join documentation, add outer join example

* run jslint for unit tests too, to prevent "memory leaks" by global js objects with native code.

* fix error logging for exceptions - we wouldn't log the exception message itself so far.

* improve error reporting in the http client (Windows & *nix)

* improve error reports in cluster

* Standard errors can now contain custom messages.


v2.4.7 (XXXX-XX-XX)
-------------------

* fixed issue #1282: Geo WITHIN_RECTANGLE for nested lat/lng


v2.4.6 (2015-03-18)
-------------------

* added option `--database.ignore-logfile-errors`

  This option controls how collection datafiles with a CRC mismatch are treated.

  If set to `false`, CRC mismatch errors in collection datafiles will lead
  to a collection not being loaded at all. If a collection needs to be loaded
  during WAL recovery, the WAL recovery will also abort (if not forced with
  `--wal.ignore-recovery-errors true`). Setting this flag to `false` protects
  users from unintentionally using a collection with corrupted datafiles, from
  which only a subset of the original data can be recovered.

  If set to `true`, CRC mismatch errors in collection datafiles will lead to
  the datafile being partially loaded. All data up to until the mismatch will
  be loaded. This will enable users to continue with a collection datafiles
  that are corrupted, but will result in only a partial load of the data.
  The WAL recovery will still abort when encountering a collection with a
  corrupted datafile, at least if `--wal.ignore-recovery-errors` is not set to
  `true`.

  The default value is *true*, so for collections with corrupted datafiles
  there might be partial data loads once the WAL recovery has finished. If
  the WAL recovery will need to load a collection with a corrupted datafile,
  it will still stop when using the default values.

* INCOMPATIBLE CHANGE:

  make the arangod server refuse to start if during startup it finds a non-readable
  `parameter.json` file for a database or a collection.

  Stopping the startup process in this case requires manual intervention (fixing
  the unreadable files), but prevents follow-up errors due to ignored databases or
  collections from happening.

* datafiles and `parameter.json` files written by arangod are now created with read and write
  privileges for the arangod process user, and with read and write privileges for the arangod
  process group.

  Previously, these files were created with user read and write permissions only.

* INCOMPATIBLE CHANGE:

  abort WAL recovery if one of the collection's datafiles cannot be opened

* INCOMPATIBLE CHANGE:

  never try to raise the privileges after dropping them, this can lead to a race condition while
  running the recovery

  If you require to run ArangoDB on a port lower than 1024, you must run ArangoDB as root.

* fixed inefficiencies in `remove` methods of general-graph module

* added option `--database.slow-query-threshold` for controlling the default AQL slow query
  threshold value on server start


v2.4.5 (2015-03-16)
-------------------

* added elapsed time to HTTP request logging output (`--log.requests-file`)

* added AQL current and slow query tracking, killing of AQL queries

  This change enables retrieving the list of currently running AQL queries inside the selected database.
  AQL queries with an execution time beyond a certain threshold can be moved to a "slow query" facility
  and retrieved from there. Queries can also be killed by specifying the query id.

  This change adds the following HTTP REST APIs:

  - `GET /_api/query/current`: for retrieving the list of currently running queries
  - `GET /_api/query/slow`: for retrieving the list of slow queries
  - `DELETE /_api/query/slow`: for clearing the list of slow queries
  - `GET /_api/query/properties`: for retrieving the properties for query tracking
  - `PUT /_api/query/properties`: for adjusting the properties for query tracking
  - `DELETE /_api/query/<id>`: for killing an AQL query

  The following JavaScript APIs have been added:

  - require("org/arangodb/aql/queries").current();
  - require("org/arangodb/aql/queries").slow();
  - require("org/arangodb/aql/queries").clearSlow();
  - require("org/arangodb/aql/queries").properties();
  - require("org/arangodb/aql/queries").kill();

* fixed issue #1265: arangod crashed with SIGSEGV

* fixed issue #1241: Wildcards in examples

* fixed comment parsing in Foxx controllers


v2.4.4 (2015-02-24)
-------------------

* fixed the generation template for foxx apps. It now does not create deprecated functions anymore

* add custom visitor functionality for `GRAPH_NEIGHBORS` function, too

* increased default value of traversal option *maxIterations* to 100 times of its previous
  default value


v2.4.3 (2015-02-06)
-------------------

* fix multi-threading with openssl when running under Windows

* fix timeout on socket operations when running under Windows

* Fixed an error in Foxx routing which caused some apps that worked in 2.4.1 to fail with status 500: `undefined is not a function` errors in 2.4.2
  This error was occurring due to seldom internal rerouting introduced by the malformed application handler.


v2.4.2 (2015-01-30)
-------------------

* added custom visitor functionality for AQL traversals

  This allows more complex result processing in traversals triggered by AQL. A few examples
  are shown in [this article](http://jsteemann.github.io/blog/2015/01/28/using-custom-visitors-in-aql-graph-traversals/).

* improved number of results estimated for nodes of type EnumerateListNode and SubqueryNode
  in AQL explain output

* added AQL explain helper to explain arbitrary AQL queries

  The helper function prints the query execution plan and the indexes to be used in the
  query. It can be invoked from the ArangoShell or the web interface as follows:

      require("org/arangodb/aql/explainer").explain(query);

* enable use of indexes for certain AQL conditions with non-equality predicates, in
  case the condition(s) also refer to indexed attributes

  The following queries will now be able to use indexes:

      FILTER a.indexed == ... && a.indexed != ...
      FILTER a.indexed == ... && a.nonIndexed != ...
      FILTER a.indexed == ... && ! (a.indexed == ...)
      FILTER a.indexed == ... && ! (a.nonIndexed == ...)
      FILTER a.indexed == ... && ! (a.indexed != ...)
      FILTER a.indexed == ... && ! (a.nonIndexed != ...)
      FILTER (a.indexed == ... && a.nonIndexed == ...) || (a.indexed == ... && a.nonIndexed == ...)
      FILTER (a.indexed == ... && a.nonIndexed != ...) || (a.indexed == ... && a.nonIndexed != ...)

* Fixed spuriously occurring "collection not found" errors when running queries on local
  collections on a cluster DB server

* Fixed upload of Foxx applications to the server for apps exceeding approx. 1 MB zipped.

* Malformed Foxx applications will now return a more useful error when any route is requested.

  In Production a Foxx app mounted on /app will display an html page on /app/* stating a 503 Service temporarily not available.
  It will not state any information about your Application.
  Before it was a 404 Not Found without any information and not distinguishable from a correct not found on your route.

  In Development Mode the html page also contains information about the error occurred.

* Unhandled errors thrown in Foxx routes are now handled by the Foxx framework itself.

  In Production the route will return a status 500 with a body {error: "Error statement"}.
  In Development the route will return a status 500 with a body {error: "Error statement", stack: "..."}

  Before, it was status 500 with a plain text stack including ArangoDB internal routing information.

* The Applications tab in web interface will now request development apps more often.
  So if you have a fixed a syntax error in your app it should always be visible after reload.


v2.4.1 (2015-01-19)
-------------------

* improved WAL recovery output

* fixed certain OR optimizations in AQL optimizer

* better diagnostics for arangoimp

* fixed invalid result of HTTP REST API method `/_admin/foxx/rescan`

* fixed possible segmentation fault when passing a Buffer object into a V8 function
  as a parameter

* updated AQB module to 1.8.0.


v2.4.0 (2015-01-13)
-------------------

* updated AQB module to 1.7.0.

* fixed V8 integration-related crashes

* make `fs.move(src, dest)` also fail when both `src` and `dest` are
  existing directories. This ensures the same behavior of the move operation
  on different platforms.

* fixed AQL insert operation for multi-shard collections in cluster

* added optional return value for AQL data-modification queries.
  This allows returning the documents inserted, removed or updated with the query, e.g.

      FOR doc IN docs REMOVE doc._key IN docs LET removed = OLD RETURN removed
      FOR doc IN docs INSERT { } IN docs LET inserted = NEW RETURN inserted
      FOR doc IN docs UPDATE doc._key WITH { } IN docs LET previous = OLD RETURN previous
      FOR doc IN docs UPDATE doc._key WITH { } IN docs LET updated = NEW RETURN updated

  The variables `OLD` and `NEW` are automatically available when a `REMOVE`, `INSERT`,
  `UPDATE` or `REPLACE` statement is immediately followed by a `LET` statement.
  Note that the `LET` and `RETURN` statements in data-modification queries are not as
  flexible as the general versions of `LET` and `RETURN`. When returning documents from
  data-modification operations, only a single variable can be assigned using `LET`, and
  the assignment can only be either `OLD` or `NEW`, but not an arbitrary expression. The
  `RETURN` statement also allows using the just-created variable only, and no arbitrary
  expressions.


v2.4.0-beta1 (2014-12-26)
--------------------------

* fixed superstates in FoxxGenerator

* fixed issue #1065: Aardvark: added creation of documents and edges with _key property

* fixed issue #1198: Aardvark: current AQL editor query is now cached

* Upgraded V8 version from 3.16.14 to 3.29.59

  The built-in version of V8 has been upgraded from 3.16.14 to 3.29.59.
  This activates several ES6 (also dubbed *Harmony* or *ES.next*) features in
  ArangoDB, both in the ArangoShell and the ArangoDB server. They can be
  used for scripting and in server-side actions such as Foxx routes, traversals
  etc.

  The following ES6 features are available in ArangoDB 2.4 by default:

  * iterators
  * the `of` operator
  * symbols
  * predefined collections types (Map, Set etc.)
  * typed arrays

  Many other ES6 features are disabled by default, but can be made available by
  starting arangod or arangosh with the appropriate options:

  * arrow functions
  * proxies
  * generators
  * String, Array, and Number enhancements
  * constants
  * enhanced object and numeric literals

  To activate all these ES6 features in arangod or arangosh, start it with
  the following options:

      arangosh --javascript.v8-options="--harmony --harmony_generators"

  More details on the available ES6 features can be found in
  [this blog](https://jsteemann.github.io/blog/2014/12/19/using-es6-features-in-arangodb/).

* Added Foxx generator for building Hypermedia APIs

  A more detailed description is [here](https://www.arangodb.com/2014/12/08/building-hypermedia-apis-foxxgenerator)

* New `Applications` tab in web interface:

  The `applications` tab got a complete redesign.
  It will now only show applications that are currently running on ArangoDB.
  For a selected application, a new detailed view has been created.
  This view provides a better overview of the app:
  * author
  * license
  * version
  * contributors
  * download links
  * API documentation

  To install a new application, a new dialog is now available.
  It provides the features already available in the console application `foxx-manager` plus some more:
  * install an application from Github
  * install an application from a zip file
  * install an application from ArangoDB's application store
  * create a new application from scratch: this feature uses a generator to
    create a Foxx application with pre-defined CRUD methods for a given list
    of collections. The generated Foxx app can either be downloaded as a zip file or
    be installed on the server. Starting with a new Foxx app has never been easier.

* fixed issue #1102: Aardvark: Layout bug in documents overview

  The documents overview was entirely destroyed in some situations on Firefox.
  We replaced the plugin we used there.

* fixed issue #1168: Aardvark: pagination buttons jumping

* fixed issue #1161: Aardvark: Click on Import JSON imports previously uploaded file

* removed configure options `--enable-all-in-one-v8`, `--enable-all-in-one-icu`,
  and `--enable-all-in-one-libev`.

* global internal rename to fix naming incompatibilities with JSON:

  Internal functions with names containing `array` have been renamed to `object`,
  internal functions with names containing `list` have been renamed to `array`.
  The renaming was mainly done in the C++ parts. The documentation has also been
  adjusted so that the correct JSON type names are used in most places.

  The change also led to the addition of a few function aliases in AQL:

  * `TO_LIST` now is an alias of the new `TO_ARRAY`
  * `IS_LIST` now is an alias of the new `IS_ARRAY`
  * `IS_DOCUMENT` now is an alias of the new `IS_OBJECT`

  The changed also renamed the option `mergeArrays` to `mergeObjects` for AQL
  data-modification query options and HTTP document modification API

* AQL: added optimizer rule "remove-filter-covered-by-index"

  This rule removes FilterNodes and CalculationNodes from an execution plan if the
  filter is already covered by a previous IndexRangeNode. Removing the CalculationNode
  and the FilterNode will speed up query execution because the query requires less
  computation.

* AQL: added optimizer rule "remove-sort-rand"

  This rule removes a `SORT RAND()` expression from a query and moves the random
  iteration into the appropriate `EnumerateCollectionNode`. This is more efficient
  than individually enumerating and then sorting randomly.

* AQL: range optimizations for IN and OR

  This change enables usage of indexes for several additional cases. Filters containing
  the `IN` operator can now make use of indexes, and multiple OR- or AND-combined filter
  conditions can now also use indexes if the filters are accessing the same indexed
  attribute.

  Here are a few examples of queries that can now use indexes but couldn't before:

    FOR doc IN collection
      FILTER doc.indexedAttribute == 1 || doc.indexedAttribute > 99
      RETURN doc

    FOR doc IN collection
      FILTER doc.indexedAttribute IN [ 3, 42 ] || doc.indexedAttribute > 99
      RETURN doc

    FOR doc IN collection
      FILTER (doc.indexedAttribute > 2 && doc.indexedAttribute < 10) ||
	     (doc.indexedAttribute > 23 && doc.indexedAttribute < 42)
      RETURN doc

* fixed issue #500: AQL parentheses issue

  This change allows passing subqueries as AQL function parameters without using
  duplicate brackets (e.g. `FUNC(query)` instead of `FUNC((query))`

* added optional `COUNT` clause to AQL `COLLECT`

  This allows more efficient group count calculation queries, e.g.

      FOR doc IN collection
	COLLECT age = doc.age WITH COUNT INTO length
	RETURN { age: age, count: length }

  A count-only query is also possible:

      FOR doc IN collection
	COLLECT WITH COUNT INTO length
	RETURN length

* fixed missing makeDirectory when fetching a Foxx application from a zip file

* fixed issue #1134: Change the default endpoint to localhost

  This change will modify the IP address ArangoDB listens on to 127.0.0.1 by default.
  This will make new ArangoDB installations unaccessible from clients other than
  localhost unless changed. This is a security feature.

  To make ArangoDB accessible from any client, change the server's configuration
  (`--server.endpoint`) to either `tcp://0.0.0.0:8529` or the server's publicly
  visible IP address.

* deprecated `Repository#modelPrototype`. Use `Repository#model` instead.

* IMPORTANT CHANGE: by default, system collections are included in replication and all
  replication API return values. This will lead to user accounts and credentials
  data being replicated from master to slave servers. This may overwrite
  slave-specific database users.

  If this is undesired, the `_users` collection can be excluded from replication
  easily by setting the `includeSystem` attribute to `false` in the following commands:

  * replication.sync({ includeSystem: false });
  * replication.applier.properties({ includeSystem: false });

  This will exclude all system collections (including `_aqlfunctions`, `_graphs` etc.)
  from the initial synchronization and the continuous replication.

  If this is also undesired, it is also possible to specify a list of collections to
  exclude from the initial synchronization and the continuous replication using the
  `restrictCollections` attribute, e.g.:

      replication.applier.properties({
	includeSystem: true,
	restrictType: "exclude",
	restrictCollections: [ "_users", "_graphs", "foo" ]
      });

  The HTTP API methods for fetching the replication inventory and for dumping collections
  also support the `includeSystem` control flag via a URL parameter.

* removed DEPRECATED replication methods:
  * `replication.logger.start()`
  * `replication.logger.stop()`
  * `replication.logger.properties()`
  * HTTP PUT `/_api/replication/logger-start`
  * HTTP PUT `/_api/replication/logger-stop`
  * HTTP GET `/_api/replication/logger-config`
  * HTTP PUT `/_api/replication/logger-config`

* fixed issue #1174, which was due to locking problems in distributed
  AQL execution

* improved cluster locking for AQL avoiding deadlocks

* use DistributeNode for modifying queries with REPLACE and UPDATE, if
  possible


v2.3.6 (2015-XX-XX)
-------------------

* fixed AQL subquery optimization that produced wrong result when multiple subqueries
  directly followed each other and and a directly following `LET` statement did refer
  to any but the first subquery.


v2.3.5 (2015-01-16)
-------------------

* fixed intermittent 404 errors in Foxx apps after mounting or unmounting apps

* fixed issue #1200: Expansion operator results in "Cannot call method 'forEach' of null"

* fixed issue #1199: Cannot unlink root node of plan


v2.3.4 (2014-12-23)
-------------------

* fixed cerberus path for MyArangoDB


v2.3.3 (2014-12-17)
-------------------

* fixed error handling in instantiation of distributed AQL queries, this
  also fixes a bug in cluster startup with many servers

* issue #1185: parse non-fractional JSON numbers with exponent (e.g. `4e-261`)

* issue #1159: allow --server.request-timeout and --server.connect-timeout of 0


v2.3.2 (2014-12-09)
-------------------

* fixed issue #1177: Fix bug in the user app's storage

* fixed issue #1173: AQL Editor "Save current query" resets user password

* fixed missing makeDirectory when fetching a Foxx application from a zip file

* put in warning about default changed: fixed issue #1134: Change the default endpoint to localhost

* fixed issue #1163: invalid fullCount value returned from AQL

* fixed range operator precedence

* limit default maximum number of plans created by AQL optimizer to 256 (from 1024)

* make AQL optimizer not generate an extra plan if an index can be used, but modify
  existing plans in place

* fixed AQL cursor ttl (time-to-live) issue

  Any user-specified cursor ttl value was not honored since 2.3.0.

* fixed segfault in AQL query hash index setup with unknown shapes

* fixed memleaks

* added AQL optimizer rule for removing `INTO` from a `COLLECT` statement if not needed

* fixed issue #1131

  This change provides the `KEEP` clause for `COLLECT ... INTO`. The `KEEP` clause
  allows controlling which variables will be kept in the variable created by `INTO`.

* fixed issue #1147, must protect dispatcher ID for etcd

v2.3.1 (2014-11-28)
-------------------

* recreate password if missing during upgrade

* fixed issue #1126

* fixed non-working subquery index optimizations

* do not restrict summary of Foxx applications to 60 characters

* fixed display of "required" path parameters in Foxx application documentation

* added more optimizations of constants values in AQL FILTER conditions

* fixed invalid or-to-in optimization for FILTERs containing comparisons
  with boolean values

* fixed replication of `_graphs` collection

* added AQL list functions `PUSH`, `POP`, `UNSHIFT`, `SHIFT`, `REMOVE_VALUES`,
  `REMOVE_VALUE`, `REMOVE_NTH` and `APPEND`

* added AQL functions `CALL` and `APPLY` to dynamically call other functions

* fixed AQL optimizer cost estimation for LIMIT node

* prevent Foxx queues from permanently writing to the journal even when
  server is idle

* fixed AQL COLLECT statement with INTO clause, which copied more variables
  than v2.2 and thus lead to too much memory consumption.
  This deals with #1107.

* fixed AQL COLLECT statement, this concerned every COLLECT statement,
  only the first group had access to the values of the variables before
  the COLLECT statement. This deals with #1127.

* fixed some AQL internals, where sometimes too many items were
  fetched from upstream in the presence of a LIMIT clause. This should
  generally improve performance.


v2.3.0 (2014-11-18)
-------------------

* fixed syslog flags. `--log.syslog` is deprecated and setting it has no effect,
  `--log.facility` now works as described. Application name has been changed from
  `triagens` to `arangod`. It can be changed using `--log.application`. The syslog
  will only contain the actual log message. The datetime prefix is omitted.

* fixed deflate in SimpleHttpClient

* fixed issue #1104: edgeExamples broken or changed

* fixed issue #1103: Error while importing user queries

* fixed issue #1100: AQL: HAS() fails on doc[attribute_name]

* fixed issue #1098: runtime error when creating graph vertex

* hide system applications in **Applications** tab by default

  Display of system applications can be toggled by using the *system applications*
  toggle in the UI.

* added HTTP REST API for managing tasks (`/_api/tasks`)

* allow passing character lists as optional parameter to AQL functions `TRIM`,
  `LTRIM` and `RTRIM`

  These functions now support trimming using custom character lists. If no character
  lists are specified, all whitespace characters will be removed as previously:

      TRIM("  foobar\t \r\n ")         // "foobar"
      TRIM(";foo;bar;baz, ", "; ")     // "foo;bar;baz"

* added AQL string functions `LTRIM`, `RTRIM`, `FIND_FIRST`, `FIND_LAST`, `SPLIT`,
  `SUBSTITUTE`

* added AQL functions `ZIP`, `VALUES` and `PERCENTILE`

* made AQL functions `CONCAT` and `CONCAT_SEPARATOR` work with list arguments

* dynamically create extra dispatcher threads if required

* fixed issue #1097: schemas in the API docs no longer show required properties as optional


v2.3.0-beta2 (2014-11-08)
-------------------------

* front-end: new icons for uploading and downloading JSON documents into a collection

* front-end: fixed documents pagination css display error

* front-end: fixed flickering of the progress view

* front-end: fixed missing event for documents filter function

* front-end: jsoneditor: added CMD+Return (Mac) CTRL+Return (Linux/Win) shortkey for
  saving a document

* front-end: added information tooltip for uploading json documents.

* front-end: added database management view to the collapsed navigation menu

* front-end: added collection truncation feature

* fixed issue #1086: arangoimp: Odd errors if arguments are not given properly

* performance improvements for AQL queries that use JavaScript-based expressions
  internally

* added AQL geo functions `WITHIN_RECTANGLE` and `IS_IN_POLYGON`

* fixed non-working query results download in AQL editor of web interface

* removed debug print message in AQL editor query export routine

* fixed issue #1075: Aardvark: user name required even if auth is off #1075

  The fix for this prefills the username input field with the current user's
  account name if any and `root` (the default username) otherwise. Additionally,
  the tooltip text has been slightly adjusted.

* fixed issue #1069: Add 'raw' link to swagger ui so that the raw swagger
  json can easily be retrieved

  This adds a link to the Swagger API docs to an application's detail view in
  the **Applications** tab of the web interface. The link produces the Swagger
  JSON directly. If authentication is turned on, the link requires authentication,
  too.

* documentation updates


v2.3.0-beta1 (2014-11-01)
-------------------------

* added dedicated `NOT IN` operator for AQL

  Previously, a `NOT IN` was only achievable by writing a negated `IN` condition:

      FOR i IN ... FILTER ! (i IN [ 23, 42 ]) ...

  This can now alternatively be expressed more intuitively as follows:

      FOR i IN ... FILTER i NOT IN [ 23, 42 ] ...

* added alternative logical operator syntax for AQL

  Previously, the logical operators in AQL could only be written as:
  - `&&`: logical and
  - `||`: logical or
  - `!`: negation

  ArangoDB 2.3 introduces the alternative variants for these operators:
  - `AND`: logical and
  - `OR`: logical or
  - `NOT`: negation

  The new syntax is just an alternative to the old syntax, allowing easier
  migration from SQL. The old syntax is still fully supported and will be.

* improved output of `ArangoStatement.parse()` and POST `/_api/query`

  If an AQL query can be parsed without problems, The return value of
  `ArangoStatement.parse()` now contains an attribute `ast` with the abstract
  syntax tree of the query (before optimizations). Though this is an internal
  representation of the query and is subject to change, it can be used to inspect
  how ArangoDB interprets a given query.

* improved `ArangoStatement.explain()` and POST `/_api/explain`

  The commands for explaining AQL queries have been improved.

* added command-line option `--javascript.v8-contexts` to control the number of
  V8 contexts created in arangod.

  Previously, the number of V8 contexts was equal to the number of server threads
  (as specified by option `--server.threads`).

  However, it may be sensible to create different amounts of threads and V8
  contexts. If the option is not specified, the number of V8 contexts created
  will be equal to the number of server threads. Thus no change in configuration
  is required to keep the old behavior.

  If you are using the default config files or merge them with your local config
  files, please review if the default number of server threads is okay in your
  environment. Additionally you should verify that the number of V8 contexts
  created (as specified in option `--javascript.v8-contexts`) is okay.

* the number of server.threads specified is now the minimum of threads
  started. There are situation in which threads are waiting for results of
  distributed database servers. In this case the number of threads is
  dynamically increased.

* removed index type "bitarray"

  Bitarray indexes were only half-way documented and integrated in previous versions
  of ArangoDB so their benefit was limited. The support for bitarray indexes has
  thus been removed in ArangoDB 2.3. It is not possible to create indexes of type
  "bitarray" with ArangoDB 2.3.

  When a collection is opened that contains a bitarray index definition created
  with a previous version of ArangoDB, ArangoDB will ignore it and log the following
  warning:

      index type 'bitarray' is not supported in this version of ArangoDB and is ignored

  Future versions of ArangoDB may automatically remove such index definitions so the
  warnings will eventually disappear.

* removed internal "_admin/modules/flush" in order to fix requireApp

* added basic support for handling binary data in Foxx

  Requests with binary payload can be processed in Foxx applications by
  using the new method `res.rawBodyBuffer()`. This will return the unparsed request
  body as a Buffer object.

  There is now also the method `req.requestParts()` available in Foxx to retrieve
  the individual components of a multipart HTTP request.

  Buffer objects can now be used when setting the response body of any Foxx action.
  Additionally, `res.send()` has been added as a convenience method for returning
  strings, JSON objects or buffers from a Foxx action:

      res.send("<p>some HTML</p>");
      res.send({ success: true });
      res.send(new Buffer("some binary data"));

  The convenience method `res.sendFile()` can now be used to easily return the
  contents of a file from a Foxx action:

      res.sendFile(applicationContext.foxxFilename("image.png"));

  `fs.write` now accepts not only strings but also Buffer objects as second parameter:

      fs.write(filename, "some data");
      fs.write(filename, new Buffer("some binary data"));

  `fs.readBuffer` can be used to return the contents of a file in a Buffer object.

* improved performance of insertion into non-unique hash indexes significantly in case
  many duplicate keys are used in the index

* issue #1042: set time zone in log output

  the command-line option `--log.use-local-time` was added to print dates and times in
  the server-local timezone instead of UTC

* command-line options that require a boolean value now validate the
  value given on the command-line

  This prevents issues if no value is specified for an option that
  requires a boolean value. For example, the following command-line would
  have caused trouble in 2.2, because `--server.endpoint` would have been
  used as the value for the `--server.disable-authentication` options
  (which requires a boolean value):

      arangod --server.disable-authentication --server.endpoint tcp://127.0.0.1:8529 data

  In 2.3, running this command will fail with an error and requires to
  be modified to:

      arangod --server.disable-authentication true --server.endpoint tcp://127.0.0.1:8529 data

* improved performance of CSV import in arangoimp

* fixed issue #1027: Stack traces are off-by-one

* fixed issue #1026: Modules loaded in different files within the same app
  should refer to the same module

* fixed issue #1025: Traversal not as expected in undirected graph

* added a _relation function in the general-graph module.

  This deprecated _directedRelation and _undirectedRelation.
  ArangoDB does not offer any constraints for undirected edges
  which caused some confusion of users how undirected relations
  have to be handled. Relation now only supports directed relations
  and the user can actively simulate undirected relations.

* changed return value of Foxx.applicationContext#collectionName:

  Previously, the function could return invalid collection names because
  invalid characters were not replaced in the application name prefix, only
  in the collection name passed.

  Now, the function replaces invalid characters also in the application name
  prefix, which might to slightly different results for application names that
  contained any characters outside the ranges [a-z], [A-Z] and [0-9].

* prevent XSS in AQL editor and logs view

* integrated tutorial into ArangoShell and web interface

* added option `--backslash-escape` for arangoimp when running CSV file imports

* front-end: added download feature for (filtered) documents

* front-end: added download feature for the results of a user query

* front-end: added function to move documents to another collection

* front-end: added sort-by attribute to the documents filter

* front-end: added sorting feature to database, graph management and user management view.

* issue #989: front-end: Databases view not refreshing after deleting a database

* issue #991: front-end: Database search broken

* front-end: added infobox which shows more information about a document (_id, _rev, _key) or
  an edge (_id, _rev, _key, _from, _to). The from and to attributes are clickable and redirect
  to their document location.

* front-end: added edit-mode for deleting multiple documents at the same time.

* front-end: added delete button to the detailed document/edge view.

* front-end: added visual feedback for saving documents/edges inside the editor (error/success).

* front-end: added auto-focusing for the first input field in a modal.

* front-end: added validation for user input in a modal.

* front-end: user defined queries are now stored inside the database and are bound to the current
  user, instead of using the local storage functionality of the browsers. The outcome of this is
  that user defined queries are now independently usable from any device. Also queries can now be
  edited through the standard document editor of the front-end through the _users collection.

* front-end: added import and export functionality for user defined queries.

* front-end: added new keywords and functions to the aql-editor theme

* front-end: applied tile-style to the graph view

* front-end: now using the new graph api including multi-collection support

* front-end: foxx apps are now deletable

* front-end: foxx apps are now installable and updateable through github, if github is their
  origin.

* front-end: added foxx app version control. Multiple versions of a single foxx app are now
  installable and easy to manage and are also arranged in groups.

* front-end: the user-set filter of a collection is now stored until the user navigates to
  another collection.

* front-end: fetching and filtering of documents, statistics, and query operations are now
  handled with asynchronous ajax calls.

* front-end: added progress indicator if the front-end is waiting for a server operation.

* front-end: fixed wrong count of documents in the documents view of a collection.

* front-end: fixed unexpected styling of the manage db view and navigation.

* front-end: fixed wrong handling of select fields in a modal view.

* front-end: fixed wrong positioning of some tooltips.

* automatically call `toJSON` function of JavaScript objects (if present)
  when serializing them into database documents. This change allows
  storing JavaScript date objects in the database in a sensible manner.


v2.2.7 (2014-11-19)
-------------------

* fixed issue #998: Incorrect application URL for non-system Foxx apps

* fixed issue #1079: AQL editor: keyword WITH in UPDATE query is not highlighted

* fix memory leak in cluster nodes

* fixed registration of AQL user-defined functions in Web UI (JS shell)

* fixed error display in Web UI for certain errors
  (now error message is printed instead of 'undefined')

* fixed issue #1059: bug in js module console

* fixed issue #1056: "fs": zip functions fail with passwords

* fixed issue #1063: Docs: measuring unit of --wal.logfile-size?

* fixed issue #1062: Docs: typo in 14.2 Example data


v2.2.6 (2014-10-20)
-------------------

* fixed issue #972: Compilation Issue

* fixed issue #743: temporary directories are now unique and one can read
  off the tool that created them, if empty, they are removed atexit

* Highly improved performance of all AQL GRAPH_* functions.

* Orphan collections in general graphs can now be found via GRAPH_VERTICES
  if either "any" or no direction is defined

* Fixed documentation for AQL function GRAPH_NEIGHBORS.
  The option "vertexCollectionRestriction" is meant to filter the target
  vertices only, and should not filter the path.

* Fixed a bug in GRAPH_NEIGHBORS which enforced only empty results
  under certain conditions


v2.2.5 (2014-10-09)
-------------------

* fixed issue #961: allow non-JSON values in undocument request bodies

* fixed issue 1028: libicu is now statically linked

* fixed cached lookups of collections on the server, which may have caused spurious
  problems after collection rename operations


v2.2.4 (2014-10-01)
-------------------

* fixed accessing `_from` and `_to` attributes in `collection.byExample` and
  `collection.firstExample`

  These internal attributes were not handled properly in the mentioned functions, so
  searching for them did not always produce documents

* fixed issue #1030: arangoimp 2.2.3 crashing, not logging on large Windows CSV file

* fixed issue #1025: Traversal not as expected in undirected graph

* fixed issue #1020

  This requires re-introducing the startup option `--database.force-sync-properties`.

  This option can again be used to force fsyncs of collection, index and database properties
  stored as JSON strings on disk in files named `parameter.json`. Syncing these files after
  a write may be necessary if the underlying storage does not sync file contents by itself
  in a "sensible" amount of time after a file has been written and closed.

  The default value is `true` so collection, index and database properties will always be
  synced to disk immediately. This affects creating, renaming and dropping collections as
  well as creating and dropping databases and indexes. Each of these operations will perform
  an additional fsync on the `parameter.json` file if the option is set to `true`.

  It might be sensible to set this option to `false` for workloads that create and drop a
  lot of collections (e.g. test runs).

  Document operations such as creating, updating and dropping documents are not affected
  by this option.

* fixed issue #1016: AQL editor bug

* fixed issue #1014: WITHIN function returns wrong distance

* fixed AQL shortest path calculation in function `GRAPH_SHORTEST_PATH` to return
  complete vertex objects instead of just vertex ids

* allow changing of attributes of documents stored in server-side JavaScript variables

  Previously, the following did not work:

      var doc = db.collection.document(key);
      doc._key = "abc"; // overwriting internal attributes not supported
      doc.value = 123;  // overwriting existing attributes not supported

  Now, modifying documents stored in server-side variables (e.g. `doc` in the above case)
  is supported. Modifying the variables will not update the documents in the database,
  but will modify the JavaScript object (which can be written back to the database using
  `db.collection.update` or `db.collection.replace`)

* fixed issue #997: arangoimp apparently doesn't support files >2gig on Windows

  large file support (requires using `_stat64` instead of `stat`) is now supported on
  Windows


v2.2.3 (2014-09-02)
-------------------

* added `around` for Foxx controller

* added `type` option for HTTP API `GET /_api/document?collection=...`

  This allows controlling the type of results to be returned. By default, paths to
  documents will be returned, e.g.

      [
	`/_api/document/test/mykey1`,
	`/_api/document/test/mykey2`,
	...
      ]

  To return a list of document ids instead of paths, the `type` URL parameter can be
  set to `id`:

      [
	`test/mykey1`,
	`test/mykey2`,
	...
      ]

  To return a list of document keys only, the `type` URL parameter can be set to `key`:

      [
	`mykey1`,
	`mykey2`,
	...
      ]


* properly capitalize HTTP response header field names in case the `x-arango-async`
  HTTP header was used in a request.

* fixed several documentation issues

* speedup for several general-graph functions, AQL functions starting with `GRAPH_`
  and traversals


v2.2.2 (2014-08-08)
-------------------

* allow storing non-reserved attribute names starting with an underscore

  Previous versions of ArangoDB parsed away all attribute names that started with an
  underscore (e.g. `_test', '_foo', `_bar`) on all levels of a document (root level
  and sub-attribute levels). While this behavior was documented, it was unintuitive and
  prevented storing documents inside other documents, e.g.:

      {
	"_key" : "foo",
	"_type" : "mydoc",
	"references" : [
	  {
	    "_key" : "something",
	    "_rev" : "...",
	    "value" : 1
	  },
	  {
	    "_key" : "something else",
	    "_rev" : "...",
	    "value" : 2
	  }
	]
      }

  In the above example, previous versions of ArangoDB removed all attributes and
  sub-attributes that started with underscores, meaning the embedded documents would lose
  some of their attributes. 2.2.2 should preserve such attributes, and will also allow
  storing user-defined attribute names on the top-level even if they start with underscores
  (such as `_type` in the above example).

* fix conversion of JavaScript String, Number and Boolean objects to JSON.

  Objects created in JavaScript using `new Number(...)`, `new String(...)`, or
  `new Boolean(...)` were not converted to JSON correctly.

* fixed a race condition on task registration (i.e. `require("org/arangodb/tasks").register()`)

  this race condition led to undefined behavior when a just-created task with no offset and
  no period was instantly executed and deleted by the task scheduler, before the `register`
  function returned to the caller.

* changed run-tests.sh to execute all suitable tests.

* switch to new version of gyp

* fixed upgrade button


v2.2.1 (2014-07-24)
-------------------

* fixed hanging write-ahead log recovery for certain cases that involved dropping
  databases

* fixed issue with --check-version: when creating a new database the check failed

* issue #947 Foxx applicationContext missing some properties

* fixed issue with --check-version: when creating a new database the check failed

* added startup option `--wal.suppress-shape-information`

  Setting this option to `true` will reduce memory and disk space usage and require
  less CPU time when modifying documents or edges. It should therefore be turned on
  for standalone ArangoDB servers. However, for servers that are used as replication
  masters, setting this option to `true` will effectively disable the usage of the
  write-ahead log for replication, so it should be set to `false` for any replication
  master servers.

  The default value for this option is `false`.

* added optional `ttl` attribute to specify result cursor expiration for HTTP API method
  `POST /_api/cursor`

  The `ttl` attribute can be used to prevent cursor results from timing out too early.

* issue #947: Foxx applicationContext missing some properties

* (reported by Christian Neubauer):

  The problem was that in Google's V8, signed and unsigned chars are not always declared cleanly.
  so we need to force v8 to compile with forced signed chars which is done by the Flag:
    -fsigned-char
  at least it is enough to follow the instructions of compiling arango on rasperry
  and add "CFLAGS='-fsigned-char'" to the make command of V8 and remove the armv7=0

* Fixed a bug with the replication client. In the case of single document
  transactions the collection was not write locked.


v2.2.0 (2014-07-10)
-------------------

* The replication methods `logger.start`, `logger.stop` and `logger.properties` are
  no-ops in ArangoDB 2.2 as there is no separate replication logger anymore. Data changes
  are logged into the write-ahead log in ArangoDB 2.2, and not separately by the
  replication logger. The replication logger object is still there in ArangoDB 2.2 to
  ensure backwards-compatibility, however, logging cannot be started, stopped or
  configured anymore. Using any of these methods will do nothing.

  This also affects the following HTTP API methods:
  - `PUT /_api/replication/logger-start`
  - `PUT /_api/replication/logger-stop`
  - `GET /_api/replication/logger-config`
  - `PUT /_api/replication/logger-config`

  Using any of these methods is discouraged from now on as they will be removed in
  future versions of ArangoDB.

* INCOMPATIBLE CHANGE: replication of transactions has changed. Previously, transactions
  were logged on a master in one big block and shipped to a slave in one block, too.
  Now transactions will be logged and replicated as separate entries, allowing transactions
  to be bigger and also ensure replication progress.

  This change also affects the behavior of the `stop` method of the replication applier.
  If the replication applier is now stopped manually using the `stop` method and later
  restarted using the `start` method, any transactions that were unfinished at the
  point of stopping will be aborted on a slave, even if they later commit on the master.

  In ArangoDB 2.2, stopping the replication applier manually should be avoided unless the
  goal is to stop replication permanently or to do a full resync with the master anyway.
  If the replication applier still must be stopped, it should be made sure that the
  slave has fetched and applied all pending operations from a master, and that no
  extra transactions are started on the master before the `stop` command on the slave
  is executed.

  Replication of transactions in ArangoDB 2.2 might also lock the involved collections on
  the slave while a transaction is either committed or aborted on the master and the
  change has been replicated to the slave. This change in behavior may be important for
  slave servers that are used for read-scaling. In order to avoid long lasting collection
  locks on the slave, transactions should be kept small.

  The `_replication` system collection is not used anymore in ArangoDB 2.2 and its usage is
  discouraged.

* INCOMPATIBLE CHANGE: the figures reported by the `collection.figures` method
  now only reflect documents and data contained in the journals and datafiles of
  collections. Documents or deletions contained only in the write-ahead log will
  not influence collection figures until the write-ahead log garbage collection
  kicks in. The figures for a collection might therefore underreport the total
  resource usage of a collection.

  Additionally, the attributes `lastTick` and `uncollectedLogfileEntries` have been
  added to the result of the `figures` operation and the HTTP API method
  `PUT /_api/collection/figures`

* added `insert` method as an alias for `save`. Documents can now be inserted into
  a collection using either method:

      db.test.save({ foo: "bar" });
      db.test.insert({ foo: "bar" });

* added support for data-modification AQL queries

* added AQL keywords `INSERT`, `UPDATE`, `REPLACE` and `REMOVE` (and `WITH`) to
  support data-modification AQL queries.

  Unquoted usage of these keywords for attribute names in AQL queries will likely
  fail in ArangoDB 2.2. If any such attribute name needs to be used in a query, it
  should be enclosed in backticks to indicate the usage of a literal attribute
  name.

  For example, the following query will fail in ArangoDB 2.2 with a parse error:

      FOR i IN foo RETURN i.remove

  and needs to be rewritten like this:

      FOR i IN foo RETURN i.`remove`

* disallow storing of JavaScript objects that contain JavaScript native objects
  of type `Date`, `Function`, `RegExp` or `External`, e.g.

      db.test.save({ foo: /bar/ });
      db.test.save({ foo: new Date() });

  will now print

      Error: <data> cannot be converted into JSON shape: could not shape document

  Previously, objects of these types were silently converted into an empty object
  (i.e. `{ }`).

  To store such objects in a collection, explicitly convert them into strings
  like this:

      db.test.save({ foo: String(/bar/) });
      db.test.save({ foo: String(new Date()) });

* The replication methods `logger.start`, `logger.stop` and `logger.properties` are
  no-ops in ArangoDB 2.2 as there is no separate replication logger anymore. Data changes
  are logged into the write-ahead log in ArangoDB 2.2, and not separately by the
  replication logger. The replication logger object is still there in ArangoDB 2.2 to
  ensure backwards-compatibility, however, logging cannot be started, stopped or
  configured anymore. Using any of these methods will do nothing.

  This also affects the following HTTP API methods:
  - `PUT /_api/replication/logger-start`
  - `PUT /_api/replication/logger-stop`
  - `GET /_api/replication/logger-config`
  - `PUT /_api/replication/logger-config`

  Using any of these methods is discouraged from now on as they will be removed in
  future versions of ArangoDB.

* INCOMPATIBLE CHANGE: replication of transactions has changed. Previously, transactions
  were logged on a master in one big block and shipped to a slave in one block, too.
  Now transactions will be logged and replicated as separate entries, allowing transactions
  to be bigger and also ensure replication progress.

  This change also affects the behavior of the `stop` method of the replication applier.
  If the replication applier is now stopped manually using the `stop` method and later
  restarted using the `start` method, any transactions that were unfinished at the
  point of stopping will be aborted on a slave, even if they later commit on the master.

  In ArangoDB 2.2, stopping the replication applier manually should be avoided unless the
  goal is to stop replication permanently or to do a full resync with the master anyway.
  If the replication applier still must be stopped, it should be made sure that the
  slave has fetched and applied all pending operations from a master, and that no
  extra transactions are started on the master before the `stop` command on the slave
  is executed.

  Replication of transactions in ArangoDB 2.2 might also lock the involved collections on
  the slave while a transaction is either committed or aborted on the master and the
  change has been replicated to the slave. This change in behavior may be important for
  slave servers that are used for read-scaling. In order to avoid long lasting collection
  locks on the slave, transactions should be kept small.

  The `_replication` system collection is not used anymore in ArangoDB 2.2 and its usage is
  discouraged.

* INCOMPATIBLE CHANGE: the figures reported by the `collection.figures` method
  now only reflect documents and data contained in the journals and datafiles of
  collections. Documents or deletions contained only in the write-ahead log will
  not influence collection figures until the write-ahead log garbage collection
  kicks in. The figures for a collection might therefore underreport the total
  resource usage of a collection.

  Additionally, the attributes `lastTick` and `uncollectedLogfileEntries` have been
  added to the result of the `figures` operation and the HTTP API method
  `PUT /_api/collection/figures`

* added `insert` method as an alias for `save`. Documents can now be inserted into
  a collection using either method:

      db.test.save({ foo: "bar" });
      db.test.insert({ foo: "bar" });

* added support for data-modification AQL queries

* added AQL keywords `INSERT`, `UPDATE`, `REPLACE` and `REMOVE` (and `WITH`) to
  support data-modification AQL queries.

  Unquoted usage of these keywords for attribute names in AQL queries will likely
  fail in ArangoDB 2.2. If any such attribute name needs to be used in a query, it
  should be enclosed in backticks to indicate the usage of a literal attribute
  name.

  For example, the following query will fail in ArangoDB 2.2 with a parse error:

      FOR i IN foo RETURN i.remove

  and needs to be rewritten like this:

      FOR i IN foo RETURN i.`remove`

* disallow storing of JavaScript objects that contain JavaScript native objects
  of type `Date`, `Function`, `RegExp` or `External`, e.g.

      db.test.save({ foo: /bar/ });
      db.test.save({ foo: new Date() });

  will now print

      Error: <data> cannot be converted into JSON shape: could not shape document

  Previously, objects of these types were silently converted into an empty object
  (i.e. `{ }`).

  To store such objects in a collection, explicitly convert them into strings
  like this:

      db.test.save({ foo: String(/bar/) });
      db.test.save({ foo: String(new Date()) });

* honor startup option `--server.disable-statistics` when deciding whether or not
  to start periodic statistics collection jobs

  Previously, the statistics collection jobs were started even if the server was
  started with the `--server.disable-statistics` flag being set to `true`

* removed startup option `--random.no-seed`

  This option had no effect in previous versions of ArangoDB and was thus removed.

* removed startup option `--database.remove-on-drop`

  This option was used for debugging only.

* removed startup option `--database.force-sync-properties`

  This option is now superfluous as collection properties are now stored in the
  write-ahead log.

* introduced write-ahead log

  All write operations in an ArangoDB server instance are automatically logged
  to the server's write-ahead log. The write-ahead log is a set of append-only
  logfiles, and it is used in case of a crash recovery and for replication.
  Data from the write-ahead log will eventually be moved into the journals or
  datafiles of collections, allowing the server to remove older write-ahead log
  logfiles. Figures of collections will be updated when data are moved from the
  write-ahead log into the journals or datafiles of collections.

  Cross-collection transactions in ArangoDB should benefit considerably by this
  change, as less writes than in previous versions are required to ensure the data
  of multiple collections are atomically and durably committed. All data-modifying
  operations inside transactions (insert, update, remove) will write their
  operations into the write-ahead log directly, making transactions with multiple
  operations also require less physical memory than in previous versions of ArangoDB,
  that required all transaction data to fit into RAM.

  The `_trx` system collection is not used anymore in ArangoDB 2.2 and its usage is
  discouraged.

  The data in the write-ahead log can also be used in the replication context.
  The `_replication` collection that was used in previous versions of ArangoDB to
  store all changes on the server is not used anymore in ArangoDB 2.2. Instead,
  slaves can read from a master's write-ahead log to get informed about most
  recent changes. This removes the need to store data-modifying operations in
  both the actual place and the `_replication` collection.

* removed startup option `--server.disable-replication-logger`

  This option is superfluous in ArangoDB 2.2. There is no dedicated replication
  logger in ArangoDB 2.2. There is now always the write-ahead log, and it is also
  used as the server's replication log. Specifying the startup option
  `--server.disable-replication-logger` will do nothing in ArangoDB 2.2, but the
  option should not be used anymore as it might be removed in a future version.

* changed behavior of replication logger

  There is no dedicated replication logger in ArangoDB 2.2 as there is the
  write-ahead log now. The existing APIs for starting and stopping the replication
  logger still exist in ArangoDB 2.2 for downwards-compatibility, but calling
  the start or stop operations are no-ops in ArangoDB 2.2. When querying the
  replication logger status via the API, the server will always report that the
  replication logger is running. Configuring the replication logger is a no-op
  in ArangoDB 2.2, too. Changing the replication logger configuration has no
  effect. Instead, the write-ahead log configuration can be changed.

* removed MRuby integration for arangod

  ArangoDB had an experimental MRuby integration in some of the publish builds.
  This wasn't continuously developed, and so it has been removed in ArangoDB 2.2.

  This change has led to the following startup options being superfluous:

  - `--ruby.gc-interval`
  - `--ruby.action-directory`
  - `--ruby.modules-path`
  - `--ruby.startup-directory`

  Specifying these startup options will do nothing in ArangoDB 2.2, but the
  options should be avoided from now on as they might be removed in future versions.

* reclaim index memory when last document in collection is deleted

  Previously, deleting documents from a collection did not lead to index sizes being
  reduced. Instead, the already allocated index memory was re-used when a collection
  was refilled.

  Now, index memory for primary indexes and hash indexes is reclaimed instantly when
  the last document from a collection is removed.

* inlined and optimized functions in hash indexes

* added AQL TRANSLATE function

  This function can be used to perform lookups from static lists, e.g.

      LET countryNames = { US: "United States", UK: "United Kingdom", FR: "France" }
      RETURN TRANSLATE("FR", countryNames)

* fixed datafile debugger

* fixed check-version for empty directory

* moved try/catch block to the top of routing chain

* added mountedApp function for foxx-manager

* fixed issue #883: arango 2.1 - when starting multi-machine cluster, UI web
  does not change to cluster overview

* fixed dfdb: should not start any other V8 threads

* cleanup of version-check, added module org/arangodb/database-version,
  added --check-version option

* fixed issue #881: [2.1.0] Bombarded (every 10 sec or so) with
  "WARNING format string is corrupt" when in non-system DB Dashboard

* specialized primary index implementation to allow faster hash table
  rebuilding and reduce lookups in datafiles for the actual value of `_key`.

* issue #862: added `--overwrite` option to arangoimp

* removed number of property lookups for documents during AQL queries that
  access documents

* prevent buffering of long print results in arangosh's and arangod's print
  command

  this change will emit buffered intermediate print results and discard the
  output buffer to quickly deliver print results to the user, and to prevent
  constructing very large buffers for large results

* removed sorting of attribute names for use in a collection's shaper

  sorting attribute names was done on document insert to keep attributes
  of a collection in sorted order for faster comparisons. The sort order
  of attributes was only used in one particular and unlikely case, so it
  was removed. Collections with many different attribute names should
  benefit from this change by faster inserts and slightly less memory usage.

* fixed a bug in arangodump which got the collection name in _from and _to
  attributes of edges wrong (all were "_unknown")

* fixed a bug in arangorestore which did not recognize wrong _from and _to
  attributes of edges

* improved error detection and reporting in arangorestore


v2.1.1 (2014-06-06)
-------------------

* fixed dfdb: should not start any other V8 threads

* signature for collection functions was modified

  The basic change was the substitution of the input parameter of the
  function by an generic options object which can contain multiple
  option parameter of the function.
  Following functions were modified
  remove
  removeBySample
  replace
  replaceBySample
  update
  updateBySample

  Old signature is yet supported but it will be removed in future versions

v2.1.0 (2014-05-29)
-------------------

* implemented upgrade procedure for clusters

* fixed communication issue with agency which prevented reconnect
  after an agent failure

* fixed cluster dashboard in the case that one but not all servers
  in the cluster are down

* fixed a bug with coordinators creating local database objects
  in the wrong order (_system needs to be done first)

* improved cluster dashboard


v2.1.0-rc2 (2014-05-25)
-----------------------

* fixed issue #864: Inconsistent behavior of AQL REVERSE(list) function


v2.1.0-rc1 (XXXX-XX-XX)
-----------------------

* added server-side periodic task management functions:

  - require("org/arangodb/tasks").register(): registers a periodic task
  - require("org/arangodb/tasks").unregister(): unregisters and removes a
    periodic task
  - require("org/arangodb/tasks").get(): retrieves a specific tasks or all
    existing tasks

  the previous undocumented function `internal.definePeriodic` is now
  deprecated and will be removed in a future release.

* decrease the size of some seldom used system collections on creation.

  This will make these collections use less disk space and mapped memory.

* added AQL date functions

* added AQL FLATTEN() list function

* added index memory statistics to `db.<collection>.figures()` function

  The `figures` function will now return a sub-document `indexes`, which lists
  the number of indexes in the `count` sub-attribute, and the total memory
  usage of the indexes in bytes in the `size` sub-attribute.

* added AQL CURRENT_DATABASE() function

  This function returns the current database's name.

* added AQL CURRENT_USER() function

  This function returns the current user from an AQL query. The current user is the
  username that was specified in the `Authorization` HTTP header of the request. If
  authentication is turned off or the query was executed outside a request context,
  the function will return `null`.

* fixed issue #796: Searching with newline chars broken?

  fixed slightly different handling of backslash escape characters in a few
  AQL functions. Now handling of escape sequences should be consistent, and
  searching for newline characters should work the same everywhere

* added OpenSSL version check for configure

  It will report all OpenSSL versions < 1.0.1g as being too old.
  `configure` will only complain about an outdated OpenSSL version but not stop.

* require C++ compiler support (requires g++ 4.8, clang++ 3.4 or Visual Studio 13)

* less string copying returning JSONified documents from ArangoDB, e.g. via
  HTTP GET `/_api/document/<collection>/<document>`

* issue #798: Lower case http headers from arango

  This change allows returning capitalized HTTP headers, e.g.
  `Content-Length` instead of `content-length`.
  The HTTP spec says that headers are case-insensitive, but
  in fact several clients rely on a specific case in response
  headers.
  This change will capitalize HTTP headers if the `X-Arango-Version`
  request header is sent by the client and contains a value of at
  least `20100` (for version 2.1). The default value for the
  compatibility can also be set at server start, using the
  `--server.default-api-compatibility` option.

* simplified usage of `db._createStatement()`

  Previously, the function could not be called with a query string parameter as
  follows:

      db._createStatement(queryString);

  Calling it as above resulted in an error because the function expected an
  object as its parameter. From now on, it's possible to call the function with
  just the query string.

* make ArangoDB not send back a `WWW-Authenticate` header to a client in case the
  client sends the `X-Omit-WWW-Authenticate` HTTP header.

  This is done to prevent browsers from showing their built-in HTTP authentication
  dialog for AJAX requests that require authentication.
  ArangoDB will still return an HTTP 401 (Unauthorized) if the request doesn't
  contain valid credentials, but it will omit the `WWW-Authenticate` header,
  allowing clients to bypass the browser's authentication dialog.

* added REST API method HTTP GET `/_api/job/job-id` to query the status of an
  async job without potentially fetching it from the list of done jobs

* fixed non-intuitive behavior in jobs API: previously, querying the status
  of an async job via the API HTTP PUT `/_api/job/job-id` removed a currently
  executing async job from the list of queryable jobs on the server.
  Now, when querying the result of an async job that is still executing,
  the job is kept in the list of queryable jobs so its result can be fetched
  by a subsequent request.

* use a new data structure for the edge index of an edge collection. This
  improves the performance for the creation of the edge index and in
  particular speeds up removal of edges in graphs. Note however that
  this change might change the order in which edges starting at
  or ending in a vertex are returned. However, this order was never
  guaranteed anyway and it is not sensible to guarantee any particular
  order.

* provide a size hint to edge and hash indexes when initially filling them
  this will lead to less re-allocations when populating these indexes

  this may speed up building indexes when opening an existing collection

* don't requeue identical context methods in V8 threads in case a method is
  already registered

* removed arangod command line option `--database.remove-on-compacted`

* export the sort attribute for graph traversals to the HTTP interface

* add support for arangodump/arangorestore for clusters


v2.0.8 (XXXX-XX-XX)
-------------------

* fixed too-busy iteration over skiplists

  Even when a skiplist query was restricted by a limit clause, the skiplist
  index was queried without the limit. this led to slower-than-necessary
  execution times.

* fixed timeout overflows on 32 bit systems

  this bug has led to problems when select was called with a high timeout
  value (2000+ seconds) on 32bit systems that don't have a forgiving select
  implementation. when the call was made on these systems, select failed
  so no data would be read or sent over the connection

  this might have affected some cluster-internal operations.

* fixed ETCD issues on 32 bit systems

  ETCD was non-functional on 32 bit systems at all. The first call to the
  watch API crashed it. This was because atomic operations worked on data
  structures that were not properly aligned on 32 bit systems.

* fixed issue #848: db.someEdgeCollection.inEdge does not return correct
  value when called the 2nd time after a .save to the edge collection


v2.0.7 (2014-05-05)
-------------------

* issue #839: Foxx Manager missing "unfetch"

* fixed a race condition at startup

  this fixes undefined behavior in case the logger was involved directly at
  startup, before the logger initialization code was called. This should have
  occurred only for code that was executed before the invocation of main(),
  e.g. during ctor calls of statically defined objects.


v2.0.6 (2014-04-22)
-------------------

* fixed issue #835: arangosh doesn't show correct database name



v2.0.5 (2014-04-21)
-------------------

* Fixed a caching problem in IE JS Shell

* added cancelation for async jobs

* upgraded to new gyp for V8

* new Windows installer


v2.0.4 (2014-04-14)
-------------------

* fixed cluster authentication front-end issues for Firefox and IE, there are
  still problems with Chrome


v2.0.3 (2014-04-14)
-------------------

* fixed AQL optimizer bug

* fixed front-end issues

* added password change dialog


v2.0.2 (2014-04-06)
-------------------

* during cluster startup, do not log (somewhat expected) connection errors with
  log level error, but with log level info

* fixed dashboard modals

* fixed connection check for cluster planning front end: firefox does
  not support async:false

* document how to persist a cluster plan in order to relaunch an existing
  cluster later


v2.0.1 (2014-03-31)
-------------------

* make ArangoDB not send back a `WWW-Authenticate` header to a client in case the
  client sends the `X-Omit-WWW-Authenticate` HTTP header.

  This is done to prevent browsers from showing their built-in HTTP authentication
  dialog for AJAX requests that require authentication.
  ArangoDB will still return an HTTP 401 (Unauthorized) if the request doesn't
  contain valid credentials, but it will omit the `WWW-Authenticate` header,
  allowing clients to bypass the browser's authentication dialog.

* fixed isses in arango-dfdb:

  the dfdb was not able to unload certain system collections, so these couldn't be
  inspected with the dfdb sometimes. Additionally, it did not truncate corrupt
  markers from datafiles under some circumstances

* added `changePassword` attribute for users

* fixed non-working "save" button in collection edit view of web interface
  clicking the save button did nothing. one had to press enter in one of the input
  fields to send modified form data

* fixed V8 compile error on MacOS X

* prevent `body length: -9223372036854775808` being logged in development mode for
  some Foxx HTTP responses

* fixed several bugs in web interface dashboard

* fixed issue #783: coffee script not working in manifest file

* fixed issue #783: coffee script not working in manifest file

* fixed issue #781: Cant save current query from AQL editor ui

* bumped version in `X-Arango-Version` compatibility header sent by arangosh and other
  client tools from `1.5` to `2.0`.

* fixed startup options for arango-dfdb, added details option for arango-dfdb

* fixed display of missing error messages and codes in arangosh

* when creating a collection via the web interface, the collection type was always
  "document", regardless of the user's choice


v2.0.0 (2014-03-10)
-------------------

* first 2.0 release


v2.0.0-rc2 (2014-03-07)
-----------------------

* fixed cluster authorization


v2.0.0-rc1 (2014-02-28)
-----------------------

* added sharding :-)

* added collection._dbName attribute to query the name of the database from a collection

  more detailed documentation on the sharding and cluster features can be found in the user
  manual, section **Sharding**

* INCOMPATIBLE CHANGE: using complex values in AQL filter conditions with operators other
  than equality (e.g. >=, >, <=, <) will disable usage of skiplist indexes for filter
  evaluation.

  For example, the following queries will be affected by change:

      FOR doc IN docs FILTER doc.value < { foo: "bar" } RETURN doc
      FOR doc IN docs FILTER doc.value >= [ 1, 2, 3 ] RETURN doc

  The following queries will not be affected by the change:

      FOR doc IN docs FILTER doc.value == 1 RETURN doc
      FOR doc IN docs FILTER doc.value == "foo" RETURN doc
      FOR doc IN docs FILTER doc.value == [ 1, 2, 3 ] RETURN doc
      FOR doc IN docs FILTER doc.value == { foo: "bar" } RETURN doc

* INCOMPATIBLE CHANGE: removed undocumented method `collection.saveOrReplace`

  this feature was never advertised nor documented nor tested.

* INCOMPATIBLE CHANGE: removed undocumented REST API method `/_api/simple/BY-EXAMPLE-HASH`

  this feature was never advertised nor documented nor tested.

* added explicit startup parameter `--server.reuse-address`

  This flag can be used to control whether sockets should be acquired with the SO_REUSEADDR
  flag.

  Regardless of this setting, sockets on Windows are always acquired using the
  SO_EXCLUSIVEADDRUSE flag.

* removed undocumented REST API method GET `/_admin/database-name`

* added user validation API at POST `/_api/user/<username>`

* slightly improved users management API in `/_api/user`:

  Previously, when creating a new user via HTTP POST, the username needed to be
  passed in an attribute `username`. When users were returned via this API,
  the usernames were returned in an attribute named `user`. This was slightly
  confusing and was changed in 2.0 as follows:

  - when adding a user via HTTP POST, the username can be specified in an attribute
  `user`. If this attribute is not used, the API will look into the attribute `username`
  as before and use that value.
  - when users are returned via HTTP GET, the usernames are still returned in an
    attribute `user`.

  This change should be fully downwards-compatible with the previous version of the API.

* added AQL SLICE function to extract slices from lists

* made module loader more node compatible

* the startup option `--javascript.package-path` for arangosh is now deprecated and does
  nothing. Using it will not cause an error, but the option is ignored.

* added coffee script support

* Several UI improvements.

* Exchanged icons in the graphviewer toolbar

* always start networking and HTTP listeners when starting the server (even in
  console mode)

* allow vertex and edge filtering with user-defined functions in TRAVERSAL,
  TRAVERSAL_TREE and SHORTEST_PATH AQL functions:

      // using user-defined AQL functions for edge and vertex filtering
      RETURN TRAVERSAL(friends, friendrelations, "friends/john", "outbound", {
	followEdges: "myfunctions::checkedge",
	filterVertices: "myfunctions::checkvertex"
      })

      // using the following custom filter functions
      var aqlfunctions = require("org/arangodb/aql/functions");
      aqlfunctions.register("myfunctions::checkedge", function (config, vertex, edge, path) {
	return (edge.type !== 'dislikes'); // don't follow these edges
      }, false);

      aqlfunctions.register("myfunctions::checkvertex", function (config, vertex, path) {
	if (vertex.isDeleted || ! vertex.isActive) {
	  return [ "prune", "exclude" ]; // exclude these and don't follow them
	}
	return [ ]; // include everything else
      }, false);

* fail if invalid `strategy`, `order` or `itemOrder` attribute values
  are passed to the AQL TRAVERSAL function. Omitting these attributes
  is not considered an error, but specifying an invalid value for any
  of these attributes will make an AQL query fail.

* issue #751: Create database through API should return HTTP status code 201

  By default, the server now returns HTTP 201 (created) when creating a new
  database successfully. To keep compatibility with older ArangoDB versions, the
  startup parameter `--server.default-api-compatibility` can be set to a value
  of `10400` to indicate API compatibility with ArangoDB 1.4. The compatibility
  can also be enforced by setting the `X-Arango-Version` HTTP header in a
  client request to this API on a per-request basis.

* allow direct access from the `db` object to collections whose names start
  with an underscore (e.g. db._users).

  Previously, access to such collections via the `db` object was possible from
  arangosh, but not from arangod (and thus Foxx and actions). The only way
  to access such collections from these places was via the `db._collection(<name>)`
  workaround.

* allow `\n` (as well as `\r\n`) as line terminator in batch requests sent to
  `/_api/batch` HTTP API.

* use `--data-binary` instead of `--data` parameter in generated cURL examples

* issue #703: Also show path of logfile for fm.config()

* issue #675: Dropping a collection used in "graph" module breaks the graph

* added "static" Graph.drop() method for graphs API

* fixed issue #695: arangosh server.password error

* use pretty-printing in `--console` mode by default

* simplified ArangoDB startup options

  Some startup options are now superfluous or their usage is simplified. The
  following options have been changed:

  * `--javascript.modules-path`: this option has been removed. The modules paths
    are determined by arangod and arangosh automatically based on the value of
    `--javascript.startup-directory`.

    If the option is set on startup, it is ignored so startup will not abort with
    an error `unrecognized option`.

  * `--javascript.action-directory`: this option has been removed. The actions
    directory is determined by arangod automatically based on the value of
    `--javascript.startup-directory`.

    If the option is set on startup, it is ignored so startup will not abort with
    an error `unrecognized option`.

  * `--javascript.package-path`: this option is still available but it is not
    required anymore to set the standard package paths (e.g. `js/npm`). arangod
    will automatically use this standard package path regardless of whether it
    was specified via the options.

    It is possible to use this option to add additional package paths to the
    standard value.

  Configuration files included with arangod are adjusted accordingly.

* layout of the graphs tab adapted to better fit with the other tabs

* database selection is moved to the bottom right corner of the web interface

* removed priority queue index type

  this feature was never advertised nor documented nor tested.

* display internal attributes in document source view of web interface

* removed separate shape collections

  When upgrading to ArangoDB 2.0, existing collections will be converted to include
  shapes and attribute markers in the datafiles instead of using separate files for
  shapes.

  When a collection is converted, existing shapes from the SHAPES directory will
  be written to a new datafile in the collection directory, and the SHAPES directory
  will be removed afterwards.

  This saves up to 2 MB of memory and disk space for each collection
  (savings are higher, the less different shapes there are in a collection).
  Additionally, one less file descriptor per opened collection will be used.

  When creating a new collection, the amount of sync calls may be reduced. The same
  may be true for documents with yet-unknown shapes. This may help performance
  in these cases.

* added AQL functions `NTH` and `POSITION`

* added signal handler for arangosh to save last command in more cases

* added extra prompt placeholders for arangosh:
  - `%e`: current endpoint
  - `%u`: current user

* added arangosh option `--javascript.gc-interval` to control amount of
  garbage collection performed by arangosh

* fixed issue #651: Allow addEdge() to take vertex ids in the JS library

* removed command-line option `--log.format`

  In previous versions, this option did not have an effect for most log messages, so
  it got removed.

* removed C++ logger implementation

  Logging inside ArangoDB is now done using the LOG_XXX() macros. The LOGGER_XXX()
  macros are gone.

* added collection status "loading"


v1.4.16 (XXXX-XX-XX)
--------------------

* fixed too eager datafile deletion

  this issue could have caused a crash when the compaction had marked datafiles as obsolete
  and they were removed while "old" temporary query results still pointed to the old datafile
  positions

* fixed issue #826: Replication fails when a collection's configuration changes


v1.4.15 (2014-04-19)
--------------------

* bugfix for AQL query optimizer

  the following type of query was too eagerly optimized, leading to errors in code-generation:

      LET a = (FOR i IN [] RETURN i) LET b = (FOR i IN [] RETURN i) RETURN 1

  the problem occurred when both lists in the subqueries were empty. In this case invalid code
  was generated and the query couldn't be executed.


v1.4.14 (2014-04-05)
--------------------

* fixed race conditions during shape / attribute insertion

  A race condition could have led to spurious `cannot find attribute #xx` or
  `cannot find shape #xx` (where xx is a number) warning messages being logged
  by the server. This happened when a new attribute was inserted and at the same
  time was queried by another thread.

  Also fixed a race condition that may have occurred when a thread tried to
  access the shapes / attributes hash tables while they were resized. In this
  cases, the shape / attribute may have been hashed to a wrong slot.

* fixed a memory barrier / cpu synchronization problem with libev, affecting
  Windows with Visual Studio 2013 (probably earlier versions are affected, too)

  The issue is described in detail here:
  http://lists.schmorp.de/pipermail/libev/2014q1/002318.html


v1.4.13 (2014-03-14)
--------------------

* added diagnostic output for Foxx application upload

* allow dump & restore from ArangoDB 1.4 with an ArangoDB 2.0 server

* allow startup options `temp-path` and `default-language` to be specified from the arangod
  configuration file and not only from the command line

* fixed too eager compaction

  The compaction will now wait for several seconds before trying to re-compact the same
  collection. Additionally, some other limits have been introduced for the compaction.


v1.4.12 (2014-03-05)
--------------------

* fixed display bug in web interface which caused the following problems:
  - documents were displayed in web interface as being empty
  - document attributes view displayed many attributes with content "undefined"
  - document source view displayed many attributes with name "TYPEOF" and value "undefined"
  - an alert popping up in the browser with message "Datatables warning..."

* re-introduced old-style read-write locks to supports Windows versions older than
  Windows 2008R2 and Windows 7. This should re-enable support for Windows Vista and
  Windows 2008.


v1.4.11 (2014-02-27)
--------------------

* added SHORTEST_PATH AQL function

  this calculates the shortest paths between two vertices, using the Dijkstra
  algorithm, employing a min-heap

  By default, ArangoDB does not know the distance between any two vertices and
  will use a default distance of 1. A custom distance function can be registered
  as an AQL user function to make the distance calculation use any document
  attributes or custom logic:

      RETURN SHORTEST_PATH(cities, motorways, "cities/CGN", "cities/MUC", "outbound", {
	paths: true,
	distance: "myfunctions::citydistance"
      })

      // using the following custom distance function
      var aqlfunctions = require("org/arangodb/aql/functions");
      aqlfunctions.register("myfunctions::distance", function (config, vertex1, vertex2, edge) {
	return Math.sqrt(Math.pow(vertex1.x - vertex2.x) + Math.pow(vertex1.y - vertex2.y));
      }, false);

* fixed bug in Graph.pathTo function

* fixed small memleak in AQL optimizer

* fixed access to potentially uninitialized variable when collection had a cap constraint


v1.4.10 (2014-02-21)
--------------------

* fixed graph constructor to allow graph with some parameter to be used

* added node.js "events" and "stream"

* updated npm packages

* added loading of .json file

* Fixed http return code in graph api with waitForSync parameter.

* Fixed documentation in graph, simple and index api.

* removed 2 tests due to change in ruby library.

* issue #756: set access-control-expose-headers on CORS response

  the following headers are now whitelisted by ArangoDB in CORS responses:
  - etag
  - content-encoding
  - content-length
  - location
  - server
  - x-arango-errors
  - x-arango-async-id


v1.4.9 (2014-02-07)
-------------------

* return a document's current etag in response header for HTTP HEAD requests on
  documents that return an HTTP 412 (precondition failed) error. This allows
  retrieving the document's current revision easily.

* added AQL function `SKIPLIST` to directly access skiplist indexes from AQL

  This is a shortcut method to use a skiplist index for retrieving specific documents in
  indexed order. The function capability is rather limited, but it may be used
  for several cases to speed up queries. The documents are returned in index order if
  only one condition is used.

      /* return all documents with mycollection.created > 12345678 */
      FOR doc IN SKIPLIST(mycollection, { created: [[ '>', 12345678 ]] })
	RETURN doc

      /* return first document with mycollection.created > 12345678 */
      FOR doc IN SKIPLIST(mycollection, { created: [[ '>', 12345678 ]] }, 0, 1)
	RETURN doc

      /* return all documents with mycollection.created between 12345678 and 123456790 */
      FOR doc IN SKIPLIST(mycollection, { created: [[ '>', 12345678 ], [ '<=', 123456790 ]] })
	RETURN doc

      /* return all documents with mycollection.a equal 1 and .b equal 2 */
      FOR doc IN SKIPLIST(mycollection, { a: [[ '==', 1 ]], b: [[ '==', 2 ]] })
	RETURN doc

  The function requires a skiplist index with the exact same attributes to
  be present on the specified collection. All attributes present in the skiplist
  index must be specified in the conditions specified for the `SKIPLIST` function.
  Attribute declaration order is important, too: attributes must be specified in the
  same order in the condition as they have been declared in the skiplist index.

* added command-line option `--server.disable-authentication-unix-sockets`

  with this option, authentication can be disabled for all requests coming
  in via UNIX domain sockets, enabling clients located on the same host as
  the ArangoDB server to connect without authentication.
  Other connections (e.g. TCP/IP) are not affected by this option.

  The default value for this option is `false`.
  Note: this option is only supported on platforms that support Unix domain
  sockets.

* call global arangod instance destructor on shutdown

* issue #755: TRAVERSAL does not use strategy, order and itemOrder options

  these options were not honored when configuring a traversal via the AQL
  TRAVERSAL function. Now, these options are used if specified.

* allow vertex and edge filtering with user-defined functions in TRAVERSAL,
  TRAVERSAL_TREE and SHORTEST_PATH AQL functions:

      // using user-defined AQL functions for edge and vertex filtering
      RETURN TRAVERSAL(friends, friendrelations, "friends/john", "outbound", {
	followEdges: "myfunctions::checkedge",
	filterVertices: "myfunctions::checkvertex"
      })

      // using the following custom filter functions
      var aqlfunctions = require("org/arangodb/aql/functions");
      aqlfunctions.register("myfunctions::checkedge", function (config, vertex, edge, path) {
	return (edge.type !== 'dislikes'); // don't follow these edges
      }, false);

      aqlfunctions.register("myfunctions::checkvertex", function (config, vertex, path) {
	if (vertex.isDeleted || ! vertex.isActive) {
	  return [ "prune", "exclude" ]; // exclude these and don't follow them
	}
	return [ ]; // include everything else
      }, false);

* issue #748: add vertex filtering to AQL's TRAVERSAL[_TREE]() function


v1.4.8 (2014-01-31)
-------------------

* install foxx apps in the web interface

* fixed a segfault in the import API


v1.4.7 (2014-01-23)
-------------------

* issue #744: Add usage example arangoimp from Command line

* issue #738: added __dirname, __filename pseudo-globals. Fixes #733. (@by pluma)

* mount all Foxx applications in system apps directory on startup


v1.4.6 (2014-01-20)
-------------------

* issue #736: AQL function to parse collection and key from document handle

* added fm.rescan() method for Foxx-Manager

* fixed issue #734: foxx cookie and route problem

* added method `fm.configJson` for arangosh

* include `startupPath` in result of API `/_api/foxx/config`


v1.4.5 (2014-01-15)
-------------------

* fixed issue #726: Alternate Windows Install Method

* fixed issue #716: dpkg -P doesn't remove everything

* fixed bugs in description of HTTP API `_api/index`

* fixed issue #732: Rest API GET revision number

* added missing documentation for several methods in HTTP API `/_api/edge/...`

* fixed typos in description of HTTP API `_api/document`

* defer evaluation of AQL subqueries and logical operators (lazy evaluation)

* Updated font in WebFrontend, it now contains a version that renders properly on Windows

* generally allow function return values as call parameters to AQL functions

* fixed potential deadlock in global context method execution

* added override file "arangod.conf.local" (and co)


v1.4.4 (2013-12-24)
-------------------

* uid and gid are now set in the scripts, there is no longer a separate config file for
  arangod when started from a script

* foxx-manager is now an alias for arangosh

* arango-dfdb is now an alias for arangod, moved from bin to sbin

* changed from readline to linenoise for Windows

* added --install-service and --uninstall-service for Windows

* removed --daemon and --supervisor for Windows

* arangosh and arangod now uses the config-file which maps the binary name, i. e. if you
  rename arangosh to foxx-manager it will use the config file foxx-manager.conf

* fixed lock file for Windows

* fixed issue #711, #687: foxx-manager throws internal errors

* added `--server.ssl-protocol` option for client tools
  this allows connecting from arangosh, arangoimp, arangoimp etc. to an ArangoDB
  server that uses a non-default value for `--server.ssl-protocol`. The default
  value for the SSL protocol is 4 (TLSv1). If the server is configured to use a
  different protocol, it was not possible to connect to it with the client tools.

* added more detailed request statistics

  This adds the number of async-executed HTTP requests plus the number of HTTP
  requests per individual HTTP method type.

* added `--force` option for arangorestore
  this option allows continuing a restore operation even if the server reports errors
  in the middle of the restore operation

* better error reporting for arangorestore
  in case the server returned an HTTP error, arangorestore previously reported this
  error as `internal error` without any details only. Now server-side errors are
  reported by arangorestore with the server's error message

* include more system collections in dumps produced by arangodump
  previously some system collections were intentionally excluded from dumps, even if the
  dump was run with `--include-system-collections`. for example, the collections `_aal`,
  `_modules`, `_routing`, and `_users` were excluded. This makes sense in a replication
  context but not always in a dump context.
  When specifying `--include-system-collections`, arangodump will now include the above-
  mentioned collections in the dump, too. Some other system collections are still excluded
  even when the dump is run with `--include-system-collections`, for example `_replication`
  and `_trx`.

* fixed issue #701: ArangoStatement undefined in arangosh

* fixed typos in configuration files


v1.4.3 (2013-11-25)
-------------------

* fixed a segfault in the AQL optimizer, occurring when a constant non-list value was
  used on the right-hand side of an IN operator that had a collection attribute on the
  left-hand side

* issue #662:

  Fixed access violation errors (crashes) in the Windows version, occurring under some
  circumstances when accessing databases with multiple clients in parallel

* fixed issue #681: Problem with ArchLinux PKGBUILD configuration


v1.4.2 (2013-11-20)
-------------------

* fixed issue #669: Tiny documentation update

* ported Windows version to use native Windows API SRWLocks (slim read-write locks)
  and condition variables instead of homemade versions

  MSDN states the following about the compatibility of SRWLocks and Condition Variables:

      Minimum supported client:
      Windows Server 2008 [desktop apps | Windows Store apps]

      Minimum supported server:
      Windows Vista [desktop apps | Windows Store apps]

* fixed issue #662: ArangoDB on Windows hanging

  This fixes a deadlock issue that occurred on Windows when documents were written to
  a collection at the same time when some other thread tried to drop the collection.

* fixed file-based logging in Windows

  the logger complained on startup if the specified log file already existed

* fixed startup of server in daemon mode (`--daemon` startup option)

* fixed a segfault in the AQL optimizer

* issue #671: Method graph.measurement does not exist

* changed Windows condition variable implementation to use Windows native
  condition variables

  This is an attempt to fix spurious Windows hangs as described in issue #662.

* added documentation for JavaScript traversals

* added --code-page command-line option for Windows version of arangosh

* fixed a problem when creating edges via the web interface.

  The problem only occurred if a collection was created with type "document
  collection" via the web interface, and afterwards was dropped and re-created
  with type "edge collection". If the web interface page was not reloaded,
  the old collection type (document) was cached, making the subsequent creation
  of edges into the (seeming-to-be-document) collection fail.

  The fix is to not cache the collection type in the web interface. Users of
  an older version of the web interface can reload the collections page if they
  are affected.

* fixed a caching problem in arangosh: if a collection was created using the web
  interface, and then removed via arangosh, arangosh did not actually drop the
  collection due to caching.

  Because the `drop` operation was not carried out, this caused misleading error
  messages when trying to re-create the collection (e.g. `cannot create collection:
  duplicate name`).

* fixed ALT-introduced characters for arangosh console input on Windows

  The Windows readline port was not able to handle characters that are built
  using CTRL or ALT keys. Regular characters entered using the CTRL or ALT keys
  were silently swallowed and not passed to the terminal input handler.

  This did not seem to cause problems for the US keyboard layout, but was a
  severe issue for keyboard layouts that require the ALT (or ALT-GR) key to
  construct characters. For example, entering the character `{` with a German
  keyboard layout requires pressing ALT-GR + 9.

* fixed issue #665: Hash/skiplist combo madness bit my ass

  this fixes a problem with missing/non-deterministic rollbacks of inserts in
  case of a unique constraint violation into a collection with multiple secondary
  indexes (with at least one of them unique)

* fixed issue #664: ArangoDB installer on Windows requires drive c:

* partly fixed issue #662: ArangoDB on Windows hanging

  This fixes dropping databases on Windows. In previous 1.4 versions on Windows,
  one shape collection file was not unloaded and removed when dropping a database,
  leaving one directory and one shape collection file in the otherwise-dropped
  database directory.

* fixed issue #660: updated documentation on indexes


v1.4.1 (2013-11-08)
-------------------

* performance improvements for skip-list deletes


v1.4.1-rc1 (2013-11-07)
-----------------------

* fixed issue #635: Web-Interface should have a "Databases" Menu for Management

* fixed issue #624: Web-Interface is missing a Database selector

* fixed segfault in bitarray query

* fixed issue #656: Cannot create unique index through web interface

* fixed issue #654: bitarray index makes server down

* fixed issue #653: Slow query

* fixed issue #650: Randomness of any() should be improved

* made AQL `DOCUMENT()` function polymorphic and work with just one parameter.

  This allows using the `DOCUMENT` function like this:

      DOCUMENT('users/john')
      DOCUMENT([ 'users/john', 'users/amy' ])

  in addition to the existing use cases:

      DOCUMENT(users, 'users/john')
      DOCUMENT(users, 'john')
      DOCUMENT(users, [ 'users/john' ])
      DOCUMENT(users, [ 'users/john', 'users/amy' ])
      DOCUMENT(users, [ 'john', 'amy' ])

* simplified usage of ArangoDB batch API

  It is not necessary anymore to send the batch boundary in the HTTP `Content-Type`
  header. Previously, the batch API expected the client to send a Content-Type header
  of`multipart/form-data; boundary=<some boundary value>`. This is still supported in
  ArangoDB 2.0, but clients can now also omit this header. If the header is not
  present in a client request, ArangoDB will ignore the request content type and
  read the MIME boundary from the beginning of the request body.

  This also allows using the batch API with the Swagger "Try it out" feature (which is
  not too good at sending a different or even dynamic content-type request header).

* added API method GET `/_api/database/user`

  This returns the list of databases a specific user can see without changing the
  username/passwd.

* issue #424: Documentation about IDs needs to be upgraded


v1.4.0 (2013-10-29)
-------------------

* fixed issue #648: /batch API is missing from Web Interface API Documentation (Swagger)

* fixed issue #647: Icon tooltips missing

* fixed issue #646: index creation in web interface

* fixed issue #645: Allow jumping from edge to linked vertices

* merged PR for issue #643: Some minor corrections and a link to "Downloads"

* fixed issue #642: Completion of error handling

* fixed issue #639: compiling v1.4 on maverick produces warnings on -Wstrict-null-sentinel

* fixed issue #634: Web interface bug: Escape does not always propagate

* fixed issue #620: added startup option `--server.default-api-compatibility`

  This adds the following changes to the ArangoDB server and clients:
  - the server provides a new startup option `--server.default-api-compatibility`.
    This option can be used to determine the compatibility of (some) server API
    return values. The value for this parameter is a server version number,
    calculated as follows: `10000 * major + 100 * minor` (e.g. `10400` for ArangoDB
    1.3). The default value is `10400` (1.4), the minimum allowed value is `10300`
    (1.3).

    When setting this option to a value lower than the current server version,
    the server might respond with old-style results to "old" clients, increasing
    compatibility with "old" (non-up-to-date) clients.

  - the server will on each incoming request check for an HTTP header
    `x-arango-version`. Clients can optionally set this header to the API
    version number they support. For example, if a client sends the HTTP header
    `x-arango-version: 10300`, the server will pick this up and might send ArangoDB
    1.3-style responses in some situations.

    Setting either the startup parameter or using the HTTP header (or both) allows
    running "old" clients with newer versions of ArangoDB, without having to adjust
    the clients too much.

  - the `location` headers returned by the server for the APIs `/_api/document/...`
    and `/_api/collection/...` will have different values depending on the used API
    version. If the API compatibility is `10300`, the `location` headers returned
    will look like this:

	location: /_api/document/....

    whereas when an API compatibility of `10400` or higher is used, the `location`
    headers will look like this:

	location: /_db/<database name>/_api/document/...

  Please note that even in the presence of this, old API versions still may not
  be supported forever by the server.

* fixed issue #643: Some minor corrections and a link to "Downloads" by @frankmayer

* started issue #642: Completion of error handling

* fixed issue #639: compiling v1.4 on maverick produces warnings on
  -Wstrict-null-sentinel

* fixed issue #621: Standard Config needs to be fixed

* added function to manage indexes (web interface)

* improved server shutdown time by signaling shutdown to applicationserver,
  logging, cleanup and compactor threads

* added foxx-manager `replace` command

* added foxx-manager `installed` command (a more intuitive alias for `list`)

* fixed issue #617: Swagger API is missing '/_api/version'

* fixed issue #615: Swagger API: Some commands have no parameter entry forms

* fixed issue #614: API : Typo in : Request URL /_api/database/current

* fixed issue #609: Graph viz tool - different background color

* fixed issue #608: arangosh config files - eventually missing in the manual

* fixed issue #607: Admin interface: no core documentation

* fixed issue #603: Aardvark Foxx App Manager

* fixed a bug in type-mapping between AQL user functions and the AQL layer

  The bug caused errors like the following when working with collection documents
  in an AQL user function:

      TypeError: Cannot assign to read only property '_id' of #<ShapedJson>

* create less system collections when creating a new database

  This is achieved by deferring collection creation until the collections are actually
  needed by ArangoDB. The following collections are affected by the change:
  - `_fishbowl`
  - `_structures`


v1.4.0-beta2 (2013-10-14)
-------------------------

* fixed compaction on Windows

  The compaction on Windows did not ftruncate the cleaned datafiles to a smaller size.
  This has been fixed so not only the content of the files is cleaned but also files
  are re-created with potentially smaller sizes.

* only the following system collections will be excluded from replication from now on:
  - `_replication`
  - `_trx`
  - `_users`
  - `_aal`
  - `_fishbowl`
  - `_modules`
  - `_routing`

  Especially the following system collections will now be included in replication:
  - `_aqlfunctions`
  - `_graphs`

  In previous versions of ArangoDB, all system collections were excluded from the
  replication.

  The change also caused a change in the replication logger and applier:
  in previous versions of ArangoDB, only a collection's id was logged for an operation.
  This has not caused problems for non-system collections but for system collections
  there ids might differ. In addition to a collection id ArangoDB will now also log the
  name of a collection for each replication event.

  The replication applier will now look for the collection name attribute in logged
  events preferably.

* added database selection to arango-dfdb

* provide foxx-manager, arangodump, and arangorestore in Windows build

* ArangoDB 1.4 will refuse to start if option `--javascript.app-path` is not set.

* added startup option `--server.allow-method-override`

  This option can be set to allow overriding the HTTP request method in a request using
  one of the following custom headers:

  - x-http-method-override
  - x-http-method
  - x-method-override

  This allows bypassing proxies and tools that would otherwise just let certain types of
  requests pass. Enabling this option may impose a security risk, so it should only be
  used in very controlled environments.

  The default value for this option is `false` (no method overriding allowed).

* added "details" URL parameter for bulk import API

  Setting the `details` URL parameter to `true` in a call to POST `/_api/import` will make
  the import return details about non-imported documents in the `details` attribute. If
  `details` is `false` or omitted, no `details` attribute will be present in the response.
  This is the same behavior that previous ArangoDB versions exposed.

* added "complete" option for bulk import API

  Setting the `complete` URL parameter to `true` in a call to POST `/_api/import` will make
  the import completely fail if at least one of documents cannot be imported successfully.

  It defaults to `false`, which will make ArangoDB continue importing the other documents
  from the import even if some documents cannot be imported. This is the same behavior that
  previous ArangoDB versions exposed.

* added missing swagger documentation for `/_api/log`

* calling `/_api/logs` (or `/_admin/logs`) is only permitted from the `_system` database now.

  Calling this API method for/from other database will result in an HTTP 400.

' ported fix from https://github.com/novus/nvd3/commit/0894152def263b8dee60192f75f66700cea532cc

  This prevents JavaScript errors from occurring in Chrome when in the admin interface,
  section "Dashboard".

* show current database name in web interface (bottom right corner)

* added missing documentation for /_api/import in swagger API docs

* allow specification of database name for replication sync command replication applier

  This allows syncing from a master database with a different name than the slave database.

* issue #601: Show DB in prompt

  arangosh now displays the database name as part of the prompt by default.

  Can change the prompt by using the `--prompt` option, e.g.

      > arangosh --prompt "my db is named \"%d\"> "


v1.4.0-beta1 (2013-10-01)
-------------------------

* make the Foxx manager use per-database app directories

  Each database now has its own subdirectory for Foxx applications. Each database
  can thus use different Foxx applications if required. A Foxx app for a specific
  database resides in `<app-path>/databases/<database-name>/<app-name>`.

  System apps are shared between all databases. They reside in `<app-path>/system/<app-name>`.

* only trigger an engine reset in development mode for URLs starting with `/dev/`

  This prevents ArangoDB from reloading all Foxx applications when it is not
  actually necessary.

* changed error code from 10 (bad parameter) to 1232 (invalid key generator) for
  errors that are due to an invalid key generator specification when creating a new
  collection

* automatic detection of content-type / mime-type for Foxx assets based on filenames,
  added possibility to override auto detection

* added endpoint management API at `/_api/endpoint`

* changed HTTP return code of PUT `/_api/cursor` from 400 to 404 in case a
  non-existing cursor is referred to

* issue #360: added support for asynchronous requests

  Incoming HTTP requests with the headers `x-arango-async: true` or
  `x-arango-async: store` will be answered by the server instantly with a generic
  HTTP 202 (Accepted) response.

  The actual requests will be queued and processed by the server asynchronously,
  allowing the client to continue sending other requests without waiting for the
  server to process the actually requested operation.

  The exact point in time when a queued request is executed is undefined. If an
  error occurs during execution of an asynchronous request, the client will not
  be notified by the server.

  The maximum size of the asynchronous task queue can be controlled using the new
  option `--scheduler.maximal-queue-size`. If the queue contains this many number of
  tasks and a new asynchronous request comes in, the server will reject it with an
  HTTP 500 (internal server error) response.

  Results of incoming requests marked with header `x-arango-async: true` will be
  discarded by the server immediately. Clients have no way of accessing the result
  of such asynchronously executed request. This is just _fire and forget_.

  To later retrieve the result of an asynchronously executed request, clients can
  mark a request with the header `x-arango-async: keep`. This makes the server
  store the result of the request in memory until explicitly fetched by a client
  via the `/_api/job` API. The `/_api/job` API also provides methods for basic
  inspection of which pending or already finished requests there are on the server,
  plus ways for garbage collecting unneeded results.

* Added new option `--scheduler.maximal-queue-size`.

* issue #590: Manifest Lint

* added data dump and restore tools, arangodump and arangorestore.

  arangodump can be used to create a logical dump of an ArangoDB database, or
  just dedicated collections. It can be used to dump both a collection's structure
  (properties and indexes) and data (documents).

  arangorestore can be used to restore data from a dump created with arangodump.
  arangorestore currently does not re-create any indexes, and doesn't yet handle
  referenced documents in edges properly when doing just partial restores.
  This will be fixed until 1.4 stable.

* introduced `--server.database` option for arangosh, arangoimp, and arangob.

  The option allows these client tools to use a certain database for their actions.
  In arangosh, the current database can be switched at any time using the command

      db._useDatabase(<name>);

  When no database is specified, all client tools will assume they should use the
  default database `_system`. This is done for downwards-compatibility reasons.

* added basic multi database support (alpha)

  New databases can be created using the REST API POST `/_api/database` and the
  shell command `db._createDatabase(<name>)`.

  The default database in ArangoDB is called `_system`. This database is always
  present and cannot be deleted by the user. When an older version of ArangoDB is
  upgraded to 1.4, the previously only database will automatically become the
  `_system` database.

  New databases can be created with the above commands, and can be deleted with the
  REST API DELETE `/_api/database/<name>` or the shell command `db._dropDatabase(<name>);`.

  Deleting databases is still unstable in ArangoDB 1.4 alpha and might crash the
  server. This will be fixed until 1.4 stable.

  To access a specific database via the HTTP REST API, the `/_db/<name>/` prefix
  can be used in all URLs. ArangoDB will check if an incoming request starts with
  this prefix, and will automatically pick the database name from it. If the prefix
  is not there, ArangoDB will assume the request is made for the default database
  (`_system`). This is done for downwards-compatibility reasons.

  That means, the following URL pathnames are logically identical:

      /_api/document/mycollection/1234
      /_db/_system/document/mycollection/1234

  To access a different database (e.g. `test`), the URL pathname would look like this:

      /_db/test/document/mycollection/1234

  New databases can also be created and existing databases can only be dropped from
  within the default database (`_system`). It is not possible to drop the `_system`
  database itself.

  Cross-database operations are unintended and unsupported. The intention of the
  multi-database feature is to have the possibility to have a few databases managed
  by ArangoDB in parallel, but to only access one database at a time from a connection
  or a request.

  When accessing the web interface via the URL pathname `/_admin/html/` or `/_admin/aardvark`,
  the web interface for the default database (`_system`) will be displayed.
  To access the web interface for a different database, the database name can be
  put into the URLs as a prefix, e.g. `/_db/test/_admin/html` or
  `/_db/test/_admin/aardvark`.

  All internal request handlers and also all user-defined request handlers and actions
  (including Foxx) will only get to see the unprefixed URL pathnames (i.e. excluding
  any database name prefix). This is to ensure downwards-compatibility.

  To access the name of the requested database from any action (including Foxx), use
  use `req.database`.

  For example, when calling the URL `/myapp/myaction`, the content of `req.database`
  will be `_system` (the default database because no database got specified) and the
  content of `req.url` will be `/myapp/myaction`.

  When calling the URL `/_db/test/myapp/myaction`, the content of `req.database` will be
  `test`, and the content of `req.url` will still be `/myapp/myaction`.

* Foxx now excludes files starting with . (dot) when bundling assets

  This mitigates problems with editor swap files etc.

* made the web interface a Foxx application

  This change caused the files for the web interface to be moved from `html/admin` to
  `js/apps/aardvark` in the file system.

  The base URL for the admin interface changed from `_admin/html/index.html` to
  `_admin/aardvark/index.html`.

  The "old" redirection to `_admin/html/index.html` will now produce a 404 error.

  When starting ArangoDB with the `--upgrade` option, this will automatically be remedied
  by putting in a redirection from `/` to `/_admin/aardvark/index.html`, and from
  `/_admin/html/index.html` to `/_admin/aardvark/index.html`.

  This also obsoletes the following configuration (command-line) options:
  - `--server.admin-directory`
  - `--server.disable-admin-interface`

  when using these now obsolete options when the server is started, no error is produced
  for downwards-compatibility.

* changed User-Agent value sent by arangoimp, arangosh, and arangod from "VOC-Agent" to
  "ArangoDB"

* changed journal file creation behavior as follows:

  Previously, a journal file for a collection was always created when a collection was
  created. When a journal filled up and became full, the current journal was made a
  datafile, and a new (empty) journal was created automatically. There weren't many
  intended situations when a collection did not have at least one journal.

  This is changed now as follows:
  - when a collection is created, no journal file will be created automatically
  - when there is a write into a collection without a journal, the journal will be
    created lazily
  - when there is a write into a collection with a full journal, a new journal will
    be created automatically

  From the end user perspective, nothing should have changed, except that there is now
  less disk usage for empty collections. Disk usage of infrequently updated collections
  might also be reduced significantly by running the `rotate()` method of a collection,
  and not writing into a collection subsequently.

* added method `collection.rotate()`

  This allows premature rotation of a collection's current journal file into a (read-only)
  datafile. The purpose of using `rotate()` is to prematurely allow compaction (which is
  performed on datafiles only) on data, even if the journal was not filled up completely.

  Using `rotate()` may make sense in the following scenario:

      c = db._create("test");
      for (i = 0; i < 1000; ++i) {
	c.save(...); // insert lots of data here
      }

      ...
      c.truncate(); // collection is now empty
      // only data in datafiles will be compacted by following compaction runs
      // all data in the current journal would not be compacted

      // calling rotate will make the current journal a datafile, and thus make it
      // eligible for compaction
      c.rotate();

  Using `rotate()` may also be useful when data in a collection is known to not change
  in the immediate future. After having completed all write operations on a collection,
  performing a `rotate()` will reduce the size of the current journal to the actually
  required size (remember that journals are pre-allocated with a specific size) before
  making the journal a datafile. Thus `rotate()` may cause disk space savings, even if
  the datafiles does not qualify for compaction after rotation.

  Note: rotating the journal is asynchronous, so that the actual rotation may be executed
  after `rotate()` returns to the caller.

* changed compaction to merge small datafiles together (up to 3 datafiles are merged in
  a compaction run)

  In the regular case, this should leave less small datafiles stay around on disk and allow
  using less file descriptors in total.

* added AQL MINUS function

* added AQL UNION_DISTINCT function (more efficient than combination of `UNIQUE(UNION())`)

* updated mruby to 2013-08-22

* issue #587: Add db._create() in help for startup arangosh

* issue #586: Share a link on installation instructions in the User Manual

* issue #585: Bison 2.4 missing on Mac for custom build

* issue #584: Web interface images broken in devel

* issue #583: Small documentation update

* issue #581: Parameter binding for attributes

* issue #580: Small improvements (by @guidoreina)

* issue #577: Missing documentation for collection figures in implementor manual

* issue #576: Get disk usage for collections and graphs

  This extends the result of the REST API for /_api/collection/figures with
  the attributes `compactors.count`, `compactors.fileSize`, `shapefiles.count`,
  and `shapefiles.fileSize`.

* issue #575: installing devel version on mac (low prio)

* issue #574: Documentation (POST /_admin/routing/reload)

* issue #558: HTTP cursors, allow count to ignore LIMIT


v1.4.0-alpha1 (2013-08-02)
--------------------------

* added replication. check online manual for details.

* added server startup options `--server.disable-replication-logger` and
  `--server.disable-replication-applier`

* removed action deployment tool, this now handled with Foxx and its manager or
  by kaerus node utility

* fixed a server crash when using byExample / firstExample inside a transaction
  and the collection contained a usable hash/skiplist index for the example

* defineHttp now only expects a single context

* added collection detail dialog (web interface)

  Shows collection properties, figures (datafiles, journals, attributes, etc.)
  and indexes.

* added documents filter (web interface)

  Allows searching for documents based on attribute values. One or many filter
  conditions can be defined, using comparison operators such as '==', '<=', etc.

* improved AQL editor (web interface)

  Editor supports keyboard shortcuts (Submit, Undo, Redo, Select).
  Editor allows saving and reusing of user-defined queries.
  Added example queries to AQL editor.
  Added comment button.

* added document import (web interface)

  Allows upload of JSON-data from files. Files must have an extension of .json.

* added dashboard (web interface)

  Shows the status of replication and multiple system charts, e.g.
  Virtual Memory Size, Request Time, HTTP Connections etc.

* added API method `/_api/graph` to query all graphs with all properties.

* added example queries in web interface AQL editor

* added arango.reconnect(<host>) method for arangosh to dynamically switch server or
  user name

* added AQL range operator `..`

  The `..` operator can be used to easily iterate over a sequence of numeric
  values. It will produce a list of values in the defined range, with both bounding
  values included.

  Example:

      2010..2013

  will produce the following result:

      [ 2010, 2011, 2012, 2013 ]

* added AQL RANGE function

* added collection.first(count) and collection.last(count) document access functions

  These functions allow accessing the first or last n documents in a collection. The order
  is determined by document insertion/update time.

* added AQL INTERSECTION function

* INCOMPATIBLE CHANGE: changed AQL user function namespace resolution operator from `:` to `::`

  AQL user-defined functions were introduced in ArangoDB 1.3, and the namespace resolution
  operator for them was the single colon (`:`). A function call looked like this:

      RETURN mygroup:myfunc()

  The single colon caused an ambiguity in the AQL grammar, making it indistinguishable from
  named attributes or the ternary operator in some cases, e.g.

      { mygroup:myfunc ? mygroup:myfunc }

  The change of the namespace resolution operator from `:` to `::` fixes this ambiguity.

  Existing user functions in the database will be automatically fixed when starting ArangoDB
  1.4 with the `--upgrade` option. However, queries using user-defined functions need to be
  adjusted on the client side to use the new operator.

* allow multiple AQL LET declarations separated by comma, e.g.
  LET a = 1, b = 2, c = 3

* more useful AQL error messages

  The error position (line/column) is more clearly indicated for parse errors.
  Additionally, if a query references a collection that cannot be found, the error
  message will give a hint on the collection name

* changed return value for AQL `DOCUMENT` function in case document is not found

  Previously, when the AQL `DOCUMENT` function was called with the id of a document and
  the document could not be found, it returned `undefined`. This value is not part of the
  JSON type system and this has caused some problems.
  Starting with ArangoDB 1.4, the `DOCUMENT` function will return `null` if the document
  looked for cannot be found.

  In case the function is called with a list of documents, it will continue to return all
  found documents, and will not return `null` for non-found documents. This has not changed.

* added single line comments for AQL

  Single line comments can be started with a double forward slash: `//`.
  They end at the end of the line, or the end of the query string, whichever is first.

* fixed documentation issues #567, #568, #571.

* added collection.checksum(<withData>) method to calculate CRC checksums for
  collections

  This can be used to
  - check if data in a collection has changed
  - compare the contents of two collections on different ArangoDB instances

* issue #565: add description line to aal.listAvailable()

* fixed several out-of-memory situations when double freeing or invalid memory
  accesses could happen

* less msyncing during the creation of collections

  This is achieved by not syncing the initial (standard) markers in shapes collections.
  After all standard markers are written, the shapes collection will get synced.

* renamed command-line option `--log.filter` to `--log.source-filter` to avoid
  misunderstandings

* introduced new command-line option `--log.content-filter` to optionally restrict
  logging to just specific log messages (containing the filter string, case-sensitive).

  For example, to filter on just log entries which contain `ArangoDB`, use:

      --log.content-filter "ArangoDB"

* added optional command-line option `--log.requests-file` to log incoming HTTP
  requests to a file.

  When used, all HTTP requests will be logged to the specified file, containing the
  client IP address, HTTP method, requests URL, HTTP response code, and size of the
  response body.

* added a signal handler for SIGUSR1 signal:

  when ArangoDB receives this signal, it will respond all further incoming requests
  with an HTTP 503 (Service Unavailable) error. This will be the case until another
  SIGUSR1 signal is caught. This will make ArangoDB start serving requests regularly
  again. Note: this is not implemented on Windows.

* limited maximum request URI length to 16384 bytes:

  Incoming requests with longer request URIs will be responded to with an HTTP
  414 (Request-URI Too Long) error.

* require version 1.0 or 1.1 in HTTP version signature of requests sent by clients:

  Clients sending requests with a non-HTTP 1.0 or non-HTTP 1.1 version number will
  be served with an HTTP 505 (HTTP Version Not Supported) error.

* updated manual on indexes:

  using system attributes such as `_id`, `_key`, `_from`, `_to`, `_rev` in indexes is
  disallowed and will be rejected by the server. This was the case since ArangoDB 1.3,
  but was not properly documented.

* issue #563: can aal become a default object?

  aal is now a prefab object in arangosh

* prevent certain system collections from being renamed, dropped, or even unloaded.

  Which restrictions there are for which system collections may vary from release to
  release, but users should in general not try to modify system collections directly
  anyway.

  Note: there are no such restrictions for user-created collections.

* issue #559: added Foxx documentation to user manual

* added server startup option `--server.authenticate-system-only`. This option can be
  used to restrict the need for HTTP authentication to internal functionality and APIs,
  such as `/_api/*` and `/_admin/*`.
  Setting this option to `true` will thus force authentication for the ArangoDB APIs
  and the web interface, but allow unauthenticated requests for other URLs (including
  user defined actions and Foxx applications).
  The default value of this option is `false`, meaning that if authentication is turned
  on, authentication is still required for *all* incoming requests. Only by setting the
  option to `true` this restriction is lifted and authentication becomes required for
  URLs starting with `/_` only.

  Please note that authentication still needs to be enabled regularly by setting the
  `--server.disable-authentication` parameter to `false`. Otherwise no authentication
  will be required for any URLs as before.

* protect collections against unloading when there are still document barriers around.

* extended cap constraints to optionally limit the active data size in a collection to
  a specific number of bytes.

  The arguments for creating a cap constraint are now:
  `collection.ensureCapConstraint(<count>, <byteSize>);`

  It is supported to specify just a count as in ArangoDB 1.3 and before, to specify
  just a fileSize, or both. The first met constraint will trigger the automated
  document removal.

* added `db._exists(doc)` and `collection.exists(doc)` for easy document existence checks

* added API `/_api/current-database` to retrieve information about the database the
  client is currently connected to (note: the API `/_api/current-database` has been
  removed in the meantime. The functionality is accessible via `/_api/database/current`
  now).

* ensure a proper order of tick values in datafiles/journals/compactors.
  any new files written will have the _tick values of their markers in order. for
  older files, there are edge cases at the beginning and end of the datafiles when
  _tick values are not properly in order.

* prevent caching of static pages in PathHandler.
  whenever a static page is requested that is served by the general PathHandler, the
  server will respond to HTTP GET requests with a "Cache-Control: max-age=86400" header.

* added "doCompact" attribute when creating collections and to collection.properties().
  The attribute controls whether collection datafiles are compacted.

* changed the HTTP return code from 400 to 404 for some cases when there is a referral
  to a non-existing collection or document.

* introduced error code 1909 `too many iterations` that is thrown when graph traversals
  hit the `maxIterations` threshold.

* optionally limit traversals to a certain number of iterations
  the limitation can be achieved via the traversal API by setting the `maxIterations`
  attribute, and also via the AQL `TRAVERSAL` and `TRAVERSAL_TREE` functions by setting
  the same attribute. If traversals are not limited by the end user, a server-defined
  limit for `maxIterations` may be used to prevent server-side traversals from running
  endlessly.

* added graph traversal API at `/_api/traversal`

* added "API" link in web interface, pointing to REST API generated with Swagger

* moved "About" link in web interface into "links" menu

* allow incremental access to the documents in a collection from out of AQL
  this allows reading documents from a collection chunks when a full collection scan
  is required. memory usage might be must lower in this case and queries might finish
  earlier if there is an additional LIMIT statement

* changed AQL COLLECT to use a stable sort, so any previous SORT order is preserved

* issue #547: Javascript error in the web interface

* issue #550: Make AQL graph functions support key in addition to id

* issue #526: Unable to escape when an errorneous command is entered into the js shell

* issue #523: Graph and vertex methods for the javascript api

* issue #517: Foxx: Route parameters with capital letters fail

* issue #512: Binded Parameters for LIMIT


v1.3.3 (2013-08-01)
-------------------

* issue #570: updateFishbowl() fails once

* updated and fixed generated examples

* issue #559: added Foxx documentation to user manual

* added missing error reporting for errors that happened during import of edges


v1.3.2 (2013-06-21)
-------------------

* fixed memleak in internal.download()

* made the shape-collection journal size adaptive:
  if too big shapes come in, a shape journal will be created with a big-enough size
  automatically. the maximum size of a shape journal is still restricted, but to a
  very big value that should never be reached in practice.

* fixed a segfault that occurred when inserting documents with a shape size bigger
  than the default shape journal size (2MB)

* fixed a locking issue in collection.truncate()

* fixed value overflow in accumulated filesizes reported by collection.figures()

* issue #545: AQL FILTER unnecessary (?) loop

* issue #549: wrong return code with --daemon


v1.3.1 (2013-05-24)
-------------------

* removed currently unused _ids collection

* fixed usage of --temp-path in aranogd and arangosh

* issue #540: suppress return of temporary internal variables in AQL

* issue #530: ReferenceError: ArangoError is not a constructor

* issue #535: Problem with AQL user functions javascript API

* set --javascript.app-path for test execution to prevent startup error

* issue #532: Graph _edgesCache returns invalid data?

* issue #531: Arangod errors

* issue #529: Really weird transaction issue

* fixed usage of --temp-path in aranogd and arangosh


v1.3.0 (2013-05-10)
-------------------

* fixed problem on restart ("datafile-xxx is not sealed") when server was killed
  during a compaction run

* fixed leak when using cursors with very small batchSize

* issue #508: `unregistergroup` function not mentioned in http interface docs

* issue #507: GET /_api/aqlfunction returns code inside parentheses

* fixed issue #489: Bug in aal.install

* fixed issue 505: statistics not populated on MacOS


v1.3.0-rc1 (2013-04-24)
-----------------------

* updated documentation for 1.3.0

* added node modules and npm packages

* changed compaction to only compact datafiles with more at least 10% of dead
  documents (byte size-wise)

* issue #498: fixed reload of authentication info when using
  `require("org/arangodb/users").reload()`

* issue #495: Passing an empty array to create a document results in a
  "phantom" document

* added more precision for requests statistics figures

* added "sum" attribute for individual statistics results in statistics API
  at /_admin/statistics

* made "limit" an optional parameter in AQL function NEAR().
  limit can now be either omitted completely, or set to 0. If so, an internal
  default value (currently 100) will be applied for the limit.

* issue #481

* added "attributes.count" to output of `collection.figures()`
  this also affects the REST API /_api/collection/<name>/figures

* added IndexedPropertyGetter for ShapedJson objects

* added API for user-defined AQL functions

* issue #475: A better error message for deleting a non-existent graph

* issue #474: Web interface problems with the JS Shell

* added missing documentation for AQL UNION function

* added transaction support.
  This provides ACID transactions for ArangoDB. Transactions can be invoked
  using the `db._executeTransaction()` function, or the `/_api/transaction`
  REST API.

* switched to semantic versioning (at least for alpha & alpha naming)

* added saveOrReplace() for server-side JS

v1.3.alpha1 (2013-04-05)
------------------------

* cleanup of Module, Package, ArangoApp and modules "internal", "fs", "console"

* use Error instead of string in throw to allow stack-trace

* issue #454: error while creation of Collection

* make `collection.count()` not recalculate the number of documents on the fly, but
  use some internal document counters.

* issue #457: invalid string value in web interface

* make datafile id (datafile->_fid) identical to the numeric part of the filename.
  E.g. the datafile `journal-123456.db` will now have a datafile marker with the same
  fid (i.e. `123456`) instead of a different value. This change will only affect
  datafiles that are created with 1.3 and not any older files.
  The intention behind this change is to make datafile debugging easier.

* consistently discard document attributes with reserved names (system attributes)
  but without any known meaning, for example `_test`, `_foo`, ...

  Previously, these attributes were saved with the document regularly in some cases,
  but were discarded in other cases.
  Now these attributes are discarded consistently. "Real" system attributes such as
  `_key`, `_from`, `_to` are not affected and will work as before.

  Additionally, attributes with an empty name (``) are discarded when documents are
  saved.

  Though using reserved or empty attribute names in documents was not really and
  consistently supported in previous versions of ArangoDB, this change might cause
  an incompatibility for clients that rely on this feature.

* added server startup flag `--database.force-sync-properties` to force syncing of
  collection properties on collection creation, deletion and on property update.
  The default value is true to mimic the behavior of previous versions of ArangoDB.
  If set to false, collection properties are written to disk but no call to sync()
  is made.

* added detailed output of server version and components for REST APIs
  `/_admin/version` and `/_api/version`. To retrieve this extended information,
  call the REST APIs with URL parameter `details=true`.

* issue #443: For git-based builds include commit hash in version

* adjust startup log output to be more compact, less verbose

* set the required minimum number of file descriptors to 256.
  On server start, this number is enforced on systems that have rlimit. If the limit
  cannot be enforced, starting the server will fail.
  Note: 256 is considered to be the absolute minimum value. Depending on the use case
  for ArangoDB, a much higher number of file descriptors should be used.

  To avoid checking & potentially changing the number of maximum open files, use the
  startup option `--server.descriptors-minimum 0`

* fixed shapedjson to json conversion for special numeric values (NaN, +inf, -inf).
  Before, "NaN", "inf", or "-inf" were written into the JSONified output, but these
  values are not allowed in JSON. Now, "null" is written to the JSONified output as
  required.

* added AQL functions VARIANCE_POPULATION(), VARIANCE_SAMPLE(), STDDEV_POPULATION(),
  STDDEV_SAMPLE(), AVERAGE(), MEDIAN() to calculate statistical values for lists

* added AQL SQRT() function

* added AQL TRIM(), LEFT() and RIGHT() string functions

* fixed issue #436: GET /_api/document on edge

* make AQL REVERSE() and LENGTH() functions work on strings, too

* disabled DOT generation in `make doxygen`. this speeds up docs generation

* renamed startup option `--dispatcher.report-intervall` to `--dispatcher.report-interval`

* renamed startup option `--scheduler.report-intervall` to `--scheduler.report-interval`

* slightly changed output of REST API method /_admin/log.
  Previously, the log messages returned also contained the date and log level, now
  they will only contain the log message, and no date and log level information.
  This information can be re-created by API users from the `timestamp` and `level`
  attributes of the result.

* removed configure option `--enable-zone-debug`
  memory zone debugging is now automatically turned on when compiling with ArangoDB
  `--enable-maintainer-mode`

* removed configure option `--enable-arangob`
  arangob is now always included in the build


v1.2.3 (XXXX-XX-XX)
-------------------

* added optional parameter `edgexamples` for AQL function EDGES() and NEIGHBORS()

* added AQL function NEIGHBORS()

* added freebsd support

* fixed firstExample() query with `_id` and `_key` attributes

* issue triAGENS/ArangoDB-PHP#55: AQL optimizer may have mis-optimized duplicate
  filter statements with limit


v1.2.2 (2013-03-26)
-------------------

* fixed save of objects with common sub-objects

* issue #459: fulltext internal memory allocation didn't scale well
  This fix improves loading times for collections with fulltext indexes that have
  lots of equal words indexed.

* issue #212: auto-increment support

  The feature can be used by creating a collection with the extra `keyOptions`
  attribute as follows:

      db._create("mycollection", { keyOptions: { type: "autoincrement", offset: 1, increment: 10, allowUserKeys: true } });

  The `type` attribute will make sure the keys will be auto-generated if no
  `_key` attribute is specified for a document.

  The `allowUserKeys` attribute determines whether users might still supply own
  `_key` values with documents or if this is considered an error.

  The `increment` value determines the actual increment value, whereas the `offset`
  value can be used to seed to value sequence with a specific starting value.
  This will be useful later in a multi-master setup, when multiple servers can use
  different auto-increment seed values and thus generate non-conflicting auto-increment values.

  The default values currently are:

  - `allowUserKeys`: `true`
  - `offset`: `0`
  - `increment`: `1`

  The only other available key generator type currently is `traditional`.
  The `traditional` key generator will auto-generate keys in a fashion as ArangoDB
  always did (some increasing integer value, with a more or less unpredictable
  increment value).

  Note that for the `traditional` key generator there is only the option to disallow
  user-supplied keys and give the server the sole responsibility for key generation.
  This can be achieved by setting the `allowUserKeys` property to `false`.

  This change also introduces the following errors that API implementors may want to check
  the return values for:

  - 1222: `document key unexpected`: will be raised when a document is created with
    a `_key` attribute, but the underlying collection was set up with the `keyOptions`
    attribute `allowUserKeys: false`.

  - 1225: `out of keys`: will be raised when the auto-increment key generator runs
    out of keys. This may happen when the next key to be generated is 2^64 or higher.
    In practice, this will only happen if the values for `increment` or `offset` are
    not set appropriately, or if users are allowed to supply own keys, those keys
    are near the 2^64 threshold, and later the auto-increment feature kicks in and
    generates keys that cross that threshold.

    In practice it should not occur with proper configuration and proper usage of the
    collections.

  This change may also affect the following REST APIs:
  - POST `/_api/collection`: the server does now accept the optional `keyOptions`
    attribute in the second parameter
  - GET `/_api/collection/properties`: will return the `keyOptions` attribute as part
    of the collection's properties. The previous optional attribute `createOptions`
    is now gone.

* fixed `ArangoStatement.explain()` method with bind variables

* fixed misleading "cursor not found" error message in arangosh that occurred when
  `count()` was called for client-side cursors

* fixed handling of empty attribute names, which may have crashed the server under
  certain circumstances before

* fixed usage of invalid pointer in error message output when index description could
  not be opened


v1.2.1 (2013-03-14)
-------------------

* issue #444: please darken light color in arangosh

* issue #442: pls update post install info on osx

* fixed conversion of special double values (NaN, -inf, +inf) when converting from
  shapedjson to JSON

* fixed compaction of markers (location of _key was not updated correctly in memory,
  leading to _keys pointing to undefined memory after datafile rotation)

* fixed edge index key pointers to use document master pointer plus offset instead
  of direct _key address

* fixed case when server could not create any more journal or compactor files.
  Previously a wrong status code may have been returned, and not being able to create
  a new compactor file may have led to an infinite loop with error message
  "could not create compactor".

* fixed value truncation for numeric filename parts when renaming datafiles/journals


v1.2.0 (2013-03-01)
-------------------

* by default statistics are now switch off; in order to enable comment out
  the "disable-statistics = yes" line in "arangod.conf"

* fixed issue #435: csv parser skips data at buffer border

* added server startup option `--server.disable-statistics` to turn off statistics
  gathering without recompilation of ArangoDB.
  This partly addresses issue #432.

* fixed dropping of indexes without collection name, e.g.
  `db.xxx.dropIndex("123456");`
  Dropping an index like this failed with an assertion error.

* fixed issue #426: arangoimp should be able to import edges into edge collections

* fixed issue #425: In case of conflict ArangoDB returns HTTP 400 Bad request
  (with 1207 Error) instead of HTTP 409 Conflict

* fixed too greedy token consumption in AQL for negative values:
  e.g. in the statement `RETURN { a: 1 -2 }` the minus token was consumed as part
  of the value `-2`, and not interpreted as the binary arithmetic operator


v1.2.beta3 (2013-02-22)
-----------------------

* issue #427: ArangoDB Importer Manual has no navigation links (previous|home|next)

* issue #319: Documentation missing for Emergency console and incomplete for datafile debugger.

* issue #370: add documentation for reloadRouting and flushServerModules

* issue #393: added REST API for user management at /_api/user

* issue #393, #128: added simple cryptographic functions for user actions in module "crypto":
  * require("org/arangodb/crypto").md5()
  * require("org/arangodb/crypto").sha256()
  * require("org/arangodb/crypto").rand()

* added replaceByExample() Javascript and REST API method

* added updateByExample() Javascript and REST API method

* added optional "limit" parameter for removeByExample() Javascript and REST API method

* fixed issue #413

* updated bundled V8 version from 3.9.4 to 3.16.14.1
  Note: the Windows version used a more recent version (3.14.0.1) and was not updated.

* fixed issue #404: keep original request url in request object


v1.2.beta2 (2013-02-15)
-----------------------

* fixed issue #405: 1.2 compile warnings

* fixed issue #333: [debian] Group "arangodb" is not used when starting vie init.d script

* added optional parameter 'excludeSystem' to GET /_api/collection
  This parameter can be used to disable returning system collections in the list
  of all collections.

* added AQL functions KEEP() and UNSET()

* fixed issue #348: "HTTP Interface for Administration and Monitoring"
  documentation errors.

* fix stringification of specific positive int64 values. Stringification of int64
  values with the upper 32 bits cleared and the 33rd bit set were broken.

* issue #395:  Collection properties() function should return 'isSystem' for
  Javascript and REST API

* make server stop after upgrade procedure when invoked with `--upgrade option`.
  When started with the `--upgrade` option, the server will perfom
  the upgrade, and then exit with a status code indicating the result of the
  upgrade (0 = success, 1 = failure). To start the server regularly in either
  daemon or console mode, the `--upgrade` option must not be specified.
  This change was introduced to allow init.d scripts check the result of
  the upgrade procedure, even in case an upgrade was successful.
  this was introduced as part of issue #391.

* added AQL function EDGES()

* added more crash-protection when reading corrupted collections at startup

* added documentation for AQL function CONTAINS()

* added AQL function LIKE()

* replaced redundant error return code 1520 (Unable to open collection) with error code
  1203 (Collection not found). These error codes have the same meanings, but one of
  them was returned from AQL queries only, the other got thrown by other parts of
  ArangoDB. Now, error 1203 (Collection not found) is used in AQL too in case a
  non-existing collection is used.

v1.2.beta1 (2013-02-01)
-----------------------

* fixed issue #382: [Documentation error] Maschine... should be Machine...

* unified history file locations for arangod, arangosh, and arangoirb.
  - The readline history for arangod (emergency console) is now stored in file
    $HOME/.arangod. It was stored in $HOME/.arango before.
  - The readline history for arangosh is still stored in $HOME/.arangosh.
  - The readline history for arangoirb is now stored in $HOME/.arangoirb. It was
    stored in $HOME/.arango-mrb before.

* fixed issue #381: _users user should have a unique constraint

* allow negative list indexes in AQL to access elements from the end of a list,
  e.g. ```RETURN values[-1]``` will return the last element of the `values` list.

* collection ids, index ids, cursor ids, and document revision ids created and
  returned by ArangoDB are now returned as strings with numeric content inside.
  This is done to prevent some value overrun/truncation in any part of the
  complete client/server workflow.
  In ArangoDB 1.1 and before, these values were previously returned as
  (potentially very big) integer values. This may cause problems (clipping, overrun,
  precision loss) for clients that do not support big integers natively and store
  such values in IEEE754 doubles internally. This type loses precision after about
  52 bits and is thus not safe to hold an id.
  Javascript and 32 bit-PHP are examples for clients that may cause such problems.
  Therefore, ids are now returned by ArangoDB as strings, with the string
  content being the integer value as before.

  Example for documents ("_rev" attribute):
  - Document returned by ArangoDB 1.1: { "_rev": 1234, ... }
  - Document returned by ArangoDB 1.2: { "_rev": "1234", ... }

  Example for collections ("id" attribute / "_id" property):
  - Collection returned by ArangoDB 1.1: { "id": 9327643, "name": "test", ... }
  - Collection returned by ArangoDB 1.2: { "id": "9327643", "name": "test", ... }

  Example for cursors ("id" attribute):
  - Collection returned by ArangoDB 1.1: { "id": 11734292, "hasMore": true, ... }
  - Collection returned by ArangoDB 1.2: { "id": "11734292", "hasMore": true, ... }

* global variables are not automatically available anymore when starting the
  arangod Javascript emergency console (i.e. ```arangod --console```).

  Especially, the variables `db`, `edges`, and `internal` are not available
  anymore. `db` and `internal` can be made available in 1.2 by
  ```var db = require("org/arangodb").db;``` and
  ```var internal = require("internal");```, respectively.
  The reason for this change is to get rid of global variables in the server
  because this will allow more specific inclusion of functionality.

  For convenience, the global variable `db` is still available by default in
  arangosh. The global variable `edges`, which since ArangoDB 1.1 was kind of
  a redundant wrapper of `db`, has been removed in 1.2 completely.
  Please use `db` instead, and if creating an edge collection, use the explicit
  ```db._createEdgeCollection()``` command.

* issue #374: prevent endless redirects when calling admin interface with
  unexpected URLs

* issue #373: TRAVERSAL() `trackPaths` option does not work. Instead `paths` does work

* issue #358: added support for CORS

* honor optional waitForSync property for document removal, replace, update, and
  save operations in arangosh. The waitForSync parameter for these operations
  was previously honored by the REST API and on the server-side, but not when
  the waitForSync parameter was specified for a document operation in arangosh.

* calls to db.collection.figures() and /_api/collection/<collection>/figures now
  additionally return the number of shapes used in the collection in the
  extra attribute "shapes.count"

* added AQL TRAVERSAL_TREE() function to return a hierarchical result from a traversal

* added AQL TRAVERSAL() function to return the results from a traversal

* added AQL function ATTRIBUTES() to return the attribute names of a document

* removed internal server-side AQL functions from global scope.

  Now the AQL internal functions can only be accessed via the exports of the
  ahuacatl module, which can be included via ```require("org/arangodb/ahuacatl")```.
  It shouldn't be necessary for clients to access this module at all, but
  internal code may use this module.

  The previously global AQL-related server-side functions were moved to the
  internal namespace. This produced the following function name changes on
  the server:

     old name              new name
     ------------------------------------------------------
     AHUACATL_RUN       => require("internal").AQL_QUERY
     AHUACATL_EXPLAIN   => require("internal").AQL_EXPLAIN
     AHUACATL_PARSE     => require("internal").AQL_PARSE

  Again, clients shouldn't have used these functions at all as there is the
  ArangoStatement object to execute AQL queries.

* fixed issue #366: Edges index returns strange description

* added AQL function MATCHES() to check a document against a list of examples

* added documentation and tests for db.collection.removeByExample

* added --progress option for arangoimp. This will show the percentage of the input
  file that has been processed by arangoimp while the import is still running. It can
  be used as a rough indicator of progress for the entire import.

* make the server log documents that cannot be imported via /_api/import into the
  logfile using the warning log level. This may help finding illegal documents in big
  import runs.

* check on server startup whether the database directory and all collection directories
  are writable. if not, the server startup will be aborted. this prevents serious
  problems with collections being non-writable and this being detected at some pointer
  after the server has been started

* allow the following AQL constructs: FUNC(...)[...], FUNC(...).attribute

* fixed issue #361: Bug in Admin Interface. Header disappears when clicking new collection

* Added in-memory only collections

  Added collection creation parameter "isVolatile":
  if set to true, the collection is created as an in-memory only collection,
  meaning that all document data of that collection will reside in memory only,
  and will not be stored permanently to disk.
  This means that all collection data will be lost when the collection is unloaded
  or the server is shut down.
  As this collection type does not have datafile disk overhead for the regular
  document operations, it may be faster than normal disk-backed collections. The
  actual performance gains strongly depend on the underlying OS, filesystem, and
  settings though.
  This collection type should be used for caches only and not for any sensible data
  that cannot be re-created otherwise.
  Some platforms, namely Windows, currently do not support this collection type.
  When creating an in-memory collection on such platform, an error message will be
  returned by ArangoDB telling the user the platform does not support it.

  Note: in-memory collections are an experimental feature. The feature might
  change drastically or even be removed altogether in a future version of ArangoDB.

* fixed issue #353: Please include "pretty print" in Emergency Console

* fixed issue #352: "pretty print" console.log
  This was achieved by adding the dump() function for the "internal" object

* reduced insertion time for edges index
  Inserting into the edges index now avoids costly comparisons in case of a hash
  collision, reducing the prefilling/loading timer for bigger edge collections

* added fulltext queries to AQL via FULLTEXT() function. This allows search
  fulltext indexes from an AQL query to find matching documents

* added fulltext index type. This index type allows indexing words and prefixes of
  words from a specific document attribute. The index can be queries using a
  SimpleQueryFull object, the HTTP REST API at /_api/simple/fulltext, or via AQL

* added collection.revision() method to determine whether a collection has changed.
  The revision method returns a revision string that can be used by client programs
  for equality/inequality comparisons. The value returned by the revision method
  should be treated by clients as an opaque string and clients should not try to
  figure out the sense of the revision id. This is still useful enough to check
  whether data in a collection has changed.

* issue #346: adaptively determine NUMBER_HEADERS_PER_BLOCK

* issue #338: arangosh cursor positioning problems

* issue #326: use limit optimization with filters

* issue #325: use index to avoid sorting

* issue #324: add limit optimization to AQL

* removed arango-password script and added Javascript functionality to add/delete
  users instead. The functionality is contained in module `users` and can be invoked
  as follows from arangosh and arangod:
  * require("users").save("name", "passwd");
  * require("users").replace("name", "newPasswd");
  * require("users").remove("name");
  * require("users").reload();
  These functions are intentionally not offered via the web interface.
  This also addresses issue #313

* changed print output in arangosh and the web interface for JSON objects.
  Previously, printing a JSON object in arangosh resulted in the attribute values
  being printed as proper JSON, but attribute names were printed unquoted and
  unescaped. This was fine for the purpose of arangosh, but lead to invalid
  JSON being produced. Now, arangosh will produce valid JSON that can be used
  to send it back to ArangoDB or use it with arangoimp etc.

* fixed issue #300: allow importing documents via the REST /_api/import API
  from a JSON list, too.
  So far, the API only supported importing from a format that had one JSON object
  on each line. This is sometimes inconvenient, e.g. when the result of an AQL
  query or any other list is to be imported. This list is a JSON list and does not
  necessary have a document per line if pretty-printed.
  arangoimp now supports the JSON list format, too. However, the format requires
  arangoimp and the server to read the entire dataset at once. If the dataset is
  too big (bigger than --max-upload-size) then the import will be rejected. Even if
  increased, the entire list must fit in memory on both the client and the server,
  and this may be more resource-intensive than importing individual lines in chunks.

* removed unused parameter --reuse-ids for arangoimp. This parameter did not have
  any effect in 1.2, was never publicly announced and did evil (TM) things.

* fixed issue #297 (partly): added whitespace between command line and
  command result in arangosh, added shell colors for better usability

* fixed issue #296: system collections not usable from AQL

* fixed issue #295: deadlock on shutdown

* fixed issue #293: AQL queries should exploit edges index

* fixed issue #292: use index when filtering on _key in AQL

* allow user-definable document keys
  users can now define their own document keys by using the _key attribute
  when creating new documents or edges. Once specified, the value of _key is
  immutable.
  The restrictions for user-defined key values are:
  * the key must be at most 254 bytes long
  * it must consist of the letters a-z (lower or upper case), the digits 0-9,
    the underscore (_) or dash (-) characters only
  * any other characters, especially multi-byte sequences, whitespace or
    punctuation characters cannot be used inside key values

  Specifying a document key is optional when creating new documents. If no
  document key is specified, ArangoDB will create a document key itself.
  There are no guarantees about the format and pattern of auto-generated document
  keys other than the above restrictions.
  Clients should therefore treat auto-generated document keys as opaque values.
  Keys can be used to look up and reference documents, e.g.:
  * saving a document: `db.users.save({ "_key": "fred", ... })`
  * looking up a document: `db.users.document("fred")`
  * referencing other documents: `edges.relations.save("users/fred", "users/john", ...)`

  This change is downwards-compatible to ArangoDB 1.1 because in ArangoDB 1.1
  users were not able to define their own keys. If the user does not supply a _key
  attribute when creating a document, ArangoDB 1.2 will still generate a key of
  its own as ArangoDB 1.1 did. However, all documents returned by ArangoDB 1.2 will
  include a _key attribute and clients should be able to handle that (e.g. by
  ignoring it if not needed). Documents returned will still include the _id attribute
  as in ArangoDB 1.1.

* require collection names everywhere where a collection id was allowed in
  ArangoDB 1.1 & 1.0
  This change requires clients to use a collection name in place of a collection id
  at all places the client deals with collections.
  Examples:
  * creating edges: the _from and _to attributes must now contain collection names instead
    of collection ids: `edges.relations.save("test/my-key1", "test/my-key2", ...)`
  * retrieving edges: the returned _from and _to attributes now will contain collection
    names instead of ids, too: _from: `test/fred` instead of `1234/3455`
  * looking up documents: db.users.document("fred") or db._document("users/fred")

  Collection names must be used in REST API calls instead of collection ids, too.
  This change is thus not completely downwards-compatible to ArangoDB 1.1. ArangoDB 1.1
  required users to use collection ids in many places instead of collection names.
  This was unintuitive and caused overhead in cases when just the collection name was
  known on client-side but not its id. This overhead can now be avoided so clients can
  work with the collection names directly. There is no need to work with collection ids
  on the client side anymore.
  This change will likely require adjustments to API calls issued by clients, and also
  requires a change in how clients handle the _id value of returned documents. Previously,
  the _id value of returned documents contained the collection id, a slash separator and
  the document number. Since 1.2, _id will contain the collection name, a slash separator
  and the document key. The same applies to the _from and _to attribute values of edges
  that are returned by ArangoDB.

  Also removed (now unnecessary) location header in responses of the collections REST API.
  The location header was previously returned because it was necessary for clients.
  When clients created a collection, they specified the collection name. The collection
  id was generated on the server, but the client needed to use the server-generated
  collection id for further API calls, e.g. when creating edges etc. Therefore, the
  full collection URL, also containing the collection id, was returned by the server in
  responses to the collection API, in the HTTP location header.
  Returning the location header has become unnecessary in ArangoDB 1.2 because users
  can access collections by name and do not need to care about collection ids.


v1.1.3 (2013-XX-XX)
-------------------

* fix case when an error message was looked up for an error code but no error
  message was found. In this case a NULL ptr was returned and not checked everywhere.
  The place this error popped up was when inserting into a non-unique hash index
  failed with a specific, invalid error code.

* fixed issue #381:  db._collection("_users").getIndexes();

* fixed issue #379: arango-password fatal issue javscript.startup-directory

* fixed issue #372: Command-Line Options for the Authentication and Authorization


v1.1.2 (2013-01-20)
-------------------

* upgraded to mruby 2013-01-20 583983385b81c21f82704b116eab52d606a609f4

* fixed issue #357: Some spelling and grammar errors

* fixed issue #355: fix quotes in pdf manual

* fixed issue #351: Strange arangosh error message for long running query

* fixed randomly hanging connections in arangosh on MacOS

* added "any" query method: this returns a random document from a collection. It
  is also available via REST HTTP at /_api/simple/any.

* added deployment tool

* added getPeerVertex

* small fix for logging of long messages: the last character of log messages longer
  than 256 bytes was not logged.

* fixed truncation of human-readable log messages for web interface: the trailing \0
  byte was not appended for messages longer than 256 bytes

* fixed issue #341: ArangoDB crashes when stressed with Batch jobs
  Contrary to the issue title, this did not have anything to do with batch jobs but
  with too high memory usage. The memory usage of ArangoDB is now reduced for cases
   when there are lots of small collections with few documents each

* started with issue #317: Feature Request (from Google Groups): DATE handling

* backported issue #300: Extend arangoImp to Allow importing result set-like
  (list of documents) formatted files

* fixed issue #337: "WaitForSync" on new collection does not work on Win/X64

* fixed issue #336: Collections REST API docs

* fixed issue #335: mmap errors due to wrong memory address calculation

* fixed issue #332: arangoimp --use-ids parameter seems to have no impact

* added option '--server.disable-authentication' for arangosh as well. No more passwd
  prompts if not needed

* fixed issue #330: session logging for arangosh

* fixed issue #329: Allow passing script file(s) as parameters for arangosh to run

* fixed issue #328: 1.1 compile warnings

* fixed issue #327: Javascript parse errors in front end


v1.1.1 (2012-12-18)
-------------------

* fixed issue #339: DELETE /_api/cursor/cursor-identifier return incollect errorNum

  The fix for this has led to a signature change of the function actions.resultNotFound().
  The meaning of parameter #3 for This function has changed from the error message string
  to the error code. The error message string is now parameter #4.
  Any client code that uses this function in custom actions must be adjusted.

* fixed issue #321: Problem upgrading arangodb 1.0.4 to 1.1.0 with Homebrew (OSX 10.8.2)

* fixed issue #230: add navigation and search for online documentation

* fixed issue #315: Strange result in PATH

* fixed issue #323: Wrong function returned in error message of AQL CHAR_LENGTH()

* fixed some log errors on startup / shutdown due to pid file handling and changing
  of directories


v1.1.0 (2012-12-05)
-------------------

* WARNING:
  arangod now performs a database version check at startup. It will look for a file
  named "VERSION" in its database directory. If the file is not present, arangod will
  perform an automatic upgrade of the database directory. This should be the normal
  case when upgrading from ArangoDB 1.0 to ArangoDB 1.1.

  If the VERSION file is present but is from an older version of ArangoDB, arangod
  will refuse to start and ask the user to run a manual upgrade first. A manual upgrade
  can be performed by starting arangod with the option `--upgrade`.

  This upgrade procedure shall ensure that users have full control over when they
  perform any updates/upgrades of their data, and can plan backups accordingly. The
  procedure also guarantees that the server is not run without any required system
  collections or with in incompatible data state.

* added AQL function DOCUMENT() to retrieve a document by its _id value

* fixed issue #311: fixed segfault on unload

* fixed issue #309: renamed stub "import" button from web interface

* fixed issue #307: added WaitForSync column in collections list in in web interface

* fixed issue #306: naming in web interface

* fixed issue #304: do not clear AQL query text input when switching tabs in
  web interface

* fixed issue #303: added documentation about usage of var keyword in web interface

* fixed issue #301: PATCH does not work in web interface

# fixed issue #269: fix make distclean & clean

* fixed issue #296: system collections not usable from AQL

* fixed issue #295: deadlock on shutdown

* added collection type label to web interface

* fixed issue #290: the web interface now disallows creating non-edges in edge collections
  when creating collections via the web interface, the collection type must also be
  specified (default is document collection)

* fixed issue #289: tab-completion does not insert any spaces

* fixed issue #282: fix escaping in web interface

* made AQL function NOT_NULL take any number of arguments. Will now return its
  first argument that is not null, or null if all arguments are null. This is downwards
  compatible.

* changed misleading AQL function name NOT_LIST() to FIRST_LIST() and slightly changed
  the behavior. The function will now return its first argument that is a list, or null
  if none of the arguments are lists.
  This is mostly downwards-compatible. The only change to the previous implementation in
  1.1-beta will happen if two arguments were passed and the 1st and 2nd arguments were
  both no lists. In previous 1.1, the 2nd argument was returned as is, but now null
  will be returned.

* add AQL function FIRST_DOCUMENT(), with same behavior as FIRST_LIST(), but working
  with documents instead of lists.

* added UPGRADING help text

* fixed issue #284: fixed Javascript errors when adding edges/vertices without own
  attributes

* fixed issue #283: AQL LENGTH() now works on documents, too

* fixed issue #281: documentation for skip lists shows wrong example

* fixed AQL optimizer bug, related to OR-combined conditions that filtered on the
  same attribute but with different conditions

* fixed issue #277: allow usage of collection names when creating edges
  the fix of this issue also implies validation of collection names / ids passed to
  the REST edge create method. edges with invalid collection ids or names in the
  "from" or "to" values will be rejected and not saved


v1.1.beta2 (2012-11-13)
-----------------------

* fixed arangoirb compilation

* fixed doxygen


v1.1.beta1 (2012-10-24)
-----------------------

* fixed AQL optimizer bug

* WARNING:
  - the user has changed from "arango" to "arangodb", the start script has changed from
    "arangod" to "arangodb", the database directory has changed from "/var/arangodb" to
    "/var/lib/arangodb" to be compliant with various Linux policies

  - In 1.1, we have introduced types for collections: regular documents go into document
    collections, and edges go into edge collections. The prefixing (db.xxx vs. edges.xxx)
    works slightly different in 1.1: edges.xxx can still be used to access collections,
    however, it will not determine the type of existing collections anymore. To create an
    edge collection 1.1, you can use db._createEdgeCollection() or edges._create().
    And there's of course also db._createDocumentCollection().
    db._create() is also still there and will create a document collection by default,
    whereas edges._create() will create an edge collection.

  - the admin web interface that was previously available via the simple URL suffix /
    is now available via a dedicated URL suffix only: /_admin/html
    The reason for this is that routing and URLs are now subject to changes by the end user,
    and only URLs parts prefixed with underscores (e.g. /_admin or /_api) are reserved
    for ArangoDB's internal usage.

* the server now handles requests with invalid Content-Length header values as follows:
  - if Content-Length is negative, the server will respond instantly with HTTP 411
    (length required)

  - if Content-Length is positive but shorter than the supplied body, the server will
    respond with HTTP 400 (bad request)

  - if Content-Length is positive but longer than the supplied body, the server will
    wait for the client to send the missing bytes. The server allows 90 seconds for this
    and will close the connection if the client does not send the remaining data

  - if Content-Length is bigger than the maximum allowed size (512 MB), the server will
    fail with HTTP 413 (request entity too large).

  - if the length of the HTTP headers is greater than the maximum allowed size (1 MB),
    the server will fail with HTTP 431 (request header fields too large)

* issue #265: allow optional base64 encoding/decoding of action response data

* issue #252: create _modules collection using arango-upgrade (note: arango-upgrade was
  finally replaced by the `--upgrade` option for arangod)

* issue #251: allow passing arbitrary options to V8 engine using new command line option:
  --javascript.v8-options. Using this option, the Harmony features or other settings in
  v8 can be enabled if the end user requires them

* issue #248: allow AQL optimizer to pull out completely uncorrelated subqueries to the
  top level, resulting in less repeated evaluation of the subquery

* upgraded to Doxygen 1.8.0

* issue #247: added AQL function MERGE_RECURSIVE

* issue #246: added clear() function in arangosh

* issue #245: Documentation: Central place for naming rules/limits inside ArangoDB

* reduced size of hash index elements by 50 %, allowing more index elements to fit in
  memory

* issue #235: GUI Shell throws Error:ReferenceError: db is not defined

* issue #229: methods marked as "under construction"

* issue #228: remove unfinished APIs (/_admin/config/*)

* having the OpenSSL library installed is now a prerequisite to compiling ArangoDB
  Also removed the --enable-ssl configure option because ssl is always required.

* added AQL functions TO_LIST, NOT_LIST

* issue #224: add optional Content-Id for batch requests

* issue #221: more documentation on AQL explain functionality. Also added
  ArangoStatement.explain() client method

* added db._createStatement() method on server as well (was previously available
  on the client only)

* issue #219: continue in case of "document not found" error in PATHS() function

* issue #213: make waitForSync overridable on specific actions

* changed AQL optimizer to use indexes in more cases. Previously, indexes might
  not have been used when in a reference expression the inner collection was
  specified last. Example: FOR u1 IN users FOR u2 IN users FILTER u1._id == u2._id
  Previously, this only checked whether an index could be used for u2._id (not
  possible). It was not checked whether an index on u1._id could be used (possible).
  Now, for expressions that have references/attribute names on both sides of the
  above as above, indexes are checked for both sides.

* issue #204: extend the CSV import by TSV and by user configurable
  separator character(s)

* issue #180: added support for batch operations

* added startup option --server.backlog-size
  this allows setting the value of the backlog for the listen() system call.
  the default value is 10, the maximum value is platform-dependent

* introduced new configure option "--enable-maintainer-mode" for
  ArangoDB maintainers. this option replaces the previous compile switches
  --with-boost-test, --enable-bison, --enable-flex and --enable-errors-dependency
  the individual configure options have been removed. --enable-maintainer-mode
  turns them all on.

* removed potentially unused configure option --enable-memfail

* fixed issue #197: HTML web interface calls /_admin/user-manager/session

* fixed issue #195: VERSION file in database directory

* fixed issue #193: REST API HEAD request returns a message body on 404

* fixed issue #188: intermittent issues with 1.0.0
  (server-side cursors not cleaned up in all cases, pthreads deadlock issue)

* issue #189: key store should use ISO datetime format bug

* issue #187: run arango-upgrade on server start (note: arango-upgrade was finally
  replaced by the `--upgrade` option for arangod)n

* fixed issue #183: strange unittest error

* fixed issue #182: manual pages

* fixed issue #181: use getaddrinfo

* moved default database directory to "/var/lib/arangodb" in accordance with
  http://www.pathname.com/fhs/pub/fhs-2.3.html

* fixed issue #179: strange text in import manual

* fixed issue #178: test for aragoimp is missing

* fixed issue #177: a misleading error message was returned if unknown variables
  were used in certain positions in an AQL query.

* fixed issue #176: explain how to use AQL from the arangosh

* issue #175: re-added hidden (and deprecated) option --server.http-port. This
  option is only there to be downwards-compatible to Arango 1.0.

* fixed issue #174: missing Documentation for `within`

* fixed issue #170: add db.<coll_name>.all().toArray() to arangosh help screen

* fixed issue #169: missing argument in Simple Queries

* added program arango-upgrade. This program must be run after installing ArangoDB
  and after upgrading from a previous version of ArangoDB. The arango-upgrade script
  will ensure all system collections are created and present in the correct state.
  It will also perform any necessary data updates.
  Note: arango-upgrade was finally replaced by the `--upgrade` option for arangod.

* issue #153: edge collection should be a flag for a collection
  collections now have a type so that the distinction between document and edge
  collections can now be done at runtime using a collection's type value.
  A collection's type can be queried in Javascript using the <collection>.type() method.

  When new collections are created using db._create(), they will be document
  collections by default. When edge._create() is called, an edge collection will be created.
  To explicitly create a collection of a specific/different type, use the methods
  _createDocumentCollection() or _createEdgeCollection(), which are available for
  both the db and the edges object.
  The Javascript objects ArangoEdges and ArangoEdgesCollection have been removed
  completely.
  All internal and test code has been adjusted for this, and client code
  that uses edges.* should also still work because edges is still there and creates
  edge collections when _create() is called.

  INCOMPATIBLE CHANGE: Client code might still need to be changed in the following aspect:
  Previously, collections did not have a type so documents and edges could be inserted
  in the same collection. This is now disallowed. Edges can only be inserted into
  edge collections now. As there were no collection types in 1.0, ArangoDB will perform
  an automatic upgrade when migrating from 1.0 to 1.1.
  The automatic upgrade will check every collection and determine its type as follows:
  - if among the first 50 documents in the collection there are documents with
    attributes "_from" and "_to", the collection is typed as an edge collection
  - if among the first 50 documents in the collection there are no documents with
    attributes "_from" and "_to", the collection is made as a document collection

* issue #150: call V8 garbage collection on server periodically

* issue #110: added support for partial updates

  The REST API for documents now offers an HTTP PATCH method to partially update
  documents. Overwriting/replacing documents is still available via the HTTP PUT method
  as before. The Javascript API in the shell also offers a new update() method in extension to
  the previously existing replace() method.


v1.0.4 (2012-11-12)
-------------------

* issue #275: strange error message in arangosh 1.0.3 at startup


v1.0.3 (2012-11-08)
-------------------

* fixed AQL optimizer bug

* issue #273: fixed segfault in arangosh on HTTP 40x

* issue #265: allow optional base64 encoding/decoding of action response data

* issue #252: _modules collection not created automatically


v1.0.2 (2012-10-22)
-------------------

* repository CentOS-X.Y moved to CentOS-X, same for Debian

* bugfix for rollback from edges

* bugfix for hash indexes

* bugfix for StringBuffer::erase_front

* added autoload for modules

* added AQL function TO_LIST


v1.0.1 (2012-09-30)
-------------------

* draft for issue #165: front-end application howto

* updated mruby to cf8fdea4a6598aa470e698e8cbc9b9b492319d

* fix for issue #190: install doesn't create log directory

* fix for issue #194: potential race condition between creating and dropping collections

* fix for issue #193: REST API HEAD request returns a message body on 404

* fix for issue #188: intermittent issues with 1.0.0

* fix for issue #163: server cannot create collection because of abandoned files

* fix for issue #150: call V8 garbage collection on server periodically


v1.0.0 (2012-08-17)
-------------------

* fix for issue #157: check for readline and ncurses headers, not only libraries


v1.0.beta4 (2012-08-15)
-----------------------

* fix for issue #152: fix memleak for barriers


v1.0.beta3 (2012-08-10)
-----------------------

* fix for issue #151: Memleak, collection data not removed

* fix for issue #149: Inconsistent port for admin interface

* fix for issue #163: server cannot create collection because of abandoned files

* fix for issue #157: check for readline and ncurses headers, not only libraries

* fix for issue #108: db.<collection>.truncate() inefficient

* fix for issue #109: added startup note about cached collection names and how to
  refresh them

* fix for issue #156: fixed memleaks in /_api/import

* fix for issue #59: added tests for /_api/import

* modified return value for calls to /_api/import: now, the attribute "empty" is
  returned as well, stating the number of empty lines in the input. Also changed the
  return value of the error code attribute ("errorNum") from 1100 ("corrupted datafile")
  to 400 ("bad request") in case invalid/unexpected JSON data was sent to the server.
  This error code is more appropriate as no datafile is broken but just input data is
  incorrect.

* fix for issue #152: Memleak for barriers

* fix for issue #151: Memleak, collection data not removed

* value of --database.maximal-journal-size parameter is now validated on startup. If
  value is smaller than the minimum value (currently 1048576), an error is thrown and
  the server will not start. Before this change, the global value of maximal journal
  size was not validated at server start, but only on collection level

* increased sleep value in statistics creation loop from 10 to 500 microseconds. This
  reduces accuracy of statistics values somewhere after the decimal points but saves
  CPU time.

* avoid additional sync() calls when writing partial shape data (attribute name data)
  to disk. sync() will still be called when the shape marker (will be written after
  the attributes) is written to disk

* issue #147: added flag --database.force-sync-shapes to force synching of shape data
  to disk. The default value is true so it is the same behavior as in version 1.0.
  if set to false, shape data is synched to disk if waitForSync for the collection is
  set to true, otherwise, shape data is not synched.

* fix for issue #145: strange issue on Travis: added epsilon for numeric comparison in
  geo index

* fix for issue #136: adjusted message during indexing

* issue #131: added timeout for HTTP keep-alive connections. The default value is 300
  seconds. There is a startup parameter server.keep-alive-timeout to configure the value.
  Setting it to 0 will disable keep-alive entirely on the server.

* fix for issue #137: AQL optimizer should use indexes for ref accesses with
  2 named attributes


v1.0.beta2 (2012-08-03)
-----------------------

* fix for issue #134: improvements for centos RPM

* fixed problem with disable-admin-interface in config file


v1.0.beta1 (2012-07-29)
-----------------------

* fixed issue #118: We need a collection "debugger"

* fixed issue #126: Access-Shaper must be cached

* INCOMPATIBLE CHANGE: renamed parameters "connect-timeout" and "request-timeout"
  for arangosh and arangoimp to "--server.connect-timeout" and "--server.request-timeout"

* INCOMPATIBLE CHANGE: authorization is now required on the server side
  Clients sending requests without HTTP authorization will be rejected with HTTP 401
  To allow backwards compatibility, the server can be started with the option
  "--server.disable-authentication"

* added options "--server.username" and "--server.password" for arangosh and arangoimp
  These parameters must be used to specify the user and password to be used when
  connecting to the server. If no password is given on the command line, arangosh/
  arangoimp will interactively prompt for a password.
  If no user name is specified on the command line, the default user "root" will be
  used.

* added startup option "--server.ssl-cipher-list" to determine which ciphers to
  use in SSL context. also added SSL_OP_CIPHER_SERVER_PREFERENCE to SSL default
  options so ciphers are tried in server and not in client order

* changed default SSL protocol to TLSv1 instead of SSLv2

* changed log-level of SSL-related messages

* added SSL connections if server is compiled with OpenSSL support. Use --help-ssl

* INCOMPATIBLE CHANGE: removed startup option "--server.admin-port".
  The new endpoints feature (see --server.endpoint) allows opening multiple endpoints
  anyway, and the distinction between admin and "other" endpoints can be emulated
  later using privileges.

* INCOMPATIBLE CHANGE: removed startup options "--port", "--server.port", and
  "--server.http-port" for arangod.
  These options have been replaced by the new "--server.endpoint" parameter

* INCOMPATIBLE CHANGE: removed startup option "--server" for arangosh and arangoimp.
  These options have been replaced by the new "--server.endpoint" parameter

* Added "--server.endpoint" option to arangod, arangosh, and arangoimp.
  For arangod, this option allows specifying the bind endpoints for the server
  The server can be bound to one or multiple endpoints at once. For arangosh
  and arangoimp, the option specifies the server endpoint to connect to.
  The following endpoint syntax is currently supported:
  - tcp://host:port or http@tcp://host:port (HTTP over IPv4)
  - tcp://[host]:port or http@tcp://[host]:port (HTTP over IPv6)
  - ssl://host:port or http@tcp://host:port (HTTP over SSL-encrypted IPv4)
  - ssl://[host]:port or http@tcp://[host]:port (HTTP over SSL-encrypted IPv6)
  - unix:///path/to/socket or http@unix:///path/to/socket (HTTP over UNIX socket)

  If no port is specified, the default port of 8529 will be used.

* INCOMPATIBLE CHANGE: removed startup options "--server.require-keep-alive" and
  "--server.secure-require-keep-alive".
  The server will now behave as follows which should be more conforming to the
  HTTP standard:
  * if a client sends a "Connection: close" header, the server will close the
    connection
  * if a client sends a "Connection: keep-alive" header, the server will not
    close the connection
  * if a client does not send any "Connection" header, the server will assume
    "keep-alive" if the request was an HTTP/1.1 request, and "close" if the
    request was an HTTP/1.0 request

* (minimal) internal optimizations for HTTP request parsing and response header
  handling

* fixed Unicode unescaping bugs for \f and surrogate pairs in BasicsC/strings.c

* changed implementation of TRI_BlockCrc32 algorithm to use 8 bytes at a time

* fixed issue #122: arangod doesn't start if <log.file> cannot be created

* fixed issue #121: wrong collection size reported

* fixed issue #98: Unable to change journalSize

* fixed issue #88: fds not closed

* fixed escaping of document data in HTML admin front end

* added HTTP basic authentication, this is always turned on

* added server startup option --server.disable-admin-interface to turn off the
  HTML admin interface

* honor server startup option --database.maximal-journal-size when creating new
  collections without specific journalsize setting. Previously, these
  collections were always created with journal file sizes of 32 MB and the
  --database.maximal-journal-size setting was ignored

* added server startup option --database.wait-for-sync to control the default
  behavior

* renamed "--unit-tests" to "--javascript.unit-tests"


v1.0.alpha3 (2012-06-30)
------------------------

* fixed issue #116: createCollection=create option doesn't work

* fixed issue #115: Compilation issue under OSX 10.7 Lion & 10.8 Mountain Lion
  (homebrew)

* fixed issue #114: image not found

* fixed issue #111: crash during "make unittests"

* fixed issue #104: client.js -> ARANGO_QUIET is not defined


v1.0.alpha2 (2012-06-24)
------------------------

* fixed issue #112: do not accept document with duplicate attribute names

* fixed issue #103: Should we cleanup the directory structure

* fixed issue #100: "count" attribute exists in cursor response with "count:
  false"

* fixed issue #84 explain command

* added new MRuby version (2012-06-02)

* added --log.filter

* cleanup of command line options:
** --startup.directory => --javascript.startup-directory
** --quite => --quiet
** --gc.interval => --javascript.gc-interval
** --startup.modules-path => --javascript.modules-path
** --action.system-directory => --javascript.action-directory
** --javascript.action-threads => removed (is now the same pool as --server.threads)

* various bug-fixes

* support for import

* added option SKIP_RANGES=1 for make unittests

* fixed several range-related assertion failures in the AQL query optimizer

* fixed AQL query optimizations for some edge cases (e.g. nested subqueries with
  invalid constant filter expressions)


v1.0.alpha1 (2012-05-28)
------------------------

Alpha Release of ArangoDB 1.0<|MERGE_RESOLUTION|>--- conflicted
+++ resolved
@@ -1,10 +1,9 @@
 v3.4.5 (XXXX-XX-XX)
 -------------------
 
-<<<<<<< HEAD
 * don't check for the presence of ArangoDB upgrades available when firing up an arangosh
   enterprise edition build
-=======
+
 * added startup option `--rocksdb.allow-fallocate`
   
   When set to true, allows RocksDB to use the fallocate call. If false, fallocate 
@@ -17,7 +16,6 @@
                      
   If set to true, this will limit the amount of .sst files RocksDB will inspect at 
   startup, which can reduce the number of IO operations performed at start.
->>>>>>> 3f3f0c6f
 
 * don't run compact() on a collection after a truncate() was done in the same transaction
 
