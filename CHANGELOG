--- conflicted
+++ resolved
@@ -1,12 +1,8 @@
-<<<<<<< HEAD
-v3.3.21 (2018-xx-xx)
---------------------
-
-* improve Windows installer error messages, fix backup routine,
-  fix exit code handling
-=======
 v3.3.21 (XXXX-XX-XX)
 --------------------
+
+* improve Windows installer error messages, fix Windows installer backup routine
+  and exit code handling
 
 * make AQL REMOVE operations use less memory with the RocksDB storage engine
 
@@ -19,7 +15,6 @@
 
   will benefit from this change in terms of memory usage.
 
->>>>>>> a8c0e4da
 
 v3.3.20 (2018-11-28)
 --------------------
