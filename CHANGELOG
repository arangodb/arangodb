--- conflicted
+++ resolved
@@ -1,20 +1,15 @@
 devel
 -----
 
-<<<<<<< HEAD
-* introduce SingleRemoteOperationNode via optimize-cluster-single-document-operations,
-  which does single document operations directly from the coordinator instead of
-  using respective AQL queries. This saves cluster roundtrips.
+* introduce SingleRemoteOperationNode via "optimize-cluster-single-document-operations"
+  optimizer rule, which triggers single document operations directly from the coordinator 
+  instead of using a full-featured AQL setup. This saves cluster roundtrips.
 
   Queries directly referencing the document key benefit from this:
 
-	UPDATE {_key: '1'} WITH {foo: 'bar'} IN collection RETURN OLD
-
-* replace JavaScript functions FULLTEXT, NEAR, WITHIN with regular AQL via a
-  new optimizer rule.
-=======
+	    UPDATE {_key: '1'} WITH {foo: 'bar'} IN collection RETURN OLD
+
 * upgraded bundled RocksDB library version to 5.14
->>>>>>> b8e14049
 
 * added key generators `uuid` and `padded`
 
