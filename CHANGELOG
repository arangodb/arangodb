v3.3.6.1 (XXXX-XX-XX)
---------------------

* Fixed internal issue #2237: AQL queries on collections with replicationFactor:
  "satellite" crashed arangod in single server mode

* Fixed restore of satellite collections: replicationFactor was set to 1 during
  restore

* Fixed dump and restore of smart graphs:
  a) The dump will not include the hidden shadow collections anymore, they were dumped
     accidentially and only contain duplicated data.
  b) Restore will now ignore hidden shadow collections as all data is contained
     in the smart-edge collection. You can manually include these collections from an
     old dump (3.3.5 or earlier) by using `--force`.
  c) Restore of a smart-graph will now create smart collections properly instead
     of getting into `TIMEOUT_IN_CLUSTER_OPERATION`

* fixed issue in AQL query optimizer rule "restrict-to-single-shard", which
  may have sent documents to a wrong shard in AQL INSERT queries that specified
  the value for `_key` using an expression (and not a constant value)
  
<<<<<<< HEAD
=======
* fix restoring of smart graph edge collections (may have run into timeout before)

* added /_admin/status for debugging

>>>>>>> c07a7069
* added ArangoShell helper function for packaging all information about an
  AQL query so it can be run and analyzed elsewhere:

  query = "FOR doc IN mycollection FILTER doc.value > 42 RETURN doc";
  require("@arangodb/aql/explainer").debugDump("/tmp/query-debug-info", query);

  Entitled users can send the generated file to the ArangoDB support to facilitate 
  reproduction and debugging.

* added hidden option `--server.ask-jwt-secret`. This is an internal option
  for debugging and should not be exposed to end-users.

* fix for internal issue #2215. supervision will now wait for agent to
  fully prepare before adding 10 second grace period after leadership change

* fixed internal issue #2215's FailedLeader timeout bug

v3.3.5 (2018-03-28)
-------------------

* fixed issue #4934: Wrong used GeoIndex depending on FILTER order

* make build id appear in startup log message alongside with other version info

* make AQL data modification operations that are sent to all shards and that are
  supposed to return values (i.e. `RETURN OLD` or `RETURN NEW`) not return fake
  empty result rows if the document to be updated/replaced/removed was not present
  on the target shard

* added AQL optimizer rule `restrict-to-single-shard`

  This rule will kick in if a collection operation (index lookup or data
  modification operation) will only affect a single shard, and the operation can be
  restricted to the single shard and is not applied for all shards. This optimization
  can be applied for queries that access a collection only once in the query, and that
  do not use traversals, shortest path queries and that do not access collection data
  dynamically using the `DOCUMENT`, `FULLTEXT`, `NEAR` or `WITHIN` AQL functions.
  Additionally, the optimizer will only pull off this optimization if can safely 
  determine the values of all the collection's shard keys from the query, and when the
  shard keys are covered by a single index (this is always true if the shard key is
  the default `_key`)

* display missing attributes of GatherNodes in AQL explain output

* make AQL optimizer rule `undistribute-remove-after-enum-coll` fire in a few
  more cases in which it is possible

* slightly improve index selection for the RocksDB engine when there are multiple
  competing indexes with the same attribute prefixes, but different amount of
  attributes covered. In this case, the more specialized index will be preferred
  now

* fix issue #4924: removeFollower now prefers to remove the last follower(s)

* added "collect-in-cluster" optimizer rule to have COLLECT WITH COUNT queries
  without grouping being executed on the DB servers and the coordinator only summing
  up the counts from the individual shards

* fixed issue #4900: Nested FOR query uses index but ignores other filters 
 
* properly exit v8::Context in one place where it was missing before

* added hidden option `--cluster.index-create-timeout` for controlling the
  default value of the index creation timeout in cluster
  under normal circumstances, this option does not need to be adjusted

* increase default timeout for index creation in cluster to 3600s

* fixed issue #4843: Query-Result has more Docs than the Collection itself  

* fixed the behavior of ClusterInfo when waiting for current to catch
  up with plan in create collection.

* fixed issue #4827: COLLECT on edge _to field doesn't group distinct values as expected (MMFiles)


v3.3.4 (2018-03-01)
-------------------

* fix AQL `fullCount` result value in some cluster cases when it was off a bit

* fix issue #4651: Simple query taking forever until a request timeout error

* fix issue #4657: fixed incomplete content type header

* Vastly improved the Foxx Store UI

* fix issue #4677: AQL WITH with bind parameters results in "access after data-modification"
  for two independent UPSERTs

* remove unused startup option `--ldap.permissions-attribute-name`

* fix issue #4457: create /var/tmp/arangod with correct user in supervisor mode

* remove long disfunctional admin/long_echo handler

* fixed Foxx API:

  * PUT /_api/foxx/service: Respect force flag
  * PATCH /_api/foxx/service: Check whether a service under given mount exists

* internal issue #1726: supervision failed to remove multiple servers
  from health monitoring at once.

* more information from inception, why agent is activated

* fixed a bug where supervision tried to deal with shards of virtual collections

* Behaviour of permissions for databases and collections changed:
  The new fallback rule for databases for which an access level is not explicitly specified:
  Choose the higher access level of:
    * A wildcard database grant
    * A database grant on the `_system` database
  The new fallback rule for collections for which an access level is not explicitly specified:
  Choose the higher access level of:
    * Any wildcard access grant in the same database, or on "*/*"
    * The access level for the current database
    * The access level for the `_system` database

* fix internal issue 1770: collection creation using distributeShardsLike yields
  errors and did not distribute shards correctly in the following cases:
  1. If numberOfShards * replicationFactor % nrDBServers != 0
     (shards * replication is not divisible by DBServers).
  2. If there was failover / move shard case on the leading collection
     and creating the follower collection afterwards.

* fix timeout issues in replication client expiration

* added missing edge filter to neighbors-only traversals
  in case a filter condition was moved into the traverser and the traversal was
  executed in breadth-first mode and was returning each visited vertex exactly
  once, and there was a filter on the edges of the path and the resulting vertices
  and edges were not used later, the edge filter was not applied

* fixed issue #4160: Run arangod with "--database.auto-upgrade" option always crash silently without error log

* fix internal issue #1848: AQL optimizer was trying to resolve attribute accesses
  to attributes of constant object values at query compile time, but only did so far
  the very first attribute in each object

  this fixes https://stackoverflow.com/questions/48648737/beginner-bug-in-for-loops-from-objects

* fix inconvenience: If we want to start server with a non-existing
  --javascript.app-path it will now be created (if possible)

* fixed: REST API `POST _api/foxx` now returns HTTP code 201 on success, as documented.
         returned 200 before.

* fixed: REST API `PATCH _api/foxx/dependencies` now updates the existing dependencies
         instead of replacing them.

* fixed: Foxx upload of single javascript file. You now can upload via http-url pointing
         to a javascript file.

* fixed issue #4395: If your foxx app includes an `APP` folder it got
         accidently removed by selfhealing this is not the case anymore.

* fixed internal issue #1969 - command apt-get purge/remove arangodb3e was failing


v3.3.3 (2018-01-26)
-------------------

* fix issue #4272: VERSION file keeps disappearing

* fix internal issue #81: quotation marks disappeared when switching table/json
  editor in the query editor ui

* added option `--rocksdb.throttle` to control whether write-throttling is enabled
  Write-throttling is turned on by default, to reduce chances of compactions getting
  too far behind and blocking incoming writes.

* fixed issue #4308: Crash when getter for error.name throws an error (on Windows)

* UI: fixed a query editor caching and parsing issue

* Fixed internal issue #1683: fixes an UI issue where a collection name gets wrongly cached
  within the documents overview of a collection.

* Fixed an issue with the index estimates in RocksDB in the case a transaction is aborted.
  Former the index estimates were modified if the transaction commited or not.
  Now they will only be modified if the transaction commited successfully.

* UI: optimized login view for very small screen sizes

* UI: optimized error messages for invalid query bind parameter

* Truncate in RocksDB will now do intermediate commits every 10.000 documents
  if truncate fails or the server crashes during this operation all deletes
  that have been commited so far are persisted.

* make the default value of `--rocksdb.block-cache-shard-bits` use the RocksDB
  default value. This will mostly mean the default number block cache shard
  bits is lower than before, allowing each shard to store more data and cause
  less evictions from block cache

* UI: optimized login view for very small screen sizes

* issue #4222: Permission error preventing AQL query import / export on webui

* UI: optimized error messages for invalid query bind parameter

* UI: upgraded swagger ui to version 3.9.0

* issue #3504: added option `--force-same-database` for arangorestore

  with this option set to true, it is possible to make any arangorestore attempt
  fail if the specified target database does not match the database name
  specified in the source dump's "dump.json" file. it can thus be used to
  prevent restoring data into the "wrong" database

  The option is set to `false` by default to ensure backwards-compatibility

* make the default value of `--rocksdb.block-cache-shard-bits` use the RocksDB
  default value. This will mostly mean the default number block cache shard
  bits is lower than before, allowing each shard to store more data and cause
  less evictions from block cache

* fixed issue #4255: AQL SORT consuming too much memory

* fixed incorrect persistence of RAFT vote and term


v3.3.2 (2018-01-04)
-------------------

* fixed issue #4199: Internal failure: JavaScript exception in file 'arangosh.js'
  at 98,7: ArangoError 4: Expecting type String

* fixed issue in agency supervision with a good server being left in
  failedServers

* distinguish isReady and allInSync in clusterInventory

* fixed issue #4197: AQL statement not working in 3.3.1 when upgraded from 3.2.10

* do not reuse collection ids when restoring collections from a dump, but assign
  new collection ids, this should prevent collection id conflicts

* fix issue #4393: broken handling of unix domain sockets in
  JS_Download

v3.3.1 (2017-12-28)
-------------------

* UI: displayed wrong wfs property for a collection when using RocksDB as
  storage engine

* added `--ignore-missing` option to arangoimp
  this option allows importing lines with less fields than specified in the CSV
  header line

* changed misleading error message from "no leader" to "not a leader"

* optimize usage of AQL FULLTEXT index function to a FOR loop with index
  usage in some cases
  When the optimization is applied, this especially speeds up fulltext index
  queries in the cluster

* UI: improved the behavior during collection creation in a cluster environment

* Agency lockup fixes for very small machines.

* Agency performance improvement by finer grained locking.

* Use steady_clock in agency whereever possible.

* Agency prevent Supervision thread crash.

* Fix agency integer overflow in timeout calculation.


v3.3.0 (2012-12-14)
-------------------

* release version

* added a missing try/catch block in the supervision thread


v3.3.rc8 (2017-12-12)
---------------------

* UI: fixed broken foxx configuration keys. Some valid configuration values
  could not be edited via the ui.

* UI: Shard distribution view now has an accordion view instead of displaying
  all shards of all collections at once.

* UI: pressing the return key inside a select2 box no longer triggers the modals

* UI: coordinators and db servers are now in sorted order (ascending)


v3.3.rc7 (2017-12-07)
---------------------

* fixed issue #3741: fix terminal color output in Windows

* UI: fixed issue #3822: disabled name input field for system collections

* fixed issue #3640: limit in subquery

* fixed issue #3745: Invalid result when using OLD object with array attribute in UPSERT statement

* UI: edge collections were wrongly added to from and to vertices select box during graph creation

* UI: added not found views for documents and collections

* UI: using default user database api during database creation now

* UI: the graph viewer backend now picks one random start vertex of the
  first 1000 documents instead of calling any(). The implementation of
  "any" is known to scale bad on huge collections with RocksDB.

* UI: fixed disappearing of the navigation label in some case special case

* UI: the graph viewer now displays updated label values correctly.
  Additionally the included node/edge editor now closes automatically
	after a successful node/edge update.

* fixed issue #3917: traversals with high maximal depth take extremely long
  in planning phase.


v3.3.rc4 (2017-11-28)
---------------------

* minor bug-fixes


v3.3.rc3 (2017-11-24)
---------------------

* bug-fixes


v3.3.rc2 (2017-11-22)
---------------------

* UI: document/edge editor now remembering their modes (e.g. code or tree)

* UI: optimized error messages for invalid graph definitions. Also fixed a
  graph renderer cleanup error.

* UI: added a delay within the graph viewer while changing the colors of the
  graph. Necessary due different browser behaviour.

* added options `--encryption.keyfile` and `--encryption.key-generator` to arangodump
  and arangorestore

* UI: the graph viewer now displays updated label values correctly.
  Additionally the included node/edge editor now closes automatically
	after a successful node/edge update.

* removed `--recycle-ids` option for arangorestore

  using that option could have led to problems on the restore, with potential
  id conflicts between the originating server (the source dump server) and the
  target server (the restore server)


v3.3.rc1 (2017-11-17)
---------------------

* add readonly mode REST API

* allow compilation of ArangoDB source code with g++ 7

* upgrade minimum required g++ compiler version to g++ 5.4
  That means ArangoDB source code will not compile with g++ 4.x or g++ < 5.4 anymore.

* AQL: during a traversal if a vertex is not found. It will not print an ERROR to the log and continue
  with a NULL value, but will register a warning at the query and continue with a NULL value.
  The situation is not desired as an ERROR as ArangoDB can store edges pointing to non-existing
  vertex which is perfectly valid, but it may be a n issue on the data model, so users
  can directly see it on the query now and do not "by accident" have to check the LOG output.


v3.3.beta1 (2017-11-07)
-----------------------

* introduce `enforceReplicationFactor`: An optional parameter controlling
  if the server should bail out during collection creation if there are not
  enough DBServers available for the desired `replicationFactor`.

* fixed issue #3516: Show execution time in arangosh

  this change adds more dynamic prompt components for arangosh
  The following components are now available for dynamic prompts,
  settable via the `--console.prompt` option in arangosh:

  - '%t': current time as timestamp
  - '%a': elpased time since ArangoShell start in seconds
  - '%p': duration of last command in seconds
  - '%d': name of current database
  - '%e': current endpoint
  - '%E': current endpoint without protocol
  - '%u': current user

  The time a command takes can be displayed easily by starting arangosh with `--console.prompt "%p> "`.

* make the ArangoShell refill its collection cache when a yet-unknown collection
  is first accessed. This fixes the following problem:

      arangosh1> db._collections();  // shell1 lists all collections
      arangosh2> db._create("test"); // shell2 now creates a new collection 'test'
      arangosh1> db.test.insert({}); // shell1 is not aware of the collection created
                                     // in shell2, so the insert will fail

* incremental transfer of initial collection data now can handle partial
  responses for a chunk, allowing the leader/master to send smaller chunks
  (in terms of HTTP response size) and limit memory usage

* initial creation of shards for cluster collections is now faster with
  replicationFactor values bigger than 1. this is achieved by an optimization
  for the case when the collection on the leader is still empty

* potential fix for issue #3517: several "filesystem full" errors in logs
  while there's a lot of disk space

* added C++ implementations for AQL function `SUBSTRING()`, `LEFT()`, `RIGHT()` and `TRIM()`


v3.3.milestone2 (2017-10-19)
----------------------------

* added new replication module

* make AQL `DISTINCT` not change the order of the results it is applied on

* show C++ function name of call site in ArangoDB log output

  This requires option `--log.line-number` to be set to *true*

* fixed issue #3408: Hard crash in query for pagination

* UI: fixed unresponsive events in cluster shards view

* UI: added word wrapping to query editor

* fixed issue #3395: AQL: cannot instantiate CollectBlock with undetermined
  aggregation method

* minimum number of V8 contexts in console mode must be 2, not 1. this is
  required to ensure the console gets one dedicated V8 context and all other
  operations have at least one extra context. This requirement was not enforced
  anymore.

* UI: fixed wrong user attribute name validation, issue #3228

* make AQL return a proper error message in case of a unique key constraint
  violation. previously it only returned the generic "unique constraint violated"
  error message but omitted the details about which index caused the problem.

  This addresses https://stackoverflow.com/questions/46427126/arangodb-3-2-unique-constraint-violation-id-or-key

* fix potential overflow in CRC marker check when a corrupted CRC marker
  is found at the very beginning of an MMFiles datafile


v3.3.milestone1 (2017-10-11)
----------------------------

* added option `--server.local-authentication`

* UI: added user roles

* added config option `--log.color` to toggle colorful logging to terminal

* added config option `--log.thread-name` to additionally log thread names

* usernames must not start with `:role:`, added new options:
    --server.authentication-timeout
    --ldap.roles-attribute-name
    --ldap.roles-transformation
    --ldap.roles-search
    --ldap.superuser-role
    --ldap.roles-include
    --ldap.roles-exclude

* performance improvements for full collection scans and a few other operations
  in MMFiles engine

* added `--rocksdb.encryption-key-generator` for enterprise

* removed `--compat28` parameter from arangodump and replication API

  older ArangoDB versions will no longer be supported by these tools.

* increase the recommended value for `/proc/sys/vm/max_map_count` to a value
  eight times as high as the previous recommended value. Increasing the
  values helps to prevent an ArangoDB server from running out of memory mappings.

  The raised minimum recommended value may lead to ArangoDB showing some startup
  warnings as follows:

      WARNING {memory} maximum number of memory mappings per process is 65530, which seems too low. it is recommended to set it to at least 512000
      WARNING {memory} execute 'sudo sysctl -w "vm.max_map_count=512000"'


v3.2.7 (2017-11-13)
-------------------

* Cluster customers, which have upgraded from 3.1 to 3.2 need to upgrade
  to 3.2.7. The cluster supervision is otherwise not operational.

* Fixed issue #3597: AQL with path filters returns unexpected results
  In some cases breadth first search in combination with vertex filters
  yields wrong result, the filter was not applied correctly.

* enable JEMalloc background thread for purging and returning unused memory
  back to the operating system (Linux only)

* fixed some undefined behavior in some internal value caches for AQL GatherNodes
  and SortNodes, which could have led to sorted results being effectively not
  correctly sorted.

* make the replication applier for the RocksDB engine start automatically after a
  restart of the server if the applier was configured with its `autoStart` property
  set to `true`. previously the replication appliers were only automatically restarted
  at server start for the MMFiles engine.

* fixed arangodump batch size adaptivity in cluster mode and upped default batch size
  for arangodump

  these changes speed up arangodump in cluster context

* smart graphs now return a proper inventory in response to replication inventory
  requests

* fixed issue #3618: Inconsistent behavior of OR statement with object bind parameters

* only users with read/write rights on the "_system" database can now execute
  "_admin/shutdown" as well as modify properties of the write-ahead log (WAL)

* increase default maximum number of V8 contexts to at least 16 if not explicitly
  configured otherwise.
  the procedure for determining the actual maximum value of V8 contexts is unchanged
  apart from the value `16` and works as follows:
  - if explicitly set, the value of the configuration option `--javascript.v8-contexts`
    is used as the maximum number of V8 contexts
  - when the option is not set, the maximum number of V8 contexts is determined
    by the configuration option `--server.threads` if that option is set. if
    `--server.threads` is not set, then the maximum number of V8 contexts is the
    server's reported hardware concurrency (number of processors visible
    to the arangod process). if that would result in a maximum value of less than 16
    in any of these two cases, then the maximum value will be increased to 16.

* fixed issue #3447: ArangoError 1202: AQL: NotFound: (while executing) when
  updating collection

* potential fix for issue #3581: Unexpected "rocksdb unique constraint
  violated" with unique hash index

* fixed geo index optimizer rule for geo indexes with a single (array of coordinates)
  attribute.

* improved the speed of the shards overview in cluster (API endpoint /_api/cluster/shardDistribution API)
  It is now guaranteed to return after ~2 seconds even if the entire cluster is unresponsive.

* fix agency precondition check for complex objects
  this fixes issues with several CAS operations in the agency

* several fixes for agency restart and shutdown

* the cluster-internal representation of planned collection objects is now more
  lightweight than before, using less memory and not allocating any cache for indexes
  etc.

* fixed issue #3403: How to kill long running AQL queries with the browser console's
  AQL (display issue)

* fixed issue #3549: server reading ENGINE config file fails on common standard
  newline character

* UI: fixed error notifications for collection modifications

* several improvements for the truncate operation on collections:

  * the timeout for the truncate operation was increased in cluster mode in
    order to prevent too frequent "could not truncate collection" errors

  * after a truncate operation, collections in MMFiles still used disk space.
    to reclaim disk space used by truncated collection, the truncate actions
    in the web interface and from the ArangoShell now issue an extra WAL flush
    command (in cluster mode, this command is also propagated to all servers).
    the WAL flush allows all servers to write out any pending operations into the
    datafiles of the truncated collection. afterwards, a final journal rotate
    command is sent, which enables the compaction to entirely remove all datafiles
    and journals for the truncated collection, so that all disk space can be
    reclaimed

  * for MMFiles a special method will be called after a truncate operation so that
    all indexes of the collection can free most of their memory. previously some
    indexes (hash and skiplist indexes) partially kept already allocated memory
    in order to avoid future memory allocations

  * after a truncate operation in the RocksDB engine, an additional compaction
    will be triggered for the truncated collection. this compaction removes all
    deletions from the key space so that follow-up scans over the collection's key
    range do not have to filter out lots of already-removed values

  These changes make truncate operations potentially more time-consuming than before,
  but allow for memory/disk space savings afterwards.

* enable JEMalloc background threads for purging and returning unused memory
  back to the operating system (Linux only)

  JEMalloc will create its background threads on demand. The number of background
  threads is capped by the number of CPUs or active arenas. The background threads run
  periodically and purge unused memory pages, allowing memory to be returned to the
  operating system.

  This change will make the arangod process create several additional threads.
  It is accompanied by an increased `TasksMax` value in the systemd service configuration
  file for the arangodb3 service.

* upgraded bundled V8 engine to bugfix version v5.7.492.77

  this upgrade fixes a memory leak in upstream V8 described in
  https://bugs.chromium.org/p/v8/issues/detail?id=5945 that will result in memory
  chunks only getting uncommitted but not unmapped


v3.2.6 (2017-10-26)
-------------------

* UI: fixed event cleanup in cluster shards view

* UI: reduced cluster dashboard api calls

* fixed a permission problem that prevented collection contents to be displayed
  in the web interface

* removed posix_fadvise call from RocksDB's PosixSequentialFile::Read(). This is
  consistent with Facebook PR 2573 (#3505)

  this fix should improve the performance of the replication with the RocksDB
  storage engine

* allow changing of collection replication factor for existing collections

* UI: replicationFactor of a collection is now changeable in a cluster
  environment

* several fixes for the cluster agency

* fixed undefined behavior in the RocksDB-based geo index

* fixed Foxxmaster failover

* purging or removing the Debian/Ubuntu arangodb3 packages now properly stops
  the arangod instance before actuallying purging or removing


v3.2.5 (2017-10-16)
-------------------

* general-graph module and _api/gharial now accept cluster options
  for collection creation. It is now possible to set replicationFactor and
  numberOfShards for all collections created via this graph object.
  So adding a new collection will not result in a singleShard and
  no replication anymore.

* fixed issue #3408: Hard crash in query for pagination

* minimum number of V8 contexts in console mode must be 2, not 1. this is
  required to ensure the console gets one dedicated V8 context and all other
  operations have at least one extra context. This requirement was not enforced
  anymore.

* fixed issue #3395: AQL: cannot instantiate CollectBlock with undetermined
  aggregation method

* UI: fixed wrong user attribute name validation, issue #3228

* fix potential overflow in CRC marker check when a corrupted CRC marker
  is found at the very beginning of an MMFiles datafile

* UI: fixed unresponsive events in cluster shards view

* Add statistics about the V8 context counts and number of available/active/busy
  threads we expose through the server statistics interface.


v3.2.4 (2017-09-26)
-------------------

* UI: no default index selected during index creation

* UI: added replicationFactor option during SmartGraph creation

* make the MMFiles compactor perform less writes during normal compaction
  operation

  This partially fixes issue #3144

* make the MMFiles compactor configurable

  The following options have been added:

* `--compaction.db-sleep-time`: sleep interval between two compaction runs
    (in s)
  * `--compaction.min-interval"`: minimum sleep time between two compaction
     runs (in s)
  * `--compaction.min-small-data-file-size`: minimal filesize threshold
    original datafiles have to be below for a compaction
  * `--compaction.dead-documents-threshold`: minimum unused count of documents
    in a datafile
  * `--compaction.dead-size-threshold`: how many bytes of the source data file
    are allowed to be unused at most
  * `--compaction.dead-size-percent-threshold`: how many percent of the source
    datafile should be unused at least
  * `--compaction.max-files`: Maximum number of files to merge to one file
  * `--compaction.max-result-file-size`: how large may the compaction result
    file become (in bytes)
  * `--compaction.max-file-size-factor`: how large the resulting file may
    be in comparison to the collection's `--database.maximal-journal-size' setting`

* fix downwards-incompatibility in /_api/explain REST handler

* fix Windows implementation for fs.getTempPath() to also create a
  sub-directory as we do on linux

* fixed a multi-threading issue in cluster-internal communication

* performance improvements for traversals and edge lookups

* removed internal memory zone handling code. the memory zones were a leftover
  from the early ArangoDB days and did not provide any value in the current
  implementation.

* (Enterprise only) added `skipInaccessibleCollections` option for AQL queries:
  if set, AQL queries (especially graph traversals) will treat collections to
  which a user has no access rights to as if these collections were empty.

* adjusted scheduler thread handling to start and stop less threads in
  normal operations

* leader-follower replication catchup code has been rewritten in C++

* early stage AQL optimization now also uses the C++ implementations of
  AQL functions if present. Previously it always referred to the JavaScript
  implementations and ignored the C++ implementations. This change gives
  more flexibility to the AQL optimizer.

* ArangoDB tty log output is now colored for log messages with levels
  FATAL, ERR and WARN.

* changed the return values of AQL functions `REGEX_TEST` and `REGEX_REPLACE`
  to `null` when the input regex is invalid. Previous versions of ArangoDB
  partly returned `false` for invalid regexes and partly `null`.

* added `--log.role` option for arangod

  When set to `true`, this option will make the ArangoDB logger print a single
  character with the server's role into each logged message. The roles are:

  - U: undefined/unclear (used at startup)
  - S: single server
  - C: coordinator
  - P: primary
  - A: agent

  The default value for this option is `false`, so no roles will be logged.


v3.2.3 (2017-09-07)
-------------------

* fixed issue #3106: orphan collections could not be registered in general-graph module

* fixed wrong selection of the database inside the internal cluster js api

* added startup option `--server.check-max-memory-mappings` to make arangod check
  the number of memory mappings currently used by the process and compare it with
  the maximum number of allowed mappings as determined by /proc/sys/vm/max_map_count

  The default value is `true`, so the checks will be performed. When the current
  number of mappings exceeds 90% of the maximum number of mappings, the creation
  of further V8 contexts will be deferred.

  Note that this option is effective on Linux systems only.

* arangoimp now has a `--remove-attribute` option

* added V8 context lifetime control options
  `--javascript.v8-contexts-max-invocations` and `--javascript.v8-contexts-max-age`

  These options allow specifying after how many invocations a used V8 context is
  disposed, or after what time a V8 context is disposed automatically after its
  creation. If either of the two thresholds is reached, an idl V8 context will be
  disposed.

  The default value of `--javascript.v8-contexts-max-invocations` is 0, meaning that
  the maximum number of invocations per context is unlimited. The default value
  for `--javascript.v8-contexts-max-age` is 60 seconds.

* fixed wrong UI cluster health information

* fixed issue #3070: Add index in _jobs collection

* fixed issue #3125: HTTP Foxx API JSON parsing

* fixed issue #3120: Foxx queue: job isn't running when server.authentication = true

* fixed supervision failure detection and handling, which happened with simultaneous
  agency leadership change


v3.2.2 (2017-08-23)
-------------------

* make "Rebalance shards" button work in selected database only, and not make
  it rebalance the shards of all databases

* fixed issue #2847: adjust the response of the DELETE `/_api/users/database/*` calls

* fixed issue #3075: Error when upgrading arangoDB on linux ubuntu 16.04

* fixed a buffer overrun in linenoise console input library for long input strings

* increase size of the linenoise input buffer to 8 KB

* abort compilation if the detected GCC or CLANG isn't in the range of compilers
  we support

* fixed spurious cluster hangups by always sending AQL-query related requests
  to the correct servers, even after failover or when a follower drops

  The problem with the previous shard-based approach was that responsibilities
  for shards may change from one server to another at runtime, after the query
  was already instanciated. The coordinator and other parts of the query then
  sent further requests for the query to the servers now responsible for the
  shards.
  However, an AQL query must send all further requests to the same servers on
  which the query was originally instanciated, even in case of failover.
  Otherwise this would potentially send requests to servers that do not know
  about the query, and would also send query shutdown requests to the wrong
  servers, leading to abandoned queries piling up and using resources until
  they automatically time out.

* fixed issue with RocksDB engine acquiring the collection count values too
  early, leading to the collection count values potentially being slightly off
  even in exclusive transactions (for which the exclusive access should provide
  an always-correct count value)

* fixed some issues in leader-follower catch-up code, specifically for the
  RocksDB engine

* make V8 log fatal errors to syslog before it terminates the process.
  This change is effective on Linux only.

* fixed issue with MMFiles engine creating superfluous collection journals
  on shutdown

* fixed issue #3067: Upgrade from 3.2 to 3.2.1 reset autoincrement keys

* fixed issue #3044: ArangoDB server shutdown unexpectedly

* fixed issue #3039: Incorrect filter interpretation

* fixed issue #3037: Foxx, internal server error when I try to add a new service

* improved MMFiles fulltext index document removal performance
  and fulltext index query performance for bigger result sets

* ui: fixed a display bug within the slow and running queries view

* ui: fixed a bug when success event triggers twice in a modal

* ui: fixed the appearance of the documents filter

* ui: graph vertex collections not restricted to 10 anymore

* fixed issue #2835: UI detection of JWT token in case of server restart or upgrade

* upgrade jemalloc version to 5.0.1

  This fixes problems with the memory allocator returing "out of memory" when
  calling munmap to free memory in order to return it to the OS.

  It seems that calling munmap on Linux can increase the number of mappings, at least
  when a region is partially unmapped. This can lead to the process exceeding its
  maximum number of mappings, and munmap and future calls to mmap returning errors.

  jemalloc version 5.0.1 does not have the `--enable-munmap` configure option anymore,
  so the problem is avoided. To return memory to the OS eventually, jemalloc 5's
  background purge threads are used on Linux.

* fixed issue #2978: log something more obvious when you log a Buffer

* fixed issue #2982: AQL parse error?

* fixed issue #3125: HTTP Foxx API Json parsing

v3.2.1 (2017-08-09)
-------------------

* added C++ implementations for AQL functions `LEFT()`, `RIGHT()` and `TRIM()`

* fixed docs for issue #2968: Collection _key autoincrement value increases on error

* fixed issue #3011: Optimizer rule reduce-extraction-to-projection breaks queries

* Now allowing to restore users in a sharded environment as well
  It is still not possible to restore collections that are sharded
  differently than by _key.

* fixed an issue with restoring of system collections and user rights.
  It was not possible to restore users into an authenticated server.

* fixed issue #2977: Documentation for db._createDatabase is wrong

* ui: added bind parameters to slow query history view

* fixed issue #1751: Slow Query API should provide bind parameters, webui should display them

* ui: fixed a bug when moving multiple documents was not possible

* fixed docs for issue #2968: Collection _key autoincrement value increases on error

* AQL CHAR_LENGTH(null) returns now 0. Since AQL TO_STRING(null) is '' (string of length 0)

* ui: now supports single js file upload for Foxx services in addition to zip files

* fixed a multi-threading issue in the agency when callElection was called
  while the Supervision was calling updateSnapshot

* added startup option `--query.tracking-with-bindvars`

  This option controls whether the list of currently running queries
  and the list of slow queries should contain the bind variables used
  in the queries or not.

  The option can be changed at runtime using the commands

      // enables tracking of bind variables
      // set to false to turn tracking of bind variables off
      var value = true;
      require("@arangodb/aql/queries").properties({
        trackBindVars: value
      });

* index selectivity estimates are now available in the cluster as well

* fixed issue #2943: loadIndexesIntoMemory not returning the same structure
  as the rest of the collection APIs

* fixed issue #2949: ArangoError 1208: illegal name

* fixed issue #2874: Collection properties do not return `isVolatile`
  attribute

* potential fix for issue #2939: Segmentation fault when starting
  coordinator node

* fixed issue #2810: out of memory error when running UPDATE/REPLACE
  on medium-size collection

* fix potential deadlock errors in collector thread

* disallow the usage of volatile collections in the RocksDB engine
  by throwing an error when a collection is created with attribute
  `isVolatile` set to `true`.
  Volatile collections are unsupported by the RocksDB engine, so
  creating them should not succeed and silently create a non-volatile
  collection

* prevent V8 from issuing SIGILL instructions when it runs out of memory

  Now arangod will attempt to log a FATAL error into its logfile in case V8
  runs out of memory. In case V8 runs out of memory, it will still terminate the
  entire process. But at least there should be something in the ArangoDB logs
  indicating what the problem was. Apart from that, the arangod process should
  now be exited with SIGABRT rather than SIGILL as it shouldn't return into the
  V8 code that aborted the process with `__builtin_trap`.

  this potentially fixes issue #2920: DBServer crashing automatically post upgrade to 3.2

* Foxx queues and tasks now ensure that the scripts in them run with the same
  permissions as the Foxx code who started the task / queue

* fixed issue #2928: Offset problems

* fixed issue #2876: wrong skiplist index usage in edge collection

* fixed issue #2868: cname missing from logger-follow results in rocksdb

* fixed issue #2889: Traversal query using incorrect collection id

* fixed issue #2884: AQL traversal uniqueness constraints "propagating" to other traversals? Weird results

* arangoexport: added `--query` option for passing an AQL query to export the result

* fixed issue #2879: No result when querying for the last record of a query

* ui: allows now to edit default access level for collections in database
  _system for all users except the root user.

* The _users collection is no longer accessible outside the arngod process, _queues is always read-only

* added new option "--rocksdb.max-background-jobs"

* removed options "--rocksdb.max-background-compactions", "--rocksdb.base-background-compactions" and "--rocksdb.max-background-flushes"

* option "--rocksdb.compaction-read-ahead-size" now defaults to 2MB

* change Windows build so that RocksDB doesn't enforce AVX optimizations by default
  This fixes startup crashes on servers that do not have AVX CPU extensions

* speed up RocksDB secondary index creation and dropping

* removed RocksDB note in Geo index docs


v3.2.0 (2017-07-20)
-------------------

* fixed UI issues

* fixed multi-threading issues in Pregel

* fixed Foxx resilience

* added command-line option `--javascript.allow-admin-execute`

  This option can be used to control whether user-defined JavaScript code
  is allowed to be executed on server by sending via HTTP to the API endpoint
  `/_admin/execute`  with an authenticated user account.
  The default value is `false`, which disables the execution of user-defined
  code. This is also the recommended setting for production. In test environments,
  it may be convenient to turn the option on in order to send arbitrary setup
  or teardown commands for execution on the server.


v3.2.beta6 (2017-07-18)
-----------------------

* various bugfixes


v3.2.beta5 (2017-07-16)
-----------------------

* numerous bugfixes


v3.2.beta4 (2017-07-04)
-----------------------

* ui: fixed document view _from and _to linking issue for special characters

* added function `db._parse(query)` for parsing an AQL query and returning information about it

* fixed one medium priority and two low priority security user interface
  issues found by owasp zap.

* ui: added index deduplicate options

* ui: fixed renaming of collections for the rocksdb storage engine

* documentation and js fixes for secondaries

* RocksDB storage format was changed, users of the previous beta/alpha versions
  must delete the database directory and re-import their data

* enabled permissions on database and collection level

* added and changed some user related REST APIs
    * added `PUT /_api/user/{user}/database/{database}/{collection}` to change collection permission
    * added `GET /_api/user/{user}/database/{database}/{collection}`
    * added optional `full` parameter to the `GET /_api/user/{user}/database/` REST call

* added user functions in the arangoshell `@arangodb/users` module
    * added `grantCollection` and `revokeCollection` functions
    * added `permission(user, database, collection)` to retrieve collection specific rights

* added "deduplicate" attribute for array indexes, which controls whether inserting
  duplicate index values from the same document into a unique array index will lead to
  an error or not:

      // with deduplicate = true, which is the default value:
      db._create("test");
      db.test.ensureIndex({ type: "hash", fields: ["tags[*]"], deduplicate: true });
      db.test.insert({ tags: ["a", "b"] });
      db.test.insert({ tags: ["c", "d", "c"] }); // will work, because deduplicate = true
      db.test.insert({ tags: ["a"] }); // will fail

      // with deduplicate = false
      db._create("test");
      db.test.ensureIndex({ type: "hash", fields: ["tags[*]"], deduplicate: false });
      db.test.insert({ tags: ["a", "b"] });
      db.test.insert({ tags: ["c", "d", "c"] }); // will not work, because deduplicate = false
      db.test.insert({ tags: ["a"] }); // will fail

  The "deduplicate" attribute is now also accepted by the index creation HTTP
  API endpoint POST /_api/index and is returned by GET /_api/index.

* added optimizer rule "remove-filters-covered-by-traversal"

* Debian/Ubuntu installer: make messages about future package upgrades more clear

* fix a hangup in VST

  The problem happened when the two first chunks of a VST message arrived
  together on a connection that was newly switched to VST.

* fix deletion of outdated WAL files in RocksDB engine

* make use of selectivity estimates in hash, skiplist and persistent indexes
  in RocksDB engine

* changed VM overcommit recommendation for user-friendliness

* fix a shutdown bug in the cluster: a destroyed query could still be active

* do not terminate the entire server process if a temp file cannot be created
  (Windows only)

* fix log output in the front-end, it stopped in case of too many messages


v3.2.beta3 (2017-06-27)
-----------------------

* numerous bugfixes


v3.2.beta2 (2017-06-20)
-----------------------

* potentially fixed issue #2559: Duplicate _key generated on insertion

* fix invalid results (too many) when a skipping LIMIT was used for a
  traversal. `LIMIT x` or `LIMIT 0, x` were not affected, but `LIMIT s, x`
  may have returned too many results

* fix races in SSL communication code

* fix invalid locking in JWT authentication cache, which could have
  crashed the server

* fix invalid first group results for sorted AQL COLLECT when LIMIT
  was used

* fix potential race, which could make arangod hang on startup

* removed `exception` field from transaction error result; users should throw
  explicit `Error` instances to return custom exceptions (addresses issue #2561)

* fixed issue #2613: Reduce log level when Foxx manager tries to self heal missing database

* add a read only mode for users and collection level authorization

* removed `exception` field from transaction error result; users should throw
  explicit `Error` instances to return custom exceptions (addresses issue #2561)

* fixed issue #2677: Foxx disabling development mode creates non-deterministic service bundle

* fixed issue #2684: Legacy service UI not working


v3.2.beta1 (2017-06-12)
-----------------------

* provide more context for index errors (addresses issue #342)

* arangod now validates several OS/environment settings on startup and warns if
  the settings are non-ideal. Most of the checks are executed on Linux systems only.

* fixed issue #2515: The replace-or-with-in optimization rule might prevent use of indexes

* added `REGEX_REPLACE` AQL function

* the RocksDB storage format was changed, users of the previous alpha versions
  must delete the database directory and re-import their data

* added server startup option `--query.fail-on-warning`

  setting this option to `true` will abort any AQL query with an exception if
  it causes a warning at runtime. The value can be overridden per query by
  setting the `failOnWarning` attribute in a query's options.

* added --rocksdb.num-uncompressed-levels to adjust number of non-compressed levels

* added checks for memory managment and warn (i. e. if hugepages are enabled)

* set default SSL cipher suite string to "HIGH:!EXPORT:!aNULL@STRENGTH"

* fixed issue #2469: Authentication = true does not protect foxx-routes

* fixed issue #2459: compile success but can not run with rocksdb

* `--server.maximal-queue-size` is now an absolute maximum. If the queue is
  full, then 503 is returned. Setting it to 0 means "no limit".

* (Enterprise only) added authentication against an LDAP server

* fixed issue #2083: Foxx services aren't distributed to all coordinators

* fixed issue #2384: new coordinators don't pick up existing Foxx services

* fixed issue #2408: Foxx service validation causes unintended side-effects

* extended HTTP API with routes for managing Foxx services

* added distinction between hasUser and authorized within Foxx
  (cluster internal requests are authorized requests but don't have a user)

* arangoimp now has a `--threads` option to enable parallel imports of data

* PR #2514: Foxx services that can't be fixed by self-healing now serve a 503 error

* added `time` function to `@arangodb` module


v3.2.alpha4 (2017-04-25)
------------------------

* fixed issue #2450: Bad optimization plan on simple query

* fixed issue #2448: ArangoDB Web UI takes no action when Delete button is clicked

* fixed issue #2442: Frontend shows already deleted databases during login

* added 'x-content-type-options: nosniff' to avoid MSIE bug

* set default value for `--ssl.protocol` from TLSv1 to TLSv1.2.

* AQL breaking change in cluster:
  The SHORTEST_PATH statement using edge-collection names instead
  of a graph name now requires to explicitly name the vertex-collection names
  within the AQL query in the cluster. It can be done by adding `WITH <name>`
  at the beginning of the query.

  Example:
  ```
  FOR v,e IN OUTBOUND SHORTEST_PATH @start TO @target edges [...]
  ```

  Now has to be:

  ```
  WITH vertices
  FOR v,e IN OUTBOUND SHORTEST_PATH @start TO @target edges [...]
  ```

  This change is due to avoid dead-lock sitations in clustered case.
  An error stating the above is included.

* add implicit use of geo indexes when using SORT/FILTER in AQL, without
  the need to use the special-purpose geo AQL functions `NEAR` or `WITHIN`.

  the special purpose `NEAR` AQL function can now be substituted with the
  following AQL (provided there is a geo index present on the `doc.latitude`
  and `doc.longitude` attributes):

      FOR doc in geoSort
        SORT DISTANCE(doc.latitude, doc.longitude, 0, 0)
        LIMIT 5
        RETURN doc

  `WITHIN` can be substituted with the following AQL:

      FOR doc in geoFilter
        FILTER DISTANCE(doc.latitude, doc.longitude, 0, 0) < 2000
        RETURN doc

  Compared to using the special purpose AQL functions this approach has the
  advantage that it is more composable, and will also honor any `LIMIT` values
  used in the AQL query.

* potential fix for shutdown hangs on OSX

* added KB, MB, GB prefix for integer parameters, % for integer parameters
  with a base value

* added JEMALLOC 4.5.0

* added `--vm.resident-limit` and `--vm.path` for file-backed memory mapping
  after reaching a configurable maximum RAM size

* try recommended limit for file descriptors in case of unlimited
  hard limit

* issue #2413: improve logging in case of lock timeout and deadlocks

* added log topic attribute to /_admin/log api

* removed internal build option `USE_DEV_TIMERS`

  Enabling this option activated some proprietary timers for only selected
  events in arangod. Instead better use `perf` to gather timings.


v3.2.alpha3 (2017-03-22)
------------------------

* increase default collection lock timeout from 30 to 900 seconds

* added function `db._engine()` for retrieval of storage engine information at
  server runtime

  There is also an HTTP REST handler at GET /_api/engine that returns engine
  information.

* require at least cmake 3.2 for building ArangoDB

* make arangod start with less V8 JavaScript contexts

  This speeds up the server start (a little bit) and makes it use less memory.
  Whenever a V8 context is needed by a Foxx action or some other operation and
  there is no usable V8 context, a new one will be created dynamically now.

  Up to `--javascript.v8-contexts` V8 contexts will be created, so this option
  will change its meaning. Previously as many V8 contexts as specified by this
  option were created at server start, and the number of V8 contexts did not
  change at runtime. Now up to this number of V8 contexts will be in use at the
  same time, but the actual number of V8 contexts is dynamic.

  The garbage collector thread will automatically delete unused V8 contexts after
  a while. The number of spare contexts will go down to as few as configured in
  the new option `--javascript.v8-contexts-minimum`. Actually that many V8 contexts
  are also created at server start.

  The first few requests in new V8 contexts will take longer than in contexts
  that have been there already. Performance may therefore suffer a bit for the
  initial requests sent to ArangoDB or when there are only few but performance-
  critical situations in which new V8 contexts will be created. If this is a
  concern, it can easily be fixed by setting `--javascipt.v8-contexts-minimum`
  and `--javascript.v8-contexts` to a relatively high value, which will guarantee
  that many number of V8 contexts to be created at startup and kept around even
  when unused.

  Waiting for an unused V8 context will now also abort if no V8 context can be
  acquired/created after 120 seconds.

* improved diagnostic messages written to logfiles by supervisor process

* fixed issue #2367

* added "bindVars" to attributes of currently running and slow queries

* added "jsonl" as input file type for arangoimp

* upgraded version of bundled zlib library from 1.2.8 to 1.2.11

* added input file type `auto` for arangoimp so it can automatically detect the
  type of the input file from the filename extension

* fixed variables parsing in GraphQL

* added `--translate` option for arangoimp to translate attribute names from
  the input files to attriubte names expected by ArangoDB

  The `--translate` option can be specified multiple times (once per translation
  to be executed). The following example renames the "id" column from the input
  file to "_key", and the "from" column to "_from", and the "to" column to "_to":

      arangoimp --type csv --file data.csv --translate "id=_key" --translate "from=_from" --translate "to=_to"

  `--translate` works for CSV and TSV inputs only.

* changed default value for `--server.max-packet-size` from 128 MB to 256 MB

* fixed issue #2350

* fixed issue #2349

* fixed issue #2346

* fixed issue #2342

* change default string truncation length from 80 characters to 256 characters for
  `print`/`printShell` functions in ArangoShell and arangod. This will emit longer
  prefixes of string values before truncating them with `...`, which is helpful
  for debugging.

* always validate incoming JSON HTTP requests for duplicate attribute names

  Incoming JSON data with duplicate attribute names will now be rejected as
  invalid. Previous versions of ArangoDB only validated the uniqueness of
  attribute names inside incoming JSON for some API endpoints, but not
  consistently for all APIs.

* don't let read-only transactions block the WAL collector

* allow passing own `graphql-sync` module instance to Foxx GraphQL router

* arangoexport can now export to csv format

* arangoimp: fixed issue #2214

* Foxx: automatically add CORS response headers

* added "OPTIONS" to CORS `access-control-allow-methods` header

* Foxx: Fix arangoUser sometimes not being set correctly

* fixed issue #1974


v3.2.alpha2 (2017-02-20)
------------------------

* ui: fixed issue #2065

* ui: fixed a dashboard related memory issue

* Internal javascript rest actions will now hide their stack traces to the client
  unless maintainer mode is activated. Instead they will always log to the logfile

* Removed undocumented internal HTTP API:
  * PUT _api/edges

  The documented GET _api/edges and the undocumented POST _api/edges remains unmodified.

* updated V8 version to 5.7.0.0

* change undocumented behaviour in case of invalid revision ids in
  If-Match and If-None-Match headers from 400 (BAD) to 412 (PRECONDITION
  FAILED).

* change undocumented behaviour in case of invalid revision ids in
  JavaScript document operations from 1239 ("illegal document revision")
  to 1200 ("conflict").

* added data export tool, arangoexport.

  arangoexport can be used to export collections to json, jsonl or xml
  and export a graph or collections to xgmml.

* fixed a race condition when closing a connection

* raised default hard limit on threads for very small to 64

* fixed negative counting of http connection in UI


v3.2.alpha1 (2017-02-05)
------------------------

* added figure `httpRequests` to AQL query statistics

* removed revisions cache intermediate layer implementation

* obsoleted startup options `--database.revision-cache-chunk-size` and
  `--database.revision-cache-target-size`

* fix potential port number over-/underruns

* added startup option `--log.shorten-filenames` for controlling whether filenames
  in log messages should be shortened to just the filename with the absolute path

* removed IndexThreadFeature, made `--database.index-threads` option obsolete

* changed index filling to make it more parallel, dispatch tasks to boost::asio

* more detailed stacktraces in Foxx apps

* generated Foxx services now use swagger tags


v3.1.24 (XXXX-XX-XX)
--------------------

* fixed one more LIMIT issue in traversals


v3.1.23 (2017-06-19)
--------------------

* potentially fixed issue #2559: Duplicate _key generated on insertion

* fix races in SSL communication code

* fix invalid results (too many) when a skipping LIMIT was used for a
  traversal. `LIMIT x` or `LIMIT 0, x` were not affected, but `LIMIT s, x`
  may have returned too many results

* fix invalid first group results for sorted AQL COLLECT when LIMIT
  was used

* fix invalid locking in JWT authentication cache, which could have
  crashed the server

* fix undefined behavior in traverser when traversals were used inside
  a FOR loop


v3.1.22 (2017-06-07)
--------------------

* fixed issue #2505: Problem with export + report of a bug

* documented changed behavior of WITH

* fixed ui glitch in aardvark

* avoid agency compaction bug

* fixed issue #2283: disabled proxy communication internally


v3.1.21 (2017-05-22)
--------------------

* fixed issue #2488:  AQL operator IN error when data use base64 chars

* more randomness in seeding RNG

v3.1.20 (2016-05-16)
--------------------

* fixed incorrect sorting for distributeShardsLike

* improve reliability of AgencyComm communication with Agency

* fixed shard numbering bug, where ids were erouneously incremented by 1

* remove an unnecessary precondition in createCollectionCoordinator

* funny fail rotation fix

* fix in SimpleHttpClient for correct advancement of readBufferOffset

* forward SIG_HUP in supervisor process to the server process to fix logrotaion
  You need to stop the remaining arangod server process manually for the upgrade to work.


v3.1.19 (2017-04-28)
--------------------

* Fixed a StackOverflow issue in Traversal and ShortestPath. Occured if many (>1000) input
  values in a row do not return any result. Fixes issue: #2445

* fixed issue #2448

* fixed issue #2442

* added 'x-content-type-options: nosniff' to avoid MSIE bug

* fixed issue #2441

* fixed issue #2440

* Fixed a StackOverflow issue in Traversal and ShortestPath. Occured if many (>1000) input
  values in a row do not return any result. Fixes issue: #2445

* fix occasional hanging shutdowns on OS X


v3.1.18 (2017-04-18)
--------------------

* fixed error in continuous synchronization of collections

* fixed spurious hangs on server shutdown

* better error messages during restore collection

* completely overhaul supervision. More detailed tests

* Fixed a dead-lock situation in cluster traversers, it could happen in
  rare cases if the computation on one DBServer could be completed much earlier
  than the other server. It could also be restricted to SmartGraphs only.

* (Enterprise only) Fixed a bug in SmartGraph DepthFirstSearch. In some
  more complicated queries, the maxDepth limit of 1 was not considered strictly
  enough, causing the traverser to do unlimited depth searches.

* fixed issue #2415

* fixed issue #2422

* fixed issue #1974


v3.1.17 (2017-04-04)
--------------------

* (Enterprise only) fixed a bug where replicationFactor was not correctly
  forwarded in SmartGraph creation.

* fixed issue #2404

* fixed issue #2397

* ui - fixed smart graph option not appearing

* fixed issue #2389

* fixed issue #2400


v3.1.16 (2017-03-27)
--------------------

* fixed issue #2392

* try to raise file descriptors to at least 8192, warn otherwise

* ui - aql editor improvements + updated ace editor version (memory leak)

* fixed lost HTTP requests

* ui - fixed some event issues

* avoid name resolution when given connection string is a valid ip address

* helps with issue #1842, bug in COLLECT statement in connection with LIMIT.

* fix locking bug in cluster traversals

* increase lock timeout defaults

* increase various cluster timeouts

* limit default target size for revision cache to 1GB, which is better for
  tight RAM situations (used to be 40% of (totalRAM - 1GB), use
  --database.revision-cache-target-size <VALUEINBYTES> to get back the
  old behaviour

* fixed a bug with restarted servers indicating status as "STARTUP"
  rather that "SERVING" in Nodes UI.


v3.1.15 (2017-03-20)
--------------------

* add logrotate configuration as requested in #2355

* fixed issue #2376

* ui - changed document api due a chrome bug

* ui - fixed a submenu bug

* added endpoint /_api/cluster/endpoints in cluster case to get all
  coordinator endpoints

* fix documentation of /_api/endpoint, declaring this API obsolete.

* Foxx response objects now have a `type` method for manipulating the content-type header

* Foxx tests now support `xunit` and `tap` reporters


v3.1.14 (2017-03-13)
--------------------

* ui - added feature request (multiple start nodes within graph viewer) #2317

* added missing locks to authentication cache methods

* ui - added feature request (multiple start nodes within graph viewer) #2317

* ui - fixed wrong merge of statistics information from different coordinators

* ui - fixed issue #2316

* ui - fixed wrong protocol usage within encrypted environment

* fixed compile error on Mac Yosemite

* minor UI fixes


v3.1.13 (2017-03-06)
--------------------

* fixed variables parsing in GraphQL

* fixed issue #2214

* fixed issue #2342

* changed thread handling to queue only user requests on coordinator

* use exponential backoff when waiting for collection locks

* repair short name server lookup in cluster in the case of a removed
  server


v3.1.12 (2017-02-28)
--------------------

* disable shell color escape sequences on Windows

* fixed issue #2326

* fixed issue #2320

* fixed issue #2315

* fixed a race condition when closing a connection

* raised default hard limit on threads for very small to 64

* fixed negative counting of http connection in UI

* fixed a race when renaming collections

* fixed a race when dropping databases


v3.1.11 (2017-02-17)
--------------------

* fixed a race between connection closing and sending out last chunks of data to clients
  when the "Connection: close" HTTP header was set in requests

* ui: optimized smart graph creation usability

* ui: fixed #2308

* fixed a race in async task cancellation via `require("@arangodb/tasks").unregisterTask()`

* fixed spuriously hanging threads in cluster AQL that could sit idle for a few minutes

* fixed potential numeric overflow for big index ids in index deletion API

* fixed sort issue in cluster, occurring when one of the local sort buffers of a
  GatherNode was empty

* reduce number of HTTP requests made for certain kinds of join queries in cluster,
  leading to speedup of some join queries

* supervision deals with demised coordinators correctly again

* implement a timeout in TraverserEngineRegistry

* agent communication reduced in large batches of append entries RPCs

* inception no longer estimates RAFT timings

* compaction in agents has been moved to a separate thread

* replicated logs hold local timestamps

* supervision jobs failed leader and failed follower revisited for
  function in precarious stability situations

* fixed bug in random number generator for 64bit int


v3.1.10 (2017-02-02)
--------------------

* updated versions of bundled node modules:
  - joi: from 8.4.2 to 9.2.0
  - joi-to-json-schema: from 2.2.0 to 2.3.0
  - sinon: from 1.17.4 to 1.17.6
  - lodash: from 4.13.1 to 4.16.6

* added shortcut for AQL ternary operator
  instead of `condition ? true-part : false-part` it is now possible to also use a
  shortcut variant `condition ? : false-part`, e.g.

      FOR doc IN docs RETURN doc.value ?: 'not present'

  instead of

      FOR doc IN docs RETURN doc.value ? doc.value : 'not present'

* fixed wrong sorting order in cluster, if an index was used to sort with many
  shards.

* added --replication-factor, --number-of-shards and --wait-for-sync to arangobench

* turn on UTF-8 string validation for VelocyPack values received via VST connections

* fixed issue #2257

* upgraded Boost version to 1.62.0

* added optional detail flag for db.<collection>.count()
  setting the flag to `true` will make the count operation returned the per-shard
  counts for the collection:

      db._create("test", { numberOfShards: 10 });
      for (i = 0; i < 1000; ++i) {
        db.test.insert({value: i});
      }
      db.test.count(true);

      {
        "s100058" : 99,
        "s100057" : 103,
        "s100056" : 100,
        "s100050" : 94,
        "s100055" : 90,
        "s100054" : 122,
        "s100051" : 109,
        "s100059" : 99,
        "s100053" : 95,
        "s100052" : 89
      }

* added optional memory limit for AQL queries:

      db._query("FOR i IN 1..100000 SORT i RETURN i", {}, { options: { memoryLimit: 100000 } });

  This option limits the default maximum amount of memory (in bytes) that a single
  AQL query can use.
  When a single AQL query reaches the specified limit value, the query will be
  aborted with a *resource limit exceeded* exception. In a cluster, the memory
  accounting is done per shard, so the limit value is effectively a memory limit per
  query per shard.

  The global limit value can be overriden per query by setting the *memoryLimit*
  option value for individual queries when running an AQL query.

* added server startup option `--query.memory-limit`

* added convenience function to create vertex-centric indexes.

  Usage: `db.collection.ensureVertexCentricIndex("label", {type: "hash", direction: "outbound"})`
  That will create an index that can be used on OUTBOUND with filtering on the
  edge attribute `label`.

* change default log output for tools to stdout (instead of stderr)

* added option -D to define a configuration file environment key=value

* changed encoding behavior for URLs encoded in the C++ code of ArangoDB:
  previously the special characters `-`, `_`, `~` and `.` were returned as-is
  after URL-encoding, now `.` will be encoded to be `%2e`.
  This also changes the behavior of how incoming URIs are processed: previously
  occurrences of `..` in incoming request URIs were collapsed (e.g. `a/../b/` was
  collapsed to a plain `b/`). Now `..` in incoming request URIs are not collapsed.

* Foxx request URL suffix is no longer unescaped

* @arangodb/request option json now defaults to `true` if the response body is not empty and encoding is not explicitly set to `null` (binary).
  The option can still be set to `false` to avoid unnecessary attempts at parsing the response as JSON.

* Foxx configuration values for unknown options will be discarded when saving the configuration in production mode using the web interface

* module.context.dependencies is now immutable

* process.stdout.isTTY now returns `true` in arangosh and when running arangod with the `--console` flag

* add support for Swagger tags in Foxx


v3.1.9 (XXXX-XX-XX)
-------------------

* macos CLI package: store databases and apps in the users home directory

* ui: fixed re-login issue within a non system db, when tab was closed

* fixed a race in the VelocyStream Commtask implementation

* fixed issue #2256


v3.1.8 (2017-01-09)
-------------------

* add Windows silent installer

* add handling of debug symbols during Linux & windows release builds.

* fixed issue #2181

* fixed issue #2248: reduce V8 max old space size from 3 GB to 1 GB on 32 bit systems

* upgraded Boost version to 1.62.0

* fixed issue #2238

* fixed issue #2234

* agents announce new endpoints in inception phase to leader

* agency leadership accepts updatet endpoints to given uuid

* unified endpoints replace localhost with 127.0.0.1

* fix several problems within an authenticated cluster


v3.1.7 (2016-12-29)
-------------------

* fixed one too many elections in RAFT

* new agency comm backported from devel


v3.1.6 (2016-12-20)
-------------------

* fixed issue #2227

* fixed issue #2220

* agency constituent/agent bug fixes in race conditions picking up
  leadership

* supervision does not need waking up anymore as it is running
  regardless

* agents challenge their leadership more rigorously


v3.1.5 (2016-12-16)
-------------------

* lowered default value of `--database.revision-cache-target-size` from 75% of
  RAM to less than 40% of RAM

* fixed issue #2218

* fixed issue #2217

* Foxx router.get/post/etc handler argument can no longer accidentally omitted

* fixed issue #2223


v3.1.4 (2016-12-08)
-------------------

* fixed issue #2211

* fixed issue #2204

* at cluster start, coordinators wait until at least one DBserver is there,
  and either at least two DBservers are there or 15s have passed, before they
  initiate the bootstrap of system collections.

* more robust agency startup from devel

* supervision's AddFollower adds many followers at once

* supervision has new FailedFollower job

* agency's Node has new method getArray

* agency RAFT timing estimates more conservative in waitForSync
  scenario

* agency RAFT timing estimates capped at maximum 2.0/10.0 for low/high


v3.1.3 (2016-12-02)
-------------------

* fix a traversal bug when using skiplist indexes:
  if we have a skiplist of ["a", "unused", "_from"] and a traversal like:
  FOR v,e,p IN OUTBOUND @start @@edges
    FILTER p.edges[0].a == 'foo'
    RETURN v
  And the above index applied on "a" is considered better than EdgeIndex, than
  the executor got into undefined behaviour.

* fix endless loop when trying to create a collection with replicationFactor: -1


v3.1.2 (2016-11-24)
-------------------

* added support for descriptions field in Foxx dependencies

* (Enterprise only) fixed a bug in the statistic report for SmartGraph traversals.
Now they state correctly how many documents were fetched from the index and how many
have been filtered.

* Prevent uniform shard distribution when replicationFactor == numServers

v3.1.1 (2016-11-15)
-------------------

* fixed issue #2176

* fixed issue #2168

* display index usage of traversals in AQL explainer output (previously missing)

* fixed issue #2163

* preserve last-used HLC value across server starts

* allow more control over handling of pre-3.1 _rev values

  this changes the server startup option `--database.check-30-revisions` from a boolean (true/false)
  parameter to a string parameter with the following possible values:

  - "fail":
    will validate _rev values of 3.0 collections on collection loading and throw an exception when invalid _rev values are found.
    in this case collections with invalid _rev values are marked as corrupted and cannot be used in the ArangoDB 3.1 instance.
    the fix procedure for such collections is to export the collections from 3.0 database with arangodump and restore them in 3.1 with arangorestore.
    collections that do not contain invalid _rev values are marked as ok and will not be re-checked on following loads.
    collections that contain invalid _rev values will be re-checked on following loads.

  - "true":
    will validate _rev values of 3.0 collections on collection loading and print a warning when invalid _rev values are found.
    in this case collections with invalid _rev values can be used in the ArangoDB 3.1 instance.
    however, subsequent operations on documents with invalid _rev values may silently fail or fail with explicit errors.
    the fix procedure for such collections is to export the collections from 3.0 database with arangodump and restore them in 3.1 with arangorestore.
    collections that do not contain invalid _rev values are marked as ok and will not be re-checked on following loads.
    collections that contain invalid _rev values will be re-checked on following loads.

  - "false":
    will not validate _rev values on collection loading and not print warnings.
    no hint is given when invalid _rev values are found.
    subsequent operations on documents with invalid _rev values may silently fail or fail with explicit errors.
    this setting does not affect whether collections are re-checked later.
    collections will be re-checked on following loads if `--database.check-30-revisions` is later set to either `true` or `fail`.

  The change also suppresses warnings that were printed when collections were restored using arangorestore, and the restore
  data contained invalid _rev values. Now these warnings are suppressed, and new HLC _rev values are generated for these documents
  as before.

* added missing functions to AQL syntax highlighter in web interface

* fixed display of `ANY` direction in traversal explainer output (direction `ANY` was shown as either
  `INBOUND` or `OUTBOUND`)

* changed behavior of toJSON() function when serializing an object before saving it in the database

  if an object provides a toJSON() function, this function is still called for serializing it.
  the change is that the result of toJSON() is not stringified anymore, but saved as is. previous
  versions of ArangoDB called toJSON() and after that additionally stringified its result.

  This change will affect the saving of JS Buffer objects, which will now be saved as arrays of
  bytes instead of a comma-separated string of the Buffer's byte contents.

* allow creating unique indexes on more attributes than present in shardKeys

  The following combinations of shardKeys and indexKeys are allowed/not allowed:

  shardKeys     indexKeys
      a             a        ok
      a             b    not ok
      a           a b        ok
    a b             a    not ok
    a b             b    not ok
    a b           a b        ok
    a b         a b c        ok
  a b c           a b    not ok
  a b c         a b c        ok

* fixed wrong version in web interface login screen (EE only)

* make web interface not display an exclamation mark next to ArangoDB version number 3.1

* fixed search for arbitrary document attributes in web interface in case multiple
  search values were used on different attribute names. in this case, the search always
  produced an empty result

* disallow updating `_from` and `_to` values of edges in Smart Graphs. Updating these
  attributes would lead to potential redistribution of edges to other shards, which must be
  avoided.

* fixed issue #2148

* updated graphql-sync dependency to 0.6.2

* fixed issue #2156

* fixed CRC4 assembly linkage


v3.1.0 (2016-10-29)
-------------------

* AQL breaking change in cluster:

  from ArangoDB 3.1 onwards `WITH` is required for traversals in a
  clustered environment in order to avoid deadlocks.

  Note that for queries that access only a single collection or that have all
  collection names specified somewhere else in the query string, there is no
  need to use *WITH*. *WITH* is only useful when the AQL query parser cannot
  automatically figure out which collections are going to be used by the query.
  *WITH* is only useful for queries that dynamically access collections, e.g.
  via traversals, shortest path operations or the *DOCUMENT()* function.

  more info can be found [here](https://github.com/arangodb/arangodb/blob/devel/Documentation/Books/AQL/Operations/With.md)

* added AQL function `DISTANCE` to calculate the distance between two arbitrary
  coordinates (haversine formula)

* fixed issue #2110

* added Auto-aptation of RAFT timings as calculations only


v3.1.rc2 (2016-10-10)
---------------------

* second release candidate


v3.1.rc1 (2016-09-30)
---------------------

* first release candidate


v3.1.alpha2 (2016-09-01)
------------------------

* added module.context.createDocumentationRouter to replace module.context.apiDocumentation

* bug in RAFT implementation of reads. dethroned leader still answered requests in isolation

* ui: added new graph viewer

* ui: aql-editor added tabular & graph display

* ui: aql-editor improved usability

* ui: aql-editor: query profiling support

* fixed issue #2109

* fixed issue #2111

* fixed issue #2075

* added AQL function `DISTANCE` to calculate the distance between two arbitrary
  coordinates (haversine formula)

* rewrote scheduler and dispatcher based on boost::asio

  parameters changed:
    `--scheduler.threads` and `--server.threads` are now merged into a single one: `--server.threads`

    hidden `--server.extra-threads` has been removed

    hidden `--server.aql-threads` has been removed

    hidden `--server.backend` has been removed

    hidden `--server.show-backends` has been removed

    hidden `--server.thread-affinity` has been removed

* fixed issue #2086

* fixed issue #2079

* fixed issue #2071

  make the AQL query optimizer inject filter condition expressions referred to
  by variables during filter condition aggregation.
  For example, in the following query

      FOR doc IN collection
        LET cond1 = (doc.value == 1)
        LET cond2 = (doc.value == 2)
        FILTER cond1 || cond2
        RETURN { doc, cond1, cond2 }

  the optimizer will now inject the conditions for `cond1` and `cond2` into the filter
  condition `cond1 || cond2`, expanding it to `(doc.value == 1) || (doc.value == 2)`
  and making these conditions available for index searching.

  Note that the optimizer previously already injected some conditions into other
  conditions, but only if the variable that defined the condition was not used
  elsewhere. For example, the filter condition in the query

      FOR doc IN collection
        LET cond = (doc.value == 1)
        FILTER cond
        RETURN { doc }

  already got optimized before because `cond` was only used once in the query and
  the optimizer decided to inject it into the place where it was used.

  This only worked for variables that were referred to once in the query.
  When a variable was used multiple times, the condition was not injected as
  in the following query:

      FOR doc IN collection
        LET cond = (doc.value == 1)
        FILTER cond
        RETURN { doc, cond }

  The fix for #2070 now will enable this optimization so that the query can
  use an index on `doc.value` if available.

* changed behavior of AQL array comparison operators for empty arrays:
  * `ALL` and `ANY` now always return `false` when the left-hand operand is an
    empty array. The behavior for non-empty arrays does not change:
    * `[] ALL == 1` will return `false`
    * `[1] ALL == 1` will return `true`
    * `[1, 2] ALL == 1` will return `false`
    * `[2, 2] ALL == 1` will return `false`
    * `[] ANY == 1` will return `false`
    * `[1] ANY == 1` will return `true`
    * `[1, 2] ANY == 1` will return `true`
    * `[2, 2] ANY == 1` will return `false`
  * `NONE` now always returns `true` when the left-hand operand is an empty array.
    The behavior for non-empty arrays does not change:
    * `[] NONE == 1` will return `true`
    * `[1] NONE == 1` will return `false`
    * `[1, 2] NONE == 1` will return `false`
    * `[2, 2] NONE == 1` will return `true`

* added experimental AQL functions `JSON_STRINGIFY` and `JSON_PARSE`

* added experimental support for incoming gzip-compressed requests

* added HTTP REST APIs for online loglevel adjustments:

  - GET `/_admin/log/level` returns the current loglevel settings
  - PUT `/_admin/log/level` modifies the current loglevel settings

* PATCH /_api/gharial/{graph-name}/vertex/{collection-name}/{vertex-key}
  - changed default value for keepNull to true

* PATCH /_api/gharial/{graph-name}/edge/{collection-name}/{edge-key}
  - changed default value for keepNull to true

* renamed `maximalSize` attribute in parameter.json files to `journalSize`

  The `maximalSize` attribute will still be picked up from collections that
  have not been adjusted. Responses from the replication API will now also use
  `journalSize` instead of `maximalSize`.

* added `--cluster.system-replication-factor` in order to adjust the
  replication factor for new system collections

* fixed issue #2012

* added a memory expection in case V8 memory gets too low

* added Optimizer Rule for other indexes in Traversals
  this allows AQL traversals to use other indexes than the edge index.
  So traversals with filters on edges can now make use of more specific
  indexes, e.g.

      FOR v, e, p IN 2 OUTBOUND @start @@edge FILTER p.edges[0].foo == "bar"

  will prefer a Hash Index on [_from, foo] above the EdgeIndex.

* fixed epoch computation in hybrid logical clock

* fixed thread affinity

* replaced require("internal").db by require("@arangodb").db

* added option `--skip-lines` for arangoimp
  this allows skipping the first few lines from the import file in case the
  CSV or TSV import are used

* fixed periodic jobs: there should be only one instance running - even if it
  runs longer than the period

* improved performance of primary index and edge index lookups

* optimizations for AQL `[*]` operator in case no filter, no projection and
  no offset/limit are used

* added AQL function `OUTERSECTION` to return the symmetric difference of its
  input arguments

* Foxx manifests of installed services are now saved to disk with indentation

* Foxx tests and scripts in development mode should now always respect updated
  files instead of loading stale modules

* When disabling Foxx development mode the setup script is now re-run

* Foxx now provides an easy way to directly serve GraphQL requests using the
  `@arangodb/foxx/graphql` module and the bundled `graphql-sync` dependency

* Foxx OAuth2 module now correctly passes the `access_token` to the OAuth2 server

* added iconv-lite and timezone modules

* web interface now allows installing GitHub and zip services in legacy mode

* added module.context.createDocumentationRouter to replace module.context.apiDocumentation

* bug in RAFT implementation of reads. dethroned leader still answered
  requests in isolation

* all lambdas in ClusterInfo might have been left with dangling references.

* Agency bug fix for handling of empty json objects as values.

* Foxx tests no longer support the Mocha QUnit interface as this resulted in weird
  inconsistencies in the BDD and TDD interfaces. This fixes the TDD interface
  as well as out-of-sequence problems when using the BDD before/after functions.

* updated bundled JavaScript modules to latest versions; joi has been updated from 8.4 to 9.2
  (see [joi 9.0.0 release notes](https://github.com/hapijs/joi/issues/920) for information on
  breaking changes and new features)

* fixed issue #2139

* updated graphql-sync dependency to 0.6.2

* fixed issue #2156


v3.0.13 (XXXX-XX-XX)
--------------------

* fixed issue #2315

* fixed issue #2210


v3.0.12 (2016-11-23)
--------------------

* fixed issue #2176

* fixed issue #2168

* fixed issues #2149, #2159

* fixed error reporting for issue #2158

* fixed assembly linkage bug in CRC4 module

* added support for descriptions field in Foxx dependencies


v3.0.11 (2016-11-08)
--------------------

* fixed issue #2140: supervisor dies instead of respawning child

* fixed issue #2131: use shard key value entered by user in web interface

* fixed issue #2129: cannot kill a long-run query

* fixed issue #2110

* fixed issue #2081

* fixed issue #2038

* changes to Foxx service configuration or dependencies should now be
  stored correctly when options are cleared or omitted

* Foxx tests no longer support the Mocha QUnit interface as this resulted in weird
  inconsistencies in the BDD and TDD interfaces. This fixes the TDD interface
  as well as out-of-sequence problems when using the BDD before/after functions.

* fixed issue #2148


v3.0.10 (2016-09-26)
--------------------

* fixed issue #2072

* fixed issue #2070

* fixed slow cluster starup issues. supervision will demonstrate more
  patience with db servers


v3.0.9 (2016-09-21)
-------------------

* fixed issue #2064

* fixed issue #2060

* speed up `collection.any()` and skiplist index creation

* fixed multiple issues where ClusterInfo bug hung agency in limbo
  timeouting on multiple collection and database callbacks


v3.0.8 (2016-09-14)
-------------------

* fixed issue #2052

* fixed issue #2005

* fixed issue #2039

* fixed multiple issues where ClusterInfo bug hung agency in limbo
  timeouting on multiple collection and database callbacks


v3.0.7 (2016-09-05)
-------------------

* new supervision job handles db server failure during collection creation.


v3.0.6 (2016-09-02)
-------------------

* fixed issue #2026

* slightly better error diagnostics for AQL query compilation and replication

* fixed issue #2018

* fixed issue #2015

* fixed issue #2012

* fixed wrong default value for arangoimp's `--on-duplicate` value

* fix execution of AQL traversal expressions when there are multiple
  conditions that refer to variables set outside the traversal

* properly return HTTP 503 in JS actions when backend is gone

* supervision creates new key in agency for failed servers

* new shards will not be allocated on failed or cleaned servers


v3.0.5 (2016-08-18)
-------------------

* execute AQL ternary operator via C++ if possible

* fixed issue #1977

* fixed extraction of _id attribute in AQL traversal conditions

* fix SSL agency endpoint

* Minimum RAFT timeout was one order of magnitude to short.

* Optimized RAFT RPCs from leader to followers for efficiency.

* Optimized RAFT RPC handling on followers with respect to compaction.

* Fixed bug in handling of duplicates and overlapping logs

* Fixed bug in supervision take over after leadership change.

v3.0.4 (2016-08-01)
-------------------

* added missing lock for periodic jobs access

* fix multiple foxx related cluster issues

* fix handling of empty AQL query strings

* fixed issue in `INTERSECTION` AQL function with duplicate elements
  in the source arrays

* fixed issue #1970

* fixed issue #1968

* fixed issue #1967

* fixed issue #1962

* fixed issue #1959

* replaced require("internal").db by require("@arangodb").db

* fixed issue #1954

* fixed issue #1953

* fixed issue #1950

* fixed issue #1949

* fixed issue #1943

* fixed segfault in V8, by backporting https://bugs.chromium.org/p/v8/issues/detail?id=5033

* Foxx OAuth2 module now correctly passes the `access_token` to the OAuth2 server

* fixed credentialed CORS requests properly respecting --http.trusted-origin

* fixed a crash in V8Periodic task (forgotten lock)

* fixed two bugs in synchronous replication (syncCollectionFinalize)


v3.0.3 (2016-07-17)
-------------------

* fixed issue #1942

* fixed issue #1941

* fixed array index batch insertion issues for hash indexes that caused problems when
  no elements remained for insertion

* fixed AQL MERGE() function with External objects originating from traversals

* fixed some logfile recovery errors with error message "document not found"

* fixed issue #1937

* fixed issue #1936

* improved performance of arangorestore in clusters with synchronous
  replication

* Foxx tests and scripts in development mode should now always respect updated
  files instead of loading stale modules

* When disabling Foxx development mode the setup script is now re-run

* Foxx manifests of installed services are now saved to disk with indentation


v3.0.2 (2016-07-09)
-------------------

* fixed assertion failure in case multiple remove operations were used in the same query

* fixed upsert behavior in case upsert was used in a loop with the same document example

* fixed issue #1930

* don't expose local file paths in Foxx error messages.

* fixed issue #1929

* make arangodump dump the attribute `isSystem` when dumping the structure
  of a collection, additionally make arangorestore not fail when the attribute
  is missing

* fixed "Could not extract custom attribute" issue when using COLLECT with
  MIN/MAX functions in some contexts

* honor presence of persistent index for sorting

* make AQL query optimizer not skip "use-indexes-rule", even if enough
  plans have been created already

* make AQL optimizer not skip "use-indexes-rule", even if enough execution plans
  have been created already

* fix double precision value loss in VelocyPack JSON parser

* added missing SSL support for arangorestore

* improved cluster import performance

* fix Foxx thumbnails on DC/OS

* fix Foxx configuration not being saved

* fix Foxx app access from within the frontend on DC/OS

* add option --default-replication-factor to arangorestore and simplify
  the control over the number of shards when restoring

* fix a bug in the VPack -> V8 conversion if special attributes _key,
  _id, _rev, _from and _to had non-string values, which is allowed
  below the top level

* fix malloc_usable_size for darwin


v3.0.1 (2016-06-30)
-------------------

* fixed periodic jobs: there should be only one instance running - even if it
  runs longer than the period

* increase max. number of collections in AQL queries from 32 to 256

* fixed issue #1916: header "authorization" is required" when opening
  services page

* fixed issue #1915: Explain: member out of range

* fixed issue #1914: fix unterminated buffer

* don't remove lockfile if we are the same (now stale) pid
  fixes docker setups (our pid will always be 1)

* do not use revision id comparisons in compaction for determining whether a
  revision is obsolete, but marker memory addresses
  this ensures revision ids don't matter when compacting documents

* escape Unicode characters in JSON HTTP responses
  this converts UTF-8 characters in HTTP responses of arangod into `\uXXXX`
  escape sequences. This makes the HTTP responses fit into the 7 bit ASCII
  character range, which speeds up HTTP response parsing for some clients,
  namely node.js/v8

* add write before read collections when starting a user transaction
  this allows specifying the same collection in both read and write mode without
  unintended side effects

* fixed buffer overrun that occurred when building very large result sets

* index lookup optimizations for primary index and edge index

* fixed "collection is a nullptr" issue when starting a traversal from a transaction

* enable /_api/import on coordinator servers


v3.0.0 (2016-06-22)
-------------------

* minor GUI fixxes

* fix for replication and nonces


v3.0.0-rc3 (2016-06-19)
-----------------------

* renamed various Foxx errors to no longer refer to Foxx services as apps

* adjusted various error messages in Foxx to be more informative

* specifying "files" in a Foxx manifest to be mounted at the service root
  no longer results in 404s when trying to access non-file routes

* undeclared path parameters in Foxx no longer break the service

* trusted reverse proxy support is now handled more consistently

* ArangoDB request compatibility and user are now exposed in Foxx

* all bundled NPM modules have been upgraded to their latest versions


v3.0.0-rc2 (2016-06-12)
-----------------------

* added option `--server.max-packet-size` for client tools

* renamed option `--server.ssl-protocol` to `--ssl.protocol` in client tools
  (was already done for arangod, but overlooked for client tools)

* fix handling of `--ssl.protocol` value 5 (TLS v1.2) in client tools, which
  claimed to support it but didn't

* config file can use '@include' to include a different config file as base


v3.0.0-rc1 (2016-06-10)
-----------------------

* the user management has changed: it now has users that are independent of
  databases. A user can have one or more database assigned to the user.

* forward ported V8 Comparator bugfix for inline heuristics from
  https://github.com/v8/v8/commit/5ff7901e24c2c6029114567de5a08ed0f1494c81

* changed to-string conversion for AQL objects and arrays, used by the AQL
  function `TO_STRING()` and implicit to-string casts in AQL

  - arrays are now converted into their JSON-stringify equivalents, e.g.

    - `[ ]` is now converted to `[]`
    - `[ 1, 2, 3 ]` is now converted to `[1,2,3]`
    - `[ "test", 1, 2 ] is now converted to `["test",1,2]`

    Previous versions of ArangoDB converted arrays with no members into the
    empty string, and non-empty arrays into a comma-separated list of member
    values, without the surrounding angular brackets. Additionally, string
    array members were not enclosed in quotes in the result string:

    - `[ ]` was converted to ``
    - `[ 1, 2, 3 ]` was converted to `1,2,3`
    - `[ "test", 1, 2 ] was converted to `test,1,2`

  - objects are now converted to their JSON-stringify equivalents, e.g.

    - `{ }` is converted to `{}`
    - `{ a: 1, b: 2 }` is converted to `{"a":1,"b":2}`
    - `{ "test" : "foobar" }` is converted to `{"test":"foobar"}`

    Previous versions of ArangoDB always converted objects into the string
    `[object Object]`

  This change affects also the AQL functions `CONCAT()` and `CONCAT_SEPARATOR()`
  which treated array values differently in previous versions. Previous versions
  of ArangoDB automatically flattened array values on the first level of the array,
  e.g. `CONCAT([1, 2, 3, [ 4, 5, 6 ]])` produced `1,2,3,4,5,6`. Now this will produce
  `[1,2,3,[4,5,6]]`. To flatten array members on the top level, you can now use
  the more explicit `CONCAT(FLATTEN([1, 2, 3, [4, 5, 6]], 1))`.

* added C++ implementations for AQL functions `SLICE()`, `CONTAINS()` and
  `RANDOM_TOKEN()`

* as a consequence of the upgrade to V8 version 5, the implementation of the
  JavaScript `Buffer` object had to be changed. JavaScript `Buffer` objects in
  ArangoDB now always store their data on the heap. There is no shared pool
  for small Buffer values, and no pointing into existing Buffer data when
  extracting slices. This change may increase the cost of creating Buffers with
  short contents or when peeking into existing Buffers, but was required for
  safer memory management and to prevent leaks.

* the `db` object's function `_listDatabases()` was renamed to just `_databases()`
  in order to make it more consistent with the existing `_collections()` function.
  Additionally the `db` object's `_listEndpoints()` function was renamed to just
  `_endpoints()`.

* changed default value of `--server.authentication` from `false` to `true` in
  configuration files etc/relative/arangod.conf and etc/arangodb/arangod.conf.in.
  This means the server will be started with authentication enabled by default,
  requiring all client connections to provide authentication data when connecting
  to ArangoDB. Authentication can still be turned off via setting the value of
  `--server.authentication` to `false` in ArangoDB's configuration files or by
  specifying the option on the command-line.

* Changed result format for querying all collections via the API GET `/_api/collection`.

  Previous versions of ArangoDB returned an object with an attribute named `collections`
  and an attribute named `names`. Both contained all available collections, but
  `collections` contained the collections as an array, and `names` contained the
  collections again, contained in an object in which the attribute names were the
  collection names, e.g.

  ```
  {
    "collections": [
      {"id":"5874437","name":"test","isSystem":false,"status":3,"type":2},
      {"id":"17343237","name":"something","isSystem":false,"status":3,"type":2},
      ...
    ],
    "names": {
      "test": {"id":"5874437","name":"test","isSystem":false,"status":3,"type":2},
      "something": {"id":"17343237","name":"something","isSystem":false,"status":3,"type":2},
      ...
    }
  }
  ```
  This result structure was redundant, and therefore has been simplified to just

  ```
  {
    "result": [
      {"id":"5874437","name":"test","isSystem":false,"status":3,"type":2},
      {"id":"17343237","name":"something","isSystem":false,"status":3,"type":2},
      ...
    ]
  }
  ```

  in ArangoDB 3.0.

* added AQL functions `TYPENAME()` and `HASH()`

* renamed arangob tool to arangobench

* added AQL string comparison operator `LIKE`

  The operator can be used to compare strings like this:

      value LIKE search

  The operator is currently implemented by calling the already existing AQL
  function `LIKE`.

  This change also makes `LIKE` an AQL keyword. Using `LIKE` in either case as
  an attribute or collection name in AQL thus requires quoting.

* make AQL optimizer rule "remove-unnecessary-calculations" fire in more cases

  The rule will now remove calculations that are used exactly once in other
  expressions (e.g. `LET a = doc RETURN a.value`) and calculations,
  or calculations that are just references (e.g. `LET a = b`).

* renamed AQL optimizer rule "merge-traversal-filter" to "optimize-traversals"
  Additionally, the optimizer rule will remove unused edge and path result variables
  from the traversal in case they are specified in the `FOR` section of the traversal,
  but not referenced later in the query. This saves constructing edges and paths
  results.

* added AQL optimizer rule "inline-subqueries"

  This rule can pull out certain subqueries that are used as an operand to a `FOR`
  loop one level higher, eliminating the subquery completely. For example, the query

      FOR i IN (FOR j IN [1,2,3] RETURN j) RETURN i

  will be transformed by the rule to:

      FOR i IN [1,2,3] RETURN i

  The query

      FOR name IN (FOR doc IN _users FILTER doc.status == 1 RETURN doc.name) LIMIT 2 RETURN name

  will be transformed into

      FOR tmp IN _users FILTER tmp.status == 1 LIMIT 2 RETURN tmp.name

  The rule will only fire when the subquery is used as an operand to a `FOR` loop, and
  if the subquery does not contain a `COLLECT` with an `INTO` variable.

* added new endpoint "srv://" for DNS service records

* The result order of the AQL functions VALUES and ATTRIBUTES has never been
  guaranteed and it only had the "correct" ordering by accident when iterating
  over objects that were not loaded from the database. This accidental behavior
  is now changed by introduction of VelocyPack. No ordering is guaranteed unless
  you specify the sort parameter.

* removed configure option `--enable-logger`

* added AQL array comparison operators

  All AQL comparison operators now also exist in an array variant. In the
  array variant, the operator is preceded with one of the keywords *ALL*, *ANY*
  or *NONE*. Using one of these keywords changes the operator behavior to
  execute the comparison operation for all, any, or none of its left hand
  argument values. It is therefore expected that the left hand argument
  of an array operator is an array.

  Examples:

      [ 1, 2, 3 ] ALL IN [ 2, 3, 4 ]   // false
      [ 1, 2, 3 ] ALL IN [ 1, 2, 3 ]   // true
      [ 1, 2, 3 ] NONE IN [ 3 ]        // false
      [ 1, 2, 3 ] NONE IN [ 23, 42 ]   // true
      [ 1, 2, 3 ] ANY IN [ 4, 5, 6 ]   // false
      [ 1, 2, 3 ] ANY IN [ 1, 42 ]     // true
      [ 1, 2, 3 ] ANY == 2             // true
      [ 1, 2, 3 ] ANY == 4             // false
      [ 1, 2, 3 ] ANY > 0              // true
      [ 1, 2, 3 ] ANY <= 1             // true
      [ 1, 2, 3 ] NONE < 99            // false
      [ 1, 2, 3 ] NONE > 10            // true
      [ 1, 2, 3 ] ALL > 2              // false
      [ 1, 2, 3 ] ALL > 0              // true
      [ 1, 2, 3 ] ALL >= 3             // false
      ["foo", "bar"] ALL != "moo"      // true
      ["foo", "bar"] NONE == "bar"     // false
      ["foo", "bar"] ANY == "foo"      // true

* improved AQL optimizer to remove unnecessary sort operations in more cases

* allow enclosing AQL identifiers in forward ticks in addition to using
  backward ticks

  This allows for convenient writing of AQL queries in JavaScript template strings
  (which are delimited with backticks themselves), e.g.

      var q = `FOR doc IN ´collection´ RETURN doc.´name´`;

* allow to set `print.limitString` to configure the number of characters
  to output before truncating

* make logging configurable per log "topic"

  `--log.level <level>` sets the global log level to <level>, e.g. `info`,
  `debug`, `trace`.

  `--log.level topic=<level>` sets the log level for a specific topic.
  Currently, the following topics exist: `collector`, `compactor`, `mmap`,
  `performance`, `queries`, and `requests`. `performance` and `requests` are
  set to FATAL by default. `queries` is set to info. All others are
  set to the global level by default.

  The new log option `--log.output <definition>` allows directing the global
  or per-topic log output to different outputs. The output definition
  "<definition>" can be one of

    "-" for stdin
    "+" for stderr
    "syslog://<syslog-facility>"
    "syslog://<syslog-facility>/<application-name>"
    "file://<relative-path>"

  The option can be specified multiple times in order to configure the output
  for different log topics. To set up a per-topic output configuration, use
  `--log.output <topic>=<definition>`, e.g.

    queries=file://queries.txt

  logs all queries to the file "queries.txt".

* the option `--log.requests-file` is now deprecated. Instead use

    `--log.level requests=info`
    `--log.output requests=file://requests.txt`

* the option `--log.facility` is now deprecated. Instead use

    `--log.output requests=syslog://facility`

* the option `--log.performance` is now deprecated. Instead use

    `--log.level performance=trace`

* removed option `--log.source-filter`

* removed configure option `--enable-logger`

* change collection directory names to include a random id component at the end

  The new pattern is `collection-<id>-<random>`, where `<id>` is the collection
  id and `<random>` is a random number. Previous versions of ArangoDB used a
  pattern `collection-<id>` without the random number.

  ArangoDB 3.0 understands both the old and name directory name patterns.

* removed mostly unused internal spin-lock implementation

* removed support for pre-Windows 7-style locks. This removes compatibility for
  Windows versions older than Windows 7 (e.g. Windows Vista, Windows XP) and
  Windows 2008R2 (e.g. Windows 2008).

* changed names of sub-threads started by arangod

* added option `--default-number-of-shards` to arangorestore, allowing creating
  collections with a specifiable number of shards from a non-cluster dump

* removed support for CoffeeScript source files

* removed undocumented SleepAndRequeue

* added WorkMonitor to inspect server threads

* when downloading a Foxx service from the web interface the suggested filename
  is now based on the service's mount path instead of simply "app.zip"

* the `@arangodb/request` response object now stores the parsed JSON response
  body in a property `json` instead of `body` when the request was made using the
  `json` option. The `body` instead contains the response body as a string.

* the Foxx API has changed significantly, 2.8 services are still supported
  using a backwards-compatible "legacy mode"


v2.8.12 (XXXX-XX-XX)
--------------------

* issue #2091: decrease connect timeout to 5 seconds on startup

* fixed issue #2072

* slightly better error diagnostics for some replication errors

* fixed issue #1977

* fixed issue in `INTERSECTION` AQL function with duplicate elements
  in the source arrays

* fixed issue #1962

* fixed issue #1959

* export aqlQuery template handler as require('org/arangodb').aql for forwards-compatibility


v2.8.11 (2016-07-13)
--------------------

* fixed array index batch insertion issues for hash indexes that caused problems when
  no elements remained for insertion

* fixed issue #1937


v2.8.10 (2016-07-01)
--------------------

* make sure next local _rev value used for a document is at least as high as the
  _rev value supplied by external sources such as replication

* make adding a collection in both read- and write-mode to a transaction behave as
  expected (write includes read). This prevents the `unregister collection used in
  transaction` error

* fixed sometimes invalid result for `byExample(...).count()` when an index plus
  post-filtering was used

* fixed "collection is a nullptr" issue when starting a traversal from a transaction

* honor the value of startup option `--database.wait-for-sync` (that is used to control
  whether new collections are created with `waitForSync` set to `true` by default) also
  when creating collections via the HTTP API (and thus the ArangoShell). When creating
  a collection via these mechanisms, the option was ignored so far, which was inconsistent.

* fixed issue #1826: arangosh --javascript.execute: internal error (geo index issue)

* fixed issue #1823: Arango crashed hard executing very simple query on windows


v2.8.9 (2016-05-13)
-------------------

* fixed escaping and quoting of extra parameters for executables in Mac OS X App

* added "waiting for" status variable to web interface collection figures view

* fixed undefined behavior in query cache invaldation

* fixed access to /_admin/statistics API in case statistics are disable via option
  `--server.disable-statistics`

* Foxx manager will no longer fail hard when Foxx store is unreachable unless installing
  a service from the Foxx store (e.g. when behind a firewall or GitHub is unreachable).


v2.8.8 (2016-04-19)
-------------------

* fixed issue #1805: Query: internal error (location: arangod/Aql/AqlValue.cpp:182).
  Please report this error to arangodb.com (while executing)

* allow specifying collection name prefixes for `_from` and `_to` in arangoimp:

  To avoid specifying complete document ids (consisting of collection names and document
  keys) for *_from* and *_to* values when importing edges with arangoimp, there are now
  the options *--from-collection-prefix* and *--to-collection-prefix*.

  If specified, these values will be automatically prepended to each value in *_from*
  (or *_to* resp.). This allows specifying only document keys inside *_from* and/or *_to*.

  *Example*

      > arangoimp --from-collection-prefix users --to-collection-prefix products ...

  Importing the following document will then create an edge between *users/1234* and
  *products/4321*:

  ```js
  { "_from" : "1234", "_to" : "4321", "desc" : "users/1234 is connected to products/4321" }
  ```

* requests made with the interactive system API documentation in the web interface
  (Swagger) will now respect the active database instead of always using `_system`


v2.8.7 (2016-04-07)
-------------------

* optimized primary=>secondary failover

* fix to-boolean conversion for documents in AQL

* expose the User-Agent HTTP header from the ArangoShell since Github seems to
  require it now, and we use the ArangoShell for fetching Foxx repositories from Github

* work with http servers that only send

* fixed potential race condition between compactor and collector threads

* fix removal of temporary directories on arangosh exit

* javadoc-style comments in Foxx services are no longer interpreted as
  Foxx comments outside of controller/script/exports files (#1748)

* removed remaining references to class syntax for Foxx Model and Repository
  from the documentation

* added a safe-guard for corrupted master-pointer


v2.8.6 (2016-03-23)
-------------------

* arangosh can now execute JavaScript script files that contain a shebang
  in the first line of the file. This allows executing script files directly.

  Provided there is a script file `/path/to/script.js` with the shebang
  `#!arangosh --javascript.execute`:

      > cat /path/to/script.js
      #!arangosh --javascript.execute
      print("hello from script.js");

  If the script file is made executable

      > chmod a+x /path/to/script.js

  it can be invoked on the shell directly and use arangosh for its execution:

      > /path/to/script.js
      hello from script.js

  This did not work in previous versions of ArangoDB, as the whole script contents
  (including the shebang) were treated as JavaScript code.
  Now shebangs in script files will now be ignored for all files passed to arangosh's
  `--javascript.execute` parameter.

  The alternative way of executing a JavaScript file with arangosh still works:

      > arangosh --javascript.execute /path/to/script.js
      hello from script.js

* added missing reset of traversal state for nested traversals.
  The state of nested traversals (a traversal in an AQL query that was
  located in a repeatedly executed subquery or inside another FOR loop)
  was not reset properly, so that multiple invocations of the same nested
  traversal with different start vertices led to the nested traversal
  always using the start vertex provided on the first invocation.

* fixed issue #1781: ArangoDB startup time increased tremendously

* fixed issue #1783: SIGHUP should rotate the log


v2.8.5 (2016-03-11)
-------------------

* Add OpenSSL handler for TLS V1.2 as sugested by kurtkincaid in #1771

* fixed issue #1765 (The webinterface should display the correct query time)
  and #1770 (Display ACTUAL query time in aardvark's AQL editor)

* Windows: the unhandled exception handler now calls the windows logging
  facilities directly without locks.
  This fixes lockups on crashes from the logging framework.

* improve nullptr handling in logger.

* added new endpoint "srv://" for DNS service records

* `org/arangodb/request` no longer sets the content-type header to the
  string "undefined" when no content-type header should be sent (issue #1776)


v2.8.4 (2016-03-01)
-------------------

* global modules are no longer incorrectly resolved outside the ArangoDB
  JavaScript directory or the Foxx service's root directory (issue #1577)

* improved error messages from Foxx and JavaScript (issues #1564, #1565, #1744)


v2.8.3 (2016-02-22)
-------------------

* fixed AQL filter condition collapsing for deeply-nested cases, potentially
  enabling usage of indexes in some dedicated cases

* added parentheses in AQL explain command output to correctly display precedence
  of logical and arithmetic operators

* Foxx Model event listeners defined on the model are now correctly invoked by
  the Repository methods (issue #1665)

* Deleting a Foxx service in the frontend should now always succeed even if the
  files no longer exist on the file system (issue #1358)

* Routing actions loaded from the database no longer throw exceptions when
  trying to load other modules using "require"

* The `org/arangodb/request` response object now sets a property `json` to the
  parsed JSON response body in addition to overwriting the `body` property when
  the request was made using the `json` option.

* Improved Windows stability

* Fixed a bug in the interactive API documentation that would escape slashes
  in document-handle fields. Document handles are now provided as separate
  fields for collection name and document key.


v2.8.2 (2016-02-09)
-------------------

* the continuous replication applier will now prevent the master's WAL logfiles
  from being removed if they are still needed by the applier on the slave. This
  should help slaves that suffered from masters garbage collection WAL logfiles
  which would have been needed by the slave later.

  The initial synchronization will block removal of still needed WAL logfiles
  on the master for 10 minutes initially, and will extend this period when further
  requests are made to the master. Initial synchronization hands over its handle
  for blocking logfile removal to the continuous replication when started via
  the *setupReplication* function. In this case, continuous replication will
  extend the logfile removal blocking period for the required WAL logfiles when
  the slave makes additional requests.

  All handles that block logfile removal will time out automatically after at
  most 5 minutes should a master not be contacted by the slave anymore (e.g. in
  case the slave's replication is turned off, the slaves loses the connection
  to the master or the slave goes down).

* added all-in-one function *setupReplication* to synchronize data from master
  to slave and start the continuous replication:

      require("@arangodb/replication").setupReplication(configuration);

  The command will return when the initial synchronization is finished and the
  continuous replication has been started, or in case the initial synchronization
  has failed.

  If the initial synchronization is successful, the command will store the given
  configuration on the slave. It also configures the continuous replication to start
  automatically if the slave is restarted, i.e. *autoStart* is set to *true*.

  If the command is run while the slave's replication applier is already running,
  it will first stop the running applier, drop its configuration and do a
  resynchronization of data with the master. It will then use the provided configration,
  overwriting any previously existing replication configuration on the slave.

  The following example demonstrates how to use the command for setting up replication
  for the *_system* database. Note that it should be run on the slave and not the
  master:

      db._useDatabase("_system");
      require("@arangodb/replication").setupReplication({
        endpoint: "tcp://master.domain.org:8529",
        username: "myuser",
        password: "mypasswd",
        verbose: false,
        includeSystem: false,
        incremental: true,
        autoResync: true
      });

* the *sync* and *syncCollection* functions now always start the data synchronization
  as an asynchronous server job. The call to *sync* or *syncCollection* will block
  until synchronization is either complete or has failed with an error. The functions
  will automatically poll the slave periodically for status updates.

  The main benefit is that the connection to the slave does not need to stay open
  permanently and is thus not affected by timeout issues. Additionally the caller does
  not need to query the synchronization status from the slave manually as this is
  now performed automatically by these functions.

* fixed undefined behavior when explaining some types of AQL traversals, fixed
  display of some types of traversals in AQL explain output


v2.8.1 (2016-01-29)
-------------------

* Improved AQL Pattern matching by allowing to specify a different traversal
  direction for one or many of the edge collections.

      FOR v, e, p IN OUTBOUND @start @@ec1, INBOUND @@ec2, @@ec3

  will traverse *ec1* and *ec3* in the OUTBOUND direction and for *ec2* it will use
  the INBOUND direction. These directions can be combined in arbitrary ways, the
  direction defined after *IN [steps]* will we used as default direction and can
  be overriden for specific collections.
  This feature is only available for collection lists, it is not possible to
  combine it with graph names.

* detect more types of transaction deadlocks early

* fixed display of relational operators in traversal explain output

* fixed undefined behavior in AQL function `PARSE_IDENTIFIER`

* added "engines" field to Foxx services generated in the admin interface

* added AQL function `IS_SAME_COLLECTION`:

  *IS_SAME_COLLECTION(collection, document)*: Return true if *document* has the same
  collection id as the collection specified in *collection*. *document* can either be
  a [document handle](../Glossary/README.md#document-handle) string, or a document with
  an *_id* attribute. The function does not validate whether the collection actually
  contains the specified document, but only compares the name of the specified collection
  with the collection name part of the specified document.
  If *document* is neither an object with an *id* attribute nor a *string* value,
  the function will return *null* and raise a warning.

      /* true */
      IS_SAME_COLLECTION('_users', '_users/my-user')
      IS_SAME_COLLECTION('_users', { _id: '_users/my-user' })

      /* false */
      IS_SAME_COLLECTION('_users', 'foobar/baz')
      IS_SAME_COLLECTION('_users', { _id: 'something/else' })


v2.8.0 (2016-01-25)
-------------------

* avoid recursive locking


v2.8.0-beta8 (2016-01-19)
-------------------------

* improved internal datafile statistics for compaction and compaction triggering
  conditions, preventing excessive growth of collection datafiles under some
  workloads. This should also fix issue #1596.

* renamed AQL optimizer rule `remove-collect-into` to `remove-collect-variables`

* fixed primary and edge index lookups prematurely aborting searches when the
  specified id search value contained a different collection than the collection
  the index was created for


v2.8.0-beta7 (2016-01-06)
-------------------------

* added vm.runInThisContext

* added AQL keyword `AGGREGATE` for use in AQL `COLLECT` statement

  Using `AGGREGATE` allows more efficient aggregation (incrementally while building
  the groups) than previous versions of AQL, which built group aggregates afterwards
  from the total of all group values.

  `AGGREGATE` can be used inside a `COLLECT` statement only. If used, it must follow
  the declaration of grouping keys:

      FOR doc IN collection
        COLLECT gender = doc.gender AGGREGATE minAge = MIN(doc.age), maxAge = MAX(doc.age)
        RETURN { gender, minAge, maxAge }

  or, if no grouping keys are used, it can follow the `COLLECT` keyword:

      FOR doc IN collection
        COLLECT AGGREGATE minAge = MIN(doc.age), maxAge = MAX(doc.age)
        RETURN {
  minAge, maxAge
}

  Only specific expressions are allowed on the right-hand side of each `AGGREGATE`
  assignment:

  - on the top level the expression must be a call to one of the supported aggregation
    functions `LENGTH`, `MIN`, `MAX`, `SUM`, `AVERAGE`, `STDDEV_POPULATION`, `STDDEV_SAMPLE`,
    `VARIANCE_POPULATION`, or `VARIANCE_SAMPLE`

  - the expression must not refer to variables introduced in the `COLLECT` itself

* Foxx: mocha test paths with wildcard characters (asterisks) now work on Windows

* reserved AQL keyword `NONE` for future use

* web interface: fixed a graph display bug concerning dashboard view

* web interface: fixed several bugs during the dashboard initialize process

* web interface: included several bugfixes: #1597, #1611, #1623

* AQL query optimizer now converts `LENGTH(collection-name)` to an optimized
  expression that returns the number of documents in a collection

* adjusted the behavior of the expansion (`[*]`) operator in AQL for non-array values

  In ArangoDB 2.8, calling the expansion operator on a non-array value will always
  return an empty array. Previous versions of ArangoDB expanded non-array values by
  calling the `TO_ARRAY()` function for the value, which for example returned an
  array with a single value for boolean, numeric and string input values, and an array
  with the object's values for an object input value. This behavior was inconsistent
  with how the expansion operator works for the array indexes in 2.8, so the behavior
  is now unified:

  - if the left-hand side operand of `[*]` is an array, the array will be returned as
    is when calling `[*]` on it
  - if the left-hand side operand of `[*]` is not an array, an empty array will be
    returned by `[*]`

  AQL queries that rely on the old behavior can be changed by either calling `TO_ARRAY`
  explicitly or by using the `[*]` at the correct position.

  The following example query will change its result in 2.8 compared to 2.7:

      LET values = "foo" RETURN values[*]

  In 2.7 the query has returned the array `[ "foo" ]`, but in 2.8 it will return an
  empty array `[ ]`. To make it return the array `[ "foo" ]` again, an explicit
  `TO_ARRAY` function call is needed in 2.8 (which in this case allows the removal
  of the `[*]` operator altogether). This also works in 2.7:

      LET values = "foo" RETURN TO_ARRAY(values)

  Another example:

      LET values = [ { name: "foo" }, { name: "bar" } ]
      RETURN values[*].name[*]

  The above returned `[ [ "foo" ], [ "bar" ] ] in 2.7. In 2.8 it will return
  `[ [ ], [ ] ]`, because the value of `name` is not an array. To change the results
  to the 2.7 style, the query can be changed to

      LET values = [ { name: "foo" }, { name: "bar" } ]
      RETURN values[* RETURN TO_ARRAY(CURRENT.name)]

  The above also works in 2.7.
  The following types of queries won't change:

      LET values = [ 1, 2, 3 ] RETURN values[*]
      LET values = [ { name: "foo" }, { name: "bar" } ] RETURN values[*].name
      LET values = [ { names: [ "foo", "bar" ] }, { names: [ "baz" ] } ] RETURN values[*].names[*]
      LET values = [ { names: [ "foo", "bar" ] }, { names: [ "baz" ] } ] RETURN values[*].names[**]

* slightly adjusted V8 garbage collection strategy so that collection eventually
  happens in all contexts that hold V8 external references to documents and
  collections.

  also adjusted default value of `--javascript.gc-frequency` from 10 seconds to
  15 seconds, as less internal operations are carried out in JavaScript.

* fixes for AQL optimizer and traversal

* added `--create-collection-type` option to arangoimp

  This allows specifying the type of the collection to be created when
  `--create-collection` is set to `true`.

* Foxx export cache should no longer break if a broken app is loaded in the
  web admin interface.


v2.8.0-beta2 (2015-12-16)
-------------------------

* added AQL query optimizer rule "sort-in-values"

  This rule pre-sorts the right-hand side operand of the `IN` and `NOT IN`
  operators so the operation can use a binary search with logarithmic complexity
  instead of a linear search. The rule is applied when the right-hand side
  operand of an `IN` or `NOT IN` operator in a filter condition is a variable that
  is defined in a different loop/scope than the operator itself. Additionally,
  the filter condition must consist of solely the `IN` or `NOT IN` operation
  in order to avoid any side-effects.

* changed collection status terminology in web interface for collections for
  which an unload request has been issued from `in the process of being unloaded`
  to `will be unloaded`.

* unloading a collection via the web interface will now trigger garbage collection
  in all v8 contexts and force a WAL flush. This increases the chances of perfoming
  the unload faster.

* added the following attributes to the result of `collection.figures()` and the
  corresponding HTTP API at `PUT /_api/collection/<name>/figures`:

  - `documentReferences`: The number of references to documents in datafiles
    that JavaScript code currently holds. This information can be used for
    debugging compaction and unload issues.
  - `waitingFor`: An optional string value that contains information about
    which object type is at the head of the collection's cleanup queue. This
    information can be used for debugging compaction and unload issues.
  - `compactionStatus.time`: The point in time the compaction for the collection
    was last executed. This information can be used for debugging compaction
    issues.
  - `compactionStatus.message`: The action that was performed when the compaction
    was last run for the collection. This information can be used for debugging
    compaction issues.

  Note: `waitingFor` and `compactionStatus` may be empty when called on a coordinator
  in a cluster.

* the compaction will now provide queryable status info that can be used to track
  its progress. The compaction status is displayed in the web interface, too.

* better error reporting for arangodump and arangorestore

* arangodump will now fail by default when trying to dump edges that
  refer to already dropped collections. This can be circumvented by
  specifying the option `--force true` when invoking arangodump

* fixed cluster upgrade procedure

* the AQL functions `NEAR` and `WITHIN` now have stricter validations
  for their input parameters `limit`, `radius` and `distance`. They may now throw
  exceptions when invalid parameters are passed that may have not led
  to exceptions in previous versions.

* deprecation warnings now log stack traces

* Foxx: improved backwards compatibility with 2.5 and 2.6

  - reverted Model and Repository back to non-ES6 "classes" because of
    compatibility issues when using the extend method with a constructor

  - removed deprecation warnings for extend and controller.del

  - restored deprecated method Model.toJSONSchema

  - restored deprecated `type`, `jwt` and `sessionStorageApp` options
    in Controller#activateSessions

* Fixed a deadlock problem in the cluster


v2.8.0-beta1 (2015-12-06)
-------------------------

* added AQL function `IS_DATESTRING(value)`

  Returns true if *value* is a string that can be used in a date function.
  This includes partial dates such as *2015* or *2015-10* and strings containing
  invalid dates such as *2015-02-31*. The function will return false for all
  non-string values, even if some of them may be usable in date functions.


v2.8.0-alpha1 (2015-12-03)
--------------------------

* added AQL keywords `GRAPH`, `OUTBOUND`, `INBOUND` and `ANY` for use in graph
  traversals, reserved AQL keyword `ALL` for future use

  Usage of these keywords as collection names, variable names or attribute names
  in AQL queries will not be possible without quoting. For example, the following
  AQL query will still work as it uses a quoted collection name and a quoted
  attribute name:

      FOR doc IN `OUTBOUND`
        RETURN doc.`any`

* issue #1593: added AQL `POW` function for exponentation

* added cluster execution site info in explain output for AQL queries

* replication improvements:

  - added `autoResync` configuration parameter for continuous replication.

    When set to `true`, a replication slave will automatically trigger a full data
    re-synchronization with the master when the master cannot provide the log data
    the slave had asked for. Note that `autoResync` will only work when the option
    `requireFromPresent` is also set to `true` for the continuous replication, or
    when the continuous syncer is started and detects that no start tick is present.

    Automatic re-synchronization may transfer a lot of data from the master to the
    slave and may be expensive. It is therefore turned off by default.
    When turned off, the slave will never perform an automatic re-synchronization
    with the master.

  - added `idleMinWaitTime` and `idleMaxWaitTime` configuration parameters for
    continuous replication.

    These parameters can be used to control the minimum and maximum wait time the
    slave will (intentionally) idle and not poll for master log changes in case the
    master had sent the full logs already.
    The `idleMaxWaitTime` value will only be used when `adapativePolling` is set
    to `true`. When `adaptivePolling` is disable, only `idleMinWaitTime` will be
    used as a constant time span in which the slave will not poll the master for
    further changes. The default values are 0.5 seconds for `idleMinWaitTime` and
    2.5 seconds for `idleMaxWaitTime`, which correspond to the hard-coded values
    used in previous versions of ArangoDB.

  - added `initialSyncMaxWaitTime` configuration parameter for initial and continuous
    replication

    This option controls the maximum wait time (in seconds) that the initial
    synchronization will wait for a response from the master when fetching initial
    collection data. If no response is received within this time period, the initial
    synchronization will give up and fail. This option is also relevant for
    continuous replication in case *autoResync* is set to *true*, as then the
    continuous replication may trigger a full data re-synchronization in case
    the master cannot the log data the slave had asked for.

  - HTTP requests sent from the slave to the master during initial synchronization
    will now be retried if they fail with connection problems.

  - the initial synchronization now logs its progress so it can be queried using
    the regular replication status check APIs.

  - added `async` attribute for `sync` and `syncCollection` operations called from
    the ArangoShell. Setthing this attribute to `true` will make the synchronization
    job on the server go into the background, so that the shell does not block. The
    status of the started asynchronous synchronization job can be queried from the
    ArangoShell like this:

        /* starts initial synchronization */
        var replication = require("@arangodb/replication");
        var id = replication.sync({
          endpoint: "tcp://master.domain.org:8529",
          username: "myuser",
          password: "mypasswd",
          async: true
       });

       /* now query the id of the returned async job and print the status */
       print(replication.getSyncResult(id));

    The result of `getSyncResult()` will be `false` while the server-side job
    has not completed, and different to `false` if it has completed. When it has
    completed, all job result details will be returned by the call to `getSyncResult()`.


* fixed non-deterministic query results in some cluster queries

* fixed issue #1589

* return HTTP status code 410 (gone) instead of HTTP 408 (request timeout) for
  server-side operations that are canceled / killed. Sending 410 instead of 408
  prevents clients from re-starting the same (canceled) operation. Google Chrome
  for example sends the HTTP request again in case it is responded with an HTTP
  408, and this is exactly the opposite of the desired behavior when an operation
  is canceled / killed by the user.

* web interface: queries in AQL editor now cancelable

* web interface: dashboard - added replication information

* web interface: AQL editor now supports bind parameters

* added startup option `--server.hide-product-header` to make the server not send
  the HTTP response header `"Server: ArangoDB"` in its HTTP responses. By default,
  the option is turned off so the header is still sent as usual.

* added new AQL function `UNSET_RECURSIVE` to recursively unset attritutes from
  objects/documents

* switched command-line editor in ArangoShell and arangod to linenoise-ng

* added automatic deadlock detection for transactions

  In case a deadlock is detected, a multi-collection operation may be rolled back
  automatically and fail with error 29 (`deadlock detected`). Client code for
  operations containing more than one collection should be aware of this potential
  error and handle it accordingly, either by giving up or retrying the transaction.

* Added C++ implementations for the AQL arithmetic operations and the following
  AQL functions:
  - ABS
  - APPEND
  - COLLECTIONS
  - CURRENT_DATABASE
  - DOCUMENT
  - EDGES
  - FIRST
  - FIRST_DOCUMENT
  - FIRST_LIST
  - FLATTEN
  - FLOOR
  - FULLTEXT
  - LAST
  - MEDIAN
  - MERGE_RECURSIVE
  - MINUS
  - NEAR
  - NOT_NULL
  - NTH
  - PARSE_IDENTIFIER
  - PERCENTILE
  - POP
  - POSITION
  - PUSH
  - RAND
  - RANGE
  - REMOVE_NTH
  - REMOVE_VALUE
  - REMOVE_VALUES
  - ROUND
  - SHIFT
  - SQRT
  - STDDEV_POPULATION
  - STDDEV_SAMPLE
  - UNSHIFT
  - VARIANCE_POPULATION
  - VARIANCE_SAMPLE
  - WITHIN
  - ZIP

* improved performance of skipping over many documents in an AQL query when no
  indexes and no filters are used, e.g.

      FOR doc IN collection
        LIMIT 1000000, 10
        RETURN doc

* Added array indexes

  Hash indexes and skiplist indexes can now optionally be defined for array values
  so they index individual array members.

  To define an index for array values, the attribute name is extended with the
  expansion operator `[*]` in the index definition:

      arangosh> db.colName.ensureHashIndex("tags[*]");

  When given the following document

      { tags: [ "AQL", "ArangoDB", "Index" ] }

  the index will now contain the individual values `"AQL"`, `"ArangoDB"` and `"Index"`.

  Now the index can be used for finding all documents having `"ArangoDB"` somewhere in their
  tags array using the following AQL query:

      FOR doc IN colName
        FILTER "ArangoDB" IN doc.tags[*]
        RETURN doc

* rewrote AQL query optimizer rule `use-index-range` and renamed it to `use-indexes`.
  The name change affects rule names in the optimizer's output.

* rewrote AQL execution node `IndexRangeNode` and renamed it to `IndexNode`. The name
  change affects node names in the optimizer's explain output.

* added convenience function `db._explain(query)` for human-readable explanation
  of AQL queries

* module resolution as used by `require` now behaves more like in node.js

* the `org/arangodb/request` module now returns response bodies for error responses
  by default. The old behavior of not returning bodies for error responses can be
  re-enabled by explicitly setting the option `returnBodyOnError` to `false` (#1437)


v2.7.6 (2016-01-30)
-------------------

* detect more types of transaction deadlocks early


v2.7.5 (2016-01-22)
-------------------

* backported added automatic deadlock detection for transactions

  In case a deadlock is detected, a multi-collection operation may be rolled back
  automatically and fail with error 29 (`deadlock detected`). Client code for
  operations containing more than one collection should be aware of this potential
  error and handle it accordingly, either by giving up or retrying the transaction.

* improved internal datafile statistics for compaction and compaction triggering
  conditions, preventing excessive growth of collection datafiles under some
  workloads. This should also fix issue #1596.

* Foxx export cache should no longer break if a broken app is loaded in the
  web admin interface.

* Foxx: removed some incorrect deprecation warnings.

* Foxx: mocha test paths with wildcard characters (asterisks) now work on Windows


v2.7.4 (2015-12-21)
-------------------

* slightly adjusted V8 garbage collection strategy so that collection eventually
  happens in all contexts that hold V8 external references to documents and
  collections.

* added the following attributes to the result of `collection.figures()` and the
  corresponding HTTP API at `PUT /_api/collection/<name>/figures`:

  - `documentReferences`: The number of references to documents in datafiles
    that JavaScript code currently holds. This information can be used for
    debugging compaction and unload issues.
  - `waitingFor`: An optional string value that contains information about
    which object type is at the head of the collection's cleanup queue. This
    information can be used for debugging compaction and unload issues.
  - `compactionStatus.time`: The point in time the compaction for the collection
    was last executed. This information can be used for debugging compaction
    issues.
  - `compactionStatus.message`: The action that was performed when the compaction
    was last run for the collection. This information can be used for debugging
    compaction issues.

  Note: `waitingFor` and `compactionStatus` may be empty when called on a coordinator
  in a cluster.

* the compaction will now provide queryable status info that can be used to track
  its progress. The compaction status is displayed in the web interface, too.


v2.7.3 (2015-12-17)
-------------------

* fixed some replication value conversion issues when replication applier properties
  were set via ArangoShell

* fixed disappearing of documents for collections transferred via `sync` or
  `syncCollection` if the collection was dropped right before synchronization
  and drop and (re-)create collection markers were located in the same WAL file


* fixed an issue where overwriting the system sessions collection would break
  the web interface when authentication is enabled

v2.7.2 (2015-12-01)
-------------------

* replication improvements:

  - added `autoResync` configuration parameter for continuous replication.

    When set to `true`, a replication slave will automatically trigger a full data
    re-synchronization with the master when the master cannot provide the log data
    the slave had asked for. Note that `autoResync` will only work when the option
    `requireFromPresent` is also set to `true` for the continuous replication, or
    when the continuous syncer is started and detects that no start tick is present.

    Automatic re-synchronization may transfer a lot of data from the master to the
    slave and may be expensive. It is therefore turned off by default.
    When turned off, the slave will never perform an automatic re-synchronization
    with the master.

  - added `idleMinWaitTime` and `idleMaxWaitTime` configuration parameters for
    continuous replication.

    These parameters can be used to control the minimum and maximum wait time the
    slave will (intentionally) idle and not poll for master log changes in case the
    master had sent the full logs already.
    The `idleMaxWaitTime` value will only be used when `adapativePolling` is set
    to `true`. When `adaptivePolling` is disable, only `idleMinWaitTime` will be
    used as a constant time span in which the slave will not poll the master for
    further changes. The default values are 0.5 seconds for `idleMinWaitTime` and
    2.5 seconds for `idleMaxWaitTime`, which correspond to the hard-coded values
    used in previous versions of ArangoDB.

  - added `initialSyncMaxWaitTime` configuration parameter for initial and continuous
    replication

    This option controls the maximum wait time (in seconds) that the initial
    synchronization will wait for a response from the master when fetching initial
    collection data. If no response is received within this time period, the initial
    synchronization will give up and fail. This option is also relevant for
    continuous replication in case *autoResync* is set to *true*, as then the
    continuous replication may trigger a full data re-synchronization in case
    the master cannot the log data the slave had asked for.

  - HTTP requests sent from the slave to the master during initial synchronization
    will now be retried if they fail with connection problems.

  - the initial synchronization now logs its progress so it can be queried using
    the regular replication status check APIs.

* fixed non-deterministic query results in some cluster queries

* added missing lock instruction for primary index in compactor size calculation

* fixed issue #1589

* fixed issue #1583

* fixed undefined behavior when accessing the top level of a document with the `[*]`
  operator

* fixed potentially invalid pointer access in shaper when the currently accessed
  document got re-located by the WAL collector at the very same time

* Foxx: optional configuration options no longer log validation errors when assigned
  empty values (#1495)

* Foxx: constructors provided to Repository and Model sub-classes via extend are
  now correctly called (#1592)


v2.7.1 (2015-11-07)
-------------------

* switch to linenoise next generation

* exclude `_apps` collection from replication

  The slave has its own `_apps` collection which it populates on server start.
  When replicating data from the master to the slave, the data from the master may
  clash with the slave's own data in the `_apps` collection. Excluding the `_apps`
  collection from replication avoids this.

* disable replication appliers when starting in modes `--upgrade`, `--no-server`
  and `--check-upgrade`

* more detailed output in arango-dfdb

* fixed "no start tick" issue in replication applier

  This error could occur after restarting a slave server after a shutdown
  when no data was ever transferred from the master to the slave via the
  continuous replication

* fixed problem during SSL client connection abort that led to scheduler thread
  staying at 100% CPU saturation

* fixed potential segfault in AQL `NEIGHBORS` function implementation when C++ function
  variant was used and collection names were passed as strings

* removed duplicate target for some frontend JavaScript files from the Makefile

* make AQL function `MERGE()` work on a single array parameter, too.
  This allows combining the attributes of multiple objects from an array into
  a single object, e.g.

      RETURN MERGE([
        { foo: 'bar' },
        { quux: 'quetzalcoatl', ruled: true },
        { bar: 'baz', foo: 'done' }
      ])

  will now return:

      {
        "foo": "done",
        "quux": "quetzalcoatl",
        "ruled": true,
        "bar": "baz"
      }

* fixed potential deadlock in collection status changing on Windows

* fixed hard-coded `incremental` parameter in shell implementation of
  `syncCollection` function in replication module

* fix for GCC5: added check for '-stdlib' option


v2.7.0 (2015-10-09)
-------------------

* fixed request statistics aggregation
  When arangod was started in supervisor mode, the request statistics always showed
  0 requests, as the statistics aggregation thread did not run then.

* read server configuration files before dropping privileges. this ensures that
  the SSL keyfile specified in the configuration can be read with the server's start
  privileges (i.e. root when using a standard ArangoDB package).

* fixed replication with a 2.6 replication configuration and issues with a 2.6 master

* raised default value of `--server.descriptors-minimum` to 1024

* allow Foxx apps to be installed underneath URL path `/_open/`, so they can be
  (intentionally) accessed without authentication.

* added *allowImplicit* sub-attribute in collections declaration of transactions.
  The *allowImplicit* attributes allows making transactions fail should they
  read-access a collection that was not explicitly declared in the *collections*
  array of the transaction.

* added "special" password ARANGODB_DEFAULT_ROOT_PASSWORD. If you pass
  ARANGODB_DEFAULT_ROOT_PASSWORD as password, it will read the password
  from the environment variable ARANGODB_DEFAULT_ROOT_PASSWORD


v2.7.0-rc2 (2015-09-22)
-----------------------

* fix over-eager datafile compaction

  This should reduce the need to compact directly after loading a collection when a
  collection datafile contained many insertions and updates for the same documents. It
  should also prevent from re-compacting already merged datafiles in case not many
  changes were made. Compaction will also make fewer index lookups than before.

* added `syncCollection()` function in module `org/arangodb/replication`

  This allows synchronizing the data of a single collection from a master to a slave
  server. Synchronization can either restore the whole collection by transferring all
  documents from the master to the slave, or incrementally by only transferring documents
  that differ. This is done by partitioning the collection's entire key space into smaller
  chunks and comparing the data chunk-wise between master and slave. Only chunks that are
  different will be re-transferred.

  The `syncCollection()` function can be used as follows:

      require("org/arangodb/replication").syncCollection(collectionName, options);

  e.g.

      require("org/arangodb/replication").syncCollection("myCollection", {
        endpoint: "tcp://127.0.0.1:8529",  /* master */
        username: "root",                  /* username for master */
        password: "secret",                /* password for master */
        incremental: true                  /* use incremental mode */
      });


* additionally allow the following characters in document keys:

  `(` `)` `+` `,` `=` `;` `$` `!` `*` `'` `%`


v2.7.0-rc1 (2015-09-17)
-----------------------

* removed undocumented server-side-only collection functions:
  * collection.OFFSET()
  * collection.NTH()
  * collection.NTH2()
  * collection.NTH3()

* upgraded Swagger to version 2.0 for the Documentation

  This gives the user better prepared test request structures.
  More conversions will follow so finally client libraries can be auto-generated.

* added extra AQL functions for date and time calculation and manipulation.
  These functions were contributed by GitHub users @CoDEmanX and @friday.
  A big thanks for their work!

  The following extra date functions are available from 2.7 on:

  * `DATE_DAYOFYEAR(date)`: Returns the day of year number of *date*.
    The return values range from 1 to 365, or 366 in a leap year respectively.

  * `DATE_ISOWEEK(date)`: Returns the ISO week date of *date*.
    The return values range from 1 to 53. Monday is considered the first day of the week.
    There are no fractional weeks, thus the last days in December may belong to the first
    week of the next year, and the first days in January may be part of the previous year's
    last week.

  * `DATE_LEAPYEAR(date)`: Returns whether the year of *date* is a leap year.

  * `DATE_QUARTER(date)`: Returns the quarter of the given date (1-based):
    * 1: January, February, March
    * 2: April, May, June
    * 3: July, August, September
    * 4: October, November, December

  - *DATE_DAYS_IN_MONTH(date)*: Returns the number of days in *date*'s month (28..31).

  * `DATE_ADD(date, amount, unit)`: Adds *amount* given in *unit* to *date* and
    returns the calculated date.

    *unit* can be either of the following to specify the time unit to add or
    subtract (case-insensitive):
    - y, year, years
    - m, month, months
    - w, week, weeks
    - d, day, days
    - h, hour, hours
    - i, minute, minutes
    - s, second, seconds
    - f, millisecond, milliseconds

    *amount* is the number of *unit*s to add (positive value) or subtract
    (negative value).

  * `DATE_SUBTRACT(date, amount, unit)`: Subtracts *amount* given in *unit* from
    *date* and returns the calculated date.

    It works the same as `DATE_ADD()`, except that it subtracts. It is equivalent
    to calling `DATE_ADD()` with a negative amount, except that `DATE_SUBTRACT()`
    can also subtract ISO durations. Note that negative ISO durations are not
    supported (i.e. starting with `-P`, like `-P1Y`).

  * `DATE_DIFF(date1, date2, unit, asFloat)`: Calculate the difference
    between two dates in given time *unit*, optionally with decimal places.
    Returns a negative value if *date1* is greater than *date2*.

  * `DATE_COMPARE(date1, date2, unitRangeStart, unitRangeEnd)`: Compare two
    partial dates and return true if they match, false otherwise. The parts to
    compare are defined by a range of time units.

    The full range is: years, months, days, hours, minutes, seconds, milliseconds.
    Pass the unit to start from as *unitRangeStart*, and the unit to end with as
    *unitRangeEnd*. All units in between will be compared. Leave out *unitRangeEnd*
    to only compare *unitRangeStart*.

  * `DATE_FORMAT(date, format)`: Format a date according to the given format string.
    It supports the following placeholders (case-insensitive):
    - %t: timestamp, in milliseconds since midnight 1970-01-01
    - %z: ISO date (0000-00-00T00:00:00.000Z)
    - %w: day of week (0..6)
    - %y: year (0..9999)
    - %yy: year (00..99), abbreviated (last two digits)
    - %yyyy: year (0000..9999), padded to length of 4
    - %yyyyyy: year (-009999 .. +009999), with sign prefix and padded to length of 6
    - %m: month (1..12)
    - %mm: month (01..12), padded to length of 2
    - %d: day (1..31)
    - %dd: day (01..31), padded to length of 2
    - %h: hour (0..23)
    - %hh: hour (00..23), padded to length of 2
    - %i: minute (0..59)
    - %ii: minute (00..59), padded to length of 2
    - %s: second (0..59)
    - %ss: second (00..59), padded to length of 2
    - %f: millisecond (0..999)
    - %fff: millisecond (000..999), padded to length of 3
    - %x: day of year (1..366)
    - %xxx: day of year (001..366), padded to length of 3
    - %k: ISO week date (1..53)
    - %kk: ISO week date (01..53), padded to length of 2
    - %l: leap year (0 or 1)
    - %q: quarter (1..4)
    - %a: days in month (28..31)
    - %mmm: abbreviated English name of month (Jan..Dec)
    - %mmmm: English name of month (January..December)
    - %www: abbreviated English name of weekday (Sun..Sat)
    - %wwww: English name of weekday (Sunday..Saturday)
    - %&: special escape sequence for rare occasions
    - %%: literal %
    - %: ignored

* new WAL logfiles and datafiles are now created non-sparse

  This prevents SIGBUS signals being raised when memory of a sparse datafile is accessed
  and the disk is full and the accessed file part is not actually disk-backed. In
  this case the mapped memory region is not necessarily backed by physical memory, and
  accessing the memory may raise SIGBUS and crash arangod.

* the `internal.download()` function and the module `org/arangodb/request` used some
  internal library function that handled the sending of HTTP requests from inside of
  ArangoDB. This library unconditionally set an HTTP header `Accept-Encoding: gzip`
  in all outgoing HTTP requests.

  This has been fixed in 2.7, so `Accept-Encoding: gzip` is not set automatically anymore.
  Additionally, the header `User-Agent: ArangoDB` is not set automatically either. If
  client applications desire to send these headers, they are free to add it when
  constructing the requests using the `download` function or the request module.

* fixed issue #1436: org/arangodb/request advertises deflate without supporting it

* added template string generator function `aqlQuery` for generating AQL queries

  This can be used to generate safe AQL queries with JavaScript parameter
  variables or expressions easily:

      var name = 'test';
      var attributeName = '_key';
      var query = aqlQuery`FOR u IN users FILTER u.name == ${name} RETURN u.${attributeName}`;
      db._query(query);

* report memory usage for document header data (revision id, pointer to data etc.)
  in `db.collection.figures()`. The memory used for document headers will now
  show up in the already existing attribute `indexes.size`. Due to that, the index
  sizes reported by `figures()` in 2.7 will be higher than those reported by 2.6,
  but the 2.7 values are more accurate.

* IMPORTANT CHANGE: the filenames in dumps created by arangodump now contain
  not only the name of the dumped collection, but also an additional 32-digit hash
  value. This is done to prevent overwriting dump files in case-insensitive file
  systems when there exist multiple collections with the same name (but with
  different cases).

  For example, if a database has two collections: `test` and `Test`, previous
  versions of ArangoDB created the files

  * `test.structure.json` and `test.data.json` for collection `test`
  * `Test.structure.json` and `Test.data.json` for collection `Test`

  This did not work for case-insensitive filesystems, because the files for the
  second collection would have overwritten the files of the first. arangodump in
  2.7 will create the following filenames instead:

  * `test_098f6bcd4621d373cade4e832627b4f6.structure.json` and `test_098f6bcd4621d373cade4e832627b4f6.data.json`
  * `Test_0cbc6611f5540bd0809a388dc95a615b.structure.json` and `Test_0cbc6611f5540bd0809a388dc95a615b.data.json`

  These filenames will be unambiguous even in case-insensitive filesystems.

* IMPORTANT CHANGE: make arangod actually close lingering client connections
  when idle for at least the duration specified via `--server.keep-alive-timeout`.
  In previous versions of ArangoDB, connections were not closed by the server
  when the timeout was reached and the client was still connected. Now the
  connection is properly closed by the server in case of timeout. Client
  applications relying on the old behavior may now need to reconnect to the
  server when their idle connections time out and get closed (note: connections
  being idle for a long time may be closed by the OS or firewalls anyway -
  client applications should be aware of that and try to reconnect).

* IMPORTANT CHANGE: when starting arangod, the server will drop the process
  privileges to the specified values in options `--server.uid` and `--server.gid`
  instantly after parsing the startup options.

  That means when either `--server.uid` or `--server.gid` are set, the privilege
  change will happen earlier. This may prevent binding the server to an endpoint
  with a port number lower than 1024 if the arangodb user has no privileges
  for that. Previous versions of ArangoDB changed the privileges later, so some
  startup actions were still carried out under the invoking user (i.e. likely
  *root* when started via init.d or system scripts) and especially binding to
  low port numbers was still possible there.

  The default privileges for user *arangodb* will not be sufficient for binding
  to port numbers lower than 1024. To have an ArangoDB 2.7 bind to a port number
  lower than 1024, it needs to be started with either a different privileged user,
  or the privileges of the *arangodb* user have to raised manually beforehand.

* added AQL optimizer rule `patch-update-statements`

* Linux startup scripts and systemd configuration for arangod now try to
  adjust the NOFILE (number of open files) limits for the process. The limit
  value is set to 131072 (128k) when ArangoDB is started via start/stop
  commands

* When ArangoDB is started/stopped manually via the start/stop commands, the
  main process will wait for up to 10 seconds after it forks the supervisor
  and arangod child processes. If the startup fails within that period, the
  start/stop script will fail with an exit code other than zero. If the
  startup of the supervisor or arangod is still ongoing after 10 seconds,
  the main program will still return with exit code 0. The limit of 10 seconds
  is arbitrary because the time required for a startup is not known in advance.

* added startup option `--database.throw-collection-not-loaded-error`

  Accessing a not-yet loaded collection will automatically load a collection
  on first access. This flag controls what happens in case an operation
  would need to wait for another thread to finalize loading a collection. If
  set to *true*, then the first operation that accesses an unloaded collection
  will load it. Further threads that try to access the same collection while
  it is still loading immediately fail with an error (1238, *collection not loaded*).
  This is to prevent all server threads from being blocked while waiting on the
  same collection to finish loading. When the first thread has completed loading
  the collection, the collection becomes regularly available, and all operations
  from that point on can be carried out normally, and error 1238 will not be
  thrown anymore for that collection.

  If set to *false*, the first thread that accesses a not-yet loaded collection
  will still load it. Other threads that try to access the collection while
  loading will not fail with error 1238 but instead block until the collection
  is fully loaded. This configuration might lead to all server threads being
  blocked because they are all waiting for the same collection to complete
  loading. Setting the option to *true* will prevent this from happening, but
  requires clients to catch error 1238 and react on it (maybe by scheduling
  a retry for later).

  The default value is *false*.

* added better control-C support in arangosh

  When CTRL-C is pressed in arangosh, it will now print a `^C` first. Pressing
  CTRL-C again will reset the prompt if something was entered before, or quit
  arangosh if no command was entered directly before.

  This affects the arangosh version build with Readline-support only (Linux
  and MacOS).

  The MacOS version of ArangoDB for Homebrew now depends on Readline, too. The
  Homebrew formula has been changed accordingly.
  When self-compiling ArangoDB on MacOS without Homebrew, Readline now is a
  prerequisite.

* increased default value for collection-specific `indexBuckets` value from 1 to 8

  Collections created from 2.7 on will use the new default value of `8` if not
  overridden on collection creation or later using
  `collection.properties({ indexBuckets: ... })`.

  The `indexBuckets` value determines the number of buckets to use for indexes of
  type `primary`, `hash` and `edge`. Having multiple index buckets allows splitting
  an index into smaller components, which can be filled in parallel when a collection
  is loading. Additionally, resizing and reallocation of indexes are faster and
  less intrusive if the index uses multiple buckets, because resize and reallocation
  will affect only data in a single bucket instead of all index values.

  The index buckets will be filled in parallel when loading a collection if the collection
  has an `indexBuckets` value greater than 1 and the collection contains a significant
  amount of documents/edges (the current threshold is 256K documents but this value
  may change in future versions of ArangoDB).

* changed HTTP client to use poll instead of select on Linux and MacOS

  This affects the ArangoShell and user-defined JavaScript code running inside
  arangod that initiates its own HTTP calls.

  Using poll instead of select allows using arbitrary high file descriptors
  (bigger than the compiled in FD_SETSIZE). Server connections are still handled using
  epoll, which has never been affected by FD_SETSIZE.

* implemented AQL `LIKE` function using ICU regexes

* added `RETURN DISTINCT` for AQL queries to return unique results:

      FOR doc IN collection
        RETURN DISTINCT doc.status

  This change also introduces `DISTINCT` as an AQL keyword.

* removed `createNamedQueue()` and `addJob()` functions from org/arangodb/tasks

* use less locks and more atomic variables in the internal dispatcher
  and V8 context handling implementations. This leads to improved throughput in
  some ArangoDB internals and allows for higher HTTP request throughput for
  many operations.

  A short overview of the improvements can be found here:

  https://www.arangodb.com/2015/08/throughput-enhancements/

* added shorthand notation for attribute names in AQL object literals:

      LET name = "Peter"
      LET age = 42
      RETURN { name, age }

  The above is the shorthand equivalent of the generic form

      LET name = "Peter"
      LET age = 42
      RETURN { name : name, age : age }

* removed configure option `--enable-timings`

  This option did not have any effect.

* removed configure option `--enable-figures`

  This option previously controlled whether HTTP request statistics code was
  compiled into ArangoDB or not. The previous default value was `true` so
  statistics code was available in official packages. Setting the option to
  `false` led to compile errors so it is doubtful the default value was
  ever changed. By removing the option some internal statistics code was also
  simplified.

* removed run-time manipulation methods for server endpoints:

  * `db._removeEndpoint()`
  * `db._configureEndpoint()`
  * HTTP POST `/_api/endpoint`
  * HTTP DELETE `/_api/endpoint`

* AQL query result cache

  The query result cache can optionally cache the complete results of all or selected AQL queries.
  It can be operated in the following modes:

  * `off`: the cache is disabled. No query results will be stored
  * `on`: the cache will store the results of all AQL queries unless their `cache`
    attribute flag is set to `false`
  * `demand`: the cache will store the results of AQL queries that have their
    `cache` attribute set to `true`, but will ignore all others

  The mode can be set at server startup using the `--database.query-cache-mode` configuration
  option and later changed at runtime.

  The following HTTP REST APIs have been added for controlling the query cache:

  * HTTP GET `/_api/query-cache/properties`: returns the global query cache configuration
  * HTTP PUT `/_api/query-cache/properties`: modifies the global query cache configuration
  * HTTP DELETE `/_api/query-cache`: invalidates all results in the query cache

  The following JavaScript functions have been added for controlling the query cache:

  * `require("org/arangodb/aql/cache").properties()`: returns the global query cache configuration
  * `require("org/arangodb/aql/cache").properties(properties)`: modifies the global query cache configuration
  * `require("org/arangodb/aql/cache").clear()`: invalidates all results in the query cache

* do not link arangoimp against V8

* AQL function call arguments optimization

  This will lead to arguments in function calls inside AQL queries not being copied but passed
  by reference. This may speed up calls to functions with bigger argument values or queries that
  call functions a lot of times.

* upgraded V8 version to 4.3.61

* removed deprecated AQL `SKIPLIST` function.

  This function was introduced in older versions of ArangoDB with a less powerful query optimizer to
  retrieve data from a skiplist index using a `LIMIT` clause. It was marked as deprecated in ArangoDB
  2.6.

  Since ArangoDB 2.3 the behavior of the `SKIPLIST` function can be emulated using regular AQL
  constructs, e.g.

      FOR doc IN @@collection
        FILTER doc.value >= @value
        SORT doc.value DESC
        LIMIT 1
        RETURN doc

* the `skip()` function for simple queries does not accept negative input any longer.
  This feature was deprecated in 2.6.0.

* fix exception handling

  In some cases JavaScript exceptions would re-throw without information of the original problem.
  Now the original exception is logged for failure analysis.

* based REST API method PUT `/_api/simple/all` on the cursor API and make it use AQL internally.

  The change speeds up this REST API method and will lead to additional query information being
  returned by the REST API. Clients can use this extra information or ignore it.

* Foxx Queue job success/failure handlers arguments have changed from `(jobId, jobData, result, jobFailures)` to `(result, jobData, job)`.

* added Foxx Queue job options `repeatTimes`, `repeatUntil` and `repeatDelay` to automatically re-schedule jobs when they are completed.

* added Foxx manifest configuration type `password` to mask values in the web interface.

* fixed default values in Foxx manifest configurations sometimes not being used as defaults.

* fixed optional parameters in Foxx manifest configurations sometimes not being cleared correctly.

* Foxx dependencies can now be marked as optional using a slightly more verbose syntax in your manifest file.

* converted Foxx constructors to ES6 classes so you can extend them using class syntax.

* updated aqb to 2.0.

* updated chai to 3.0.

* Use more madvise calls to speed up things when memory is tight, in particular
  at load time but also for random accesses later.

* Overhauled web interface

  The web interface now has a new design.

  The API documentation for ArangoDB has been moved from "Tools" to "Links" in the web interface.

  The "Applications" tab in the web interfaces has been renamed to "Services".


v2.6.12 (2015-12-02)
--------------------

* fixed disappearing of documents for collections transferred via `sync` if the
  the collection was dropped right before synchronization and drop and (re-)create
  collection markers were located in the same WAL file

* added missing lock instruction for primary index in compactor size calculation

* fixed issue #1589

* fixed issue #1583

* Foxx: optional configuration options no longer log validation errors when assigned
  empty values (#1495)


v2.6.11 (2015-11-18)
--------------------

* fixed potentially invalid pointer access in shaper when the currently accessed
  document got re-located by the WAL collector at the very same time


v2.6.10 (2015-11-10)
--------------------

* disable replication appliers when starting in modes `--upgrade`, `--no-server`
  and `--check-upgrade`

* more detailed output in arango-dfdb

* fixed potential deadlock in collection status changing on Windows

* issue #1521: Can't dump/restore with user and password


v2.6.9 (2015-09-29)
-------------------

* added "special" password ARANGODB_DEFAULT_ROOT_PASSWORD. If you pass
  ARANGODB_DEFAULT_ROOT_PASSWORD as password, it will read the password
  from the environment variable ARANGODB_DEFAULT_ROOT_PASSWORD

* fixed failing AQL skiplist, sort and limit combination

  When using a Skiplist index on an attribute (say "a") and then using sort
  and skip on this attribute caused the result to be empty e.g.:

    require("internal").db.test.ensureSkiplist("a");
    require("internal").db._query("FOR x IN test SORT x.a LIMIT 10, 10");

  Was always empty no matter how many documents are stored in test.
  This is now fixed.

v2.6.8 (2015-09-09)
-------------------

* ARM only:

  The ArangoDB packages for ARM require the kernel to allow unaligned memory access.
  How the kernel handles unaligned memory access is configurable at runtime by
  checking and adjusting the contents `/proc/cpu/alignment`.

  In order to operate on ARM, ArangoDB requires the bit 1 to be set. This will
  make the kernel trap and adjust unaligned memory accesses. If this bit is not
  set, the kernel may send a SIGBUS signal to ArangoDB and terminate it.

  To set bit 1 in `/proc/cpu/alignment` use the following command as a privileged
  user (e.g. root):

      echo "2" > /proc/cpu/alignment

  Note that this setting affects all user processes and not just ArangoDB. Setting
  the alignment with the above command will also not make the setting permanent,
  so it will be lost after a restart of the system. In order to make the setting
  permanent, it should be executed during system startup or before starting arangod.

  The ArangoDB start/stop scripts do not adjust the alignment setting, but rely on
  the environment to have the correct alignment setting already. The reason for this
  is that the alignment settings also affect all other user processes (which ArangoDB
  is not aware of) and thus may have side-effects outside of ArangoDB. It is therefore
  more reasonable to have the system administrator carry out the change.


v2.6.7 (2015-08-25)
-------------------

* improved AssocMulti index performance when resizing.

  This makes the edge index perform less I/O when under memory pressure.


v2.6.6 (2015-08-23)
-------------------

* added startup option `--server.additional-threads` to create separate queues
  for slow requests.


v2.6.5 (2015-08-17)
-------------------

* added startup option `--database.throw-collection-not-loaded-error`

  Accessing a not-yet loaded collection will automatically load a collection
  on first access. This flag controls what happens in case an operation
  would need to wait for another thread to finalize loading a collection. If
  set to *true*, then the first operation that accesses an unloaded collection
  will load it. Further threads that try to access the same collection while
  it is still loading immediately fail with an error (1238, *collection not loaded*).
  This is to prevent all server threads from being blocked while waiting on the
  same collection to finish loading. When the first thread has completed loading
  the collection, the collection becomes regularly available, and all operations
  from that point on can be carried out normally, and error 1238 will not be
  thrown anymore for that collection.

  If set to *false*, the first thread that accesses a not-yet loaded collection
  will still load it. Other threads that try to access the collection while
  loading will not fail with error 1238 but instead block until the collection
  is fully loaded. This configuration might lead to all server threads being
  blocked because they are all waiting for the same collection to complete
  loading. Setting the option to *true* will prevent this from happening, but
  requires clients to catch error 1238 and react on it (maybe by scheduling
  a retry for later).

  The default value is *false*.

* fixed busy wait loop in scheduler threads that sometimes consumed 100% CPU while
  waiting for events on connections closed unexpectedly by the client side

* handle attribute `indexBuckets` when restoring collections via arangorestore.
  Previously the `indexBuckets` attribute value from the dump was ignored, and the
   server default value for `indexBuckets` was used when restoring a collection.

* fixed "EscapeValue already set error" crash in V8 actions that might have occurred when
  canceling V8-based operations.


v2.6.4 (2015-08-01)
-------------------

* V8: Upgrade to version 4.1.0.27 - this is intended to be the stable V8 version.

* fixed issue #1424: Arango shell should not processing arrows pushing on keyboard


v2.6.3 (2015-07-21)
-------------------

* issue #1409: Document values with null character truncated


v2.6.2 (2015-07-04)
-------------------

* fixed issue #1383: bindVars for HTTP API doesn't work with empty string

* fixed handling of default values in Foxx manifest configurations

* fixed handling of optional parameters in Foxx manifest configurations

* fixed a reference error being thrown in Foxx queues when a function-based job type is used that is not available and no options object is passed to queue.push


v2.6.1 (2015-06-24)
-------------------

* Add missing swagger files to cmake build. fixes #1368

* fixed documentation errors


v2.6.0 (2015-06-20)
-------------------

* using negative values for `SimpleQuery.skip()` is deprecated.
  This functionality will be removed in future versions of ArangoDB.

* The following simple query functions are now deprecated:

  * collection.near
  * collection.within
  * collection.geo
  * collection.fulltext
  * collection.range
  * collection.closedRange

  This also lead to the following REST API methods being deprecated from now on:

  * PUT /_api/simple/near
  * PUT /_api/simple/within
  * PUT /_api/simple/fulltext
  * PUT /_api/simple/range

  It is recommended to replace calls to these functions or APIs with equivalent AQL queries,
  which are more flexible because they can be combined with other operations:

      FOR doc IN NEAR(@@collection, @latitude, @longitude, @limit)
        RETURN doc

      FOR doc IN WITHIN(@@collection, @latitude, @longitude, @radius, @distanceAttributeName)
        RETURN doc

      FOR doc IN FULLTEXT(@@collection, @attributeName, @queryString, @limit)
        RETURN doc

      FOR doc IN @@collection
        FILTER doc.value >= @left && doc.value < @right
        LIMIT @skip, @limit
        RETURN doc`

  The above simple query functions and REST API methods may be removed in future versions
  of ArangoDB.

* deprecated now-obsolete AQL `SKIPLIST` function

  The function was introduced in older versions of ArangoDB with a less powerful query optimizer to
  retrieve data from a skiplist index using a `LIMIT` clause.

  Since 2.3 the same goal can be achieved by using regular AQL constructs, e.g.

      FOR doc IN collection FILTER doc.value >= @value SORT doc.value DESC LIMIT 1 RETURN doc

* fixed issues when switching the database inside tasks and during shutdown of database cursors

  These features were added during 2.6 alpha stage so the fixes affect devel/2.6-alpha builds only

* issue #1360: improved foxx-manager help

* added `--enable-tcmalloc` configure option.

  When this option is set, arangod and the client tools will be linked against tcmalloc, which replaces
  the system allocator. When the option is set, a tcmalloc library must be present on the system under
  one of the names `libtcmalloc`, `libtcmalloc_minimal` or `libtcmalloc_debug`.

  As this is a configure option, it is supported for manual builds on Linux-like systems only. tcmalloc
  support is currently experimental.

* issue #1353: Windows: HTTP API - incorrect path in errorMessage

* issue #1347: added option `--create-database` for arangorestore.

  Setting this option to `true` will now create the target database if it does not exist. When creating
  the target database, the username and passwords passed to arangorestore will be used to create an
  initial user for the new database.

* issue #1345: advanced debug information for User Functions

* issue #1341: Can't use bindvars in UPSERT

* fixed vulnerability in JWT implementation.

* changed default value of option `--database.ignore-datafile-errors` from `true` to `false`

  If the new default value of `false` is used, then arangod will refuse loading collections that contain
  datafiles with CRC mismatches or other errors. A collection with datafile errors will then become
  unavailable. This prevents follow up errors from happening.

  The only way to access such collection is to use the datafile debugger (arango-dfdb) and try to repair
  or truncate the datafile with it.

  If `--database.ignore-datafile-errors` is set to `true`, then collections will become available
  even if parts of their data cannot be loaded. This helps availability, but may cause (partial) data
  loss and follow up errors.

* added server startup option `--server.session-timeout` for controlling the timeout of user sessions
  in the web interface

* add sessions and cookie authentication for ArangoDB's web interface

  ArangoDB's built-in web interface now uses sessions. Session information ids are stored in cookies,
  so clients using the web interface must accept cookies in order to use it

* web interface: display query execution time in AQL editor

* web interface: renamed AQL query *submit* button to *execute*

* web interface: added query explain feature in AQL editor

* web interface: demo page added. only working if demo data is available, hidden otherwise

* web interface: added support for custom app scripts with optional arguments and results

* web interface: mounted apps that need to be configured are now indicated in the app overview

* web interface: added button for running tests to app details

* web interface: added button for configuring app dependencies to app details

* web interface: upgraded API documentation to use Swagger 2

* INCOMPATIBLE CHANGE

  removed startup option `--log.severity`

  The docs for `--log.severity` mentioned lots of severities (e.g. `exception`, `technical`, `functional`, `development`)
  but only a few severities (e.g. `all`, `human`) were actually used, with `human` being the default and `all` enabling the
  additional logging of requests. So the option pretended to control a lot of things which it actually didn't. Additionally,
  the option `--log.requests-file` was around for a long time already, also controlling request logging.

  Because the `--log.severity` option effectively did not control that much, it was removed. A side effect of removing the
  option is that 2.5 installations which used `--log.severity all` will not log requests after the upgrade to 2.6. This can
  be adjusted by setting the `--log.requests-file` option.

* add backtrace to fatal log events

* added optional `limit` parameter for AQL function `FULLTEXT`

* make fulltext index also index text values contained in direct sub-objects of the indexed
  attribute.

  Previous versions of ArangoDB only indexed the attribute value if it was a string. Sub-attributes
  of the index attribute were ignored when fulltext indexing.

  Now, if the index attribute value is an object, the object's values will each be included in the
  fulltext index if they are strings. If the index attribute value is an array, the array's values
  will each be included in the fulltext index if they are strings.

  For example, with a fulltext index present on the `translations` attribute, the following text
  values will now be indexed:

      var c = db._create("example");
      c.ensureFulltextIndex("translations");
      c.insert({ translations: { en: "fox", de: "Fuchs", fr: "renard", ru: "лиса" } });
      c.insert({ translations: "Fox is the English translation of the German word Fuchs" });
      c.insert({ translations: [ "ArangoDB", "document", "database", "Foxx" ] });

      c.fulltext("translations", "лиса").toArray();       // returns only first document
      c.fulltext("translations", "Fox").toArray();        // returns first and second documents
      c.fulltext("translations", "prefix:Fox").toArray(); // returns all three documents

* added batch document removal and lookup commands:

      collection.lookupByKeys(keys)
      collection.removeByKeys(keys)

  These commands can be used to perform multi-document lookup and removal operations efficiently
  from the ArangoShell. The argument to these operations is an array of document keys.

  Also added HTTP APIs for batch document commands:

  * PUT /_api/simple/lookup-by-keys
  * PUT /_api/simple/remove-by-keys

* properly prefix document address URLs with the current database name for calls to the REST
  API method GET `/_api/document?collection=...` (that method will return partial URLs to all
  documents in the collection).

  Previous versions of ArangoDB returned the URLs starting with `/_api/` but without the current
  database name, e.g. `/_api/document/mycollection/mykey`. Starting with 2.6, the response URLs
  will include the database name as well, e.g. `/_db/_system/_api/document/mycollection/mykey`.

* added dedicated collection export HTTP REST API

  ArangoDB now provides a dedicated collection export API, which can take snapshots of entire
  collections more efficiently than the general-purpose cursor API. The export API is useful
  to transfer the contents of an entire collection to a client application. It provides optional
  filtering on specific attributes.

  The export API is available at endpoint `POST /_api/export?collection=...`. The API has the
  same return value structure as the already established cursor API (`POST /_api/cursor`).

  An introduction to the export API is given in this blog post:
  http://jsteemann.github.io/blog/2015/04/04/more-efficient-data-exports/

* subquery optimizations for AQL queries

  This optimization avoids copying intermediate results into subqueries that are not required
  by the subquery.

  A brief description can be found here:
  http://jsteemann.github.io/blog/2015/05/04/subquery-optimizations/

* return value optimization for AQL queries

  This optimization avoids copying the final query result inside the query's main `ReturnNode`.

  A brief description can be found here:
  http://jsteemann.github.io/blog/2015/05/04/return-value-optimization-for-aql/

* speed up AQL queries containing big `IN` lists for index lookups

  `IN` lists used for index lookups had performance issues in previous versions of ArangoDB.
  These issues have been addressed in 2.6 so using bigger `IN` lists for filtering is much
  faster.

  A brief description can be found here:
  http://jsteemann.github.io/blog/2015/05/07/in-list-improvements/

* allow `@` and `.` characters in document keys, too

  This change also leads to document keys being URL-encoded when returned in HTTP `location`
  response headers.

* added alternative implementation for AQL COLLECT

  The alternative method uses a hash table for grouping and does not require its input elements
  to be sorted. It will be taken into account by the optimizer for `COLLECT` statements that do
  not use an `INTO` clause.

  In case a `COLLECT` statement can use the hash table variant, the optimizer will create an extra
  plan for it at the beginning of the planning phase. In this plan, no extra `SORT` node will be
  added in front of the `COLLECT` because the hash table variant of `COLLECT` does not require
  sorted input. Instead, a `SORT` node will be added after it to sort its output. This `SORT` node
  may be optimized away again in later stages. If the sort order of the result is irrelevant to
  the user, adding an extra `SORT null` after a hash `COLLECT` operation will allow the optimizer to
  remove the sorts altogether.

  In addition to the hash table variant of `COLLECT`, the optimizer will modify the original plan
  to use the regular `COLLECT` implementation. As this implementation requires sorted input, the
  optimizer will insert a `SORT` node in front of the `COLLECT`. This `SORT` node may be optimized
  away in later stages.

  The created plans will then be shipped through the regular optimization pipeline. In the end,
  the optimizer will pick the plan with the lowest estimated total cost as usual. The hash table
  variant does not require an up-front sort of the input, and will thus be preferred over the
  regular `COLLECT` if the optimizer estimates many input elements for the `COLLECT` node and
  cannot use an index to sort them.

  The optimizer can be explicitly told to use the regular *sorted* variant of `COLLECT` by
  suffixing a `COLLECT` statement with `OPTIONS { "method" : "sorted" }`. This will override the
  optimizer guesswork and only produce the *sorted* variant of `COLLECT`.

  A blog post on the new `COLLECT` implementation can be found here:
  http://jsteemann.github.io/blog/2015/04/22/collecting-with-a-hash-table/

* refactored HTTP REST API for cursors

  The HTTP REST API for cursors (`/_api/cursor`) has been refactored to improve its performance
  and use less memory.

  A post showing some of the performance improvements can be found here:
  http://jsteemann.github.io/blog/2015/04/01/improvements-for-the-cursor-api/

* simplified return value syntax for data-modification AQL queries

  ArangoDB 2.4 since version allows to return results from data-modification AQL queries. The
  syntax for this was quite limited and verbose:

      FOR i IN 1..10
        INSERT { value: i } IN test
        LET inserted = NEW
        RETURN inserted

  The `LET inserted = NEW RETURN inserted` was required literally to return the inserted
  documents. No calculations could be made using the inserted documents.

  This is now more flexible. After a data-modification clause (e.g. `INSERT`, `UPDATE`, `REPLACE`,
  `REMOVE`, `UPSERT`) there can follow any number of `LET` calculations. These calculations can
  refer to the pseudo-values `OLD` and `NEW` that are created by the data-modification statements.

  This allows returning projections of inserted or updated documents, e.g.:

      FOR i IN 1..10
        INSERT { value: i } IN test
        RETURN { _key: NEW._key, value: i }

  Still not every construct is allowed after a data-modification clause. For example, no functions
  can be called that may access documents.

  More information can be found here:
  http://jsteemann.github.io/blog/2015/03/27/improvements-for-data-modification-queries/

* added AQL `UPSERT` statement

  This adds an `UPSERT` statement to AQL that is a combination of both `INSERT` and `UPDATE` /
  `REPLACE`. The `UPSERT` will search for a matching document using a user-provided example.
  If no document matches the example, the *insert* part of the `UPSERT` statement will be
  executed. If there is a match, the *update* / *replace* part will be carried out:

      UPSERT { page: 'index.html' }                 /* search example */
        INSERT { page: 'index.html', pageViews: 1 } /* insert part */
        UPDATE { pageViews: OLD.pageViews + 1 }     /* update part */
        IN pageViews

  `UPSERT` can be used with an `UPDATE` or `REPLACE` clause. The `UPDATE` clause will perform
  a partial update of the found document, whereas the `REPLACE` clause will replace the found
  document entirely. The `UPDATE` or `REPLACE` parts can refer to the pseudo-value `OLD`, which
  contains all attributes of the found document.

  `UPSERT` statements can optionally return values. In the following query, the return
  attribute `found` will return the found document before the `UPDATE` was applied. If no
  document was found, `found` will contain a value of `null`. The `updated` result attribute will
  contain the inserted / updated document:

      UPSERT { page: 'index.html' }                 /* search example */
        INSERT { page: 'index.html', pageViews: 1 } /* insert part */
        UPDATE { pageViews: OLD.pageViews + 1 }     /* update part */
        IN pageViews
        RETURN { found: OLD, updated: NEW }

  A more detailed description of `UPSERT` can be found here:
  http://jsteemann.github.io/blog/2015/03/27/preview-of-the-upsert-command/

* adjusted default configuration value for `--server.backlog-size` from 10 to 64.

* issue #1231: bug xor feature in AQL: LENGTH(null) == 4

  This changes the behavior of the AQL `LENGTH` function as follows:

  - if the single argument to `LENGTH()` is `null`, then the result will now be `0`. In previous
    versions of ArangoDB, the result of `LENGTH(null)` was `4`.

  - if the single argument to `LENGTH()` is `true`, then the result will now be `1`. In previous
    versions of ArangoDB, the result of `LENGTH(true)` was `4`.

  - if the single argument to `LENGTH()` is `false`, then the result will now be `0`. In previous
    versions of ArangoDB, the result of `LENGTH(false)` was `5`.

  The results of `LENGTH()` with string, numeric, array object argument values do not change.

* issue #1298: Bulk import if data already exists (#1298)

  This change extends the HTTP REST API for bulk imports as follows:

  When documents are imported and the `_key` attribute is specified for them, the import can be
  used for inserting and updating/replacing documents. Previously, the import could be used for
  inserting new documents only, and re-inserting a document with an existing key would have failed
  with a *unique key constraint violated* error.

  The above behavior is still the default. However, the API now allows controlling the behavior
  in case of a unique key constraint error via the optional URL parameter `onDuplicate`.

  This parameter can have one of the following values:

  - `error`: when a unique key constraint error occurs, do not import or update the document but
    report an error. This is the default.

  - `update`: when a unique key constraint error occurs, try to (partially) update the existing
    document with the data specified in the import. This may still fail if the document would
    violate secondary unique indexes. Only the attributes present in the import data will be
    updated and other attributes already present will be preserved. The number of updated documents
    will be reported in the `updated` attribute of the HTTP API result.

  - `replace`: when a unique key constraint error occurs, try to fully replace the existing
    document with the data specified in the import. This may still fail if the document would
    violate secondary unique indexes. The number of replaced documents will be reported in the
    `updated` attribute of the HTTP API result.

  - `ignore`: when a unique key constraint error occurs, ignore this error. There will be no
    insert, update or replace for the particular document. Ignored documents will be reported
    separately in the `ignored` attribute of the HTTP API result.

  The result of the HTTP import API will now contain the attributes `ignored` and `updated`, which
  contain the number of ignored and updated documents respectively. These attributes will contain a
  value of zero unless the `onDuplicate` URL parameter is set to either `update` or `replace`
  (in this case the `updated` attribute may contain non-zero values) or `ignore` (in this case the
  `ignored` attribute may contain a non-zero value).

  To support the feature, arangoimp also has a new command line option `--on-duplicate` which can
  have one of the values `error`, `update`, `replace`, `ignore`. The default value is `error`.

  A few examples for using arangoimp with the `--on-duplicate` option can be found here:
  http://jsteemann.github.io/blog/2015/04/14/updating-documents-with-arangoimp/

* changed behavior of `db._query()` in the ArangoShell:

  if the command's result is printed in the shell, the first 10 results will be printed. Previously
  only a basic description of the underlying query result cursor was printed. Additionally, if the
  cursor result contains more than 10 results, the cursor is assigned to a global variable `more`,
  which can be used to iterate over the cursor result.

  Example:

      arangosh [_system]> db._query("FOR i IN 1..15 RETURN i")
      [object ArangoQueryCursor, count: 15, hasMore: true]

      [
        1,
        2,
        3,
        4,
        5,
        6,
        7,
        8,
        9,
        10
      ]

      type 'more' to show more documents


      arangosh [_system]> more
      [object ArangoQueryCursor, count: 15, hasMore: false]

      [
        11,
        12,
        13,
        14,
        15
      ]

* Disallow batchSize value 0 in HTTP `POST /_api/cursor`:

  The HTTP REST API `POST /_api/cursor` does not accept a `batchSize` parameter value of
  `0` any longer. A batch size of 0 never made much sense, but previous versions of ArangoDB
  did not check for this value. Now creating a cursor using a `batchSize` value 0 will
  result in an HTTP 400 error response

* REST Server: fix memory leaks when failing to add jobs

* 'EDGES' AQL Function

  The AQL function `EDGES` got a new fifth option parameter.
  Right now only one option is available: 'includeVertices'. This is a boolean parameter
  that allows to modify the result of the `EDGES` function.
  Default is 'includeVertices: false' which does not have any effect.
  'includeVertices: true' modifies the result, such that
  {vertex: <vertexDocument>, edge: <edgeDocument>} is returned.

* INCOMPATIBLE CHANGE:

  The result format of the AQL function `NEIGHBORS` has been changed.
  Before it has returned an array of objects containing 'vertex' and 'edge'.
  Now it will only contain the vertex directly.
  Also an additional option 'includeData' has been added.
  This is used to define if only the 'vertex._id' value should be returned (false, default),
  or if the vertex should be looked up in the collection and the complete JSON should be returned
  (true).
  Using only the id values can lead to significantly improved performance if this is the only information
  required.

  In order to get the old result format prior to ArangoDB 2.6, please use the function EDGES instead.
  Edges allows for a new option 'includeVertices' which, set to true, returns exactly the format of NEIGHBORS.
  Example:

      NEIGHBORS(<vertexCollection>, <edgeCollection>, <vertex>, <direction>, <example>)

  This can now be achieved by:

      EDGES(<edgeCollection>, <vertex>, <direction>, <example>, {includeVertices: true})

  If you are nesting several NEIGHBORS steps you can speed up their performance in the following way:

  Old Example:

  FOR va IN NEIGHBORS(Users, relations, 'Users/123', 'outbound') FOR vc IN NEIGHBORS(Products, relations, va.vertex._id, 'outbound') RETURN vc

  This can now be achieved by:

  FOR va IN NEIGHBORS(Users, relations, 'Users/123', 'outbound') FOR vc IN NEIGHBORS(Products, relations, va, 'outbound', null, {includeData: true}) RETURN vc
                                                                                                          ^^^^                  ^^^^^^^^^^^^^^^^^^^
                                                                                                  Use intermediate directly     include Data for final

* INCOMPATIBLE CHANGE:

  The AQL function `GRAPH_NEIGHBORS` now provides an additional option `includeData`.
  This option allows controlling whether the function should return the complete vertices
  or just their IDs. Returning only the IDs instead of the full vertices can lead to
  improved performance .

  If provided, `includeData` is set to `true`, all vertices in the result will be returned
  with all their attributes. The default value of `includeData` is `false`.
  This makes the default function results incompatible with previous versions of ArangoDB.

  To get the old result style in ArangoDB 2.6, please set the options as follows in calls
  to `GRAPH_NEIGHBORS`:

      GRAPH_NEIGHBORS(<graph>, <vertex>, { includeData: true })

* INCOMPATIBLE CHANGE:

  The AQL function `GRAPH_COMMON_NEIGHBORS` now provides an additional option `includeData`.
  This option allows controlling whether the function should return the complete vertices
  or just their IDs. Returning only the IDs instead of the full vertices can lead to
  improved performance .

  If provided, `includeData` is set to `true`, all vertices in the result will be returned
  with all their attributes. The default value of `includeData` is `false`.
  This makes the default function results incompatible with previous versions of ArangoDB.

  To get the old result style in ArangoDB 2.6, please set the options as follows in calls
  to `GRAPH_COMMON_NEIGHBORS`:

      GRAPH_COMMON_NEIGHBORS(<graph>, <vertexExamples1>, <vertexExamples2>, { includeData: true }, { includeData: true })

* INCOMPATIBLE CHANGE:

  The AQL function `GRAPH_SHORTEST_PATH` now provides an additional option `includeData`.
  This option allows controlling whether the function should return the complete vertices
  and edges or just their IDs. Returning only the IDs instead of full vertices and edges
  can lead to improved performance .

  If provided, `includeData` is set to `true`, all vertices and edges in the result will
  be returned with all their attributes. There is also an optional parameter `includePath` of
  type object.
  It has two optional sub-attributes `vertices` and `edges`, both of type boolean.
  Both can be set individually and the result will include all vertices on the path if
  `includePath.vertices == true` and all edges if `includePath.edges == true` respectively.

  The default value of `includeData` is `false`, and paths are now excluded by default.
  This makes the default function results incompatible with previous versions of ArangoDB.

  To get the old result style in ArangoDB 2.6, please set the options as follows in calls
  to `GRAPH_SHORTEST_PATH`:

      GRAPH_SHORTEST_PATH(<graph>, <source>, <target>, { includeData: true, includePath: { edges: true, vertices: true } })

  The attributes `startVertex` and `vertex` that were present in the results of `GRAPH_SHORTEST_PATH`
  in previous versions of ArangoDB will not be produced in 2.6. To calculate these attributes in 2.6,
  please extract the first and last elements from the `vertices` result attribute.

* INCOMPATIBLE CHANGE:

  The AQL function `GRAPH_DISTANCE_TO` will now return only the id the destination vertex
  in the `vertex` attribute, and not the full vertex data with all vertex attributes.

* INCOMPATIBLE CHANGE:

  All graph measurements functions in JavaScript module `general-graph` that calculated a
  single figure previously returned an array containing just the figure. Now these functions
  will return the figure directly and not put it inside an array.

  The affected functions are:

  * `graph._absoluteEccentricity`
  * `graph._eccentricity`
  * `graph._absoluteCloseness`
  * `graph._closeness`
  * `graph._absoluteBetweenness`
  * `graph._betweenness`
  * `graph._radius`
  * `graph._diameter`

* Create the `_graphs` collection in new databases with `waitForSync` attribute set to `false`

  The previous `waitForSync` value was `true`, so default the behavior when creating and dropping
  graphs via the HTTP REST API changes as follows if the new settings are in effect:

  * `POST /_api/graph` by default returns `HTTP 202` instead of `HTTP 201`
  * `DELETE /_api/graph/graph-name` by default returns `HTTP 202` instead of `HTTP 201`

  If the `_graphs` collection still has its `waitForSync` value set to `true`, then the HTTP status
  code will not change.

* Upgraded ICU to version 54; this increases performance in many places.
  based on https://code.google.com/p/chromium/issues/detail?id=428145

* added support for HTTP push aka chunked encoding

* issue #1051: add info whether server is running in service or user mode?

  This will add a "mode" attribute to the result of the result of HTTP GET `/_api/version?details=true`

  "mode" can have the following values:

  - `standalone`: server was started manually (e.g. on command-line)
  - `service`: service is running as Windows service, in daemon mode or under the supervisor

* improve system error messages in Windows port

* increased default value of `--server.request-timeout` from 300 to 1200 seconds for client tools
  (arangosh, arangoimp, arangodump, arangorestore)

* increased default value of `--server.connect-timeout` from 3 to 5 seconds for client tools
  (arangosh, arangoimp, arangodump, arangorestore)

* added startup option `--server.foxx-queues-poll-interval`

  This startup option controls the frequency with which the Foxx queues manager is checking
  the queue (or queues) for jobs to be executed.

  The default value is `1` second. Lowering this value will result in the queue manager waking
  up and checking the queues more frequently, which may increase CPU usage of the server.
  When not using Foxx queues, this value can be raised to save some CPU time.

* added startup option `--server.foxx-queues`

  This startup option controls whether the Foxx queue manager will check queue and job entries.
  Disabling this option can reduce server load but will prevent jobs added to Foxx queues from
  being processed at all.

  The default value is `true`, enabling the Foxx queues feature.

* make Foxx queues really database-specific.

  Foxx queues were and are stored in a database-specific collection `_queues`. However, a global
  cache variable for the queues led to the queue names being treated database-independently, which
  was wrong.

  Since 2.6, Foxx queues names are truly database-specific, so the same queue name can be used in
  two different databases for two different queues. Until then, it is advisable to think of queues
  as already being database-specific, and using the database name as a queue name prefix to be
  avoid name conflicts, e.g.:

      var queueName = "myQueue";
      var Foxx = require("org/arangodb/foxx");
      Foxx.queues.create(db._name() + ":" + queueName);

* added support for Foxx queue job types defined as app scripts.

  The old job types introduced in 2.4 are still supported but are known to cause issues in 2.5
  and later when the server is restarted or the job types are not defined in every thread.

  The new job types avoid this issue by storing an explicit mount path and script name rather
  than an assuming the job type is defined globally. It is strongly recommended to convert your
  job types to the new script-based system.

* renamed Foxx sessions option "sessionStorageApp" to "sessionStorage". The option now also accepts session storages directly.

* Added the following JavaScript methods for file access:
  * fs.copyFile() to copy single files
  * fs.copyRecursive() to copy directory trees
  * fs.chmod() to set the file permissions (non-Windows only)

* Added process.env for accessing the process environment from JavaScript code

* Cluster: kickstarter shutdown routines will more precisely follow the shutdown of its nodes.

* Cluster: don't delete agency connection objects that are currently in use.

* Cluster: improve passing along of HTTP errors

* fixed issue #1247: debian init script problems

* multi-threaded index creation on collection load

  When a collection contains more than one secondary index, they can be built in memory in
  parallel when the collection is loaded. How many threads are used for parallel index creation
  is determined by the new configuration parameter `--database.index-threads`. If this is set
  to 0, indexes are built by the opening thread only and sequentially. This is equivalent to
  the behavior in 2.5 and before.

* speed up building up primary index when loading collections

* added `count` attribute to `parameters.json` files of collections. This attribute indicates
  the number of live documents in the collection on unload. It is read when the collection is
  (re)loaded to determine the initial size for the collection's primary index

* removed remainders of MRuby integration, removed arangoirb

* simplified `controllers` property in Foxx manifests. You can now specify a filename directly
  if you only want to use a single file mounted at the base URL of your Foxx app.

* simplified `exports` property in Foxx manifests. You can now specify a filename directly if
  you only want to export variables from a single file in your Foxx app.

* added support for node.js-style exports in Foxx exports. Your Foxx exports file can now export
  arbitrary values using the `module.exports` property instead of adding properties to the
  `exports` object.

* added `scripts` property to Foxx manifests. You should now specify the `setup` and `teardown`
  files as properties of the `scripts` object in your manifests and can define custom,
  app-specific scripts that can be executed from the web interface or the CLI.

* added `tests` property to Foxx manifests. You can now define test cases using the `mocha`
  framework which can then be executed inside ArangoDB.

* updated `joi` package to 6.0.8.

* added `extendible` package.

* added Foxx model lifecycle events to repositories. See #1257.

* speed up resizing of edge index.

* allow to split an edge index into buckets which are resized individually.
  This is controlled by the `indexBuckets` attribute in the `properties`
  of the collection.

* fix a cluster deadlock bug in larger clusters by marking a thread waiting
  for a lock on a DBserver as blocked


v2.5.7 (2015-08-02)
-------------------

* V8: Upgrade to version 4.1.0.27 - this is intended to be the stable V8 version.


v2.5.6 (2015-07-21)
-------------------

* alter Windows build infrastructure so we can properly store pdb files.

* potentially fixed issue #1313: Wrong metric calculation at dashboard

  Escape whitespace in process name when scanning /proc/pid/stats

  This fixes statistics values read from that file

* Fixed variable naming in AQL `COLLECT INTO` results in case the COLLECT is placed
  in a subquery which itself is followed by other constructs that require variables


v2.5.5 (2015-05-29)
-------------------

* fixed vulnerability in JWT implementation.

* fixed format string for reading /proc/pid/stat

* take into account barriers used in different V8 contexts


v2.5.4 (2015-05-14)
-------------------

* added startup option `--log.performance`: specifying this option at startup will log
  performance-related info messages, mainly timings via the regular logging mechanisms

* cluster fixes

* fix for recursive copy under Windows


v2.5.3 (2015-04-29)
-------------------

* Fix fs.move to work across filesystem borders; Fixes Foxx app installation problems;
  issue #1292.

* Fix Foxx app install when installed on a different drive on Windows

* issue #1322: strange AQL result

* issue #1318: Inconsistent db._create() syntax

* issue #1315: queries to a collection fail with an empty response if the
  collection contains specific JSON data

* issue #1300: Make arangodump not fail if target directory exists but is empty

* allow specifying higher values than SOMAXCONN for `--server.backlog-size`

  Previously, arangod would not start when a `--server.backlog-size` value was
  specified that was higher than the platform's SOMAXCONN header value.

  Now, arangod will use the user-provided value for `--server.backlog-size` and
  pass it to the listen system call even if the value is higher than SOMAXCONN.
  If the user-provided value is higher than SOMAXCONN, arangod will log a warning
  on startup.

* Fixed a cluster deadlock bug. Mark a thread that is in a RemoteBlock as
  blocked to allow for additional dispatcher threads to be started.

* Fix locking in cluster by using another ReadWriteLock class for collections.

* Add a second DispatcherQueue for AQL in the cluster. This fixes a
  cluster-AQL thread explosion bug.


v2.5.2 (2015-04-11)
-------------------

* modules stored in _modules are automatically flushed when changed

* added missing query-id parameter in documentation of HTTP DELETE `/_api/query` endpoint

* added iterator for edge index in AQL queries

  this change may lead to less edges being read when used together with a LIMIT clause

* make graph viewer in web interface issue less expensive queries for determining
  a random vertex from the graph, and for determining vertex attributes

* issue #1285: syntax error, unexpected $undefined near '@_to RETURN obj

  this allows AQL bind parameter names to also start with underscores

* moved /_api/query to C++

* issue #1289: Foxx models created from database documents expose an internal method

* added `Foxx.Repository#exists`

* parallelize initialization of V8 context in multiple threads

* fixed a possible crash when the debug-level was TRACE

* cluster: do not initialize statistics collection on each
  coordinator, this fixes a race condition at startup

* cluster: fix a startup race w.r.t. the _configuration collection

* search for db:// JavaScript modules only after all local files have been
  considered, this speeds up the require command in a cluster considerably

* general cluster speedup in certain areas


v2.5.1 (2015-03-19)
-------------------

* fixed bug that caused undefined behavior when an AQL query was killed inside
  a calculation block

* fixed memleaks in AQL query cleanup in case out-of-memory errors are thrown

* by default, Debian and RedHat packages are built with debug symbols

* added option `--database.ignore-logfile-errors`

  This option controls how collection datafiles with a CRC mismatch are treated.

  If set to `false`, CRC mismatch errors in collection datafiles will lead
  to a collection not being loaded at all. If a collection needs to be loaded
  during WAL recovery, the WAL recovery will also abort (if not forced with
  `--wal.ignore-recovery-errors true`). Setting this flag to `false` protects
  users from unintentionally using a collection with corrupted datafiles, from
  which only a subset of the original data can be recovered.

  If set to `true`, CRC mismatch errors in collection datafiles will lead to
  the datafile being partially loaded. All data up to until the mismatch will
  be loaded. This will enable users to continue with collection datafiles
  that are corrupted, but will result in only a partial load of the data.
  The WAL recovery will still abort when encountering a collection with a
  corrupted datafile, at least if `--wal.ignore-recovery-errors` is not set to
  `true`.

  The default value is *true*, so for collections with corrupted datafiles
  there might be partial data loads once the WAL recovery has finished. If
  the WAL recovery will need to load a collection with a corrupted datafile,
  it will still stop when using the default values.

* INCOMPATIBLE CHANGE:

  make the arangod server refuse to start if during startup it finds a non-readable
  `parameter.json` file for a database or a collection.

  Stopping the startup process in this case requires manual intervention (fixing
  the unreadable files), but prevents follow-up errors due to ignored databases or
  collections from happening.

* datafiles and `parameter.json` files written by arangod are now created with read and write
  privileges for the arangod process user, and with read and write privileges for the arangod
  process group.

  Previously, these files were created with user read and write permissions only.

* INCOMPATIBLE CHANGE:

  abort WAL recovery if one of the collection's datafiles cannot be opened

* INCOMPATIBLE CHANGE:

  never try to raise the privileges after dropping them, this can lead to a race condition while
  running the recovery

  If you require to run ArangoDB on a port lower than 1024, you must run ArangoDB as root.

* fixed inefficiencies in `remove` methods of general-graph module

* added option `--database.slow-query-threshold` for controlling the default AQL slow query
  threshold value on server start

* add system error strings for Windows on many places

* rework service startup so we announce 'RUNNING' only when we're finished starting.

* use the Windows eventlog for FATAL and ERROR - log messages

* fix service handling in NSIS Windows installer, specify human readable name

* add the ICU_DATA environment variable to the fatal error messages

* fixed issue #1265: arangod crashed with SIGSEGV

* fixed issue #1241: Wildcards in examples


v2.5.0 (2015-03-09)
-------------------

* installer fixes for Windows

* fix for downloading Foxx

* fixed issue #1258: http pipelining not working?


v2.5.0-beta4 (2015-03-05)
-------------------------

* fixed issue #1247: debian init script problems


v2.5.0-beta3 (2015-02-27)
-------------------------

* fix Windows install path calculation in arango

* fix Windows logging of long strings

* fix possible undefinedness of const strings in Windows


v2.5.0-beta2 (2015-02-23)
-------------------------

* fixed issue #1256: agency binary not found #1256

* fixed issue #1230: API: document/col-name/_key and cursor return different floats

* front-end: dashboard tries not to (re)load statistics if user has no access

* V8: Upgrade to version 3.31.74.1

* etcd: Upgrade to version 2.0 - This requires go 1.3 to compile at least.

* refuse to startup if ICU wasn't initialized, this will i.e. prevent errors from being printed,
  and libraries from being loaded.

* front-end: unwanted removal of index table header after creating new index

* fixed issue #1248: chrome: applications filtering not working

* fixed issue #1198: queries remain in aql editor (front-end) if you navigate through different tabs

* Simplify usage of Foxx

  Thanks to our user feedback we learned that Foxx is a powerful, yet rather complicated concept.
  With this release we tried to make it less complicated while keeping all its strength.
  That includes a rewrite of the documentation as well as some code changes as listed below:

  * Moved Foxx applications to a different folder.

    The naming convention now is: <app-path>/_db/<dbname>/<mountpoint>/APP
    Before it was: <app-path>/databases/<dbname>/<appname>:<appversion>
    This caused some trouble as apps where cached based on name and version and updates did not apply.
    Hence the path on filesystem and the app's access URL had no relation to one another.
    Now the path on filesystem is identical to the URL (except for slashes and the appended APP)

  * Rewrite of Foxx routing

    The routing of Foxx has been exposed to major internal changes we adjusted because of user feedback.
    This allows us to set the development mode per mountpoint without having to change paths and hold
    apps at separate locations.

  * Foxx Development mode

    The development mode used until 2.4 is gone. It has been replaced by a much more mature version.
    This includes the deprecation of the javascript.dev-app-path parameter, which is useless since 2.5.
    Instead of having two separate app directories for production and development, apps now reside in
    one place, which is used for production as well as for development.
    Apps can still be put into development mode, changing their behavior compared to production mode.
    Development mode apps are still reread from disk at every request, and still they ship more debug
    output.

    This change has also made the startup options `--javascript.frontend-development-mode` and
    `--javascript.dev-app-path` obsolete. The former option will not have any effect when set, and the
    latter option is only read and used during the upgrade to 2.5 and does not have any effects later.

  * Foxx install process

    Installing Foxx apps has been a two step process: import them into ArangoDB and mount them at a
    specific mountpoint. These operations have been joined together. You can install an app at one
    mountpoint, that's it. No fetch, mount, unmount, purge cycle anymore. The commands have been
    simplified to just:

    * install: get your Foxx app up and running
    * uninstall: shut it down and erase it from disk

  * Foxx error output

    Until 2.4 the errors produced by Foxx were not optimal. Often, the error message was just
    `unable to parse manifest` and contained only an internal stack trace.
    In 2.5 we made major improvements there, including a much more fine-grained error output that
    helps you debug your Foxx apps. The error message printed is now much closer to its source and
    should help you track it down.

    Also we added the default handlers for unhandled errors in Foxx apps:

    * You will get a nice internal error page whenever your Foxx app is called but was not installed
      due to any error
    * You will get a proper error message when having an uncaught error appears in any app route

    In production mode the messages above will NOT contain any information about your Foxx internals
    and are safe to be exposed to third party users.
    In development mode the messages above will contain the stacktrace (if available), making it easier for
    your in-house devs to track down errors in the application.

* added `console` object to Foxx apps. All Foxx apps now have a console object implementing
  the familiar Console API in their global scope, which can be used to log diagnostic
  messages to the database.

* added `org/arangodb/request` module, which provides a simple API for making HTTP requests
  to external services.

* added optimizer rule `propagate-constant-attributes`

  This rule will look inside `FILTER` conditions for constant value equality comparisons,
  and insert the constant values in other places in `FILTER`s. For example, the rule will
  insert `42` instead of `i.value` in the second `FILTER` of the following query:

      FOR i IN c1 FOR j IN c2 FILTER i.value == 42 FILTER j.value == i.value RETURN 1

* added `filtered` value to AQL query execution statistics

  This value indicates how many documents were filtered by `FilterNode`s in the AQL query.
  Note that `IndexRangeNode`s can also filter documents by selecting only the required ranges
  from the index. The `filtered` value will not include the work done by `IndexRangeNode`s,
  but only the work performed by `FilterNode`s.

* added support for sparse hash and skiplist indexes

  Hash and skiplist indexes can optionally be made sparse. Sparse indexes exclude documents
  in which at least one of the index attributes is either not set or has a value of `null`.

  As such documents are excluded from sparse indexes, they may contain fewer documents than
  their non-sparse counterparts. This enables faster indexing and can lead to reduced memory
  usage in case the indexed attribute does occur only in some, but not all documents of the
  collection. Sparse indexes will also reduce the number of collisions in non-unique hash
  indexes in case non-existing or optional attributes are indexed.

  In order to create a sparse index, an object with the attribute `sparse` can be added to
  the index creation commands:

      db.collection.ensureHashIndex(attributeName, { sparse: true });
      db.collection.ensureHashIndex(attributeName1, attributeName2, { sparse: true });
      db.collection.ensureUniqueConstraint(attributeName, { sparse: true });
      db.collection.ensureUniqueConstraint(attributeName1, attributeName2, { sparse: true });

      db.collection.ensureSkiplist(attributeName, { sparse: true });
      db.collection.ensureSkiplist(attributeName1, attributeName2, { sparse: true });
      db.collection.ensureUniqueSkiplist(attributeName, { sparse: true });
      db.collection.ensureUniqueSkiplist(attributeName1, attributeName2, { sparse: true });

  Note that in place of the above specialized index creation commands, it is recommended to use
  the more general index creation command `ensureIndex`:

  ```js
  db.collection.ensureIndex({ type: "hash", sparse: true, unique: true, fields: [ attributeName ] });
  db.collection.ensureIndex({ type: "skiplist", sparse: false, unique: false, fields: [ "a", "b" ] });
  ```

  When not explicitly set, the `sparse` attribute defaults to `false` for new indexes.

  This causes a change in behavior when creating a unique hash index without specifying the
  sparse flag: in 2.4, unique hash indexes were implicitly sparse, always excluding `null` values.
  There was no option to control this behavior, and sparsity was neither supported for non-unique
  hash indexes nor skiplists in 2.4. This implicit sparsity of unique hash indexes was considered
  an inconsistency, and therefore the behavior was cleaned up in 2.5. As of 2.5, indexes will
  only be created sparse if sparsity is explicitly requested. Existing unique hash indexes from 2.4
  or before will automatically be migrated so they are still sparse after the upgrade to 2.5.

  Geo indexes are implicitly sparse, meaning documents without the indexed location attribute or
  containing invalid location coordinate values will be excluded from the index automatically. This
  is also a change when compared to pre-2.5 behavior, when documents with missing or invalid
  coordinate values may have caused errors on insertion when the geo index' `unique` flag was set
  and its `ignoreNull` flag was not.

  This was confusing and has been rectified in 2.5. The method `ensureGeoConstaint()` now does the
  same as `ensureGeoIndex()`. Furthermore, the attributes `constraint`, `unique`, `ignoreNull` and
  `sparse` flags are now completely ignored when creating geo indexes.

  The same is true for fulltext indexes. There is no need to specify non-uniqueness or sparsity for
  geo or fulltext indexes. They will always be non-unique and sparse.

  As sparse indexes may exclude some documents, they cannot be used for every type of query.
  Sparse hash indexes cannot be used to find documents for which at least one of the indexed
  attributes has a value of `null`. For example, the following AQL query cannot use a sparse
  index, even if one was created on attribute `attr`:

      FOR doc In collection
        FILTER doc.attr == null
        RETURN doc

  If the lookup value is non-constant, a sparse index may or may not be used, depending on
  the other types of conditions in the query. If the optimizer can safely determine that
  the lookup value cannot be `null`, a sparse index may be used. When uncertain, the optimizer
  will not make use of a sparse index in a query in order to produce correct results.

  For example, the following queries cannot use a sparse index on `attr` because the optimizer
  will not know beforehand whether the comparison values for `doc.attr` will include `null`:

      FOR doc In collection
        FILTER doc.attr == SOME_FUNCTION(...)
        RETURN doc

      FOR other IN otherCollection
        FOR doc In collection
          FILTER doc.attr == other.attr
          RETURN doc

  Sparse skiplist indexes can be used for sorting if the optimizer can safely detect that the
  index range does not include `null` for any of the index attributes.

* inspection of AQL data-modification queries will now detect if the data-modification part
  of the query can run in lockstep with the data retrieval part of the query, or if the data
  retrieval part must be executed before the data modification can start.

  Executing the two in lockstep allows using much smaller buffers for intermediate results
  and starts the actual data-modification operations much earlier than if the two phases
  were executed separately.

* Allow dynamic attribute names in AQL object literals

  This allows using arbitrary expressions to construct attribute names in object
  literals specified in AQL queries. To disambiguate expressions and other unquoted
  attribute names, dynamic attribute names need to be enclosed in brackets (`[` and `]`).
  Example:

      FOR i IN 1..100
        RETURN { [ CONCAT('value-of-', i) ] : i }

* make AQL optimizer rule "use-index-for-sort" remove sort also in case a non-sorted
  index (e.g. a hash index) is used for only equality lookups and all sort attributes
  are covered by the index.

  Example that does not require an extra sort (needs hash index on `value`):

      FOR doc IN collection FILTER doc.value == 1 SORT doc.value RETURN doc

  Another example that does not require an extra sort (with hash index on `value1`, `value2`):

      FOR doc IN collection FILTER doc.value1 == 1 && doc.value2 == 2 SORT doc.value1, doc.value2 RETURN doc

* make AQL optimizer rule "use-index-for-sort" remove sort also in case the sort criteria
  excludes the left-most index attributes, but the left-most index attributes are used
  by the index for equality-only lookups.

  Example that can use the index for sorting (needs skiplist index on `value1`, `value2`):

      FOR doc IN collection FILTER doc.value1 == 1 SORT doc.value2 RETURN doc

* added selectivity estimates for primary index, edge index, and hash index

  The selectivity estimates are returned by the `GET /_api/index` REST API method
  in a sub-attribute `selectivityEstimate` for each index that supports it. This
  attribute will be omitted for indexes that do not provide selectivity estimates.
  If provided, the selectivity estimate will be a numeric value between 0 and 1.

  Selectivity estimates will also be reported in the result of `collection.getIndexes()`
  for all indexes that support this. If no selectivity estimate can be determined for
  an index, the attribute `selectivityEstimate` will be omitted here, too.

  The web interface also shows selectivity estimates for each index that supports this.

  Currently the following index types can provide selectivity estimates:
  - primary index
  - edge index
  - hash index (unique and non-unique)

  No selectivity estimates will be provided when running in cluster mode.

* fixed issue #1226: arangod log issues

* added additional logger if arangod is started in foreground mode on a tty

* added AQL optimizer rule "move-calculations-down"

* use exclusive native SRWLocks on Windows instead of native mutexes

* added AQL functions `MD5`, `SHA1`, and `RANDOM_TOKEN`.

* reduced number of string allocations when parsing certain AQL queries

  parsing numbers (integers or doubles) does not require a string allocation
  per number anymore

* RequestContext#bodyParam now accepts arbitrary joi schemas and rejects invalid (but well-formed) request bodies.

* enforce that AQL user functions are wrapped inside JavaScript function () declarations

  AQL user functions were always expected to be wrapped inside a JavaScript function, but previously
  this was not enforced when registering a user function. Enforcing the AQL user functions to be contained
  inside functions prevents functions from doing some unexpected things that may have led to undefined
  behavior.

* Windows service uninstalling: only remove service if it points to the currently running binary,
  or --force was specified.

* Windows (debug only): print stacktraces on crash and run minidump

* Windows (cygwin): if you run arangosh in a cygwin shell or via ssh we will detect this and use
  the appropriate output functions.

* Windows: improve process management

* fix IPv6 reverse ip lookups - so far we only did IPv4 addresses.

* improve join documentation, add outer join example

* run jslint for unit tests too, to prevent "memory leaks" by global js objects with native code.

* fix error logging for exceptions - we wouldn't log the exception message itself so far.

* improve error reporting in the http client (Windows & *nix)

* improve error reports in cluster

* Standard errors can now contain custom messages.


v2.4.7 (XXXX-XX-XX)
-------------------

* fixed issue #1282: Geo WITHIN_RECTANGLE for nested lat/lng


v2.4.6 (2015-03-18)
-------------------

* added option `--database.ignore-logfile-errors`

  This option controls how collection datafiles with a CRC mismatch are treated.

  If set to `false`, CRC mismatch errors in collection datafiles will lead
  to a collection not being loaded at all. If a collection needs to be loaded
  during WAL recovery, the WAL recovery will also abort (if not forced with
  `--wal.ignore-recovery-errors true`). Setting this flag to `false` protects
  users from unintentionally using a collection with corrupted datafiles, from
  which only a subset of the original data can be recovered.

  If set to `true`, CRC mismatch errors in collection datafiles will lead to
  the datafile being partially loaded. All data up to until the mismatch will
  be loaded. This will enable users to continue with a collection datafiles
  that are corrupted, but will result in only a partial load of the data.
  The WAL recovery will still abort when encountering a collection with a
  corrupted datafile, at least if `--wal.ignore-recovery-errors` is not set to
  `true`.

  The default value is *true*, so for collections with corrupted datafiles
  there might be partial data loads once the WAL recovery has finished. If
  the WAL recovery will need to load a collection with a corrupted datafile,
  it will still stop when using the default values.

* INCOMPATIBLE CHANGE:

  make the arangod server refuse to start if during startup it finds a non-readable
  `parameter.json` file for a database or a collection.

  Stopping the startup process in this case requires manual intervention (fixing
  the unreadable files), but prevents follow-up errors due to ignored databases or
  collections from happening.

* datafiles and `parameter.json` files written by arangod are now created with read and write
  privileges for the arangod process user, and with read and write privileges for the arangod
  process group.

  Previously, these files were created with user read and write permissions only.

* INCOMPATIBLE CHANGE:

  abort WAL recovery if one of the collection's datafiles cannot be opened

* INCOMPATIBLE CHANGE:

  never try to raise the privileges after dropping them, this can lead to a race condition while
  running the recovery

  If you require to run ArangoDB on a port lower than 1024, you must run ArangoDB as root.

* fixed inefficiencies in `remove` methods of general-graph module

* added option `--database.slow-query-threshold` for controlling the default AQL slow query
  threshold value on server start


v2.4.5 (2015-03-16)
-------------------

* added elapsed time to HTTP request logging output (`--log.requests-file`)

* added AQL current and slow query tracking, killing of AQL queries

  This change enables retrieving the list of currently running AQL queries inside the selected database.
  AQL queries with an execution time beyond a certain threshold can be moved to a "slow query" facility
  and retrieved from there. Queries can also be killed by specifying the query id.

  This change adds the following HTTP REST APIs:

  - `GET /_api/query/current`: for retrieving the list of currently running queries
  - `GET /_api/query/slow`: for retrieving the list of slow queries
  - `DELETE /_api/query/slow`: for clearing the list of slow queries
  - `GET /_api/query/properties`: for retrieving the properties for query tracking
  - `PUT /_api/query/properties`: for adjusting the properties for query tracking
  - `DELETE /_api/query/<id>`: for killing an AQL query

  The following JavaScript APIs have been added:

  - require("org/arangodb/aql/queries").current();
  - require("org/arangodb/aql/queries").slow();
  - require("org/arangodb/aql/queries").clearSlow();
  - require("org/arangodb/aql/queries").properties();
  - require("org/arangodb/aql/queries").kill();

* fixed issue #1265: arangod crashed with SIGSEGV

* fixed issue #1241: Wildcards in examples

* fixed comment parsing in Foxx controllers


v2.4.4 (2015-02-24)
-------------------

* fixed the generation template for foxx apps. It now does not create deprecated functions anymore

* add custom visitor functionality for `GRAPH_NEIGHBORS` function, too

* increased default value of traversal option *maxIterations* to 100 times of its previous
  default value


v2.4.3 (2015-02-06)
-------------------

* fix multi-threading with openssl when running under Windows

* fix timeout on socket operations when running under Windows

* Fixed an error in Foxx routing which caused some apps that worked in 2.4.1 to fail with status 500: `undefined is not a function` errors in 2.4.2
  This error was occurring due to seldom internal rerouting introduced by the malformed application handler.


v2.4.2 (2015-01-30)
-------------------

* added custom visitor functionality for AQL traversals

  This allows more complex result processing in traversals triggered by AQL. A few examples
  are shown in [this article](http://jsteemann.github.io/blog/2015/01/28/using-custom-visitors-in-aql-graph-traversals/).

* improved number of results estimated for nodes of type EnumerateListNode and SubqueryNode
  in AQL explain output

* added AQL explain helper to explain arbitrary AQL queries

  The helper function prints the query execution plan and the indexes to be used in the
  query. It can be invoked from the ArangoShell or the web interface as follows:

      require("org/arangodb/aql/explainer").explain(query);

* enable use of indexes for certain AQL conditions with non-equality predicates, in
  case the condition(s) also refer to indexed attributes

  The following queries will now be able to use indexes:

      FILTER a.indexed == ... && a.indexed != ...
      FILTER a.indexed == ... && a.nonIndexed != ...
      FILTER a.indexed == ... && ! (a.indexed == ...)
      FILTER a.indexed == ... && ! (a.nonIndexed == ...)
      FILTER a.indexed == ... && ! (a.indexed != ...)
      FILTER a.indexed == ... && ! (a.nonIndexed != ...)
      FILTER (a.indexed == ... && a.nonIndexed == ...) || (a.indexed == ... && a.nonIndexed == ...)
      FILTER (a.indexed == ... && a.nonIndexed != ...) || (a.indexed == ... && a.nonIndexed != ...)

* Fixed spuriously occurring "collection not found" errors when running queries on local
  collections on a cluster DB server

* Fixed upload of Foxx applications to the server for apps exceeding approx. 1 MB zipped.

* Malformed Foxx applications will now return a more useful error when any route is requested.

  In Production a Foxx app mounted on /app will display an html page on /app/* stating a 503 Service temporarily not available.
  It will not state any information about your Application.
  Before it was a 404 Not Found without any information and not distinguishable from a correct not found on your route.

  In Development Mode the html page also contains information about the error occurred.

* Unhandled errors thrown in Foxx routes are now handled by the Foxx framework itself.

  In Production the route will return a status 500 with a body {error: "Error statement"}.
  In Development the route will return a status 500 with a body {error: "Error statement", stack: "..."}

  Before, it was status 500 with a plain text stack including ArangoDB internal routing information.

* The Applications tab in web interface will now request development apps more often.
  So if you have a fixed a syntax error in your app it should always be visible after reload.


v2.4.1 (2015-01-19)
-------------------

* improved WAL recovery output

* fixed certain OR optimizations in AQL optimizer

* better diagnostics for arangoimp

* fixed invalid result of HTTP REST API method `/_admin/foxx/rescan`

* fixed possible segmentation fault when passing a Buffer object into a V8 function
  as a parameter

* updated AQB module to 1.8.0.


v2.4.0 (2015-01-13)
-------------------

* updated AQB module to 1.7.0.

* fixed V8 integration-related crashes

* make `fs.move(src, dest)` also fail when both `src` and `dest` are
  existing directories. This ensures the same behavior of the move operation
  on different platforms.

* fixed AQL insert operation for multi-shard collections in cluster

* added optional return value for AQL data-modification queries.
  This allows returning the documents inserted, removed or updated with the query, e.g.

      FOR doc IN docs REMOVE doc._key IN docs LET removed = OLD RETURN removed
      FOR doc IN docs INSERT { } IN docs LET inserted = NEW RETURN inserted
      FOR doc IN docs UPDATE doc._key WITH { } IN docs LET previous = OLD RETURN previous
      FOR doc IN docs UPDATE doc._key WITH { } IN docs LET updated = NEW RETURN updated

  The variables `OLD` and `NEW` are automatically available when a `REMOVE`, `INSERT`,
  `UPDATE` or `REPLACE` statement is immediately followed by a `LET` statement.
  Note that the `LET` and `RETURN` statements in data-modification queries are not as
  flexible as the general versions of `LET` and `RETURN`. When returning documents from
  data-modification operations, only a single variable can be assigned using `LET`, and
  the assignment can only be either `OLD` or `NEW`, but not an arbitrary expression. The
  `RETURN` statement also allows using the just-created variable only, and no arbitrary
  expressions.


v2.4.0-beta1 (2014-12-26)
--------------------------

* fixed superstates in FoxxGenerator

* fixed issue #1065: Aardvark: added creation of documents and edges with _key property

* fixed issue #1198: Aardvark: current AQL editor query is now cached

* Upgraded V8 version from 3.16.14 to 3.29.59

  The built-in version of V8 has been upgraded from 3.16.14 to 3.29.59.
  This activates several ES6 (also dubbed *Harmony* or *ES.next*) features in
  ArangoDB, both in the ArangoShell and the ArangoDB server. They can be
  used for scripting and in server-side actions such as Foxx routes, traversals
  etc.

  The following ES6 features are available in ArangoDB 2.4 by default:

  * iterators
  * the `of` operator
  * symbols
  * predefined collections types (Map, Set etc.)
  * typed arrays

  Many other ES6 features are disabled by default, but can be made available by
  starting arangod or arangosh with the appropriate options:

  * arrow functions
  * proxies
  * generators
  * String, Array, and Number enhancements
  * constants
  * enhanced object and numeric literals

  To activate all these ES6 features in arangod or arangosh, start it with
  the following options:

      arangosh --javascript.v8-options="--harmony --harmony_generators"

  More details on the available ES6 features can be found in
  [this blog](https://jsteemann.github.io/blog/2014/12/19/using-es6-features-in-arangodb/).

* Added Foxx generator for building Hypermedia APIs

  A more detailed description is [here](https://www.arangodb.com/2014/12/08/building-hypermedia-apis-foxxgenerator)

* New `Applications` tab in web interface:

  The `applications` tab got a complete redesign.
  It will now only show applications that are currently running on ArangoDB.
  For a selected application, a new detailed view has been created.
  This view provides a better overview of the app:
  * author
  * license
  * version
  * contributors
  * download links
  * API documentation

  To install a new application, a new dialog is now available.
  It provides the features already available in the console application `foxx-manager` plus some more:
  * install an application from Github
  * install an application from a zip file
  * install an application from ArangoDB's application store
  * create a new application from scratch: this feature uses a generator to
    create a Foxx application with pre-defined CRUD methods for a given list
    of collections. The generated Foxx app can either be downloaded as a zip file or
    be installed on the server. Starting with a new Foxx app has never been easier.

* fixed issue #1102: Aardvark: Layout bug in documents overview

  The documents overview was entirely destroyed in some situations on Firefox.
  We replaced the plugin we used there.

* fixed issue #1168: Aardvark: pagination buttons jumping

* fixed issue #1161: Aardvark: Click on Import JSON imports previously uploaded file

* removed configure options `--enable-all-in-one-v8`, `--enable-all-in-one-icu`,
  and `--enable-all-in-one-libev`.

* global internal rename to fix naming incompatibilities with JSON:

  Internal functions with names containing `array` have been renamed to `object`,
  internal functions with names containing `list` have been renamed to `array`.
  The renaming was mainly done in the C++ parts. The documentation has also been
  adjusted so that the correct JSON type names are used in most places.

  The change also led to the addition of a few function aliases in AQL:

  * `TO_LIST` now is an alias of the new `TO_ARRAY`
  * `IS_LIST` now is an alias of the new `IS_ARRAY`
  * `IS_DOCUMENT` now is an alias of the new `IS_OBJECT`

  The changed also renamed the option `mergeArrays` to `mergeObjects` for AQL
  data-modification query options and HTTP document modification API

* AQL: added optimizer rule "remove-filter-covered-by-index"

  This rule removes FilterNodes and CalculationNodes from an execution plan if the
  filter is already covered by a previous IndexRangeNode. Removing the CalculationNode
  and the FilterNode will speed up query execution because the query requires less
  computation.

* AQL: added optimizer rule "remove-sort-rand"

  This rule removes a `SORT RAND()` expression from a query and moves the random
  iteration into the appropriate `EnumerateCollectionNode`. This is more efficient
  than individually enumerating and then sorting randomly.

* AQL: range optimizations for IN and OR

  This change enables usage of indexes for several additional cases. Filters containing
  the `IN` operator can now make use of indexes, and multiple OR- or AND-combined filter
  conditions can now also use indexes if the filters are accessing the same indexed
  attribute.

  Here are a few examples of queries that can now use indexes but couldn't before:

    FOR doc IN collection
      FILTER doc.indexedAttribute == 1 || doc.indexedAttribute > 99
      RETURN doc

    FOR doc IN collection
      FILTER doc.indexedAttribute IN [ 3, 42 ] || doc.indexedAttribute > 99
      RETURN doc

    FOR doc IN collection
      FILTER (doc.indexedAttribute > 2 && doc.indexedAttribute < 10) ||
             (doc.indexedAttribute > 23 && doc.indexedAttribute < 42)
      RETURN doc

* fixed issue #500: AQL parentheses issue

  This change allows passing subqueries as AQL function parameters without using
  duplicate brackets (e.g. `FUNC(query)` instead of `FUNC((query))`

* added optional `COUNT` clause to AQL `COLLECT`

  This allows more efficient group count calculation queries, e.g.

      FOR doc IN collection
        COLLECT age = doc.age WITH COUNT INTO length
        RETURN { age: age, count: length }

  A count-only query is also possible:

      FOR doc IN collection
        COLLECT WITH COUNT INTO length
        RETURN length

* fixed missing makeDirectory when fetching a Foxx application from a zip file

* fixed issue #1134: Change the default endpoint to localhost

  This change will modify the IP address ArangoDB listens on to 127.0.0.1 by default.
  This will make new ArangoDB installations unaccessible from clients other than
  localhost unless changed. This is a security feature.

  To make ArangoDB accessible from any client, change the server's configuration
  (`--server.endpoint`) to either `tcp://0.0.0.0:8529` or the server's publicly
  visible IP address.

* deprecated `Repository#modelPrototype`. Use `Repository#model` instead.

* IMPORTANT CHANGE: by default, system collections are included in replication and all
  replication API return values. This will lead to user accounts and credentials
  data being replicated from master to slave servers. This may overwrite
  slave-specific database users.

  If this is undesired, the `_users` collection can be excluded from replication
  easily by setting the `includeSystem` attribute to `false` in the following commands:

  * replication.sync({ includeSystem: false });
  * replication.applier.properties({ includeSystem: false });

  This will exclude all system collections (including `_aqlfunctions`, `_graphs` etc.)
  from the initial synchronization and the continuous replication.

  If this is also undesired, it is also possible to specify a list of collections to
  exclude from the initial synchronization and the continuous replication using the
  `restrictCollections` attribute, e.g.:

      replication.applier.properties({
        includeSystem: true,
        restrictType: "exclude",
        restrictCollections: [ "_users", "_graphs", "foo" ]
      });

  The HTTP API methods for fetching the replication inventory and for dumping collections
  also support the `includeSystem` control flag via a URL parameter.

* removed DEPRECATED replication methods:
  * `replication.logger.start()`
  * `replication.logger.stop()`
  * `replication.logger.properties()`
  * HTTP PUT `/_api/replication/logger-start`
  * HTTP PUT `/_api/replication/logger-stop`
  * HTTP GET `/_api/replication/logger-config`
  * HTTP PUT `/_api/replication/logger-config`

* fixed issue #1174, which was due to locking problems in distributed
  AQL execution

* improved cluster locking for AQL avoiding deadlocks

* use DistributeNode for modifying queries with REPLACE and UPDATE, if
  possible


v2.3.6 (2015-XX-XX)
-------------------

* fixed AQL subquery optimization that produced wrong result when multiple subqueries
  directly followed each other and and a directly following `LET` statement did refer
  to any but the first subquery.


v2.3.5 (2015-01-16)
-------------------

* fixed intermittent 404 errors in Foxx apps after mounting or unmounting apps

* fixed issue #1200: Expansion operator results in "Cannot call method 'forEach' of null"

* fixed issue #1199: Cannot unlink root node of plan


v2.3.4 (2014-12-23)
-------------------

* fixed cerberus path for MyArangoDB


v2.3.3 (2014-12-17)
-------------------

* fixed error handling in instantiation of distributed AQL queries, this
  also fixes a bug in cluster startup with many servers

* issue #1185: parse non-fractional JSON numbers with exponent (e.g. `4e-261`)

* issue #1159: allow --server.request-timeout and --server.connect-timeout of 0


v2.3.2 (2014-12-09)
-------------------

* fixed issue #1177: Fix bug in the user app's storage

* fixed issue #1173: AQL Editor "Save current query" resets user password

* fixed missing makeDirectory when fetching a Foxx application from a zip file

* put in warning about default changed: fixed issue #1134: Change the default endpoint to localhost

* fixed issue #1163: invalid fullCount value returned from AQL

* fixed range operator precedence

* limit default maximum number of plans created by AQL optimizer to 256 (from 1024)

* make AQL optimizer not generate an extra plan if an index can be used, but modify
  existing plans in place

* fixed AQL cursor ttl (time-to-live) issue

  Any user-specified cursor ttl value was not honored since 2.3.0.

* fixed segfault in AQL query hash index setup with unknown shapes

* fixed memleaks

* added AQL optimizer rule for removing `INTO` from a `COLLECT` statement if not needed

* fixed issue #1131

  This change provides the `KEEP` clause for `COLLECT ... INTO`. The `KEEP` clause
  allows controlling which variables will be kept in the variable created by `INTO`.

* fixed issue #1147, must protect dispatcher ID for etcd

v2.3.1 (2014-11-28)
-------------------

* recreate password if missing during upgrade

* fixed issue #1126

* fixed non-working subquery index optimizations

* do not restrict summary of Foxx applications to 60 characters

* fixed display of "required" path parameters in Foxx application documentation

* added more optimizations of constants values in AQL FILTER conditions

* fixed invalid or-to-in optimization for FILTERs containing comparisons
  with boolean values

* fixed replication of `_graphs` collection

* added AQL list functions `PUSH`, `POP`, `UNSHIFT`, `SHIFT`, `REMOVE_VALUES`,
  `REMOVE_VALUE`, `REMOVE_NTH` and `APPEND`

* added AQL functions `CALL` and `APPLY` to dynamically call other functions

* fixed AQL optimizer cost estimation for LIMIT node

* prevent Foxx queues from permanently writing to the journal even when
  server is idle

* fixed AQL COLLECT statement with INTO clause, which copied more variables
  than v2.2 and thus lead to too much memory consumption.
  This deals with #1107.

* fixed AQL COLLECT statement, this concerned every COLLECT statement,
  only the first group had access to the values of the variables before
  the COLLECT statement. This deals with #1127.

* fixed some AQL internals, where sometimes too many items were
  fetched from upstream in the presence of a LIMIT clause. This should
  generally improve performance.


v2.3.0 (2014-11-18)
-------------------

* fixed syslog flags. `--log.syslog` is deprecated and setting it has no effect,
  `--log.facility` now works as described. Application name has been changed from
  `triagens` to `arangod`. It can be changed using `--log.application`. The syslog
  will only contain the actual log message. The datetime prefix is omitted.

* fixed deflate in SimpleHttpClient

* fixed issue #1104: edgeExamples broken or changed

* fixed issue #1103: Error while importing user queries

* fixed issue #1100: AQL: HAS() fails on doc[attribute_name]

* fixed issue #1098: runtime error when creating graph vertex

* hide system applications in **Applications** tab by default

  Display of system applications can be toggled by using the *system applications*
  toggle in the UI.

* added HTTP REST API for managing tasks (`/_api/tasks`)

* allow passing character lists as optional parameter to AQL functions `TRIM`,
  `LTRIM` and `RTRIM`

  These functions now support trimming using custom character lists. If no character
  lists are specified, all whitespace characters will be removed as previously:

      TRIM("  foobar\t \r\n ")         // "foobar"
      TRIM(";foo;bar;baz, ", "; ")     // "foo;bar;baz"

* added AQL string functions `LTRIM`, `RTRIM`, `FIND_FIRST`, `FIND_LAST`, `SPLIT`,
  `SUBSTITUTE`

* added AQL functions `ZIP`, `VALUES` and `PERCENTILE`

* made AQL functions `CONCAT` and `CONCAT_SEPARATOR` work with list arguments

* dynamically create extra dispatcher threads if required

* fixed issue #1097: schemas in the API docs no longer show required properties as optional


v2.3.0-beta2 (2014-11-08)
-------------------------

* front-end: new icons for uploading and downloading JSON documents into a collection

* front-end: fixed documents pagination css display error

* front-end: fixed flickering of the progress view

* front-end: fixed missing event for documents filter function

* front-end: jsoneditor: added CMD+Return (Mac) CTRL+Return (Linux/Win) shortkey for
  saving a document

* front-end: added information tooltip for uploading json documents.

* front-end: added database management view to the collapsed navigation menu

* front-end: added collection truncation feature

* fixed issue #1086: arangoimp: Odd errors if arguments are not given properly

* performance improvements for AQL queries that use JavaScript-based expressions
  internally

* added AQL geo functions `WITHIN_RECTANGLE` and `IS_IN_POLYGON`

* fixed non-working query results download in AQL editor of web interface

* removed debug print message in AQL editor query export routine

* fixed issue #1075: Aardvark: user name required even if auth is off #1075

  The fix for this prefills the username input field with the current user's
  account name if any and `root` (the default username) otherwise. Additionally,
  the tooltip text has been slightly adjusted.

* fixed issue #1069: Add 'raw' link to swagger ui so that the raw swagger
  json can easily be retrieved

  This adds a link to the Swagger API docs to an application's detail view in
  the **Applications** tab of the web interface. The link produces the Swagger
  JSON directly. If authentication is turned on, the link requires authentication,
  too.

* documentation updates


v2.3.0-beta1 (2014-11-01)
-------------------------

* added dedicated `NOT IN` operator for AQL

  Previously, a `NOT IN` was only achievable by writing a negated `IN` condition:

      FOR i IN ... FILTER ! (i IN [ 23, 42 ]) ...

  This can now alternatively be expressed more intuitively as follows:

      FOR i IN ... FILTER i NOT IN [ 23, 42 ] ...

* added alternative logical operator syntax for AQL

  Previously, the logical operators in AQL could only be written as:
  - `&&`: logical and
  - `||`: logical or
  - `!`: negation

  ArangoDB 2.3 introduces the alternative variants for these operators:
  - `AND`: logical and
  - `OR`: logical or
  - `NOT`: negation

  The new syntax is just an alternative to the old syntax, allowing easier
  migration from SQL. The old syntax is still fully supported and will be.

* improved output of `ArangoStatement.parse()` and POST `/_api/query`

  If an AQL query can be parsed without problems, The return value of
  `ArangoStatement.parse()` now contains an attribute `ast` with the abstract
  syntax tree of the query (before optimizations). Though this is an internal
  representation of the query and is subject to change, it can be used to inspect
  how ArangoDB interprets a given query.

* improved `ArangoStatement.explain()` and POST `/_api/explain`

  The commands for explaining AQL queries have been improved.

* added command-line option `--javascript.v8-contexts` to control the number of
  V8 contexts created in arangod.

  Previously, the number of V8 contexts was equal to the number of server threads
  (as specified by option `--server.threads`).

  However, it may be sensible to create different amounts of threads and V8
  contexts. If the option is not specified, the number of V8 contexts created
  will be equal to the number of server threads. Thus no change in configuration
  is required to keep the old behavior.

  If you are using the default config files or merge them with your local config
  files, please review if the default number of server threads is okay in your
  environment. Additionally you should verify that the number of V8 contexts
  created (as specified in option `--javascript.v8-contexts`) is okay.

* the number of server.threads specified is now the minimum of threads
  started. There are situation in which threads are waiting for results of
  distributed database servers. In this case the number of threads is
  dynamically increased.

* removed index type "bitarray"

  Bitarray indexes were only half-way documented and integrated in previous versions
  of ArangoDB so their benefit was limited. The support for bitarray indexes has
  thus been removed in ArangoDB 2.3. It is not possible to create indexes of type
  "bitarray" with ArangoDB 2.3.

  When a collection is opened that contains a bitarray index definition created
  with a previous version of ArangoDB, ArangoDB will ignore it and log the following
  warning:

      index type 'bitarray' is not supported in this version of ArangoDB and is ignored

  Future versions of ArangoDB may automatically remove such index definitions so the
  warnings will eventually disappear.

* removed internal "_admin/modules/flush" in order to fix requireApp

* added basic support for handling binary data in Foxx

  Requests with binary payload can be processed in Foxx applications by
  using the new method `res.rawBodyBuffer()`. This will return the unparsed request
  body as a Buffer object.

  There is now also the method `req.requestParts()` available in Foxx to retrieve
  the individual components of a multipart HTTP request.

  Buffer objects can now be used when setting the response body of any Foxx action.
  Additionally, `res.send()` has been added as a convenience method for returning
  strings, JSON objects or buffers from a Foxx action:

      res.send("<p>some HTML</p>");
      res.send({ success: true });
      res.send(new Buffer("some binary data"));

  The convenience method `res.sendFile()` can now be used to easily return the
  contents of a file from a Foxx action:

      res.sendFile(applicationContext.foxxFilename("image.png"));

  `fs.write` now accepts not only strings but also Buffer objects as second parameter:

      fs.write(filename, "some data");
      fs.write(filename, new Buffer("some binary data"));

  `fs.readBuffer` can be used to return the contents of a file in a Buffer object.

* improved performance of insertion into non-unique hash indexes significantly in case
  many duplicate keys are used in the index

* issue #1042: set time zone in log output

  the command-line option `--log.use-local-time` was added to print dates and times in
  the server-local timezone instead of UTC

* command-line options that require a boolean value now validate the
  value given on the command-line

  This prevents issues if no value is specified for an option that
  requires a boolean value. For example, the following command-line would
  have caused trouble in 2.2, because `--server.endpoint` would have been
  used as the value for the `--server.disable-authentication` options
  (which requires a boolean value):

      arangod --server.disable-authentication --server.endpoint tcp://127.0.0.1:8529 data

  In 2.3, running this command will fail with an error and requires to
  be modified to:

      arangod --server.disable-authentication true --server.endpoint tcp://127.0.0.1:8529 data

* improved performance of CSV import in arangoimp

* fixed issue #1027: Stack traces are off-by-one

* fixed issue #1026: Modules loaded in different files within the same app
  should refer to the same module

* fixed issue #1025: Traversal not as expected in undirected graph

* added a _relation function in the general-graph module.

  This deprecated _directedRelation and _undirectedRelation.
  ArangoDB does not offer any constraints for undirected edges
  which caused some confusion of users how undirected relations
  have to be handled. Relation now only supports directed relations
  and the user can actively simulate undirected relations.

* changed return value of Foxx.applicationContext#collectionName:

  Previously, the function could return invalid collection names because
  invalid characters were not replaced in the application name prefix, only
  in the collection name passed.

  Now, the function replaces invalid characters also in the application name
  prefix, which might to slightly different results for application names that
  contained any characters outside the ranges [a-z], [A-Z] and [0-9].

* prevent XSS in AQL editor and logs view

* integrated tutorial into ArangoShell and web interface

* added option `--backslash-escape` for arangoimp when running CSV file imports

* front-end: added download feature for (filtered) documents

* front-end: added download feature for the results of a user query

* front-end: added function to move documents to another collection

* front-end: added sort-by attribute to the documents filter

* front-end: added sorting feature to database, graph management and user management view.

* issue #989: front-end: Databases view not refreshing after deleting a database

* issue #991: front-end: Database search broken

* front-end: added infobox which shows more information about a document (_id, _rev, _key) or
  an edge (_id, _rev, _key, _from, _to). The from and to attributes are clickable and redirect
  to their document location.

* front-end: added edit-mode for deleting multiple documents at the same time.

* front-end: added delete button to the detailed document/edge view.

* front-end: added visual feedback for saving documents/edges inside the editor (error/success).

* front-end: added auto-focusing for the first input field in a modal.

* front-end: added validation for user input in a modal.

* front-end: user defined queries are now stored inside the database and are bound to the current
  user, instead of using the local storage functionality of the browsers. The outcome of this is
  that user defined queries are now independently usable from any device. Also queries can now be
  edited through the standard document editor of the front-end through the _users collection.

* front-end: added import and export functionality for user defined queries.

* front-end: added new keywords and functions to the aql-editor theme

* front-end: applied tile-style to the graph view

* front-end: now using the new graph api including multi-collection support

* front-end: foxx apps are now deletable

* front-end: foxx apps are now installable and updateable through github, if github is their
  origin.

* front-end: added foxx app version control. Multiple versions of a single foxx app are now
  installable and easy to manage and are also arranged in groups.

* front-end: the user-set filter of a collection is now stored until the user navigates to
  another collection.

* front-end: fetching and filtering of documents, statistics, and query operations are now
  handled with asynchronous ajax calls.

* front-end: added progress indicator if the front-end is waiting for a server operation.

* front-end: fixed wrong count of documents in the documents view of a collection.

* front-end: fixed unexpected styling of the manage db view and navigation.

* front-end: fixed wrong handling of select fields in a modal view.

* front-end: fixed wrong positioning of some tooltips.

* automatically call `toJSON` function of JavaScript objects (if present)
  when serializing them into database documents. This change allows
  storing JavaScript date objects in the database in a sensible manner.


v2.2.7 (2014-11-19)
-------------------

* fixed issue #998: Incorrect application URL for non-system Foxx apps

* fixed issue #1079: AQL editor: keyword WITH in UPDATE query is not highlighted

* fix memory leak in cluster nodes

* fixed registration of AQL user-defined functions in Web UI (JS shell)

* fixed error display in Web UI for certain errors
  (now error message is printed instead of 'undefined')

* fixed issue #1059: bug in js module console

* fixed issue #1056: "fs": zip functions fail with passwords

* fixed issue #1063: Docs: measuring unit of --wal.logfile-size?

* fixed issue #1062: Docs: typo in 14.2 Example data


v2.2.6 (2014-10-20)
-------------------

* fixed issue #972: Compilation Issue

* fixed issue #743: temporary directories are now unique and one can read
  off the tool that created them, if empty, they are removed atexit

* Highly improved performance of all AQL GRAPH_* functions.

* Orphan collections in general graphs can now be found via GRAPH_VERTICES
  if either "any" or no direction is defined

* Fixed documentation for AQL function GRAPH_NEIGHBORS.
  The option "vertexCollectionRestriction" is meant to filter the target
  vertices only, and should not filter the path.

* Fixed a bug in GRAPH_NEIGHBORS which enforced only empty results
  under certain conditions


v2.2.5 (2014-10-09)
-------------------

* fixed issue #961: allow non-JSON values in undocument request bodies

* fixed issue 1028: libicu is now statically linked

* fixed cached lookups of collections on the server, which may have caused spurious
  problems after collection rename operations


v2.2.4 (2014-10-01)
-------------------

* fixed accessing `_from` and `_to` attributes in `collection.byExample` and
  `collection.firstExample`

  These internal attributes were not handled properly in the mentioned functions, so
  searching for them did not always produce documents

* fixed issue #1030: arangoimp 2.2.3 crashing, not logging on large Windows CSV file

* fixed issue #1025: Traversal not as expected in undirected graph

* fixed issue #1020

  This requires re-introducing the startup option `--database.force-sync-properties`.

  This option can again be used to force fsyncs of collection, index and database properties
  stored as JSON strings on disk in files named `parameter.json`. Syncing these files after
  a write may be necessary if the underlying storage does not sync file contents by itself
  in a "sensible" amount of time after a file has been written and closed.

  The default value is `true` so collection, index and database properties will always be
  synced to disk immediately. This affects creating, renaming and dropping collections as
  well as creating and dropping databases and indexes. Each of these operations will perform
  an additional fsync on the `parameter.json` file if the option is set to `true`.

  It might be sensible to set this option to `false` for workloads that create and drop a
  lot of collections (e.g. test runs).

  Document operations such as creating, updating and dropping documents are not affected
  by this option.

* fixed issue #1016: AQL editor bug

* fixed issue #1014: WITHIN function returns wrong distance

* fixed AQL shortest path calculation in function `GRAPH_SHORTEST_PATH` to return
  complete vertex objects instead of just vertex ids

* allow changing of attributes of documents stored in server-side JavaScript variables

  Previously, the following did not work:

      var doc = db.collection.document(key);
      doc._key = "abc"; // overwriting internal attributes not supported
      doc.value = 123;  // overwriting existing attributes not supported

  Now, modifying documents stored in server-side variables (e.g. `doc` in the above case)
  is supported. Modifying the variables will not update the documents in the database,
  but will modify the JavaScript object (which can be written back to the database using
  `db.collection.update` or `db.collection.replace`)

* fixed issue #997: arangoimp apparently doesn't support files >2gig on Windows

  large file support (requires using `_stat64` instead of `stat`) is now supported on
  Windows


v2.2.3 (2014-09-02)
-------------------

* added `around` for Foxx controller

* added `type` option for HTTP API `GET /_api/document?collection=...`

  This allows controlling the type of results to be returned. By default, paths to
  documents will be returned, e.g.

      [
        `/_api/document/test/mykey1`,
        `/_api/document/test/mykey2`,
        ...
      ]

  To return a list of document ids instead of paths, the `type` URL parameter can be
  set to `id`:

      [
        `test/mykey1`,
        `test/mykey2`,
        ...
      ]

  To return a list of document keys only, the `type` URL parameter can be set to `key`:

      [
        `mykey1`,
        `mykey2`,
        ...
      ]


* properly capitalize HTTP response header field names in case the `x-arango-async`
  HTTP header was used in a request.

* fixed several documentation issues

* speedup for several general-graph functions, AQL functions starting with `GRAPH_`
  and traversals


v2.2.2 (2014-08-08)
-------------------

* allow storing non-reserved attribute names starting with an underscore

  Previous versions of ArangoDB parsed away all attribute names that started with an
  underscore (e.g. `_test', '_foo', `_bar`) on all levels of a document (root level
  and sub-attribute levels). While this behavior was documented, it was unintuitive and
  prevented storing documents inside other documents, e.g.:

      {
        "_key" : "foo",
        "_type" : "mydoc",
        "references" : [
          {
            "_key" : "something",
            "_rev" : "...",
            "value" : 1
          },
          {
            "_key" : "something else",
            "_rev" : "...",
            "value" : 2
          }
        ]
      }

  In the above example, previous versions of ArangoDB removed all attributes and
  sub-attributes that started with underscores, meaning the embedded documents would lose
  some of their attributes. 2.2.2 should preserve such attributes, and will also allow
  storing user-defined attribute names on the top-level even if they start with underscores
  (such as `_type` in the above example).

* fix conversion of JavaScript String, Number and Boolean objects to JSON.

  Objects created in JavaScript using `new Number(...)`, `new String(...)`, or
  `new Boolean(...)` were not converted to JSON correctly.

* fixed a race condition on task registration (i.e. `require("org/arangodb/tasks").register()`)

  this race condition led to undefined behavior when a just-created task with no offset and
  no period was instantly executed and deleted by the task scheduler, before the `register`
  function returned to the caller.

* changed run-tests.sh to execute all suitable tests.

* switch to new version of gyp

* fixed upgrade button


v2.2.1 (2014-07-24)
-------------------

* fixed hanging write-ahead log recovery for certain cases that involved dropping
  databases

* fixed issue with --check-version: when creating a new database the check failed

* issue #947 Foxx applicationContext missing some properties

* fixed issue with --check-version: when creating a new database the check failed

* added startup option `--wal.suppress-shape-information`

  Setting this option to `true` will reduce memory and disk space usage and require
  less CPU time when modifying documents or edges. It should therefore be turned on
  for standalone ArangoDB servers. However, for servers that are used as replication
  masters, setting this option to `true` will effectively disable the usage of the
  write-ahead log for replication, so it should be set to `false` for any replication
  master servers.

  The default value for this option is `false`.

* added optional `ttl` attribute to specify result cursor expiration for HTTP API method
  `POST /_api/cursor`

  The `ttl` attribute can be used to prevent cursor results from timing out too early.

* issue #947: Foxx applicationContext missing some properties

* (reported by Christian Neubauer):

  The problem was that in Google's V8, signed and unsigned chars are not always declared cleanly.
  so we need to force v8 to compile with forced signed chars which is done by the Flag:
    -fsigned-char
  at least it is enough to follow the instructions of compiling arango on rasperry
  and add "CFLAGS='-fsigned-char'" to the make command of V8 and remove the armv7=0

* Fixed a bug with the replication client. In the case of single document
  transactions the collection was not write locked.


v2.2.0 (2014-07-10)
-------------------

* The replication methods `logger.start`, `logger.stop` and `logger.properties` are
  no-ops in ArangoDB 2.2 as there is no separate replication logger anymore. Data changes
  are logged into the write-ahead log in ArangoDB 2.2, and not separately by the
  replication logger. The replication logger object is still there in ArangoDB 2.2 to
  ensure backwards-compatibility, however, logging cannot be started, stopped or
  configured anymore. Using any of these methods will do nothing.

  This also affects the following HTTP API methods:
  - `PUT /_api/replication/logger-start`
  - `PUT /_api/replication/logger-stop`
  - `GET /_api/replication/logger-config`
  - `PUT /_api/replication/logger-config`

  Using any of these methods is discouraged from now on as they will be removed in
  future versions of ArangoDB.

* INCOMPATIBLE CHANGE: replication of transactions has changed. Previously, transactions
  were logged on a master in one big block and shipped to a slave in one block, too.
  Now transactions will be logged and replicated as separate entries, allowing transactions
  to be bigger and also ensure replication progress.

  This change also affects the behavior of the `stop` method of the replication applier.
  If the replication applier is now stopped manually using the `stop` method and later
  restarted using the `start` method, any transactions that were unfinished at the
  point of stopping will be aborted on a slave, even if they later commit on the master.

  In ArangoDB 2.2, stopping the replication applier manually should be avoided unless the
  goal is to stop replication permanently or to do a full resync with the master anyway.
  If the replication applier still must be stopped, it should be made sure that the
  slave has fetched and applied all pending operations from a master, and that no
  extra transactions are started on the master before the `stop` command on the slave
  is executed.

  Replication of transactions in ArangoDB 2.2 might also lock the involved collections on
  the slave while a transaction is either committed or aborted on the master and the
  change has been replicated to the slave. This change in behavior may be important for
  slave servers that are used for read-scaling. In order to avoid long lasting collection
  locks on the slave, transactions should be kept small.

  The `_replication` system collection is not used anymore in ArangoDB 2.2 and its usage is
  discouraged.

* INCOMPATIBLE CHANGE: the figures reported by the `collection.figures` method
  now only reflect documents and data contained in the journals and datafiles of
  collections. Documents or deletions contained only in the write-ahead log will
  not influence collection figures until the write-ahead log garbage collection
  kicks in. The figures for a collection might therefore underreport the total
  resource usage of a collection.

  Additionally, the attributes `lastTick` and `uncollectedLogfileEntries` have been
  added to the result of the `figures` operation and the HTTP API method
  `PUT /_api/collection/figures`

* added `insert` method as an alias for `save`. Documents can now be inserted into
  a collection using either method:

      db.test.save({ foo: "bar" });
      db.test.insert({ foo: "bar" });

* added support for data-modification AQL queries

* added AQL keywords `INSERT`, `UPDATE`, `REPLACE` and `REMOVE` (and `WITH`) to
  support data-modification AQL queries.

  Unquoted usage of these keywords for attribute names in AQL queries will likely
  fail in ArangoDB 2.2. If any such attribute name needs to be used in a query, it
  should be enclosed in backticks to indicate the usage of a literal attribute
  name.

  For example, the following query will fail in ArangoDB 2.2 with a parse error:

      FOR i IN foo RETURN i.remove

  and needs to be rewritten like this:

      FOR i IN foo RETURN i.`remove`

* disallow storing of JavaScript objects that contain JavaScript native objects
  of type `Date`, `Function`, `RegExp` or `External`, e.g.

      db.test.save({ foo: /bar/ });
      db.test.save({ foo: new Date() });

  will now print

      Error: <data> cannot be converted into JSON shape: could not shape document

  Previously, objects of these types were silently converted into an empty object
  (i.e. `{ }`).

  To store such objects in a collection, explicitly convert them into strings
  like this:

      db.test.save({ foo: String(/bar/) });
      db.test.save({ foo: String(new Date()) });

* The replication methods `logger.start`, `logger.stop` and `logger.properties` are
  no-ops in ArangoDB 2.2 as there is no separate replication logger anymore. Data changes
  are logged into the write-ahead log in ArangoDB 2.2, and not separately by the
  replication logger. The replication logger object is still there in ArangoDB 2.2 to
  ensure backwards-compatibility, however, logging cannot be started, stopped or
  configured anymore. Using any of these methods will do nothing.

  This also affects the following HTTP API methods:
  - `PUT /_api/replication/logger-start`
  - `PUT /_api/replication/logger-stop`
  - `GET /_api/replication/logger-config`
  - `PUT /_api/replication/logger-config`

  Using any of these methods is discouraged from now on as they will be removed in
  future versions of ArangoDB.

* INCOMPATIBLE CHANGE: replication of transactions has changed. Previously, transactions
  were logged on a master in one big block and shipped to a slave in one block, too.
  Now transactions will be logged and replicated as separate entries, allowing transactions
  to be bigger and also ensure replication progress.

  This change also affects the behavior of the `stop` method of the replication applier.
  If the replication applier is now stopped manually using the `stop` method and later
  restarted using the `start` method, any transactions that were unfinished at the
  point of stopping will be aborted on a slave, even if they later commit on the master.

  In ArangoDB 2.2, stopping the replication applier manually should be avoided unless the
  goal is to stop replication permanently or to do a full resync with the master anyway.
  If the replication applier still must be stopped, it should be made sure that the
  slave has fetched and applied all pending operations from a master, and that no
  extra transactions are started on the master before the `stop` command on the slave
  is executed.

  Replication of transactions in ArangoDB 2.2 might also lock the involved collections on
  the slave while a transaction is either committed or aborted on the master and the
  change has been replicated to the slave. This change in behavior may be important for
  slave servers that are used for read-scaling. In order to avoid long lasting collection
  locks on the slave, transactions should be kept small.

  The `_replication` system collection is not used anymore in ArangoDB 2.2 and its usage is
  discouraged.

* INCOMPATIBLE CHANGE: the figures reported by the `collection.figures` method
  now only reflect documents and data contained in the journals and datafiles of
  collections. Documents or deletions contained only in the write-ahead log will
  not influence collection figures until the write-ahead log garbage collection
  kicks in. The figures for a collection might therefore underreport the total
  resource usage of a collection.

  Additionally, the attributes `lastTick` and `uncollectedLogfileEntries` have been
  added to the result of the `figures` operation and the HTTP API method
  `PUT /_api/collection/figures`

* added `insert` method as an alias for `save`. Documents can now be inserted into
  a collection using either method:

      db.test.save({ foo: "bar" });
      db.test.insert({ foo: "bar" });

* added support for data-modification AQL queries

* added AQL keywords `INSERT`, `UPDATE`, `REPLACE` and `REMOVE` (and `WITH`) to
  support data-modification AQL queries.

  Unquoted usage of these keywords for attribute names in AQL queries will likely
  fail in ArangoDB 2.2. If any such attribute name needs to be used in a query, it
  should be enclosed in backticks to indicate the usage of a literal attribute
  name.

  For example, the following query will fail in ArangoDB 2.2 with a parse error:

      FOR i IN foo RETURN i.remove

  and needs to be rewritten like this:

      FOR i IN foo RETURN i.`remove`

* disallow storing of JavaScript objects that contain JavaScript native objects
  of type `Date`, `Function`, `RegExp` or `External`, e.g.

      db.test.save({ foo: /bar/ });
      db.test.save({ foo: new Date() });

  will now print

      Error: <data> cannot be converted into JSON shape: could not shape document

  Previously, objects of these types were silently converted into an empty object
  (i.e. `{ }`).

  To store such objects in a collection, explicitly convert them into strings
  like this:

      db.test.save({ foo: String(/bar/) });
      db.test.save({ foo: String(new Date()) });

* honor startup option `--server.disable-statistics` when deciding whether or not
  to start periodic statistics collection jobs

  Previously, the statistics collection jobs were started even if the server was
  started with the `--server.disable-statistics` flag being set to `true`

* removed startup option `--random.no-seed`

  This option had no effect in previous versions of ArangoDB and was thus removed.

* removed startup option `--database.remove-on-drop`

  This option was used for debugging only.

* removed startup option `--database.force-sync-properties`

  This option is now superfluous as collection properties are now stored in the
  write-ahead log.

* introduced write-ahead log

  All write operations in an ArangoDB server instance are automatically logged
  to the server's write-ahead log. The write-ahead log is a set of append-only
  logfiles, and it is used in case of a crash recovery and for replication.
  Data from the write-ahead log will eventually be moved into the journals or
  datafiles of collections, allowing the server to remove older write-ahead log
  logfiles. Figures of collections will be updated when data are moved from the
  write-ahead log into the journals or datafiles of collections.

  Cross-collection transactions in ArangoDB should benefit considerably by this
  change, as less writes than in previous versions are required to ensure the data
  of multiple collections are atomically and durably committed. All data-modifying
  operations inside transactions (insert, update, remove) will write their
  operations into the write-ahead log directly, making transactions with multiple
  operations also require less physical memory than in previous versions of ArangoDB,
  that required all transaction data to fit into RAM.

  The `_trx` system collection is not used anymore in ArangoDB 2.2 and its usage is
  discouraged.

  The data in the write-ahead log can also be used in the replication context.
  The `_replication` collection that was used in previous versions of ArangoDB to
  store all changes on the server is not used anymore in ArangoDB 2.2. Instead,
  slaves can read from a master's write-ahead log to get informed about most
  recent changes. This removes the need to store data-modifying operations in
  both the actual place and the `_replication` collection.

* removed startup option `--server.disable-replication-logger`

  This option is superfluous in ArangoDB 2.2. There is no dedicated replication
  logger in ArangoDB 2.2. There is now always the write-ahead log, and it is also
  used as the server's replication log. Specifying the startup option
  `--server.disable-replication-logger` will do nothing in ArangoDB 2.2, but the
  option should not be used anymore as it might be removed in a future version.

* changed behavior of replication logger

  There is no dedicated replication logger in ArangoDB 2.2 as there is the
  write-ahead log now. The existing APIs for starting and stopping the replication
  logger still exist in ArangoDB 2.2 for downwards-compatibility, but calling
  the start or stop operations are no-ops in ArangoDB 2.2. When querying the
  replication logger status via the API, the server will always report that the
  replication logger is running. Configuring the replication logger is a no-op
  in ArangoDB 2.2, too. Changing the replication logger configuration has no
  effect. Instead, the write-ahead log configuration can be changed.

* removed MRuby integration for arangod

  ArangoDB had an experimental MRuby integration in some of the publish builds.
  This wasn't continuously developed, and so it has been removed in ArangoDB 2.2.

  This change has led to the following startup options being superfluous:

  - `--ruby.gc-interval`
  - `--ruby.action-directory`
  - `--ruby.modules-path`
  - `--ruby.startup-directory`

  Specifying these startup options will do nothing in ArangoDB 2.2, but the
  options should be avoided from now on as they might be removed in future versions.

* reclaim index memory when last document in collection is deleted

  Previously, deleting documents from a collection did not lead to index sizes being
  reduced. Instead, the already allocated index memory was re-used when a collection
  was refilled.

  Now, index memory for primary indexes and hash indexes is reclaimed instantly when
  the last document from a collection is removed.

* inlined and optimized functions in hash indexes

* added AQL TRANSLATE function

  This function can be used to perform lookups from static lists, e.g.

      LET countryNames = { US: "United States", UK: "United Kingdom", FR: "France" }
      RETURN TRANSLATE("FR", countryNames)

* fixed datafile debugger

* fixed check-version for empty directory

* moved try/catch block to the top of routing chain

* added mountedApp function for foxx-manager

* fixed issue #883: arango 2.1 - when starting multi-machine cluster, UI web
  does not change to cluster overview

* fixed dfdb: should not start any other V8 threads

* cleanup of version-check, added module org/arangodb/database-version,
  added --check-version option

* fixed issue #881: [2.1.0] Bombarded (every 10 sec or so) with
  "WARNING format string is corrupt" when in non-system DB Dashboard

* specialized primary index implementation to allow faster hash table
  rebuilding and reduce lookups in datafiles for the actual value of `_key`.

* issue #862: added `--overwrite` option to arangoimp

* removed number of property lookups for documents during AQL queries that
  access documents

* prevent buffering of long print results in arangosh's and arangod's print
  command

  this change will emit buffered intermediate print results and discard the
  output buffer to quickly deliver print results to the user, and to prevent
  constructing very large buffers for large results

* removed sorting of attribute names for use in a collection's shaper

  sorting attribute names was done on document insert to keep attributes
  of a collection in sorted order for faster comparisons. The sort order
  of attributes was only used in one particular and unlikely case, so it
  was removed. Collections with many different attribute names should
  benefit from this change by faster inserts and slightly less memory usage.

* fixed a bug in arangodump which got the collection name in _from and _to
  attributes of edges wrong (all were "_unknown")

* fixed a bug in arangorestore which did not recognize wrong _from and _to
  attributes of edges

* improved error detection and reporting in arangorestore


v2.1.1 (2014-06-06)
-------------------

* fixed dfdb: should not start any other V8 threads

* signature for collection functions was modified

  The basic change was the substitution of the input parameter of the
  function by an generic options object which can contain multiple
  option parameter of the function.
  Following functions were modified
  remove
  removeBySample
  replace
  replaceBySample
  update
  updateBySample

  Old signature is yet supported but it will be removed in future versions

v2.1.0 (2014-05-29)
-------------------

* implemented upgrade procedure for clusters

* fixed communication issue with agency which prevented reconnect
  after an agent failure

* fixed cluster dashboard in the case that one but not all servers
  in the cluster are down

* fixed a bug with coordinators creating local database objects
  in the wrong order (_system needs to be done first)

* improved cluster dashboard


v2.1.0-rc2 (2014-05-25)
-----------------------

* fixed issue #864: Inconsistent behavior of AQL REVERSE(list) function


v2.1.0-rc1 (XXXX-XX-XX)
-----------------------

* added server-side periodic task management functions:

  - require("org/arangodb/tasks").register(): registers a periodic task
  - require("org/arangodb/tasks").unregister(): unregisters and removes a
    periodic task
  - require("org/arangodb/tasks").get(): retrieves a specific tasks or all
    existing tasks

  the previous undocumented function `internal.definePeriodic` is now
  deprecated and will be removed in a future release.

* decrease the size of some seldom used system collections on creation.

  This will make these collections use less disk space and mapped memory.

* added AQL date functions

* added AQL FLATTEN() list function

* added index memory statistics to `db.<collection>.figures()` function

  The `figures` function will now return a sub-document `indexes`, which lists
  the number of indexes in the `count` sub-attribute, and the total memory
  usage of the indexes in bytes in the `size` sub-attribute.

* added AQL CURRENT_DATABASE() function

  This function returns the current database's name.

* added AQL CURRENT_USER() function

  This function returns the current user from an AQL query. The current user is the
  username that was specified in the `Authorization` HTTP header of the request. If
  authentication is turned off or the query was executed outside a request context,
  the function will return `null`.

* fixed issue #796: Searching with newline chars broken?

  fixed slightly different handling of backslash escape characters in a few
  AQL functions. Now handling of escape sequences should be consistent, and
  searching for newline characters should work the same everywhere

* added OpenSSL version check for configure

  It will report all OpenSSL versions < 1.0.1g as being too old.
  `configure` will only complain about an outdated OpenSSL version but not stop.

* require C++ compiler support (requires g++ 4.8, clang++ 3.4 or Visual Studio 13)

* less string copying returning JSONified documents from ArangoDB, e.g. via
  HTTP GET `/_api/document/<collection>/<document>`

* issue #798: Lower case http headers from arango

  This change allows returning capitalized HTTP headers, e.g.
  `Content-Length` instead of `content-length`.
  The HTTP spec says that headers are case-insensitive, but
  in fact several clients rely on a specific case in response
  headers.
  This change will capitalize HTTP headers if the `X-Arango-Version`
  request header is sent by the client and contains a value of at
  least `20100` (for version 2.1). The default value for the
  compatibility can also be set at server start, using the
  `--server.default-api-compatibility` option.

* simplified usage of `db._createStatement()`

  Previously, the function could not be called with a query string parameter as
  follows:

      db._createStatement(queryString);

  Calling it as above resulted in an error because the function expected an
  object as its parameter. From now on, it's possible to call the function with
  just the query string.

* make ArangoDB not send back a `WWW-Authenticate` header to a client in case the
  client sends the `X-Omit-WWW-Authenticate` HTTP header.

  This is done to prevent browsers from showing their built-in HTTP authentication
  dialog for AJAX requests that require authentication.
  ArangoDB will still return an HTTP 401 (Unauthorized) if the request doesn't
  contain valid credentials, but it will omit the `WWW-Authenticate` header,
  allowing clients to bypass the browser's authentication dialog.

* added REST API method HTTP GET `/_api/job/job-id` to query the status of an
  async job without potentially fetching it from the list of done jobs

* fixed non-intuitive behavior in jobs API: previously, querying the status
  of an async job via the API HTTP PUT `/_api/job/job-id` removed a currently
  executing async job from the list of queryable jobs on the server.
  Now, when querying the result of an async job that is still executing,
  the job is kept in the list of queryable jobs so its result can be fetched
  by a subsequent request.

* use a new data structure for the edge index of an edge collection. This
  improves the performance for the creation of the edge index and in
  particular speeds up removal of edges in graphs. Note however that
  this change might change the order in which edges starting at
  or ending in a vertex are returned. However, this order was never
  guaranteed anyway and it is not sensible to guarantee any particular
  order.

* provide a size hint to edge and hash indexes when initially filling them
  this will lead to less re-allocations when populating these indexes

  this may speed up building indexes when opening an existing collection

* don't requeue identical context methods in V8 threads in case a method is
  already registered

* removed arangod command line option `--database.remove-on-compacted`

* export the sort attribute for graph traversals to the HTTP interface

* add support for arangodump/arangorestore for clusters


v2.0.8 (XXXX-XX-XX)
-------------------

* fixed too-busy iteration over skiplists

  Even when a skiplist query was restricted by a limit clause, the skiplist
  index was queried without the limit. this led to slower-than-necessary
  execution times.

* fixed timeout overflows on 32 bit systems

  this bug has led to problems when select was called with a high timeout
  value (2000+ seconds) on 32bit systems that don't have a forgiving select
  implementation. when the call was made on these systems, select failed
  so no data would be read or sent over the connection

  this might have affected some cluster-internal operations.

* fixed ETCD issues on 32 bit systems

  ETCD was non-functional on 32 bit systems at all. The first call to the
  watch API crashed it. This was because atomic operations worked on data
  structures that were not properly aligned on 32 bit systems.

* fixed issue #848: db.someEdgeCollection.inEdge does not return correct
  value when called the 2nd time after a .save to the edge collection


v2.0.7 (2014-05-05)
-------------------

* issue #839: Foxx Manager missing "unfetch"

* fixed a race condition at startup

  this fixes undefined behavior in case the logger was involved directly at
  startup, before the logger initialization code was called. This should have
  occurred only for code that was executed before the invocation of main(),
  e.g. during ctor calls of statically defined objects.


v2.0.6 (2014-04-22)
-------------------

* fixed issue #835: arangosh doesn't show correct database name



v2.0.5 (2014-04-21)
-------------------

* Fixed a caching problem in IE JS Shell

* added cancelation for async jobs

* upgraded to new gyp for V8

* new Windows installer


v2.0.4 (2014-04-14)
-------------------

* fixed cluster authentication front-end issues for Firefox and IE, there are
  still problems with Chrome


v2.0.3 (2014-04-14)
-------------------

* fixed AQL optimizer bug

* fixed front-end issues

* added password change dialog


v2.0.2 (2014-04-06)
-------------------

* during cluster startup, do not log (somewhat expected) connection errors with
  log level error, but with log level info

* fixed dashboard modals

* fixed connection check for cluster planning front end: firefox does
  not support async:false

* document how to persist a cluster plan in order to relaunch an existing
  cluster later


v2.0.1 (2014-03-31)
-------------------

* make ArangoDB not send back a `WWW-Authenticate` header to a client in case the
  client sends the `X-Omit-WWW-Authenticate` HTTP header.

  This is done to prevent browsers from showing their built-in HTTP authentication
  dialog for AJAX requests that require authentication.
  ArangoDB will still return an HTTP 401 (Unauthorized) if the request doesn't
  contain valid credentials, but it will omit the `WWW-Authenticate` header,
  allowing clients to bypass the browser's authentication dialog.

* fixed isses in arango-dfdb:

  the dfdb was not able to unload certain system collections, so these couldn't be
  inspected with the dfdb sometimes. Additionally, it did not truncate corrupt
  markers from datafiles under some circumstances

* added `changePassword` attribute for users

* fixed non-working "save" button in collection edit view of web interface
  clicking the save button did nothing. one had to press enter in one of the input
  fields to send modified form data

* fixed V8 compile error on MacOS X

* prevent `body length: -9223372036854775808` being logged in development mode for
  some Foxx HTTP responses

* fixed several bugs in web interface dashboard

* fixed issue #783: coffee script not working in manifest file

* fixed issue #783: coffee script not working in manifest file

* fixed issue #781: Cant save current query from AQL editor ui

* bumped version in `X-Arango-Version` compatibility header sent by arangosh and other
  client tools from `1.5` to `2.0`.

* fixed startup options for arango-dfdb, added details option for arango-dfdb

* fixed display of missing error messages and codes in arangosh

* when creating a collection via the web interface, the collection type was always
  "document", regardless of the user's choice


v2.0.0 (2014-03-10)
-------------------

* first 2.0 release


v2.0.0-rc2 (2014-03-07)
-----------------------

* fixed cluster authorization


v2.0.0-rc1 (2014-02-28)
-----------------------

* added sharding :-)

* added collection._dbName attribute to query the name of the database from a collection

  more detailed documentation on the sharding and cluster features can be found in the user
  manual, section **Sharding**

* INCOMPATIBLE CHANGE: using complex values in AQL filter conditions with operators other
  than equality (e.g. >=, >, <=, <) will disable usage of skiplist indexes for filter
  evaluation.

  For example, the following queries will be affected by change:

      FOR doc IN docs FILTER doc.value < { foo: "bar" } RETURN doc
      FOR doc IN docs FILTER doc.value >= [ 1, 2, 3 ] RETURN doc

  The following queries will not be affected by the change:

      FOR doc IN docs FILTER doc.value == 1 RETURN doc
      FOR doc IN docs FILTER doc.value == "foo" RETURN doc
      FOR doc IN docs FILTER doc.value == [ 1, 2, 3 ] RETURN doc
      FOR doc IN docs FILTER doc.value == { foo: "bar" } RETURN doc

* INCOMPATIBLE CHANGE: removed undocumented method `collection.saveOrReplace`

  this feature was never advertised nor documented nor tested.

* INCOMPATIBLE CHANGE: removed undocumented REST API method `/_api/simple/BY-EXAMPLE-HASH`

  this feature was never advertised nor documented nor tested.

* added explicit startup parameter `--server.reuse-address`

  This flag can be used to control whether sockets should be acquired with the SO_REUSEADDR
  flag.

  Regardless of this setting, sockets on Windows are always acquired using the
  SO_EXCLUSIVEADDRUSE flag.

* removed undocumented REST API method GET `/_admin/database-name`

* added user validation API at POST `/_api/user/<username>`

* slightly improved users management API in `/_api/user`:

  Previously, when creating a new user via HTTP POST, the username needed to be
  passed in an attribute `username`. When users were returned via this API,
  the usernames were returned in an attribute named `user`. This was slightly
  confusing and was changed in 2.0 as follows:

  - when adding a user via HTTP POST, the username can be specified in an attribute
  `user`. If this attribute is not used, the API will look into the attribute `username`
  as before and use that value.
  - when users are returned via HTTP GET, the usernames are still returned in an
    attribute `user`.

  This change should be fully downwards-compatible with the previous version of the API.

* added AQL SLICE function to extract slices from lists

* made module loader more node compatible

* the startup option `--javascript.package-path` for arangosh is now deprecated and does
  nothing. Using it will not cause an error, but the option is ignored.

* added coffee script support

* Several UI improvements.

* Exchanged icons in the graphviewer toolbar

* always start networking and HTTP listeners when starting the server (even in
  console mode)

* allow vertex and edge filtering with user-defined functions in TRAVERSAL,
  TRAVERSAL_TREE and SHORTEST_PATH AQL functions:

      // using user-defined AQL functions for edge and vertex filtering
      RETURN TRAVERSAL(friends, friendrelations, "friends/john", "outbound", {
        followEdges: "myfunctions::checkedge",
        filterVertices: "myfunctions::checkvertex"
      })

      // using the following custom filter functions
      var aqlfunctions = require("org/arangodb/aql/functions");
      aqlfunctions.register("myfunctions::checkedge", function (config, vertex, edge, path) {
        return (edge.type !== 'dislikes'); // don't follow these edges
      }, false);

      aqlfunctions.register("myfunctions::checkvertex", function (config, vertex, path) {
        if (vertex.isDeleted || ! vertex.isActive) {
          return [ "prune", "exclude" ]; // exclude these and don't follow them
        }
        return [ ]; // include everything else
      }, false);

* fail if invalid `strategy`, `order` or `itemOrder` attribute values
  are passed to the AQL TRAVERSAL function. Omitting these attributes
  is not considered an error, but specifying an invalid value for any
  of these attributes will make an AQL query fail.

* issue #751: Create database through API should return HTTP status code 201

  By default, the server now returns HTTP 201 (created) when creating a new
  database successfully. To keep compatibility with older ArangoDB versions, the
  startup parameter `--server.default-api-compatibility` can be set to a value
  of `10400` to indicate API compatibility with ArangoDB 1.4. The compatibility
  can also be enforced by setting the `X-Arango-Version` HTTP header in a
  client request to this API on a per-request basis.

* allow direct access from the `db` object to collections whose names start
  with an underscore (e.g. db._users).

  Previously, access to such collections via the `db` object was possible from
  arangosh, but not from arangod (and thus Foxx and actions). The only way
  to access such collections from these places was via the `db._collection(<name>)`
  workaround.

* allow `\n` (as well as `\r\n`) as line terminator in batch requests sent to
  `/_api/batch` HTTP API.

* use `--data-binary` instead of `--data` parameter in generated cURL examples

* issue #703: Also show path of logfile for fm.config()

* issue #675: Dropping a collection used in "graph" module breaks the graph

* added "static" Graph.drop() method for graphs API

* fixed issue #695: arangosh server.password error

* use pretty-printing in `--console` mode by default

* simplified ArangoDB startup options

  Some startup options are now superfluous or their usage is simplified. The
  following options have been changed:

  * `--javascript.modules-path`: this option has been removed. The modules paths
    are determined by arangod and arangosh automatically based on the value of
    `--javascript.startup-directory`.

    If the option is set on startup, it is ignored so startup will not abort with
    an error `unrecognized option`.

  * `--javascript.action-directory`: this option has been removed. The actions
    directory is determined by arangod automatically based on the value of
    `--javascript.startup-directory`.

    If the option is set on startup, it is ignored so startup will not abort with
    an error `unrecognized option`.

  * `--javascript.package-path`: this option is still available but it is not
    required anymore to set the standard package paths (e.g. `js/npm`). arangod
    will automatically use this standard package path regardless of whether it
    was specified via the options.

    It is possible to use this option to add additional package paths to the
    standard value.

  Configuration files included with arangod are adjusted accordingly.

* layout of the graphs tab adapted to better fit with the other tabs

* database selection is moved to the bottom right corner of the web interface

* removed priority queue index type

  this feature was never advertised nor documented nor tested.

* display internal attributes in document source view of web interface

* removed separate shape collections

  When upgrading to ArangoDB 2.0, existing collections will be converted to include
  shapes and attribute markers in the datafiles instead of using separate files for
  shapes.

  When a collection is converted, existing shapes from the SHAPES directory will
  be written to a new datafile in the collection directory, and the SHAPES directory
  will be removed afterwards.

  This saves up to 2 MB of memory and disk space for each collection
  (savings are higher, the less different shapes there are in a collection).
  Additionally, one less file descriptor per opened collection will be used.

  When creating a new collection, the amount of sync calls may be reduced. The same
  may be true for documents with yet-unknown shapes. This may help performance
  in these cases.

* added AQL functions `NTH` and `POSITION`

* added signal handler for arangosh to save last command in more cases

* added extra prompt placeholders for arangosh:
  - `%e`: current endpoint
  - `%u`: current user

* added arangosh option `--javascript.gc-interval` to control amount of
  garbage collection performed by arangosh

* fixed issue #651: Allow addEdge() to take vertex ids in the JS library

* removed command-line option `--log.format`

  In previous versions, this option did not have an effect for most log messages, so
  it got removed.

* removed C++ logger implementation

  Logging inside ArangoDB is now done using the LOG_XXX() macros. The LOGGER_XXX()
  macros are gone.

* added collection status "loading"


v1.4.16 (XXXX-XX-XX)
--------------------

* fixed too eager datafile deletion

  this issue could have caused a crash when the compaction had marked datafiles as obsolete
  and they were removed while "old" temporary query results still pointed to the old datafile
  positions

* fixed issue #826: Replication fails when a collection's configuration changes


v1.4.15 (2014-04-19)
--------------------

* bugfix for AQL query optimizer

  the following type of query was too eagerly optimized, leading to errors in code-generation:

      LET a = (FOR i IN [] RETURN i) LET b = (FOR i IN [] RETURN i) RETURN 1

  the problem occurred when both lists in the subqueries were empty. In this case invalid code
  was generated and the query couldn't be executed.


v1.4.14 (2014-04-05)
--------------------

* fixed race conditions during shape / attribute insertion

  A race condition could have led to spurious `cannot find attribute #xx` or
  `cannot find shape #xx` (where xx is a number) warning messages being logged
  by the server. This happened when a new attribute was inserted and at the same
  time was queried by another thread.

  Also fixed a race condition that may have occurred when a thread tried to
  access the shapes / attributes hash tables while they were resized. In this
  cases, the shape / attribute may have been hashed to a wrong slot.

* fixed a memory barrier / cpu synchronization problem with libev, affecting
  Windows with Visual Studio 2013 (probably earlier versions are affected, too)

  The issue is described in detail here:
  http://lists.schmorp.de/pipermail/libev/2014q1/002318.html


v1.4.13 (2014-03-14)
--------------------

* added diagnostic output for Foxx application upload

* allow dump & restore from ArangoDB 1.4 with an ArangoDB 2.0 server

* allow startup options `temp-path` and `default-language` to be specified from the arangod
  configuration file and not only from the command line

* fixed too eager compaction

  The compaction will now wait for several seconds before trying to re-compact the same
  collection. Additionally, some other limits have been introduced for the compaction.


v1.4.12 (2014-03-05)
--------------------

* fixed display bug in web interface which caused the following problems:
  - documents were displayed in web interface as being empty
  - document attributes view displayed many attributes with content "undefined"
  - document source view displayed many attributes with name "TYPEOF" and value "undefined"
  - an alert popping up in the browser with message "Datatables warning..."

* re-introduced old-style read-write locks to supports Windows versions older than
  Windows 2008R2 and Windows 7. This should re-enable support for Windows Vista and
  Windows 2008.


v1.4.11 (2014-02-27)
--------------------

* added SHORTEST_PATH AQL function

  this calculates the shortest paths between two vertices, using the Dijkstra
  algorithm, employing a min-heap

  By default, ArangoDB does not know the distance between any two vertices and
  will use a default distance of 1. A custom distance function can be registered
  as an AQL user function to make the distance calculation use any document
  attributes or custom logic:

      RETURN SHORTEST_PATH(cities, motorways, "cities/CGN", "cities/MUC", "outbound", {
        paths: true,
        distance: "myfunctions::citydistance"
      })

      // using the following custom distance function
      var aqlfunctions = require("org/arangodb/aql/functions");
      aqlfunctions.register("myfunctions::distance", function (config, vertex1, vertex2, edge) {
        return Math.sqrt(Math.pow(vertex1.x - vertex2.x) + Math.pow(vertex1.y - vertex2.y));
      }, false);

* fixed bug in Graph.pathTo function

* fixed small memleak in AQL optimizer

* fixed access to potentially uninitialized variable when collection had a cap constraint


v1.4.10 (2014-02-21)
--------------------

* fixed graph constructor to allow graph with some parameter to be used

* added node.js "events" and "stream"

* updated npm packages

* added loading of .json file

* Fixed http return code in graph api with waitForSync parameter.

* Fixed documentation in graph, simple and index api.

* removed 2 tests due to change in ruby library.

* issue #756: set access-control-expose-headers on CORS response

  the following headers are now whitelisted by ArangoDB in CORS responses:
  - etag
  - content-encoding
  - content-length
  - location
  - server
  - x-arango-errors
  - x-arango-async-id


v1.4.9 (2014-02-07)
-------------------

* return a document's current etag in response header for HTTP HEAD requests on
  documents that return an HTTP 412 (precondition failed) error. This allows
  retrieving the document's current revision easily.

* added AQL function `SKIPLIST` to directly access skiplist indexes from AQL

  This is a shortcut method to use a skiplist index for retrieving specific documents in
  indexed order. The function capability is rather limited, but it may be used
  for several cases to speed up queries. The documents are returned in index order if
  only one condition is used.

      /* return all documents with mycollection.created > 12345678 */
      FOR doc IN SKIPLIST(mycollection, { created: [[ '>', 12345678 ]] })
        RETURN doc

      /* return first document with mycollection.created > 12345678 */
      FOR doc IN SKIPLIST(mycollection, { created: [[ '>', 12345678 ]] }, 0, 1)
        RETURN doc

      /* return all documents with mycollection.created between 12345678 and 123456790 */
      FOR doc IN SKIPLIST(mycollection, { created: [[ '>', 12345678 ], [ '<=', 123456790 ]] })
        RETURN doc

      /* return all documents with mycollection.a equal 1 and .b equal 2 */
      FOR doc IN SKIPLIST(mycollection, { a: [[ '==', 1 ]], b: [[ '==', 2 ]] })
        RETURN doc

  The function requires a skiplist index with the exact same attributes to
  be present on the specified collection. All attributes present in the skiplist
  index must be specified in the conditions specified for the `SKIPLIST` function.
  Attribute declaration order is important, too: attributes must be specified in the
  same order in the condition as they have been declared in the skiplist index.

* added command-line option `--server.disable-authentication-unix-sockets`

  with this option, authentication can be disabled for all requests coming
  in via UNIX domain sockets, enabling clients located on the same host as
  the ArangoDB server to connect without authentication.
  Other connections (e.g. TCP/IP) are not affected by this option.

  The default value for this option is `false`.
  Note: this option is only supported on platforms that support Unix domain
  sockets.

* call global arangod instance destructor on shutdown

* issue #755: TRAVERSAL does not use strategy, order and itemOrder options

  these options were not honored when configuring a traversal via the AQL
  TRAVERSAL function. Now, these options are used if specified.

* allow vertex and edge filtering with user-defined functions in TRAVERSAL,
  TRAVERSAL_TREE and SHORTEST_PATH AQL functions:

      // using user-defined AQL functions for edge and vertex filtering
      RETURN TRAVERSAL(friends, friendrelations, "friends/john", "outbound", {
        followEdges: "myfunctions::checkedge",
        filterVertices: "myfunctions::checkvertex"
      })

      // using the following custom filter functions
      var aqlfunctions = require("org/arangodb/aql/functions");
      aqlfunctions.register("myfunctions::checkedge", function (config, vertex, edge, path) {
        return (edge.type !== 'dislikes'); // don't follow these edges
      }, false);

      aqlfunctions.register("myfunctions::checkvertex", function (config, vertex, path) {
        if (vertex.isDeleted || ! vertex.isActive) {
          return [ "prune", "exclude" ]; // exclude these and don't follow them
        }
        return [ ]; // include everything else
      }, false);

* issue #748: add vertex filtering to AQL's TRAVERSAL[_TREE]() function


v1.4.8 (2014-01-31)
-------------------

* install foxx apps in the web interface

* fixed a segfault in the import API


v1.4.7 (2014-01-23)
-------------------

* issue #744: Add usage example arangoimp from Command line

* issue #738: added __dirname, __filename pseudo-globals. Fixes #733. (@by pluma)

* mount all Foxx applications in system apps directory on startup


v1.4.6 (2014-01-20)
-------------------

* issue #736: AQL function to parse collection and key from document handle

* added fm.rescan() method for Foxx-Manager

* fixed issue #734: foxx cookie and route problem

* added method `fm.configJson` for arangosh

* include `startupPath` in result of API `/_api/foxx/config`


v1.4.5 (2014-01-15)
-------------------

* fixed issue #726: Alternate Windows Install Method

* fixed issue #716: dpkg -P doesn't remove everything

* fixed bugs in description of HTTP API `_api/index`

* fixed issue #732: Rest API GET revision number

* added missing documentation for several methods in HTTP API `/_api/edge/...`

* fixed typos in description of HTTP API `_api/document`

* defer evaluation of AQL subqueries and logical operators (lazy evaluation)

* Updated font in WebFrontend, it now contains a version that renders properly on Windows

* generally allow function return values as call parameters to AQL functions

* fixed potential deadlock in global context method execution

* added override file "arangod.conf.local" (and co)


v1.4.4 (2013-12-24)
-------------------

* uid and gid are now set in the scripts, there is no longer a separate config file for
  arangod when started from a script

* foxx-manager is now an alias for arangosh

* arango-dfdb is now an alias for arangod, moved from bin to sbin

* changed from readline to linenoise for Windows

* added --install-service and --uninstall-service for Windows

* removed --daemon and --supervisor for Windows

* arangosh and arangod now uses the config-file which maps the binary name, i. e. if you
  rename arangosh to foxx-manager it will use the config file foxx-manager.conf

* fixed lock file for Windows

* fixed issue #711, #687: foxx-manager throws internal errors

* added `--server.ssl-protocol` option for client tools
  this allows connecting from arangosh, arangoimp, arangoimp etc. to an ArangoDB
  server that uses a non-default value for `--server.ssl-protocol`. The default
  value for the SSL protocol is 4 (TLSv1). If the server is configured to use a
  different protocol, it was not possible to connect to it with the client tools.

* added more detailed request statistics

  This adds the number of async-executed HTTP requests plus the number of HTTP
  requests per individual HTTP method type.

* added `--force` option for arangorestore
  this option allows continuing a restore operation even if the server reports errors
  in the middle of the restore operation

* better error reporting for arangorestore
  in case the server returned an HTTP error, arangorestore previously reported this
  error as `internal error` without any details only. Now server-side errors are
  reported by arangorestore with the server's error message

* include more system collections in dumps produced by arangodump
  previously some system collections were intentionally excluded from dumps, even if the
  dump was run with `--include-system-collections`. for example, the collections `_aal`,
  `_modules`, `_routing`, and `_users` were excluded. This makes sense in a replication
  context but not always in a dump context.
  When specifying `--include-system-collections`, arangodump will now include the above-
  mentioned collections in the dump, too. Some other system collections are still excluded
  even when the dump is run with `--include-system-collections`, for example `_replication`
  and `_trx`.

* fixed issue #701: ArangoStatement undefined in arangosh

* fixed typos in configuration files


v1.4.3 (2013-11-25)
-------------------

* fixed a segfault in the AQL optimizer, occurring when a constant non-list value was
  used on the right-hand side of an IN operator that had a collection attribute on the
  left-hand side

* issue #662:

  Fixed access violation errors (crashes) in the Windows version, occurring under some
  circumstances when accessing databases with multiple clients in parallel

* fixed issue #681: Problem with ArchLinux PKGBUILD configuration


v1.4.2 (2013-11-20)
-------------------

* fixed issue #669: Tiny documentation update

* ported Windows version to use native Windows API SRWLocks (slim read-write locks)
  and condition variables instead of homemade versions

  MSDN states the following about the compatibility of SRWLocks and Condition Variables:

      Minimum supported client:
      Windows Server 2008 [desktop apps | Windows Store apps]

      Minimum supported server:
      Windows Vista [desktop apps | Windows Store apps]

* fixed issue #662: ArangoDB on Windows hanging

  This fixes a deadlock issue that occurred on Windows when documents were written to
  a collection at the same time when some other thread tried to drop the collection.

* fixed file-based logging in Windows

  the logger complained on startup if the specified log file already existed

* fixed startup of server in daemon mode (`--daemon` startup option)

* fixed a segfault in the AQL optimizer

* issue #671: Method graph.measurement does not exist

* changed Windows condition variable implementation to use Windows native
  condition variables

  This is an attempt to fix spurious Windows hangs as described in issue #662.

* added documentation for JavaScript traversals

* added --code-page command-line option for Windows version of arangosh

* fixed a problem when creating edges via the web interface.

  The problem only occurred if a collection was created with type "document
  collection" via the web interface, and afterwards was dropped and re-created
  with type "edge collection". If the web interface page was not reloaded,
  the old collection type (document) was cached, making the subsequent creation
  of edges into the (seeming-to-be-document) collection fail.

  The fix is to not cache the collection type in the web interface. Users of
  an older version of the web interface can reload the collections page if they
  are affected.

* fixed a caching problem in arangosh: if a collection was created using the web
  interface, and then removed via arangosh, arangosh did not actually drop the
  collection due to caching.

  Because the `drop` operation was not carried out, this caused misleading error
  messages when trying to re-create the collection (e.g. `cannot create collection:
  duplicate name`).

* fixed ALT-introduced characters for arangosh console input on Windows

  The Windows readline port was not able to handle characters that are built
  using CTRL or ALT keys. Regular characters entered using the CTRL or ALT keys
  were silently swallowed and not passed to the terminal input handler.

  This did not seem to cause problems for the US keyboard layout, but was a
  severe issue for keyboard layouts that require the ALT (or ALT-GR) key to
  construct characters. For example, entering the character `{` with a German
  keyboard layout requires pressing ALT-GR + 9.

* fixed issue #665: Hash/skiplist combo madness bit my ass

  this fixes a problem with missing/non-deterministic rollbacks of inserts in
  case of a unique constraint violation into a collection with multiple secondary
  indexes (with at least one of them unique)

* fixed issue #664: ArangoDB installer on Windows requires drive c:

* partly fixed issue #662: ArangoDB on Windows hanging

  This fixes dropping databases on Windows. In previous 1.4 versions on Windows,
  one shape collection file was not unloaded and removed when dropping a database,
  leaving one directory and one shape collection file in the otherwise-dropped
  database directory.

* fixed issue #660: updated documentation on indexes


v1.4.1 (2013-11-08)
-------------------

* performance improvements for skip-list deletes


v1.4.1-rc1 (2013-11-07)
-----------------------

* fixed issue #635: Web-Interface should have a "Databases" Menu for Management

* fixed issue #624: Web-Interface is missing a Database selector

* fixed segfault in bitarray query

* fixed issue #656: Cannot create unique index through web interface

* fixed issue #654: bitarray index makes server down

* fixed issue #653: Slow query

* fixed issue #650: Randomness of any() should be improved

* made AQL `DOCUMENT()` function polymorphic and work with just one parameter.

  This allows using the `DOCUMENT` function like this:

      DOCUMENT('users/john')
      DOCUMENT([ 'users/john', 'users/amy' ])

  in addition to the existing use cases:

      DOCUMENT(users, 'users/john')
      DOCUMENT(users, 'john')
      DOCUMENT(users, [ 'users/john' ])
      DOCUMENT(users, [ 'users/john', 'users/amy' ])
      DOCUMENT(users, [ 'john', 'amy' ])

* simplified usage of ArangoDB batch API

  It is not necessary anymore to send the batch boundary in the HTTP `Content-Type`
  header. Previously, the batch API expected the client to send a Content-Type header
  of`multipart/form-data; boundary=<some boundary value>`. This is still supported in
  ArangoDB 2.0, but clients can now also omit this header. If the header is not
  present in a client request, ArangoDB will ignore the request content type and
  read the MIME boundary from the beginning of the request body.

  This also allows using the batch API with the Swagger "Try it out" feature (which is
  not too good at sending a different or even dynamic content-type request header).

* added API method GET `/_api/database/user`

  This returns the list of databases a specific user can see without changing the
  username/passwd.

* issue #424: Documentation about IDs needs to be upgraded


v1.4.0 (2013-10-29)
-------------------

* fixed issue #648: /batch API is missing from Web Interface API Documentation (Swagger)

* fixed issue #647: Icon tooltips missing

* fixed issue #646: index creation in web interface

* fixed issue #645: Allow jumping from edge to linked vertices

* merged PR for issue #643: Some minor corrections and a link to "Downloads"

* fixed issue #642: Completion of error handling

* fixed issue #639: compiling v1.4 on maverick produces warnings on -Wstrict-null-sentinel

* fixed issue #634: Web interface bug: Escape does not always propagate

* fixed issue #620: added startup option `--server.default-api-compatibility`

  This adds the following changes to the ArangoDB server and clients:
  - the server provides a new startup option `--server.default-api-compatibility`.
    This option can be used to determine the compatibility of (some) server API
    return values. The value for this parameter is a server version number,
    calculated as follows: `10000 * major + 100 * minor` (e.g. `10400` for ArangoDB
    1.3). The default value is `10400` (1.4), the minimum allowed value is `10300`
    (1.3).

    When setting this option to a value lower than the current server version,
    the server might respond with old-style results to "old" clients, increasing
    compatibility with "old" (non-up-to-date) clients.

  - the server will on each incoming request check for an HTTP header
    `x-arango-version`. Clients can optionally set this header to the API
    version number they support. For example, if a client sends the HTTP header
    `x-arango-version: 10300`, the server will pick this up and might send ArangoDB
    1.3-style responses in some situations.

    Setting either the startup parameter or using the HTTP header (or both) allows
    running "old" clients with newer versions of ArangoDB, without having to adjust
    the clients too much.

  - the `location` headers returned by the server for the APIs `/_api/document/...`
    and `/_api/collection/...` will have different values depending on the used API
    version. If the API compatibility is `10300`, the `location` headers returned
    will look like this:

        location: /_api/document/....

    whereas when an API compatibility of `10400` or higher is used, the `location`
    headers will look like this:

        location: /_db/<database name>/_api/document/...

  Please note that even in the presence of this, old API versions still may not
  be supported forever by the server.

* fixed issue #643: Some minor corrections and a link to "Downloads" by @frankmayer

* started issue #642: Completion of error handling

* fixed issue #639: compiling v1.4 on maverick produces warnings on
  -Wstrict-null-sentinel

* fixed issue #621: Standard Config needs to be fixed

* added function to manage indexes (web interface)

* improved server shutdown time by signaling shutdown to applicationserver,
  logging, cleanup and compactor threads

* added foxx-manager `replace` command

* added foxx-manager `installed` command (a more intuitive alias for `list`)

* fixed issue #617: Swagger API is missing '/_api/version'

* fixed issue #615: Swagger API: Some commands have no parameter entry forms

* fixed issue #614: API : Typo in : Request URL /_api/database/current

* fixed issue #609: Graph viz tool - different background color

* fixed issue #608: arangosh config files - eventually missing in the manual

* fixed issue #607: Admin interface: no core documentation

* fixed issue #603: Aardvark Foxx App Manager

* fixed a bug in type-mapping between AQL user functions and the AQL layer

  The bug caused errors like the following when working with collection documents
  in an AQL user function:

      TypeError: Cannot assign to read only property '_id' of #<ShapedJson>

* create less system collections when creating a new database

  This is achieved by deferring collection creation until the collections are actually
  needed by ArangoDB. The following collections are affected by the change:
  - `_fishbowl`
  - `_structures`


v1.4.0-beta2 (2013-10-14)
-------------------------

* fixed compaction on Windows

  The compaction on Windows did not ftruncate the cleaned datafiles to a smaller size.
  This has been fixed so not only the content of the files is cleaned but also files
  are re-created with potentially smaller sizes.

* only the following system collections will be excluded from replication from now on:
  - `_replication`
  - `_trx`
  - `_users`
  - `_aal`
  - `_fishbowl`
  - `_modules`
  - `_routing`

  Especially the following system collections will now be included in replication:
  - `_aqlfunctions`
  - `_graphs`

  In previous versions of ArangoDB, all system collections were excluded from the
  replication.

  The change also caused a change in the replication logger and applier:
  in previous versions of ArangoDB, only a collection's id was logged for an operation.
  This has not caused problems for non-system collections but for system collections
  there ids might differ. In addition to a collection id ArangoDB will now also log the
  name of a collection for each replication event.

  The replication applier will now look for the collection name attribute in logged
  events preferably.

* added database selection to arango-dfdb

* provide foxx-manager, arangodump, and arangorestore in Windows build

* ArangoDB 1.4 will refuse to start if option `--javascript.app-path` is not set.

* added startup option `--server.allow-method-override`

  This option can be set to allow overriding the HTTP request method in a request using
  one of the following custom headers:

  - x-http-method-override
  - x-http-method
  - x-method-override

  This allows bypassing proxies and tools that would otherwise just let certain types of
  requests pass. Enabling this option may impose a security risk, so it should only be
  used in very controlled environments.

  The default value for this option is `false` (no method overriding allowed).

* added "details" URL parameter for bulk import API

  Setting the `details` URL parameter to `true` in a call to POST `/_api/import` will make
  the import return details about non-imported documents in the `details` attribute. If
  `details` is `false` or omitted, no `details` attribute will be present in the response.
  This is the same behavior that previous ArangoDB versions exposed.

* added "complete" option for bulk import API

  Setting the `complete` URL parameter to `true` in a call to POST `/_api/import` will make
  the import completely fail if at least one of documents cannot be imported successfully.

  It defaults to `false`, which will make ArangoDB continue importing the other documents
  from the import even if some documents cannot be imported. This is the same behavior that
  previous ArangoDB versions exposed.

* added missing swagger documentation for `/_api/log`

* calling `/_api/logs` (or `/_admin/logs`) is only permitted from the `_system` database now.

  Calling this API method for/from other database will result in an HTTP 400.

' ported fix from https://github.com/novus/nvd3/commit/0894152def263b8dee60192f75f66700cea532cc

  This prevents JavaScript errors from occurring in Chrome when in the admin interface,
  section "Dashboard".

* show current database name in web interface (bottom right corner)

* added missing documentation for /_api/import in swagger API docs

* allow specification of database name for replication sync command replication applier

  This allows syncing from a master database with a different name than the slave database.

* issue #601: Show DB in prompt

  arangosh now displays the database name as part of the prompt by default.

  Can change the prompt by using the `--prompt` option, e.g.

      > arangosh --prompt "my db is named \"%d\"> "


v1.4.0-beta1 (2013-10-01)
-------------------------

* make the Foxx manager use per-database app directories

  Each database now has its own subdirectory for Foxx applications. Each database
  can thus use different Foxx applications if required. A Foxx app for a specific
  database resides in `<app-path>/databases/<database-name>/<app-name>`.

  System apps are shared between all databases. They reside in `<app-path>/system/<app-name>`.

* only trigger an engine reset in development mode for URLs starting with `/dev/`

  This prevents ArangoDB from reloading all Foxx applications when it is not
  actually necessary.

* changed error code from 10 (bad parameter) to 1232 (invalid key generator) for
  errors that are due to an invalid key generator specification when creating a new
  collection

* automatic detection of content-type / mime-type for Foxx assets based on filenames,
  added possibility to override auto detection

* added endpoint management API at `/_api/endpoint`

* changed HTTP return code of PUT `/_api/cursor` from 400 to 404 in case a
  non-existing cursor is referred to

* issue #360: added support for asynchronous requests

  Incoming HTTP requests with the headers `x-arango-async: true` or
  `x-arango-async: store` will be answered by the server instantly with a generic
  HTTP 202 (Accepted) response.

  The actual requests will be queued and processed by the server asynchronously,
  allowing the client to continue sending other requests without waiting for the
  server to process the actually requested operation.

  The exact point in time when a queued request is executed is undefined. If an
  error occurs during execution of an asynchronous request, the client will not
  be notified by the server.

  The maximum size of the asynchronous task queue can be controlled using the new
  option `--scheduler.maximal-queue-size`. If the queue contains this many number of
  tasks and a new asynchronous request comes in, the server will reject it with an
  HTTP 500 (internal server error) response.

  Results of incoming requests marked with header `x-arango-async: true` will be
  discarded by the server immediately. Clients have no way of accessing the result
  of such asynchronously executed request. This is just _fire and forget_.

  To later retrieve the result of an asynchronously executed request, clients can
  mark a request with the header `x-arango-async: keep`. This makes the server
  store the result of the request in memory until explicitly fetched by a client
  via the `/_api/job` API. The `/_api/job` API also provides methods for basic
  inspection of which pending or already finished requests there are on the server,
  plus ways for garbage collecting unneeded results.

* Added new option `--scheduler.maximal-queue-size`.

* issue #590: Manifest Lint

* added data dump and restore tools, arangodump and arangorestore.

  arangodump can be used to create a logical dump of an ArangoDB database, or
  just dedicated collections. It can be used to dump both a collection's structure
  (properties and indexes) and data (documents).

  arangorestore can be used to restore data from a dump created with arangodump.
  arangorestore currently does not re-create any indexes, and doesn't yet handle
  referenced documents in edges properly when doing just partial restores.
  This will be fixed until 1.4 stable.

* introduced `--server.database` option for arangosh, arangoimp, and arangob.

  The option allows these client tools to use a certain database for their actions.
  In arangosh, the current database can be switched at any time using the command

      db._useDatabase(<name>);

  When no database is specified, all client tools will assume they should use the
  default database `_system`. This is done for downwards-compatibility reasons.

* added basic multi database support (alpha)

  New databases can be created using the REST API POST `/_api/database` and the
  shell command `db._createDatabase(<name>)`.

  The default database in ArangoDB is called `_system`. This database is always
  present and cannot be deleted by the user. When an older version of ArangoDB is
  upgraded to 1.4, the previously only database will automatically become the
  `_system` database.

  New databases can be created with the above commands, and can be deleted with the
  REST API DELETE `/_api/database/<name>` or the shell command `db._dropDatabase(<name>);`.

  Deleting databases is still unstable in ArangoDB 1.4 alpha and might crash the
  server. This will be fixed until 1.4 stable.

  To access a specific database via the HTTP REST API, the `/_db/<name>/` prefix
  can be used in all URLs. ArangoDB will check if an incoming request starts with
  this prefix, and will automatically pick the database name from it. If the prefix
  is not there, ArangoDB will assume the request is made for the default database
  (`_system`). This is done for downwards-compatibility reasons.

  That means, the following URL pathnames are logically identical:

      /_api/document/mycollection/1234
      /_db/_system/document/mycollection/1234

  To access a different database (e.g. `test`), the URL pathname would look like this:

      /_db/test/document/mycollection/1234

  New databases can also be created and existing databases can only be dropped from
  within the default database (`_system`). It is not possible to drop the `_system`
  database itself.

  Cross-database operations are unintended and unsupported. The intention of the
  multi-database feature is to have the possibility to have a few databases managed
  by ArangoDB in parallel, but to only access one database at a time from a connection
  or a request.

  When accessing the web interface via the URL pathname `/_admin/html/` or `/_admin/aardvark`,
  the web interface for the default database (`_system`) will be displayed.
  To access the web interface for a different database, the database name can be
  put into the URLs as a prefix, e.g. `/_db/test/_admin/html` or
  `/_db/test/_admin/aardvark`.

  All internal request handlers and also all user-defined request handlers and actions
  (including Foxx) will only get to see the unprefixed URL pathnames (i.e. excluding
  any database name prefix). This is to ensure downwards-compatibility.

  To access the name of the requested database from any action (including Foxx), use
  use `req.database`.

  For example, when calling the URL `/myapp/myaction`, the content of `req.database`
  will be `_system` (the default database because no database got specified) and the
  content of `req.url` will be `/myapp/myaction`.

  When calling the URL `/_db/test/myapp/myaction`, the content of `req.database` will be
  `test`, and the content of `req.url` will still be `/myapp/myaction`.

* Foxx now excludes files starting with . (dot) when bundling assets

  This mitigates problems with editor swap files etc.

* made the web interface a Foxx application

  This change caused the files for the web interface to be moved from `html/admin` to
  `js/apps/aardvark` in the file system.

  The base URL for the admin interface changed from `_admin/html/index.html` to
  `_admin/aardvark/index.html`.

  The "old" redirection to `_admin/html/index.html` will now produce a 404 error.

  When starting ArangoDB with the `--upgrade` option, this will automatically be remedied
  by putting in a redirection from `/` to `/_admin/aardvark/index.html`, and from
  `/_admin/html/index.html` to `/_admin/aardvark/index.html`.

  This also obsoletes the following configuration (command-line) options:
  - `--server.admin-directory`
  - `--server.disable-admin-interface`

  when using these now obsolete options when the server is started, no error is produced
  for downwards-compatibility.

* changed User-Agent value sent by arangoimp, arangosh, and arangod from "VOC-Agent" to
  "ArangoDB"

* changed journal file creation behavior as follows:

  Previously, a journal file for a collection was always created when a collection was
  created. When a journal filled up and became full, the current journal was made a
  datafile, and a new (empty) journal was created automatically. There weren't many
  intended situations when a collection did not have at least one journal.

  This is changed now as follows:
  - when a collection is created, no journal file will be created automatically
  - when there is a write into a collection without a journal, the journal will be
    created lazily
  - when there is a write into a collection with a full journal, a new journal will
    be created automatically

  From the end user perspective, nothing should have changed, except that there is now
  less disk usage for empty collections. Disk usage of infrequently updated collections
  might also be reduced significantly by running the `rotate()` method of a collection,
  and not writing into a collection subsequently.

* added method `collection.rotate()`

  This allows premature rotation of a collection's current journal file into a (read-only)
  datafile. The purpose of using `rotate()` is to prematurely allow compaction (which is
  performed on datafiles only) on data, even if the journal was not filled up completely.

  Using `rotate()` may make sense in the following scenario:

      c = db._create("test");
      for (i = 0; i < 1000; ++i) {
        c.save(...); // insert lots of data here
      }

      ...
      c.truncate(); // collection is now empty
      // only data in datafiles will be compacted by following compaction runs
      // all data in the current journal would not be compacted

      // calling rotate will make the current journal a datafile, and thus make it
      // eligible for compaction
      c.rotate();

  Using `rotate()` may also be useful when data in a collection is known to not change
  in the immediate future. After having completed all write operations on a collection,
  performing a `rotate()` will reduce the size of the current journal to the actually
  required size (remember that journals are pre-allocated with a specific size) before
  making the journal a datafile. Thus `rotate()` may cause disk space savings, even if
  the datafiles does not qualify for compaction after rotation.

  Note: rotating the journal is asynchronous, so that the actual rotation may be executed
  after `rotate()` returns to the caller.

* changed compaction to merge small datafiles together (up to 3 datafiles are merged in
  a compaction run)

  In the regular case, this should leave less small datafiles stay around on disk and allow
  using less file descriptors in total.

* added AQL MINUS function

* added AQL UNION_DISTINCT function (more efficient than combination of `UNIQUE(UNION())`)

* updated mruby to 2013-08-22

* issue #587: Add db._create() in help for startup arangosh

* issue #586: Share a link on installation instructions in the User Manual

* issue #585: Bison 2.4 missing on Mac for custom build

* issue #584: Web interface images broken in devel

* issue #583: Small documentation update

* issue #581: Parameter binding for attributes

* issue #580: Small improvements (by @guidoreina)

* issue #577: Missing documentation for collection figures in implementor manual

* issue #576: Get disk usage for collections and graphs

  This extends the result of the REST API for /_api/collection/figures with
  the attributes `compactors.count`, `compactors.fileSize`, `shapefiles.count`,
  and `shapefiles.fileSize`.

* issue #575: installing devel version on mac (low prio)

* issue #574: Documentation (POST /_admin/routing/reload)

* issue #558: HTTP cursors, allow count to ignore LIMIT


v1.4.0-alpha1 (2013-08-02)
--------------------------

* added replication. check online manual for details.

* added server startup options `--server.disable-replication-logger` and
  `--server.disable-replication-applier`

* removed action deployment tool, this now handled with Foxx and its manager or
  by kaerus node utility

* fixed a server crash when using byExample / firstExample inside a transaction
  and the collection contained a usable hash/skiplist index for the example

* defineHttp now only expects a single context

* added collection detail dialog (web interface)

  Shows collection properties, figures (datafiles, journals, attributes, etc.)
  and indexes.

* added documents filter (web interface)

  Allows searching for documents based on attribute values. One or many filter
  conditions can be defined, using comparison operators such as '==', '<=', etc.

* improved AQL editor (web interface)

  Editor supports keyboard shortcuts (Submit, Undo, Redo, Select).
  Editor allows saving and reusing of user-defined queries.
  Added example queries to AQL editor.
  Added comment button.

* added document import (web interface)

  Allows upload of JSON-data from files. Files must have an extension of .json.

* added dashboard (web interface)

  Shows the status of replication and multiple system charts, e.g.
  Virtual Memory Size, Request Time, HTTP Connections etc.

* added API method `/_api/graph` to query all graphs with all properties.

* added example queries in web interface AQL editor

* added arango.reconnect(<host>) method for arangosh to dynamically switch server or
  user name

* added AQL range operator `..`

  The `..` operator can be used to easily iterate over a sequence of numeric
  values. It will produce a list of values in the defined range, with both bounding
  values included.

  Example:

      2010..2013

  will produce the following result:

      [ 2010, 2011, 2012, 2013 ]

* added AQL RANGE function

* added collection.first(count) and collection.last(count) document access functions

  These functions allow accessing the first or last n documents in a collection. The order
  is determined by document insertion/update time.

* added AQL INTERSECTION function

* INCOMPATIBLE CHANGE: changed AQL user function namespace resolution operator from `:` to `::`

  AQL user-defined functions were introduced in ArangoDB 1.3, and the namespace resolution
  operator for them was the single colon (`:`). A function call looked like this:

      RETURN mygroup:myfunc()

  The single colon caused an ambiguity in the AQL grammar, making it indistinguishable from
  named attributes or the ternary operator in some cases, e.g.

      { mygroup:myfunc ? mygroup:myfunc }

  The change of the namespace resolution operator from `:` to `::` fixes this ambiguity.

  Existing user functions in the database will be automatically fixed when starting ArangoDB
  1.4 with the `--upgrade` option. However, queries using user-defined functions need to be
  adjusted on the client side to use the new operator.

* allow multiple AQL LET declarations separated by comma, e.g.
  LET a = 1, b = 2, c = 3

* more useful AQL error messages

  The error position (line/column) is more clearly indicated for parse errors.
  Additionally, if a query references a collection that cannot be found, the error
  message will give a hint on the collection name

* changed return value for AQL `DOCUMENT` function in case document is not found

  Previously, when the AQL `DOCUMENT` function was called with the id of a document and
  the document could not be found, it returned `undefined`. This value is not part of the
  JSON type system and this has caused some problems.
  Starting with ArangoDB 1.4, the `DOCUMENT` function will return `null` if the document
  looked for cannot be found.

  In case the function is called with a list of documents, it will continue to return all
  found documents, and will not return `null` for non-found documents. This has not changed.

* added single line comments for AQL

  Single line comments can be started with a double forward slash: `//`.
  They end at the end of the line, or the end of the query string, whichever is first.

* fixed documentation issues #567, #568, #571.

* added collection.checksum(<withData>) method to calculate CRC checksums for
  collections

  This can be used to
  - check if data in a collection has changed
  - compare the contents of two collections on different ArangoDB instances

* issue #565: add description line to aal.listAvailable()

* fixed several out-of-memory situations when double freeing or invalid memory
  accesses could happen

* less msyncing during the creation of collections

  This is achieved by not syncing the initial (standard) markers in shapes collections.
  After all standard markers are written, the shapes collection will get synced.

* renamed command-line option `--log.filter` to `--log.source-filter` to avoid
  misunderstandings

* introduced new command-line option `--log.content-filter` to optionally restrict
  logging to just specific log messages (containing the filter string, case-sensitive).

  For example, to filter on just log entries which contain `ArangoDB`, use:

      --log.content-filter "ArangoDB"

* added optional command-line option `--log.requests-file` to log incoming HTTP
  requests to a file.

  When used, all HTTP requests will be logged to the specified file, containing the
  client IP address, HTTP method, requests URL, HTTP response code, and size of the
  response body.

* added a signal handler for SIGUSR1 signal:

  when ArangoDB receives this signal, it will respond all further incoming requests
  with an HTTP 503 (Service Unavailable) error. This will be the case until another
  SIGUSR1 signal is caught. This will make ArangoDB start serving requests regularly
  again. Note: this is not implemented on Windows.

* limited maximum request URI length to 16384 bytes:

  Incoming requests with longer request URIs will be responded to with an HTTP
  414 (Request-URI Too Long) error.

* require version 1.0 or 1.1 in HTTP version signature of requests sent by clients:

  Clients sending requests with a non-HTTP 1.0 or non-HTTP 1.1 version number will
  be served with an HTTP 505 (HTTP Version Not Supported) error.

* updated manual on indexes:

  using system attributes such as `_id`, `_key`, `_from`, `_to`, `_rev` in indexes is
  disallowed and will be rejected by the server. This was the case since ArangoDB 1.3,
  but was not properly documented.

* issue #563: can aal become a default object?

  aal is now a prefab object in arangosh

* prevent certain system collections from being renamed, dropped, or even unloaded.

  Which restrictions there are for which system collections may vary from release to
  release, but users should in general not try to modify system collections directly
  anyway.

  Note: there are no such restrictions for user-created collections.

* issue #559: added Foxx documentation to user manual

* added server startup option `--server.authenticate-system-only`. This option can be
  used to restrict the need for HTTP authentication to internal functionality and APIs,
  such as `/_api/*` and `/_admin/*`.
  Setting this option to `true` will thus force authentication for the ArangoDB APIs
  and the web interface, but allow unauthenticated requests for other URLs (including
  user defined actions and Foxx applications).
  The default value of this option is `false`, meaning that if authentication is turned
  on, authentication is still required for *all* incoming requests. Only by setting the
  option to `true` this restriction is lifted and authentication becomes required for
  URLs starting with `/_` only.

  Please note that authentication still needs to be enabled regularly by setting the
  `--server.disable-authentication` parameter to `false`. Otherwise no authentication
  will be required for any URLs as before.

* protect collections against unloading when there are still document barriers around.

* extended cap constraints to optionally limit the active data size in a collection to
  a specific number of bytes.

  The arguments for creating a cap constraint are now:
  `collection.ensureCapConstraint(<count>, <byteSize>);`

  It is supported to specify just a count as in ArangoDB 1.3 and before, to specify
  just a fileSize, or both. The first met constraint will trigger the automated
  document removal.

* added `db._exists(doc)` and `collection.exists(doc)` for easy document existence checks

* added API `/_api/current-database` to retrieve information about the database the
  client is currently connected to (note: the API `/_api/current-database` has been
  removed in the meantime. The functionality is accessible via `/_api/database/current`
  now).

* ensure a proper order of tick values in datafiles/journals/compactors.
  any new files written will have the _tick values of their markers in order. for
  older files, there are edge cases at the beginning and end of the datafiles when
  _tick values are not properly in order.

* prevent caching of static pages in PathHandler.
  whenever a static page is requested that is served by the general PathHandler, the
  server will respond to HTTP GET requests with a "Cache-Control: max-age=86400" header.

* added "doCompact" attribute when creating collections and to collection.properties().
  The attribute controls whether collection datafiles are compacted.

* changed the HTTP return code from 400 to 404 for some cases when there is a referral
  to a non-existing collection or document.

* introduced error code 1909 `too many iterations` that is thrown when graph traversals
  hit the `maxIterations` threshold.

* optionally limit traversals to a certain number of iterations
  the limitation can be achieved via the traversal API by setting the `maxIterations`
  attribute, and also via the AQL `TRAVERSAL` and `TRAVERSAL_TREE` functions by setting
  the same attribute. If traversals are not limited by the end user, a server-defined
  limit for `maxIterations` may be used to prevent server-side traversals from running
  endlessly.

* added graph traversal API at `/_api/traversal`

* added "API" link in web interface, pointing to REST API generated with Swagger

* moved "About" link in web interface into "links" menu

* allow incremental access to the documents in a collection from out of AQL
  this allows reading documents from a collection chunks when a full collection scan
  is required. memory usage might be must lower in this case and queries might finish
  earlier if there is an additional LIMIT statement

* changed AQL COLLECT to use a stable sort, so any previous SORT order is preserved

* issue #547: Javascript error in the web interface

* issue #550: Make AQL graph functions support key in addition to id

* issue #526: Unable to escape when an errorneous command is entered into the js shell

* issue #523: Graph and vertex methods for the javascript api

* issue #517: Foxx: Route parameters with capital letters fail

* issue #512: Binded Parameters for LIMIT


v1.3.3 (2013-08-01)
-------------------

* issue #570: updateFishbowl() fails once

* updated and fixed generated examples

* issue #559: added Foxx documentation to user manual

* added missing error reporting for errors that happened during import of edges


v1.3.2 (2013-06-21)
-------------------

* fixed memleak in internal.download()

* made the shape-collection journal size adaptive:
  if too big shapes come in, a shape journal will be created with a big-enough size
  automatically. the maximum size of a shape journal is still restricted, but to a
  very big value that should never be reached in practice.

* fixed a segfault that occurred when inserting documents with a shape size bigger
  than the default shape journal size (2MB)

* fixed a locking issue in collection.truncate()

* fixed value overflow in accumulated filesizes reported by collection.figures()

* issue #545: AQL FILTER unnecessary (?) loop

* issue #549: wrong return code with --daemon


v1.3.1 (2013-05-24)
-------------------

* removed currently unused _ids collection

* fixed usage of --temp-path in aranogd and arangosh

* issue #540: suppress return of temporary internal variables in AQL

* issue #530: ReferenceError: ArangoError is not a constructor

* issue #535: Problem with AQL user functions javascript API

* set --javascript.app-path for test execution to prevent startup error

* issue #532: Graph _edgesCache returns invalid data?

* issue #531: Arangod errors

* issue #529: Really weird transaction issue

* fixed usage of --temp-path in aranogd and arangosh


v1.3.0 (2013-05-10)
-------------------

* fixed problem on restart ("datafile-xxx is not sealed") when server was killed
  during a compaction run

* fixed leak when using cursors with very small batchSize

* issue #508: `unregistergroup` function not mentioned in http interface docs

* issue #507: GET /_api/aqlfunction returns code inside parentheses

* fixed issue #489: Bug in aal.install

* fixed issue 505: statistics not populated on MacOS


v1.3.0-rc1 (2013-04-24)
-----------------------

* updated documentation for 1.3.0

* added node modules and npm packages

* changed compaction to only compact datafiles with more at least 10% of dead
  documents (byte size-wise)

* issue #498: fixed reload of authentication info when using
  `require("org/arangodb/users").reload()`

* issue #495: Passing an empty array to create a document results in a
  "phantom" document

* added more precision for requests statistics figures

* added "sum" attribute for individual statistics results in statistics API
  at /_admin/statistics

* made "limit" an optional parameter in AQL function NEAR().
  limit can now be either omitted completely, or set to 0. If so, an internal
  default value (currently 100) will be applied for the limit.

* issue #481

* added "attributes.count" to output of `collection.figures()`
  this also affects the REST API /_api/collection/<name>/figures

* added IndexedPropertyGetter for ShapedJson objects

* added API for user-defined AQL functions

* issue #475: A better error message for deleting a non-existent graph

* issue #474: Web interface problems with the JS Shell

* added missing documentation for AQL UNION function

* added transaction support.
  This provides ACID transactions for ArangoDB. Transactions can be invoked
  using the `db._executeTransaction()` function, or the `/_api/transaction`
  REST API.

* switched to semantic versioning (at least for alpha & alpha naming)

* added saveOrReplace() for server-side JS

v1.3.alpha1 (2013-04-05)
------------------------

* cleanup of Module, Package, ArangoApp and modules "internal", "fs", "console"

* use Error instead of string in throw to allow stack-trace

* issue #454: error while creation of Collection

* make `collection.count()` not recalculate the number of documents on the fly, but
  use some internal document counters.

* issue #457: invalid string value in web interface

* make datafile id (datafile->_fid) identical to the numeric part of the filename.
  E.g. the datafile `journal-123456.db` will now have a datafile marker with the same
  fid (i.e. `123456`) instead of a different value. This change will only affect
  datafiles that are created with 1.3 and not any older files.
  The intention behind this change is to make datafile debugging easier.

* consistently discard document attributes with reserved names (system attributes)
  but without any known meaning, for example `_test`, `_foo`, ...

  Previously, these attributes were saved with the document regularly in some cases,
  but were discarded in other cases.
  Now these attributes are discarded consistently. "Real" system attributes such as
  `_key`, `_from`, `_to` are not affected and will work as before.

  Additionally, attributes with an empty name (``) are discarded when documents are
  saved.

  Though using reserved or empty attribute names in documents was not really and
  consistently supported in previous versions of ArangoDB, this change might cause
  an incompatibility for clients that rely on this feature.

* added server startup flag `--database.force-sync-properties` to force syncing of
  collection properties on collection creation, deletion and on property update.
  The default value is true to mimic the behavior of previous versions of ArangoDB.
  If set to false, collection properties are written to disk but no call to sync()
  is made.

* added detailed output of server version and components for REST APIs
  `/_admin/version` and `/_api/version`. To retrieve this extended information,
  call the REST APIs with URL parameter `details=true`.

* issue #443: For git-based builds include commit hash in version

* adjust startup log output to be more compact, less verbose

* set the required minimum number of file descriptors to 256.
  On server start, this number is enforced on systems that have rlimit. If the limit
  cannot be enforced, starting the server will fail.
  Note: 256 is considered to be the absolute minimum value. Depending on the use case
  for ArangoDB, a much higher number of file descriptors should be used.

  To avoid checking & potentially changing the number of maximum open files, use the
  startup option `--server.descriptors-minimum 0`

* fixed shapedjson to json conversion for special numeric values (NaN, +inf, -inf).
  Before, "NaN", "inf", or "-inf" were written into the JSONified output, but these
  values are not allowed in JSON. Now, "null" is written to the JSONified output as
  required.

* added AQL functions VARIANCE_POPULATION(), VARIANCE_SAMPLE(), STDDEV_POPULATION(),
  STDDEV_SAMPLE(), AVERAGE(), MEDIAN() to calculate statistical values for lists

* added AQL SQRT() function

* added AQL TRIM(), LEFT() and RIGHT() string functions

* fixed issue #436: GET /_api/document on edge

* make AQL REVERSE() and LENGTH() functions work on strings, too

* disabled DOT generation in `make doxygen`. this speeds up docs generation

* renamed startup option `--dispatcher.report-intervall` to `--dispatcher.report-interval`

* renamed startup option `--scheduler.report-intervall` to `--scheduler.report-interval`

* slightly changed output of REST API method /_admin/log.
  Previously, the log messages returned also contained the date and log level, now
  they will only contain the log message, and no date and log level information.
  This information can be re-created by API users from the `timestamp` and `level`
  attributes of the result.

* removed configure option `--enable-zone-debug`
  memory zone debugging is now automatically turned on when compiling with ArangoDB
  `--enable-maintainer-mode`

* removed configure option `--enable-arangob`
  arangob is now always included in the build


v1.2.3 (XXXX-XX-XX)
-------------------

* added optional parameter `edgexamples` for AQL function EDGES() and NEIGHBORS()

* added AQL function NEIGHBORS()

* added freebsd support

* fixed firstExample() query with `_id` and `_key` attributes

* issue triAGENS/ArangoDB-PHP#55: AQL optimizer may have mis-optimized duplicate
  filter statements with limit


v1.2.2 (2013-03-26)
-------------------

* fixed save of objects with common sub-objects

* issue #459: fulltext internal memory allocation didn't scale well
  This fix improves loading times for collections with fulltext indexes that have
  lots of equal words indexed.

* issue #212: auto-increment support

  The feature can be used by creating a collection with the extra `keyOptions`
  attribute as follows:

      db._create("mycollection", { keyOptions: { type: "autoincrement", offset: 1, increment: 10, allowUserKeys: true } });

  The `type` attribute will make sure the keys will be auto-generated if no
  `_key` attribute is specified for a document.

  The `allowUserKeys` attribute determines whether users might still supply own
  `_key` values with documents or if this is considered an error.

  The `increment` value determines the actual increment value, whereas the `offset`
  value can be used to seed to value sequence with a specific starting value.
  This will be useful later in a multi-master setup, when multiple servers can use
  different auto-increment seed values and thus generate non-conflicting auto-increment values.

  The default values currently are:

  - `allowUserKeys`: `true`
  - `offset`: `0`
  - `increment`: `1`

  The only other available key generator type currently is `traditional`.
  The `traditional` key generator will auto-generate keys in a fashion as ArangoDB
  always did (some increasing integer value, with a more or less unpredictable
  increment value).

  Note that for the `traditional` key generator there is only the option to disallow
  user-supplied keys and give the server the sole responsibility for key generation.
  This can be achieved by setting the `allowUserKeys` property to `false`.

  This change also introduces the following errors that API implementors may want to check
  the return values for:

  - 1222: `document key unexpected`: will be raised when a document is created with
    a `_key` attribute, but the underlying collection was set up with the `keyOptions`
    attribute `allowUserKeys: false`.

  - 1225: `out of keys`: will be raised when the auto-increment key generator runs
    out of keys. This may happen when the next key to be generated is 2^64 or higher.
    In practice, this will only happen if the values for `increment` or `offset` are
    not set appropriately, or if users are allowed to supply own keys, those keys
    are near the 2^64 threshold, and later the auto-increment feature kicks in and
    generates keys that cross that threshold.

    In practice it should not occur with proper configuration and proper usage of the
    collections.

  This change may also affect the following REST APIs:
  - POST `/_api/collection`: the server does now accept the optional `keyOptions`
    attribute in the second parameter
  - GET `/_api/collection/properties`: will return the `keyOptions` attribute as part
    of the collection's properties. The previous optional attribute `createOptions`
    is now gone.

* fixed `ArangoStatement.explain()` method with bind variables

* fixed misleading "cursor not found" error message in arangosh that occurred when
  `count()` was called for client-side cursors

* fixed handling of empty attribute names, which may have crashed the server under
  certain circumstances before

* fixed usage of invalid pointer in error message output when index description could
  not be opened


v1.2.1 (2013-03-14)
-------------------

* issue #444: please darken light color in arangosh

* issue #442: pls update post install info on osx

* fixed conversion of special double values (NaN, -inf, +inf) when converting from
  shapedjson to JSON

* fixed compaction of markers (location of _key was not updated correctly in memory,
  leading to _keys pointing to undefined memory after datafile rotation)

* fixed edge index key pointers to use document master pointer plus offset instead
  of direct _key address

* fixed case when server could not create any more journal or compactor files.
  Previously a wrong status code may have been returned, and not being able to create
  a new compactor file may have led to an infinite loop with error message
  "could not create compactor".

* fixed value truncation for numeric filename parts when renaming datafiles/journals


v1.2.0 (2013-03-01)
-------------------

* by default statistics are now switch off; in order to enable comment out
  the "disable-statistics = yes" line in "arangod.conf"

* fixed issue #435: csv parser skips data at buffer border

* added server startup option `--server.disable-statistics` to turn off statistics
  gathering without recompilation of ArangoDB.
  This partly addresses issue #432.

* fixed dropping of indexes without collection name, e.g.
  `db.xxx.dropIndex("123456");`
  Dropping an index like this failed with an assertion error.

* fixed issue #426: arangoimp should be able to import edges into edge collections

* fixed issue #425: In case of conflict ArangoDB returns HTTP 400 Bad request
  (with 1207 Error) instead of HTTP 409 Conflict

* fixed too greedy token consumption in AQL for negative values:
  e.g. in the statement `RETURN { a: 1 -2 }` the minus token was consumed as part
  of the value `-2`, and not interpreted as the binary arithmetic operator


v1.2.beta3 (2013-02-22)
-----------------------

* issue #427: ArangoDB Importer Manual has no navigation links (previous|home|next)

* issue #319: Documentation missing for Emergency console and incomplete for datafile debugger.

* issue #370: add documentation for reloadRouting and flushServerModules

* issue #393: added REST API for user management at /_api/user

* issue #393, #128: added simple cryptographic functions for user actions in module "crypto":
  * require("org/arangodb/crypto").md5()
  * require("org/arangodb/crypto").sha256()
  * require("org/arangodb/crypto").rand()

* added replaceByExample() Javascript and REST API method

* added updateByExample() Javascript and REST API method

* added optional "limit" parameter for removeByExample() Javascript and REST API method

* fixed issue #413

* updated bundled V8 version from 3.9.4 to 3.16.14.1
  Note: the Windows version used a more recent version (3.14.0.1) and was not updated.

* fixed issue #404: keep original request url in request object


v1.2.beta2 (2013-02-15)
-----------------------

* fixed issue #405: 1.2 compile warnings

* fixed issue #333: [debian] Group "arangodb" is not used when starting vie init.d script

* added optional parameter 'excludeSystem' to GET /_api/collection
  This parameter can be used to disable returning system collections in the list
  of all collections.

* added AQL functions KEEP() and UNSET()

* fixed issue #348: "HTTP Interface for Administration and Monitoring"
  documentation errors.

* fix stringification of specific positive int64 values. Stringification of int64
  values with the upper 32 bits cleared and the 33rd bit set were broken.

* issue #395:  Collection properties() function should return 'isSystem' for
  Javascript and REST API

* make server stop after upgrade procedure when invoked with `--upgrade option`.
  When started with the `--upgrade` option, the server will perfom
  the upgrade, and then exit with a status code indicating the result of the
  upgrade (0 = success, 1 = failure). To start the server regularly in either
  daemon or console mode, the `--upgrade` option must not be specified.
  This change was introduced to allow init.d scripts check the result of
  the upgrade procedure, even in case an upgrade was successful.
  this was introduced as part of issue #391.

* added AQL function EDGES()

* added more crash-protection when reading corrupted collections at startup

* added documentation for AQL function CONTAINS()

* added AQL function LIKE()

* replaced redundant error return code 1520 (Unable to open collection) with error code
  1203 (Collection not found). These error codes have the same meanings, but one of
  them was returned from AQL queries only, the other got thrown by other parts of
  ArangoDB. Now, error 1203 (Collection not found) is used in AQL too in case a
  non-existing collection is used.

v1.2.beta1 (2013-02-01)
-----------------------

* fixed issue #382: [Documentation error] Maschine... should be Machine...

* unified history file locations for arangod, arangosh, and arangoirb.
  - The readline history for arangod (emergency console) is now stored in file
    $HOME/.arangod. It was stored in $HOME/.arango before.
  - The readline history for arangosh is still stored in $HOME/.arangosh.
  - The readline history for arangoirb is now stored in $HOME/.arangoirb. It was
    stored in $HOME/.arango-mrb before.

* fixed issue #381: _users user should have a unique constraint

* allow negative list indexes in AQL to access elements from the end of a list,
  e.g. ```RETURN values[-1]``` will return the last element of the `values` list.

* collection ids, index ids, cursor ids, and document revision ids created and
  returned by ArangoDB are now returned as strings with numeric content inside.
  This is done to prevent some value overrun/truncation in any part of the
  complete client/server workflow.
  In ArangoDB 1.1 and before, these values were previously returned as
  (potentially very big) integer values. This may cause problems (clipping, overrun,
  precision loss) for clients that do not support big integers natively and store
  such values in IEEE754 doubles internally. This type loses precision after about
  52 bits and is thus not safe to hold an id.
  Javascript and 32 bit-PHP are examples for clients that may cause such problems.
  Therefore, ids are now returned by ArangoDB as strings, with the string
  content being the integer value as before.

  Example for documents ("_rev" attribute):
  - Document returned by ArangoDB 1.1: { "_rev": 1234, ... }
  - Document returned by ArangoDB 1.2: { "_rev": "1234", ... }

  Example for collections ("id" attribute / "_id" property):
  - Collection returned by ArangoDB 1.1: { "id": 9327643, "name": "test", ... }
  - Collection returned by ArangoDB 1.2: { "id": "9327643", "name": "test", ... }

  Example for cursors ("id" attribute):
  - Collection returned by ArangoDB 1.1: { "id": 11734292, "hasMore": true, ... }
  - Collection returned by ArangoDB 1.2: { "id": "11734292", "hasMore": true, ... }

* global variables are not automatically available anymore when starting the
  arangod Javascript emergency console (i.e. ```arangod --console```).

  Especially, the variables `db`, `edges`, and `internal` are not available
  anymore. `db` and `internal` can be made available in 1.2 by
  ```var db = require("org/arangodb").db;``` and
  ```var internal = require("internal");```, respectively.
  The reason for this change is to get rid of global variables in the server
  because this will allow more specific inclusion of functionality.

  For convenience, the global variable `db` is still available by default in
  arangosh. The global variable `edges`, which since ArangoDB 1.1 was kind of
  a redundant wrapper of `db`, has been removed in 1.2 completely.
  Please use `db` instead, and if creating an edge collection, use the explicit
  ```db._createEdgeCollection()``` command.

* issue #374: prevent endless redirects when calling admin interface with
  unexpected URLs

* issue #373: TRAVERSAL() `trackPaths` option does not work. Instead `paths` does work

* issue #358: added support for CORS

* honor optional waitForSync property for document removal, replace, update, and
  save operations in arangosh. The waitForSync parameter for these operations
  was previously honored by the REST API and on the server-side, but not when
  the waitForSync parameter was specified for a document operation in arangosh.

* calls to db.collection.figures() and /_api/collection/<collection>/figures now
  additionally return the number of shapes used in the collection in the
  extra attribute "shapes.count"

* added AQL TRAVERSAL_TREE() function to return a hierarchical result from a traversal

* added AQL TRAVERSAL() function to return the results from a traversal

* added AQL function ATTRIBUTES() to return the attribute names of a document

* removed internal server-side AQL functions from global scope.

  Now the AQL internal functions can only be accessed via the exports of the
  ahuacatl module, which can be included via ```require("org/arangodb/ahuacatl")```.
  It shouldn't be necessary for clients to access this module at all, but
  internal code may use this module.

  The previously global AQL-related server-side functions were moved to the
  internal namespace. This produced the following function name changes on
  the server:

     old name              new name
     ------------------------------------------------------
     AHUACATL_RUN       => require("internal").AQL_QUERY
     AHUACATL_EXPLAIN   => require("internal").AQL_EXPLAIN
     AHUACATL_PARSE     => require("internal").AQL_PARSE

  Again, clients shouldn't have used these functions at all as there is the
  ArangoStatement object to execute AQL queries.

* fixed issue #366: Edges index returns strange description

* added AQL function MATCHES() to check a document against a list of examples

* added documentation and tests for db.collection.removeByExample

* added --progress option for arangoimp. This will show the percentage of the input
  file that has been processed by arangoimp while the import is still running. It can
  be used as a rough indicator of progress for the entire import.

* make the server log documents that cannot be imported via /_api/import into the
  logfile using the warning log level. This may help finding illegal documents in big
  import runs.

* check on server startup whether the database directory and all collection directories
  are writable. if not, the server startup will be aborted. this prevents serious
  problems with collections being non-writable and this being detected at some pointer
  after the server has been started

* allow the following AQL constructs: FUNC(...)[...], FUNC(...).attribute

* fixed issue #361: Bug in Admin Interface. Header disappears when clicking new collection

* Added in-memory only collections

  Added collection creation parameter "isVolatile":
  if set to true, the collection is created as an in-memory only collection,
  meaning that all document data of that collection will reside in memory only,
  and will not be stored permanently to disk.
  This means that all collection data will be lost when the collection is unloaded
  or the server is shut down.
  As this collection type does not have datafile disk overhead for the regular
  document operations, it may be faster than normal disk-backed collections. The
  actual performance gains strongly depend on the underlying OS, filesystem, and
  settings though.
  This collection type should be used for caches only and not for any sensible data
  that cannot be re-created otherwise.
  Some platforms, namely Windows, currently do not support this collection type.
  When creating an in-memory collection on such platform, an error message will be
  returned by ArangoDB telling the user the platform does not support it.

  Note: in-memory collections are an experimental feature. The feature might
  change drastically or even be removed altogether in a future version of ArangoDB.

* fixed issue #353: Please include "pretty print" in Emergency Console

* fixed issue #352: "pretty print" console.log
  This was achieved by adding the dump() function for the "internal" object

* reduced insertion time for edges index
  Inserting into the edges index now avoids costly comparisons in case of a hash
  collision, reducing the prefilling/loading timer for bigger edge collections

* added fulltext queries to AQL via FULLTEXT() function. This allows search
  fulltext indexes from an AQL query to find matching documents

* added fulltext index type. This index type allows indexing words and prefixes of
  words from a specific document attribute. The index can be queries using a
  SimpleQueryFull object, the HTTP REST API at /_api/simple/fulltext, or via AQL

* added collection.revision() method to determine whether a collection has changed.
  The revision method returns a revision string that can be used by client programs
  for equality/inequality comparisons. The value returned by the revision method
  should be treated by clients as an opaque string and clients should not try to
  figure out the sense of the revision id. This is still useful enough to check
  whether data in a collection has changed.

* issue #346: adaptively determine NUMBER_HEADERS_PER_BLOCK

* issue #338: arangosh cursor positioning problems

* issue #326: use limit optimization with filters

* issue #325: use index to avoid sorting

* issue #324: add limit optimization to AQL

* removed arango-password script and added Javascript functionality to add/delete
  users instead. The functionality is contained in module `users` and can be invoked
  as follows from arangosh and arangod:
  * require("users").save("name", "passwd");
  * require("users").replace("name", "newPasswd");
  * require("users").remove("name");
  * require("users").reload();
  These functions are intentionally not offered via the web interface.
  This also addresses issue #313

* changed print output in arangosh and the web interface for JSON objects.
  Previously, printing a JSON object in arangosh resulted in the attribute values
  being printed as proper JSON, but attribute names were printed unquoted and
  unescaped. This was fine for the purpose of arangosh, but lead to invalid
  JSON being produced. Now, arangosh will produce valid JSON that can be used
  to send it back to ArangoDB or use it with arangoimp etc.

* fixed issue #300: allow importing documents via the REST /_api/import API
  from a JSON list, too.
  So far, the API only supported importing from a format that had one JSON object
  on each line. This is sometimes inconvenient, e.g. when the result of an AQL
  query or any other list is to be imported. This list is a JSON list and does not
  necessary have a document per line if pretty-printed.
  arangoimp now supports the JSON list format, too. However, the format requires
  arangoimp and the server to read the entire dataset at once. If the dataset is
  too big (bigger than --max-upload-size) then the import will be rejected. Even if
  increased, the entire list must fit in memory on both the client and the server,
  and this may be more resource-intensive than importing individual lines in chunks.

* removed unused parameter --reuse-ids for arangoimp. This parameter did not have
  any effect in 1.2, was never publicly announced and did evil (TM) things.

* fixed issue #297 (partly): added whitespace between command line and
  command result in arangosh, added shell colors for better usability

* fixed issue #296: system collections not usable from AQL

* fixed issue #295: deadlock on shutdown

* fixed issue #293: AQL queries should exploit edges index

* fixed issue #292: use index when filtering on _key in AQL

* allow user-definable document keys
  users can now define their own document keys by using the _key attribute
  when creating new documents or edges. Once specified, the value of _key is
  immutable.
  The restrictions for user-defined key values are:
  * the key must be at most 254 bytes long
  * it must consist of the letters a-z (lower or upper case), the digits 0-9,
    the underscore (_) or dash (-) characters only
  * any other characters, especially multi-byte sequences, whitespace or
    punctuation characters cannot be used inside key values

  Specifying a document key is optional when creating new documents. If no
  document key is specified, ArangoDB will create a document key itself.
  There are no guarantees about the format and pattern of auto-generated document
  keys other than the above restrictions.
  Clients should therefore treat auto-generated document keys as opaque values.
  Keys can be used to look up and reference documents, e.g.:
  * saving a document: `db.users.save({ "_key": "fred", ... })`
  * looking up a document: `db.users.document("fred")`
  * referencing other documents: `edges.relations.save("users/fred", "users/john", ...)`

  This change is downwards-compatible to ArangoDB 1.1 because in ArangoDB 1.1
  users were not able to define their own keys. If the user does not supply a _key
  attribute when creating a document, ArangoDB 1.2 will still generate a key of
  its own as ArangoDB 1.1 did. However, all documents returned by ArangoDB 1.2 will
  include a _key attribute and clients should be able to handle that (e.g. by
  ignoring it if not needed). Documents returned will still include the _id attribute
  as in ArangoDB 1.1.

* require collection names everywhere where a collection id was allowed in
  ArangoDB 1.1 & 1.0
  This change requires clients to use a collection name in place of a collection id
  at all places the client deals with collections.
  Examples:
  * creating edges: the _from and _to attributes must now contain collection names instead
    of collection ids: `edges.relations.save("test/my-key1", "test/my-key2", ...)`
  * retrieving edges: the returned _from and _to attributes now will contain collection
    names instead of ids, too: _from: `test/fred` instead of `1234/3455`
  * looking up documents: db.users.document("fred") or db._document("users/fred")

  Collection names must be used in REST API calls instead of collection ids, too.
  This change is thus not completely downwards-compatible to ArangoDB 1.1. ArangoDB 1.1
  required users to use collection ids in many places instead of collection names.
  This was unintuitive and caused overhead in cases when just the collection name was
  known on client-side but not its id. This overhead can now be avoided so clients can
  work with the collection names directly. There is no need to work with collection ids
  on the client side anymore.
  This change will likely require adjustments to API calls issued by clients, and also
  requires a change in how clients handle the _id value of returned documents. Previously,
  the _id value of returned documents contained the collection id, a slash separator and
  the document number. Since 1.2, _id will contain the collection name, a slash separator
  and the document key. The same applies to the _from and _to attribute values of edges
  that are returned by ArangoDB.

  Also removed (now unnecessary) location header in responses of the collections REST API.
  The location header was previously returned because it was necessary for clients.
  When clients created a collection, they specified the collection name. The collection
  id was generated on the server, but the client needed to use the server-generated
  collection id for further API calls, e.g. when creating edges etc. Therefore, the
  full collection URL, also containing the collection id, was returned by the server in
  responses to the collection API, in the HTTP location header.
  Returning the location header has become unnecessary in ArangoDB 1.2 because users
  can access collections by name and do not need to care about collection ids.


v1.1.3 (2013-XX-XX)
-------------------

* fix case when an error message was looked up for an error code but no error
  message was found. In this case a NULL ptr was returned and not checked everywhere.
  The place this error popped up was when inserting into a non-unique hash index
  failed with a specific, invalid error code.

* fixed issue #381:  db._collection("_users").getIndexes();

* fixed issue #379: arango-password fatal issue javscript.startup-directory

* fixed issue #372: Command-Line Options for the Authentication and Authorization


v1.1.2 (2013-01-20)
-------------------

* upgraded to mruby 2013-01-20 583983385b81c21f82704b116eab52d606a609f4

* fixed issue #357: Some spelling and grammar errors

* fixed issue #355: fix quotes in pdf manual

* fixed issue #351: Strange arangosh error message for long running query

* fixed randomly hanging connections in arangosh on MacOS

* added "any" query method: this returns a random document from a collection. It
  is also available via REST HTTP at /_api/simple/any.

* added deployment tool

* added getPeerVertex

* small fix for logging of long messages: the last character of log messages longer
  than 256 bytes was not logged.

* fixed truncation of human-readable log messages for web interface: the trailing \0
  byte was not appended for messages longer than 256 bytes

* fixed issue #341: ArangoDB crashes when stressed with Batch jobs
  Contrary to the issue title, this did not have anything to do with batch jobs but
  with too high memory usage. The memory usage of ArangoDB is now reduced for cases
   when there are lots of small collections with few documents each

* started with issue #317: Feature Request (from Google Groups): DATE handling

* backported issue #300: Extend arangoImp to Allow importing resultset-like
  (list of documents) formatted files

* fixed issue #337: "WaitForSync" on new collection does not work on Win/X64

* fixed issue #336: Collections REST API docs

* fixed issue #335: mmap errors due to wrong memory address calculation

* fixed issue #332: arangoimp --use-ids parameter seems to have no impact

* added option '--server.disable-authentication' for arangosh as well. No more passwd
  prompts if not needed

* fixed issue #330: session logging for arangosh

* fixed issue #329: Allow passing script file(s) as parameters for arangosh to run

* fixed issue #328: 1.1 compile warnings

* fixed issue #327: Javascript parse errors in front end


v1.1.1 (2012-12-18)
-------------------

* fixed issue #339: DELETE /_api/cursor/cursor-identifier return incollect errorNum

  The fix for this has led to a signature change of the function actions.resultNotFound().
  The meaning of parameter #3 for This function has changed from the error message string
  to the error code. The error message string is now parameter #4.
  Any client code that uses this function in custom actions must be adjusted.

* fixed issue #321: Problem upgrading arangodb 1.0.4 to 1.1.0 with Homebrew (OSX 10.8.2)

* fixed issue #230: add navigation and search for online documentation

* fixed issue #315: Strange result in PATH

* fixed issue #323: Wrong function returned in error message of AQL CHAR_LENGTH()

* fixed some log errors on startup / shutdown due to pid file handling and changing
  of directories


v1.1.0 (2012-12-05)
-------------------

* WARNING:
  arangod now performs a database version check at startup. It will look for a file
  named "VERSION" in its database directory. If the file is not present, arangod will
  perform an automatic upgrade of the database directory. This should be the normal
  case when upgrading from ArangoDB 1.0 to ArangoDB 1.1.

  If the VERSION file is present but is from an older version of ArangoDB, arangod
  will refuse to start and ask the user to run a manual upgrade first. A manual upgrade
  can be performed by starting arangod with the option `--upgrade`.

  This upgrade procedure shall ensure that users have full control over when they
  perform any updates/upgrades of their data, and can plan backups accordingly. The
  procedure also guarantees that the server is not run without any required system
  collections or with in incompatible data state.

* added AQL function DOCUMENT() to retrieve a document by its _id value

* fixed issue #311: fixed segfault on unload

* fixed issue #309: renamed stub "import" button from web interface

* fixed issue #307: added WaitForSync column in collections list in in web interface

* fixed issue #306: naming in web interface

* fixed issue #304: do not clear AQL query text input when switching tabs in
  web interface

* fixed issue #303: added documentation about usage of var keyword in web interface

* fixed issue #301: PATCH does not work in web interface

# fixed issue #269: fix make distclean & clean

* fixed issue #296: system collections not usable from AQL

* fixed issue #295: deadlock on shutdown

* added collection type label to web interface

* fixed issue #290: the web interface now disallows creating non-edges in edge collections
  when creating collections via the web interface, the collection type must also be
  specified (default is document collection)

* fixed issue #289: tab-completion does not insert any spaces

* fixed issue #282: fix escaping in web interface

* made AQL function NOT_NULL take any number of arguments. Will now return its
  first argument that is not null, or null if all arguments are null. This is downwards
  compatible.

* changed misleading AQL function name NOT_LIST() to FIRST_LIST() and slightly changed
  the behavior. The function will now return its first argument that is a list, or null
  if none of the arguments are lists.
  This is mostly downwards-compatible. The only change to the previous implementation in
  1.1-beta will happen if two arguments were passed and the 1st and 2nd arguments were
  both no lists. In previous 1.1, the 2nd argument was returned as is, but now null
  will be returned.

* add AQL function FIRST_DOCUMENT(), with same behavior as FIRST_LIST(), but working
  with documents instead of lists.

* added UPGRADING help text

* fixed issue #284: fixed Javascript errors when adding edges/vertices without own
  attributes

* fixed issue #283: AQL LENGTH() now works on documents, too

* fixed issue #281: documentation for skip lists shows wrong example

* fixed AQL optimizer bug, related to OR-combined conditions that filtered on the
  same attribute but with different conditions

* fixed issue #277: allow usage of collection names when creating edges
  the fix of this issue also implies validation of collection names / ids passed to
  the REST edge create method. edges with invalid collection ids or names in the
  "from" or "to" values will be rejected and not saved


v1.1.beta2 (2012-11-13)
-----------------------

* fixed arangoirb compilation

* fixed doxygen


v1.1.beta1 (2012-10-24)
-----------------------

* fixed AQL optimizer bug

* WARNING:
  - the user has changed from "arango" to "arangodb", the start script has changed from
    "arangod" to "arangodb", the database directory has changed from "/var/arangodb" to
    "/var/lib/arangodb" to be compliant with various Linux policies

  - In 1.1, we have introduced types for collections: regular documents go into document
    collections, and edges go into edge collections. The prefixing (db.xxx vs. edges.xxx)
    works slightly different in 1.1: edges.xxx can still be used to access collections,
    however, it will not determine the type of existing collections anymore. To create an
    edge collection 1.1, you can use db._createEdgeCollection() or edges._create().
    And there's of course also db._createDocumentCollection().
    db._create() is also still there and will create a document collection by default,
    whereas edges._create() will create an edge collection.

  - the admin web interface that was previously available via the simple URL suffix /
    is now available via a dedicated URL suffix only: /_admin/html
    The reason for this is that routing and URLs are now subject to changes by the end user,
    and only URLs parts prefixed with underscores (e.g. /_admin or /_api) are reserved
    for ArangoDB's internal usage.

* the server now handles requests with invalid Content-Length header values as follows:
  - if Content-Length is negative, the server will respond instantly with HTTP 411
    (length required)

  - if Content-Length is positive but shorter than the supplied body, the server will
    respond with HTTP 400 (bad request)

  - if Content-Length is positive but longer than the supplied body, the server will
    wait for the client to send the missing bytes. The server allows 90 seconds for this
    and will close the connection if the client does not send the remaining data

  - if Content-Length is bigger than the maximum allowed size (512 MB), the server will
    fail with HTTP 413 (request entity too large).

  - if the length of the HTTP headers is greater than the maximum allowed size (1 MB),
    the server will fail with HTTP 431 (request header fields too large)

* issue #265: allow optional base64 encoding/decoding of action response data

* issue #252: create _modules collection using arango-upgrade (note: arango-upgrade was
  finally replaced by the `--upgrade` option for arangod)

* issue #251: allow passing arbitrary options to V8 engine using new command line option:
  --javascript.v8-options. Using this option, the Harmony features or other settings in
  v8 can be enabled if the end user requires them

* issue #248: allow AQL optimizer to pull out completely uncorrelated subqueries to the
  top level, resulting in less repeated evaluation of the subquery

* upgraded to Doxygen 1.8.0

* issue #247: added AQL function MERGE_RECURSIVE

* issue #246: added clear() function in arangosh

* issue #245: Documentation: Central place for naming rules/limits inside ArangoDB

* reduced size of hash index elements by 50 %, allowing more index elements to fit in
  memory

* issue #235: GUI Shell throws Error:ReferenceError: db is not defined

* issue #229: methods marked as "under construction"

* issue #228: remove unfinished APIs (/_admin/config/*)

* having the OpenSSL library installed is now a prerequisite to compiling ArangoDB
  Also removed the --enable-ssl configure option because ssl is always required.

* added AQL functions TO_LIST, NOT_LIST

* issue #224: add optional Content-Id for batch requests

* issue #221: more documentation on AQL explain functionality. Also added
  ArangoStatement.explain() client method

* added db._createStatement() method on server as well (was previously available
  on the client only)

* issue #219: continue in case of "document not found" error in PATHS() function

* issue #213: make waitForSync overridable on specific actions

* changed AQL optimizer to use indexes in more cases. Previously, indexes might
  not have been used when in a reference expression the inner collection was
  specified last. Example: FOR u1 IN users FOR u2 IN users FILTER u1._id == u2._id
  Previously, this only checked whether an index could be used for u2._id (not
  possible). It was not checked whether an index on u1._id could be used (possible).
  Now, for expressions that have references/attribute names on both sides of the
  above as above, indexes are checked for both sides.

* issue #204: extend the CSV import by TSV and by user configurable
  separator character(s)

* issue #180: added support for batch operations

* added startup option --server.backlog-size
  this allows setting the value of the backlog for the listen() system call.
  the default value is 10, the maximum value is platform-dependent

* introduced new configure option "--enable-maintainer-mode" for
  ArangoDB maintainers. this option replaces the previous compile switches
  --with-boost-test, --enable-bison, --enable-flex and --enable-errors-dependency
  the individual configure options have been removed. --enable-maintainer-mode
  turns them all on.

* removed potentially unused configure option --enable-memfail

* fixed issue #197: HTML web interface calls /_admin/user-manager/session

* fixed issue #195: VERSION file in database directory

* fixed issue #193: REST API HEAD request returns a message body on 404

* fixed issue #188: intermittent issues with 1.0.0
  (server-side cursors not cleaned up in all cases, pthreads deadlock issue)

* issue #189: key store should use ISO datetime format bug

* issue #187: run arango-upgrade on server start (note: arango-upgrade was finally
  replaced by the `--upgrade` option for arangod)n

* fixed issue #183: strange unittest error

* fixed issue #182: manual pages

* fixed issue #181: use getaddrinfo

* moved default database directory to "/var/lib/arangodb" in accordance with
  http://www.pathname.com/fhs/pub/fhs-2.3.html

* fixed issue #179: strange text in import manual

* fixed issue #178: test for aragoimp is missing

* fixed issue #177: a misleading error message was returned if unknown variables
  were used in certain positions in an AQL query.

* fixed issue #176: explain how to use AQL from the arangosh

* issue #175: re-added hidden (and deprecated) option --server.http-port. This
  option is only there to be downwards-compatible to Arango 1.0.

* fixed issue #174: missing Documentation for `within`

* fixed issue #170: add db.<coll_name>.all().toArray() to arangosh help screen

* fixed issue #169: missing argument in Simple Queries

* added program arango-upgrade. This program must be run after installing ArangoDB
  and after upgrading from a previous version of ArangoDB. The arango-upgrade script
  will ensure all system collections are created and present in the correct state.
  It will also perform any necessary data updates.
  Note: arango-upgrade was finally replaced by the `--upgrade` option for arangod.

* issue #153: edge collection should be a flag for a collection
  collections now have a type so that the distinction between document and edge
  collections can now be done at runtime using a collection's type value.
  A collection's type can be queried in Javascript using the <collection>.type() method.

  When new collections are created using db._create(), they will be document
  collections by default. When edge._create() is called, an edge collection will be created.
  To explicitly create a collection of a specific/different type, use the methods
  _createDocumentCollection() or _createEdgeCollection(), which are available for
  both the db and the edges object.
  The Javascript objects ArangoEdges and ArangoEdgesCollection have been removed
  completely.
  All internal and test code has been adjusted for this, and client code
  that uses edges.* should also still work because edges is still there and creates
  edge collections when _create() is called.

  INCOMPATIBLE CHANGE: Client code might still need to be changed in the following aspect:
  Previously, collections did not have a type so documents and edges could be inserted
  in the same collection. This is now disallowed. Edges can only be inserted into
  edge collections now. As there were no collection types in 1.0, ArangoDB will perform
  an automatic upgrade when migrating from 1.0 to 1.1.
  The automatic upgrade will check every collection and determine its type as follows:
  - if among the first 50 documents in the collection there are documents with
    attributes "_from" and "_to", the collection is typed as an edge collection
  - if among the first 50 documents in the collection there are no documents with
    attributes "_from" and "_to", the collection is made as a document collection

* issue #150: call V8 garbage collection on server periodically

* issue #110: added support for partial updates

  The REST API for documents now offers an HTTP PATCH method to partially update
  documents. Overwriting/replacing documents is still available via the HTTP PUT method
  as before. The Javascript API in the shell also offers a new update() method in extension to
  the previously existing replace() method.


v1.0.4 (2012-11-12)
-------------------

* issue #275: strange error message in arangosh 1.0.3 at startup


v1.0.3 (2012-11-08)
-------------------

* fixed AQL optimizer bug

* issue #273: fixed segfault in arangosh on HTTP 40x

* issue #265: allow optional base64 encoding/decoding of action response data

* issue #252: _modules collection not created automatically


v1.0.2 (2012-10-22)
-------------------

* repository CentOS-X.Y moved to CentOS-X, same for Debian

* bugfix for rollback from edges

* bugfix for hash indexes

* bugfix for StringBuffer::erase_front

* added autoload for modules

* added AQL function TO_LIST


v1.0.1 (2012-09-30)
-------------------

* draft for issue #165: front-end application howto

* updated mruby to cf8fdea4a6598aa470e698e8cbc9b9b492319d

* fix for issue #190: install doesn't create log directory

* fix for issue #194: potential race condition between creating and dropping collections

* fix for issue #193: REST API HEAD request returns a message body on 404

* fix for issue #188: intermittent issues with 1.0.0

* fix for issue #163: server cannot create collection because of abandoned files

* fix for issue #150: call V8 garbage collection on server periodically


v1.0.0 (2012-08-17)
-------------------

* fix for issue #157: check for readline and ncurses headers, not only libraries


v1.0.beta4 (2012-08-15)
-----------------------

* fix for issue #152: fix memleak for barriers


v1.0.beta3 (2012-08-10)
-----------------------

* fix for issue #151: Memleak, collection data not removed

* fix for issue #149: Inconsistent port for admin interface

* fix for issue #163: server cannot create collection because of abandoned files

* fix for issue #157: check for readline and ncurses headers, not only libraries

* fix for issue #108: db.<collection>.truncate() inefficient

* fix for issue #109: added startup note about cached collection names and how to
  refresh them

* fix for issue #156: fixed memleaks in /_api/import

* fix for issue #59: added tests for /_api/import

* modified return value for calls to /_api/import: now, the attribute "empty" is
  returned as well, stating the number of empty lines in the input. Also changed the
  return value of the error code attribute ("errorNum") from 1100 ("corrupted datafile")
  to 400 ("bad request") in case invalid/unexpected JSON data was sent to the server.
  This error code is more appropriate as no datafile is broken but just input data is
  incorrect.

* fix for issue #152: Memleak for barriers

* fix for issue #151: Memleak, collection data not removed

* value of --database.maximal-journal-size parameter is now validated on startup. If
  value is smaller than the minimum value (currently 1048576), an error is thrown and
  the server will not start. Before this change, the global value of maximal journal
  size was not validated at server start, but only on collection level

* increased sleep value in statistics creation loop from 10 to 500 microseconds. This
  reduces accuracy of statistics values somewhere after the decimal points but saves
  CPU time.

* avoid additional sync() calls when writing partial shape data (attribute name data)
  to disk. sync() will still be called when the shape marker (will be written after
  the attributes) is written to disk

* issue #147: added flag --database.force-sync-shapes to force synching of shape data
  to disk. The default value is true so it is the same behavior as in version 1.0.
  if set to false, shape data is synched to disk if waitForSync for the collection is
  set to true, otherwise, shape data is not synched.

* fix for issue #145: strange issue on Travis: added epsilon for numeric comparison in
  geo index

* fix for issue #136: adjusted message during indexing

* issue #131: added timeout for HTTP keep-alive connections. The default value is 300
  seconds. There is a startup parameter server.keep-alive-timeout to configure the value.
  Setting it to 0 will disable keep-alive entirely on the server.

* fix for issue #137: AQL optimizer should use indexes for ref accesses with
  2 named attributes


v1.0.beta2 (2012-08-03)
-----------------------

* fix for issue #134: improvements for centos RPM

* fixed problem with disable-admin-interface in config file


v1.0.beta1 (2012-07-29)
-----------------------

* fixed issue #118: We need a collection "debugger"

* fixed issue #126: Access-Shaper must be cached

* INCOMPATIBLE CHANGE: renamed parameters "connect-timeout" and "request-timeout"
  for arangosh and arangoimp to "--server.connect-timeout" and "--server.request-timeout"

* INCOMPATIBLE CHANGE: authorization is now required on the server side
  Clients sending requests without HTTP authorization will be rejected with HTTP 401
  To allow backwards compatibility, the server can be started with the option
  "--server.disable-authentication"

* added options "--server.username" and "--server.password" for arangosh and arangoimp
  These parameters must be used to specify the user and password to be used when
  connecting to the server. If no password is given on the command line, arangosh/
  arangoimp will interactively prompt for a password.
  If no user name is specified on the command line, the default user "root" will be
  used.

* added startup option "--server.ssl-cipher-list" to determine which ciphers to
  use in SSL context. also added SSL_OP_CIPHER_SERVER_PREFERENCE to SSL default
  options so ciphers are tried in server and not in client order

* changed default SSL protocol to TLSv1 instead of SSLv2

* changed log-level of SSL-related messages

* added SSL connections if server is compiled with OpenSSL support. Use --help-ssl

* INCOMPATIBLE CHANGE: removed startup option "--server.admin-port".
  The new endpoints feature (see --server.endpoint) allows opening multiple endpoints
  anyway, and the distinction between admin and "other" endpoints can be emulated
  later using privileges.

* INCOMPATIBLE CHANGE: removed startup options "--port", "--server.port", and
  "--server.http-port" for arangod.
  These options have been replaced by the new "--server.endpoint" parameter

* INCOMPATIBLE CHANGE: removed startup option "--server" for arangosh and arangoimp.
  These options have been replaced by the new "--server.endpoint" parameter

* Added "--server.endpoint" option to arangod, arangosh, and arangoimp.
  For arangod, this option allows specifying the bind endpoints for the server
  The server can be bound to one or multiple endpoints at once. For arangosh
  and arangoimp, the option specifies the server endpoint to connect to.
  The following endpoint syntax is currently supported:
  - tcp://host:port or http@tcp://host:port (HTTP over IPv4)
  - tcp://[host]:port or http@tcp://[host]:port (HTTP over IPv6)
  - ssl://host:port or http@tcp://host:port (HTTP over SSL-encrypted IPv4)
  - ssl://[host]:port or http@tcp://[host]:port (HTTP over SSL-encrypted IPv6)
  - unix:///path/to/socket or http@unix:///path/to/socket (HTTP over UNIX socket)

  If no port is specified, the default port of 8529 will be used.

* INCOMPATIBLE CHANGE: removed startup options "--server.require-keep-alive" and
  "--server.secure-require-keep-alive".
  The server will now behave as follows which should be more conforming to the
  HTTP standard:
  * if a client sends a "Connection: close" header, the server will close the
    connection
  * if a client sends a "Connection: keep-alive" header, the server will not
    close the connection
  * if a client does not send any "Connection" header, the server will assume
    "keep-alive" if the request was an HTTP/1.1 request, and "close" if the
    request was an HTTP/1.0 request

* (minimal) internal optimizations for HTTP request parsing and response header
  handling

* fixed Unicode unescaping bugs for \f and surrogate pairs in BasicsC/strings.c

* changed implementation of TRI_BlockCrc32 algorithm to use 8 bytes at a time

* fixed issue #122: arangod doesn't start if <log.file> cannot be created

* fixed issue #121: wrong collection size reported

* fixed issue #98: Unable to change journalSize

* fixed issue #88: fds not closed

* fixed escaping of document data in HTML admin front end

* added HTTP basic authentication, this is always turned on

* added server startup option --server.disable-admin-interface to turn off the
  HTML admin interface

* honor server startup option --database.maximal-journal-size when creating new
  collections without specific journalsize setting. Previously, these
  collections were always created with journal file sizes of 32 MB and the
  --database.maximal-journal-size setting was ignored

* added server startup option --database.wait-for-sync to control the default
  behavior

* renamed "--unit-tests" to "--javascript.unit-tests"


v1.0.alpha3 (2012-06-30)
------------------------

* fixed issue #116: createCollection=create option doesn't work

* fixed issue #115: Compilation issue under OSX 10.7 Lion & 10.8 Mountain Lion
  (homebrew)

* fixed issue #114: image not found

* fixed issue #111: crash during "make unittests"

* fixed issue #104: client.js -> ARANGO_QUIET is not defined


v1.0.alpha2 (2012-06-24)
------------------------

* fixed issue #112: do not accept document with duplicate attribute names

* fixed issue #103: Should we cleanup the directory structure

* fixed issue #100: "count" attribute exists in cursor response with "count:
  false"

* fixed issue #84 explain command

* added new MRuby version (2012-06-02)

* added --log.filter

* cleanup of command line options:
** --startup.directory => --javascript.startup-directory
** --quite => --quiet
** --gc.interval => --javascript.gc-interval
** --startup.modules-path => --javascript.modules-path
** --action.system-directory => --javascript.action-directory
** --javascript.action-threads => removed (is now the same pool as --server.threads)

* various bug-fixes

* support for import

* added option SKIP_RANGES=1 for make unittests

* fixed several range-related assertion failures in the AQL query optimizer

* fixed AQL query optimizations for some edge cases (e.g. nested subqueries with
  invalid constant filter expressions)


v1.0.alpha1 (2012-05-28)
------------------------

Alpha Release of ArangoDB 1.0<|MERGE_RESOLUTION|>--- conflicted
+++ resolved
@@ -19,14 +19,9 @@
 * fixed issue in AQL query optimizer rule "restrict-to-single-shard", which
   may have sent documents to a wrong shard in AQL INSERT queries that specified
   the value for `_key` using an expression (and not a constant value)
-  
-<<<<<<< HEAD
-=======
-* fix restoring of smart graph edge collections (may have run into timeout before)
 
 * added /_admin/status for debugging
 
->>>>>>> c07a7069
 * added ArangoShell helper function for packaging all information about an
   AQL query so it can be run and analyzed elsewhere:
 
